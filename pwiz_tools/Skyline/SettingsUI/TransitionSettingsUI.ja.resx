--- conflicted
+++ resolved
@@ -1,2528 +1,2505 @@
-<?xml version="1.0" encoding="utf-8"?>
-<root>
-  <!-- 
-    Microsoft ResX Schema 
-    
-    Version 2.0
-    
-    The primary goals of this format is to allow a simple XML format 
-    that is mostly human readable. The generation and parsing of the 
-    various data types are done through the TypeConverter classes 
-    associated with the data types.
-    
-    Example:
-    
-    ... ado.net/XML headers & schema ...
-    <resheader name="resmimetype">text/microsoft-resx</resheader>
-    <resheader name="version">2.0</resheader>
-    <resheader name="reader">System.Resources.ResXResourceReader, System.Windows.Forms, ...</resheader>
-    <resheader name="writer">System.Resources.ResXResourceWriter, System.Windows.Forms, ...</resheader>
-    <data name="Name1"><value>this is my long string</value><comment>this is a comment</comment></data>
-    <data name="Color1" type="System.Drawing.Color, System.Drawing">Blue</data>
-    <data name="Bitmap1" mimetype="application/x-microsoft.net.object.binary.base64">
-        <value>[base64 mime encoded serialized .NET Framework object]</value>
-    </data>
-    <data name="Icon1" type="System.Drawing.Icon, System.Drawing" mimetype="application/x-microsoft.net.object.bytearray.base64">
-        <value>[base64 mime encoded string representing a byte array form of the .NET Framework object]</value>
-        <comment>This is a comment</comment>
-    </data>
-                
-    There are any number of "resheader" rows that contain simple 
-    name/value pairs.
-    
-    Each data row contains a name, and value. The row also contains a 
-    type or mimetype. Type corresponds to a .NET class that support 
-    text/value conversion through the TypeConverter architecture. 
-    Classes that don't support this are serialized and stored with the 
-    mimetype set.
-    
-    The mimetype is used for serialized objects, and tells the 
-    ResXResourceReader how to depersist the object. This is currently not 
-    extensible. For a given mimetype the value must be set accordingly:
-    
-    Note - application/x-microsoft.net.object.binary.base64 is the format 
-    that the ResXResourceWriter will generate, however the reader can 
-    read any of the formats listed below.
-    
-    mimetype: application/x-microsoft.net.object.binary.base64
-    value   : The object must be serialized with 
-            : System.Runtime.Serialization.Formatters.Binary.BinaryFormatter
-            : and then encoded with base64 encoding.
-    
-    mimetype: application/x-microsoft.net.object.soap.base64
-    value   : The object must be serialized with 
-            : System.Runtime.Serialization.Formatters.Soap.SoapFormatter
-            : and then encoded with base64 encoding.
-
-    mimetype: application/x-microsoft.net.object.bytearray.base64
-    value   : The object must be serialized into a byte array 
-            : using a System.ComponentModel.TypeConverter
-            : and then encoded with base64 encoding.
-    -->
-  <xsd:schema id="root" xmlns="" xmlns:xsd="http://www.w3.org/2001/XMLSchema" xmlns:msdata="urn:schemas-microsoft-com:xml-msdata">
-    <xsd:import namespace="http://www.w3.org/XML/1998/namespace" />
-    <xsd:element name="root" msdata:IsDataSet="true">
-      <xsd:complexType>
-        <xsd:choice maxOccurs="unbounded">
-          <xsd:element name="metadata">
-            <xsd:complexType>
-              <xsd:sequence>
-                <xsd:element name="value" type="xsd:string" minOccurs="0" />
-              </xsd:sequence>
-              <xsd:attribute name="name" use="required" type="xsd:string" />
-              <xsd:attribute name="type" type="xsd:string" />
-              <xsd:attribute name="mimetype" type="xsd:string" />
-              <xsd:attribute ref="xml:space" />
-            </xsd:complexType>
-          </xsd:element>
-          <xsd:element name="assembly">
-            <xsd:complexType>
-              <xsd:attribute name="alias" type="xsd:string" />
-              <xsd:attribute name="name" type="xsd:string" />
-            </xsd:complexType>
-          </xsd:element>
-          <xsd:element name="data">
-            <xsd:complexType>
-              <xsd:sequence>
-                <xsd:element name="value" type="xsd:string" minOccurs="0" msdata:Ordinal="1" />
-                <xsd:element name="comment" type="xsd:string" minOccurs="0" msdata:Ordinal="2" />
-              </xsd:sequence>
-              <xsd:attribute name="name" type="xsd:string" use="required" msdata:Ordinal="1" />
-              <xsd:attribute name="type" type="xsd:string" msdata:Ordinal="3" />
-              <xsd:attribute name="mimetype" type="xsd:string" msdata:Ordinal="4" />
-              <xsd:attribute ref="xml:space" />
-            </xsd:complexType>
-          </xsd:element>
-          <xsd:element name="resheader">
-            <xsd:complexType>
-              <xsd:sequence>
-                <xsd:element name="value" type="xsd:string" minOccurs="0" msdata:Ordinal="1" />
-              </xsd:sequence>
-              <xsd:attribute name="name" type="xsd:string" use="required" />
-            </xsd:complexType>
-          </xsd:element>
-        </xsd:choice>
-      </xsd:complexType>
-    </xsd:element>
-  </xsd:schema>
-  <resheader name="resmimetype">
-    <value>text/microsoft-resx</value>
-  </resheader>
-  <resheader name="version">
-    <value>2.0</value>
-  </resheader>
-  <resheader name="reader">
-    <value>System.Resources.ResXResourceReader, System.Windows.Forms, Version=4.0.0.0, Culture=neutral, PublicKeyToken=b77a5c561934e089</value>
-  </resheader>
-  <resheader name="writer">
-    <value>System.Resources.ResXResourceWriter, System.Windows.Forms, Version=4.0.0.0, Culture=neutral, PublicKeyToken=b77a5c561934e089</value>
-  </resheader>
-  <assembly alias="System.Windows.Forms" name="System.Windows.Forms, Version=4.0.0.0, Culture=neutral, PublicKeyToken=b77a5c561934e089" />
-  <data name="btnCancel.Anchor" type="System.Windows.Forms.AnchorStyles, System.Windows.Forms">
-    <value>Bottom, Right</value>
-  </data>
-  <assembly alias="System.Drawing" name="System.Drawing, Version=4.0.0.0, Culture=neutral, PublicKeyToken=b03f5f7f11d50a3a" />
-  <data name="btnCancel.Location" type="System.Drawing.Point, System.Drawing">
-    <value>318, 535</value>
-  </data>
-  <data name="btnCancel.Size" type="System.Drawing.Size, System.Drawing">
-    <value>75, 23</value>
-  </data>
-  <assembly alias="mscorlib" name="mscorlib, Version=4.0.0.0, Culture=neutral, PublicKeyToken=b77a5c561934e089" />
-  <data name="btnCancel.TabIndex" type="System.Int32, mscorlib">
-    <value>2</value>
-  </data>
-  <data name="btnCancel.Text" xml:space="preserve">
-    <value>キャンセル</value>
-  </data>
-  <data name="&gt;&gt;btnCancel.Name" xml:space="preserve">
-    <value>btnCancel</value>
-  </data>
-  <data name="&gt;&gt;btnCancel.Type" xml:space="preserve">
-    <value>System.Windows.Forms.Button, System.Windows.Forms, Version=4.0.0.0, Culture=neutral, PublicKeyToken=b77a5c561934e089</value>
-  </data>
-  <data name="&gt;&gt;btnCancel.Parent" xml:space="preserve">
-    <value>$this</value>
-  </data>
-  <data name="&gt;&gt;btnCancel.ZOrder" xml:space="preserve">
-    <value>2</value>
-  </data>
-  <data name="btnOk.Anchor" type="System.Windows.Forms.AnchorStyles, System.Windows.Forms">
-    <value>Bottom, Right</value>
-  </data>
-  <data name="btnOk.Location" type="System.Drawing.Point, System.Drawing">
-    <value>237, 535</value>
-  </data>
-  <data name="btnOk.Size" type="System.Drawing.Size, System.Drawing">
-    <value>75, 23</value>
-  </data>
-  <data name="btnOk.TabIndex" type="System.Int32, mscorlib">
-    <value>1</value>
-  </data>
-  <data name="btnOk.Text" xml:space="preserve">
-    <value>OK</value>
-  </data>
-  <data name="&gt;&gt;btnOk.Name" xml:space="preserve">
-    <value>btnOk</value>
-  </data>
-  <data name="&gt;&gt;btnOk.Type" xml:space="preserve">
-    <value>System.Windows.Forms.Button, System.Windows.Forms, Version=4.0.0.0, Culture=neutral, PublicKeyToken=b77a5c561934e089</value>
-  </data>
-  <data name="&gt;&gt;btnOk.Parent" xml:space="preserve">
-    <value>$this</value>
-  </data>
-  <data name="&gt;&gt;btnOk.ZOrder" xml:space="preserve">
-    <value>3</value>
-  </data>
-  <data name="tabControl1.Anchor" type="System.Windows.Forms.AnchorStyles, System.Windows.Forms">
-    <value>Top, Bottom, Left, Right</value>
-  </data>
-  <data name="comboCompensationVoltage.Location" type="System.Drawing.Point, System.Drawing">
-    <value>208, 179</value>
-  </data>
-  <data name="comboCompensationVoltage.Size" type="System.Drawing.Size, System.Drawing">
-    <value>121, 21</value>
-  </data>
-  <data name="comboCompensationVoltage.TabIndex" type="System.Int32, mscorlib">
-    <value>11</value>
-  </data>
-  <data name="&gt;&gt;comboCompensationVoltage.Name" xml:space="preserve">
-    <value>comboCompensationVoltage</value>
-  </data>
-  <data name="&gt;&gt;comboCompensationVoltage.Type" xml:space="preserve">
-    <value>System.Windows.Forms.ComboBox, System.Windows.Forms, Version=4.0.0.0, Culture=neutral, PublicKeyToken=b77a5c561934e089</value>
-  </data>
-  <data name="&gt;&gt;comboCompensationVoltage.Parent" xml:space="preserve">
-    <value>tabGeneral</value>
-  </data>
-  <data name="&gt;&gt;comboCompensationVoltage.ZOrder" xml:space="preserve">
-    <value>0</value>
-  </data>
-  <data name="label19.AutoSize" type="System.Boolean, mscorlib">
-    <value>True</value>
-  </data>
-  <data name="label19.ImeMode" type="System.Windows.Forms.ImeMode, System.Windows.Forms">
-    <value>NoControl</value>
-  </data>
-  <data name="label19.Location" type="System.Drawing.Point, System.Drawing">
-    <value>205, 162</value>
-  </data>
-  <data name="label19.Size" type="System.Drawing.Size, System.Drawing">
-    <value>115, 13</value>
-  </data>
-  <data name="label19.TabIndex" type="System.Int32, mscorlib">
-    <value>10</value>
-  </data>
-  <data name="label19.Text" xml:space="preserve">
-    <value>補償電圧(&amp;V)：</value>
-  </data>
-  <data name="&gt;&gt;label19.Name" xml:space="preserve">
-    <value>label19</value>
-  </data>
-  <data name="&gt;&gt;label19.Type" xml:space="preserve">
-    <value>System.Windows.Forms.Label, System.Windows.Forms, Version=4.0.0.0, Culture=neutral, PublicKeyToken=b77a5c561934e089</value>
-  </data>
-  <data name="&gt;&gt;label19.Parent" xml:space="preserve">
-    <value>tabGeneral</value>
-  </data>
-  <data name="&gt;&gt;label19.ZOrder" xml:space="preserve">
-    <value>1</value>
-  </data>
-  <data name="comboOptimizationLibrary.Location" type="System.Drawing.Point, System.Drawing">
-    <value>23, 179</value>
-  </data>
-  <data name="comboOptimizationLibrary.Size" type="System.Drawing.Size, System.Drawing">
-    <value>121, 21</value>
-  </data>
-  <data name="comboOptimizationLibrary.TabIndex" type="System.Int32, mscorlib">
-    <value>9</value>
-  </data>
-  <data name="&gt;&gt;comboOptimizationLibrary.Name" xml:space="preserve">
-    <value>comboOptimizationLibrary</value>
-  </data>
-  <data name="&gt;&gt;comboOptimizationLibrary.Type" xml:space="preserve">
-    <value>System.Windows.Forms.ComboBox, System.Windows.Forms, Version=4.0.0.0, Culture=neutral, PublicKeyToken=b77a5c561934e089</value>
-  </data>
-  <data name="&gt;&gt;comboOptimizationLibrary.Parent" xml:space="preserve">
-    <value>tabGeneral</value>
-  </data>
-  <data name="&gt;&gt;comboOptimizationLibrary.ZOrder" xml:space="preserve">
-    <value>2</value>
-  </data>
-  <data name="label20.AutoSize" type="System.Boolean, mscorlib">
-    <value>True</value>
-  </data>
-  <data name="label20.ImeMode" type="System.Windows.Forms.ImeMode, System.Windows.Forms">
-    <value>NoControl</value>
-  </data>
-  <data name="label20.Location" type="System.Drawing.Point, System.Drawing">
-    <value>20, 162</value>
-  </data>
-  <data name="label20.Size" type="System.Drawing.Size, System.Drawing">
-    <value>97, 13</value>
-  </data>
-  <data name="label20.TabIndex" type="System.Int32, mscorlib">
-    <value>8</value>
-  </data>
-  <data name="label20.Text" xml:space="preserve">
-    <value>最適化ライブラリ(&amp;O)：</value>
-  </data>
-  <data name="&gt;&gt;label20.Name" xml:space="preserve">
-    <value>label20</value>
-  </data>
-  <data name="&gt;&gt;label20.Type" xml:space="preserve">
-    <value>System.Windows.Forms.Label, System.Windows.Forms, Version=4.0.0.0, Culture=neutral, PublicKeyToken=b77a5c561934e089</value>
-  </data>
-  <data name="&gt;&gt;label20.Parent" xml:space="preserve">
-    <value>tabGeneral</value>
-  </data>
-  <data name="&gt;&gt;label20.ZOrder" xml:space="preserve">
-    <value>3</value>
-  </data>
-  <data name="labelOptimizeType.AutoSize" type="System.Boolean, mscorlib">
-    <value>True</value>
-  </data>
-  <data name="labelOptimizeType.Location" type="System.Drawing.Point, System.Drawing">
-    <value>23, 265</value>
-  </data>
-  <data name="labelOptimizeType.Size" type="System.Drawing.Size, System.Drawing">
-    <value>64, 13</value>
-  </data>
-  <data name="labelOptimizeType.TabIndex" type="System.Int32, mscorlib">
-    <value>13</value>
-  </data>
-  <data name="labelOptimizeType.Text" xml:space="preserve">
-    <value>以下により最適化(&amp;P)：</value>
-  </data>
-  <data name="labelOptimizeType.Visible" type="System.Boolean, mscorlib">
-    <value>False</value>
-  </data>
-  <data name="&gt;&gt;labelOptimizeType.Name" xml:space="preserve">
-    <value>labelOptimizeType</value>
-  </data>
-  <data name="&gt;&gt;labelOptimizeType.Type" xml:space="preserve">
-    <value>System.Windows.Forms.Label, System.Windows.Forms, Version=4.0.0.0, Culture=neutral, PublicKeyToken=b77a5c561934e089</value>
-  </data>
-  <data name="&gt;&gt;labelOptimizeType.Parent" xml:space="preserve">
-    <value>tabGeneral</value>
-  </data>
-  <data name="&gt;&gt;labelOptimizeType.ZOrder" xml:space="preserve">
-    <value>4</value>
-  </data>
-  <data name="comboOptimizeType.Items" xml:space="preserve">
-    <value>プリカーサー</value>
-  </data>
-  <data name="comboOptimizeType.Items1" xml:space="preserve">
-    <value>トランジション</value>
-  </data>
-  <data name="comboOptimizeType.Location" type="System.Drawing.Point, System.Drawing">
-    <value>23, 284</value>
-  </data>
-  <data name="comboOptimizeType.Size" type="System.Drawing.Size, System.Drawing">
-    <value>121, 21</value>
-  </data>
-  <data name="comboOptimizeType.TabIndex" type="System.Int32, mscorlib">
-    <value>14</value>
-  </data>
-  <metadata name="helpTip.TrayLocation" type="System.Drawing.Point, System.Drawing, Version=4.0.0.0, Culture=neutral, PublicKeyToken=b03f5f7f11d50a3a">
-    <value>17, 17</value>
-  </metadata>
-  <data name="comboOptimizeType.ToolTip" xml:space="preserve">
-    <value>同一プリカーサーイオン由来のトランジションはまとめて最適化するか、
-各トランジションごとに個別に最適化するかを選択します。</value>
-  </data>
-  <data name="comboOptimizeType.Visible" type="System.Boolean, mscorlib">
-    <value>False</value>
-  </data>
-  <data name="&gt;&gt;comboOptimizeType.Name" xml:space="preserve">
-    <value>comboOptimizeType</value>
-  </data>
-  <data name="&gt;&gt;comboOptimizeType.Type" xml:space="preserve">
-    <value>System.Windows.Forms.ComboBox, System.Windows.Forms, Version=4.0.0.0, Culture=neutral, PublicKeyToken=b77a5c561934e089</value>
-  </data>
-  <data name="&gt;&gt;comboOptimizeType.Parent" xml:space="preserve">
-    <value>tabGeneral</value>
-  </data>
-  <data name="&gt;&gt;comboOptimizeType.ZOrder" xml:space="preserve">
-    <value>5</value>
-  </data>
-  <data name="cbUseOptimized.AutoSize" type="System.Boolean, mscorlib">
-    <value>True</value>
-  </data>
-  <data name="cbUseOptimized.Location" type="System.Drawing.Point, System.Drawing">
-    <value>23, 235</value>
-  </data>
-  <data name="cbUseOptimized.Size" type="System.Drawing.Size, System.Drawing">
-    <value>204, 17</value>
-  </data>
-  <data name="cbUseOptimized.TabIndex" type="System.Int32, mscorlib">
-    <value>12</value>
-  </data>
-  <data name="cbUseOptimized.Text" xml:space="preserve">
-    <value>最適化値が存在する場合に使用(&amp;U)</value>
-  </data>
-  <data name="cbUseOptimized.ToolTip" xml:space="preserve">
-    <value>チェックマークをオンにすると、測定されたCEまたは
-DP最適化値を使用して、メソッドリストとトランジションリストで
-エクスポートされる値を選択します。最大総ピーク面積が
-得られる値が選択されます。</value>
-  </data>
-  <data name="&gt;&gt;cbUseOptimized.Name" xml:space="preserve">
-    <value>cbUseOptimized</value>
-  </data>
-  <data name="&gt;&gt;cbUseOptimized.Type" xml:space="preserve">
-    <value>System.Windows.Forms.CheckBox, System.Windows.Forms, Version=4.0.0.0, Culture=neutral, PublicKeyToken=b77a5c561934e089</value>
-  </data>
-  <data name="&gt;&gt;cbUseOptimized.Parent" xml:space="preserve">
-    <value>tabGeneral</value>
-  </data>
-  <data name="&gt;&gt;cbUseOptimized.ZOrder" xml:space="preserve">
-    <value>6</value>
-  </data>
-  <data name="comboDeclusterPotential.Location" type="System.Drawing.Point, System.Drawing">
-    <value>208, 109</value>
-  </data>
-  <data name="comboDeclusterPotential.Size" type="System.Drawing.Size, System.Drawing">
-    <value>121, 21</value>
-  </data>
-  <data name="comboDeclusterPotential.TabIndex" type="System.Int32, mscorlib">
-    <value>7</value>
-  </data>
-  <data name="comboDeclusterPotential.ToolTip" xml:space="preserve">
-    <value>m/z値からプリカーサーイオンの
-使用する一次方程式です。同位体標識ペプチドは、非標識ペプチドと同一の
-DPを使用します。（AB装置のみ）</value>
-  </data>
-  <data name="&gt;&gt;comboDeclusterPotential.Name" xml:space="preserve">
-    <value>comboDeclusterPotential</value>
-  </data>
-  <data name="&gt;&gt;comboDeclusterPotential.Type" xml:space="preserve">
-    <value>System.Windows.Forms.ComboBox, System.Windows.Forms, Version=4.0.0.0, Culture=neutral, PublicKeyToken=b77a5c561934e089</value>
-  </data>
-  <data name="&gt;&gt;comboDeclusterPotential.Parent" xml:space="preserve">
-    <value>tabGeneral</value>
-  </data>
-  <data name="&gt;&gt;comboDeclusterPotential.ZOrder" xml:space="preserve">
-    <value>7</value>
-  </data>
-  <data name="label12.AutoSize" type="System.Boolean, mscorlib">
-    <value>True</value>
-  </data>
-  <data name="label12.Location" type="System.Drawing.Point, System.Drawing">
-    <value>208, 93</value>
-  </data>
-  <data name="label12.Size" type="System.Drawing.Size, System.Drawing">
-    <value>112, 13</value>
-  </data>
-  <data name="label12.TabIndex" type="System.Int32, mscorlib">
-    <value>6</value>
-  </data>
-  <data name="label12.Text" xml:space="preserve">
-    <value>デクラスタリングポテンシャル(&amp;D)：</value>
-  </data>
-  <data name="&gt;&gt;label12.Name" xml:space="preserve">
-    <value>label12</value>
-  </data>
-  <data name="&gt;&gt;label12.Type" xml:space="preserve">
-    <value>System.Windows.Forms.Label, System.Windows.Forms, Version=4.0.0.0, Culture=neutral, PublicKeyToken=b77a5c561934e089</value>
-  </data>
-  <data name="&gt;&gt;label12.Parent" xml:space="preserve">
-    <value>tabGeneral</value>
-  </data>
-  <data name="&gt;&gt;label12.ZOrder" xml:space="preserve">
-    <value>8</value>
-  </data>
-  <data name="comboCollisionEnergy.Location" type="System.Drawing.Point, System.Drawing">
-    <value>23, 109</value>
-  </data>
-  <data name="comboCollisionEnergy.Size" type="System.Drawing.Size, System.Drawing">
-    <value>121, 21</value>
-  </data>
-  <data name="comboCollisionEnergy.TabIndex" type="System.Int32, mscorlib">
-    <value>5</value>
-  </data>
-  <data name="comboCollisionEnergy.ToolTip" xml:space="preserve">
-    <value>プリカーサーイオンの最適コリジョンエネルギー (CE) を
-使用する一次方程式です。同位体標識
-ペプチドは、非標識ペプチドと同一のCEを使用します。</value>
-  </data>
-  <data name="&gt;&gt;comboCollisionEnergy.Name" xml:space="preserve">
-    <value>comboCollisionEnergy</value>
-  </data>
-  <data name="&gt;&gt;comboCollisionEnergy.Type" xml:space="preserve">
-    <value>System.Windows.Forms.ComboBox, System.Windows.Forms, Version=4.0.0.0, Culture=neutral, PublicKeyToken=b77a5c561934e089</value>
-  </data>
-  <data name="&gt;&gt;comboCollisionEnergy.Parent" xml:space="preserve">
-    <value>tabGeneral</value>
-  </data>
-  <data name="&gt;&gt;comboCollisionEnergy.ZOrder" xml:space="preserve">
-    <value>9</value>
-  </data>
-  <data name="label7.AutoSize" type="System.Boolean, mscorlib">
-    <value>True</value>
-  </data>
-  <data name="label7.Location" type="System.Drawing.Point, System.Drawing">
-    <value>20, 92</value>
-  </data>
-  <data name="label7.Size" type="System.Drawing.Size, System.Drawing">
-    <value>83, 13</value>
-  </data>
-  <data name="label7.TabIndex" type="System.Int32, mscorlib">
-    <value>4</value>
-  </data>
-  <data name="label7.Text" xml:space="preserve">
-    <value>衝突エネルギー(&amp;C)：</value>
-  </data>
-  <data name="&gt;&gt;label7.Name" xml:space="preserve">
-    <value>label7</value>
-  </data>
-  <data name="&gt;&gt;label7.Type" xml:space="preserve">
-    <value>System.Windows.Forms.Label, System.Windows.Forms, Version=4.0.0.0, Culture=neutral, PublicKeyToken=b77a5c561934e089</value>
-  </data>
-  <data name="&gt;&gt;label7.Parent" xml:space="preserve">
-    <value>tabGeneral</value>
-  </data>
-  <data name="&gt;&gt;label7.ZOrder" xml:space="preserve">
-    <value>10</value>
-  </data>
-  <data name="comboIonMass.Items" xml:space="preserve">
-    <value>モノアイソトピック</value>
-  </data>
-  <data name="comboIonMass.Items1" xml:space="preserve">
-    <value>平均</value>
-  </data>
-  <data name="comboIonMass.Location" type="System.Drawing.Point, System.Drawing">
-    <value>208, 39</value>
-  </data>
-  <data name="comboIonMass.Size" type="System.Drawing.Size, System.Drawing">
-    <value>121, 21</value>
-  </data>
-  <data name="comboIonMass.TabIndex" type="System.Int32, mscorlib">
-    <value>3</value>
-  </data>
-  <data name="comboIonMass.ToolTip" xml:space="preserve">
-    <value>すべてのプリカーサー質量の計算に使用する
-分子質量計算法 (モノアイソトピックまたは平均) です</value>
-  </data>
-  <data name="&gt;&gt;comboIonMass.Name" xml:space="preserve">
-    <value>comboIonMass</value>
-  </data>
-  <data name="&gt;&gt;comboIonMass.Type" xml:space="preserve">
-    <value>System.Windows.Forms.ComboBox, System.Windows.Forms, Version=4.0.0.0, Culture=neutral, PublicKeyToken=b77a5c561934e089</value>
-  </data>
-  <data name="&gt;&gt;comboIonMass.Parent" xml:space="preserve">
-    <value>tabGeneral</value>
-  </data>
-  <data name="&gt;&gt;comboIonMass.ZOrder" xml:space="preserve">
-    <value>11</value>
-  </data>
-  <data name="label2.AutoSize" type="System.Boolean, mscorlib">
-    <value>True</value>
-  </data>
-  <data name="label2.Location" type="System.Drawing.Point, System.Drawing">
-    <value>205, 22</value>
-  </data>
-  <data name="label2.Size" type="System.Drawing.Size, System.Drawing">
-    <value>91, 13</value>
-  </data>
-  <data name="label2.TabIndex" type="System.Int32, mscorlib">
-    <value>2</value>
-  </data>
-  <data name="label2.Text" xml:space="preserve">
-    <value>プロダクトイオン質量(&amp;D)：</value>
-  </data>
-  <data name="&gt;&gt;label2.Name" xml:space="preserve">
-    <value>label2</value>
-  </data>
-  <data name="&gt;&gt;label2.Type" xml:space="preserve">
-    <value>System.Windows.Forms.Label, System.Windows.Forms, Version=4.0.0.0, Culture=neutral, PublicKeyToken=b77a5c561934e089</value>
-  </data>
-  <data name="&gt;&gt;label2.Parent" xml:space="preserve">
-    <value>tabGeneral</value>
-  </data>
-  <data name="&gt;&gt;label2.ZOrder" xml:space="preserve">
-    <value>12</value>
-  </data>
-  <data name="comboPrecursorMass.Items" xml:space="preserve">
-    <value>モノアイソトピック</value>
-  </data>
-  <data name="comboPrecursorMass.Items1" xml:space="preserve">
-    <value>平均</value>
-  </data>
-  <data name="comboPrecursorMass.Location" type="System.Drawing.Point, System.Drawing">
-    <value>23, 39</value>
-  </data>
-  <data name="comboPrecursorMass.Size" type="System.Drawing.Size, System.Drawing">
-    <value>121, 21</value>
-  </data>
-  <data name="comboPrecursorMass.TabIndex" type="System.Int32, mscorlib">
-    <value>1</value>
-  </data>
-  <data name="comboPrecursorMass.ToolTip" xml:space="preserve">
-    <value>すべてのプリカーサー質量の計算に使用する
-分子質量計算法 (モノアイソトピックまたは平均) です。</value>
-  </data>
-  <data name="&gt;&gt;comboPrecursorMass.Name" xml:space="preserve">
-    <value>comboPrecursorMass</value>
-  </data>
-  <data name="&gt;&gt;comboPrecursorMass.Type" xml:space="preserve">
-    <value>System.Windows.Forms.ComboBox, System.Windows.Forms, Version=4.0.0.0, Culture=neutral, PublicKeyToken=b77a5c561934e089</value>
-  </data>
-  <data name="&gt;&gt;comboPrecursorMass.Parent" xml:space="preserve">
-    <value>tabGeneral</value>
-  </data>
-  <data name="&gt;&gt;comboPrecursorMass.ZOrder" xml:space="preserve">
-    <value>13</value>
-  </data>
-  <data name="label1.AutoSize" type="System.Boolean, mscorlib">
-    <value>True</value>
-  </data>
-  <data name="label1.Location" type="System.Drawing.Point, System.Drawing">
-    <value>20, 22</value>
-  </data>
-  <data name="label1.Size" type="System.Drawing.Size, System.Drawing">
-    <value>82, 13</value>
-  </data>
-  <data name="label1.TabIndex" type="System.Int32, mscorlib">
-    <value>0</value>
-  </data>
-  <data name="label1.Text" xml:space="preserve">
-    <value>プリカーサー質量(&amp;P)：</value>
-  </data>
-  <data name="&gt;&gt;label1.Name" xml:space="preserve">
-    <value>label1</value>
-  </data>
-  <data name="&gt;&gt;label1.Type" xml:space="preserve">
-    <value>System.Windows.Forms.Label, System.Windows.Forms, Version=4.0.0.0, Culture=neutral, PublicKeyToken=b77a5c561934e089</value>
-  </data>
-  <data name="&gt;&gt;label1.Parent" xml:space="preserve">
-    <value>tabGeneral</value>
-  </data>
-  <data name="&gt;&gt;label1.ZOrder" xml:space="preserve">
-    <value>14</value>
-  </data>
-  <data name="tabGeneral.Location" type="System.Drawing.Point, System.Drawing">
-    <value>4, 22</value>
-  </data>
-  <data name="tabGeneral.Padding" type="System.Windows.Forms.Padding, System.Windows.Forms">
-    <value>3, 3, 3, 3</value>
-  </data>
-  <data name="tabGeneral.Size" type="System.Drawing.Size, System.Drawing">
-    <value>373, 489</value>
-  </data>
-  <data name="tabGeneral.TabIndex" type="System.Int32, mscorlib">
-    <value>0</value>
-  </data>
-  <data name="tabGeneral.TabIndex" type="System.Int32, mscorlib">
-    <value>0</value>
-  </data>
-  <data name="tabGeneral.Text" xml:space="preserve">
-    <value>予測</value>
-  </data>
-  <data name="&gt;&gt;tabGeneral.Name" xml:space="preserve">
-    <value>tabGeneral</value>
-  </data>
-  <data name="&gt;&gt;tabGeneral.Type" xml:space="preserve">
-    <value>System.Windows.Forms.TabPage, System.Windows.Forms, Version=4.0.0.0, Culture=neutral, PublicKeyToken=b77a5c561934e089</value>
-  </data>
-  <data name="&gt;&gt;tabGeneral.Parent" xml:space="preserve">
-    <value>tabControl1</value>
-  </data>
-  <data name="&gt;&gt;tabGeneral.ZOrder" xml:space="preserve">
-    <value>0</value>
-  </data>
-  <data name="cbExclusionUseDIAWindow.AutoSize" type="System.Boolean, mscorlib">
-    <value>True</value>
-  </data>
-  <data name="cbExclusionUseDIAWindow.ImeMode" type="System.Windows.Forms.ImeMode, System.Windows.Forms">
-    <value>NoControl</value>
-  </data>
-  <data name="cbExclusionUseDIAWindow.Location" type="System.Drawing.Point, System.Drawing">
-    <value>24, 371</value>
-  </data>
-  <data name="cbExclusionUseDIAWindow.Size" type="System.Drawing.Size, System.Drawing">
-    <value>214, 17</value>
-  </data>
-  <data name="cbExclusionUseDIAWindow.TabIndex" type="System.Int32, mscorlib">
-    <value>1</value>
-  </data>
-  <data name="cbExclusionUseDIAWindow.Text" xml:space="preserve">
-    <value>排除のためにDIAプリカーサーウィンドウを使用(&amp;U)</value>
-  </data>
-  <data name="cbExclusionUseDIAWindow.ToolTip" xml:space="preserve">
-    <value>これを選択すると、プリカーサー直近m/zの対称の代わりにフルスキャン設定からプリカーサー排除ウィンドウが選ばれます。これはDIA/SWATHデーターに対し推奨されています。</value>
-  </data>
-  <data name="cbExclusionUseDIAWindow.Visible" type="System.Boolean, mscorlib">
-    <value>False</value>
-  </data>
-  <data name="&gt;&gt;cbExclusionUseDIAWindow.Name" xml:space="preserve">
-    <value>cbExclusionUseDIAWindow</value>
-  </data>
-  <data name="&gt;&gt;cbExclusionUseDIAWindow.Type" xml:space="preserve">
-    <value>System.Windows.Forms.CheckBox, System.Windows.Forms, Version=4.0.0.0, Culture=neutral, PublicKeyToken=b77a5c561934e089</value>
-  </data>
-  <data name="&gt;&gt;cbExclusionUseDIAWindow.Parent" xml:space="preserve">
-    <value>tabFilter</value>
-  </data>
-  <data name="&gt;&gt;cbExclusionUseDIAWindow.ZOrder" xml:space="preserve">
-    <value>0</value>
-  </data>
-  <data name="lbMZ.AutoSize" type="System.Boolean, mscorlib">
-    <value>True</value>
-  </data>
-  <data name="lbMZ.Font" type="System.Drawing.Font, System.Drawing">
-    <value>Microsoft Sans Serif, 8.25pt, style=Italic</value>
-  </data>
-  <data name="lbMZ.Location" type="System.Drawing.Point, System.Drawing">
-    <value>106, 410</value>
-  </data>
-  <data name="lbMZ.Size" type="System.Drawing.Size, System.Drawing">
-    <value>25, 13</value>
-  </data>
-  <data name="lbMZ.TabIndex" type="System.Int32, mscorlib">
-    <value>4</value>
-  </data>
-  <data name="lbMZ.Text" xml:space="preserve">
-    <value>m/z</value>
-  </data>
-  <data name="&gt;&gt;lbMZ.Name" xml:space="preserve">
-    <value>lbMZ</value>
-  </data>
-  <data name="&gt;&gt;lbMZ.Type" xml:space="preserve">
-    <value>System.Windows.Forms.Label, System.Windows.Forms, Version=4.0.0.0, Culture=neutral, PublicKeyToken=b77a5c561934e089</value>
-  </data>
-  <data name="&gt;&gt;lbMZ.Parent" xml:space="preserve">
-    <value>tabFilter</value>
-  </data>
-  <data name="&gt;&gt;lbMZ.ZOrder" xml:space="preserve">
-    <value>1</value>
-  </data>
-  <data name="label5.AutoSize" type="System.Boolean, mscorlib">
-    <value>True</value>
-  </data>
-  <data name="label5.Location" type="System.Drawing.Point, System.Drawing">
-    <value>6, 9</value>
-  </data>
-  <data name="label5.Size" type="System.Drawing.Size, System.Drawing">
-    <value>96, 13</value>
-  </data>
-  <data name="label5.TabIndex" type="System.Int32, mscorlib">
-    <value>0</value>
-  </data>
-  <data name="label5.Text" xml:space="preserve">
-    <value>プリカーサー電荷(&amp;P)：</value>
-  </data>
-  <data name="&gt;&gt;label5.Name" xml:space="preserve">
-    <value>label5</value>
-  </data>
-  <data name="&gt;&gt;label5.Type" xml:space="preserve">
-    <value>System.Windows.Forms.Label, System.Windows.Forms, Version=4.0.0.0, Culture=neutral, PublicKeyToken=b77a5c561934e089</value>
-  </data>
-  <data name="&gt;&gt;label5.Parent" xml:space="preserve">
-    <value>tabPage1</value>
-  </data>
-  <data name="&gt;&gt;label5.ZOrder" xml:space="preserve">
-    <value>0</value>
-  </data>
-  <data name="textPeptideIonTypes.Location" type="System.Drawing.Point, System.Drawing">
-    <value>232, 26</value>
-  </data>
-  <data name="textPeptideIonTypes.Size" type="System.Drawing.Size, System.Drawing">
-    <value>76, 20</value>
-  </data>
-  <data name="textPeptideIonTypes.TabIndex" type="System.Int32, mscorlib">
-    <value>5</value>
-  </data>
-  <data name="textPeptideIonTypes.ToolTip" xml:space="preserve">
-    <value>プロダクトイオン候補の計算に用いるプロダクトイオンタイプ（a、b、c、x、y、z、p （プリカーサー））  のリスト（カンマ区切り）です</value>
-  </data>
-  <data name="&gt;&gt;textPeptideIonTypes.Name" xml:space="preserve">
-    <value>textPeptideIonTypes</value>
-  </data>
-  <data name="&gt;&gt;textPeptideIonTypes.Type" xml:space="preserve">
-    <value>System.Windows.Forms.TextBox, System.Windows.Forms, Version=4.0.0.0, Culture=neutral, PublicKeyToken=b77a5c561934e089</value>
-  </data>
-  <data name="&gt;&gt;textPeptideIonTypes.Parent" xml:space="preserve">
-    <value>tabPage1</value>
-  </data>
-  <data name="&gt;&gt;textPeptideIonTypes.ZOrder" xml:space="preserve">
-    <value>1</value>
-  </data>
-  <data name="btnEditSpecialTransitions.Location" type="System.Drawing.Point, System.Drawing">
-    <value>209, 103</value>
-  </data>
-  <data name="btnEditSpecialTransitions.Size" type="System.Drawing.Size, System.Drawing">
-    <value>75, 23</value>
-  </data>
-  <data name="btnEditSpecialTransitions.TabIndex" type="System.Int32, mscorlib">
-    <value>6</value>
-  </data>
-  <data name="btnEditSpecialTransitions.Text" xml:space="preserve">
-    <value>リストを編集(&amp;E)...</value>
-  </data>
-  <data name="btnEditSpecialTransitions.ToolTip" xml:space="preserve">
-    <value>利用可能な特別なプロダクトイオンのリストを編集</value>
-  </data>
-  <data name="&gt;&gt;btnEditSpecialTransitions.Name" xml:space="preserve">
-    <value>btnEditSpecialTransitions</value>
-  </data>
-  <data name="&gt;&gt;btnEditSpecialTransitions.Type" xml:space="preserve">
-    <value>System.Windows.Forms.Button, System.Windows.Forms, Version=4.0.0.0, Culture=neutral, PublicKeyToken=b77a5c561934e089</value>
-  </data>
-  <data name="&gt;&gt;btnEditSpecialTransitions.Parent" xml:space="preserve">
-    <value>groupBox1</value>
-  </data>
-  <data name="&gt;&gt;btnEditSpecialTransitions.ZOrder" xml:space="preserve">
-    <value>0</value>
-  </data>
-  <data name="label18.AutoSize" type="System.Boolean, mscorlib">
-    <value>True</value>
-  </data>
-  <data name="label18.Location" type="System.Drawing.Point, System.Drawing">
-    <value>13, 87</value>
-  </data>
-  <data name="label18.Size" type="System.Drawing.Size, System.Drawing">
-    <value>67, 13</value>
-  </data>
-  <data name="label18.TabIndex" type="System.Int32, mscorlib">
-    <value>4</value>
-  </data>
-  <data name="label18.Text" xml:space="preserve">
-    <value>特別なイオン(&amp;S)：</value>
-  </data>
-  <data name="&gt;&gt;label18.Name" xml:space="preserve">
-    <value>label18</value>
-  </data>
-  <data name="&gt;&gt;label18.Type" xml:space="preserve">
-    <value>System.Windows.Forms.Label, System.Windows.Forms, Version=4.0.0.0, Culture=neutral, PublicKeyToken=b77a5c561934e089</value>
-  </data>
-  <data name="&gt;&gt;label18.Parent" xml:space="preserve">
-    <value>groupBox1</value>
-  </data>
-  <data name="&gt;&gt;label18.ZOrder" xml:space="preserve">
-    <value>1</value>
-  </data>
-  <data name="listAlwaysAdd.Location" type="System.Drawing.Point, System.Drawing">
-    <value>16, 103</value>
-  </data>
-  <data name="listAlwaysAdd.Size" type="System.Drawing.Size, System.Drawing">
-    <value>187, 94</value>
-  </data>
-  <data name="listAlwaysAdd.TabIndex" type="System.Int32, mscorlib">
-    <value>5</value>
-  </data>
-  <data name="listAlwaysAdd.ToolTip" xml:space="preserve">
-    <value>フィルタ範囲外であっても、存在していれば 測定される特別なプロダクトイオンセットです</value>
-  </data>
-  <data name="&gt;&gt;listAlwaysAdd.Name" xml:space="preserve">
-    <value>listAlwaysAdd</value>
-  </data>
-  <data name="&gt;&gt;listAlwaysAdd.Type" xml:space="preserve">
-    <value>System.Windows.Forms.CheckedListBox, System.Windows.Forms, Version=4.0.0.0, Culture=neutral, PublicKeyToken=b77a5c561934e089</value>
-  </data>
-  <data name="&gt;&gt;listAlwaysAdd.Parent" xml:space="preserve">
-    <value>groupBox1</value>
-  </data>
-  <data name="&gt;&gt;listAlwaysAdd.ZOrder" xml:space="preserve">
-    <value>2</value>
-  </data>
-  <data name="comboRangeFrom.Location" type="System.Drawing.Point, System.Drawing">
-    <value>16, 44</value>
-  </data>
-  <data name="comboRangeFrom.Size" type="System.Drawing.Size, System.Drawing">
-    <value>121, 21</value>
-  </data>
-  <data name="comboRangeFrom.TabIndex" type="System.Int32, mscorlib">
-    <value>1</value>
-  </data>
-  <data name="comboRangeFrom.ToolTip" xml:space="preserve">
-    <value>イオンフィルタ範囲の開始時プロダクトイオン</value>
-  </data>
-  <data name="&gt;&gt;comboRangeFrom.Name" xml:space="preserve">
-    <value>comboRangeFrom</value>
-  </data>
-  <data name="&gt;&gt;comboRangeFrom.Type" xml:space="preserve">
-    <value>System.Windows.Forms.ComboBox, System.Windows.Forms, Version=4.0.0.0, Culture=neutral, PublicKeyToken=b77a5c561934e089</value>
-  </data>
-  <data name="&gt;&gt;comboRangeFrom.Parent" xml:space="preserve">
-    <value>groupBox1</value>
-  </data>
-  <data name="&gt;&gt;comboRangeFrom.ZOrder" xml:space="preserve">
-    <value>3</value>
-  </data>
-  <data name="label3.AutoSize" type="System.Boolean, mscorlib">
-    <value>True</value>
-  </data>
-  <data name="label3.Location" type="System.Drawing.Point, System.Drawing">
-    <value>13, 27</value>
-  </data>
-  <data name="label3.Size" type="System.Drawing.Size, System.Drawing">
-    <value>33, 13</value>
-  </data>
-  <data name="label3.TabIndex" type="System.Int32, mscorlib">
-    <value>0</value>
-  </data>
-  <data name="label3.Text" xml:space="preserve">
-    <value>開始点(&amp;F)：</value>
-  </data>
-  <data name="&gt;&gt;label3.Name" xml:space="preserve">
-    <value>label3</value>
-  </data>
-  <data name="&gt;&gt;label3.Type" xml:space="preserve">
-    <value>System.Windows.Forms.Label, System.Windows.Forms, Version=4.0.0.0, Culture=neutral, PublicKeyToken=b77a5c561934e089</value>
-  </data>
-  <data name="&gt;&gt;label3.Parent" xml:space="preserve">
-    <value>groupBox1</value>
-  </data>
-  <data name="&gt;&gt;label3.ZOrder" xml:space="preserve">
-    <value>4</value>
-  </data>
-  <data name="comboRangeTo.Location" type="System.Drawing.Point, System.Drawing">
-    <value>163, 43</value>
-  </data>
-  <data name="comboRangeTo.Size" type="System.Drawing.Size, System.Drawing">
-    <value>121, 21</value>
-  </data>
-  <data name="comboRangeTo.TabIndex" type="System.Int32, mscorlib">
-    <value>3</value>
-  </data>
-  <data name="comboRangeTo.ToolTip" xml:space="preserve">
-    <value>プロダクトイオンのフィルタ範囲の終了点</value>
-  </data>
-  <data name="&gt;&gt;comboRangeTo.Name" xml:space="preserve">
-    <value>comboRangeTo</value>
-  </data>
-  <data name="&gt;&gt;comboRangeTo.Type" xml:space="preserve">
-    <value>System.Windows.Forms.ComboBox, System.Windows.Forms, Version=4.0.0.0, Culture=neutral, PublicKeyToken=b77a5c561934e089</value>
-  </data>
-  <data name="&gt;&gt;comboRangeTo.Parent" xml:space="preserve">
-    <value>groupBox1</value>
-  </data>
-  <data name="&gt;&gt;comboRangeTo.ZOrder" xml:space="preserve">
-    <value>5</value>
-  </data>
-  <data name="label4.AutoSize" type="System.Boolean, mscorlib">
-    <value>True</value>
-  </data>
-  <data name="label4.Location" type="System.Drawing.Point, System.Drawing">
-    <value>160, 27</value>
-  </data>
-  <data name="label4.Size" type="System.Drawing.Size, System.Drawing">
-    <value>23, 13</value>
-  </data>
-  <data name="label4.TabIndex" type="System.Int32, mscorlib">
-    <value>2</value>
-  </data>
-  <data name="label4.Text" xml:space="preserve">
-    <value>終了点(&amp;O)：</value>
-  </data>
-  <data name="&gt;&gt;label4.Name" xml:space="preserve">
-    <value>label4</value>
-  </data>
-  <data name="&gt;&gt;label4.Type" xml:space="preserve">
-    <value>System.Windows.Forms.Label, System.Windows.Forms, Version=4.0.0.0, Culture=neutral, PublicKeyToken=b77a5c561934e089</value>
-  </data>
-  <data name="&gt;&gt;label4.Parent" xml:space="preserve">
-    <value>groupBox1</value>
-  </data>
-  <data name="&gt;&gt;label4.ZOrder" xml:space="preserve">
-    <value>6</value>
-  </data>
-  <data name="groupBox1.Location" type="System.Drawing.Point, System.Drawing">
-    <value>8, 75</value>
-  </data>
-  <data name="groupBox1.Size" type="System.Drawing.Size, System.Drawing">
-    <value>299, 222</value>
-  </data>
-  <data name="groupBox1.TabIndex" type="System.Int32, mscorlib">
-    <value>6</value>
-  </data>
-  <data name="groupBox1.Text" xml:space="preserve">
-    <value>プロダクトイオンの選択</value>
-  </data>
-  <data name="&gt;&gt;groupBox1.Name" xml:space="preserve">
-    <value>groupBox1</value>
-  </data>
-  <data name="&gt;&gt;groupBox1.Type" xml:space="preserve">
-    <value>System.Windows.Forms.GroupBox, System.Windows.Forms, Version=4.0.0.0, Culture=neutral, PublicKeyToken=b77a5c561934e089</value>
-  </data>
-  <data name="&gt;&gt;groupBox1.Parent" xml:space="preserve">
-    <value>tabPage1</value>
-  </data>
-  <data name="&gt;&gt;groupBox1.ZOrder" xml:space="preserve">
-    <value>2</value>
-  </data>
-  <data name="label6.AutoSize" type="System.Boolean, mscorlib">
-    <value>True</value>
-  </data>
-  <data name="label6.Location" type="System.Drawing.Point, System.Drawing">
-    <value>119, 9</value>
-  </data>
-  <data name="label6.Size" type="System.Drawing.Size, System.Drawing">
-    <value>66, 13</value>
-  </data>
-  <data name="label6.TabIndex" type="System.Int32, mscorlib">
-    <value>2</value>
-  </data>
-  <data name="label6.Text" xml:space="preserve">
-    <value>イオン電荷(&amp;I)：</value>
-  </data>
-  <data name="&gt;&gt;label6.Name" xml:space="preserve">
-    <value>label6</value>
-  </data>
-  <data name="&gt;&gt;label6.Type" xml:space="preserve">
-    <value>System.Windows.Forms.Label, System.Windows.Forms, Version=4.0.0.0, Culture=neutral, PublicKeyToken=b77a5c561934e089</value>
-  </data>
-  <data name="&gt;&gt;label6.Parent" xml:space="preserve">
-    <value>tabPage1</value>
-  </data>
-  <data name="&gt;&gt;label6.ZOrder" xml:space="preserve">
-    <value>3</value>
-  </data>
-  <data name="label8.AutoSize" type="System.Boolean, mscorlib">
-    <value>True</value>
-  </data>
-  <data name="label8.Location" type="System.Drawing.Point, System.Drawing">
-    <value>230, 9</value>
-  </data>
-  <data name="label8.Size" type="System.Drawing.Size, System.Drawing">
-    <value>53, 13</value>
-  </data>
-  <data name="label8.TabIndex" type="System.Int32, mscorlib">
-    <value>4</value>
-  </data>
-  <data name="label8.Text" xml:space="preserve">
-    <value>イオンタイプ(&amp;T)：</value>
-  </data>
-  <data name="&gt;&gt;label8.Name" xml:space="preserve">
-    <value>label8</value>
-  </data>
-  <data name="&gt;&gt;label8.Type" xml:space="preserve">
-    <value>System.Windows.Forms.Label, System.Windows.Forms, Version=4.0.0.0, Culture=neutral, PublicKeyToken=b77a5c561934e089</value>
-  </data>
-  <data name="&gt;&gt;label8.Parent" xml:space="preserve">
-    <value>tabPage1</value>
-  </data>
-  <data name="&gt;&gt;label8.ZOrder" xml:space="preserve">
-    <value>4</value>
-  </data>
-  <data name="textPeptidePrecursorCharges.Location" type="System.Drawing.Point, System.Drawing">
-    <value>9, 26</value>
-  </data>
-  <data name="textPeptidePrecursorCharges.Size" type="System.Drawing.Size, System.Drawing">
-    <value>76, 20</value>
-  </data>
-  <data name="textPeptidePrecursorCharges.TabIndex" type="System.Int32, mscorlib">
-    <value>1</value>
-  </data>
-  <data name="textPeptidePrecursorCharges.ToolTip" xml:space="preserve">
-    <value>プリカーサーの質量電荷比の計算に使用する カンマ区切りの荷電状態のリストです</value>
-  </data>
-  <data name="&gt;&gt;textPeptidePrecursorCharges.Name" xml:space="preserve">
-    <value>textPeptidePrecursorCharges</value>
-  </data>
-  <data name="&gt;&gt;textPeptidePrecursorCharges.Type" xml:space="preserve">
-    <value>System.Windows.Forms.TextBox, System.Windows.Forms, Version=4.0.0.0, Culture=neutral, PublicKeyToken=b77a5c561934e089</value>
-  </data>
-  <data name="&gt;&gt;textPeptidePrecursorCharges.Parent" xml:space="preserve">
-    <value>tabPage1</value>
-  </data>
-  <data name="&gt;&gt;textPeptidePrecursorCharges.ZOrder" xml:space="preserve">
-    <value>5</value>
-  </data>
-  <data name="textPeptideIonCharges.Location" type="System.Drawing.Point, System.Drawing">
-    <value>122, 26</value>
-  </data>
-  <data name="textPeptideIonCharges.Size" type="System.Drawing.Size, System.Drawing">
-    <value>76, 20</value>
-  </data>
-  <data name="textPeptideIonCharges.TabIndex" type="System.Int32, mscorlib">
-    <value>3</value>
-  </data>
-  <data name="textPeptideIonCharges.ToolTip" xml:space="preserve">
-    <value>プロダクトイオンの質量電荷比の計算に使用する カンマ区切りの荷電状態のリストです</value>
-  </data>
-  <data name="&gt;&gt;textPeptideIonCharges.Name" xml:space="preserve">
-    <value>textPeptideIonCharges</value>
-  </data>
-  <data name="&gt;&gt;textPeptideIonCharges.Type" xml:space="preserve">
-    <value>System.Windows.Forms.TextBox, System.Windows.Forms, Version=4.0.0.0, Culture=neutral, PublicKeyToken=b77a5c561934e089</value>
-  </data>
-  <data name="&gt;&gt;textPeptideIonCharges.Parent" xml:space="preserve">
-    <value>tabPage1</value>
-  </data>
-  <data name="&gt;&gt;textPeptideIonCharges.ZOrder" xml:space="preserve">
-    <value>6</value>
-  </data>
-  <data name="tabPage1.Location" type="System.Drawing.Point, System.Drawing">
-    <value>4, 22</value>
-  </data>
-  <data name="tabPage1.Padding" type="System.Windows.Forms.Padding, System.Windows.Forms">
-    <value>3, 3, 3, 3</value>
-  </data>
-  <data name="tabPage1.Size" type="System.Drawing.Size, System.Drawing">
-    <value>313, 305</value>
-  </data>
-  <data name="tabPage1.TabIndex" type="System.Int32, mscorlib">
-    <value>0</value>
-  </data>
-  <data name="tabPage1.Text" xml:space="preserve">
-    <value>ペプチド</value>
-  </data>
-  <data name="&gt;&gt;tabPage1.Name" xml:space="preserve">
-    <value>tabPage1</value>
-  </data>
-  <data name="&gt;&gt;tabPage1.Type" xml:space="preserve">
-    <value>System.Windows.Forms.TabPage, System.Windows.Forms, Version=4.0.0.0, Culture=neutral, PublicKeyToken=b77a5c561934e089</value>
-  </data>
-  <data name="&gt;&gt;tabPage1.Parent" xml:space="preserve">
-    <value>tabControlPeptidesSmallMols</value>
-  </data>
-  <data name="&gt;&gt;tabPage1.ZOrder" xml:space="preserve">
-    <value>0</value>
-  </data>
-  <data name="btnPrecursorAdduct.Location" type="System.Drawing.Point, System.Drawing">
-    <value>286, 24</value>
-  </data>
-  <data name="btnPrecursorAdduct.Size" type="System.Drawing.Size, System.Drawing">
-    <value>23, 23</value>
-  </data>
-  <data name="btnPrecursorAdduct.TabIndex" type="System.Int32, mscorlib">
-    <value>2</value>
-  </data>
-  <data name="&gt;&gt;btnPrecursorAdduct.Name" xml:space="preserve">
-    <value>btnPrecursorAdduct</value>
-  </data>
-  <data name="&gt;&gt;btnPrecursorAdduct.Type" xml:space="preserve">
-    <value>System.Windows.Forms.Button, System.Windows.Forms, Version=4.0.0.0, Culture=neutral, PublicKeyToken=b77a5c561934e089</value>
-  </data>
-  <data name="&gt;&gt;btnPrecursorAdduct.Parent" xml:space="preserve">
-    <value>tabPage2</value>
-  </data>
-  <data name="&gt;&gt;btnPrecursorAdduct.ZOrder" xml:space="preserve">
-    <value>0</value>
-  </data>
-  <data name="btnFragmentAdduct.Location" type="System.Drawing.Point, System.Drawing">
-    <value>286, 63</value>
-  </data>
-  <data name="btnFragmentAdduct.Margin" type="System.Windows.Forms.Padding, System.Windows.Forms">
-    <value>2, 2, 2, 2</value>
-  </data>
-  <data name="btnFragmentAdduct.Size" type="System.Drawing.Size, System.Drawing">
-    <value>23, 23</value>
-  </data>
-  <data name="btnFragmentAdduct.TabIndex" type="System.Int32, mscorlib">
-    <value>5</value>
-  </data>
-  <data name="&gt;&gt;btnFragmentAdduct.Name" xml:space="preserve">
-    <value>btnFragmentAdduct</value>
-  </data>
-  <data name="&gt;&gt;btnFragmentAdduct.Type" xml:space="preserve">
-    <value>System.Windows.Forms.Button, System.Windows.Forms, Version=4.0.0.0, Culture=neutral, PublicKeyToken=b77a5c561934e089</value>
-  </data>
-  <data name="&gt;&gt;btnFragmentAdduct.Parent" xml:space="preserve">
-    <value>tabPage2</value>
-  </data>
-  <data name="&gt;&gt;btnFragmentAdduct.ZOrder" xml:space="preserve">
-    <value>1</value>
-  </data>
-  <data name="textSmallMoleculeFragmentAdducts.Location" type="System.Drawing.Point, System.Drawing">
-    <value>7, 66</value>
-  </data>
-  <data name="textSmallMoleculeFragmentAdducts.Size" type="System.Drawing.Size, System.Drawing">
-    <value>279, 20</value>
-  </data>
-  <data name="textSmallMoleculeFragmentAdducts.TabIndex" type="System.Int32, mscorlib">
-    <value>4</value>
-  </data>
-  <data name="textSmallMoleculeFragmentAdducts.ToolTip" xml:space="preserve">
-    <value>付加イオン：   イオン式中に、事実上の表記基準となっている表記法（http://fiehnlab.ucdavis.edu/staff/kind/Metabolomics/MS-Adduct-Calculator）に則った付加イオンの表記が含まれている場合があります（例：「C47H51NO14[M+IsoProp+H]」）。 イオン電荷のみが分かっている場合（フラグメントではそのケースが多い）、電荷のみの付加イオン（「[M+]」 (z=1)、「[M-]」 (z=-1)、「[M+3]」 (z=3)など）が使用されます。 乗数（例：「[2M+K]」の「2」）と同位体標識（例：「[M2Cl37+H]」の「2Cl37」）の表記はサポートされています。 認識された付加イオンの成分は、通常の化学記号と ACN (C2H3N)、DMSO (C2H6OS)、FA (CH2O2)、Hac (CH3COOH)、TFA (C2HF3O2)、IsoProp (C3H8O)、MeOH (CH3OH)、Cl37 (Cl')、Br81 (Br')、H2 (H')、C13 (C')、N15 (N')、O17 (O")、O18 (O') で表記されます。  荷電状態はこれらの付加イオン成分から推測されます： H (+1)、K (+1)、Na (+1),、Li (+1)、Br (-1)、Cl (-1)、F (-1)、CH3COO (-1)、HCOO (-1)、NH4 (+1)</value>
-  </data>
-  <data name="&gt;&gt;textSmallMoleculeFragmentAdducts.Name" xml:space="preserve">
-    <value>textSmallMoleculeFragmentAdducts</value>
-  </data>
-  <data name="&gt;&gt;textSmallMoleculeFragmentAdducts.Type" xml:space="preserve">
-    <value>System.Windows.Forms.TextBox, System.Windows.Forms, Version=4.0.0.0, Culture=neutral, PublicKeyToken=b77a5c561934e089</value>
-  </data>
-  <data name="&gt;&gt;textSmallMoleculeFragmentAdducts.Parent" xml:space="preserve">
-    <value>tabPage2</value>
-  </data>
-  <data name="&gt;&gt;textSmallMoleculeFragmentAdducts.ZOrder" xml:space="preserve">
-    <value>2</value>
-  </data>
-  <data name="labelSmallMoleculeFragmentAdducts.AutoSize" type="System.Boolean, mscorlib">
-    <value>True</value>
-  </data>
-  <data name="labelSmallMoleculeFragmentAdducts.ImeMode" type="System.Windows.Forms.ImeMode, System.Windows.Forms">
-    <value>NoControl</value>
-  </data>
-  <data name="labelSmallMoleculeFragmentAdducts.Location" type="System.Drawing.Point, System.Drawing">
-    <value>4, 49</value>
-  </data>
-  <data name="labelSmallMoleculeFragmentAdducts.Size" type="System.Drawing.Size, System.Drawing">
-    <value>95, 13</value>
-  </data>
-  <data name="labelSmallMoleculeFragmentAdducts.TabIndex" type="System.Int32, mscorlib">
-    <value>3</value>
-  </data>
-  <data name="labelSmallMoleculeFragmentAdducts.Text" xml:space="preserve">
-    <value>フラグメント付加イオン(&amp;N)：</value>
-  </data>
-  <data name="&gt;&gt;labelSmallMoleculeFragmentAdducts.Name" xml:space="preserve">
-    <value>labelSmallMoleculeFragmentAdducts</value>
-  </data>
-  <data name="&gt;&gt;labelSmallMoleculeFragmentAdducts.Type" xml:space="preserve">
-    <value>System.Windows.Forms.Label, System.Windows.Forms, Version=4.0.0.0, Culture=neutral, PublicKeyToken=b77a5c561934e089</value>
-  </data>
-  <data name="&gt;&gt;labelSmallMoleculeFragmentAdducts.Parent" xml:space="preserve">
-    <value>tabPage2</value>
-  </data>
-  <data name="&gt;&gt;labelSmallMoleculeFragmentAdducts.ZOrder" xml:space="preserve">
-    <value>3</value>
-  </data>
-  <data name="textSmallMoleculeIonTypes.Location" type="System.Drawing.Point, System.Drawing">
-    <value>7, 112</value>
-  </data>
-  <data name="textSmallMoleculeIonTypes.Size" type="System.Drawing.Size, System.Drawing">
-    <value>76, 20</value>
-  </data>
-  <data name="textSmallMoleculeIonTypes.TabIndex" type="System.Int32, mscorlib">
-    <value>7</value>
-  </data>
-  <data name="textSmallMoleculeIonTypes.ToolTip" xml:space="preserve">
-    <value>スペクトルライブラリのフィルタに用いるプロダクトイオンタイプ（f（フラグメント）かp（プリカーサー）） のカンマ区切りのリストです </value>
-  </data>
-  <data name="&gt;&gt;textSmallMoleculeIonTypes.Name" xml:space="preserve">
-    <value>textSmallMoleculeIonTypes</value>
-  </data>
-  <data name="&gt;&gt;textSmallMoleculeIonTypes.Type" xml:space="preserve">
-    <value>System.Windows.Forms.TextBox, System.Windows.Forms, Version=4.0.0.0, Culture=neutral, PublicKeyToken=b77a5c561934e089</value>
-  </data>
-  <data name="&gt;&gt;textSmallMoleculeIonTypes.Parent" xml:space="preserve">
-    <value>tabPage2</value>
-  </data>
-  <data name="&gt;&gt;textSmallMoleculeIonTypes.ZOrder" xml:space="preserve">
-    <value>4</value>
-  </data>
-  <data name="labelSmallMoleculeIonTypes.AutoSize" type="System.Boolean, mscorlib">
-    <value>True</value>
-  </data>
-  <data name="labelSmallMoleculeIonTypes.ImeMode" type="System.Windows.Forms.ImeMode, System.Windows.Forms">
-    <value>NoControl</value>
-  </data>
-  <data name="labelSmallMoleculeIonTypes.Location" type="System.Drawing.Point, System.Drawing">
-    <value>4, 95</value>
-  </data>
-  <data name="labelSmallMoleculeIonTypes.Size" type="System.Drawing.Size, System.Drawing">
-    <value>53, 13</value>
-  </data>
-  <data name="labelSmallMoleculeIonTypes.TabIndex" type="System.Int32, mscorlib">
-    <value>6</value>
-  </data>
-  <data name="labelSmallMoleculeIonTypes.Text" xml:space="preserve">
-    <value>イオンタイプ(&amp;T)：</value>
-  </data>
-  <data name="&gt;&gt;labelSmallMoleculeIonTypes.Name" xml:space="preserve">
-    <value>labelSmallMoleculeIonTypes</value>
-  </data>
-  <data name="&gt;&gt;labelSmallMoleculeIonTypes.Type" xml:space="preserve">
-    <value>System.Windows.Forms.Label, System.Windows.Forms, Version=4.0.0.0, Culture=neutral, PublicKeyToken=b77a5c561934e089</value>
-  </data>
-  <data name="&gt;&gt;labelSmallMoleculeIonTypes.Parent" xml:space="preserve">
-    <value>tabPage2</value>
-  </data>
-  <data name="&gt;&gt;labelSmallMoleculeIonTypes.ZOrder" xml:space="preserve">
-    <value>5</value>
-  </data>
-  <data name="textSmallMoleculePrecursorAdducts.Location" type="System.Drawing.Point, System.Drawing">
-    <value>6, 26</value>
-  </data>
-  <data name="textSmallMoleculePrecursorAdducts.Size" type="System.Drawing.Size, System.Drawing">
-    <value>280, 20</value>
-  </data>
-  <data name="textSmallMoleculePrecursorAdducts.TabIndex" type="System.Int32, mscorlib">
-    <value>1</value>
-  </data>
-  <data name="textSmallMoleculePrecursorAdducts.ToolTip" xml:space="preserve">
-    <value>付加イオン：   イオン式中に、事実上の表記基準となっている表記法（http://fiehnlab.ucdavis.edu/staff/kind/Metabolomics/MS-Adduct-Calculator）に則った付加イオンの表記が含まれている場合があります（例：「C47H51NO14[M+IsoProp+H]」）。 イオン電荷のみが分かっている場合（フラグメントではそのケースが多い）、電荷のみの付加イオン（「[M+]」 (z=1)、「[M-]」 (z=-1)、「[M+3]」 (z=3)など）が使用されます。 乗数（例：「[2M+K]」の「2」）と同位体標識（例：「[M2Cl37+H]」の「2Cl37」）の表記はサポートされています。 認識された付加イオンの成分は、通常の化学記号と ACN (C2H3N)、DMSO (C2H6OS)、FA (CH2O2)、Hac (CH3COOH)、TFA (C2HF3O2)、IsoProp (C3H8O)、MeOH (CH3OH)、Cl37 (Cl')、Br81 (Br')、H2 (H')、C13 (C')、N15 (N')、O17 (O")、O18 (O') で表記されます。  荷電状態はこれらの付加イオン成分から推測されます： H (+1)、K (+1)、Na (+1),、Li (+1)、Br (-1)、Cl (-1)、F (-1)、CH3COO (-1)、HCOO (-1)、NH4 (+1)</value>
-  </data>
-  <data name="&gt;&gt;textSmallMoleculePrecursorAdducts.Name" xml:space="preserve">
-    <value>textSmallMoleculePrecursorAdducts</value>
-  </data>
-  <data name="&gt;&gt;textSmallMoleculePrecursorAdducts.Type" xml:space="preserve">
-    <value>System.Windows.Forms.TextBox, System.Windows.Forms, Version=4.0.0.0, Culture=neutral, PublicKeyToken=b77a5c561934e089</value>
-  </data>
-  <data name="&gt;&gt;textSmallMoleculePrecursorAdducts.Parent" xml:space="preserve">
-    <value>tabPage2</value>
-  </data>
-  <data name="&gt;&gt;textSmallMoleculePrecursorAdducts.ZOrder" xml:space="preserve">
-    <value>6</value>
-  </data>
-  <data name="lblSmallMoleculePrecursorAdducts.AutoSize" type="System.Boolean, mscorlib">
-    <value>True</value>
-  </data>
-  <data name="lblSmallMoleculePrecursorAdducts.ImeMode" type="System.Windows.Forms.ImeMode, System.Windows.Forms">
-    <value>NoControl</value>
-  </data>
-  <data name="lblSmallMoleculePrecursorAdducts.Location" type="System.Drawing.Point, System.Drawing">
-    <value>4, 9</value>
-  </data>
-  <data name="lblSmallMoleculePrecursorAdducts.Margin" type="System.Windows.Forms.Padding, System.Windows.Forms">
-    <value>2, 0, 2, 0</value>
-  </data>
-  <data name="lblSmallMoleculePrecursorAdducts.Size" type="System.Drawing.Size, System.Drawing">
-    <value>96, 13</value>
-  </data>
-  <data name="lblSmallMoleculePrecursorAdducts.TabIndex" type="System.Int32, mscorlib">
-    <value>0</value>
-  </data>
-  <data name="lblSmallMoleculePrecursorAdducts.Text" xml:space="preserve">
-    <value>プリカーサー付加イオン(&amp;A)：</value>
-  </data>
-  <data name="&gt;&gt;lblSmallMoleculePrecursorAdducts.Name" xml:space="preserve">
-    <value>lblSmallMoleculePrecursorAdducts</value>
-  </data>
-  <data name="&gt;&gt;lblSmallMoleculePrecursorAdducts.Type" xml:space="preserve">
-    <value>System.Windows.Forms.Label, System.Windows.Forms, Version=4.0.0.0, Culture=neutral, PublicKeyToken=b77a5c561934e089</value>
-  </data>
-  <data name="&gt;&gt;lblSmallMoleculePrecursorAdducts.Parent" xml:space="preserve">
-    <value>tabPage2</value>
-  </data>
-  <data name="&gt;&gt;lblSmallMoleculePrecursorAdducts.ZOrder" xml:space="preserve">
-    <value>7</value>
-  </data>
-  <data name="tabPage2.Location" type="System.Drawing.Point, System.Drawing">
-    <value>4, 22</value>
-  </data>
-  <data name="tabPage2.Padding" type="System.Windows.Forms.Padding, System.Windows.Forms">
-    <value>3, 3, 3, 3</value>
-  </data>
-  <data name="tabPage2.Size" type="System.Drawing.Size, System.Drawing">
-    <value>313, 305</value>
-  </data>
-  <data name="tabPage2.TabIndex" type="System.Int32, mscorlib">
-    <value>1</value>
-  </data>
-  <data name="tabPage2.Text" xml:space="preserve">
-    <value>小分子</value>
-  </data>
-  <data name="&gt;&gt;tabPage2.Name" xml:space="preserve">
-    <value>tabPage2</value>
-  </data>
-  <data name="&gt;&gt;tabPage2.Type" xml:space="preserve">
-    <value>System.Windows.Forms.TabPage, System.Windows.Forms, Version=4.0.0.0, Culture=neutral, PublicKeyToken=b77a5c561934e089</value>
-  </data>
-  <data name="&gt;&gt;tabPage2.Parent" xml:space="preserve">
-    <value>tabControlPeptidesSmallMols</value>
-  </data>
-  <data name="&gt;&gt;tabPage2.ZOrder" xml:space="preserve">
-    <value>1</value>
-  </data>
-  <data name="tabControlPeptidesSmallMols.Location" type="System.Drawing.Point, System.Drawing">
-    <value>21, 15</value>
-  </data>
-  <data name="tabControlPeptidesSmallMols.Size" type="System.Drawing.Size, System.Drawing">
-    <value>321, 331</value>
-  </data>
-  <data name="tabControlPeptidesSmallMols.TabIndex" type="System.Int32, mscorlib">
-    <value>0</value>
-  </data>
-  <data name="&gt;&gt;tabControlPeptidesSmallMols.Name" xml:space="preserve">
-    <value>tabControlPeptidesSmallMols</value>
-  </data>
-  <data name="&gt;&gt;tabControlPeptidesSmallMols.Type" xml:space="preserve">
-    <value>System.Windows.Forms.TabControl, System.Windows.Forms, Version=4.0.0.0, Culture=neutral, PublicKeyToken=b77a5c561934e089</value>
-  </data>
-  <data name="&gt;&gt;tabControlPeptidesSmallMols.Parent" xml:space="preserve">
-    <value>tabFilter</value>
-  </data>
-  <data name="&gt;&gt;tabControlPeptidesSmallMols.ZOrder" xml:space="preserve">
-    <value>2</value>
-  </data>
-  <data name="textExclusionWindow.Location" type="System.Drawing.Point, System.Drawing">
-    <value>24, 408</value>
-  </data>
-  <data name="textExclusionWindow.Size" type="System.Drawing.Size, System.Drawing">
-    <value>76, 20</value>
-  </data>
-  <data name="textExclusionWindow.TabIndex" type="System.Int32, mscorlib">
-    <value>3</value>
-  </data>
-  <data name="textExclusionWindow.ToolTip" xml:space="preserve">
-    <value>プリカーサーイオン直近m/zのトランジションは除外し、 空白となります。たとえば、入力値 20の場合は、  プリカーサーイオンm/z値の前後10の範囲内にあるすべてのトランジションを除外します。</value>
-  </data>
-  <data name="&gt;&gt;textExclusionWindow.Name" xml:space="preserve">
-    <value>textExclusionWindow</value>
-  </data>
-  <data name="&gt;&gt;textExclusionWindow.Type" xml:space="preserve">
-    <value>System.Windows.Forms.TextBox, System.Windows.Forms, Version=4.0.0.0, Culture=neutral, PublicKeyToken=b77a5c561934e089</value>
-  </data>
-  <data name="&gt;&gt;textExclusionWindow.Parent" xml:space="preserve">
-    <value>tabFilter</value>
-  </data>
-  <data name="&gt;&gt;textExclusionWindow.ZOrder" xml:space="preserve">
-    <value>3</value>
-  </data>
-  <data name="cbAutoSelect.AutoSize" type="System.Boolean, mscorlib">
-    <value>True</value>
-  </data>
-  <data name="cbAutoSelect.Location" type="System.Drawing.Point, System.Drawing">
-    <value>41, 592</value>
-  </data>
-  <data name="cbAutoSelect.Size" type="System.Drawing.Size, System.Drawing">
-    <value>188, 17</value>
-  </data>
-  <data name="cbAutoSelect.TabIndex" type="System.Int32, mscorlib">
-    <value>5</value>
-  </data>
-  <data name="cbAutoSelect.Text" xml:space="preserve">
-    <value>一致するすべてトランジションを自動選択(&amp;A)</value>
-  </data>
-  <data name="cbAutoSelect.ToolTip" xml:space="preserve">
-    <value>チェックマークをオンにすると、指定したフィルタとライブラリ設定を使用して
-トランジションが自動的に選択されます。オフにすると、すべてのトランジションを
-手動ドキュメント編集で選択する必要があります。</value>
-  </data>
-  <data name="&gt;&gt;cbAutoSelect.Name" xml:space="preserve">
-    <value>cbAutoSelect</value>
-  </data>
-  <data name="&gt;&gt;cbAutoSelect.Type" xml:space="preserve">
-    <value>System.Windows.Forms.CheckBox, System.Windows.Forms, Version=4.0.0.0, Culture=neutral, PublicKeyToken=b77a5c561934e089</value>
-  </data>
-  <data name="&gt;&gt;cbAutoSelect.Parent" xml:space="preserve">
-    <value>tabFilter</value>
-  </data>
-  <data name="&gt;&gt;cbAutoSelect.ZOrder" xml:space="preserve">
-    <value>4</value>
-  </data>
-  <data name="lbPrecursorMzWindow.AutoSize" type="System.Boolean, mscorlib">
-    <value>True</value>
-  </data>
-  <data name="lbPrecursorMzWindow.Location" type="System.Drawing.Point, System.Drawing">
-    <value>21, 392</value>
-  </data>
-  <data name="lbPrecursorMzWindow.Size" type="System.Drawing.Size, System.Drawing">
-    <value>162, 13</value>
-  </data>
-  <data name="lbPrecursorMzWindow.TabIndex" type="System.Int32, mscorlib">
-    <value>2</value>
-  </data>
-  <data name="lbPrecursorMzWindow.Text" xml:space="preserve">
-    <value>プリカーサーm/z排除ウィンドウ(&amp;X)：</value>
-  </data>
-  <data name="&gt;&gt;lbPrecursorMzWindow.Name" xml:space="preserve">
-    <value>lbPrecursorMzWindow</value>
-  </data>
-  <data name="&gt;&gt;lbPrecursorMzWindow.Type" xml:space="preserve">
-    <value>System.Windows.Forms.Label, System.Windows.Forms, Version=4.0.0.0, Culture=neutral, PublicKeyToken=b77a5c561934e089</value>
-  </data>
-  <data name="&gt;&gt;lbPrecursorMzWindow.Parent" xml:space="preserve">
-    <value>tabFilter</value>
-  </data>
-  <data name="&gt;&gt;lbPrecursorMzWindow.ZOrder" xml:space="preserve">
-    <value>5</value>
-  </data>
-  <data name="tabFilter.Location" type="System.Drawing.Point, System.Drawing">
-    <value>4, 22</value>
-  </data>
-  <data name="tabFilter.Padding" type="System.Windows.Forms.Padding, System.Windows.Forms">
-    <value>3, 3, 3, 3</value>
-  </data>
-  <data name="tabFilter.Size" type="System.Drawing.Size, System.Drawing">
-    <value>373, 489</value>
-  </data>
-  <data name="tabFilter.TabIndex" type="System.Int32, mscorlib">
-    <value>1</value>
-  </data>
-  <data name="tabFilter.TabIndex" type="System.Int32, mscorlib">
-    <value>1</value>
-  </data>
-  <data name="tabFilter.Text" xml:space="preserve">
-    <value>フィルタ</value>
-  </data>
-  <data name="&gt;&gt;tabFilter.Name" xml:space="preserve">
-    <value>tabFilter</value>
-  </data>
-  <data name="&gt;&gt;tabFilter.Type" xml:space="preserve">
-    <value>System.Windows.Forms.TabPage, System.Windows.Forms, Version=4.0.0.0, Culture=neutral, PublicKeyToken=b77a5c561934e089</value>
-  </data>
-  <data name="&gt;&gt;tabFilter.Parent" xml:space="preserve">
-    <value>tabControl1</value>
-  </data>
-  <data name="&gt;&gt;tabFilter.ZOrder" xml:space="preserve">
-    <value>1</value>
-  </data>
-  <data name="label9.AutoSize" type="System.Boolean, mscorlib">
-    <value>True</value>
-  </data>
-  <data name="label9.Location" type="System.Drawing.Point, System.Drawing">
-    <value>18, 23</value>
-  </data>
-  <data name="label9.Size" type="System.Drawing.Size, System.Drawing">
-    <value>104, 13</value>
-  </data>
-  <data name="label9.TabIndex" type="System.Int32, mscorlib">
-    <value>0</value>
-  </data>
-  <data name="label9.Text" xml:space="preserve">
-    <value>イオン一致耐性(&amp;I)：</value>
-  </data>
-  <data name="&gt;&gt;label9.Name" xml:space="preserve">
-    <value>label9</value>
-  </data>
-  <data name="&gt;&gt;label9.Type" xml:space="preserve">
-    <value>System.Windows.Forms.Label, System.Windows.Forms, Version=4.0.0.0, Culture=neutral, PublicKeyToken=b77a5c561934e089</value>
-  </data>
-  <data name="&gt;&gt;label9.Parent" xml:space="preserve">
-    <value>tabLibrary</value>
-  </data>
-  <data name="&gt;&gt;label9.ZOrder" xml:space="preserve">
-    <value>0</value>
-  </data>
-  <data name="label22.AutoSize" type="System.Boolean, mscorlib">
-    <value>True</value>
-  </data>
-  <data name="label22.ImeMode" type="System.Windows.Forms.ImeMode, System.Windows.Forms">
-    <value>NoControl</value>
-  </data>
-  <data name="label22.Location" type="System.Drawing.Point, System.Drawing">
-    <value>90, 54</value>
-  </data>
-  <data name="label22.Size" type="System.Drawing.Size, System.Drawing">
-    <value>108, 13</value>
-  </data>
-  <data name="label22.TabIndex" type="System.Int32, mscorlib">
-    <value>3</value>
-  </data>
-  <data name="label22.Text" xml:space="preserve">
-    <value>最小プロダクトイオン数</value>
-  </data>
-  <data name="&gt;&gt;label22.Name" xml:space="preserve">
-    <value>label22</value>
-  </data>
-  <data name="&gt;&gt;label22.Type" xml:space="preserve">
-    <value>System.Windows.Forms.Label, System.Windows.Forms, Version=4.0.0.0, Culture=neutral, PublicKeyToken=b77a5c561934e089</value>
-  </data>
-  <data name="&gt;&gt;label22.Parent" xml:space="preserve">
-    <value>panelPick</value>
-  </data>
-  <data name="&gt;&gt;label22.ZOrder" xml:space="preserve">
-    <value>0</value>
-  </data>
-  <data name="textMinIonCount.Location" type="System.Drawing.Point, System.Drawing">
-    <value>17, 51</value>
-  </data>
-  <data name="textMinIonCount.Size" type="System.Drawing.Size, System.Drawing">
-    <value>67, 20</value>
-  </data>
-  <data name="textMinIonCount.TabIndex" type="System.Int32, mscorlib">
-    <value>4</value>
-  </data>
-  <data name="textMinIonCount.ToolTip" xml:space="preserve">
-    <value>最低これだけのトランジションでプリカーサーを選択</value>
-  </data>
-  <data name="&gt;&gt;textMinIonCount.Name" xml:space="preserve">
-    <value>textMinIonCount</value>
-  </data>
-  <data name="&gt;&gt;textMinIonCount.Type" xml:space="preserve">
-    <value>System.Windows.Forms.TextBox, System.Windows.Forms, Version=4.0.0.0, Culture=neutral, PublicKeyToken=b77a5c561934e089</value>
-  </data>
-  <data name="&gt;&gt;textMinIonCount.Parent" xml:space="preserve">
-    <value>panelPick</value>
-  </data>
-  <data name="&gt;&gt;textMinIonCount.ZOrder" xml:space="preserve">
-    <value>1</value>
-  </data>
-  <data name="radioAllAndFiltered.AutoSize" type="System.Boolean, mscorlib">
-    <value>True</value>
-  </data>
-  <data name="radioAllAndFiltered.Location" type="System.Drawing.Point, System.Drawing">
-    <value>17, 117</value>
-  </data>
-  <data name="radioAllAndFiltered.Size" type="System.Drawing.Size, System.Drawing">
-    <value>306, 17</value>
-  </data>
-  <data name="radioAllAndFiltered.TabIndex" type="System.Int32, mscorlib">
-    <value>6</value>
-  </data>
-  <data name="radioAllAndFiltered.Text" xml:space="preserve">
-    <value>フィルタされたイオン電荷とタイプ、およびフィルタされたプロダクトイオン(&amp;U)</value>
-  </data>
-  <data name="radioAllAndFiltered.ToolTip" xml:space="preserve">
-    <value>[フィルタ] タブで設定したイオン電荷数とタイプだけを用いて
-MS/MSピークを選択し、ライブラリにマッチするプロダクトイオンのランキングを行います。
-ただし、ライブラリにマッチするものが見つからない場合は、
-[フィルタ] タブ全体に合致するすべてのプロダクトイオンも追加します。</value>
-  </data>
-  <data name="&gt;&gt;radioAllAndFiltered.Name" xml:space="preserve">
-    <value>radioAllAndFiltered</value>
-  </data>
-  <data name="&gt;&gt;radioAllAndFiltered.Type" xml:space="preserve">
-    <value>System.Windows.Forms.RadioButton, System.Windows.Forms, Version=4.0.0.0, Culture=neutral, PublicKeyToken=b77a5c561934e089</value>
-  </data>
-  <data name="&gt;&gt;radioAllAndFiltered.Parent" xml:space="preserve">
-    <value>panelPick</value>
-  </data>
-  <data name="&gt;&gt;radioAllAndFiltered.ZOrder" xml:space="preserve">
-    <value>2</value>
-  </data>
-  <data name="radioFiltered.AutoSize" type="System.Boolean, mscorlib">
-    <value>True</value>
-  </data>
-  <data name="radioFiltered.Location" type="System.Drawing.Point, System.Drawing">
-    <value>17, 140</value>
-  </data>
-  <data name="radioFiltered.Size" type="System.Drawing.Size, System.Drawing">
-    <value>143, 17</value>
-  </data>
-  <data name="radioFiltered.TabIndex" type="System.Int32, mscorlib">
-    <value>7</value>
-  </data>
-  <data name="radioFiltered.Text" xml:space="preserve">
-    <value>フィルタされたプロダクトイオンから(&amp;D)</value>
-  </data>
-  <data name="radioFiltered.ToolTip" xml:space="preserve">
-    <value>[フィルタ] タブのパラメータを適用して、MS/MSピークを選択し、
-ライブラリとマッチするプロダクトイオンのランキングを行います。</value>
-  </data>
-  <data name="&gt;&gt;radioFiltered.Name" xml:space="preserve">
-    <value>radioFiltered</value>
-  </data>
-  <data name="&gt;&gt;radioFiltered.Type" xml:space="preserve">
-    <value>System.Windows.Forms.RadioButton, System.Windows.Forms, Version=4.0.0.0, Culture=neutral, PublicKeyToken=b77a5c561934e089</value>
-  </data>
-  <data name="&gt;&gt;radioFiltered.Parent" xml:space="preserve">
-    <value>panelPick</value>
-  </data>
-  <data name="&gt;&gt;radioFiltered.ZOrder" xml:space="preserve">
-    <value>3</value>
-  </data>
-  <data name="radioAll.AutoSize" type="System.Boolean, mscorlib">
-    <value>True</value>
-  </data>
-  <data name="radioAll.Location" type="System.Drawing.Point, System.Drawing">
-    <value>17, 94</value>
-  </data>
-  <data name="radioAll.Size" type="System.Drawing.Size, System.Drawing">
-    <value>189, 17</value>
-  </data>
-  <data name="radioAll.TabIndex" type="System.Int32, mscorlib">
-    <value>5</value>
-  </data>
-  <data name="radioAll.Text" xml:space="preserve">
-    <value>イオン電荷数とタイプがフィルタを通過するものから(&amp;C)</value>
-  </data>
-  <data name="radioAll.ToolTip" xml:space="preserve">
-    <value>[フィルタ] タブで設定したイオン電荷数とタイプだけを用いて
-MS/MSピークを選択し、ライブラリにマッチするプロダクトイオンのランキングを行います。</value>
-  </data>
-  <data name="&gt;&gt;radioAll.Name" xml:space="preserve">
-    <value>radioAll</value>
-  </data>
-  <data name="&gt;&gt;radioAll.Type" xml:space="preserve">
-    <value>System.Windows.Forms.RadioButton, System.Windows.Forms, Version=4.0.0.0, Culture=neutral, PublicKeyToken=b77a5c561934e089</value>
-  </data>
-  <data name="&gt;&gt;radioAll.Parent" xml:space="preserve">
-    <value>panelPick</value>
-  </data>
-  <data name="&gt;&gt;radioAll.ZOrder" xml:space="preserve">
-    <value>4</value>
-  </data>
-  <data name="label14.AutoSize" type="System.Boolean, mscorlib">
-    <value>True</value>
-  </data>
-  <data name="label14.Location" type="System.Drawing.Point, System.Drawing">
-    <value>14, 9</value>
-  </data>
-  <data name="label14.Size" type="System.Drawing.Size, System.Drawing">
-    <value>31, 13</value>
-  </data>
-  <data name="label14.TabIndex" type="System.Int32, mscorlib">
-    <value>0</value>
-  </data>
-  <data name="label14.Text" xml:space="preserve">
-    <value>選択(&amp;P)：</value>
-  </data>
-  <data name="&gt;&gt;label14.Name" xml:space="preserve">
-    <value>label14</value>
-  </data>
-  <data name="&gt;&gt;label14.Type" xml:space="preserve">
-    <value>System.Windows.Forms.Label, System.Windows.Forms, Version=4.0.0.0, Culture=neutral, PublicKeyToken=b77a5c561934e089</value>
-  </data>
-  <data name="&gt;&gt;label14.Parent" xml:space="preserve">
-    <value>panelPick</value>
-  </data>
-  <data name="&gt;&gt;label14.ZOrder" xml:space="preserve">
-    <value>5</value>
-  </data>
-  <data name="label15.AutoSize" type="System.Boolean, mscorlib">
-    <value>True</value>
-  </data>
-  <data name="label15.Location" type="System.Drawing.Point, System.Drawing">
-    <value>90, 28</value>
-  </data>
-  <data name="label15.Size" type="System.Drawing.Size, System.Drawing">
-    <value>65, 13</value>
-  </data>
-  <data name="label15.TabIndex" type="System.Int32, mscorlib">
-    <value>1</value>
-  </data>
-  <data name="label15.Text" xml:space="preserve">
-    <value>プロダクトイオン</value>
-  </data>
-  <data name="&gt;&gt;label15.Name" xml:space="preserve">
-    <value>label15</value>
-  </data>
-  <data name="&gt;&gt;label15.Type" xml:space="preserve">
-    <value>System.Windows.Forms.Label, System.Windows.Forms, Version=4.0.0.0, Culture=neutral, PublicKeyToken=b77a5c561934e089</value>
-  </data>
-  <data name="&gt;&gt;label15.Parent" xml:space="preserve">
-    <value>panelPick</value>
-  </data>
-  <data name="&gt;&gt;label15.ZOrder" xml:space="preserve">
-    <value>6</value>
-  </data>
-  <data name="textIonCount.Location" type="System.Drawing.Point, System.Drawing">
-    <value>17, 25</value>
-  </data>
-  <data name="textIonCount.Size" type="System.Drawing.Size, System.Drawing">
-    <value>67, 20</value>
-  </data>
-  <data name="textIonCount.TabIndex" type="System.Int32, mscorlib">
-    <value>2</value>
-  </data>
-  <data name="textIonCount.ToolTip" xml:space="preserve">
-    <value>ライブラリスペクトルピーク強度ランク別に
-各プリカーサーに対してこのトランジションを選択します</value>
-  </data>
-  <data name="&gt;&gt;textIonCount.Name" xml:space="preserve">
-    <value>textIonCount</value>
-  </data>
-  <data name="&gt;&gt;textIonCount.Type" xml:space="preserve">
-    <value>System.Windows.Forms.TextBox, System.Windows.Forms, Version=4.0.0.0, Culture=neutral, PublicKeyToken=b77a5c561934e089</value>
-  </data>
-  <data name="&gt;&gt;textIonCount.Parent" xml:space="preserve">
-    <value>panelPick</value>
-  </data>
-  <data name="&gt;&gt;textIonCount.ZOrder" xml:space="preserve">
-    <value>7</value>
-  </data>
-  <data name="panelPick.Location" type="System.Drawing.Point, System.Drawing">
-    <value>3, 117</value>
-  </data>
-  <data name="panelPick.Size" type="System.Drawing.Size, System.Drawing">
-    <value>357, 168</value>
-  </data>
-  <data name="panelPick.TabIndex" type="System.Int32, mscorlib">
-    <value>4</value>
-  </data>
-  <data name="&gt;&gt;panelPick.Name" xml:space="preserve">
-    <value>panelPick</value>
-  </data>
-  <data name="&gt;&gt;panelPick.Type" xml:space="preserve">
-    <value>System.Windows.Forms.Panel, System.Windows.Forms, Version=4.0.0.0, Culture=neutral, PublicKeyToken=b77a5c561934e089</value>
-  </data>
-  <data name="&gt;&gt;panelPick.Parent" xml:space="preserve">
-    <value>tabLibrary</value>
-  </data>
-  <data name="&gt;&gt;panelPick.ZOrder" xml:space="preserve">
-    <value>1</value>
-  </data>
-  <data name="textTolerance.Location" type="System.Drawing.Point, System.Drawing">
-    <value>21, 40</value>
-  </data>
-  <data name="textTolerance.Size" type="System.Drawing.Size, System.Drawing">
-    <value>67, 20</value>
-  </data>
-  <data name="textTolerance.TabIndex" type="System.Int32, mscorlib">
-    <value>1</value>
-  </data>
-  <data name="textTolerance.ToolTip" xml:space="preserve">
-    <value>予測プロダクトイオンm/z値を測定MS/MSスペクトルライブラリ
-ピークm/z値にマッチするときの最大許容誤差です。</value>
-  </data>
-  <data name="&gt;&gt;textTolerance.Name" xml:space="preserve">
-    <value>textTolerance</value>
-  </data>
-  <data name="&gt;&gt;textTolerance.Type" xml:space="preserve">
-    <value>System.Windows.Forms.TextBox, System.Windows.Forms, Version=4.0.0.0, Culture=neutral, PublicKeyToken=b77a5c561934e089</value>
-  </data>
-  <data name="&gt;&gt;textTolerance.Parent" xml:space="preserve">
-    <value>tabLibrary</value>
-  </data>
-  <data name="&gt;&gt;textTolerance.ZOrder" xml:space="preserve">
-    <value>2</value>
-  </data>
-  <data name="cbLibraryPick.AutoSize" type="System.Boolean, mscorlib">
-    <value>True</value>
-  </data>
-  <data name="cbLibraryPick.Location" type="System.Drawing.Point, System.Drawing">
-    <value>20, 94</value>
-  </data>
-  <data name="cbLibraryPick.Size" type="System.Drawing.Size, System.Drawing">
-    <value>295, 17</value>
-  </data>
-  <data name="cbLibraryPick.TabIndex" type="System.Int32, mscorlib">
-    <value>3</value>
-  </data>
-  <data name="cbLibraryPick.Text" xml:space="preserve">
-    <value>ライブラリスペクトルが利用可能な場合、最強度のイオンを選択(&amp;S)</value>
-  </data>
-  <data name="cbLibraryPick.ToolTip" xml:space="preserve">
-    <value>チェックマークをオンにすると、ペプチドがライブラリスペクトルに一致するときは必ず
-MS/MSスペクトルライブラリピークに基づいてトランジションフィルタが選択されます。</value>
-  </data>
-  <data name="&gt;&gt;cbLibraryPick.Name" xml:space="preserve">
-    <value>cbLibraryPick</value>
-  </data>
-  <data name="&gt;&gt;cbLibraryPick.Type" xml:space="preserve">
-    <value>System.Windows.Forms.CheckBox, System.Windows.Forms, Version=4.0.0.0, Culture=neutral, PublicKeyToken=b77a5c561934e089</value>
-  </data>
-  <data name="&gt;&gt;cbLibraryPick.Parent" xml:space="preserve">
-    <value>tabLibrary</value>
-  </data>
-  <data name="&gt;&gt;cbLibraryPick.ZOrder" xml:space="preserve">
-    <value>3</value>
-  </data>
-  <data name="label13.AutoSize" type="System.Boolean, mscorlib">
-    <value>True</value>
-  </data>
-  <data name="label13.Font" type="System.Drawing.Font, System.Drawing">
-    <value>Microsoft Sans Serif, 8.25pt, style=Italic</value>
-  </data>
-  <data name="label13.Location" type="System.Drawing.Point, System.Drawing">
-    <value>94, 43</value>
-  </data>
-  <data name="label13.Size" type="System.Drawing.Size, System.Drawing">
-    <value>25, 13</value>
-  </data>
-  <data name="label13.TabIndex" type="System.Int32, mscorlib">
-    <value>2</value>
-  </data>
-  <data name="label13.Text" xml:space="preserve">
-    <value>m/z</value>
-  </data>
-  <data name="&gt;&gt;label13.Name" xml:space="preserve">
-    <value>label13</value>
-  </data>
-  <data name="&gt;&gt;label13.Type" xml:space="preserve">
-    <value>System.Windows.Forms.Label, System.Windows.Forms, Version=4.0.0.0, Culture=neutral, PublicKeyToken=b77a5c561934e089</value>
-  </data>
-  <data name="&gt;&gt;label13.Parent" xml:space="preserve">
-    <value>tabLibrary</value>
-  </data>
-  <data name="&gt;&gt;label13.ZOrder" xml:space="preserve">
-    <value>4</value>
-  </data>
-  <data name="tabLibrary.Location" type="System.Drawing.Point, System.Drawing">
-    <value>4, 22</value>
-  </data>
-  <data name="tabLibrary.Padding" type="System.Windows.Forms.Padding, System.Windows.Forms">
-    <value>3, 3, 3, 3</value>
-  </data>
-  <data name="tabLibrary.Size" type="System.Drawing.Size, System.Drawing">
-    <value>373, 489</value>
-  </data>
-  <data name="tabLibrary.TabIndex" type="System.Int32, mscorlib">
-    <value>3</value>
-  </data>
-  <data name="tabLibrary.TabIndex" type="System.Int32, mscorlib">
-    <value>3</value>
-  </data>
-  <data name="tabLibrary.Text" xml:space="preserve">
-    <value>ライブラリ</value>
-  </data>
-  <data name="&gt;&gt;tabLibrary.Name" xml:space="preserve">
-    <value>tabLibrary</value>
-  </data>
-  <data name="&gt;&gt;tabLibrary.Type" xml:space="preserve">
-    <value>System.Windows.Forms.TabPage, System.Windows.Forms, Version=4.0.0.0, Culture=neutral, PublicKeyToken=b77a5c561934e089</value>
-  </data>
-  <data name="&gt;&gt;tabLibrary.Parent" xml:space="preserve">
-    <value>tabControl1</value>
-  </data>
-  <data name="&gt;&gt;tabLibrary.ZOrder" xml:space="preserve">
-    <value>2</value>
-  </data>
-  <data name="textMaxInclusions.Location" type="System.Drawing.Point, System.Drawing">
-    <value>189, 185</value>
-  </data>
-  <data name="textMaxInclusions.Size" type="System.Drawing.Size, System.Drawing">
-    <value>68, 20</value>
-  </data>
-  <data name="textMaxInclusions.TabIndex" type="System.Int32, mscorlib">
-    <value>20</value>
-  </data>
-  <data name="textMaxInclusions.ToolTip" xml:space="preserve">
-    <value>多重化スキャン中に使用する装置で測定した
-最大インクルージョンウィンドウ数です。</value>
-  </data>
-  <data name="&gt;&gt;textMaxInclusions.Name" xml:space="preserve">
-    <value>textMaxInclusions</value>
-  </data>
-  <data name="&gt;&gt;textMaxInclusions.Type" xml:space="preserve">
-    <value>System.Windows.Forms.TextBox, System.Windows.Forms, Version=4.0.0.0, Culture=neutral, PublicKeyToken=b77a5c561934e089</value>
-  </data>
-  <data name="&gt;&gt;textMaxInclusions.Parent" xml:space="preserve">
-    <value>tabInstrument</value>
-  </data>
-  <data name="&gt;&gt;textMaxInclusions.ZOrder" xml:space="preserve">
-    <value>0</value>
-  </data>
-  <data name="label21.AutoSize" type="System.Boolean, mscorlib">
-    <value>True</value>
-  </data>
-  <data name="label21.Location" type="System.Drawing.Point, System.Drawing">
-    <value>186, 169</value>
-  </data>
-  <data name="label21.Size" type="System.Drawing.Size, System.Drawing">
-    <value>116, 13</value>
-  </data>
-  <data name="label21.TabIndex" type="System.Int32, mscorlib">
-    <value>19</value>
-  </data>
-  <data name="label21.Text" xml:space="preserve">
-    <value>ファームウェア包含制限(&amp;I)：</value>
-  </data>
-  <data name="&gt;&gt;label21.Name" xml:space="preserve">
-    <value>label21</value>
-  </data>
-  <data name="&gt;&gt;label21.Type" xml:space="preserve">
-    <value>System.Windows.Forms.Label, System.Windows.Forms, Version=4.0.0.0, Culture=neutral, PublicKeyToken=b77a5c561934e089</value>
-  </data>
-  <data name="&gt;&gt;label21.Parent" xml:space="preserve">
-    <value>tabInstrument</value>
-  </data>
-  <data name="&gt;&gt;label21.ZOrder" xml:space="preserve">
-    <value>1</value>
-  </data>
-  <data name="label30.AutoSize" type="System.Boolean, mscorlib">
-    <value>True</value>
-  </data>
-  <data name="label30.Location" type="System.Drawing.Point, System.Drawing">
-    <value>264, 252</value>
-  </data>
-  <data name="label30.Size" type="System.Drawing.Size, System.Drawing">
-    <value>23, 13</value>
-  </data>
-  <data name="label30.TabIndex" type="System.Int32, mscorlib">
-    <value>18</value>
-  </data>
-  <data name="label30.Text" xml:space="preserve">
-    <value>分</value>
-  </data>
-  <data name="&gt;&gt;label30.Name" xml:space="preserve">
-    <value>label30</value>
-  </data>
-  <data name="&gt;&gt;label30.Type" xml:space="preserve">
-    <value>System.Windows.Forms.Label, System.Windows.Forms, Version=4.0.0.0, Culture=neutral, PublicKeyToken=b77a5c561934e089</value>
-  </data>
-  <data name="&gt;&gt;label30.Parent" xml:space="preserve">
-    <value>tabInstrument</value>
-  </data>
-  <data name="&gt;&gt;label30.ZOrder" xml:space="preserve">
-    <value>2</value>
-  </data>
-  <data name="label31.AutoSize" type="System.Boolean, mscorlib">
-    <value>True</value>
-  </data>
-  <data name="label31.Location" type="System.Drawing.Point, System.Drawing">
-    <value>101, 252</value>
-  </data>
-  <data name="label31.Size" type="System.Drawing.Size, System.Drawing">
-    <value>23, 13</value>
-  </data>
-  <data name="label31.TabIndex" type="System.Int32, mscorlib">
-    <value>14</value>
-  </data>
-  <data name="label31.Text" xml:space="preserve">
-    <value>分</value>
-  </data>
-  <data name="&gt;&gt;label31.Name" xml:space="preserve">
-    <value>label31</value>
-  </data>
-  <data name="&gt;&gt;label31.Type" xml:space="preserve">
-    <value>System.Windows.Forms.Label, System.Windows.Forms, Version=4.0.0.0, Culture=neutral, PublicKeyToken=b77a5c561934e089</value>
-  </data>
-  <data name="&gt;&gt;label31.Parent" xml:space="preserve">
-    <value>tabInstrument</value>
-  </data>
-  <data name="&gt;&gt;label31.ZOrder" xml:space="preserve">
-    <value>3</value>
-  </data>
-  <data name="label33.AutoSize" type="System.Boolean, mscorlib">
-    <value>True</value>
-  </data>
-  <data name="label33.Location" type="System.Drawing.Point, System.Drawing">
-    <value>187, 233</value>
-  </data>
-  <data name="label33.Size" type="System.Drawing.Size, System.Drawing">
-    <value>52, 13</value>
-  </data>
-  <data name="label33.TabIndex" type="System.Int32, mscorlib">
-    <value>16</value>
-  </data>
-  <data name="label33.Text" xml:space="preserve">
-    <value>最大時間(&amp;A)：</value>
-  </data>
-  <data name="&gt;&gt;label33.Name" xml:space="preserve">
-    <value>label33</value>
-  </data>
-  <data name="&gt;&gt;label33.Type" xml:space="preserve">
-    <value>System.Windows.Forms.Label, System.Windows.Forms, Version=4.0.0.0, Culture=neutral, PublicKeyToken=b77a5c561934e089</value>
-  </data>
-  <data name="&gt;&gt;label33.Parent" xml:space="preserve">
-    <value>tabInstrument</value>
-  </data>
-  <data name="&gt;&gt;label33.ZOrder" xml:space="preserve">
-    <value>4</value>
-  </data>
-  <data name="label34.AutoSize" type="System.Boolean, mscorlib">
-    <value>True</value>
-  </data>
-  <data name="label34.Location" type="System.Drawing.Point, System.Drawing">
-    <value>24, 233</value>
-  </data>
-  <data name="label34.Size" type="System.Drawing.Size, System.Drawing">
-    <value>49, 13</value>
-  </data>
-  <data name="label34.TabIndex" type="System.Int32, mscorlib">
-    <value>12</value>
-  </data>
-  <data name="label34.Text" xml:space="preserve">
-    <value>最小時間(&amp;N)：</value>
-  </data>
-  <data name="&gt;&gt;label34.Name" xml:space="preserve">
-    <value>label34</value>
-  </data>
-  <data name="&gt;&gt;label34.Type" xml:space="preserve">
-    <value>System.Windows.Forms.Label, System.Windows.Forms, Version=4.0.0.0, Culture=neutral, PublicKeyToken=b77a5c561934e089</value>
-  </data>
-  <data name="&gt;&gt;label34.Parent" xml:space="preserve">
-    <value>tabInstrument</value>
-  </data>
-  <data name="&gt;&gt;label34.ZOrder" xml:space="preserve">
-    <value>5</value>
-  </data>
-  <data name="textMaxTime.Location" type="System.Drawing.Point, System.Drawing">
-    <value>190, 249</value>
-  </data>
-  <data name="textMaxTime.Size" type="System.Drawing.Size, System.Drawing">
-    <value>68, 20</value>
-  </data>
-  <data name="textMaxTime.TabIndex" type="System.Int32, mscorlib">
-    <value>17</value>
-  </data>
-  <data name="textMaxTime.ToolTip" xml:space="preserve">
-    <value>分析方法を問わず、
-クロマトグラムにおける最大許容時間。 これを設定すると、データ採取に関与しない部分のグラジアントで使用される可能性のある
-メモリとディスク容量を節約できます。</value>
-  </data>
-  <data name="&gt;&gt;textMaxTime.Name" xml:space="preserve">
-    <value>textMaxTime</value>
-  </data>
-  <data name="&gt;&gt;textMaxTime.Type" xml:space="preserve">
-    <value>System.Windows.Forms.TextBox, System.Windows.Forms, Version=4.0.0.0, Culture=neutral, PublicKeyToken=b77a5c561934e089</value>
-  </data>
-  <data name="&gt;&gt;textMaxTime.Parent" xml:space="preserve">
-    <value>tabInstrument</value>
-  </data>
-  <data name="&gt;&gt;textMaxTime.ZOrder" xml:space="preserve">
-    <value>6</value>
-  </data>
-  <data name="textMinTime.Location" type="System.Drawing.Point, System.Drawing">
-    <value>27, 249</value>
-  </data>
-  <data name="textMinTime.Size" type="System.Drawing.Size, System.Drawing">
-    <value>68, 20</value>
-  </data>
-  <data name="textMinTime.TabIndex" type="System.Int32, mscorlib">
-    <value>13</value>
-  </data>
-  <data name="textMinTime.ToolTip" xml:space="preserve">
-    <value>分析方法を問わず、
-クロマトグラムにおける最小許容時間。 これを設定すると、データ採取に関与しない部分のグラジアントで使用される可能性のある
-メモリとディスク容量を節約できます。</value>
-  </data>
-  <data name="&gt;&gt;textMinTime.Name" xml:space="preserve">
-    <value>textMinTime</value>
-  </data>
-  <data name="&gt;&gt;textMinTime.Type" xml:space="preserve">
-    <value>System.Windows.Forms.TextBox, System.Windows.Forms, Version=4.0.0.0, Culture=neutral, PublicKeyToken=b77a5c561934e089</value>
-  </data>
-  <data name="&gt;&gt;textMinTime.Parent" xml:space="preserve">
-    <value>tabInstrument</value>
-  </data>
-  <data name="&gt;&gt;textMinTime.ZOrder" xml:space="preserve">
-    <value>7</value>
-  </data>
-  <data name="label26.AutoSize" type="System.Boolean, mscorlib">
-    <value>True</value>
-  </data>
-  <data name="label26.Font" type="System.Drawing.Font, System.Drawing">
-    <value>Microsoft Sans Serif, 8.25pt, style=Italic</value>
-  </data>
-  <data name="label26.Location" type="System.Drawing.Point, System.Drawing">
-    <value>101, 127</value>
-  </data>
-  <data name="label26.Size" type="System.Drawing.Size, System.Drawing">
-    <value>25, 13</value>
-  </data>
-  <data name="label26.TabIndex" type="System.Int32, mscorlib">
-    <value>9</value>
-  </data>
-  <data name="label26.Text" xml:space="preserve">
-    <value>m/z</value>
-  </data>
-  <data name="&gt;&gt;label26.Name" xml:space="preserve">
-    <value>label26</value>
-  </data>
-  <data name="&gt;&gt;label26.Type" xml:space="preserve">
-    <value>System.Windows.Forms.Label, System.Windows.Forms, Version=4.0.0.0, Culture=neutral, PublicKeyToken=b77a5c561934e089</value>
-  </data>
-  <data name="&gt;&gt;label26.Parent" xml:space="preserve">
-    <value>tabInstrument</value>
-  </data>
-  <data name="&gt;&gt;label26.ZOrder" xml:space="preserve">
-    <value>8</value>
-  </data>
-  <data name="label25.AutoSize" type="System.Boolean, mscorlib">
-    <value>True</value>
-  </data>
-  <data name="label25.Font" type="System.Drawing.Font, System.Drawing">
-    <value>Microsoft Sans Serif, 8.25pt, style=Italic</value>
-  </data>
-  <data name="label25.Location" type="System.Drawing.Point, System.Drawing">
-    <value>264, 41</value>
-  </data>
-  <data name="label25.Size" type="System.Drawing.Size, System.Drawing">
-    <value>25, 13</value>
-  </data>
-  <data name="label25.TabIndex" type="System.Int32, mscorlib">
-    <value>6</value>
-  </data>
-  <data name="label25.Text" xml:space="preserve">
-    <value>m/z</value>
-  </data>
-  <data name="&gt;&gt;label25.Name" xml:space="preserve">
-    <value>label25</value>
-  </data>
-  <data name="&gt;&gt;label25.Type" xml:space="preserve">
-    <value>System.Windows.Forms.Label, System.Windows.Forms, Version=4.0.0.0, Culture=neutral, PublicKeyToken=b77a5c561934e089</value>
-  </data>
-  <data name="&gt;&gt;label25.Parent" xml:space="preserve">
-    <value>tabInstrument</value>
-  </data>
-  <data name="&gt;&gt;label25.ZOrder" xml:space="preserve">
-    <value>9</value>
-  </data>
-  <data name="label24.AutoSize" type="System.Boolean, mscorlib">
-    <value>True</value>
-  </data>
-  <data name="label24.Font" type="System.Drawing.Font, System.Drawing">
-    <value>Microsoft Sans Serif, 8.25pt, style=Italic</value>
-  </data>
-  <data name="label24.Location" type="System.Drawing.Point, System.Drawing">
-    <value>101, 41</value>
-  </data>
-  <data name="label24.Size" type="System.Drawing.Size, System.Drawing">
-    <value>25, 13</value>
-  </data>
-  <data name="label24.TabIndex" type="System.Int32, mscorlib">
-    <value>2</value>
-  </data>
-  <data name="label24.Text" xml:space="preserve">
-    <value>m/z</value>
-  </data>
-  <data name="&gt;&gt;label24.Name" xml:space="preserve">
-    <value>label24</value>
-  </data>
-  <data name="&gt;&gt;label24.Type" xml:space="preserve">
-    <value>System.Windows.Forms.Label, System.Windows.Forms, Version=4.0.0.0, Culture=neutral, PublicKeyToken=b77a5c561934e089</value>
-  </data>
-  <data name="&gt;&gt;label24.Parent" xml:space="preserve">
-    <value>tabInstrument</value>
-  </data>
-  <data name="&gt;&gt;label24.ZOrder" xml:space="preserve">
-    <value>10</value>
-  </data>
-  <data name="cbDynamicMinimum.AutoSize" type="System.Boolean, mscorlib">
-    <value>True</value>
-  </data>
-  <data name="cbDynamicMinimum.Location" type="System.Drawing.Point, System.Drawing">
-    <value>27, 64</value>
-  </data>
-  <data name="cbDynamicMinimum.Size" type="System.Drawing.Size, System.Drawing">
-    <value>146, 17</value>
-  </data>
-  <data name="cbDynamicMinimum.TabIndex" type="System.Int32, mscorlib">
-    <value>3</value>
-  </data>
-  <data name="cbDynamicMinimum.Text" xml:space="preserve">
-    <value>動的最小プロダクトm/z(&amp;D)</value>
-  </data>
-  <data name="cbDynamicMinimum.ToolTip" xml:space="preserve">
-    <value>チェックマークをオンにすると、プロダクトイオンの最小m/z値を
-プリカーサーイオンm/zから動的に計算します。
-この計算にはThermo-Scientificが提供するLTQ測定器用の特定の方程式を用います。</value>
-  </data>
-  <data name="&gt;&gt;cbDynamicMinimum.Name" xml:space="preserve">
-    <value>cbDynamicMinimum</value>
-  </data>
-  <data name="&gt;&gt;cbDynamicMinimum.Type" xml:space="preserve">
-    <value>System.Windows.Forms.CheckBox, System.Windows.Forms, Version=4.0.0.0, Culture=neutral, PublicKeyToken=b77a5c561934e089</value>
-  </data>
-  <data name="&gt;&gt;cbDynamicMinimum.Parent" xml:space="preserve">
-    <value>tabInstrument</value>
-  </data>
-  <data name="&gt;&gt;cbDynamicMinimum.ZOrder" xml:space="preserve">
-    <value>11</value>
-  </data>
-  <data name="textMaxTrans.Location" type="System.Drawing.Point, System.Drawing">
-    <value>27, 185</value>
-  </data>
-  <data name="textMaxTrans.Size" type="System.Drawing.Size, System.Drawing">
-    <value>68, 20</value>
-  </data>
-  <data name="textMaxTrans.TabIndex" type="System.Int32, mscorlib">
-    <value>11</value>
-  </data>
-  <data name="textMaxTrans.ToolTip" xml:space="preserve">
-    <value>1 回の注入でターゲット装置により測定可能な最大総トランジション数です。
-最大値が適用されない場合は空白となります</value>
-  </data>
-  <data name="&gt;&gt;textMaxTrans.Name" xml:space="preserve">
-    <value>textMaxTrans</value>
-  </data>
-  <data name="&gt;&gt;textMaxTrans.Type" xml:space="preserve">
-    <value>System.Windows.Forms.TextBox, System.Windows.Forms, Version=4.0.0.0, Culture=neutral, PublicKeyToken=b77a5c561934e089</value>
-  </data>
-  <data name="&gt;&gt;textMaxTrans.Parent" xml:space="preserve">
-    <value>tabInstrument</value>
-  </data>
-  <data name="&gt;&gt;textMaxTrans.ZOrder" xml:space="preserve">
-    <value>12</value>
-  </data>
-  <data name="label17.AutoSize" type="System.Boolean, mscorlib">
-    <value>True</value>
-  </data>
-  <data name="label17.Location" type="System.Drawing.Point, System.Drawing">
-    <value>24, 169</value>
-  </data>
-  <data name="label17.Size" type="System.Drawing.Size, System.Drawing">
-    <value>117, 13</value>
-  </data>
-  <data name="label17.TabIndex" type="System.Int32, mscorlib">
-    <value>10</value>
-  </data>
-  <data name="label17.Text" xml:space="preserve">
-    <value>ファームウェアトランジション制限(&amp;F)：</value>
-  </data>
-  <data name="&gt;&gt;label17.Name" xml:space="preserve">
-    <value>label17</value>
-  </data>
-  <data name="&gt;&gt;label17.Type" xml:space="preserve">
-    <value>System.Windows.Forms.Label, System.Windows.Forms, Version=4.0.0.0, Culture=neutral, PublicKeyToken=b77a5c561934e089</value>
-  </data>
-  <data name="&gt;&gt;label17.Parent" xml:space="preserve">
-    <value>tabInstrument</value>
-  </data>
-  <data name="&gt;&gt;label17.ZOrder" xml:space="preserve">
-    <value>13</value>
-  </data>
-  <data name="textMzMatchTolerance.Location" type="System.Drawing.Point, System.Drawing">
-    <value>27, 124</value>
-  </data>
-  <data name="textMzMatchTolerance.Size" type="System.Drawing.Size, System.Drawing">
-    <value>68, 20</value>
-  </data>
-  <data name="textMzMatchTolerance.TabIndex" type="System.Int32, mscorlib">
-    <value>8</value>
-  </data>
-  <data name="textMzMatchTolerance.ToolTip" xml:space="preserve">
-    <value>装置メソッドのトランジションm/z値を
-予測トランジションm/z値とマッチする時の最大許容誤差です。
-（SRMとターゲットMS/MSデータにのみ適用。）</value>
-  </data>
-  <data name="&gt;&gt;textMzMatchTolerance.Name" xml:space="preserve">
-    <value>textMzMatchTolerance</value>
-  </data>
-  <data name="&gt;&gt;textMzMatchTolerance.Type" xml:space="preserve">
-    <value>System.Windows.Forms.TextBox, System.Windows.Forms, Version=4.0.0.0, Culture=neutral, PublicKeyToken=b77a5c561934e089</value>
-  </data>
-  <data name="&gt;&gt;textMzMatchTolerance.Parent" xml:space="preserve">
-    <value>tabInstrument</value>
-  </data>
-  <data name="&gt;&gt;textMzMatchTolerance.ZOrder" xml:space="preserve">
-    <value>14</value>
-  </data>
-  <data name="label16.AutoSize" type="System.Boolean, mscorlib">
-    <value>True</value>
-  </data>
-  <data name="label16.Location" type="System.Drawing.Point, System.Drawing">
-    <value>24, 108</value>
-  </data>
-  <data name="label16.Size" type="System.Drawing.Size, System.Drawing">
-    <value>146, 13</value>
-  </data>
-  <data name="label16.TabIndex" type="System.Int32, mscorlib">
-    <value>7</value>
-  </data>
-  <data name="label16.Text" xml:space="preserve">
-    <value>メソッド一致耐性誤差m/z(&amp;T)：</value>
-  </data>
-  <data name="&gt;&gt;label16.Name" xml:space="preserve">
-    <value>label16</value>
-  </data>
-  <data name="&gt;&gt;label16.Type" xml:space="preserve">
-    <value>System.Windows.Forms.Label, System.Windows.Forms, Version=4.0.0.0, Culture=neutral, PublicKeyToken=b77a5c561934e089</value>
-  </data>
-  <data name="&gt;&gt;label16.Parent" xml:space="preserve">
-    <value>tabInstrument</value>
-  </data>
-  <data name="&gt;&gt;label16.ZOrder" xml:space="preserve">
-    <value>15</value>
-  </data>
-  <data name="label10.AutoSize" type="System.Boolean, mscorlib">
-    <value>True</value>
-  </data>
-  <data name="label10.Location" type="System.Drawing.Point, System.Drawing">
-    <value>187, 22</value>
-  </data>
-  <data name="label10.Size" type="System.Drawing.Size, System.Drawing">
-    <value>51, 13</value>
-  </data>
-  <data name="label10.TabIndex" type="System.Int32, mscorlib">
-    <value>4</value>
-  </data>
-  <data name="label10.Text" xml:space="preserve">
-    <value>最大m/z(&amp;X)：</value>
-  </data>
-  <data name="&gt;&gt;label10.Name" xml:space="preserve">
-    <value>label10</value>
-  </data>
-  <data name="&gt;&gt;label10.Type" xml:space="preserve">
-    <value>System.Windows.Forms.Label, System.Windows.Forms, Version=4.0.0.0, Culture=neutral, PublicKeyToken=b77a5c561934e089</value>
-  </data>
-  <data name="&gt;&gt;label10.Parent" xml:space="preserve">
-    <value>tabInstrument</value>
-  </data>
-  <data name="&gt;&gt;label10.ZOrder" xml:space="preserve">
-    <value>16</value>
-  </data>
-  <data name="label11.AutoSize" type="System.Boolean, mscorlib">
-    <value>True</value>
-  </data>
-  <data name="label11.Location" type="System.Drawing.Point, System.Drawing">
-    <value>24, 22</value>
-  </data>
-  <data name="label11.Size" type="System.Drawing.Size, System.Drawing">
-    <value>48, 13</value>
-  </data>
-  <data name="label11.TabIndex" type="System.Int32, mscorlib">
-    <value>0</value>
-  </data>
-  <data name="label11.Text" xml:space="preserve">
-    <value>最小m/z(&amp;M)：</value>
-  </data>
-  <data name="&gt;&gt;label11.Name" xml:space="preserve">
-    <value>label11</value>
-  </data>
-  <data name="&gt;&gt;label11.Type" xml:space="preserve">
-    <value>System.Windows.Forms.Label, System.Windows.Forms, Version=4.0.0.0, Culture=neutral, PublicKeyToken=b77a5c561934e089</value>
-  </data>
-  <data name="&gt;&gt;label11.Parent" xml:space="preserve">
-    <value>tabInstrument</value>
-  </data>
-  <data name="&gt;&gt;label11.ZOrder" xml:space="preserve">
-    <value>17</value>
-  </data>
-  <data name="textMaxMz.Location" type="System.Drawing.Point, System.Drawing">
-    <value>190, 38</value>
-  </data>
-  <data name="textMaxMz.Size" type="System.Drawing.Size, System.Drawing">
-    <value>68, 20</value>
-  </data>
-  <data name="textMaxMz.TabIndex" type="System.Int32, mscorlib">
-    <value>5</value>
-  </data>
-  <data name="textMaxMz.ToolTip" xml:space="preserve">
-    <value>ターゲット装置で測定可能な最大m/z値です</value>
-  </data>
-  <data name="&gt;&gt;textMaxMz.Name" xml:space="preserve">
-    <value>textMaxMz</value>
-  </data>
-  <data name="&gt;&gt;textMaxMz.Type" xml:space="preserve">
-    <value>System.Windows.Forms.TextBox, System.Windows.Forms, Version=4.0.0.0, Culture=neutral, PublicKeyToken=b77a5c561934e089</value>
-  </data>
-  <data name="&gt;&gt;textMaxMz.Parent" xml:space="preserve">
-    <value>tabInstrument</value>
-  </data>
-  <data name="&gt;&gt;textMaxMz.ZOrder" xml:space="preserve">
-    <value>18</value>
-  </data>
-  <data name="textMinMz.Location" type="System.Drawing.Point, System.Drawing">
-    <value>27, 38</value>
-  </data>
-  <data name="textMinMz.Size" type="System.Drawing.Size, System.Drawing">
-    <value>68, 20</value>
-  </data>
-  <data name="textMinMz.TabIndex" type="System.Int32, mscorlib">
-    <value>1</value>
-  </data>
-  <data name="textMinMz.ToolTip" xml:space="preserve">
-    <value>ターゲット装置で測定可能な最小m/z値です</value>
-  </data>
-  <data name="&gt;&gt;textMinMz.Name" xml:space="preserve">
-    <value>textMinMz</value>
-  </data>
-  <data name="&gt;&gt;textMinMz.Type" xml:space="preserve">
-    <value>System.Windows.Forms.TextBox, System.Windows.Forms, Version=4.0.0.0, Culture=neutral, PublicKeyToken=b77a5c561934e089</value>
-  </data>
-  <data name="&gt;&gt;textMinMz.Parent" xml:space="preserve">
-    <value>tabInstrument</value>
-  </data>
-  <data name="&gt;&gt;textMinMz.ZOrder" xml:space="preserve">
-    <value>19</value>
-  </data>
-  <data name="tabInstrument.Location" type="System.Drawing.Point, System.Drawing">
-    <value>4, 22</value>
-  </data>
-  <data name="tabInstrument.Size" type="System.Drawing.Size, System.Drawing">
-    <value>373, 489</value>
-  </data>
-  <data name="tabInstrument.TabIndex" type="System.Int32, mscorlib">
-    <value>2</value>
-  </data>
-  <data name="tabInstrument.TabIndex" type="System.Int32, mscorlib">
-    <value>2</value>
-  </data>
-  <data name="tabInstrument.Text" xml:space="preserve">
-    <value>装置</value>
-  </data>
-  <data name="&gt;&gt;tabInstrument.Name" xml:space="preserve">
-    <value>tabInstrument</value>
-  </data>
-  <data name="&gt;&gt;tabInstrument.Type" xml:space="preserve">
-    <value>System.Windows.Forms.TabPage, System.Windows.Forms, Version=4.0.0.0, Culture=neutral, PublicKeyToken=b77a5c561934e089</value>
-  </data>
-  <data name="&gt;&gt;tabInstrument.Parent" xml:space="preserve">
-    <value>tabControl1</value>
-  </data>
-  <data name="&gt;&gt;tabInstrument.ZOrder" xml:space="preserve">
-    <value>3</value>
-  </data>
-  <data name="tabFullScan.Location" type="System.Drawing.Point, System.Drawing">
-    <value>4, 22</value>
-  </data>
-  <data name="tabFullScan.Padding" type="System.Windows.Forms.Padding, System.Windows.Forms">
-    <value>3, 3, 3, 3</value>
-  </data>
-  <data name="tabFullScan.Size" type="System.Drawing.Size, System.Drawing">
-    <value>373, 489</value>
-  </data>
-  <data name="tabFullScan.TabIndex" type="System.Int32, mscorlib">
-    <value>4</value>
-  </data>
-  <data name="tabFullScan.TabIndex" type="System.Int32, mscorlib">
-    <value>4</value>
-  </data>
-  <data name="tabFullScan.Text" xml:space="preserve">
-    <value>フルスキャン</value>
-  </data>
-  <data name="&gt;&gt;tabFullScan.Name" xml:space="preserve">
-    <value>tabFullScan</value>
-  </data>
-  <data name="&gt;&gt;tabFullScan.Type" xml:space="preserve">
-    <value>System.Windows.Forms.TabPage, System.Windows.Forms, Version=4.0.0.0, Culture=neutral, PublicKeyToken=b77a5c561934e089</value>
-  </data>
-  <data name="&gt;&gt;tabFullScan.Parent" xml:space="preserve">
-    <value>tabControl1</value>
-  </data>
-  <data name="&gt;&gt;tabFullScan.ZOrder" xml:space="preserve">
-    <value>4</value>
-  </data>
-  <data name="tabControl1.Location" type="System.Drawing.Point, System.Drawing">
-    <value>12, 12</value>
-  </data>
-  <data name="tabControl1.Size" type="System.Drawing.Size, System.Drawing">
-<<<<<<< HEAD
-    <value>371, 515</value>
-=======
-    <value>381, 515</value>
->>>>>>> 519476da
-  </data>
-  <data name="tabControl1.TabIndex" type="System.Int32, mscorlib">
-    <value>0</value>
-  </data>
-  <data name="&gt;&gt;tabControl1.Name" xml:space="preserve">
-    <value>tabControl1</value>
-  </data>
-  <data name="&gt;&gt;tabControl1.Type" xml:space="preserve">
-    <value>System.Windows.Forms.TabControl, System.Windows.Forms, Version=4.0.0.0, Culture=neutral, PublicKeyToken=b77a5c561934e089</value>
-  </data>
-  <data name="&gt;&gt;tabControl1.Parent" xml:space="preserve">
-    <value>$this</value>
-  </data>
-  <data name="&gt;&gt;tabControl1.ZOrder" xml:space="preserve">
-    <value>4</value>
-  </data>
-  <metadata name="contextMenuStripPrecursorAdduct.TrayLocation" type="System.Drawing.Point, System.Drawing, Version=4.0.0.0, Culture=neutral, PublicKeyToken=b03f5f7f11d50a3a">
-    <value>124, 17</value>
-  </metadata>
-  <data name="contextMenuStripPrecursorAdduct.Size" type="System.Drawing.Size, System.Drawing">
-    <value>61, 4</value>
-  </data>
-  <data name="&gt;&gt;contextMenuStripPrecursorAdduct.Name" xml:space="preserve">
-    <value>contextMenuStripPrecursorAdduct</value>
-  </data>
-  <data name="&gt;&gt;contextMenuStripPrecursorAdduct.Type" xml:space="preserve">
-    <value>System.Windows.Forms.ContextMenuStrip, System.Windows.Forms, Version=4.0.0.0, Culture=neutral, PublicKeyToken=b77a5c561934e089</value>
-  </data>
-  <metadata name="contextMenuStripFragmentAdduct.TrayLocation" type="System.Drawing.Point, System.Drawing, Version=4.0.0.0, Culture=neutral, PublicKeyToken=b03f5f7f11d50a3a">
-    <value>124, 17</value>
-  </metadata>
-  <data name="contextMenuStripFragmentAdduct.Size" type="System.Drawing.Size, System.Drawing">
-    <value>61, 4</value>
-  </data>
-  <data name="&gt;&gt;contextMenuStripFragmentAdduct.Name" xml:space="preserve">
-    <value>contextMenuStripFragmentAdduct</value>
-  </data>
-  <data name="&gt;&gt;contextMenuStripFragmentAdduct.Type" xml:space="preserve">
-    <value>System.Windows.Forms.ContextMenuStrip, System.Windows.Forms, Version=4.0.0.0, Culture=neutral, PublicKeyToken=b77a5c561934e089</value>
-  </data>
-  <metadata name="$this.Localizable" type="System.Boolean, mscorlib, Version=4.0.0.0, Culture=neutral, PublicKeyToken=b77a5c561934e089">
-    <value>True</value>
-  </metadata>
-  <metadata name="$this.TrayHeight" type="System.Int32, mscorlib, Version=4.0.0.0, Culture=neutral, PublicKeyToken=b77a5c561934e089">
-    <value>97</value>
-  </metadata>
-  <data name="$this.AutoScaleDimensions" type="System.Drawing.SizeF, System.Drawing">
-    <value>6, 13</value>
-  </data>
-  <data name="$this.ClientSize" type="System.Drawing.Size, System.Drawing">
-<<<<<<< HEAD
-    <value>395, 570</value>
-=======
-    <value>405, 570</value>
->>>>>>> 519476da
-  </data>
-  <data name="$this.StartPosition" type="System.Windows.Forms.FormStartPosition, System.Windows.Forms">
-    <value>CenterParent</value>
-  </data>
-  <data name="$this.Text" xml:space="preserve">
-    <value>トランジションの設定</value>
-  </data>
-  <data name="&gt;&gt;helpTip.Name" xml:space="preserve">
-    <value>helpTip</value>
-  </data>
-  <data name="&gt;&gt;helpTip.Type" xml:space="preserve">
-    <value>System.Windows.Forms.ToolTip, System.Windows.Forms, Version=4.0.0.0, Culture=neutral, PublicKeyToken=b77a5c561934e089</value>
-  </data>
-  <data name="&gt;&gt;$this.Name" xml:space="preserve">
-    <value>TransitionSettingsUI</value>
-  </data>
-  <data name="&gt;&gt;$this.Type" xml:space="preserve">
-    <value>pwiz.Skyline.Util.FormEx, Skyline, Version=1.0.0.0, Culture=neutral, PublicKeyToken=null</value>
-  </data>
+<?xml version="1.0" encoding="utf-8"?>
+<root>
+  <!-- 
+    Microsoft ResX Schema 
+    
+    Version 2.0
+    
+    The primary goals of this format is to allow a simple XML format 
+    that is mostly human readable. The generation and parsing of the 
+    various data types are done through the TypeConverter classes 
+    associated with the data types.
+    
+    Example:
+    
+    ... ado.net/XML headers & schema ...
+    <resheader name="resmimetype">text/microsoft-resx</resheader>
+    <resheader name="version">2.0</resheader>
+    <resheader name="reader">System.Resources.ResXResourceReader, System.Windows.Forms, ...</resheader>
+    <resheader name="writer">System.Resources.ResXResourceWriter, System.Windows.Forms, ...</resheader>
+    <data name="Name1"><value>this is my long string</value><comment>this is a comment</comment></data>
+    <data name="Color1" type="System.Drawing.Color, System.Drawing">Blue</data>
+    <data name="Bitmap1" mimetype="application/x-microsoft.net.object.binary.base64">
+        <value>[base64 mime encoded serialized .NET Framework object]</value>
+    </data>
+    <data name="Icon1" type="System.Drawing.Icon, System.Drawing" mimetype="application/x-microsoft.net.object.bytearray.base64">
+        <value>[base64 mime encoded string representing a byte array form of the .NET Framework object]</value>
+        <comment>This is a comment</comment>
+    </data>
+                
+    There are any number of "resheader" rows that contain simple 
+    name/value pairs.
+    
+    Each data row contains a name, and value. The row also contains a 
+    type or mimetype. Type corresponds to a .NET class that support 
+    text/value conversion through the TypeConverter architecture. 
+    Classes that don't support this are serialized and stored with the 
+    mimetype set.
+    
+    The mimetype is used for serialized objects, and tells the 
+    ResXResourceReader how to depersist the object. This is currently not 
+    extensible. For a given mimetype the value must be set accordingly:
+    
+    Note - application/x-microsoft.net.object.binary.base64 is the format 
+    that the ResXResourceWriter will generate, however the reader can 
+    read any of the formats listed below.
+    
+    mimetype: application/x-microsoft.net.object.binary.base64
+    value   : The object must be serialized with 
+            : System.Runtime.Serialization.Formatters.Binary.BinaryFormatter
+            : and then encoded with base64 encoding.
+    
+    mimetype: application/x-microsoft.net.object.soap.base64
+    value   : The object must be serialized with 
+            : System.Runtime.Serialization.Formatters.Soap.SoapFormatter
+            : and then encoded with base64 encoding.
+
+    mimetype: application/x-microsoft.net.object.bytearray.base64
+    value   : The object must be serialized into a byte array 
+            : using a System.ComponentModel.TypeConverter
+            : and then encoded with base64 encoding.
+    -->
+  <xsd:schema id="root" xmlns="" xmlns:xsd="http://www.w3.org/2001/XMLSchema" xmlns:msdata="urn:schemas-microsoft-com:xml-msdata">
+    <xsd:import namespace="http://www.w3.org/XML/1998/namespace" />
+    <xsd:element name="root" msdata:IsDataSet="true">
+      <xsd:complexType>
+        <xsd:choice maxOccurs="unbounded">
+          <xsd:element name="metadata">
+            <xsd:complexType>
+              <xsd:sequence>
+                <xsd:element name="value" type="xsd:string" minOccurs="0" />
+              </xsd:sequence>
+              <xsd:attribute name="name" use="required" type="xsd:string" />
+              <xsd:attribute name="type" type="xsd:string" />
+              <xsd:attribute name="mimetype" type="xsd:string" />
+              <xsd:attribute ref="xml:space" />
+            </xsd:complexType>
+          </xsd:element>
+          <xsd:element name="assembly">
+            <xsd:complexType>
+              <xsd:attribute name="alias" type="xsd:string" />
+              <xsd:attribute name="name" type="xsd:string" />
+            </xsd:complexType>
+          </xsd:element>
+          <xsd:element name="data">
+            <xsd:complexType>
+              <xsd:sequence>
+                <xsd:element name="value" type="xsd:string" minOccurs="0" msdata:Ordinal="1" />
+                <xsd:element name="comment" type="xsd:string" minOccurs="0" msdata:Ordinal="2" />
+              </xsd:sequence>
+              <xsd:attribute name="name" type="xsd:string" use="required" msdata:Ordinal="1" />
+              <xsd:attribute name="type" type="xsd:string" msdata:Ordinal="3" />
+              <xsd:attribute name="mimetype" type="xsd:string" msdata:Ordinal="4" />
+              <xsd:attribute ref="xml:space" />
+            </xsd:complexType>
+          </xsd:element>
+          <xsd:element name="resheader">
+            <xsd:complexType>
+              <xsd:sequence>
+                <xsd:element name="value" type="xsd:string" minOccurs="0" msdata:Ordinal="1" />
+              </xsd:sequence>
+              <xsd:attribute name="name" type="xsd:string" use="required" />
+            </xsd:complexType>
+          </xsd:element>
+        </xsd:choice>
+      </xsd:complexType>
+    </xsd:element>
+  </xsd:schema>
+  <resheader name="resmimetype">
+    <value>text/microsoft-resx</value>
+  </resheader>
+  <resheader name="version">
+    <value>2.0</value>
+  </resheader>
+  <resheader name="reader">
+    <value>System.Resources.ResXResourceReader, System.Windows.Forms, Version=4.0.0.0, Culture=neutral, PublicKeyToken=b77a5c561934e089</value>
+  </resheader>
+  <resheader name="writer">
+    <value>System.Resources.ResXResourceWriter, System.Windows.Forms, Version=4.0.0.0, Culture=neutral, PublicKeyToken=b77a5c561934e089</value>
+  </resheader>
+  <assembly alias="System.Windows.Forms" name="System.Windows.Forms, Version=4.0.0.0, Culture=neutral, PublicKeyToken=b77a5c561934e089" />
+  <data name="btnCancel.Anchor" type="System.Windows.Forms.AnchorStyles, System.Windows.Forms">
+    <value>Bottom, Right</value>
+  </data>
+  <assembly alias="System.Drawing" name="System.Drawing, Version=4.0.0.0, Culture=neutral, PublicKeyToken=b03f5f7f11d50a3a" />
+  <data name="btnCancel.Location" type="System.Drawing.Point, System.Drawing">
+    <value>318, 535</value>
+  </data>
+  <data name="btnCancel.Size" type="System.Drawing.Size, System.Drawing">
+    <value>75, 23</value>
+  </data>
+  <assembly alias="mscorlib" name="mscorlib, Version=4.0.0.0, Culture=neutral, PublicKeyToken=b77a5c561934e089" />
+  <data name="btnCancel.TabIndex" type="System.Int32, mscorlib">
+    <value>2</value>
+  </data>
+  <data name="btnCancel.Text" xml:space="preserve">
+    <value>キャンセル</value>
+  </data>
+  <data name="&gt;&gt;btnCancel.Name" xml:space="preserve">
+    <value>btnCancel</value>
+  </data>
+  <data name="&gt;&gt;btnCancel.Type" xml:space="preserve">
+    <value>System.Windows.Forms.Button, System.Windows.Forms, Version=4.0.0.0, Culture=neutral, PublicKeyToken=b77a5c561934e089</value>
+  </data>
+  <data name="&gt;&gt;btnCancel.Parent" xml:space="preserve">
+    <value>$this</value>
+  </data>
+  <data name="&gt;&gt;btnCancel.ZOrder" xml:space="preserve">
+    <value>2</value>
+  </data>
+  <data name="btnOk.Anchor" type="System.Windows.Forms.AnchorStyles, System.Windows.Forms">
+    <value>Bottom, Right</value>
+  </data>
+  <data name="btnOk.Location" type="System.Drawing.Point, System.Drawing">
+    <value>237, 535</value>
+  </data>
+  <data name="btnOk.Size" type="System.Drawing.Size, System.Drawing">
+    <value>75, 23</value>
+  </data>
+  <data name="btnOk.TabIndex" type="System.Int32, mscorlib">
+    <value>1</value>
+  </data>
+  <data name="btnOk.Text" xml:space="preserve">
+    <value>OK</value>
+  </data>
+  <data name="&gt;&gt;btnOk.Name" xml:space="preserve">
+    <value>btnOk</value>
+  </data>
+  <data name="&gt;&gt;btnOk.Type" xml:space="preserve">
+    <value>System.Windows.Forms.Button, System.Windows.Forms, Version=4.0.0.0, Culture=neutral, PublicKeyToken=b77a5c561934e089</value>
+  </data>
+  <data name="&gt;&gt;btnOk.Parent" xml:space="preserve">
+    <value>$this</value>
+  </data>
+  <data name="&gt;&gt;btnOk.ZOrder" xml:space="preserve">
+    <value>3</value>
+  </data>
+  <data name="tabControl1.Anchor" type="System.Windows.Forms.AnchorStyles, System.Windows.Forms">
+    <value>Top, Bottom, Left, Right</value>
+  </data>
+  <data name="comboCompensationVoltage.Location" type="System.Drawing.Point, System.Drawing">
+    <value>208, 179</value>
+  </data>
+  <data name="comboCompensationVoltage.Size" type="System.Drawing.Size, System.Drawing">
+    <value>121, 21</value>
+  </data>
+  <data name="comboCompensationVoltage.TabIndex" type="System.Int32, mscorlib">
+    <value>11</value>
+  </data>
+  <data name="&gt;&gt;comboCompensationVoltage.Name" xml:space="preserve">
+    <value>comboCompensationVoltage</value>
+  </data>
+  <data name="&gt;&gt;comboCompensationVoltage.Type" xml:space="preserve">
+    <value>System.Windows.Forms.ComboBox, System.Windows.Forms, Version=4.0.0.0, Culture=neutral, PublicKeyToken=b77a5c561934e089</value>
+  </data>
+  <data name="&gt;&gt;comboCompensationVoltage.Parent" xml:space="preserve">
+    <value>tabGeneral</value>
+  </data>
+  <data name="&gt;&gt;comboCompensationVoltage.ZOrder" xml:space="preserve">
+    <value>0</value>
+  </data>
+  <data name="label19.AutoSize" type="System.Boolean, mscorlib">
+    <value>True</value>
+  </data>
+  <data name="label19.ImeMode" type="System.Windows.Forms.ImeMode, System.Windows.Forms">
+    <value>NoControl</value>
+  </data>
+  <data name="label19.Location" type="System.Drawing.Point, System.Drawing">
+    <value>205, 162</value>
+  </data>
+  <data name="label19.Size" type="System.Drawing.Size, System.Drawing">
+    <value>115, 13</value>
+  </data>
+  <data name="label19.TabIndex" type="System.Int32, mscorlib">
+    <value>10</value>
+  </data>
+  <data name="label19.Text" xml:space="preserve">
+    <value>補償電圧(&amp;V)：</value>
+  </data>
+  <data name="&gt;&gt;label19.Name" xml:space="preserve">
+    <value>label19</value>
+  </data>
+  <data name="&gt;&gt;label19.Type" xml:space="preserve">
+    <value>System.Windows.Forms.Label, System.Windows.Forms, Version=4.0.0.0, Culture=neutral, PublicKeyToken=b77a5c561934e089</value>
+  </data>
+  <data name="&gt;&gt;label19.Parent" xml:space="preserve">
+    <value>tabGeneral</value>
+  </data>
+  <data name="&gt;&gt;label19.ZOrder" xml:space="preserve">
+    <value>1</value>
+  </data>
+  <data name="comboOptimizationLibrary.Location" type="System.Drawing.Point, System.Drawing">
+    <value>23, 179</value>
+  </data>
+  <data name="comboOptimizationLibrary.Size" type="System.Drawing.Size, System.Drawing">
+    <value>121, 21</value>
+  </data>
+  <data name="comboOptimizationLibrary.TabIndex" type="System.Int32, mscorlib">
+    <value>9</value>
+  </data>
+  <data name="&gt;&gt;comboOptimizationLibrary.Name" xml:space="preserve">
+    <value>comboOptimizationLibrary</value>
+  </data>
+  <data name="&gt;&gt;comboOptimizationLibrary.Type" xml:space="preserve">
+    <value>System.Windows.Forms.ComboBox, System.Windows.Forms, Version=4.0.0.0, Culture=neutral, PublicKeyToken=b77a5c561934e089</value>
+  </data>
+  <data name="&gt;&gt;comboOptimizationLibrary.Parent" xml:space="preserve">
+    <value>tabGeneral</value>
+  </data>
+  <data name="&gt;&gt;comboOptimizationLibrary.ZOrder" xml:space="preserve">
+    <value>2</value>
+  </data>
+  <data name="label20.AutoSize" type="System.Boolean, mscorlib">
+    <value>True</value>
+  </data>
+  <data name="label20.ImeMode" type="System.Windows.Forms.ImeMode, System.Windows.Forms">
+    <value>NoControl</value>
+  </data>
+  <data name="label20.Location" type="System.Drawing.Point, System.Drawing">
+    <value>20, 162</value>
+  </data>
+  <data name="label20.Size" type="System.Drawing.Size, System.Drawing">
+    <value>97, 13</value>
+  </data>
+  <data name="label20.TabIndex" type="System.Int32, mscorlib">
+    <value>8</value>
+  </data>
+  <data name="label20.Text" xml:space="preserve">
+    <value>最適化ライブラリ(&amp;O)：</value>
+  </data>
+  <data name="&gt;&gt;label20.Name" xml:space="preserve">
+    <value>label20</value>
+  </data>
+  <data name="&gt;&gt;label20.Type" xml:space="preserve">
+    <value>System.Windows.Forms.Label, System.Windows.Forms, Version=4.0.0.0, Culture=neutral, PublicKeyToken=b77a5c561934e089</value>
+  </data>
+  <data name="&gt;&gt;label20.Parent" xml:space="preserve">
+    <value>tabGeneral</value>
+  </data>
+  <data name="&gt;&gt;label20.ZOrder" xml:space="preserve">
+    <value>3</value>
+  </data>
+  <data name="labelOptimizeType.AutoSize" type="System.Boolean, mscorlib">
+    <value>True</value>
+  </data>
+  <data name="labelOptimizeType.Location" type="System.Drawing.Point, System.Drawing">
+    <value>23, 265</value>
+  </data>
+  <data name="labelOptimizeType.Size" type="System.Drawing.Size, System.Drawing">
+    <value>64, 13</value>
+  </data>
+  <data name="labelOptimizeType.TabIndex" type="System.Int32, mscorlib">
+    <value>13</value>
+  </data>
+  <data name="labelOptimizeType.Text" xml:space="preserve">
+    <value>以下により最適化(&amp;P)：</value>
+  </data>
+  <data name="labelOptimizeType.Visible" type="System.Boolean, mscorlib">
+    <value>False</value>
+  </data>
+  <data name="&gt;&gt;labelOptimizeType.Name" xml:space="preserve">
+    <value>labelOptimizeType</value>
+  </data>
+  <data name="&gt;&gt;labelOptimizeType.Type" xml:space="preserve">
+    <value>System.Windows.Forms.Label, System.Windows.Forms, Version=4.0.0.0, Culture=neutral, PublicKeyToken=b77a5c561934e089</value>
+  </data>
+  <data name="&gt;&gt;labelOptimizeType.Parent" xml:space="preserve">
+    <value>tabGeneral</value>
+  </data>
+  <data name="&gt;&gt;labelOptimizeType.ZOrder" xml:space="preserve">
+    <value>4</value>
+  </data>
+  <data name="comboOptimizeType.Items" xml:space="preserve">
+    <value>プリカーサー</value>
+  </data>
+  <data name="comboOptimizeType.Items1" xml:space="preserve">
+    <value>トランジション</value>
+  </data>
+  <data name="comboOptimizeType.Location" type="System.Drawing.Point, System.Drawing">
+    <value>23, 284</value>
+  </data>
+  <data name="comboOptimizeType.Size" type="System.Drawing.Size, System.Drawing">
+    <value>121, 21</value>
+  </data>
+  <data name="comboOptimizeType.TabIndex" type="System.Int32, mscorlib">
+    <value>14</value>
+  </data>
+  <metadata name="helpTip.TrayLocation" type="System.Drawing.Point, System.Drawing, Version=4.0.0.0, Culture=neutral, PublicKeyToken=b03f5f7f11d50a3a">
+    <value>17, 17</value>
+  </metadata>
+  <data name="comboOptimizeType.ToolTip" xml:space="preserve">
+    <value>同一プリカーサーイオン由来のトランジションはまとめて最適化するか、
+各トランジションごとに個別に最適化するかを選択します。</value>
+  </data>
+  <data name="comboOptimizeType.Visible" type="System.Boolean, mscorlib">
+    <value>False</value>
+  </data>
+  <data name="&gt;&gt;comboOptimizeType.Name" xml:space="preserve">
+    <value>comboOptimizeType</value>
+  </data>
+  <data name="&gt;&gt;comboOptimizeType.Type" xml:space="preserve">
+    <value>System.Windows.Forms.ComboBox, System.Windows.Forms, Version=4.0.0.0, Culture=neutral, PublicKeyToken=b77a5c561934e089</value>
+  </data>
+  <data name="&gt;&gt;comboOptimizeType.Parent" xml:space="preserve">
+    <value>tabGeneral</value>
+  </data>
+  <data name="&gt;&gt;comboOptimizeType.ZOrder" xml:space="preserve">
+    <value>5</value>
+  </data>
+  <data name="cbUseOptimized.AutoSize" type="System.Boolean, mscorlib">
+    <value>True</value>
+  </data>
+  <data name="cbUseOptimized.Location" type="System.Drawing.Point, System.Drawing">
+    <value>23, 235</value>
+  </data>
+  <data name="cbUseOptimized.Size" type="System.Drawing.Size, System.Drawing">
+    <value>204, 17</value>
+  </data>
+  <data name="cbUseOptimized.TabIndex" type="System.Int32, mscorlib">
+    <value>12</value>
+  </data>
+  <data name="cbUseOptimized.Text" xml:space="preserve">
+    <value>最適化値が存在する場合に使用(&amp;U)</value>
+  </data>
+  <data name="cbUseOptimized.ToolTip" xml:space="preserve">
+    <value>チェックマークをオンにすると、測定されたCEまたは
+DP最適化値を使用して、メソッドリストとトランジションリストで
+エクスポートされる値を選択します。最大総ピーク面積が
+得られる値が選択されます。</value>
+  </data>
+  <data name="&gt;&gt;cbUseOptimized.Name" xml:space="preserve">
+    <value>cbUseOptimized</value>
+  </data>
+  <data name="&gt;&gt;cbUseOptimized.Type" xml:space="preserve">
+    <value>System.Windows.Forms.CheckBox, System.Windows.Forms, Version=4.0.0.0, Culture=neutral, PublicKeyToken=b77a5c561934e089</value>
+  </data>
+  <data name="&gt;&gt;cbUseOptimized.Parent" xml:space="preserve">
+    <value>tabGeneral</value>
+  </data>
+  <data name="&gt;&gt;cbUseOptimized.ZOrder" xml:space="preserve">
+    <value>6</value>
+  </data>
+  <data name="comboDeclusterPotential.Location" type="System.Drawing.Point, System.Drawing">
+    <value>208, 109</value>
+  </data>
+  <data name="comboDeclusterPotential.Size" type="System.Drawing.Size, System.Drawing">
+    <value>121, 21</value>
+  </data>
+  <data name="comboDeclusterPotential.TabIndex" type="System.Int32, mscorlib">
+    <value>7</value>
+  </data>
+  <data name="comboDeclusterPotential.ToolTip" xml:space="preserve">
+    <value>m/z値からプリカーサーイオンの
+使用する一次方程式です。同位体標識ペプチドは、非標識ペプチドと同一の
+DPを使用します。（AB装置のみ）</value>
+  </data>
+  <data name="&gt;&gt;comboDeclusterPotential.Name" xml:space="preserve">
+    <value>comboDeclusterPotential</value>
+  </data>
+  <data name="&gt;&gt;comboDeclusterPotential.Type" xml:space="preserve">
+    <value>System.Windows.Forms.ComboBox, System.Windows.Forms, Version=4.0.0.0, Culture=neutral, PublicKeyToken=b77a5c561934e089</value>
+  </data>
+  <data name="&gt;&gt;comboDeclusterPotential.Parent" xml:space="preserve">
+    <value>tabGeneral</value>
+  </data>
+  <data name="&gt;&gt;comboDeclusterPotential.ZOrder" xml:space="preserve">
+    <value>7</value>
+  </data>
+  <data name="label12.AutoSize" type="System.Boolean, mscorlib">
+    <value>True</value>
+  </data>
+  <data name="label12.Location" type="System.Drawing.Point, System.Drawing">
+    <value>208, 93</value>
+  </data>
+  <data name="label12.Size" type="System.Drawing.Size, System.Drawing">
+    <value>112, 13</value>
+  </data>
+  <data name="label12.TabIndex" type="System.Int32, mscorlib">
+    <value>6</value>
+  </data>
+  <data name="label12.Text" xml:space="preserve">
+    <value>デクラスタリングポテンシャル(&amp;D)：</value>
+  </data>
+  <data name="&gt;&gt;label12.Name" xml:space="preserve">
+    <value>label12</value>
+  </data>
+  <data name="&gt;&gt;label12.Type" xml:space="preserve">
+    <value>System.Windows.Forms.Label, System.Windows.Forms, Version=4.0.0.0, Culture=neutral, PublicKeyToken=b77a5c561934e089</value>
+  </data>
+  <data name="&gt;&gt;label12.Parent" xml:space="preserve">
+    <value>tabGeneral</value>
+  </data>
+  <data name="&gt;&gt;label12.ZOrder" xml:space="preserve">
+    <value>8</value>
+  </data>
+  <data name="comboCollisionEnergy.Location" type="System.Drawing.Point, System.Drawing">
+    <value>23, 109</value>
+  </data>
+  <data name="comboCollisionEnergy.Size" type="System.Drawing.Size, System.Drawing">
+    <value>121, 21</value>
+  </data>
+  <data name="comboCollisionEnergy.TabIndex" type="System.Int32, mscorlib">
+    <value>5</value>
+  </data>
+  <data name="comboCollisionEnergy.ToolTip" xml:space="preserve">
+    <value>プリカーサーイオンの最適コリジョンエネルギー (CE) を
+使用する一次方程式です。同位体標識
+ペプチドは、非標識ペプチドと同一のCEを使用します。</value>
+  </data>
+  <data name="&gt;&gt;comboCollisionEnergy.Name" xml:space="preserve">
+    <value>comboCollisionEnergy</value>
+  </data>
+  <data name="&gt;&gt;comboCollisionEnergy.Type" xml:space="preserve">
+    <value>System.Windows.Forms.ComboBox, System.Windows.Forms, Version=4.0.0.0, Culture=neutral, PublicKeyToken=b77a5c561934e089</value>
+  </data>
+  <data name="&gt;&gt;comboCollisionEnergy.Parent" xml:space="preserve">
+    <value>tabGeneral</value>
+  </data>
+  <data name="&gt;&gt;comboCollisionEnergy.ZOrder" xml:space="preserve">
+    <value>9</value>
+  </data>
+  <data name="label7.AutoSize" type="System.Boolean, mscorlib">
+    <value>True</value>
+  </data>
+  <data name="label7.Location" type="System.Drawing.Point, System.Drawing">
+    <value>20, 92</value>
+  </data>
+  <data name="label7.Size" type="System.Drawing.Size, System.Drawing">
+    <value>83, 13</value>
+  </data>
+  <data name="label7.TabIndex" type="System.Int32, mscorlib">
+    <value>4</value>
+  </data>
+  <data name="label7.Text" xml:space="preserve">
+    <value>衝突エネルギー(&amp;C)：</value>
+  </data>
+  <data name="&gt;&gt;label7.Name" xml:space="preserve">
+    <value>label7</value>
+  </data>
+  <data name="&gt;&gt;label7.Type" xml:space="preserve">
+    <value>System.Windows.Forms.Label, System.Windows.Forms, Version=4.0.0.0, Culture=neutral, PublicKeyToken=b77a5c561934e089</value>
+  </data>
+  <data name="&gt;&gt;label7.Parent" xml:space="preserve">
+    <value>tabGeneral</value>
+  </data>
+  <data name="&gt;&gt;label7.ZOrder" xml:space="preserve">
+    <value>10</value>
+  </data>
+  <data name="comboIonMass.Items" xml:space="preserve">
+    <value>モノアイソトピック</value>
+  </data>
+  <data name="comboIonMass.Items1" xml:space="preserve">
+    <value>平均</value>
+  </data>
+  <data name="comboIonMass.Location" type="System.Drawing.Point, System.Drawing">
+    <value>208, 39</value>
+  </data>
+  <data name="comboIonMass.Size" type="System.Drawing.Size, System.Drawing">
+    <value>121, 21</value>
+  </data>
+  <data name="comboIonMass.TabIndex" type="System.Int32, mscorlib">
+    <value>3</value>
+  </data>
+  <data name="comboIonMass.ToolTip" xml:space="preserve">
+    <value>すべてのプリカーサー質量の計算に使用する
+分子質量計算法 (モノアイソトピックまたは平均) です</value>
+  </data>
+  <data name="&gt;&gt;comboIonMass.Name" xml:space="preserve">
+    <value>comboIonMass</value>
+  </data>
+  <data name="&gt;&gt;comboIonMass.Type" xml:space="preserve">
+    <value>System.Windows.Forms.ComboBox, System.Windows.Forms, Version=4.0.0.0, Culture=neutral, PublicKeyToken=b77a5c561934e089</value>
+  </data>
+  <data name="&gt;&gt;comboIonMass.Parent" xml:space="preserve">
+    <value>tabGeneral</value>
+  </data>
+  <data name="&gt;&gt;comboIonMass.ZOrder" xml:space="preserve">
+    <value>11</value>
+  </data>
+  <data name="label2.AutoSize" type="System.Boolean, mscorlib">
+    <value>True</value>
+  </data>
+  <data name="label2.Location" type="System.Drawing.Point, System.Drawing">
+    <value>205, 22</value>
+  </data>
+  <data name="label2.Size" type="System.Drawing.Size, System.Drawing">
+    <value>91, 13</value>
+  </data>
+  <data name="label2.TabIndex" type="System.Int32, mscorlib">
+    <value>2</value>
+  </data>
+  <data name="label2.Text" xml:space="preserve">
+    <value>プロダクトイオン質量(&amp;D)：</value>
+  </data>
+  <data name="&gt;&gt;label2.Name" xml:space="preserve">
+    <value>label2</value>
+  </data>
+  <data name="&gt;&gt;label2.Type" xml:space="preserve">
+    <value>System.Windows.Forms.Label, System.Windows.Forms, Version=4.0.0.0, Culture=neutral, PublicKeyToken=b77a5c561934e089</value>
+  </data>
+  <data name="&gt;&gt;label2.Parent" xml:space="preserve">
+    <value>tabGeneral</value>
+  </data>
+  <data name="&gt;&gt;label2.ZOrder" xml:space="preserve">
+    <value>12</value>
+  </data>
+  <data name="comboPrecursorMass.Items" xml:space="preserve">
+    <value>モノアイソトピック</value>
+  </data>
+  <data name="comboPrecursorMass.Items1" xml:space="preserve">
+    <value>平均</value>
+  </data>
+  <data name="comboPrecursorMass.Location" type="System.Drawing.Point, System.Drawing">
+    <value>23, 39</value>
+  </data>
+  <data name="comboPrecursorMass.Size" type="System.Drawing.Size, System.Drawing">
+    <value>121, 21</value>
+  </data>
+  <data name="comboPrecursorMass.TabIndex" type="System.Int32, mscorlib">
+    <value>1</value>
+  </data>
+  <data name="comboPrecursorMass.ToolTip" xml:space="preserve">
+    <value>すべてのプリカーサー質量の計算に使用する
+分子質量計算法 (モノアイソトピックまたは平均) です。</value>
+  </data>
+  <data name="&gt;&gt;comboPrecursorMass.Name" xml:space="preserve">
+    <value>comboPrecursorMass</value>
+  </data>
+  <data name="&gt;&gt;comboPrecursorMass.Type" xml:space="preserve">
+    <value>System.Windows.Forms.ComboBox, System.Windows.Forms, Version=4.0.0.0, Culture=neutral, PublicKeyToken=b77a5c561934e089</value>
+  </data>
+  <data name="&gt;&gt;comboPrecursorMass.Parent" xml:space="preserve">
+    <value>tabGeneral</value>
+  </data>
+  <data name="&gt;&gt;comboPrecursorMass.ZOrder" xml:space="preserve">
+    <value>13</value>
+  </data>
+  <data name="label1.AutoSize" type="System.Boolean, mscorlib">
+    <value>True</value>
+  </data>
+  <data name="label1.Location" type="System.Drawing.Point, System.Drawing">
+    <value>20, 22</value>
+  </data>
+  <data name="label1.Size" type="System.Drawing.Size, System.Drawing">
+    <value>82, 13</value>
+  </data>
+  <data name="label1.TabIndex" type="System.Int32, mscorlib">
+    <value>0</value>
+  </data>
+  <data name="label1.Text" xml:space="preserve">
+    <value>プリカーサー質量(&amp;P)：</value>
+  </data>
+  <data name="&gt;&gt;label1.Name" xml:space="preserve">
+    <value>label1</value>
+  </data>
+  <data name="&gt;&gt;label1.Type" xml:space="preserve">
+    <value>System.Windows.Forms.Label, System.Windows.Forms, Version=4.0.0.0, Culture=neutral, PublicKeyToken=b77a5c561934e089</value>
+  </data>
+  <data name="&gt;&gt;label1.Parent" xml:space="preserve">
+    <value>tabGeneral</value>
+  </data>
+  <data name="&gt;&gt;label1.ZOrder" xml:space="preserve">
+    <value>14</value>
+  </data>
+  <data name="tabGeneral.Location" type="System.Drawing.Point, System.Drawing">
+    <value>4, 22</value>
+  </data>
+  <data name="tabGeneral.Padding" type="System.Windows.Forms.Padding, System.Windows.Forms">
+    <value>3, 3, 3, 3</value>
+  </data>
+  <data name="tabGeneral.Size" type="System.Drawing.Size, System.Drawing">
+    <value>373, 489</value>
+  </data>
+  <data name="tabGeneral.TabIndex" type="System.Int32, mscorlib">
+    <value>0</value>
+  </data>
+  <data name="tabGeneral.Text" xml:space="preserve">
+    <value>予測</value>
+  </data>
+  <data name="&gt;&gt;tabGeneral.Name" xml:space="preserve">
+    <value>tabGeneral</value>
+  </data>
+  <data name="&gt;&gt;tabGeneral.Type" xml:space="preserve">
+    <value>System.Windows.Forms.TabPage, System.Windows.Forms, Version=4.0.0.0, Culture=neutral, PublicKeyToken=b77a5c561934e089</value>
+  </data>
+  <data name="&gt;&gt;tabGeneral.Parent" xml:space="preserve">
+    <value>tabControl1</value>
+  </data>
+  <data name="&gt;&gt;tabGeneral.ZOrder" xml:space="preserve">
+    <value>0</value>
+  </data>
+  <data name="cbExclusionUseDIAWindow.AutoSize" type="System.Boolean, mscorlib">
+    <value>True</value>
+  </data>
+  <data name="cbExclusionUseDIAWindow.ImeMode" type="System.Windows.Forms.ImeMode, System.Windows.Forms">
+    <value>NoControl</value>
+  </data>
+  <data name="cbExclusionUseDIAWindow.Location" type="System.Drawing.Point, System.Drawing">
+    <value>24, 371</value>
+  </data>
+  <data name="cbExclusionUseDIAWindow.Size" type="System.Drawing.Size, System.Drawing">
+    <value>214, 17</value>
+  </data>
+  <data name="cbExclusionUseDIAWindow.TabIndex" type="System.Int32, mscorlib">
+    <value>1</value>
+  </data>
+  <data name="cbExclusionUseDIAWindow.Text" xml:space="preserve">
+    <value>排除のためにDIAプリカーサーウィンドウを使用(&amp;U)</value>
+  </data>
+  <data name="cbExclusionUseDIAWindow.ToolTip" xml:space="preserve">
+    <value>これを選択すると、プリカーサー直近m/zの対称の代わりにフルスキャン設定からプリカーサー排除ウィンドウが選ばれます。これはDIA/SWATHデーターに対し推奨されています。</value>
+  </data>
+  <data name="cbExclusionUseDIAWindow.Visible" type="System.Boolean, mscorlib">
+    <value>False</value>
+  </data>
+  <data name="&gt;&gt;cbExclusionUseDIAWindow.Name" xml:space="preserve">
+    <value>cbExclusionUseDIAWindow</value>
+  </data>
+  <data name="&gt;&gt;cbExclusionUseDIAWindow.Type" xml:space="preserve">
+    <value>System.Windows.Forms.CheckBox, System.Windows.Forms, Version=4.0.0.0, Culture=neutral, PublicKeyToken=b77a5c561934e089</value>
+  </data>
+  <data name="&gt;&gt;cbExclusionUseDIAWindow.Parent" xml:space="preserve">
+    <value>tabFilter</value>
+  </data>
+  <data name="&gt;&gt;cbExclusionUseDIAWindow.ZOrder" xml:space="preserve">
+    <value>0</value>
+  </data>
+  <data name="lbMZ.AutoSize" type="System.Boolean, mscorlib">
+    <value>True</value>
+  </data>
+  <data name="lbMZ.Font" type="System.Drawing.Font, System.Drawing">
+    <value>Microsoft Sans Serif, 8.25pt, style=Italic</value>
+  </data>
+  <data name="lbMZ.Location" type="System.Drawing.Point, System.Drawing">
+    <value>106, 410</value>
+  </data>
+  <data name="lbMZ.Size" type="System.Drawing.Size, System.Drawing">
+    <value>25, 13</value>
+  </data>
+  <data name="lbMZ.TabIndex" type="System.Int32, mscorlib">
+    <value>4</value>
+  </data>
+  <data name="lbMZ.Text" xml:space="preserve">
+    <value>m/z</value>
+  </data>
+  <data name="&gt;&gt;lbMZ.Name" xml:space="preserve">
+    <value>lbMZ</value>
+  </data>
+  <data name="&gt;&gt;lbMZ.Type" xml:space="preserve">
+    <value>System.Windows.Forms.Label, System.Windows.Forms, Version=4.0.0.0, Culture=neutral, PublicKeyToken=b77a5c561934e089</value>
+  </data>
+  <data name="&gt;&gt;lbMZ.Parent" xml:space="preserve">
+    <value>tabFilter</value>
+  </data>
+  <data name="&gt;&gt;lbMZ.ZOrder" xml:space="preserve">
+    <value>1</value>
+  </data>
+  <data name="label5.AutoSize" type="System.Boolean, mscorlib">
+    <value>True</value>
+  </data>
+  <data name="label5.Location" type="System.Drawing.Point, System.Drawing">
+    <value>6, 9</value>
+  </data>
+  <data name="label5.Size" type="System.Drawing.Size, System.Drawing">
+    <value>96, 13</value>
+  </data>
+  <data name="label5.TabIndex" type="System.Int32, mscorlib">
+    <value>0</value>
+  </data>
+  <data name="label5.Text" xml:space="preserve">
+    <value>プリカーサー電荷(&amp;P)：</value>
+  </data>
+  <data name="&gt;&gt;label5.Name" xml:space="preserve">
+    <value>label5</value>
+  </data>
+  <data name="&gt;&gt;label5.Type" xml:space="preserve">
+    <value>System.Windows.Forms.Label, System.Windows.Forms, Version=4.0.0.0, Culture=neutral, PublicKeyToken=b77a5c561934e089</value>
+  </data>
+  <data name="&gt;&gt;label5.Parent" xml:space="preserve">
+    <value>tabPage1</value>
+  </data>
+  <data name="&gt;&gt;label5.ZOrder" xml:space="preserve">
+    <value>0</value>
+  </data>
+  <data name="textPeptideIonTypes.Location" type="System.Drawing.Point, System.Drawing">
+    <value>232, 26</value>
+  </data>
+  <data name="textPeptideIonTypes.Size" type="System.Drawing.Size, System.Drawing">
+    <value>76, 20</value>
+  </data>
+  <data name="textPeptideIonTypes.TabIndex" type="System.Int32, mscorlib">
+    <value>5</value>
+  </data>
+  <data name="textPeptideIonTypes.ToolTip" xml:space="preserve">
+    <value>プロダクトイオン候補の計算に用いるプロダクトイオンタイプ（a、b、c、x、y、z、p （プリカーサー））  のリスト（カンマ区切り）です</value>
+  </data>
+  <data name="&gt;&gt;textPeptideIonTypes.Name" xml:space="preserve">
+    <value>textPeptideIonTypes</value>
+  </data>
+  <data name="&gt;&gt;textPeptideIonTypes.Type" xml:space="preserve">
+    <value>System.Windows.Forms.TextBox, System.Windows.Forms, Version=4.0.0.0, Culture=neutral, PublicKeyToken=b77a5c561934e089</value>
+  </data>
+  <data name="&gt;&gt;textPeptideIonTypes.Parent" xml:space="preserve">
+    <value>tabPage1</value>
+  </data>
+  <data name="&gt;&gt;textPeptideIonTypes.ZOrder" xml:space="preserve">
+    <value>1</value>
+  </data>
+  <data name="btnEditSpecialTransitions.Location" type="System.Drawing.Point, System.Drawing">
+    <value>209, 103</value>
+  </data>
+  <data name="btnEditSpecialTransitions.Size" type="System.Drawing.Size, System.Drawing">
+    <value>75, 23</value>
+  </data>
+  <data name="btnEditSpecialTransitions.TabIndex" type="System.Int32, mscorlib">
+    <value>6</value>
+  </data>
+  <data name="btnEditSpecialTransitions.Text" xml:space="preserve">
+    <value>リストを編集(&amp;E)...</value>
+  </data>
+  <data name="btnEditSpecialTransitions.ToolTip" xml:space="preserve">
+    <value>利用可能な特別なプロダクトイオンのリストを編集</value>
+  </data>
+  <data name="&gt;&gt;btnEditSpecialTransitions.Name" xml:space="preserve">
+    <value>btnEditSpecialTransitions</value>
+  </data>
+  <data name="&gt;&gt;btnEditSpecialTransitions.Type" xml:space="preserve">
+    <value>System.Windows.Forms.Button, System.Windows.Forms, Version=4.0.0.0, Culture=neutral, PublicKeyToken=b77a5c561934e089</value>
+  </data>
+  <data name="&gt;&gt;btnEditSpecialTransitions.Parent" xml:space="preserve">
+    <value>groupBox1</value>
+  </data>
+  <data name="&gt;&gt;btnEditSpecialTransitions.ZOrder" xml:space="preserve">
+    <value>0</value>
+  </data>
+  <data name="label18.AutoSize" type="System.Boolean, mscorlib">
+    <value>True</value>
+  </data>
+  <data name="label18.Location" type="System.Drawing.Point, System.Drawing">
+    <value>13, 87</value>
+  </data>
+  <data name="label18.Size" type="System.Drawing.Size, System.Drawing">
+    <value>67, 13</value>
+  </data>
+  <data name="label18.TabIndex" type="System.Int32, mscorlib">
+    <value>4</value>
+  </data>
+  <data name="label18.Text" xml:space="preserve">
+    <value>特別なイオン(&amp;S)：</value>
+  </data>
+  <data name="&gt;&gt;label18.Name" xml:space="preserve">
+    <value>label18</value>
+  </data>
+  <data name="&gt;&gt;label18.Type" xml:space="preserve">
+    <value>System.Windows.Forms.Label, System.Windows.Forms, Version=4.0.0.0, Culture=neutral, PublicKeyToken=b77a5c561934e089</value>
+  </data>
+  <data name="&gt;&gt;label18.Parent" xml:space="preserve">
+    <value>groupBox1</value>
+  </data>
+  <data name="&gt;&gt;label18.ZOrder" xml:space="preserve">
+    <value>1</value>
+  </data>
+  <data name="listAlwaysAdd.Location" type="System.Drawing.Point, System.Drawing">
+    <value>16, 103</value>
+  </data>
+  <data name="listAlwaysAdd.Size" type="System.Drawing.Size, System.Drawing">
+    <value>187, 94</value>
+  </data>
+  <data name="listAlwaysAdd.TabIndex" type="System.Int32, mscorlib">
+    <value>5</value>
+  </data>
+  <data name="listAlwaysAdd.ToolTip" xml:space="preserve">
+    <value>フィルタ範囲外であっても、存在していれば 測定される特別なプロダクトイオンセットです</value>
+  </data>
+  <data name="&gt;&gt;listAlwaysAdd.Name" xml:space="preserve">
+    <value>listAlwaysAdd</value>
+  </data>
+  <data name="&gt;&gt;listAlwaysAdd.Type" xml:space="preserve">
+    <value>System.Windows.Forms.CheckedListBox, System.Windows.Forms, Version=4.0.0.0, Culture=neutral, PublicKeyToken=b77a5c561934e089</value>
+  </data>
+  <data name="&gt;&gt;listAlwaysAdd.Parent" xml:space="preserve">
+    <value>groupBox1</value>
+  </data>
+  <data name="&gt;&gt;listAlwaysAdd.ZOrder" xml:space="preserve">
+    <value>2</value>
+  </data>
+  <data name="comboRangeFrom.Location" type="System.Drawing.Point, System.Drawing">
+    <value>16, 44</value>
+  </data>
+  <data name="comboRangeFrom.Size" type="System.Drawing.Size, System.Drawing">
+    <value>121, 21</value>
+  </data>
+  <data name="comboRangeFrom.TabIndex" type="System.Int32, mscorlib">
+    <value>1</value>
+  </data>
+  <data name="comboRangeFrom.ToolTip" xml:space="preserve">
+    <value>イオンフィルタ範囲の開始時プロダクトイオン</value>
+  </data>
+  <data name="&gt;&gt;comboRangeFrom.Name" xml:space="preserve">
+    <value>comboRangeFrom</value>
+  </data>
+  <data name="&gt;&gt;comboRangeFrom.Type" xml:space="preserve">
+    <value>System.Windows.Forms.ComboBox, System.Windows.Forms, Version=4.0.0.0, Culture=neutral, PublicKeyToken=b77a5c561934e089</value>
+  </data>
+  <data name="&gt;&gt;comboRangeFrom.Parent" xml:space="preserve">
+    <value>groupBox1</value>
+  </data>
+  <data name="&gt;&gt;comboRangeFrom.ZOrder" xml:space="preserve">
+    <value>3</value>
+  </data>
+  <data name="label3.AutoSize" type="System.Boolean, mscorlib">
+    <value>True</value>
+  </data>
+  <data name="label3.Location" type="System.Drawing.Point, System.Drawing">
+    <value>13, 27</value>
+  </data>
+  <data name="label3.Size" type="System.Drawing.Size, System.Drawing">
+    <value>33, 13</value>
+  </data>
+  <data name="label3.TabIndex" type="System.Int32, mscorlib">
+    <value>0</value>
+  </data>
+  <data name="label3.Text" xml:space="preserve">
+    <value>開始点(&amp;F)：</value>
+  </data>
+  <data name="&gt;&gt;label3.Name" xml:space="preserve">
+    <value>label3</value>
+  </data>
+  <data name="&gt;&gt;label3.Type" xml:space="preserve">
+    <value>System.Windows.Forms.Label, System.Windows.Forms, Version=4.0.0.0, Culture=neutral, PublicKeyToken=b77a5c561934e089</value>
+  </data>
+  <data name="&gt;&gt;label3.Parent" xml:space="preserve">
+    <value>groupBox1</value>
+  </data>
+  <data name="&gt;&gt;label3.ZOrder" xml:space="preserve">
+    <value>4</value>
+  </data>
+  <data name="comboRangeTo.Location" type="System.Drawing.Point, System.Drawing">
+    <value>163, 43</value>
+  </data>
+  <data name="comboRangeTo.Size" type="System.Drawing.Size, System.Drawing">
+    <value>121, 21</value>
+  </data>
+  <data name="comboRangeTo.TabIndex" type="System.Int32, mscorlib">
+    <value>3</value>
+  </data>
+  <data name="comboRangeTo.ToolTip" xml:space="preserve">
+    <value>プロダクトイオンのフィルタ範囲の終了点</value>
+  </data>
+  <data name="&gt;&gt;comboRangeTo.Name" xml:space="preserve">
+    <value>comboRangeTo</value>
+  </data>
+  <data name="&gt;&gt;comboRangeTo.Type" xml:space="preserve">
+    <value>System.Windows.Forms.ComboBox, System.Windows.Forms, Version=4.0.0.0, Culture=neutral, PublicKeyToken=b77a5c561934e089</value>
+  </data>
+  <data name="&gt;&gt;comboRangeTo.Parent" xml:space="preserve">
+    <value>groupBox1</value>
+  </data>
+  <data name="&gt;&gt;comboRangeTo.ZOrder" xml:space="preserve">
+    <value>5</value>
+  </data>
+  <data name="label4.AutoSize" type="System.Boolean, mscorlib">
+    <value>True</value>
+  </data>
+  <data name="label4.Location" type="System.Drawing.Point, System.Drawing">
+    <value>160, 27</value>
+  </data>
+  <data name="label4.Size" type="System.Drawing.Size, System.Drawing">
+    <value>23, 13</value>
+  </data>
+  <data name="label4.TabIndex" type="System.Int32, mscorlib">
+    <value>2</value>
+  </data>
+  <data name="label4.Text" xml:space="preserve">
+    <value>終了点(&amp;O)：</value>
+  </data>
+  <data name="&gt;&gt;label4.Name" xml:space="preserve">
+    <value>label4</value>
+  </data>
+  <data name="&gt;&gt;label4.Type" xml:space="preserve">
+    <value>System.Windows.Forms.Label, System.Windows.Forms, Version=4.0.0.0, Culture=neutral, PublicKeyToken=b77a5c561934e089</value>
+  </data>
+  <data name="&gt;&gt;label4.Parent" xml:space="preserve">
+    <value>groupBox1</value>
+  </data>
+  <data name="&gt;&gt;label4.ZOrder" xml:space="preserve">
+    <value>6</value>
+  </data>
+  <data name="groupBox1.Location" type="System.Drawing.Point, System.Drawing">
+    <value>8, 75</value>
+  </data>
+  <data name="groupBox1.Size" type="System.Drawing.Size, System.Drawing">
+    <value>299, 222</value>
+  </data>
+  <data name="groupBox1.TabIndex" type="System.Int32, mscorlib">
+    <value>6</value>
+  </data>
+  <data name="groupBox1.Text" xml:space="preserve">
+    <value>プロダクトイオンの選択</value>
+  </data>
+  <data name="&gt;&gt;groupBox1.Name" xml:space="preserve">
+    <value>groupBox1</value>
+  </data>
+  <data name="&gt;&gt;groupBox1.Type" xml:space="preserve">
+    <value>System.Windows.Forms.GroupBox, System.Windows.Forms, Version=4.0.0.0, Culture=neutral, PublicKeyToken=b77a5c561934e089</value>
+  </data>
+  <data name="&gt;&gt;groupBox1.Parent" xml:space="preserve">
+    <value>tabPage1</value>
+  </data>
+  <data name="&gt;&gt;groupBox1.ZOrder" xml:space="preserve">
+    <value>2</value>
+  </data>
+  <data name="label6.AutoSize" type="System.Boolean, mscorlib">
+    <value>True</value>
+  </data>
+  <data name="label6.Location" type="System.Drawing.Point, System.Drawing">
+    <value>119, 9</value>
+  </data>
+  <data name="label6.Size" type="System.Drawing.Size, System.Drawing">
+    <value>66, 13</value>
+  </data>
+  <data name="label6.TabIndex" type="System.Int32, mscorlib">
+    <value>2</value>
+  </data>
+  <data name="label6.Text" xml:space="preserve">
+    <value>イオン電荷(&amp;I)：</value>
+  </data>
+  <data name="&gt;&gt;label6.Name" xml:space="preserve">
+    <value>label6</value>
+  </data>
+  <data name="&gt;&gt;label6.Type" xml:space="preserve">
+    <value>System.Windows.Forms.Label, System.Windows.Forms, Version=4.0.0.0, Culture=neutral, PublicKeyToken=b77a5c561934e089</value>
+  </data>
+  <data name="&gt;&gt;label6.Parent" xml:space="preserve">
+    <value>tabPage1</value>
+  </data>
+  <data name="&gt;&gt;label6.ZOrder" xml:space="preserve">
+    <value>3</value>
+  </data>
+  <data name="label8.AutoSize" type="System.Boolean, mscorlib">
+    <value>True</value>
+  </data>
+  <data name="label8.Location" type="System.Drawing.Point, System.Drawing">
+    <value>230, 9</value>
+  </data>
+  <data name="label8.Size" type="System.Drawing.Size, System.Drawing">
+    <value>53, 13</value>
+  </data>
+  <data name="label8.TabIndex" type="System.Int32, mscorlib">
+    <value>4</value>
+  </data>
+  <data name="label8.Text" xml:space="preserve">
+    <value>イオンタイプ(&amp;T)：</value>
+  </data>
+  <data name="&gt;&gt;label8.Name" xml:space="preserve">
+    <value>label8</value>
+  </data>
+  <data name="&gt;&gt;label8.Type" xml:space="preserve">
+    <value>System.Windows.Forms.Label, System.Windows.Forms, Version=4.0.0.0, Culture=neutral, PublicKeyToken=b77a5c561934e089</value>
+  </data>
+  <data name="&gt;&gt;label8.Parent" xml:space="preserve">
+    <value>tabPage1</value>
+  </data>
+  <data name="&gt;&gt;label8.ZOrder" xml:space="preserve">
+    <value>4</value>
+  </data>
+  <data name="textPeptidePrecursorCharges.Location" type="System.Drawing.Point, System.Drawing">
+    <value>9, 26</value>
+  </data>
+  <data name="textPeptidePrecursorCharges.Size" type="System.Drawing.Size, System.Drawing">
+    <value>76, 20</value>
+  </data>
+  <data name="textPeptidePrecursorCharges.TabIndex" type="System.Int32, mscorlib">
+    <value>1</value>
+  </data>
+  <data name="textPeptidePrecursorCharges.ToolTip" xml:space="preserve">
+    <value>プリカーサーの質量電荷比の計算に使用する カンマ区切りの荷電状態のリストです</value>
+  </data>
+  <data name="&gt;&gt;textPeptidePrecursorCharges.Name" xml:space="preserve">
+    <value>textPeptidePrecursorCharges</value>
+  </data>
+  <data name="&gt;&gt;textPeptidePrecursorCharges.Type" xml:space="preserve">
+    <value>System.Windows.Forms.TextBox, System.Windows.Forms, Version=4.0.0.0, Culture=neutral, PublicKeyToken=b77a5c561934e089</value>
+  </data>
+  <data name="&gt;&gt;textPeptidePrecursorCharges.Parent" xml:space="preserve">
+    <value>tabPage1</value>
+  </data>
+  <data name="&gt;&gt;textPeptidePrecursorCharges.ZOrder" xml:space="preserve">
+    <value>5</value>
+  </data>
+  <data name="textPeptideIonCharges.Location" type="System.Drawing.Point, System.Drawing">
+    <value>122, 26</value>
+  </data>
+  <data name="textPeptideIonCharges.Size" type="System.Drawing.Size, System.Drawing">
+    <value>76, 20</value>
+  </data>
+  <data name="textPeptideIonCharges.TabIndex" type="System.Int32, mscorlib">
+    <value>3</value>
+  </data>
+  <data name="textPeptideIonCharges.ToolTip" xml:space="preserve">
+    <value>プロダクトイオンの質量電荷比の計算に使用する カンマ区切りの荷電状態のリストです</value>
+  </data>
+  <data name="&gt;&gt;textPeptideIonCharges.Name" xml:space="preserve">
+    <value>textPeptideIonCharges</value>
+  </data>
+  <data name="&gt;&gt;textPeptideIonCharges.Type" xml:space="preserve">
+    <value>System.Windows.Forms.TextBox, System.Windows.Forms, Version=4.0.0.0, Culture=neutral, PublicKeyToken=b77a5c561934e089</value>
+  </data>
+  <data name="&gt;&gt;textPeptideIonCharges.Parent" xml:space="preserve">
+    <value>tabPage1</value>
+  </data>
+  <data name="&gt;&gt;textPeptideIonCharges.ZOrder" xml:space="preserve">
+    <value>6</value>
+  </data>
+  <data name="tabPage1.Location" type="System.Drawing.Point, System.Drawing">
+    <value>4, 22</value>
+  </data>
+  <data name="tabPage1.Padding" type="System.Windows.Forms.Padding, System.Windows.Forms">
+    <value>3, 3, 3, 3</value>
+  </data>
+  <data name="tabPage1.Size" type="System.Drawing.Size, System.Drawing">
+    <value>313, 305</value>
+  </data>
+  <data name="tabPage1.TabIndex" type="System.Int32, mscorlib">
+    <value>0</value>
+  </data>
+  <data name="tabPage1.Text" xml:space="preserve">
+    <value>ペプチド</value>
+  </data>
+  <data name="&gt;&gt;tabPage1.Name" xml:space="preserve">
+    <value>tabPage1</value>
+  </data>
+  <data name="&gt;&gt;tabPage1.Type" xml:space="preserve">
+    <value>System.Windows.Forms.TabPage, System.Windows.Forms, Version=4.0.0.0, Culture=neutral, PublicKeyToken=b77a5c561934e089</value>
+  </data>
+  <data name="&gt;&gt;tabPage1.Parent" xml:space="preserve">
+    <value>tabControlPeptidesSmallMols</value>
+  </data>
+  <data name="&gt;&gt;tabPage1.ZOrder" xml:space="preserve">
+    <value>0</value>
+  </data>
+  <data name="btnPrecursorAdduct.Location" type="System.Drawing.Point, System.Drawing">
+    <value>286, 24</value>
+  </data>
+  <data name="btnPrecursorAdduct.Size" type="System.Drawing.Size, System.Drawing">
+    <value>23, 23</value>
+  </data>
+  <data name="btnPrecursorAdduct.TabIndex" type="System.Int32, mscorlib">
+    <value>2</value>
+  </data>
+  <data name="&gt;&gt;btnPrecursorAdduct.Name" xml:space="preserve">
+    <value>btnPrecursorAdduct</value>
+  </data>
+  <data name="&gt;&gt;btnPrecursorAdduct.Type" xml:space="preserve">
+    <value>System.Windows.Forms.Button, System.Windows.Forms, Version=4.0.0.0, Culture=neutral, PublicKeyToken=b77a5c561934e089</value>
+  </data>
+  <data name="&gt;&gt;btnPrecursorAdduct.Parent" xml:space="preserve">
+    <value>tabPage2</value>
+  </data>
+  <data name="&gt;&gt;btnPrecursorAdduct.ZOrder" xml:space="preserve">
+    <value>0</value>
+  </data>
+  <data name="btnFragmentAdduct.Location" type="System.Drawing.Point, System.Drawing">
+    <value>286, 63</value>
+  </data>
+  <data name="btnFragmentAdduct.Margin" type="System.Windows.Forms.Padding, System.Windows.Forms">
+    <value>2, 2, 2, 2</value>
+  </data>
+  <data name="btnFragmentAdduct.Size" type="System.Drawing.Size, System.Drawing">
+    <value>23, 23</value>
+  </data>
+  <data name="btnFragmentAdduct.TabIndex" type="System.Int32, mscorlib">
+    <value>5</value>
+  </data>
+  <data name="&gt;&gt;btnFragmentAdduct.Name" xml:space="preserve">
+    <value>btnFragmentAdduct</value>
+  </data>
+  <data name="&gt;&gt;btnFragmentAdduct.Type" xml:space="preserve">
+    <value>System.Windows.Forms.Button, System.Windows.Forms, Version=4.0.0.0, Culture=neutral, PublicKeyToken=b77a5c561934e089</value>
+  </data>
+  <data name="&gt;&gt;btnFragmentAdduct.Parent" xml:space="preserve">
+    <value>tabPage2</value>
+  </data>
+  <data name="&gt;&gt;btnFragmentAdduct.ZOrder" xml:space="preserve">
+    <value>1</value>
+  </data>
+  <data name="textSmallMoleculeFragmentAdducts.Location" type="System.Drawing.Point, System.Drawing">
+    <value>7, 66</value>
+  </data>
+  <data name="textSmallMoleculeFragmentAdducts.Size" type="System.Drawing.Size, System.Drawing">
+    <value>279, 20</value>
+  </data>
+  <data name="textSmallMoleculeFragmentAdducts.TabIndex" type="System.Int32, mscorlib">
+    <value>4</value>
+  </data>
+  <data name="textSmallMoleculeFragmentAdducts.ToolTip" xml:space="preserve">
+    <value>付加イオン：   イオン式中に、事実上の表記基準となっている表記法（http://fiehnlab.ucdavis.edu/staff/kind/Metabolomics/MS-Adduct-Calculator）に則った付加イオンの表記が含まれている場合があります（例：「C47H51NO14[M+IsoProp+H]」）。 イオン電荷のみが分かっている場合（フラグメントではそのケースが多い）、電荷のみの付加イオン（「[M+]」 (z=1)、「[M-]」 (z=-1)、「[M+3]」 (z=3)など）が使用されます。 乗数（例：「[2M+K]」の「2」）と同位体標識（例：「[M2Cl37+H]」の「2Cl37」）の表記はサポートされています。 認識された付加イオンの成分は、通常の化学記号と ACN (C2H3N)、DMSO (C2H6OS)、FA (CH2O2)、Hac (CH3COOH)、TFA (C2HF3O2)、IsoProp (C3H8O)、MeOH (CH3OH)、Cl37 (Cl')、Br81 (Br')、H2 (H')、C13 (C')、N15 (N')、O17 (O")、O18 (O') で表記されます。  荷電状態はこれらの付加イオン成分から推測されます： H (+1)、K (+1)、Na (+1),、Li (+1)、Br (-1)、Cl (-1)、F (-1)、CH3COO (-1)、HCOO (-1)、NH4 (+1)</value>
+  </data>
+  <data name="&gt;&gt;textSmallMoleculeFragmentAdducts.Name" xml:space="preserve">
+    <value>textSmallMoleculeFragmentAdducts</value>
+  </data>
+  <data name="&gt;&gt;textSmallMoleculeFragmentAdducts.Type" xml:space="preserve">
+    <value>System.Windows.Forms.TextBox, System.Windows.Forms, Version=4.0.0.0, Culture=neutral, PublicKeyToken=b77a5c561934e089</value>
+  </data>
+  <data name="&gt;&gt;textSmallMoleculeFragmentAdducts.Parent" xml:space="preserve">
+    <value>tabPage2</value>
+  </data>
+  <data name="&gt;&gt;textSmallMoleculeFragmentAdducts.ZOrder" xml:space="preserve">
+    <value>2</value>
+  </data>
+  <data name="labelSmallMoleculeFragmentAdducts.AutoSize" type="System.Boolean, mscorlib">
+    <value>True</value>
+  </data>
+  <data name="labelSmallMoleculeFragmentAdducts.ImeMode" type="System.Windows.Forms.ImeMode, System.Windows.Forms">
+    <value>NoControl</value>
+  </data>
+  <data name="labelSmallMoleculeFragmentAdducts.Location" type="System.Drawing.Point, System.Drawing">
+    <value>4, 49</value>
+  </data>
+  <data name="labelSmallMoleculeFragmentAdducts.Size" type="System.Drawing.Size, System.Drawing">
+    <value>95, 13</value>
+  </data>
+  <data name="labelSmallMoleculeFragmentAdducts.TabIndex" type="System.Int32, mscorlib">
+    <value>3</value>
+  </data>
+  <data name="labelSmallMoleculeFragmentAdducts.Text" xml:space="preserve">
+    <value>フラグメント付加イオン(&amp;N)：</value>
+  </data>
+  <data name="&gt;&gt;labelSmallMoleculeFragmentAdducts.Name" xml:space="preserve">
+    <value>labelSmallMoleculeFragmentAdducts</value>
+  </data>
+  <data name="&gt;&gt;labelSmallMoleculeFragmentAdducts.Type" xml:space="preserve">
+    <value>System.Windows.Forms.Label, System.Windows.Forms, Version=4.0.0.0, Culture=neutral, PublicKeyToken=b77a5c561934e089</value>
+  </data>
+  <data name="&gt;&gt;labelSmallMoleculeFragmentAdducts.Parent" xml:space="preserve">
+    <value>tabPage2</value>
+  </data>
+  <data name="&gt;&gt;labelSmallMoleculeFragmentAdducts.ZOrder" xml:space="preserve">
+    <value>3</value>
+  </data>
+  <data name="textSmallMoleculeIonTypes.Location" type="System.Drawing.Point, System.Drawing">
+    <value>7, 112</value>
+  </data>
+  <data name="textSmallMoleculeIonTypes.Size" type="System.Drawing.Size, System.Drawing">
+    <value>76, 20</value>
+  </data>
+  <data name="textSmallMoleculeIonTypes.TabIndex" type="System.Int32, mscorlib">
+    <value>7</value>
+  </data>
+  <data name="textSmallMoleculeIonTypes.ToolTip" xml:space="preserve">
+    <value>スペクトルライブラリのフィルタに用いるプロダクトイオンタイプ（f（フラグメント）かp（プリカーサー）） のカンマ区切りのリストです </value>
+  </data>
+  <data name="&gt;&gt;textSmallMoleculeIonTypes.Name" xml:space="preserve">
+    <value>textSmallMoleculeIonTypes</value>
+  </data>
+  <data name="&gt;&gt;textSmallMoleculeIonTypes.Type" xml:space="preserve">
+    <value>System.Windows.Forms.TextBox, System.Windows.Forms, Version=4.0.0.0, Culture=neutral, PublicKeyToken=b77a5c561934e089</value>
+  </data>
+  <data name="&gt;&gt;textSmallMoleculeIonTypes.Parent" xml:space="preserve">
+    <value>tabPage2</value>
+  </data>
+  <data name="&gt;&gt;textSmallMoleculeIonTypes.ZOrder" xml:space="preserve">
+    <value>4</value>
+  </data>
+  <data name="labelSmallMoleculeIonTypes.AutoSize" type="System.Boolean, mscorlib">
+    <value>True</value>
+  </data>
+  <data name="labelSmallMoleculeIonTypes.ImeMode" type="System.Windows.Forms.ImeMode, System.Windows.Forms">
+    <value>NoControl</value>
+  </data>
+  <data name="labelSmallMoleculeIonTypes.Location" type="System.Drawing.Point, System.Drawing">
+    <value>4, 95</value>
+  </data>
+  <data name="labelSmallMoleculeIonTypes.Size" type="System.Drawing.Size, System.Drawing">
+    <value>53, 13</value>
+  </data>
+  <data name="labelSmallMoleculeIonTypes.TabIndex" type="System.Int32, mscorlib">
+    <value>6</value>
+  </data>
+  <data name="labelSmallMoleculeIonTypes.Text" xml:space="preserve">
+    <value>イオンタイプ(&amp;T)：</value>
+  </data>
+  <data name="&gt;&gt;labelSmallMoleculeIonTypes.Name" xml:space="preserve">
+    <value>labelSmallMoleculeIonTypes</value>
+  </data>
+  <data name="&gt;&gt;labelSmallMoleculeIonTypes.Type" xml:space="preserve">
+    <value>System.Windows.Forms.Label, System.Windows.Forms, Version=4.0.0.0, Culture=neutral, PublicKeyToken=b77a5c561934e089</value>
+  </data>
+  <data name="&gt;&gt;labelSmallMoleculeIonTypes.Parent" xml:space="preserve">
+    <value>tabPage2</value>
+  </data>
+  <data name="&gt;&gt;labelSmallMoleculeIonTypes.ZOrder" xml:space="preserve">
+    <value>5</value>
+  </data>
+  <data name="textSmallMoleculePrecursorAdducts.Location" type="System.Drawing.Point, System.Drawing">
+    <value>6, 26</value>
+  </data>
+  <data name="textSmallMoleculePrecursorAdducts.Size" type="System.Drawing.Size, System.Drawing">
+    <value>280, 20</value>
+  </data>
+  <data name="textSmallMoleculePrecursorAdducts.TabIndex" type="System.Int32, mscorlib">
+    <value>1</value>
+  </data>
+  <data name="textSmallMoleculePrecursorAdducts.ToolTip" xml:space="preserve">
+    <value>付加イオン：   イオン式中に、事実上の表記基準となっている表記法（http://fiehnlab.ucdavis.edu/staff/kind/Metabolomics/MS-Adduct-Calculator）に則った付加イオンの表記が含まれている場合があります（例：「C47H51NO14[M+IsoProp+H]」）。 イオン電荷のみが分かっている場合（フラグメントではそのケースが多い）、電荷のみの付加イオン（「[M+]」 (z=1)、「[M-]」 (z=-1)、「[M+3]」 (z=3)など）が使用されます。 乗数（例：「[2M+K]」の「2」）と同位体標識（例：「[M2Cl37+H]」の「2Cl37」）の表記はサポートされています。 認識された付加イオンの成分は、通常の化学記号と ACN (C2H3N)、DMSO (C2H6OS)、FA (CH2O2)、Hac (CH3COOH)、TFA (C2HF3O2)、IsoProp (C3H8O)、MeOH (CH3OH)、Cl37 (Cl')、Br81 (Br')、H2 (H')、C13 (C')、N15 (N')、O17 (O")、O18 (O') で表記されます。  荷電状態はこれらの付加イオン成分から推測されます： H (+1)、K (+1)、Na (+1),、Li (+1)、Br (-1)、Cl (-1)、F (-1)、CH3COO (-1)、HCOO (-1)、NH4 (+1)</value>
+  </data>
+  <data name="&gt;&gt;textSmallMoleculePrecursorAdducts.Name" xml:space="preserve">
+    <value>textSmallMoleculePrecursorAdducts</value>
+  </data>
+  <data name="&gt;&gt;textSmallMoleculePrecursorAdducts.Type" xml:space="preserve">
+    <value>System.Windows.Forms.TextBox, System.Windows.Forms, Version=4.0.0.0, Culture=neutral, PublicKeyToken=b77a5c561934e089</value>
+  </data>
+  <data name="&gt;&gt;textSmallMoleculePrecursorAdducts.Parent" xml:space="preserve">
+    <value>tabPage2</value>
+  </data>
+  <data name="&gt;&gt;textSmallMoleculePrecursorAdducts.ZOrder" xml:space="preserve">
+    <value>6</value>
+  </data>
+  <data name="lblSmallMoleculePrecursorAdducts.AutoSize" type="System.Boolean, mscorlib">
+    <value>True</value>
+  </data>
+  <data name="lblSmallMoleculePrecursorAdducts.ImeMode" type="System.Windows.Forms.ImeMode, System.Windows.Forms">
+    <value>NoControl</value>
+  </data>
+  <data name="lblSmallMoleculePrecursorAdducts.Location" type="System.Drawing.Point, System.Drawing">
+    <value>4, 9</value>
+  </data>
+  <data name="lblSmallMoleculePrecursorAdducts.Margin" type="System.Windows.Forms.Padding, System.Windows.Forms">
+    <value>2, 0, 2, 0</value>
+  </data>
+  <data name="lblSmallMoleculePrecursorAdducts.Size" type="System.Drawing.Size, System.Drawing">
+    <value>96, 13</value>
+  </data>
+  <data name="lblSmallMoleculePrecursorAdducts.TabIndex" type="System.Int32, mscorlib">
+    <value>0</value>
+  </data>
+  <data name="lblSmallMoleculePrecursorAdducts.Text" xml:space="preserve">
+    <value>プリカーサー付加イオン(&amp;A)：</value>
+  </data>
+  <data name="&gt;&gt;lblSmallMoleculePrecursorAdducts.Name" xml:space="preserve">
+    <value>lblSmallMoleculePrecursorAdducts</value>
+  </data>
+  <data name="&gt;&gt;lblSmallMoleculePrecursorAdducts.Type" xml:space="preserve">
+    <value>System.Windows.Forms.Label, System.Windows.Forms, Version=4.0.0.0, Culture=neutral, PublicKeyToken=b77a5c561934e089</value>
+  </data>
+  <data name="&gt;&gt;lblSmallMoleculePrecursorAdducts.Parent" xml:space="preserve">
+    <value>tabPage2</value>
+  </data>
+  <data name="&gt;&gt;lblSmallMoleculePrecursorAdducts.ZOrder" xml:space="preserve">
+    <value>7</value>
+  </data>
+  <data name="tabPage2.Location" type="System.Drawing.Point, System.Drawing">
+    <value>4, 22</value>
+  </data>
+  <data name="tabPage2.Padding" type="System.Windows.Forms.Padding, System.Windows.Forms">
+    <value>3, 3, 3, 3</value>
+  </data>
+  <data name="tabPage2.Size" type="System.Drawing.Size, System.Drawing">
+    <value>313, 305</value>
+  </data>
+  <data name="tabPage2.TabIndex" type="System.Int32, mscorlib">
+    <value>1</value>
+  </data>
+  <data name="tabPage2.Text" xml:space="preserve">
+    <value>小分子</value>
+  </data>
+  <data name="&gt;&gt;tabPage2.Name" xml:space="preserve">
+    <value>tabPage2</value>
+  </data>
+  <data name="&gt;&gt;tabPage2.Type" xml:space="preserve">
+    <value>System.Windows.Forms.TabPage, System.Windows.Forms, Version=4.0.0.0, Culture=neutral, PublicKeyToken=b77a5c561934e089</value>
+  </data>
+  <data name="&gt;&gt;tabPage2.Parent" xml:space="preserve">
+    <value>tabControlPeptidesSmallMols</value>
+  </data>
+  <data name="&gt;&gt;tabPage2.ZOrder" xml:space="preserve">
+    <value>1</value>
+  </data>
+  <data name="tabControlPeptidesSmallMols.Location" type="System.Drawing.Point, System.Drawing">
+    <value>21, 15</value>
+  </data>
+  <data name="tabControlPeptidesSmallMols.Size" type="System.Drawing.Size, System.Drawing">
+    <value>321, 331</value>
+  </data>
+  <data name="tabControlPeptidesSmallMols.TabIndex" type="System.Int32, mscorlib">
+    <value>0</value>
+  </data>
+  <data name="&gt;&gt;tabControlPeptidesSmallMols.Name" xml:space="preserve">
+    <value>tabControlPeptidesSmallMols</value>
+  </data>
+  <data name="&gt;&gt;tabControlPeptidesSmallMols.Type" xml:space="preserve">
+    <value>System.Windows.Forms.TabControl, System.Windows.Forms, Version=4.0.0.0, Culture=neutral, PublicKeyToken=b77a5c561934e089</value>
+  </data>
+  <data name="&gt;&gt;tabControlPeptidesSmallMols.Parent" xml:space="preserve">
+    <value>tabFilter</value>
+  </data>
+  <data name="&gt;&gt;tabControlPeptidesSmallMols.ZOrder" xml:space="preserve">
+    <value>2</value>
+  </data>
+  <data name="textExclusionWindow.Location" type="System.Drawing.Point, System.Drawing">
+    <value>24, 408</value>
+  </data>
+  <data name="textExclusionWindow.Size" type="System.Drawing.Size, System.Drawing">
+    <value>76, 20</value>
+  </data>
+  <data name="textExclusionWindow.TabIndex" type="System.Int32, mscorlib">
+    <value>3</value>
+  </data>
+  <data name="textExclusionWindow.ToolTip" xml:space="preserve">
+    <value>プリカーサーイオン直近m/zのトランジションは除外し、 空白となります。たとえば、入力値 20の場合は、  プリカーサーイオンm/z値の前後10の範囲内にあるすべてのトランジションを除外します。</value>
+  </data>
+  <data name="&gt;&gt;textExclusionWindow.Name" xml:space="preserve">
+    <value>textExclusionWindow</value>
+  </data>
+  <data name="&gt;&gt;textExclusionWindow.Type" xml:space="preserve">
+    <value>System.Windows.Forms.TextBox, System.Windows.Forms, Version=4.0.0.0, Culture=neutral, PublicKeyToken=b77a5c561934e089</value>
+  </data>
+  <data name="&gt;&gt;textExclusionWindow.Parent" xml:space="preserve">
+    <value>tabFilter</value>
+  </data>
+  <data name="&gt;&gt;textExclusionWindow.ZOrder" xml:space="preserve">
+    <value>3</value>
+  </data>
+  <data name="cbAutoSelect.AutoSize" type="System.Boolean, mscorlib">
+    <value>True</value>
+  </data>
+  <data name="cbAutoSelect.Location" type="System.Drawing.Point, System.Drawing">
+    <value>41, 592</value>
+  </data>
+  <data name="cbAutoSelect.Size" type="System.Drawing.Size, System.Drawing">
+    <value>188, 17</value>
+  </data>
+  <data name="cbAutoSelect.TabIndex" type="System.Int32, mscorlib">
+    <value>5</value>
+  </data>
+  <data name="cbAutoSelect.Text" xml:space="preserve">
+    <value>一致するすべてトランジションを自動選択(&amp;A)</value>
+  </data>
+  <data name="cbAutoSelect.ToolTip" xml:space="preserve">
+    <value>チェックマークをオンにすると、指定したフィルタとライブラリ設定を使用して
+トランジションが自動的に選択されます。オフにすると、すべてのトランジションを
+手動ドキュメント編集で選択する必要があります。</value>
+  </data>
+  <data name="&gt;&gt;cbAutoSelect.Name" xml:space="preserve">
+    <value>cbAutoSelect</value>
+  </data>
+  <data name="&gt;&gt;cbAutoSelect.Type" xml:space="preserve">
+    <value>System.Windows.Forms.CheckBox, System.Windows.Forms, Version=4.0.0.0, Culture=neutral, PublicKeyToken=b77a5c561934e089</value>
+  </data>
+  <data name="&gt;&gt;cbAutoSelect.Parent" xml:space="preserve">
+    <value>tabFilter</value>
+  </data>
+  <data name="&gt;&gt;cbAutoSelect.ZOrder" xml:space="preserve">
+    <value>4</value>
+  </data>
+  <data name="lbPrecursorMzWindow.AutoSize" type="System.Boolean, mscorlib">
+    <value>True</value>
+  </data>
+  <data name="lbPrecursorMzWindow.Location" type="System.Drawing.Point, System.Drawing">
+    <value>21, 392</value>
+  </data>
+  <data name="lbPrecursorMzWindow.Size" type="System.Drawing.Size, System.Drawing">
+    <value>162, 13</value>
+  </data>
+  <data name="lbPrecursorMzWindow.TabIndex" type="System.Int32, mscorlib">
+    <value>2</value>
+  </data>
+  <data name="lbPrecursorMzWindow.Text" xml:space="preserve">
+    <value>プリカーサーm/z排除ウィンドウ(&amp;X)：</value>
+  </data>
+  <data name="&gt;&gt;lbPrecursorMzWindow.Name" xml:space="preserve">
+    <value>lbPrecursorMzWindow</value>
+  </data>
+  <data name="&gt;&gt;lbPrecursorMzWindow.Type" xml:space="preserve">
+    <value>System.Windows.Forms.Label, System.Windows.Forms, Version=4.0.0.0, Culture=neutral, PublicKeyToken=b77a5c561934e089</value>
+  </data>
+  <data name="&gt;&gt;lbPrecursorMzWindow.Parent" xml:space="preserve">
+    <value>tabFilter</value>
+  </data>
+  <data name="&gt;&gt;lbPrecursorMzWindow.ZOrder" xml:space="preserve">
+    <value>5</value>
+  </data>
+  <data name="tabFilter.Location" type="System.Drawing.Point, System.Drawing">
+    <value>4, 22</value>
+  </data>
+  <data name="tabFilter.Padding" type="System.Windows.Forms.Padding, System.Windows.Forms">
+    <value>3, 3, 3, 3</value>
+  </data>
+  <data name="tabFilter.Size" type="System.Drawing.Size, System.Drawing">
+    <value>373, 489</value>
+  </data>
+  <data name="tabFilter.TabIndex" type="System.Int32, mscorlib">
+    <value>1</value>
+  </data>
+  <data name="tabFilter.Text" xml:space="preserve">
+    <value>フィルタ</value>
+  </data>
+  <data name="&gt;&gt;tabFilter.Name" xml:space="preserve">
+    <value>tabFilter</value>
+  </data>
+  <data name="&gt;&gt;tabFilter.Type" xml:space="preserve">
+    <value>System.Windows.Forms.TabPage, System.Windows.Forms, Version=4.0.0.0, Culture=neutral, PublicKeyToken=b77a5c561934e089</value>
+  </data>
+  <data name="&gt;&gt;tabFilter.Parent" xml:space="preserve">
+    <value>tabControl1</value>
+  </data>
+  <data name="&gt;&gt;tabFilter.ZOrder" xml:space="preserve">
+    <value>1</value>
+  </data>
+  <data name="label9.AutoSize" type="System.Boolean, mscorlib">
+    <value>True</value>
+  </data>
+  <data name="label9.Location" type="System.Drawing.Point, System.Drawing">
+    <value>18, 23</value>
+  </data>
+  <data name="label9.Size" type="System.Drawing.Size, System.Drawing">
+    <value>104, 13</value>
+  </data>
+  <data name="label9.TabIndex" type="System.Int32, mscorlib">
+    <value>0</value>
+  </data>
+  <data name="label9.Text" xml:space="preserve">
+    <value>イオン一致耐性(&amp;I)：</value>
+  </data>
+  <data name="&gt;&gt;label9.Name" xml:space="preserve">
+    <value>label9</value>
+  </data>
+  <data name="&gt;&gt;label9.Type" xml:space="preserve">
+    <value>System.Windows.Forms.Label, System.Windows.Forms, Version=4.0.0.0, Culture=neutral, PublicKeyToken=b77a5c561934e089</value>
+  </data>
+  <data name="&gt;&gt;label9.Parent" xml:space="preserve">
+    <value>tabLibrary</value>
+  </data>
+  <data name="&gt;&gt;label9.ZOrder" xml:space="preserve">
+    <value>0</value>
+  </data>
+  <data name="label22.AutoSize" type="System.Boolean, mscorlib">
+    <value>True</value>
+  </data>
+  <data name="label22.ImeMode" type="System.Windows.Forms.ImeMode, System.Windows.Forms">
+    <value>NoControl</value>
+  </data>
+  <data name="label22.Location" type="System.Drawing.Point, System.Drawing">
+    <value>90, 54</value>
+  </data>
+  <data name="label22.Size" type="System.Drawing.Size, System.Drawing">
+    <value>108, 13</value>
+  </data>
+  <data name="label22.TabIndex" type="System.Int32, mscorlib">
+    <value>3</value>
+  </data>
+  <data name="label22.Text" xml:space="preserve">
+    <value>最小プロダクトイオン数</value>
+  </data>
+  <data name="&gt;&gt;label22.Name" xml:space="preserve">
+    <value>label22</value>
+  </data>
+  <data name="&gt;&gt;label22.Type" xml:space="preserve">
+    <value>System.Windows.Forms.Label, System.Windows.Forms, Version=4.0.0.0, Culture=neutral, PublicKeyToken=b77a5c561934e089</value>
+  </data>
+  <data name="&gt;&gt;label22.Parent" xml:space="preserve">
+    <value>panelPick</value>
+  </data>
+  <data name="&gt;&gt;label22.ZOrder" xml:space="preserve">
+    <value>0</value>
+  </data>
+  <data name="textMinIonCount.Location" type="System.Drawing.Point, System.Drawing">
+    <value>17, 51</value>
+  </data>
+  <data name="textMinIonCount.Size" type="System.Drawing.Size, System.Drawing">
+    <value>67, 20</value>
+  </data>
+  <data name="textMinIonCount.TabIndex" type="System.Int32, mscorlib">
+    <value>4</value>
+  </data>
+  <data name="textMinIonCount.ToolTip" xml:space="preserve">
+    <value>最低これだけのトランジションでプリカーサーを選択</value>
+  </data>
+  <data name="&gt;&gt;textMinIonCount.Name" xml:space="preserve">
+    <value>textMinIonCount</value>
+  </data>
+  <data name="&gt;&gt;textMinIonCount.Type" xml:space="preserve">
+    <value>System.Windows.Forms.TextBox, System.Windows.Forms, Version=4.0.0.0, Culture=neutral, PublicKeyToken=b77a5c561934e089</value>
+  </data>
+  <data name="&gt;&gt;textMinIonCount.Parent" xml:space="preserve">
+    <value>panelPick</value>
+  </data>
+  <data name="&gt;&gt;textMinIonCount.ZOrder" xml:space="preserve">
+    <value>1</value>
+  </data>
+  <data name="radioAllAndFiltered.AutoSize" type="System.Boolean, mscorlib">
+    <value>True</value>
+  </data>
+  <data name="radioAllAndFiltered.Location" type="System.Drawing.Point, System.Drawing">
+    <value>17, 117</value>
+  </data>
+  <data name="radioAllAndFiltered.Size" type="System.Drawing.Size, System.Drawing">
+    <value>306, 17</value>
+  </data>
+  <data name="radioAllAndFiltered.TabIndex" type="System.Int32, mscorlib">
+    <value>6</value>
+  </data>
+  <data name="radioAllAndFiltered.Text" xml:space="preserve">
+    <value>フィルタされたイオン電荷とタイプ、およびフィルタされたプロダクトイオン(&amp;U)</value>
+  </data>
+  <data name="radioAllAndFiltered.ToolTip" xml:space="preserve">
+    <value>[フィルタ] タブで設定したイオン電荷数とタイプだけを用いて
+MS/MSピークを選択し、ライブラリにマッチするプロダクトイオンのランキングを行います。
+ただし、ライブラリにマッチするものが見つからない場合は、
+[フィルタ] タブ全体に合致するすべてのプロダクトイオンも追加します。</value>
+  </data>
+  <data name="&gt;&gt;radioAllAndFiltered.Name" xml:space="preserve">
+    <value>radioAllAndFiltered</value>
+  </data>
+  <data name="&gt;&gt;radioAllAndFiltered.Type" xml:space="preserve">
+    <value>System.Windows.Forms.RadioButton, System.Windows.Forms, Version=4.0.0.0, Culture=neutral, PublicKeyToken=b77a5c561934e089</value>
+  </data>
+  <data name="&gt;&gt;radioAllAndFiltered.Parent" xml:space="preserve">
+    <value>panelPick</value>
+  </data>
+  <data name="&gt;&gt;radioAllAndFiltered.ZOrder" xml:space="preserve">
+    <value>2</value>
+  </data>
+  <data name="radioFiltered.AutoSize" type="System.Boolean, mscorlib">
+    <value>True</value>
+  </data>
+  <data name="radioFiltered.Location" type="System.Drawing.Point, System.Drawing">
+    <value>17, 140</value>
+  </data>
+  <data name="radioFiltered.Size" type="System.Drawing.Size, System.Drawing">
+    <value>143, 17</value>
+  </data>
+  <data name="radioFiltered.TabIndex" type="System.Int32, mscorlib">
+    <value>7</value>
+  </data>
+  <data name="radioFiltered.Text" xml:space="preserve">
+    <value>フィルタされたプロダクトイオンから(&amp;D)</value>
+  </data>
+  <data name="radioFiltered.ToolTip" xml:space="preserve">
+    <value>[フィルタ] タブのパラメータを適用して、MS/MSピークを選択し、
+ライブラリとマッチするプロダクトイオンのランキングを行います。</value>
+  </data>
+  <data name="&gt;&gt;radioFiltered.Name" xml:space="preserve">
+    <value>radioFiltered</value>
+  </data>
+  <data name="&gt;&gt;radioFiltered.Type" xml:space="preserve">
+    <value>System.Windows.Forms.RadioButton, System.Windows.Forms, Version=4.0.0.0, Culture=neutral, PublicKeyToken=b77a5c561934e089</value>
+  </data>
+  <data name="&gt;&gt;radioFiltered.Parent" xml:space="preserve">
+    <value>panelPick</value>
+  </data>
+  <data name="&gt;&gt;radioFiltered.ZOrder" xml:space="preserve">
+    <value>3</value>
+  </data>
+  <data name="radioAll.AutoSize" type="System.Boolean, mscorlib">
+    <value>True</value>
+  </data>
+  <data name="radioAll.Location" type="System.Drawing.Point, System.Drawing">
+    <value>17, 94</value>
+  </data>
+  <data name="radioAll.Size" type="System.Drawing.Size, System.Drawing">
+    <value>189, 17</value>
+  </data>
+  <data name="radioAll.TabIndex" type="System.Int32, mscorlib">
+    <value>5</value>
+  </data>
+  <data name="radioAll.Text" xml:space="preserve">
+    <value>イオン電荷数とタイプがフィルタを通過するものから(&amp;C)</value>
+  </data>
+  <data name="radioAll.ToolTip" xml:space="preserve">
+    <value>[フィルタ] タブで設定したイオン電荷数とタイプだけを用いて
+MS/MSピークを選択し、ライブラリにマッチするプロダクトイオンのランキングを行います。</value>
+  </data>
+  <data name="&gt;&gt;radioAll.Name" xml:space="preserve">
+    <value>radioAll</value>
+  </data>
+  <data name="&gt;&gt;radioAll.Type" xml:space="preserve">
+    <value>System.Windows.Forms.RadioButton, System.Windows.Forms, Version=4.0.0.0, Culture=neutral, PublicKeyToken=b77a5c561934e089</value>
+  </data>
+  <data name="&gt;&gt;radioAll.Parent" xml:space="preserve">
+    <value>panelPick</value>
+  </data>
+  <data name="&gt;&gt;radioAll.ZOrder" xml:space="preserve">
+    <value>4</value>
+  </data>
+  <data name="label14.AutoSize" type="System.Boolean, mscorlib">
+    <value>True</value>
+  </data>
+  <data name="label14.Location" type="System.Drawing.Point, System.Drawing">
+    <value>14, 9</value>
+  </data>
+  <data name="label14.Size" type="System.Drawing.Size, System.Drawing">
+    <value>31, 13</value>
+  </data>
+  <data name="label14.TabIndex" type="System.Int32, mscorlib">
+    <value>0</value>
+  </data>
+  <data name="label14.Text" xml:space="preserve">
+    <value>選択(&amp;P)：</value>
+  </data>
+  <data name="&gt;&gt;label14.Name" xml:space="preserve">
+    <value>label14</value>
+  </data>
+  <data name="&gt;&gt;label14.Type" xml:space="preserve">
+    <value>System.Windows.Forms.Label, System.Windows.Forms, Version=4.0.0.0, Culture=neutral, PublicKeyToken=b77a5c561934e089</value>
+  </data>
+  <data name="&gt;&gt;label14.Parent" xml:space="preserve">
+    <value>panelPick</value>
+  </data>
+  <data name="&gt;&gt;label14.ZOrder" xml:space="preserve">
+    <value>5</value>
+  </data>
+  <data name="label15.AutoSize" type="System.Boolean, mscorlib">
+    <value>True</value>
+  </data>
+  <data name="label15.Location" type="System.Drawing.Point, System.Drawing">
+    <value>90, 28</value>
+  </data>
+  <data name="label15.Size" type="System.Drawing.Size, System.Drawing">
+    <value>65, 13</value>
+  </data>
+  <data name="label15.TabIndex" type="System.Int32, mscorlib">
+    <value>1</value>
+  </data>
+  <data name="label15.Text" xml:space="preserve">
+    <value>プロダクトイオン</value>
+  </data>
+  <data name="&gt;&gt;label15.Name" xml:space="preserve">
+    <value>label15</value>
+  </data>
+  <data name="&gt;&gt;label15.Type" xml:space="preserve">
+    <value>System.Windows.Forms.Label, System.Windows.Forms, Version=4.0.0.0, Culture=neutral, PublicKeyToken=b77a5c561934e089</value>
+  </data>
+  <data name="&gt;&gt;label15.Parent" xml:space="preserve">
+    <value>panelPick</value>
+  </data>
+  <data name="&gt;&gt;label15.ZOrder" xml:space="preserve">
+    <value>6</value>
+  </data>
+  <data name="textIonCount.Location" type="System.Drawing.Point, System.Drawing">
+    <value>17, 25</value>
+  </data>
+  <data name="textIonCount.Size" type="System.Drawing.Size, System.Drawing">
+    <value>67, 20</value>
+  </data>
+  <data name="textIonCount.TabIndex" type="System.Int32, mscorlib">
+    <value>2</value>
+  </data>
+  <data name="textIonCount.ToolTip" xml:space="preserve">
+    <value>ライブラリスペクトルピーク強度ランク別に
+各プリカーサーに対してこのトランジションを選択します</value>
+  </data>
+  <data name="&gt;&gt;textIonCount.Name" xml:space="preserve">
+    <value>textIonCount</value>
+  </data>
+  <data name="&gt;&gt;textIonCount.Type" xml:space="preserve">
+    <value>System.Windows.Forms.TextBox, System.Windows.Forms, Version=4.0.0.0, Culture=neutral, PublicKeyToken=b77a5c561934e089</value>
+  </data>
+  <data name="&gt;&gt;textIonCount.Parent" xml:space="preserve">
+    <value>panelPick</value>
+  </data>
+  <data name="&gt;&gt;textIonCount.ZOrder" xml:space="preserve">
+    <value>7</value>
+  </data>
+  <data name="panelPick.Location" type="System.Drawing.Point, System.Drawing">
+    <value>3, 117</value>
+  </data>
+  <data name="panelPick.Size" type="System.Drawing.Size, System.Drawing">
+    <value>357, 168</value>
+  </data>
+  <data name="panelPick.TabIndex" type="System.Int32, mscorlib">
+    <value>4</value>
+  </data>
+  <data name="&gt;&gt;panelPick.Name" xml:space="preserve">
+    <value>panelPick</value>
+  </data>
+  <data name="&gt;&gt;panelPick.Type" xml:space="preserve">
+    <value>System.Windows.Forms.Panel, System.Windows.Forms, Version=4.0.0.0, Culture=neutral, PublicKeyToken=b77a5c561934e089</value>
+  </data>
+  <data name="&gt;&gt;panelPick.Parent" xml:space="preserve">
+    <value>tabLibrary</value>
+  </data>
+  <data name="&gt;&gt;panelPick.ZOrder" xml:space="preserve">
+    <value>1</value>
+  </data>
+  <data name="textTolerance.Location" type="System.Drawing.Point, System.Drawing">
+    <value>21, 40</value>
+  </data>
+  <data name="textTolerance.Size" type="System.Drawing.Size, System.Drawing">
+    <value>67, 20</value>
+  </data>
+  <data name="textTolerance.TabIndex" type="System.Int32, mscorlib">
+    <value>1</value>
+  </data>
+  <data name="textTolerance.ToolTip" xml:space="preserve">
+    <value>予測プロダクトイオンm/z値を測定MS/MSスペクトルライブラリ
+ピークm/z値にマッチするときの最大許容誤差です。</value>
+  </data>
+  <data name="&gt;&gt;textTolerance.Name" xml:space="preserve">
+    <value>textTolerance</value>
+  </data>
+  <data name="&gt;&gt;textTolerance.Type" xml:space="preserve">
+    <value>System.Windows.Forms.TextBox, System.Windows.Forms, Version=4.0.0.0, Culture=neutral, PublicKeyToken=b77a5c561934e089</value>
+  </data>
+  <data name="&gt;&gt;textTolerance.Parent" xml:space="preserve">
+    <value>tabLibrary</value>
+  </data>
+  <data name="&gt;&gt;textTolerance.ZOrder" xml:space="preserve">
+    <value>2</value>
+  </data>
+  <data name="cbLibraryPick.AutoSize" type="System.Boolean, mscorlib">
+    <value>True</value>
+  </data>
+  <data name="cbLibraryPick.Location" type="System.Drawing.Point, System.Drawing">
+    <value>20, 94</value>
+  </data>
+  <data name="cbLibraryPick.Size" type="System.Drawing.Size, System.Drawing">
+    <value>295, 17</value>
+  </data>
+  <data name="cbLibraryPick.TabIndex" type="System.Int32, mscorlib">
+    <value>3</value>
+  </data>
+  <data name="cbLibraryPick.Text" xml:space="preserve">
+    <value>ライブラリスペクトルが利用可能な場合、最強度のイオンを選択(&amp;S)</value>
+  </data>
+  <data name="cbLibraryPick.ToolTip" xml:space="preserve">
+    <value>チェックマークをオンにすると、ペプチドがライブラリスペクトルに一致するときは必ず
+MS/MSスペクトルライブラリピークに基づいてトランジションフィルタが選択されます。</value>
+  </data>
+  <data name="&gt;&gt;cbLibraryPick.Name" xml:space="preserve">
+    <value>cbLibraryPick</value>
+  </data>
+  <data name="&gt;&gt;cbLibraryPick.Type" xml:space="preserve">
+    <value>System.Windows.Forms.CheckBox, System.Windows.Forms, Version=4.0.0.0, Culture=neutral, PublicKeyToken=b77a5c561934e089</value>
+  </data>
+  <data name="&gt;&gt;cbLibraryPick.Parent" xml:space="preserve">
+    <value>tabLibrary</value>
+  </data>
+  <data name="&gt;&gt;cbLibraryPick.ZOrder" xml:space="preserve">
+    <value>3</value>
+  </data>
+  <data name="label13.AutoSize" type="System.Boolean, mscorlib">
+    <value>True</value>
+  </data>
+  <data name="label13.Font" type="System.Drawing.Font, System.Drawing">
+    <value>Microsoft Sans Serif, 8.25pt, style=Italic</value>
+  </data>
+  <data name="label13.Location" type="System.Drawing.Point, System.Drawing">
+    <value>94, 43</value>
+  </data>
+  <data name="label13.Size" type="System.Drawing.Size, System.Drawing">
+    <value>25, 13</value>
+  </data>
+  <data name="label13.TabIndex" type="System.Int32, mscorlib">
+    <value>2</value>
+  </data>
+  <data name="label13.Text" xml:space="preserve">
+    <value>m/z</value>
+  </data>
+  <data name="&gt;&gt;label13.Name" xml:space="preserve">
+    <value>label13</value>
+  </data>
+  <data name="&gt;&gt;label13.Type" xml:space="preserve">
+    <value>System.Windows.Forms.Label, System.Windows.Forms, Version=4.0.0.0, Culture=neutral, PublicKeyToken=b77a5c561934e089</value>
+  </data>
+  <data name="&gt;&gt;label13.Parent" xml:space="preserve">
+    <value>tabLibrary</value>
+  </data>
+  <data name="&gt;&gt;label13.ZOrder" xml:space="preserve">
+    <value>4</value>
+  </data>
+  <data name="tabLibrary.Location" type="System.Drawing.Point, System.Drawing">
+    <value>4, 22</value>
+  </data>
+  <data name="tabLibrary.Padding" type="System.Windows.Forms.Padding, System.Windows.Forms">
+    <value>3, 3, 3, 3</value>
+  </data>
+  <data name="tabLibrary.Size" type="System.Drawing.Size, System.Drawing">
+    <value>373, 489</value>
+  </data>
+  <data name="tabLibrary.TabIndex" type="System.Int32, mscorlib">
+    <value>3</value>
+  </data>
+  <data name="tabLibrary.Text" xml:space="preserve">
+    <value>ライブラリ</value>
+  </data>
+  <data name="&gt;&gt;tabLibrary.Name" xml:space="preserve">
+    <value>tabLibrary</value>
+  </data>
+  <data name="&gt;&gt;tabLibrary.Type" xml:space="preserve">
+    <value>System.Windows.Forms.TabPage, System.Windows.Forms, Version=4.0.0.0, Culture=neutral, PublicKeyToken=b77a5c561934e089</value>
+  </data>
+  <data name="&gt;&gt;tabLibrary.Parent" xml:space="preserve">
+    <value>tabControl1</value>
+  </data>
+  <data name="&gt;&gt;tabLibrary.ZOrder" xml:space="preserve">
+    <value>2</value>
+  </data>
+  <data name="textMaxInclusions.Location" type="System.Drawing.Point, System.Drawing">
+    <value>189, 185</value>
+  </data>
+  <data name="textMaxInclusions.Size" type="System.Drawing.Size, System.Drawing">
+    <value>68, 20</value>
+  </data>
+  <data name="textMaxInclusions.TabIndex" type="System.Int32, mscorlib">
+    <value>20</value>
+  </data>
+  <data name="textMaxInclusions.ToolTip" xml:space="preserve">
+    <value>多重化スキャン中に使用する装置で測定した
+最大インクルージョンウィンドウ数です。</value>
+  </data>
+  <data name="&gt;&gt;textMaxInclusions.Name" xml:space="preserve">
+    <value>textMaxInclusions</value>
+  </data>
+  <data name="&gt;&gt;textMaxInclusions.Type" xml:space="preserve">
+    <value>System.Windows.Forms.TextBox, System.Windows.Forms, Version=4.0.0.0, Culture=neutral, PublicKeyToken=b77a5c561934e089</value>
+  </data>
+  <data name="&gt;&gt;textMaxInclusions.Parent" xml:space="preserve">
+    <value>tabInstrument</value>
+  </data>
+  <data name="&gt;&gt;textMaxInclusions.ZOrder" xml:space="preserve">
+    <value>0</value>
+  </data>
+  <data name="label21.AutoSize" type="System.Boolean, mscorlib">
+    <value>True</value>
+  </data>
+  <data name="label21.Location" type="System.Drawing.Point, System.Drawing">
+    <value>186, 169</value>
+  </data>
+  <data name="label21.Size" type="System.Drawing.Size, System.Drawing">
+    <value>116, 13</value>
+  </data>
+  <data name="label21.TabIndex" type="System.Int32, mscorlib">
+    <value>19</value>
+  </data>
+  <data name="label21.Text" xml:space="preserve">
+    <value>ファームウェア包含制限(&amp;I)：</value>
+  </data>
+  <data name="&gt;&gt;label21.Name" xml:space="preserve">
+    <value>label21</value>
+  </data>
+  <data name="&gt;&gt;label21.Type" xml:space="preserve">
+    <value>System.Windows.Forms.Label, System.Windows.Forms, Version=4.0.0.0, Culture=neutral, PublicKeyToken=b77a5c561934e089</value>
+  </data>
+  <data name="&gt;&gt;label21.Parent" xml:space="preserve">
+    <value>tabInstrument</value>
+  </data>
+  <data name="&gt;&gt;label21.ZOrder" xml:space="preserve">
+    <value>1</value>
+  </data>
+  <data name="label30.AutoSize" type="System.Boolean, mscorlib">
+    <value>True</value>
+  </data>
+  <data name="label30.Location" type="System.Drawing.Point, System.Drawing">
+    <value>264, 252</value>
+  </data>
+  <data name="label30.Size" type="System.Drawing.Size, System.Drawing">
+    <value>23, 13</value>
+  </data>
+  <data name="label30.TabIndex" type="System.Int32, mscorlib">
+    <value>18</value>
+  </data>
+  <data name="label30.Text" xml:space="preserve">
+    <value>分</value>
+  </data>
+  <data name="&gt;&gt;label30.Name" xml:space="preserve">
+    <value>label30</value>
+  </data>
+  <data name="&gt;&gt;label30.Type" xml:space="preserve">
+    <value>System.Windows.Forms.Label, System.Windows.Forms, Version=4.0.0.0, Culture=neutral, PublicKeyToken=b77a5c561934e089</value>
+  </data>
+  <data name="&gt;&gt;label30.Parent" xml:space="preserve">
+    <value>tabInstrument</value>
+  </data>
+  <data name="&gt;&gt;label30.ZOrder" xml:space="preserve">
+    <value>2</value>
+  </data>
+  <data name="label31.AutoSize" type="System.Boolean, mscorlib">
+    <value>True</value>
+  </data>
+  <data name="label31.Location" type="System.Drawing.Point, System.Drawing">
+    <value>101, 252</value>
+  </data>
+  <data name="label31.Size" type="System.Drawing.Size, System.Drawing">
+    <value>23, 13</value>
+  </data>
+  <data name="label31.TabIndex" type="System.Int32, mscorlib">
+    <value>14</value>
+  </data>
+  <data name="label31.Text" xml:space="preserve">
+    <value>分</value>
+  </data>
+  <data name="&gt;&gt;label31.Name" xml:space="preserve">
+    <value>label31</value>
+  </data>
+  <data name="&gt;&gt;label31.Type" xml:space="preserve">
+    <value>System.Windows.Forms.Label, System.Windows.Forms, Version=4.0.0.0, Culture=neutral, PublicKeyToken=b77a5c561934e089</value>
+  </data>
+  <data name="&gt;&gt;label31.Parent" xml:space="preserve">
+    <value>tabInstrument</value>
+  </data>
+  <data name="&gt;&gt;label31.ZOrder" xml:space="preserve">
+    <value>3</value>
+  </data>
+  <data name="label33.AutoSize" type="System.Boolean, mscorlib">
+    <value>True</value>
+  </data>
+  <data name="label33.Location" type="System.Drawing.Point, System.Drawing">
+    <value>187, 233</value>
+  </data>
+  <data name="label33.Size" type="System.Drawing.Size, System.Drawing">
+    <value>52, 13</value>
+  </data>
+  <data name="label33.TabIndex" type="System.Int32, mscorlib">
+    <value>16</value>
+  </data>
+  <data name="label33.Text" xml:space="preserve">
+    <value>最大時間(&amp;A)：</value>
+  </data>
+  <data name="&gt;&gt;label33.Name" xml:space="preserve">
+    <value>label33</value>
+  </data>
+  <data name="&gt;&gt;label33.Type" xml:space="preserve">
+    <value>System.Windows.Forms.Label, System.Windows.Forms, Version=4.0.0.0, Culture=neutral, PublicKeyToken=b77a5c561934e089</value>
+  </data>
+  <data name="&gt;&gt;label33.Parent" xml:space="preserve">
+    <value>tabInstrument</value>
+  </data>
+  <data name="&gt;&gt;label33.ZOrder" xml:space="preserve">
+    <value>4</value>
+  </data>
+  <data name="label34.AutoSize" type="System.Boolean, mscorlib">
+    <value>True</value>
+  </data>
+  <data name="label34.Location" type="System.Drawing.Point, System.Drawing">
+    <value>24, 233</value>
+  </data>
+  <data name="label34.Size" type="System.Drawing.Size, System.Drawing">
+    <value>49, 13</value>
+  </data>
+  <data name="label34.TabIndex" type="System.Int32, mscorlib">
+    <value>12</value>
+  </data>
+  <data name="label34.Text" xml:space="preserve">
+    <value>最小時間(&amp;N)：</value>
+  </data>
+  <data name="&gt;&gt;label34.Name" xml:space="preserve">
+    <value>label34</value>
+  </data>
+  <data name="&gt;&gt;label34.Type" xml:space="preserve">
+    <value>System.Windows.Forms.Label, System.Windows.Forms, Version=4.0.0.0, Culture=neutral, PublicKeyToken=b77a5c561934e089</value>
+  </data>
+  <data name="&gt;&gt;label34.Parent" xml:space="preserve">
+    <value>tabInstrument</value>
+  </data>
+  <data name="&gt;&gt;label34.ZOrder" xml:space="preserve">
+    <value>5</value>
+  </data>
+  <data name="textMaxTime.Location" type="System.Drawing.Point, System.Drawing">
+    <value>190, 249</value>
+  </data>
+  <data name="textMaxTime.Size" type="System.Drawing.Size, System.Drawing">
+    <value>68, 20</value>
+  </data>
+  <data name="textMaxTime.TabIndex" type="System.Int32, mscorlib">
+    <value>17</value>
+  </data>
+  <data name="textMaxTime.ToolTip" xml:space="preserve">
+    <value>分析方法を問わず、
+クロマトグラムにおける最大許容時間。 これを設定すると、データ採取に関与しない部分のグラジアントで使用される可能性のある
+メモリとディスク容量を節約できます。</value>
+  </data>
+  <data name="&gt;&gt;textMaxTime.Name" xml:space="preserve">
+    <value>textMaxTime</value>
+  </data>
+  <data name="&gt;&gt;textMaxTime.Type" xml:space="preserve">
+    <value>System.Windows.Forms.TextBox, System.Windows.Forms, Version=4.0.0.0, Culture=neutral, PublicKeyToken=b77a5c561934e089</value>
+  </data>
+  <data name="&gt;&gt;textMaxTime.Parent" xml:space="preserve">
+    <value>tabInstrument</value>
+  </data>
+  <data name="&gt;&gt;textMaxTime.ZOrder" xml:space="preserve">
+    <value>6</value>
+  </data>
+  <data name="textMinTime.Location" type="System.Drawing.Point, System.Drawing">
+    <value>27, 249</value>
+  </data>
+  <data name="textMinTime.Size" type="System.Drawing.Size, System.Drawing">
+    <value>68, 20</value>
+  </data>
+  <data name="textMinTime.TabIndex" type="System.Int32, mscorlib">
+    <value>13</value>
+  </data>
+  <data name="textMinTime.ToolTip" xml:space="preserve">
+    <value>分析方法を問わず、
+クロマトグラムにおける最小許容時間。 これを設定すると、データ採取に関与しない部分のグラジアントで使用される可能性のある
+メモリとディスク容量を節約できます。</value>
+  </data>
+  <data name="&gt;&gt;textMinTime.Name" xml:space="preserve">
+    <value>textMinTime</value>
+  </data>
+  <data name="&gt;&gt;textMinTime.Type" xml:space="preserve">
+    <value>System.Windows.Forms.TextBox, System.Windows.Forms, Version=4.0.0.0, Culture=neutral, PublicKeyToken=b77a5c561934e089</value>
+  </data>
+  <data name="&gt;&gt;textMinTime.Parent" xml:space="preserve">
+    <value>tabInstrument</value>
+  </data>
+  <data name="&gt;&gt;textMinTime.ZOrder" xml:space="preserve">
+    <value>7</value>
+  </data>
+  <data name="label26.AutoSize" type="System.Boolean, mscorlib">
+    <value>True</value>
+  </data>
+  <data name="label26.Font" type="System.Drawing.Font, System.Drawing">
+    <value>Microsoft Sans Serif, 8.25pt, style=Italic</value>
+  </data>
+  <data name="label26.Location" type="System.Drawing.Point, System.Drawing">
+    <value>101, 127</value>
+  </data>
+  <data name="label26.Size" type="System.Drawing.Size, System.Drawing">
+    <value>25, 13</value>
+  </data>
+  <data name="label26.TabIndex" type="System.Int32, mscorlib">
+    <value>9</value>
+  </data>
+  <data name="label26.Text" xml:space="preserve">
+    <value>m/z</value>
+  </data>
+  <data name="&gt;&gt;label26.Name" xml:space="preserve">
+    <value>label26</value>
+  </data>
+  <data name="&gt;&gt;label26.Type" xml:space="preserve">
+    <value>System.Windows.Forms.Label, System.Windows.Forms, Version=4.0.0.0, Culture=neutral, PublicKeyToken=b77a5c561934e089</value>
+  </data>
+  <data name="&gt;&gt;label26.Parent" xml:space="preserve">
+    <value>tabInstrument</value>
+  </data>
+  <data name="&gt;&gt;label26.ZOrder" xml:space="preserve">
+    <value>8</value>
+  </data>
+  <data name="label25.AutoSize" type="System.Boolean, mscorlib">
+    <value>True</value>
+  </data>
+  <data name="label25.Font" type="System.Drawing.Font, System.Drawing">
+    <value>Microsoft Sans Serif, 8.25pt, style=Italic</value>
+  </data>
+  <data name="label25.Location" type="System.Drawing.Point, System.Drawing">
+    <value>264, 41</value>
+  </data>
+  <data name="label25.Size" type="System.Drawing.Size, System.Drawing">
+    <value>25, 13</value>
+  </data>
+  <data name="label25.TabIndex" type="System.Int32, mscorlib">
+    <value>6</value>
+  </data>
+  <data name="label25.Text" xml:space="preserve">
+    <value>m/z</value>
+  </data>
+  <data name="&gt;&gt;label25.Name" xml:space="preserve">
+    <value>label25</value>
+  </data>
+  <data name="&gt;&gt;label25.Type" xml:space="preserve">
+    <value>System.Windows.Forms.Label, System.Windows.Forms, Version=4.0.0.0, Culture=neutral, PublicKeyToken=b77a5c561934e089</value>
+  </data>
+  <data name="&gt;&gt;label25.Parent" xml:space="preserve">
+    <value>tabInstrument</value>
+  </data>
+  <data name="&gt;&gt;label25.ZOrder" xml:space="preserve">
+    <value>9</value>
+  </data>
+  <data name="label24.AutoSize" type="System.Boolean, mscorlib">
+    <value>True</value>
+  </data>
+  <data name="label24.Font" type="System.Drawing.Font, System.Drawing">
+    <value>Microsoft Sans Serif, 8.25pt, style=Italic</value>
+  </data>
+  <data name="label24.Location" type="System.Drawing.Point, System.Drawing">
+    <value>101, 41</value>
+  </data>
+  <data name="label24.Size" type="System.Drawing.Size, System.Drawing">
+    <value>25, 13</value>
+  </data>
+  <data name="label24.TabIndex" type="System.Int32, mscorlib">
+    <value>2</value>
+  </data>
+  <data name="label24.Text" xml:space="preserve">
+    <value>m/z</value>
+  </data>
+  <data name="&gt;&gt;label24.Name" xml:space="preserve">
+    <value>label24</value>
+  </data>
+  <data name="&gt;&gt;label24.Type" xml:space="preserve">
+    <value>System.Windows.Forms.Label, System.Windows.Forms, Version=4.0.0.0, Culture=neutral, PublicKeyToken=b77a5c561934e089</value>
+  </data>
+  <data name="&gt;&gt;label24.Parent" xml:space="preserve">
+    <value>tabInstrument</value>
+  </data>
+  <data name="&gt;&gt;label24.ZOrder" xml:space="preserve">
+    <value>10</value>
+  </data>
+  <data name="cbDynamicMinimum.AutoSize" type="System.Boolean, mscorlib">
+    <value>True</value>
+  </data>
+  <data name="cbDynamicMinimum.Location" type="System.Drawing.Point, System.Drawing">
+    <value>27, 64</value>
+  </data>
+  <data name="cbDynamicMinimum.Size" type="System.Drawing.Size, System.Drawing">
+    <value>146, 17</value>
+  </data>
+  <data name="cbDynamicMinimum.TabIndex" type="System.Int32, mscorlib">
+    <value>3</value>
+  </data>
+  <data name="cbDynamicMinimum.Text" xml:space="preserve">
+    <value>動的最小プロダクトm/z(&amp;D)</value>
+  </data>
+  <data name="cbDynamicMinimum.ToolTip" xml:space="preserve">
+    <value>チェックマークをオンにすると、プロダクトイオンの最小m/z値を
+プリカーサーイオンm/zから動的に計算します。
+この計算にはThermo-Scientificが提供するLTQ測定器用の特定の方程式を用います。</value>
+  </data>
+  <data name="&gt;&gt;cbDynamicMinimum.Name" xml:space="preserve">
+    <value>cbDynamicMinimum</value>
+  </data>
+  <data name="&gt;&gt;cbDynamicMinimum.Type" xml:space="preserve">
+    <value>System.Windows.Forms.CheckBox, System.Windows.Forms, Version=4.0.0.0, Culture=neutral, PublicKeyToken=b77a5c561934e089</value>
+  </data>
+  <data name="&gt;&gt;cbDynamicMinimum.Parent" xml:space="preserve">
+    <value>tabInstrument</value>
+  </data>
+  <data name="&gt;&gt;cbDynamicMinimum.ZOrder" xml:space="preserve">
+    <value>11</value>
+  </data>
+  <data name="textMaxTrans.Location" type="System.Drawing.Point, System.Drawing">
+    <value>27, 185</value>
+  </data>
+  <data name="textMaxTrans.Size" type="System.Drawing.Size, System.Drawing">
+    <value>68, 20</value>
+  </data>
+  <data name="textMaxTrans.TabIndex" type="System.Int32, mscorlib">
+    <value>11</value>
+  </data>
+  <data name="textMaxTrans.ToolTip" xml:space="preserve">
+    <value>1 回の注入でターゲット装置により測定可能な最大総トランジション数です。
+最大値が適用されない場合は空白となります</value>
+  </data>
+  <data name="&gt;&gt;textMaxTrans.Name" xml:space="preserve">
+    <value>textMaxTrans</value>
+  </data>
+  <data name="&gt;&gt;textMaxTrans.Type" xml:space="preserve">
+    <value>System.Windows.Forms.TextBox, System.Windows.Forms, Version=4.0.0.0, Culture=neutral, PublicKeyToken=b77a5c561934e089</value>
+  </data>
+  <data name="&gt;&gt;textMaxTrans.Parent" xml:space="preserve">
+    <value>tabInstrument</value>
+  </data>
+  <data name="&gt;&gt;textMaxTrans.ZOrder" xml:space="preserve">
+    <value>12</value>
+  </data>
+  <data name="label17.AutoSize" type="System.Boolean, mscorlib">
+    <value>True</value>
+  </data>
+  <data name="label17.Location" type="System.Drawing.Point, System.Drawing">
+    <value>24, 169</value>
+  </data>
+  <data name="label17.Size" type="System.Drawing.Size, System.Drawing">
+    <value>117, 13</value>
+  </data>
+  <data name="label17.TabIndex" type="System.Int32, mscorlib">
+    <value>10</value>
+  </data>
+  <data name="label17.Text" xml:space="preserve">
+    <value>ファームウェアトランジション制限(&amp;F)：</value>
+  </data>
+  <data name="&gt;&gt;label17.Name" xml:space="preserve">
+    <value>label17</value>
+  </data>
+  <data name="&gt;&gt;label17.Type" xml:space="preserve">
+    <value>System.Windows.Forms.Label, System.Windows.Forms, Version=4.0.0.0, Culture=neutral, PublicKeyToken=b77a5c561934e089</value>
+  </data>
+  <data name="&gt;&gt;label17.Parent" xml:space="preserve">
+    <value>tabInstrument</value>
+  </data>
+  <data name="&gt;&gt;label17.ZOrder" xml:space="preserve">
+    <value>13</value>
+  </data>
+  <data name="textMzMatchTolerance.Location" type="System.Drawing.Point, System.Drawing">
+    <value>27, 124</value>
+  </data>
+  <data name="textMzMatchTolerance.Size" type="System.Drawing.Size, System.Drawing">
+    <value>68, 20</value>
+  </data>
+  <data name="textMzMatchTolerance.TabIndex" type="System.Int32, mscorlib">
+    <value>8</value>
+  </data>
+  <data name="textMzMatchTolerance.ToolTip" xml:space="preserve">
+    <value>装置メソッドのトランジションm/z値を
+予測トランジションm/z値とマッチする時の最大許容誤差です。
+（SRMとターゲットMS/MSデータにのみ適用。）</value>
+  </data>
+  <data name="&gt;&gt;textMzMatchTolerance.Name" xml:space="preserve">
+    <value>textMzMatchTolerance</value>
+  </data>
+  <data name="&gt;&gt;textMzMatchTolerance.Type" xml:space="preserve">
+    <value>System.Windows.Forms.TextBox, System.Windows.Forms, Version=4.0.0.0, Culture=neutral, PublicKeyToken=b77a5c561934e089</value>
+  </data>
+  <data name="&gt;&gt;textMzMatchTolerance.Parent" xml:space="preserve">
+    <value>tabInstrument</value>
+  </data>
+  <data name="&gt;&gt;textMzMatchTolerance.ZOrder" xml:space="preserve">
+    <value>14</value>
+  </data>
+  <data name="label16.AutoSize" type="System.Boolean, mscorlib">
+    <value>True</value>
+  </data>
+  <data name="label16.Location" type="System.Drawing.Point, System.Drawing">
+    <value>24, 108</value>
+  </data>
+  <data name="label16.Size" type="System.Drawing.Size, System.Drawing">
+    <value>146, 13</value>
+  </data>
+  <data name="label16.TabIndex" type="System.Int32, mscorlib">
+    <value>7</value>
+  </data>
+  <data name="label16.Text" xml:space="preserve">
+    <value>メソッド一致耐性誤差m/z(&amp;T)：</value>
+  </data>
+  <data name="&gt;&gt;label16.Name" xml:space="preserve">
+    <value>label16</value>
+  </data>
+  <data name="&gt;&gt;label16.Type" xml:space="preserve">
+    <value>System.Windows.Forms.Label, System.Windows.Forms, Version=4.0.0.0, Culture=neutral, PublicKeyToken=b77a5c561934e089</value>
+  </data>
+  <data name="&gt;&gt;label16.Parent" xml:space="preserve">
+    <value>tabInstrument</value>
+  </data>
+  <data name="&gt;&gt;label16.ZOrder" xml:space="preserve">
+    <value>15</value>
+  </data>
+  <data name="label10.AutoSize" type="System.Boolean, mscorlib">
+    <value>True</value>
+  </data>
+  <data name="label10.Location" type="System.Drawing.Point, System.Drawing">
+    <value>187, 22</value>
+  </data>
+  <data name="label10.Size" type="System.Drawing.Size, System.Drawing">
+    <value>51, 13</value>
+  </data>
+  <data name="label10.TabIndex" type="System.Int32, mscorlib">
+    <value>4</value>
+  </data>
+  <data name="label10.Text" xml:space="preserve">
+    <value>最大m/z(&amp;X)：</value>
+  </data>
+  <data name="&gt;&gt;label10.Name" xml:space="preserve">
+    <value>label10</value>
+  </data>
+  <data name="&gt;&gt;label10.Type" xml:space="preserve">
+    <value>System.Windows.Forms.Label, System.Windows.Forms, Version=4.0.0.0, Culture=neutral, PublicKeyToken=b77a5c561934e089</value>
+  </data>
+  <data name="&gt;&gt;label10.Parent" xml:space="preserve">
+    <value>tabInstrument</value>
+  </data>
+  <data name="&gt;&gt;label10.ZOrder" xml:space="preserve">
+    <value>16</value>
+  </data>
+  <data name="label11.AutoSize" type="System.Boolean, mscorlib">
+    <value>True</value>
+  </data>
+  <data name="label11.Location" type="System.Drawing.Point, System.Drawing">
+    <value>24, 22</value>
+  </data>
+  <data name="label11.Size" type="System.Drawing.Size, System.Drawing">
+    <value>48, 13</value>
+  </data>
+  <data name="label11.TabIndex" type="System.Int32, mscorlib">
+    <value>0</value>
+  </data>
+  <data name="label11.Text" xml:space="preserve">
+    <value>最小m/z(&amp;M)：</value>
+  </data>
+  <data name="&gt;&gt;label11.Name" xml:space="preserve">
+    <value>label11</value>
+  </data>
+  <data name="&gt;&gt;label11.Type" xml:space="preserve">
+    <value>System.Windows.Forms.Label, System.Windows.Forms, Version=4.0.0.0, Culture=neutral, PublicKeyToken=b77a5c561934e089</value>
+  </data>
+  <data name="&gt;&gt;label11.Parent" xml:space="preserve">
+    <value>tabInstrument</value>
+  </data>
+  <data name="&gt;&gt;label11.ZOrder" xml:space="preserve">
+    <value>17</value>
+  </data>
+  <data name="textMaxMz.Location" type="System.Drawing.Point, System.Drawing">
+    <value>190, 38</value>
+  </data>
+  <data name="textMaxMz.Size" type="System.Drawing.Size, System.Drawing">
+    <value>68, 20</value>
+  </data>
+  <data name="textMaxMz.TabIndex" type="System.Int32, mscorlib">
+    <value>5</value>
+  </data>
+  <data name="textMaxMz.ToolTip" xml:space="preserve">
+    <value>ターゲット装置で測定可能な最大m/z値です</value>
+  </data>
+  <data name="&gt;&gt;textMaxMz.Name" xml:space="preserve">
+    <value>textMaxMz</value>
+  </data>
+  <data name="&gt;&gt;textMaxMz.Type" xml:space="preserve">
+    <value>System.Windows.Forms.TextBox, System.Windows.Forms, Version=4.0.0.0, Culture=neutral, PublicKeyToken=b77a5c561934e089</value>
+  </data>
+  <data name="&gt;&gt;textMaxMz.Parent" xml:space="preserve">
+    <value>tabInstrument</value>
+  </data>
+  <data name="&gt;&gt;textMaxMz.ZOrder" xml:space="preserve">
+    <value>18</value>
+  </data>
+  <data name="textMinMz.Location" type="System.Drawing.Point, System.Drawing">
+    <value>27, 38</value>
+  </data>
+  <data name="textMinMz.Size" type="System.Drawing.Size, System.Drawing">
+    <value>68, 20</value>
+  </data>
+  <data name="textMinMz.TabIndex" type="System.Int32, mscorlib">
+    <value>1</value>
+  </data>
+  <data name="textMinMz.ToolTip" xml:space="preserve">
+    <value>ターゲット装置で測定可能な最小m/z値です</value>
+  </data>
+  <data name="&gt;&gt;textMinMz.Name" xml:space="preserve">
+    <value>textMinMz</value>
+  </data>
+  <data name="&gt;&gt;textMinMz.Type" xml:space="preserve">
+    <value>System.Windows.Forms.TextBox, System.Windows.Forms, Version=4.0.0.0, Culture=neutral, PublicKeyToken=b77a5c561934e089</value>
+  </data>
+  <data name="&gt;&gt;textMinMz.Parent" xml:space="preserve">
+    <value>tabInstrument</value>
+  </data>
+  <data name="&gt;&gt;textMinMz.ZOrder" xml:space="preserve">
+    <value>19</value>
+  </data>
+  <data name="tabInstrument.Location" type="System.Drawing.Point, System.Drawing">
+    <value>4, 22</value>
+  </data>
+  <data name="tabInstrument.Size" type="System.Drawing.Size, System.Drawing">
+    <value>373, 489</value>
+  </data>
+  <data name="tabInstrument.TabIndex" type="System.Int32, mscorlib">
+    <value>2</value>
+  </data>
+  <data name="tabInstrument.Text" xml:space="preserve">
+    <value>装置</value>
+  </data>
+  <data name="&gt;&gt;tabInstrument.Name" xml:space="preserve">
+    <value>tabInstrument</value>
+  </data>
+  <data name="&gt;&gt;tabInstrument.Type" xml:space="preserve">
+    <value>System.Windows.Forms.TabPage, System.Windows.Forms, Version=4.0.0.0, Culture=neutral, PublicKeyToken=b77a5c561934e089</value>
+  </data>
+  <data name="&gt;&gt;tabInstrument.Parent" xml:space="preserve">
+    <value>tabControl1</value>
+  </data>
+  <data name="&gt;&gt;tabInstrument.ZOrder" xml:space="preserve">
+    <value>3</value>
+  </data>
+  <data name="tabFullScan.Location" type="System.Drawing.Point, System.Drawing">
+    <value>4, 22</value>
+  </data>
+  <data name="tabFullScan.Padding" type="System.Windows.Forms.Padding, System.Windows.Forms">
+    <value>3, 3, 3, 3</value>
+  </data>
+  <data name="tabFullScan.Size" type="System.Drawing.Size, System.Drawing">
+    <value>373, 489</value>
+  </data>
+  <data name="tabFullScan.TabIndex" type="System.Int32, mscorlib">
+    <value>4</value>
+  </data>
+  <data name="tabFullScan.Text" xml:space="preserve">
+    <value>フルスキャン</value>
+  </data>
+  <data name="&gt;&gt;tabFullScan.Name" xml:space="preserve">
+    <value>tabFullScan</value>
+  </data>
+  <data name="&gt;&gt;tabFullScan.Type" xml:space="preserve">
+    <value>System.Windows.Forms.TabPage, System.Windows.Forms, Version=4.0.0.0, Culture=neutral, PublicKeyToken=b77a5c561934e089</value>
+  </data>
+  <data name="&gt;&gt;tabFullScan.Parent" xml:space="preserve">
+    <value>tabControl1</value>
+  </data>
+  <data name="&gt;&gt;tabFullScan.ZOrder" xml:space="preserve">
+    <value>4</value>
+  </data>
+  <data name="tabControl1.Location" type="System.Drawing.Point, System.Drawing">
+    <value>12, 12</value>
+  </data>
+  <data name="tabControl1.Size" type="System.Drawing.Size, System.Drawing">
+    <value>381, 515</value>
+  </data>
+  <data name="tabControl1.TabIndex" type="System.Int32, mscorlib">
+    <value>0</value>
+  </data>
+  <data name="&gt;&gt;tabControl1.Name" xml:space="preserve">
+    <value>tabControl1</value>
+  </data>
+  <data name="&gt;&gt;tabControl1.Type" xml:space="preserve">
+    <value>System.Windows.Forms.TabControl, System.Windows.Forms, Version=4.0.0.0, Culture=neutral, PublicKeyToken=b77a5c561934e089</value>
+  </data>
+  <data name="&gt;&gt;tabControl1.Parent" xml:space="preserve">
+    <value>$this</value>
+  </data>
+  <data name="&gt;&gt;tabControl1.ZOrder" xml:space="preserve">
+    <value>4</value>
+  </data>
+  <metadata name="contextMenuStripPrecursorAdduct.TrayLocation" type="System.Drawing.Point, System.Drawing, Version=4.0.0.0, Culture=neutral, PublicKeyToken=b03f5f7f11d50a3a">
+    <value>124, 17</value>
+  </metadata>
+  <data name="contextMenuStripPrecursorAdduct.Size" type="System.Drawing.Size, System.Drawing">
+    <value>61, 4</value>
+  </data>
+  <data name="&gt;&gt;contextMenuStripPrecursorAdduct.Name" xml:space="preserve">
+    <value>contextMenuStripPrecursorAdduct</value>
+  </data>
+  <data name="&gt;&gt;contextMenuStripPrecursorAdduct.Type" xml:space="preserve">
+    <value>System.Windows.Forms.ContextMenuStrip, System.Windows.Forms, Version=4.0.0.0, Culture=neutral, PublicKeyToken=b77a5c561934e089</value>
+  </data>
+  <metadata name="contextMenuStripFragmentAdduct.TrayLocation" type="System.Drawing.Point, System.Drawing, Version=4.0.0.0, Culture=neutral, PublicKeyToken=b03f5f7f11d50a3a">
+    <value>124, 17</value>
+  </metadata>
+  <data name="contextMenuStripFragmentAdduct.Size" type="System.Drawing.Size, System.Drawing">
+    <value>61, 4</value>
+  </data>
+  <data name="&gt;&gt;contextMenuStripFragmentAdduct.Name" xml:space="preserve">
+    <value>contextMenuStripFragmentAdduct</value>
+  </data>
+  <data name="&gt;&gt;contextMenuStripFragmentAdduct.Type" xml:space="preserve">
+    <value>System.Windows.Forms.ContextMenuStrip, System.Windows.Forms, Version=4.0.0.0, Culture=neutral, PublicKeyToken=b77a5c561934e089</value>
+  </data>
+  <metadata name="$this.Localizable" type="System.Boolean, mscorlib, Version=4.0.0.0, Culture=neutral, PublicKeyToken=b77a5c561934e089">
+    <value>True</value>
+  </metadata>
+  <metadata name="$this.TrayHeight" type="System.Int32, mscorlib, Version=4.0.0.0, Culture=neutral, PublicKeyToken=b77a5c561934e089">
+    <value>97</value>
+  </metadata>
+  <data name="$this.AutoScaleDimensions" type="System.Drawing.SizeF, System.Drawing">
+    <value>6, 13</value>
+  </data>
+  <data name="$this.ClientSize" type="System.Drawing.Size, System.Drawing">
+    <value>405, 570</value>
+  </data>
+  <data name="$this.StartPosition" type="System.Windows.Forms.FormStartPosition, System.Windows.Forms">
+    <value>CenterParent</value>
+  </data>
+  <data name="$this.Text" xml:space="preserve">
+    <value>トランジションの設定</value>
+  </data>
+  <data name="&gt;&gt;helpTip.Name" xml:space="preserve">
+    <value>helpTip</value>
+  </data>
+  <data name="&gt;&gt;helpTip.Type" xml:space="preserve">
+    <value>System.Windows.Forms.ToolTip, System.Windows.Forms, Version=4.0.0.0, Culture=neutral, PublicKeyToken=b77a5c561934e089</value>
+  </data>
+  <data name="&gt;&gt;$this.Name" xml:space="preserve">
+    <value>TransitionSettingsUI</value>
+  </data>
+  <data name="&gt;&gt;$this.Type" xml:space="preserve">
+    <value>pwiz.Skyline.Util.FormEx, Skyline, Version=1.0.0.0, Culture=neutral, PublicKeyToken=null</value>
+  </data>
 </root>