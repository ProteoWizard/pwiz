﻿/*
 * Original author: Brendan MacLean <brendanx .at. u.washington.edu>,
 *                  MacCoss Lab, Department of Genome Sciences, UW
 *
 * Copyright 2009 University of Washington - Seattle, WA
 * 
 * Licensed under the Apache License, Version 2.0 (the "License");
 * you may not use this file except in compliance with the License.
 * You may obtain a copy of the License at
 *
 *     http://www.apache.org/licenses/LICENSE-2.0
 *
 * Unless required by applicable law or agreed to in writing, software
 * distributed under the License is distributed on an "AS IS" BASIS,
 * WITHOUT WARRANTIES OR CONDITIONS OF ANY KIND, either express or implied.
 * See the License for the specific language governing permissions and
 * limitations under the License.
 */
using System;
using System.Collections.Generic;
using System.Drawing;
using System.IO;
using System.Linq;
using System.Windows.Forms;
using pwiz.BiblioSpec;
using pwiz.Common.SystemUtil;
using pwiz.Skyline.Alerts;
using pwiz.Skyline.Controls;
using pwiz.Skyline.Model;
using pwiz.Skyline.Model.Irt;
using pwiz.Skyline.Model.Lib;
using pwiz.Skyline.Model.Prosit;
using pwiz.Skyline.Properties;
using pwiz.Skyline.ToolsUI;
using pwiz.Skyline.Util;
using pwiz.Skyline.Util.Extensions;

namespace pwiz.Skyline.SettingsUI
{
    public partial class BuildLibraryDlg : FormEx
    {
        public static readonly string[] RESULTS_EXTS =
        {
            BiblioSpecLiteBuilder.EXT_DAT,
            BiblioSpecLiteBuilder.EXT_PEP_XML,
            BiblioSpecLiteBuilder.EXT_PEP_XML_ONE_DOT,
            BiblioSpecLiteBuilder.EXT_MZID,
            BiblioSpecLiteBuilder.EXT_XTAN_XML,
            BiblioSpecLiteBuilder.EXT_PROTEOME_DISC,
            BiblioSpecLiteBuilder.EXT_PROTEOME_DISC_FILTERED,
            BiblioSpecLiteBuilder.EXT_PILOT,
            BiblioSpecLiteBuilder.EXT_PILOT_XML,
            BiblioSpecLiteBuilder.EXT_PRIDE_XML,
            BiblioSpecLiteBuilder.EXT_IDP_XML,
            BiblioSpecLiteBuilder.EXT_SQT,
            BiblioSpecLiteBuilder.EXT_SSL,
            BiblioSpecLiteBuilder.EXT_PERCOLATOR,
            BiblioSpecLiteBuilder.EXT_PERCOLATOR_XML,
            BiblioSpecLiteBuilder.EXT_MAX_QUANT,
            BiblioSpecLiteBuilder.EXT_WATERS_MSE,
            BiblioSpecLiteBuilder.EXT_PROXL_XML,
            BiblioSpecLiteBuilder.EXT_TSV,
            BiblioSpecLiteBuilder.EXT_MZTAB,
            BiblioSpecLiteBuilder.EXT_MZTAB_TXT,
            BiblioSpecLiteBuilder.EXT_OPEN_SWATH,
       };

        private string[] _inputFileNames = new string[0];
        private string _dirInputRoot = string.Empty;

        private readonly MessageBoxHelper _helper;
        private readonly IDocumentUIContainer _documentUiContainer;
        private readonly SkylineWindow _skylineWindow;

        private readonly Point _actionLabelPos;
        private readonly Point _actionComboPos;
        private readonly Point _iRTLabelPos;
        private readonly Point _iRTComboPos;

<<<<<<< HEAD
        public BuildLibraryDlg(SkylineWindow skylineWindow)
=======
        private readonly SettingsListComboDriver<IrtStandard> _driverStandards;

        public BuildLibraryDlg(IDocumentUIContainer documentContainer)
>>>>>>> d241a94d
        {
            InitializeComponent();

            Icon = Resources.Skyline;

            _skylineWindow = skylineWindow;
            _documentUiContainer = skylineWindow;

            // Store locations of those controls since we move the irt label/combo around
            _actionLabelPos = actionLabel.Location;
            _actionComboPos = comboAction.Location;
            _iRTLabelPos = iRTPeptidesLabel.Location;
            _iRTComboPos = comboStandards.Location;

            panelFiles.Visible = false;
            textName.Focus();
            textPath.Text = Settings.Default.LibraryDirectory;
            comboAction.SelectedItem = LibraryBuildAction.Create.GetLocalizedString();
            textCutoff.Text = Settings.Default.LibraryResultCutOff.ToString(LocalizationHelper.CurrentCulture);

            if (_documentUiContainer.Document.PeptideCount == 0)
                cbFilter.Hide();
            else
                cbFilter.Checked = Settings.Default.LibraryFilterDocumentPeptides;

            cbKeepRedundant.Checked = Settings.Default.LibraryKeepRedundant;

            ceCombo.Items.AddRange(
                Enumerable.Range(PrositConstants.MIN_NCE, PrositConstants.MAX_NCE - PrositConstants.MIN_NCE + 1).Select(c => (object)c)
                    .ToArray());
            ceCombo.SelectedItem = Settings.Default.PrositNCE;

            _helper = new MessageBoxHelper(this);

            _driverStandards = new SettingsListComboDriver<IrtStandard>(comboStandards, Settings.Default.IrtStandardList);
            _driverStandards.LoadList(IrtStandard.EMPTY.GetKey());
        }

        public ILibraryBuilder Builder { get; private set; }

        public string[] InputFileNames
        {
            get { return _inputFileNames; }

            set
            {
                // Store checked state for existing files
                var checkStates = new Dictionary<string, bool>();
                for (int i = 0; i < _inputFileNames.Length; i++)
                    checkStates.Add(_inputFileNames[i], listInputFiles.GetItemChecked(i));

                // Set new value
                _inputFileNames = value;

                // Always show sorted list of files
                Array.Sort(_inputFileNames);

                // Calculate the common root directory
                _dirInputRoot = PathEx.GetCommonRoot(_inputFileNames);

                // Populate the input files list
                listInputFiles.Items.Clear();
                foreach (string fileName in _inputFileNames)
                {
                    bool checkFile;
                    if (!checkStates.TryGetValue(fileName, out checkFile))
                        checkFile = true;   // New files start out checked
                    listInputFiles.Items.Add(PathEx.RemovePrefix(fileName, _dirInputRoot), checkFile);
                }
                int count = listInputFiles.CheckedItems.Count;
                btnNext.Enabled = (panelProperties.Visible || count > 0);
                cbSelect.Enabled = (count > 0);
            }
        }

        private bool ValidateBuilder(bool validateInputFiles)
        {
            string name;
            if (!_helper.ValidateNameTextBox(textName, out name))
                return false;

            string outputPath = textPath.Text;
            if (string.IsNullOrEmpty(outputPath))
            {
                _helper.ShowTextBoxError(textPath, Resources.BuildLibraryDlg_ValidateBuilder_You_must_specify_an_output_file_path, outputPath);
                return false;                
            }
            if (Directory.Exists(outputPath))
            {
                _helper.ShowTextBoxError(textPath, Resources.BuildLibraryDlg_ValidateBuilder_The_output_path__0__is_a_directory_You_must_specify_a_file_path, outputPath);
                return false;                
            }
            string outputDir = Path.GetDirectoryName(outputPath);
            if (string.IsNullOrEmpty(outputDir) || !Directory.Exists(outputDir))
            {
                _helper.ShowTextBoxError(textPath, Resources.BuildLibraryDlg_ValidateBuilder_The_directory__0__does_not_exist, outputDir);
                return false;
            }
            if (!outputPath.EndsWith(BiblioSpecLiteSpec.EXT))
                outputPath += BiblioSpecLiteSpec.EXT;
            try
            {
                using (var sfLib = new FileSaver(outputPath))
                {
                    if (!sfLib.CanSave(this))
                    {
                        textPath.Focus();
                        textPath.SelectAll();
                        return false;
                    }
                }
            }
            catch (UnauthorizedAccessException)
            {
                _helper.ShowTextBoxError(textPath, TextUtil.LineSeparate(Resources.BuildLibraryDlg_ValidateBuilder_Access_violation_attempting_to_write_to__0__,
                                                                         Resources.BuildLibraryDlg_ValidateBuilder_Please_check_that_you_have_write_access_to_this_folder_), outputDir);
                return false;
            }
            catch (IOException)
            {
                _helper.ShowTextBoxError(textPath, TextUtil.LineSeparate(Resources.BuildLibraryDlg_ValidateBuilder_Failure_attempting_to_create_a_file_in__0__,
                                                                         Resources.BuildLibraryDlg_ValidateBuilder_Please_check_that_you_have_write_access_to_this_folder_), outputDir);
                return false;
            }

            double cutOffScore;
            if (!_helper.ValidateDecimalTextBox(textCutoff, 0, 1.0, out cutOffScore))
                return false;
            Settings.Default.LibraryResultCutOff = cutOffScore;

            var libraryBuildAction = LibraryBuildAction;

            if (validateInputFiles)
            {
                var inputFilesChosen = new List<string>();
                foreach (int i in listInputFiles.CheckedIndices)
                {
                    inputFilesChosen.Add(_inputFileNames[i]);
                }

                List<Target> targetPeptidesChosen = null;
                if (cbFilter.Checked)
                {
                    targetPeptidesChosen = new List<Target>();
                    var doc = _documentUiContainer.Document;
                    foreach (PeptideDocNode nodePep in doc.Peptides)
                    {
                        // Add light modified sequences
                        targetPeptidesChosen.Add(nodePep.ModifiedTarget);
                        // Add heavy modified sequences
                        foreach (var nodeGroup in nodePep.TransitionGroups)
                        {
                            if (nodeGroup.TransitionGroup.LabelType.IsLight)
                                continue;
                            targetPeptidesChosen.Add(doc.Settings.GetModifiedSequence(nodePep.Peptide.Target,
                                                                                      nodeGroup.TransitionGroup.LabelType,
                                                                                      nodePep.ExplicitMods));
                        }
                    }
                }

<<<<<<< HEAD
                if (prositDataSourceRadioButton.Checked)
                {
                    // TODO: Need to figure out a better way to do this, use PrositPeptidePrecursorPair?
                    var doc = _documentUiContainer.DocumentUI;
                    var peptides = doc.Peptides.ToArray();
                    var precursorCount = doc.PeptideTransitionGroupCount;
                    var peptidesPerPrecursor = new PeptideDocNode[precursorCount];
                    var precursors = new TransitionGroupDocNode[precursorCount];
                    int index = 0;

                    for (var i = 0; i < peptides.Length; ++i) {
                        var groups = peptides[i].TransitionGroups.ToArray();
                        Array.Copy(Enumerable.Repeat(peptides[i], groups.Length).ToArray(), 0, peptidesPerPrecursor, index,
                            groups.Length);
                        Array.Copy(groups, 0, precursors, index, groups.Length);
                        index += groups.Length;
                    }
                    
                    try
                    {
                        PrositUIHelpers.CheckPrositSettings(this, _skylineWindow);
                        // Still construct the library builder, otherwise a user might configure Prosit
                        // incorrectly, causing the build to silently fail
                        Builder = new PrositLibraryBuilder(doc, name, outputPath, () => true, IrtStandard,
                            peptidesPerPrecursor, precursors, NCE);
                    }
                    catch (Exception ex)
                    {
                        _helper.ShowTextBoxError(this, ex.Message);
                        return false;
                    }
                }
                else
                {
                    Builder = new BiblioSpecLiteBuilder(name, outputPath, inputFilesChosen, targetPeptidesChosen)
                    {
                        Action = libraryBuildAction,
                        IncludeAmbiguousMatches = cbIncludeAmbiguousMatches.Checked,
                        KeepRedundant = LibraryKeepRedundant,
                        CutOffScore = cutOffScore,
                        Id = Helpers.MakeId(textName.Text),
                        IrtStandard = comboStandards.SelectedItem as IrtStandard,
                        PreferEmbeddedSpectra = PreferEmbeddedSpectra
                    };
                }
=======
                _builder = new BiblioSpecLiteBuilder(name, outputPath, inputFilesChosen, targetPeptidesChosen)
                              {
                                  Action = libraryBuildAction,
                                  IncludeAmbiguousMatches = cbIncludeAmbiguousMatches.Checked,
                                  KeepRedundant = LibraryKeepRedundant,
                                  CutOffScore = cutOffScore,
                                  Id = Helpers.MakeId(textName.Text),
                                  IrtStandard = _driverStandards.SelectedItem,
                                  PreferEmbeddedSpectra = PreferEmbeddedSpectra
                              };
>>>>>>> d241a94d
            }
            return true;
        }

        private void textName_TextChanged(object sender, EventArgs e)
        {
            string name = textName.Text;
            string outputPath = textPath.Text;
            if (outputPath.Length > 0 && !Directory.Exists(outputPath))
            {
                try
                {
                    // ReSharper disable once ConstantNullCoalescingCondition
                    outputPath = Path.GetDirectoryName(outputPath) ?? string.Empty;                
                }
                catch (Exception)
                {
                    outputPath = string.Empty;
                }
            }
            string id = (name.Length == 0 ? string.Empty : Helpers.MakeId(textName.Text));
            textPath.Text = id.Length == 0
                                ? outputPath
                                : Path.Combine(outputPath, id + BiblioSpecLiteSpec.EXT);
        }

        private void btnBrowse_Click(object sender, EventArgs e)
        {
            string fileName;
            try
            {
                fileName = Path.GetFileName(textPath.Text);
            }
            catch (Exception)
            {
                fileName = string.Empty;
            }

            using (var dlg = new SaveFileDialog
                {
                    InitialDirectory = Settings.Default.LibraryDirectory,
                    FileName = fileName,
                    OverwritePrompt = true,
                    DefaultExt = BiblioSpecLiteSpec.EXT,
                    Filter = TextUtil.FileDialogFiltersAll(BiblioSpecLiteSpec.FILTER_BLIB)
                })
            {
                if (dlg.ShowDialog(this) == DialogResult.OK)
                {
                    Settings.Default.LibraryDirectory = Path.GetDirectoryName(dlg.FileName);

                    textPath.Text = dlg.FileName;
                }
            }
        }

        private void btnNext_Click(object sender, EventArgs e)
        {
            OkWizardPage();
        }

        public void OkWizardPage()
        {
            if (!panelProperties.Visible || prositDataSourceRadioButton.Checked)
            {
                if (ValidateBuilder(true))
                {
                    Settings.Default.LibraryFilterDocumentPeptides = LibraryFilterPeptides;
                    Settings.Default.LibraryKeepRedundant = LibraryKeepRedundant;
                    DialogResult = DialogResult.OK;
                }
            }
            else if (ValidateBuilder(false))
            {
                Settings.Default.LibraryDirectory = Path.GetDirectoryName(LibraryPath);

                panelProperties.Visible = false;
                panelFiles.Visible = true;
                btnPrevious.Enabled = true;
                btnNext.Text = Resources.BuildLibraryDlg_OkWizardPage_Finish;
                AcceptButton = btnNext;
                btnNext.Enabled = (listInputFiles.CheckedItems.Count > 0);
            }            
        }

        private void btnPrevious_Click(object sender, EventArgs e)
        {
            if (panelFiles.Visible)
            {
                panelFiles.Visible = false;
                panelProperties.Visible = true;
                btnNext.Text = Resources.BuildLibraryDlg_btnPrevious_Click__Next__;
                btnNext.Enabled = true;
                btnNext.DialogResult = DialogResult.None;
                AcceptButton = null;
                btnPrevious.Enabled = false;
            }
        }

        private void btnAddFile_Click(object sender, EventArgs e)
        {
            string[] addFiles = ShowAddFile(this, Settings.Default.LibraryResultsDirectory);
            if (addFiles != null)
            {
                AddInputFiles(addFiles);
            }
        }

        public static string[] ShowAddFile(Form parent, String initialDirectory)
        {
            var wildExts = new string[RESULTS_EXTS.Length];
            for (int i = 0; i < wildExts.Length; i++)
                wildExts[i] = @"*" + RESULTS_EXTS[i];

            using (var dlg = new OpenFileDialog
                {
                    Title = Resources.BuildLibraryDlg_btnAddFile_Click_Add_Input_Files,
                    InitialDirectory = initialDirectory,
                    CheckPathExists = true,
                    SupportMultiDottedExtensions = true,
                    Multiselect = true,
                    DefaultExt = BiblioSpecLibSpec.EXT,
                    Filter = TextUtil.FileDialogFiltersAll(
                        Resources.BuildLibraryDlg_btnAddFile_Click_Matched_Peptides + string.Join(@",", wildExts) + @")|" +
                        string.Join(@";", wildExts),
                        BiblioSpecLiteSpec.FILTER_BLIB)
                })
            {
                if (dlg.ShowDialog(parent) == DialogResult.OK)
                {
                    Settings.Default.LibraryResultsDirectory = Path.GetDirectoryName(dlg.FileName);

                    return dlg.FileNames;
                }
                return null;
            }
        }

        private void btnAddDirectory_Click(object sender, EventArgs e)
        {
            using (var dlg = new FolderBrowserDialog
                {
                    Description = Resources.BuildLibraryDlg_btnAddDirectory_Click_Add_Input_Directory,
                    ShowNewFolderButton = false,
                    SelectedPath = Settings.Default.LibraryResultsDirectory
                })
            {
                if (dlg.ShowDialog(this) == DialogResult.OK)
                {
                    Settings.Default.LibraryResultsDirectory = dlg.SelectedPath;

                    AddDirectory(dlg.SelectedPath);
                }
            }
        }

        public void AddDirectory(string dirPath)
        {
            using (var longWaitDlg = new LongWaitDlg
                {
                    Text = Resources.BuildLibraryDlg_AddDirectory_Find_Input_Files,
                })
            {
                try
                {
                    var inputFiles = new List<string>();
                    longWaitDlg.PerformWork(this, 800, broker => FindInputFiles(dirPath, inputFiles, broker));
                    AddInputFiles(inputFiles);
                }
                catch (Exception x)
                {
                    var message = TextUtil.LineSeparate(string.Format(Resources.BuildLibraryDlg_AddDirectory_An_error_occurred_reading_files_in_the_directory__0__,
                                                                      dirPath),
                                                        x.Message);
                    MessageDlg.ShowWithException(this, message, x);
                }
            }
        }

        private void btnAddPaths_Click(object sender, EventArgs e)
        {
            ShowAddPathsDlg();
        }

        public void ShowAddPathsDlg()
        {
            CheckDisposed();

            using (var dlg = new AddPathsDlg())
            {
                if (dlg.ShowDialog(this) == DialogResult.OK)
                {
                    AddInputFiles(dlg.FileNames);
                }
            }
        }

        private static void FindInputFiles(string dir, ICollection<string> inputFiles, ILongWaitBroker broker)
        {
            broker.ProgressValue = 0;
            FindInputFiles(dir, inputFiles, broker, 0, 100);
        }

        private static void FindInputFiles(string dir, ICollection<string> inputFiles,
            ILongWaitBroker broker, double start, double stop)
        {
            broker.Message = TextUtil.LineSeparate(Resources.BuildLibraryDlg_FindInputFiles_Finding_library_input_files_in,
                                                   PathEx.ShortenPathForDisplay(dir));

            string[] fileNames = Directory.GetFiles(dir);
            Array.Sort(fileNames);
            string[] dirs = Directory.GetDirectories(dir);
            Array.Sort(dirs);

            double startSub = start;
            double increment = (stop - start) / (dirs.Length + 1);

            const string extPep = BiblioSpecLiteBuilder.EXT_PEP_XML_ONE_DOT;
            const string extIdp = BiblioSpecLiteBuilder.EXT_IDP_XML;            
            bool hasIdp = fileNames.Contains(f => PathEx.HasExtension(f, extIdp));

            foreach (string fileName in fileNames)
            {
                if (IsValidInputFile(fileName))
                {
                    // If the directory has any .idpXML files, then do not add the
                    // supporting .pepXML files.
                    if (!hasIdp || !PathEx.HasExtension(fileName, extPep))
                        inputFiles.Add(fileName);                    
                }
                if (broker.IsCanceled)
                    return;
            }

            startSub += increment;
            broker.ProgressValue = (int) startSub; 

            foreach (string dirSub in dirs)
            {
                FindInputFiles(dirSub, inputFiles, broker, startSub, startSub + increment);
                if (broker.IsCanceled)
                    return;
                startSub += increment;
                broker.ProgressValue = (int)startSub;
            }
        }

        public void AddInputFiles(IEnumerable<string> fileNames)
        {
            InputFileNames = AddInputFiles(this, InputFileNames, fileNames);
        }

        public static string[] AddInputFiles(Form parent, IEnumerable<string> inputFileNames, IEnumerable<string> fileNames)
        {
            var filesNew = new List<string>(inputFileNames);
            var filesError = new List<string>();
            foreach (var fileName in fileNames)
            {
                if (IsValidInputFile(fileName))
                {
                    if (!filesNew.Contains(fileName))
                        filesNew.Add(fileName);
                }
                else
                    filesError.Add(fileName);
            }

            if (filesError.Count > 0)
            {
                if (filesError.Count == 1)
                    MessageDlg.Show(parent, string.Format(Resources.BuildLibraryDlg_AddInputFiles_The_file__0__is_not_a_valid_library_input_file, filesError[0]));
                else
                {
                    var message = TextUtil.SpaceSeparate(Resources.BuildLibraryDlg_AddInputFiles_The_following_files_are_not_valid_library_input_files,
                                  string.Empty,
                                  // ReSharper disable LocalizableElement
                                  "\t" + string.Join("\n\t", filesError.ToArray()));
                                  // ReSharper restore LocalizableElement
                    MessageDlg.Show(parent, message);
                }
            }

            return filesNew.ToArray();
        }

        private static bool IsValidInputFile(string fileName)
        {
            foreach (string extResult in RESULTS_EXTS)
            {
                if (PathEx.HasExtension(fileName, extResult))
                    return true;
            }
            return fileName.EndsWith(BiblioSpecLiteSpec.EXT);
        }

        private void cbSelect_CheckedChanged(object sender, EventArgs e)
        {
            bool checkAll = cbSelect.Checked;
            for (int i = 0; i < listInputFiles.Items.Count; i++)
                listInputFiles.SetItemChecked(i, checkAll);
        }

        private void textPath_TextChanged(object sender, EventArgs e)
        {
            bool existsRedundant = false;
            string path = textPath.Text;
            if (!string.IsNullOrEmpty(path) && path.EndsWith(BiblioSpecLiteSpec.EXT))
            {
                try
                {
                    string baseName = Path.GetFileNameWithoutExtension(textPath.Text);
                    string redundantName = baseName + BiblioSpecLiteSpec.EXT_REDUNDANT;
                    existsRedundant = File.Exists(Path.Combine(Path.GetDirectoryName(textPath.Text) ?? string.Empty, redundantName));
                }
                catch (IOException)
                {
                    // May happen if path is too long.
                }
            }

            if (existsRedundant)
            {
                if (!comboAction.Enabled)
                    comboAction.Enabled = true;
            }
            else
            {
                if (comboAction.Enabled)
                {
                    comboAction.SelectedItem = LibraryBuildAction.Create.GetLocalizedString();
                    comboAction.Enabled = false;
                }
            }
        }

        private void comboAction_SelectedIndexChanged(object sender, EventArgs e)
        {
            if (Equals(comboAction.SelectedItem, LibraryBuildAction.Append.GetLocalizedString()))
            {
                cbKeepRedundant.Checked = true;
            }
        }

        private void listInputFiles_ItemCheck(object sender, ItemCheckEventArgs e)
        {
            // If all other checkboxes in the list match the new state,
            // update the select / deselect all checkbox.
            int iChange = e.Index;
            CheckState state = e.NewValue;
            if (state == CheckState.Checked)
                btnNext.Enabled = true;

            for (int i = 0; i < listInputFiles.Items.Count; i++)
            {
                if (i == iChange)
                    continue;
                if (listInputFiles.GetItemCheckState(i) != state)
                    return;
            }
            cbSelect.CheckState = state;
            if (state == CheckState.Unchecked)
                btnNext.Enabled = false;
        }

        public string LibraryName
        {
            get { return textName.Text; }
            set { textName.Text = value; }
        }

        public string LibraryPath
        {
            get { return textPath.Text; }
            set { textPath.Text = value; }
        }

        public double LibraryCutoff
        {
            get
            {
                double cutoff;
                return (double.TryParse(textCutoff.Text, out cutoff) ? cutoff : 0);
            }

            set { textCutoff.Text = value.ToString(LocalizationHelper.CurrentCulture); }
        }

        public bool Prosit
        {
            get { return prositDataSourceRadioButton.Checked; }
            set { prositDataSourceRadioButton.Checked = value; }
        }

        public int NCE
        {
            get { return (int)ceCombo.SelectedItem; }
            set { ceCombo.SelectedItem = value; }
        }

        public bool LibraryKeepRedundant
        {
            get { return cbKeepRedundant.Checked; }
            set { cbKeepRedundant.Checked = value; }
        }

        public bool LibraryFilterPeptides
        {
            get { return cbFilter.Checked; }
            set { cbFilter.Checked = value; }
        }

        public LibraryBuildAction LibraryBuildAction
        {
            get
            {
                return (comboAction.SelectedIndex == 0
                            ? LibraryBuildAction.Create
                            : LibraryBuildAction.Append);
            }

            set
            {
                comboAction.SelectedIndex = (value == LibraryBuildAction.Create ? 0 : 1);
            }
        }

        public IrtStandard IrtStandard
        {
            get { return _driverStandards.SelectedItem; }
            set
            {
                var index = 0;
                if (value != null)
                {
                    for (var i = 0; i < comboStandards.Items.Count; i++)
                    {
                        if (comboStandards.Items[i].ToString().Equals(value.GetKey()))
                        {
                            index = i;
                            break;
                        }
                    }
                }
                comboStandards.SelectedIndex = index;
                _driverStandards.SelectedIndexChangedEvent(null, null);
            }
        }


        public bool? PreferEmbeddedSpectra { get; set; }

<<<<<<< HEAD
        

        private void dataSourceFilesRadioButton_CheckedChanged(object sender, EventArgs e)
        {
            panelFilesProps.Visible = dataSourceFilesRadioButton.Checked;

            var useFiles = dataSourceFilesRadioButton.Checked;
            ceCombo.Visible = !useFiles;
            ceLabel.Visible = !useFiles;


            if (useFiles)
            {
                iRTPeptidesLabel.Location = _iRTLabelPos;
                comboStandards.Location = _iRTComboPos;
            }
            else
            {
                iRTPeptidesLabel.Location = _actionLabelPos;
                comboStandards.Location = _actionComboPos;

                PrositUIHelpers.CheckPrositSettings(this, _skylineWindow);
            }

            btnNext.Text = dataSourceFilesRadioButton.Checked ? Resources.BuildLibraryDlg_btnPrevious_Click__Next__ : Resources.BuildLibraryDlg_OkWizardPage_Finish;
        }

        private void prositInfoSettingsBtn_LinkClicked(object sender, LinkLabelLinkClickedEventArgs e)
        {
            _skylineWindow.ShowToolOptionsUI(ToolOptionsUI.TABS.Prosit);
=======
        private void comboStandards_SelectedIndexChanged(object sender, EventArgs e)
        {
            _driverStandards.SelectedIndexChangedEvent(sender, e);
>>>>>>> d241a94d
        }
    }
}
<|MERGE_RESOLUTION|>--- conflicted
+++ resolved
@@ -1,795 +1,789 @@
-﻿/*
- * Original author: Brendan MacLean <brendanx .at. u.washington.edu>,
- *                  MacCoss Lab, Department of Genome Sciences, UW
- *
- * Copyright 2009 University of Washington - Seattle, WA
- * 
- * Licensed under the Apache License, Version 2.0 (the "License");
- * you may not use this file except in compliance with the License.
- * You may obtain a copy of the License at
- *
- *     http://www.apache.org/licenses/LICENSE-2.0
- *
- * Unless required by applicable law or agreed to in writing, software
- * distributed under the License is distributed on an "AS IS" BASIS,
- * WITHOUT WARRANTIES OR CONDITIONS OF ANY KIND, either express or implied.
- * See the License for the specific language governing permissions and
- * limitations under the License.
- */
-using System;
-using System.Collections.Generic;
-using System.Drawing;
-using System.IO;
-using System.Linq;
-using System.Windows.Forms;
-using pwiz.BiblioSpec;
-using pwiz.Common.SystemUtil;
-using pwiz.Skyline.Alerts;
-using pwiz.Skyline.Controls;
-using pwiz.Skyline.Model;
-using pwiz.Skyline.Model.Irt;
-using pwiz.Skyline.Model.Lib;
-using pwiz.Skyline.Model.Prosit;
-using pwiz.Skyline.Properties;
-using pwiz.Skyline.ToolsUI;
-using pwiz.Skyline.Util;
-using pwiz.Skyline.Util.Extensions;
-
-namespace pwiz.Skyline.SettingsUI
-{
-    public partial class BuildLibraryDlg : FormEx
-    {
-        public static readonly string[] RESULTS_EXTS =
-        {
-            BiblioSpecLiteBuilder.EXT_DAT,
-            BiblioSpecLiteBuilder.EXT_PEP_XML,
-            BiblioSpecLiteBuilder.EXT_PEP_XML_ONE_DOT,
-            BiblioSpecLiteBuilder.EXT_MZID,
-            BiblioSpecLiteBuilder.EXT_XTAN_XML,
-            BiblioSpecLiteBuilder.EXT_PROTEOME_DISC,
-            BiblioSpecLiteBuilder.EXT_PROTEOME_DISC_FILTERED,
-            BiblioSpecLiteBuilder.EXT_PILOT,
-            BiblioSpecLiteBuilder.EXT_PILOT_XML,
-            BiblioSpecLiteBuilder.EXT_PRIDE_XML,
-            BiblioSpecLiteBuilder.EXT_IDP_XML,
-            BiblioSpecLiteBuilder.EXT_SQT,
-            BiblioSpecLiteBuilder.EXT_SSL,
-            BiblioSpecLiteBuilder.EXT_PERCOLATOR,
-            BiblioSpecLiteBuilder.EXT_PERCOLATOR_XML,
-            BiblioSpecLiteBuilder.EXT_MAX_QUANT,
-            BiblioSpecLiteBuilder.EXT_WATERS_MSE,
-            BiblioSpecLiteBuilder.EXT_PROXL_XML,
-            BiblioSpecLiteBuilder.EXT_TSV,
-            BiblioSpecLiteBuilder.EXT_MZTAB,
-            BiblioSpecLiteBuilder.EXT_MZTAB_TXT,
-            BiblioSpecLiteBuilder.EXT_OPEN_SWATH,
-       };
-
-        private string[] _inputFileNames = new string[0];
-        private string _dirInputRoot = string.Empty;
-
-        private readonly MessageBoxHelper _helper;
-        private readonly IDocumentUIContainer _documentUiContainer;
-        private readonly SkylineWindow _skylineWindow;
-
-        private readonly Point _actionLabelPos;
-        private readonly Point _actionComboPos;
-        private readonly Point _iRTLabelPos;
-        private readonly Point _iRTComboPos;
-
-<<<<<<< HEAD
-        public BuildLibraryDlg(SkylineWindow skylineWindow)
-=======
-        private readonly SettingsListComboDriver<IrtStandard> _driverStandards;
-
-        public BuildLibraryDlg(IDocumentUIContainer documentContainer)
->>>>>>> d241a94d
-        {
-            InitializeComponent();
-
-            Icon = Resources.Skyline;
-
-            _skylineWindow = skylineWindow;
-            _documentUiContainer = skylineWindow;
-
-            // Store locations of those controls since we move the irt label/combo around
-            _actionLabelPos = actionLabel.Location;
-            _actionComboPos = comboAction.Location;
-            _iRTLabelPos = iRTPeptidesLabel.Location;
-            _iRTComboPos = comboStandards.Location;
-
-            panelFiles.Visible = false;
-            textName.Focus();
-            textPath.Text = Settings.Default.LibraryDirectory;
-            comboAction.SelectedItem = LibraryBuildAction.Create.GetLocalizedString();
-            textCutoff.Text = Settings.Default.LibraryResultCutOff.ToString(LocalizationHelper.CurrentCulture);
-
-            if (_documentUiContainer.Document.PeptideCount == 0)
-                cbFilter.Hide();
-            else
-                cbFilter.Checked = Settings.Default.LibraryFilterDocumentPeptides;
-
-            cbKeepRedundant.Checked = Settings.Default.LibraryKeepRedundant;
-
-            ceCombo.Items.AddRange(
-                Enumerable.Range(PrositConstants.MIN_NCE, PrositConstants.MAX_NCE - PrositConstants.MIN_NCE + 1).Select(c => (object)c)
-                    .ToArray());
-            ceCombo.SelectedItem = Settings.Default.PrositNCE;
-
-            _helper = new MessageBoxHelper(this);
-
-            _driverStandards = new SettingsListComboDriver<IrtStandard>(comboStandards, Settings.Default.IrtStandardList);
-            _driverStandards.LoadList(IrtStandard.EMPTY.GetKey());
-        }
-
-        public ILibraryBuilder Builder { get; private set; }
-
-        public string[] InputFileNames
-        {
-            get { return _inputFileNames; }
-
-            set
-            {
-                // Store checked state for existing files
-                var checkStates = new Dictionary<string, bool>();
-                for (int i = 0; i < _inputFileNames.Length; i++)
-                    checkStates.Add(_inputFileNames[i], listInputFiles.GetItemChecked(i));
-
-                // Set new value
-                _inputFileNames = value;
-
-                // Always show sorted list of files
-                Array.Sort(_inputFileNames);
-
-                // Calculate the common root directory
-                _dirInputRoot = PathEx.GetCommonRoot(_inputFileNames);
-
-                // Populate the input files list
-                listInputFiles.Items.Clear();
-                foreach (string fileName in _inputFileNames)
-                {
-                    bool checkFile;
-                    if (!checkStates.TryGetValue(fileName, out checkFile))
-                        checkFile = true;   // New files start out checked
-                    listInputFiles.Items.Add(PathEx.RemovePrefix(fileName, _dirInputRoot), checkFile);
-                }
-                int count = listInputFiles.CheckedItems.Count;
-                btnNext.Enabled = (panelProperties.Visible || count > 0);
-                cbSelect.Enabled = (count > 0);
-            }
-        }
-
-        private bool ValidateBuilder(bool validateInputFiles)
-        {
-            string name;
-            if (!_helper.ValidateNameTextBox(textName, out name))
-                return false;
-
-            string outputPath = textPath.Text;
-            if (string.IsNullOrEmpty(outputPath))
-            {
-                _helper.ShowTextBoxError(textPath, Resources.BuildLibraryDlg_ValidateBuilder_You_must_specify_an_output_file_path, outputPath);
-                return false;                
-            }
-            if (Directory.Exists(outputPath))
-            {
-                _helper.ShowTextBoxError(textPath, Resources.BuildLibraryDlg_ValidateBuilder_The_output_path__0__is_a_directory_You_must_specify_a_file_path, outputPath);
-                return false;                
-            }
-            string outputDir = Path.GetDirectoryName(outputPath);
-            if (string.IsNullOrEmpty(outputDir) || !Directory.Exists(outputDir))
-            {
-                _helper.ShowTextBoxError(textPath, Resources.BuildLibraryDlg_ValidateBuilder_The_directory__0__does_not_exist, outputDir);
-                return false;
-            }
-            if (!outputPath.EndsWith(BiblioSpecLiteSpec.EXT))
-                outputPath += BiblioSpecLiteSpec.EXT;
-            try
-            {
-                using (var sfLib = new FileSaver(outputPath))
-                {
-                    if (!sfLib.CanSave(this))
-                    {
-                        textPath.Focus();
-                        textPath.SelectAll();
-                        return false;
-                    }
-                }
-            }
-            catch (UnauthorizedAccessException)
-            {
-                _helper.ShowTextBoxError(textPath, TextUtil.LineSeparate(Resources.BuildLibraryDlg_ValidateBuilder_Access_violation_attempting_to_write_to__0__,
-                                                                         Resources.BuildLibraryDlg_ValidateBuilder_Please_check_that_you_have_write_access_to_this_folder_), outputDir);
-                return false;
-            }
-            catch (IOException)
-            {
-                _helper.ShowTextBoxError(textPath, TextUtil.LineSeparate(Resources.BuildLibraryDlg_ValidateBuilder_Failure_attempting_to_create_a_file_in__0__,
-                                                                         Resources.BuildLibraryDlg_ValidateBuilder_Please_check_that_you_have_write_access_to_this_folder_), outputDir);
-                return false;
-            }
-
-            double cutOffScore;
-            if (!_helper.ValidateDecimalTextBox(textCutoff, 0, 1.0, out cutOffScore))
-                return false;
-            Settings.Default.LibraryResultCutOff = cutOffScore;
-
-            var libraryBuildAction = LibraryBuildAction;
-
-            if (validateInputFiles)
-            {
-                var inputFilesChosen = new List<string>();
-                foreach (int i in listInputFiles.CheckedIndices)
-                {
-                    inputFilesChosen.Add(_inputFileNames[i]);
-                }
-
-                List<Target> targetPeptidesChosen = null;
-                if (cbFilter.Checked)
-                {
-                    targetPeptidesChosen = new List<Target>();
-                    var doc = _documentUiContainer.Document;
-                    foreach (PeptideDocNode nodePep in doc.Peptides)
-                    {
-                        // Add light modified sequences
-                        targetPeptidesChosen.Add(nodePep.ModifiedTarget);
-                        // Add heavy modified sequences
-                        foreach (var nodeGroup in nodePep.TransitionGroups)
-                        {
-                            if (nodeGroup.TransitionGroup.LabelType.IsLight)
-                                continue;
-                            targetPeptidesChosen.Add(doc.Settings.GetModifiedSequence(nodePep.Peptide.Target,
-                                                                                      nodeGroup.TransitionGroup.LabelType,
-                                                                                      nodePep.ExplicitMods));
-                        }
-                    }
-                }
-
-<<<<<<< HEAD
-                if (prositDataSourceRadioButton.Checked)
-                {
-                    // TODO: Need to figure out a better way to do this, use PrositPeptidePrecursorPair?
-                    var doc = _documentUiContainer.DocumentUI;
-                    var peptides = doc.Peptides.ToArray();
-                    var precursorCount = doc.PeptideTransitionGroupCount;
-                    var peptidesPerPrecursor = new PeptideDocNode[precursorCount];
-                    var precursors = new TransitionGroupDocNode[precursorCount];
-                    int index = 0;
-
-                    for (var i = 0; i < peptides.Length; ++i) {
-                        var groups = peptides[i].TransitionGroups.ToArray();
-                        Array.Copy(Enumerable.Repeat(peptides[i], groups.Length).ToArray(), 0, peptidesPerPrecursor, index,
-                            groups.Length);
-                        Array.Copy(groups, 0, precursors, index, groups.Length);
-                        index += groups.Length;
-                    }
-                    
-                    try
-                    {
-                        PrositUIHelpers.CheckPrositSettings(this, _skylineWindow);
-                        // Still construct the library builder, otherwise a user might configure Prosit
-                        // incorrectly, causing the build to silently fail
-                        Builder = new PrositLibraryBuilder(doc, name, outputPath, () => true, IrtStandard,
-                            peptidesPerPrecursor, precursors, NCE);
-                    }
-                    catch (Exception ex)
-                    {
-                        _helper.ShowTextBoxError(this, ex.Message);
-                        return false;
-                    }
-                }
-                else
-                {
-                    Builder = new BiblioSpecLiteBuilder(name, outputPath, inputFilesChosen, targetPeptidesChosen)
-                    {
-                        Action = libraryBuildAction,
-                        IncludeAmbiguousMatches = cbIncludeAmbiguousMatches.Checked,
-                        KeepRedundant = LibraryKeepRedundant,
-                        CutOffScore = cutOffScore,
-                        Id = Helpers.MakeId(textName.Text),
-                        IrtStandard = comboStandards.SelectedItem as IrtStandard,
-                        PreferEmbeddedSpectra = PreferEmbeddedSpectra
-                    };
-                }
-=======
-                _builder = new BiblioSpecLiteBuilder(name, outputPath, inputFilesChosen, targetPeptidesChosen)
-                              {
-                                  Action = libraryBuildAction,
-                                  IncludeAmbiguousMatches = cbIncludeAmbiguousMatches.Checked,
-                                  KeepRedundant = LibraryKeepRedundant,
-                                  CutOffScore = cutOffScore,
-                                  Id = Helpers.MakeId(textName.Text),
-                                  IrtStandard = _driverStandards.SelectedItem,
-                                  PreferEmbeddedSpectra = PreferEmbeddedSpectra
-                              };
->>>>>>> d241a94d
-            }
-            return true;
-        }
-
-        private void textName_TextChanged(object sender, EventArgs e)
-        {
-            string name = textName.Text;
-            string outputPath = textPath.Text;
-            if (outputPath.Length > 0 && !Directory.Exists(outputPath))
-            {
-                try
-                {
-                    // ReSharper disable once ConstantNullCoalescingCondition
-                    outputPath = Path.GetDirectoryName(outputPath) ?? string.Empty;                
-                }
-                catch (Exception)
-                {
-                    outputPath = string.Empty;
-                }
-            }
-            string id = (name.Length == 0 ? string.Empty : Helpers.MakeId(textName.Text));
-            textPath.Text = id.Length == 0
-                                ? outputPath
-                                : Path.Combine(outputPath, id + BiblioSpecLiteSpec.EXT);
-        }
-
-        private void btnBrowse_Click(object sender, EventArgs e)
-        {
-            string fileName;
-            try
-            {
-                fileName = Path.GetFileName(textPath.Text);
-            }
-            catch (Exception)
-            {
-                fileName = string.Empty;
-            }
-
-            using (var dlg = new SaveFileDialog
-                {
-                    InitialDirectory = Settings.Default.LibraryDirectory,
-                    FileName = fileName,
-                    OverwritePrompt = true,
-                    DefaultExt = BiblioSpecLiteSpec.EXT,
-                    Filter = TextUtil.FileDialogFiltersAll(BiblioSpecLiteSpec.FILTER_BLIB)
-                })
-            {
-                if (dlg.ShowDialog(this) == DialogResult.OK)
-                {
-                    Settings.Default.LibraryDirectory = Path.GetDirectoryName(dlg.FileName);
-
-                    textPath.Text = dlg.FileName;
-                }
-            }
-        }
-
-        private void btnNext_Click(object sender, EventArgs e)
-        {
-            OkWizardPage();
-        }
-
-        public void OkWizardPage()
-        {
-            if (!panelProperties.Visible || prositDataSourceRadioButton.Checked)
-            {
-                if (ValidateBuilder(true))
-                {
-                    Settings.Default.LibraryFilterDocumentPeptides = LibraryFilterPeptides;
-                    Settings.Default.LibraryKeepRedundant = LibraryKeepRedundant;
-                    DialogResult = DialogResult.OK;
-                }
-            }
-            else if (ValidateBuilder(false))
-            {
-                Settings.Default.LibraryDirectory = Path.GetDirectoryName(LibraryPath);
-
-                panelProperties.Visible = false;
-                panelFiles.Visible = true;
-                btnPrevious.Enabled = true;
-                btnNext.Text = Resources.BuildLibraryDlg_OkWizardPage_Finish;
-                AcceptButton = btnNext;
-                btnNext.Enabled = (listInputFiles.CheckedItems.Count > 0);
-            }            
-        }
-
-        private void btnPrevious_Click(object sender, EventArgs e)
-        {
-            if (panelFiles.Visible)
-            {
-                panelFiles.Visible = false;
-                panelProperties.Visible = true;
-                btnNext.Text = Resources.BuildLibraryDlg_btnPrevious_Click__Next__;
-                btnNext.Enabled = true;
-                btnNext.DialogResult = DialogResult.None;
-                AcceptButton = null;
-                btnPrevious.Enabled = false;
-            }
-        }
-
-        private void btnAddFile_Click(object sender, EventArgs e)
-        {
-            string[] addFiles = ShowAddFile(this, Settings.Default.LibraryResultsDirectory);
-            if (addFiles != null)
-            {
-                AddInputFiles(addFiles);
-            }
-        }
-
-        public static string[] ShowAddFile(Form parent, String initialDirectory)
-        {
-            var wildExts = new string[RESULTS_EXTS.Length];
-            for (int i = 0; i < wildExts.Length; i++)
-                wildExts[i] = @"*" + RESULTS_EXTS[i];
-
-            using (var dlg = new OpenFileDialog
-                {
-                    Title = Resources.BuildLibraryDlg_btnAddFile_Click_Add_Input_Files,
-                    InitialDirectory = initialDirectory,
-                    CheckPathExists = true,
-                    SupportMultiDottedExtensions = true,
-                    Multiselect = true,
-                    DefaultExt = BiblioSpecLibSpec.EXT,
-                    Filter = TextUtil.FileDialogFiltersAll(
-                        Resources.BuildLibraryDlg_btnAddFile_Click_Matched_Peptides + string.Join(@",", wildExts) + @")|" +
-                        string.Join(@";", wildExts),
-                        BiblioSpecLiteSpec.FILTER_BLIB)
-                })
-            {
-                if (dlg.ShowDialog(parent) == DialogResult.OK)
-                {
-                    Settings.Default.LibraryResultsDirectory = Path.GetDirectoryName(dlg.FileName);
-
-                    return dlg.FileNames;
-                }
-                return null;
-            }
-        }
-
-        private void btnAddDirectory_Click(object sender, EventArgs e)
-        {
-            using (var dlg = new FolderBrowserDialog
-                {
-                    Description = Resources.BuildLibraryDlg_btnAddDirectory_Click_Add_Input_Directory,
-                    ShowNewFolderButton = false,
-                    SelectedPath = Settings.Default.LibraryResultsDirectory
-                })
-            {
-                if (dlg.ShowDialog(this) == DialogResult.OK)
-                {
-                    Settings.Default.LibraryResultsDirectory = dlg.SelectedPath;
-
-                    AddDirectory(dlg.SelectedPath);
-                }
-            }
-        }
-
-        public void AddDirectory(string dirPath)
-        {
-            using (var longWaitDlg = new LongWaitDlg
-                {
-                    Text = Resources.BuildLibraryDlg_AddDirectory_Find_Input_Files,
-                })
-            {
-                try
-                {
-                    var inputFiles = new List<string>();
-                    longWaitDlg.PerformWork(this, 800, broker => FindInputFiles(dirPath, inputFiles, broker));
-                    AddInputFiles(inputFiles);
-                }
-                catch (Exception x)
-                {
-                    var message = TextUtil.LineSeparate(string.Format(Resources.BuildLibraryDlg_AddDirectory_An_error_occurred_reading_files_in_the_directory__0__,
-                                                                      dirPath),
-                                                        x.Message);
-                    MessageDlg.ShowWithException(this, message, x);
-                }
-            }
-        }
-
-        private void btnAddPaths_Click(object sender, EventArgs e)
-        {
-            ShowAddPathsDlg();
-        }
-
-        public void ShowAddPathsDlg()
-        {
-            CheckDisposed();
-
-            using (var dlg = new AddPathsDlg())
-            {
-                if (dlg.ShowDialog(this) == DialogResult.OK)
-                {
-                    AddInputFiles(dlg.FileNames);
-                }
-            }
-        }
-
-        private static void FindInputFiles(string dir, ICollection<string> inputFiles, ILongWaitBroker broker)
-        {
-            broker.ProgressValue = 0;
-            FindInputFiles(dir, inputFiles, broker, 0, 100);
-        }
-
-        private static void FindInputFiles(string dir, ICollection<string> inputFiles,
-            ILongWaitBroker broker, double start, double stop)
-        {
-            broker.Message = TextUtil.LineSeparate(Resources.BuildLibraryDlg_FindInputFiles_Finding_library_input_files_in,
-                                                   PathEx.ShortenPathForDisplay(dir));
-
-            string[] fileNames = Directory.GetFiles(dir);
-            Array.Sort(fileNames);
-            string[] dirs = Directory.GetDirectories(dir);
-            Array.Sort(dirs);
-
-            double startSub = start;
-            double increment = (stop - start) / (dirs.Length + 1);
-
-            const string extPep = BiblioSpecLiteBuilder.EXT_PEP_XML_ONE_DOT;
-            const string extIdp = BiblioSpecLiteBuilder.EXT_IDP_XML;            
-            bool hasIdp = fileNames.Contains(f => PathEx.HasExtension(f, extIdp));
-
-            foreach (string fileName in fileNames)
-            {
-                if (IsValidInputFile(fileName))
-                {
-                    // If the directory has any .idpXML files, then do not add the
-                    // supporting .pepXML files.
-                    if (!hasIdp || !PathEx.HasExtension(fileName, extPep))
-                        inputFiles.Add(fileName);                    
-                }
-                if (broker.IsCanceled)
-                    return;
-            }
-
-            startSub += increment;
-            broker.ProgressValue = (int) startSub; 
-
-            foreach (string dirSub in dirs)
-            {
-                FindInputFiles(dirSub, inputFiles, broker, startSub, startSub + increment);
-                if (broker.IsCanceled)
-                    return;
-                startSub += increment;
-                broker.ProgressValue = (int)startSub;
-            }
-        }
-
-        public void AddInputFiles(IEnumerable<string> fileNames)
-        {
-            InputFileNames = AddInputFiles(this, InputFileNames, fileNames);
-        }
-
-        public static string[] AddInputFiles(Form parent, IEnumerable<string> inputFileNames, IEnumerable<string> fileNames)
-        {
-            var filesNew = new List<string>(inputFileNames);
-            var filesError = new List<string>();
-            foreach (var fileName in fileNames)
-            {
-                if (IsValidInputFile(fileName))
-                {
-                    if (!filesNew.Contains(fileName))
-                        filesNew.Add(fileName);
-                }
-                else
-                    filesError.Add(fileName);
-            }
-
-            if (filesError.Count > 0)
-            {
-                if (filesError.Count == 1)
-                    MessageDlg.Show(parent, string.Format(Resources.BuildLibraryDlg_AddInputFiles_The_file__0__is_not_a_valid_library_input_file, filesError[0]));
-                else
-                {
-                    var message = TextUtil.SpaceSeparate(Resources.BuildLibraryDlg_AddInputFiles_The_following_files_are_not_valid_library_input_files,
-                                  string.Empty,
-                                  // ReSharper disable LocalizableElement
-                                  "\t" + string.Join("\n\t", filesError.ToArray()));
-                                  // ReSharper restore LocalizableElement
-                    MessageDlg.Show(parent, message);
-                }
-            }
-
-            return filesNew.ToArray();
-        }
-
-        private static bool IsValidInputFile(string fileName)
-        {
-            foreach (string extResult in RESULTS_EXTS)
-            {
-                if (PathEx.HasExtension(fileName, extResult))
-                    return true;
-            }
-            return fileName.EndsWith(BiblioSpecLiteSpec.EXT);
-        }
-
-        private void cbSelect_CheckedChanged(object sender, EventArgs e)
-        {
-            bool checkAll = cbSelect.Checked;
-            for (int i = 0; i < listInputFiles.Items.Count; i++)
-                listInputFiles.SetItemChecked(i, checkAll);
-        }
-
-        private void textPath_TextChanged(object sender, EventArgs e)
-        {
-            bool existsRedundant = false;
-            string path = textPath.Text;
-            if (!string.IsNullOrEmpty(path) && path.EndsWith(BiblioSpecLiteSpec.EXT))
-            {
-                try
-                {
-                    string baseName = Path.GetFileNameWithoutExtension(textPath.Text);
-                    string redundantName = baseName + BiblioSpecLiteSpec.EXT_REDUNDANT;
-                    existsRedundant = File.Exists(Path.Combine(Path.GetDirectoryName(textPath.Text) ?? string.Empty, redundantName));
-                }
-                catch (IOException)
-                {
-                    // May happen if path is too long.
-                }
-            }
-
-            if (existsRedundant)
-            {
-                if (!comboAction.Enabled)
-                    comboAction.Enabled = true;
-            }
-            else
-            {
-                if (comboAction.Enabled)
-                {
-                    comboAction.SelectedItem = LibraryBuildAction.Create.GetLocalizedString();
-                    comboAction.Enabled = false;
-                }
-            }
-        }
-
-        private void comboAction_SelectedIndexChanged(object sender, EventArgs e)
-        {
-            if (Equals(comboAction.SelectedItem, LibraryBuildAction.Append.GetLocalizedString()))
-            {
-                cbKeepRedundant.Checked = true;
-            }
-        }
-
-        private void listInputFiles_ItemCheck(object sender, ItemCheckEventArgs e)
-        {
-            // If all other checkboxes in the list match the new state,
-            // update the select / deselect all checkbox.
-            int iChange = e.Index;
-            CheckState state = e.NewValue;
-            if (state == CheckState.Checked)
-                btnNext.Enabled = true;
-
-            for (int i = 0; i < listInputFiles.Items.Count; i++)
-            {
-                if (i == iChange)
-                    continue;
-                if (listInputFiles.GetItemCheckState(i) != state)
-                    return;
-            }
-            cbSelect.CheckState = state;
-            if (state == CheckState.Unchecked)
-                btnNext.Enabled = false;
-        }
-
-        public string LibraryName
-        {
-            get { return textName.Text; }
-            set { textName.Text = value; }
-        }
-
-        public string LibraryPath
-        {
-            get { return textPath.Text; }
-            set { textPath.Text = value; }
-        }
-
-        public double LibraryCutoff
-        {
-            get
-            {
-                double cutoff;
-                return (double.TryParse(textCutoff.Text, out cutoff) ? cutoff : 0);
-            }
-
-            set { textCutoff.Text = value.ToString(LocalizationHelper.CurrentCulture); }
-        }
-
-        public bool Prosit
-        {
-            get { return prositDataSourceRadioButton.Checked; }
-            set { prositDataSourceRadioButton.Checked = value; }
-        }
-
-        public int NCE
-        {
-            get { return (int)ceCombo.SelectedItem; }
-            set { ceCombo.SelectedItem = value; }
-        }
-
-        public bool LibraryKeepRedundant
-        {
-            get { return cbKeepRedundant.Checked; }
-            set { cbKeepRedundant.Checked = value; }
-        }
-
-        public bool LibraryFilterPeptides
-        {
-            get { return cbFilter.Checked; }
-            set { cbFilter.Checked = value; }
-        }
-
-        public LibraryBuildAction LibraryBuildAction
-        {
-            get
-            {
-                return (comboAction.SelectedIndex == 0
-                            ? LibraryBuildAction.Create
-                            : LibraryBuildAction.Append);
-            }
-
-            set
-            {
-                comboAction.SelectedIndex = (value == LibraryBuildAction.Create ? 0 : 1);
-            }
-        }
-
-        public IrtStandard IrtStandard
-        {
-            get { return _driverStandards.SelectedItem; }
-            set
-            {
-                var index = 0;
-                if (value != null)
-                {
-                    for (var i = 0; i < comboStandards.Items.Count; i++)
-                    {
-                        if (comboStandards.Items[i].ToString().Equals(value.GetKey()))
-                        {
-                            index = i;
-                            break;
-                        }
-                    }
-                }
-                comboStandards.SelectedIndex = index;
-                _driverStandards.SelectedIndexChangedEvent(null, null);
-            }
-        }
-
-
-        public bool? PreferEmbeddedSpectra { get; set; }
-
-<<<<<<< HEAD
-        
-
-        private void dataSourceFilesRadioButton_CheckedChanged(object sender, EventArgs e)
-        {
-            panelFilesProps.Visible = dataSourceFilesRadioButton.Checked;
-
-            var useFiles = dataSourceFilesRadioButton.Checked;
-            ceCombo.Visible = !useFiles;
-            ceLabel.Visible = !useFiles;
-
-
-            if (useFiles)
-            {
-                iRTPeptidesLabel.Location = _iRTLabelPos;
-                comboStandards.Location = _iRTComboPos;
-            }
-            else
-            {
-                iRTPeptidesLabel.Location = _actionLabelPos;
-                comboStandards.Location = _actionComboPos;
-
-                PrositUIHelpers.CheckPrositSettings(this, _skylineWindow);
-            }
-
-            btnNext.Text = dataSourceFilesRadioButton.Checked ? Resources.BuildLibraryDlg_btnPrevious_Click__Next__ : Resources.BuildLibraryDlg_OkWizardPage_Finish;
-        }
-
-        private void prositInfoSettingsBtn_LinkClicked(object sender, LinkLabelLinkClickedEventArgs e)
-        {
-            _skylineWindow.ShowToolOptionsUI(ToolOptionsUI.TABS.Prosit);
-=======
-        private void comboStandards_SelectedIndexChanged(object sender, EventArgs e)
-        {
-            _driverStandards.SelectedIndexChangedEvent(sender, e);
->>>>>>> d241a94d
-        }
-    }
-}
+﻿/*
+ * Original author: Brendan MacLean <brendanx .at. u.washington.edu>,
+ *                  MacCoss Lab, Department of Genome Sciences, UW
+ *
+ * Copyright 2009 University of Washington - Seattle, WA
+ * 
+ * Licensed under the Apache License, Version 2.0 (the "License");
+ * you may not use this file except in compliance with the License.
+ * You may obtain a copy of the License at
+ *
+ *     http://www.apache.org/licenses/LICENSE-2.0
+ *
+ * Unless required by applicable law or agreed to in writing, software
+ * distributed under the License is distributed on an "AS IS" BASIS,
+ * WITHOUT WARRANTIES OR CONDITIONS OF ANY KIND, either express or implied.
+ * See the License for the specific language governing permissions and
+ * limitations under the License.
+ */
+using System;
+using System.Collections.Generic;
+using System.Drawing;
+using System.IO;
+using System.Linq;
+using System.Windows.Forms;
+using pwiz.BiblioSpec;
+using pwiz.Common.SystemUtil;
+using pwiz.Skyline.Alerts;
+using pwiz.Skyline.Controls;
+using pwiz.Skyline.Model;
+using pwiz.Skyline.Model.Irt;
+using pwiz.Skyline.Model.Lib;
+using pwiz.Skyline.Model.Prosit;
+using pwiz.Skyline.Properties;
+using pwiz.Skyline.ToolsUI;
+using pwiz.Skyline.Util;
+using pwiz.Skyline.Util.Extensions;
+
+namespace pwiz.Skyline.SettingsUI
+{
+    public partial class BuildLibraryDlg : FormEx
+    {
+        public static readonly string[] RESULTS_EXTS =
+        {
+            BiblioSpecLiteBuilder.EXT_DAT,
+            BiblioSpecLiteBuilder.EXT_PEP_XML,
+            BiblioSpecLiteBuilder.EXT_PEP_XML_ONE_DOT,
+            BiblioSpecLiteBuilder.EXT_MZID,
+            BiblioSpecLiteBuilder.EXT_XTAN_XML,
+            BiblioSpecLiteBuilder.EXT_PROTEOME_DISC,
+            BiblioSpecLiteBuilder.EXT_PROTEOME_DISC_FILTERED,
+            BiblioSpecLiteBuilder.EXT_PILOT,
+            BiblioSpecLiteBuilder.EXT_PILOT_XML,
+            BiblioSpecLiteBuilder.EXT_PRIDE_XML,
+            BiblioSpecLiteBuilder.EXT_IDP_XML,
+            BiblioSpecLiteBuilder.EXT_SQT,
+            BiblioSpecLiteBuilder.EXT_SSL,
+            BiblioSpecLiteBuilder.EXT_PERCOLATOR,
+            BiblioSpecLiteBuilder.EXT_PERCOLATOR_XML,
+            BiblioSpecLiteBuilder.EXT_MAX_QUANT,
+            BiblioSpecLiteBuilder.EXT_WATERS_MSE,
+            BiblioSpecLiteBuilder.EXT_PROXL_XML,
+            BiblioSpecLiteBuilder.EXT_TSV,
+            BiblioSpecLiteBuilder.EXT_MZTAB,
+            BiblioSpecLiteBuilder.EXT_MZTAB_TXT,
+            BiblioSpecLiteBuilder.EXT_OPEN_SWATH,
+       };
+
+        private string[] _inputFileNames = new string[0];
+        private string _dirInputRoot = string.Empty;
+
+        private readonly MessageBoxHelper _helper;
+        private readonly IDocumentUIContainer _documentUiContainer;
+        private readonly SkylineWindow _skylineWindow;
+
+        private readonly SettingsListComboDriver<IrtStandard> _driverStandards;
+
+        public BuildLibraryDlg(IDocumentUIContainer documentContainer)
+        private readonly Point _actionLabelPos;
+        private readonly Point _actionComboPos;
+        private readonly Point _iRTLabelPos;
+        private readonly Point _iRTComboPos;
+
+        public BuildLibraryDlg(SkylineWindow skylineWindow)
+        {
+            InitializeComponent();
+
+            Icon = Resources.Skyline;
+
+            _skylineWindow = skylineWindow;
+            _documentUiContainer = skylineWindow;
+
+            // Store locations of those controls since we move the irt label/combo around
+            _actionLabelPos = actionLabel.Location;
+            _actionComboPos = comboAction.Location;
+            _iRTLabelPos = iRTPeptidesLabel.Location;
+            _iRTComboPos = comboStandards.Location;
+
+            panelFiles.Visible = false;
+            textName.Focus();
+            textPath.Text = Settings.Default.LibraryDirectory;
+            comboAction.SelectedItem = LibraryBuildAction.Create.GetLocalizedString();
+            textCutoff.Text = Settings.Default.LibraryResultCutOff.ToString(LocalizationHelper.CurrentCulture);
+
+            if (_documentUiContainer.Document.PeptideCount == 0)
+                cbFilter.Hide();
+            else
+                cbFilter.Checked = Settings.Default.LibraryFilterDocumentPeptides;
+
+            cbKeepRedundant.Checked = Settings.Default.LibraryKeepRedundant;
+
+            ceCombo.Items.AddRange(
+                Enumerable.Range(PrositConstants.MIN_NCE, PrositConstants.MAX_NCE - PrositConstants.MIN_NCE + 1).Select(c => (object)c)
+                    .ToArray());
+            ceCombo.SelectedItem = Settings.Default.PrositNCE;
+
+            _helper = new MessageBoxHelper(this);
+
+            _driverStandards = new SettingsListComboDriver<IrtStandard>(comboStandards, Settings.Default.IrtStandardList);
+            _driverStandards.LoadList(IrtStandard.EMPTY.GetKey());
+        }
+
+        public ILibraryBuilder Builder { get; private set; }
+
+        public string[] InputFileNames
+        {
+            get { return _inputFileNames; }
+
+            set
+            {
+                // Store checked state for existing files
+                var checkStates = new Dictionary<string, bool>();
+                for (int i = 0; i < _inputFileNames.Length; i++)
+                    checkStates.Add(_inputFileNames[i], listInputFiles.GetItemChecked(i));
+
+                // Set new value
+                _inputFileNames = value;
+
+                // Always show sorted list of files
+                Array.Sort(_inputFileNames);
+
+                // Calculate the common root directory
+                _dirInputRoot = PathEx.GetCommonRoot(_inputFileNames);
+
+                // Populate the input files list
+                listInputFiles.Items.Clear();
+                foreach (string fileName in _inputFileNames)
+                {
+                    bool checkFile;
+                    if (!checkStates.TryGetValue(fileName, out checkFile))
+                        checkFile = true;   // New files start out checked
+                    listInputFiles.Items.Add(PathEx.RemovePrefix(fileName, _dirInputRoot), checkFile);
+                }
+                int count = listInputFiles.CheckedItems.Count;
+                btnNext.Enabled = (panelProperties.Visible || count > 0);
+                cbSelect.Enabled = (count > 0);
+            }
+        }
+
+        private bool ValidateBuilder(bool validateInputFiles)
+        {
+            string name;
+            if (!_helper.ValidateNameTextBox(textName, out name))
+                return false;
+
+            string outputPath = textPath.Text;
+            if (string.IsNullOrEmpty(outputPath))
+            {
+                _helper.ShowTextBoxError(textPath, Resources.BuildLibraryDlg_ValidateBuilder_You_must_specify_an_output_file_path, outputPath);
+                return false;                
+            }
+            if (Directory.Exists(outputPath))
+            {
+                _helper.ShowTextBoxError(textPath, Resources.BuildLibraryDlg_ValidateBuilder_The_output_path__0__is_a_directory_You_must_specify_a_file_path, outputPath);
+                return false;                
+            }
+            string outputDir = Path.GetDirectoryName(outputPath);
+            if (string.IsNullOrEmpty(outputDir) || !Directory.Exists(outputDir))
+            {
+                _helper.ShowTextBoxError(textPath, Resources.BuildLibraryDlg_ValidateBuilder_The_directory__0__does_not_exist, outputDir);
+                return false;
+            }
+            if (!outputPath.EndsWith(BiblioSpecLiteSpec.EXT))
+                outputPath += BiblioSpecLiteSpec.EXT;
+            try
+            {
+                using (var sfLib = new FileSaver(outputPath))
+                {
+                    if (!sfLib.CanSave(this))
+                    {
+                        textPath.Focus();
+                        textPath.SelectAll();
+                        return false;
+                    }
+                }
+            }
+            catch (UnauthorizedAccessException)
+            {
+                _helper.ShowTextBoxError(textPath, TextUtil.LineSeparate(Resources.BuildLibraryDlg_ValidateBuilder_Access_violation_attempting_to_write_to__0__,
+                                                                         Resources.BuildLibraryDlg_ValidateBuilder_Please_check_that_you_have_write_access_to_this_folder_), outputDir);
+                return false;
+            }
+            catch (IOException)
+            {
+                _helper.ShowTextBoxError(textPath, TextUtil.LineSeparate(Resources.BuildLibraryDlg_ValidateBuilder_Failure_attempting_to_create_a_file_in__0__,
+                                                                         Resources.BuildLibraryDlg_ValidateBuilder_Please_check_that_you_have_write_access_to_this_folder_), outputDir);
+                return false;
+            }
+
+            double cutOffScore;
+            if (!_helper.ValidateDecimalTextBox(textCutoff, 0, 1.0, out cutOffScore))
+                return false;
+            Settings.Default.LibraryResultCutOff = cutOffScore;
+
+            var libraryBuildAction = LibraryBuildAction;
+
+            if (validateInputFiles)
+            {
+                var inputFilesChosen = new List<string>();
+                foreach (int i in listInputFiles.CheckedIndices)
+                {
+                    inputFilesChosen.Add(_inputFileNames[i]);
+                }
+
+                List<Target> targetPeptidesChosen = null;
+                if (cbFilter.Checked)
+                {
+                    targetPeptidesChosen = new List<Target>();
+                    var doc = _documentUiContainer.Document;
+                    foreach (PeptideDocNode nodePep in doc.Peptides)
+                    {
+                        // Add light modified sequences
+                        targetPeptidesChosen.Add(nodePep.ModifiedTarget);
+                        // Add heavy modified sequences
+                        foreach (var nodeGroup in nodePep.TransitionGroups)
+                        {
+                            if (nodeGroup.TransitionGroup.LabelType.IsLight)
+                                continue;
+                            targetPeptidesChosen.Add(doc.Settings.GetModifiedSequence(nodePep.Peptide.Target,
+                                                                                      nodeGroup.TransitionGroup.LabelType,
+                                                                                      nodePep.ExplicitMods));
+                        }
+                    }
+                }
+
+                _builder = new BiblioSpecLiteBuilder(name, outputPath, inputFilesChosen, targetPeptidesChosen)
+                              {
+                                  Action = libraryBuildAction,
+                                  IncludeAmbiguousMatches = cbIncludeAmbiguousMatches.Checked,
+                                  KeepRedundant = LibraryKeepRedundant,
+                                  CutOffScore = cutOffScore,
+                                  Id = Helpers.MakeId(textName.Text),
+                                  IrtStandard = _driverStandards.SelectedItem,
+                                  PreferEmbeddedSpectra = PreferEmbeddedSpectra
+                              };
+
+                if (prositDataSourceRadioButton.Checked)
+                {
+                    // TODO: Need to figure out a better way to do this, use PrositPeptidePrecursorPair?
+                    var doc = _documentUiContainer.DocumentUI;
+                    var peptides = doc.Peptides.ToArray();
+                    var precursorCount = doc.PeptideTransitionGroupCount;
+                    var peptidesPerPrecursor = new PeptideDocNode[precursorCount];
+                    var precursors = new TransitionGroupDocNode[precursorCount];
+                    int index = 0;
+
+                    for (var i = 0; i < peptides.Length; ++i) {
+                        var groups = peptides[i].TransitionGroups.ToArray();
+                        Array.Copy(Enumerable.Repeat(peptides[i], groups.Length).ToArray(), 0, peptidesPerPrecursor, index,
+                            groups.Length);
+                        Array.Copy(groups, 0, precursors, index, groups.Length);
+                        index += groups.Length;
+                    }
+                    
+                    try
+                    {
+                        PrositUIHelpers.CheckPrositSettings(this, _skylineWindow);
+                        // Still construct the library builder, otherwise a user might configure Prosit
+                        // incorrectly, causing the build to silently fail
+                        Builder = new PrositLibraryBuilder(doc, name, outputPath, () => true, IrtStandard,
+                            peptidesPerPrecursor, precursors, NCE);
+                    }
+                    catch (Exception ex)
+                    {
+                        _helper.ShowTextBoxError(this, ex.Message);
+                        return false;
+                    }
+                }
+                else
+                {
+                    Builder = new BiblioSpecLiteBuilder(name, outputPath, inputFilesChosen, targetPeptidesChosen)
+                    {
+                        Action = libraryBuildAction,
+                        IncludeAmbiguousMatches = cbIncludeAmbiguousMatches.Checked,
+                        KeepRedundant = LibraryKeepRedundant,
+                        CutOffScore = cutOffScore,
+                        Id = Helpers.MakeId(textName.Text),
+                        IrtStandard = _driverStandards.SelectedItem,
+                        PreferEmbeddedSpectra = PreferEmbeddedSpectra
+                    };
+                }
+            }
+            return true;
+        }
+
+        private void textName_TextChanged(object sender, EventArgs e)
+        {
+            string name = textName.Text;
+            string outputPath = textPath.Text;
+            if (outputPath.Length > 0 && !Directory.Exists(outputPath))
+            {
+                try
+                {
+                    // ReSharper disable once ConstantNullCoalescingCondition
+                    outputPath = Path.GetDirectoryName(outputPath) ?? string.Empty;                
+                }
+                catch (Exception)
+                {
+                    outputPath = string.Empty;
+                }
+            }
+            string id = (name.Length == 0 ? string.Empty : Helpers.MakeId(textName.Text));
+            textPath.Text = id.Length == 0
+                                ? outputPath
+                                : Path.Combine(outputPath, id + BiblioSpecLiteSpec.EXT);
+        }
+
+        private void btnBrowse_Click(object sender, EventArgs e)
+        {
+            string fileName;
+            try
+            {
+                fileName = Path.GetFileName(textPath.Text);
+            }
+            catch (Exception)
+            {
+                fileName = string.Empty;
+            }
+
+            using (var dlg = new SaveFileDialog
+                {
+                    InitialDirectory = Settings.Default.LibraryDirectory,
+                    FileName = fileName,
+                    OverwritePrompt = true,
+                    DefaultExt = BiblioSpecLiteSpec.EXT,
+                    Filter = TextUtil.FileDialogFiltersAll(BiblioSpecLiteSpec.FILTER_BLIB)
+                })
+            {
+                if (dlg.ShowDialog(this) == DialogResult.OK)
+                {
+                    Settings.Default.LibraryDirectory = Path.GetDirectoryName(dlg.FileName);
+
+                    textPath.Text = dlg.FileName;
+                }
+            }
+        }
+
+        private void btnNext_Click(object sender, EventArgs e)
+        {
+            OkWizardPage();
+        }
+
+        public void OkWizardPage()
+        {
+            if (!panelProperties.Visible || prositDataSourceRadioButton.Checked)
+            {
+                if (ValidateBuilder(true))
+                {
+                    Settings.Default.LibraryFilterDocumentPeptides = LibraryFilterPeptides;
+                    Settings.Default.LibraryKeepRedundant = LibraryKeepRedundant;
+                    DialogResult = DialogResult.OK;
+                }
+            }
+            else if (ValidateBuilder(false))
+            {
+                Settings.Default.LibraryDirectory = Path.GetDirectoryName(LibraryPath);
+
+                panelProperties.Visible = false;
+                panelFiles.Visible = true;
+                btnPrevious.Enabled = true;
+                btnNext.Text = Resources.BuildLibraryDlg_OkWizardPage_Finish;
+                AcceptButton = btnNext;
+                btnNext.Enabled = (listInputFiles.CheckedItems.Count > 0);
+            }            
+        }
+
+        private void btnPrevious_Click(object sender, EventArgs e)
+        {
+            if (panelFiles.Visible)
+            {
+                panelFiles.Visible = false;
+                panelProperties.Visible = true;
+                btnNext.Text = Resources.BuildLibraryDlg_btnPrevious_Click__Next__;
+                btnNext.Enabled = true;
+                btnNext.DialogResult = DialogResult.None;
+                AcceptButton = null;
+                btnPrevious.Enabled = false;
+            }
+        }
+
+        private void btnAddFile_Click(object sender, EventArgs e)
+        {
+            string[] addFiles = ShowAddFile(this, Settings.Default.LibraryResultsDirectory);
+            if (addFiles != null)
+            {
+                AddInputFiles(addFiles);
+            }
+        }
+
+        public static string[] ShowAddFile(Form parent, String initialDirectory)
+        {
+            var wildExts = new string[RESULTS_EXTS.Length];
+            for (int i = 0; i < wildExts.Length; i++)
+                wildExts[i] = @"*" + RESULTS_EXTS[i];
+
+            using (var dlg = new OpenFileDialog
+                {
+                    Title = Resources.BuildLibraryDlg_btnAddFile_Click_Add_Input_Files,
+                    InitialDirectory = initialDirectory,
+                    CheckPathExists = true,
+                    SupportMultiDottedExtensions = true,
+                    Multiselect = true,
+                    DefaultExt = BiblioSpecLibSpec.EXT,
+                    Filter = TextUtil.FileDialogFiltersAll(
+                        Resources.BuildLibraryDlg_btnAddFile_Click_Matched_Peptides + string.Join(@",", wildExts) + @")|" +
+                        string.Join(@";", wildExts),
+                        BiblioSpecLiteSpec.FILTER_BLIB)
+                })
+            {
+                if (dlg.ShowDialog(parent) == DialogResult.OK)
+                {
+                    Settings.Default.LibraryResultsDirectory = Path.GetDirectoryName(dlg.FileName);
+
+                    return dlg.FileNames;
+                }
+                return null;
+            }
+        }
+
+        private void btnAddDirectory_Click(object sender, EventArgs e)
+        {
+            using (var dlg = new FolderBrowserDialog
+                {
+                    Description = Resources.BuildLibraryDlg_btnAddDirectory_Click_Add_Input_Directory,
+                    ShowNewFolderButton = false,
+                    SelectedPath = Settings.Default.LibraryResultsDirectory
+                })
+            {
+                if (dlg.ShowDialog(this) == DialogResult.OK)
+                {
+                    Settings.Default.LibraryResultsDirectory = dlg.SelectedPath;
+
+                    AddDirectory(dlg.SelectedPath);
+                }
+            }
+        }
+
+        public void AddDirectory(string dirPath)
+        {
+            using (var longWaitDlg = new LongWaitDlg
+                {
+                    Text = Resources.BuildLibraryDlg_AddDirectory_Find_Input_Files,
+                })
+            {
+                try
+                {
+                    var inputFiles = new List<string>();
+                    longWaitDlg.PerformWork(this, 800, broker => FindInputFiles(dirPath, inputFiles, broker));
+                    AddInputFiles(inputFiles);
+                }
+                catch (Exception x)
+                {
+                    var message = TextUtil.LineSeparate(string.Format(Resources.BuildLibraryDlg_AddDirectory_An_error_occurred_reading_files_in_the_directory__0__,
+                                                                      dirPath),
+                                                        x.Message);
+                    MessageDlg.ShowWithException(this, message, x);
+                }
+            }
+        }
+
+        private void btnAddPaths_Click(object sender, EventArgs e)
+        {
+            ShowAddPathsDlg();
+        }
+
+        public void ShowAddPathsDlg()
+        {
+            CheckDisposed();
+
+            using (var dlg = new AddPathsDlg())
+            {
+                if (dlg.ShowDialog(this) == DialogResult.OK)
+                {
+                    AddInputFiles(dlg.FileNames);
+                }
+            }
+        }
+
+        private static void FindInputFiles(string dir, ICollection<string> inputFiles, ILongWaitBroker broker)
+        {
+            broker.ProgressValue = 0;
+            FindInputFiles(dir, inputFiles, broker, 0, 100);
+        }
+
+        private static void FindInputFiles(string dir, ICollection<string> inputFiles,
+            ILongWaitBroker broker, double start, double stop)
+        {
+            broker.Message = TextUtil.LineSeparate(Resources.BuildLibraryDlg_FindInputFiles_Finding_library_input_files_in,
+                                                   PathEx.ShortenPathForDisplay(dir));
+
+            string[] fileNames = Directory.GetFiles(dir);
+            Array.Sort(fileNames);
+            string[] dirs = Directory.GetDirectories(dir);
+            Array.Sort(dirs);
+
+            double startSub = start;
+            double increment = (stop - start) / (dirs.Length + 1);
+
+            const string extPep = BiblioSpecLiteBuilder.EXT_PEP_XML_ONE_DOT;
+            const string extIdp = BiblioSpecLiteBuilder.EXT_IDP_XML;            
+            bool hasIdp = fileNames.Contains(f => PathEx.HasExtension(f, extIdp));
+
+            foreach (string fileName in fileNames)
+            {
+                if (IsValidInputFile(fileName))
+                {
+                    // If the directory has any .idpXML files, then do not add the
+                    // supporting .pepXML files.
+                    if (!hasIdp || !PathEx.HasExtension(fileName, extPep))
+                        inputFiles.Add(fileName);                    
+                }
+                if (broker.IsCanceled)
+                    return;
+            }
+
+            startSub += increment;
+            broker.ProgressValue = (int) startSub; 
+
+            foreach (string dirSub in dirs)
+            {
+                FindInputFiles(dirSub, inputFiles, broker, startSub, startSub + increment);
+                if (broker.IsCanceled)
+                    return;
+                startSub += increment;
+                broker.ProgressValue = (int)startSub;
+            }
+        }
+
+        public void AddInputFiles(IEnumerable<string> fileNames)
+        {
+            InputFileNames = AddInputFiles(this, InputFileNames, fileNames);
+        }
+
+        public static string[] AddInputFiles(Form parent, IEnumerable<string> inputFileNames, IEnumerable<string> fileNames)
+        {
+            var filesNew = new List<string>(inputFileNames);
+            var filesError = new List<string>();
+            foreach (var fileName in fileNames)
+            {
+                if (IsValidInputFile(fileName))
+                {
+                    if (!filesNew.Contains(fileName))
+                        filesNew.Add(fileName);
+                }
+                else
+                    filesError.Add(fileName);
+            }
+
+            if (filesError.Count > 0)
+            {
+                if (filesError.Count == 1)
+                    MessageDlg.Show(parent, string.Format(Resources.BuildLibraryDlg_AddInputFiles_The_file__0__is_not_a_valid_library_input_file, filesError[0]));
+                else
+                {
+                    var message = TextUtil.SpaceSeparate(Resources.BuildLibraryDlg_AddInputFiles_The_following_files_are_not_valid_library_input_files,
+                                  string.Empty,
+                                  // ReSharper disable LocalizableElement
+                                  "\t" + string.Join("\n\t", filesError.ToArray()));
+                                  // ReSharper restore LocalizableElement
+                    MessageDlg.Show(parent, message);
+                }
+            }
+
+            return filesNew.ToArray();
+        }
+
+        private static bool IsValidInputFile(string fileName)
+        {
+            foreach (string extResult in RESULTS_EXTS)
+            {
+                if (PathEx.HasExtension(fileName, extResult))
+                    return true;
+            }
+            return fileName.EndsWith(BiblioSpecLiteSpec.EXT);
+        }
+
+        private void cbSelect_CheckedChanged(object sender, EventArgs e)
+        {
+            bool checkAll = cbSelect.Checked;
+            for (int i = 0; i < listInputFiles.Items.Count; i++)
+                listInputFiles.SetItemChecked(i, checkAll);
+        }
+
+        private void textPath_TextChanged(object sender, EventArgs e)
+        {
+            bool existsRedundant = false;
+            string path = textPath.Text;
+            if (!string.IsNullOrEmpty(path) && path.EndsWith(BiblioSpecLiteSpec.EXT))
+            {
+                try
+                {
+                    string baseName = Path.GetFileNameWithoutExtension(textPath.Text);
+                    string redundantName = baseName + BiblioSpecLiteSpec.EXT_REDUNDANT;
+                    existsRedundant = File.Exists(Path.Combine(Path.GetDirectoryName(textPath.Text) ?? string.Empty, redundantName));
+                }
+                catch (IOException)
+                {
+                    // May happen if path is too long.
+                }
+            }
+
+            if (existsRedundant)
+            {
+                if (!comboAction.Enabled)
+                    comboAction.Enabled = true;
+            }
+            else
+            {
+                if (comboAction.Enabled)
+                {
+                    comboAction.SelectedItem = LibraryBuildAction.Create.GetLocalizedString();
+                    comboAction.Enabled = false;
+                }
+            }
+        }
+
+        private void comboAction_SelectedIndexChanged(object sender, EventArgs e)
+        {
+            if (Equals(comboAction.SelectedItem, LibraryBuildAction.Append.GetLocalizedString()))
+            {
+                cbKeepRedundant.Checked = true;
+            }
+        }
+
+        private void listInputFiles_ItemCheck(object sender, ItemCheckEventArgs e)
+        {
+            // If all other checkboxes in the list match the new state,
+            // update the select / deselect all checkbox.
+            int iChange = e.Index;
+            CheckState state = e.NewValue;
+            if (state == CheckState.Checked)
+                btnNext.Enabled = true;
+
+            for (int i = 0; i < listInputFiles.Items.Count; i++)
+            {
+                if (i == iChange)
+                    continue;
+                if (listInputFiles.GetItemCheckState(i) != state)
+                    return;
+            }
+            cbSelect.CheckState = state;
+            if (state == CheckState.Unchecked)
+                btnNext.Enabled = false;
+        }
+
+        public string LibraryName
+        {
+            get { return textName.Text; }
+            set { textName.Text = value; }
+        }
+
+        public string LibraryPath
+        {
+            get { return textPath.Text; }
+            set { textPath.Text = value; }
+        }
+
+        public double LibraryCutoff
+        {
+            get
+            {
+                double cutoff;
+                return (double.TryParse(textCutoff.Text, out cutoff) ? cutoff : 0);
+            }
+
+            set { textCutoff.Text = value.ToString(LocalizationHelper.CurrentCulture); }
+        }
+
+        public bool Prosit
+        {
+            get { return prositDataSourceRadioButton.Checked; }
+            set { prositDataSourceRadioButton.Checked = value; }
+        }
+
+        public int NCE
+        {
+            get { return (int)ceCombo.SelectedItem; }
+            set { ceCombo.SelectedItem = value; }
+        }
+
+        public bool LibraryKeepRedundant
+        {
+            get { return cbKeepRedundant.Checked; }
+            set { cbKeepRedundant.Checked = value; }
+        }
+
+        public bool LibraryFilterPeptides
+        {
+            get { return cbFilter.Checked; }
+            set { cbFilter.Checked = value; }
+        }
+
+        public LibraryBuildAction LibraryBuildAction
+        {
+            get
+            {
+                return (comboAction.SelectedIndex == 0
+                            ? LibraryBuildAction.Create
+                            : LibraryBuildAction.Append);
+            }
+
+            set
+            {
+                comboAction.SelectedIndex = (value == LibraryBuildAction.Create ? 0 : 1);
+            }
+        }
+
+        public IrtStandard IrtStandard
+        {
+            get { return _driverStandards.SelectedItem; }
+            set
+            {
+                var index = 0;
+                if (value != null)
+                {
+                    for (var i = 0; i < comboStandards.Items.Count; i++)
+                    {
+                        if (comboStandards.Items[i].ToString().Equals(value.GetKey()))
+                        {
+                            index = i;
+                            break;
+                        }
+                    }
+                }
+                comboStandards.SelectedIndex = index;
+                _driverStandards.SelectedIndexChangedEvent(null, null);
+            }
+        }
+
+
+        public bool? PreferEmbeddedSpectra { get; set; }
+
+        
+
+        private void comboStandards_SelectedIndexChanged(object sender, EventArgs e)
+        {
+            _driverStandards.SelectedIndexChangedEvent(sender, e);
+        }
+
+        private void dataSourceFilesRadioButton_CheckedChanged(object sender, EventArgs e)
+        {
+            panelFilesProps.Visible = dataSourceFilesRadioButton.Checked;
+
+            var useFiles = dataSourceFilesRadioButton.Checked;
+            ceCombo.Visible = !useFiles;
+            ceLabel.Visible = !useFiles;
+
+
+            if (useFiles)
+            {
+                iRTPeptidesLabel.Location = _iRTLabelPos;
+                comboStandards.Location = _iRTComboPos;
+            }
+            else
+            {
+                iRTPeptidesLabel.Location = _actionLabelPos;
+                comboStandards.Location = _actionComboPos;
+
+                PrositUIHelpers.CheckPrositSettings(this, _skylineWindow);
+            }
+
+            btnNext.Text = dataSourceFilesRadioButton.Checked ? Resources.BuildLibraryDlg_btnPrevious_Click__Next__ : Resources.BuildLibraryDlg_OkWizardPage_Finish;
+        }
+
+        private void prositInfoSettingsBtn_LinkClicked(object sender, LinkLabelLinkClickedEventArgs e)
+        {
+            _skylineWindow.ShowToolOptionsUI(ToolOptionsUI.TABS.Prosit);
+        }
+    }
+}