--- conflicted
+++ resolved
@@ -1,1230 +1,1212 @@
-﻿/*
- * Original author: Brendan MacLean <brendanx .at. u.washington.edu>,
- *                  MacCoss Lab, Department of Genome Sciences, UW
- *
- * Copyright 2009 University of Washington - Seattle, WA
- * 
- * Licensed under the Apache License, Version 2.0 (the "License");
- * you may not use this file except in compliance with the License.
- * You may obtain a copy of the License at
- *
- *     http://www.apache.org/licenses/LICENSE-2.0
- *
- * Unless required by applicable law or agreed to in writing, software
- * distributed under the License is distributed on an "AS IS" BASIS,
- * WITHOUT WARRANTIES OR CONDITIONS OF ANY KIND, either express or implied.
- * See the License for the specific language governing permissions and
- * limitations under the License.
- */
-using System;
-using System.Collections.Generic;
-using System.IO;
-using System.Linq;
-using System.Windows.Forms;
-using pwiz.BiblioSpec;
-using pwiz.Common.Collections;
-using pwiz.Common.SystemUtil;
-using pwiz.Skyline.Alerts;
-using pwiz.Skyline.Controls;
-using pwiz.Skyline.FileUI.PeptideSearch;
-using pwiz.Skyline.Model;
-using pwiz.Skyline.Model.AlphaPeptDeep;
-using pwiz.Skyline.Model.Carafe;
-using pwiz.Skyline.Model.DocSettings;
-using pwiz.Skyline.Model.Irt;
-using pwiz.Skyline.Model.Lib;
-using pwiz.Skyline.Model.Koina;
-using pwiz.Skyline.Properties;
-using pwiz.Skyline.ToolsUI;
-using pwiz.Skyline.Util;
-using pwiz.Skyline.Util.Extensions;
-using pwiz.Skyline.Model.Tools;
-using pwiz.Skyline.EditUI;
-using System.Runtime.CompilerServices;
-
-[assembly: InternalsVisibleTo("TestFunctional")]
-
-namespace pwiz.Skyline.SettingsUI
-{
-    public partial class BuildLibraryDlg : FormEx, IMultipleViewProvider
-    {
-        public BuildLibraryGridView Grid { get; }
-        public static string[] RESULTS_EXTS =>
-            Program.ModeUI == SrmDocument.DOCUMENT_TYPE.small_molecules ? RESULTS_EXTS_SMALL_MOL : RESULTS_EXTS_PEPTIDES;
-
-        public static readonly string[] RESULTS_EXTS_PEPTIDES =
-        {
-            BiblioSpecLiteBuilder.EXT_DAT,
-            BiblioSpecLiteBuilder.EXT_PEP_XML,
-            BiblioSpecLiteBuilder.EXT_PEP_XML_ONE_DOT,
-            BiblioSpecLiteBuilder.EXT_MZID,
-            BiblioSpecLiteBuilder.EXT_MZID_GZ,
-            BiblioSpecLiteBuilder.EXT_XTAN_XML,
-            BiblioSpecLiteBuilder.EXT_PROTEOME_DISC,
-            BiblioSpecLiteBuilder.EXT_PROTEOME_DISC_FILTERED,
-            BiblioSpecLiteBuilder.EXT_PILOT,
-            BiblioSpecLiteBuilder.EXT_PILOT_XML,
-            BiblioSpecLiteBuilder.EXT_PRIDE_XML,
-            BiblioSpecLiteBuilder.EXT_IDP_XML,
-            BiblioSpecLiteBuilder.EXT_SQT,
-            BiblioSpecLiteBuilder.EXT_SSL,
-            BiblioSpecLiteBuilder.EXT_PERCOLATOR,
-            BiblioSpecLiteBuilder.EXT_PERCOLATOR_XML,
-            BiblioSpecLiteBuilder.EXT_MAX_QUANT,
-            BiblioSpecLiteBuilder.EXT_WATERS_MSE,
-            BiblioSpecLiteBuilder.EXT_PROXL_XML,
-            BiblioSpecLiteBuilder.EXT_TSV,
-            BiblioSpecLiteBuilder.EXT_MZTAB,
-            BiblioSpecLiteBuilder.EXT_MZTAB_TXT,
-            BiblioSpecLiteBuilder.EXT_OPEN_SWATH,
-            BiblioSpecLiteBuilder.EXT_SPECLIB,
-        };
-
-        public static readonly string[] RESULTS_EXTS_SMALL_MOL =
-        {
-            BiblioSpecLiteBuilder.EXT_SSL,
-        };
-
-        public MultiButtonMsgDlg PythonDlg { get; private set; }
-        
-        public enum Pages { properties, files, learning }
-
-        public class PropertiesPage : IFormView { }
-        public class FilesPage : IFormView { }
-        public class LearningPage : IFormView { }
-
-        private const string PYTHON = @"Python";
-        public const string ALPHAPEPTDEEP_PYTHON_VERSION = @"3.9.13";
-        private const string ALPHAPEPTDEEP = @"alphapeptdeep";
-        private const string ALPHAPEPTDEEP_DIA = @"alphapeptdeep_dia";
-        internal const string CARAFE_PYTHON_VERSION = @"3.9.13";
-        private const string CARAFE = @"carafe";
-        private const string WORKSPACES = @"workspaces";
-        private const string PEPTDEEP = @"peptdeep";
-
-        private static readonly IFormView[] TAB_PAGES =
-        {
-            new PropertiesPage(), new FilesPage(), new LearningPage(),
-        };
-        public enum DataSourcePages { files, alpha, carafe, koina }
-        public enum BuildLibraryTargetOptions { currentSkylineDocument }
-        // TODO: After supporting LearningOptions.document, add "Skyline Document" option to the comboLearnFrom dropdown
-        // TODO: After supporting LearningOptions.libraries, add "Libraries" option to the comboLearnFrom dropdown
-        public enum LearningOptions { files, libraries, document }
-        private bool IsAlphaEnabled => true;
-<<<<<<< HEAD
-        private bool IsCarafeEnabled => true;
-=======
-        private bool IsCarafeEnabled => false;
->>>>>>> 354c9018
-        private string AlphapeptdeepPythonVirtualEnvironmentDir =>
-            PythonInstallerUtil.GetPythonVirtualEnvironmentScriptsDir(ALPHAPEPTDEEP_PYTHON_VERSION, ALPHAPEPTDEEP);
-        private string CarafePythonVirtualEnvironmentDir =>
-            PythonInstallerUtil.GetPythonVirtualEnvironmentScriptsDir(CARAFE_PYTHON_VERSION, CARAFE);
-        private string UserDir => Environment.GetFolderPath(Environment.SpecialFolder.UserProfile);
-        // TODO(xgwang): update this to the ssh link to the remote repo
-        private string AlphapeptdeepDiaRepo => Path.Combine(UserDir, WORKSPACES, ALPHAPEPTDEEP_DIA);
-        // TODO(xgwang): update this to user input value from the dlg
-        private string ProteinDatabaseFilePath => Path.Combine(UserDir, @"Downloads", @"UP000005640_9606.fasta");
-        private string ExperimentDataFilePath => Path.Combine(UserDir, @"Downloads", @"LFQ_Orbitrap_AIF_Human_01.mzML");
-        private string ExperimentDataSearchResultFilePath => Path.Combine(UserDir, @"Downloads", @"report.tsv");
-
-        private readonly MessageBoxHelper _helper;
-        private readonly IDocumentUIContainer _documentUiContainer;
-        private readonly SkylineWindow _skylineWindow;
-
-        private readonly SettingsListComboDriver<IrtStandard> _driverStandards;
-        private SettingsListBoxDriver<LibrarySpec> _driverLibrary;
-
-        private string _lastUpdatedFileName;
-        private string _lastUpdatedLibName;
-        public PythonInstaller pythonInstaller { get; private set; }
-        public BuildLibraryDlg(SkylineWindow skylineWindow)
-        {
-            InitializeComponent();
-
-            Icon = Resources.Skyline;
-
-            _skylineWindow = skylineWindow;
-            _documentUiContainer = skylineWindow;
-
-            textName.Focus();
-            textPath.Text = Settings.Default.LibraryDirectory;
-            comboAction.SelectedItem = LibraryBuildAction.Create.GetLocalizedString();
-
-            if (_documentUiContainer.Document.PeptideCount == 0)
-                cbFilter.Hide();
-            else
-                cbFilter.Checked = Settings.Default.LibraryFilterDocumentPeptides;
-
-            cbKeepRedundant.Checked = Settings.Default.LibraryKeepRedundant;
-
-            ceCombo.Items.AddRange(
-                Enumerable.Range(KoinaConstants.MIN_NCE, KoinaConstants.MAX_NCE - KoinaConstants.MIN_NCE + 1).Select(c => (object)c)
-                    .ToArray());
-            ceCombo.SelectedItem = Settings.Default.KoinaNCE;
-            comboBuildLibraryTarget.SelectedIndex = 0;
-            comboLearnFrom.SelectedIndex = 0;
-
-            toolTipProteinDatabase.SetToolTip(labelProteinDatabase, @"A protein database in FASTA format to build library for, this should be a superset of your experiment data samples.");
-            toolTipTrainingData.SetToolTip(labelTrainingData, @"Peptide detection result from DIA-NN (DIA-NN's main report).");
-            toolTipMsMsData.SetToolTip(labelMsMsData, @"DIA-MS data in mzML format used to generate the training data.");
-
-            _helper = new MessageBoxHelper(this);
-
-            _driverStandards = new SettingsListComboDriver<IrtStandard>(comboStandards, Settings.Default.IrtStandardList);
-            _driverStandards.LoadList(IrtStandard.EMPTY.GetKey());
-
-            Grid = gridInputFiles;
-            Grid.FilesChanged += (sender, e) =>
-            {
-                btnNext.Enabled = tabControlMain.SelectedIndex == (int)Pages.files || Grid.IsReady;
-            };
-
-            // If we're not using dataSourceGroupBox (because we're in small molecule mode) shift other controls over where it was
-            if (modeUIHandler.ComponentsDisabledForModeUI(dataSourceGroupBox))
-            {
-                tabControlDataSource.Left = dataSourceGroupBox.Left;
-                Height -= tabControlDataSource.Bottom - dataSourceGroupBox.Bottom;
-            }
-            else
-            {
-                int heightDiffGroupBox = 0;
-                if (!IsAlphaEnabled)
-                {
-                    int yShift = radioCarafeSource.Top - radioAlphaSource.Top;
-                    radioCarafeSource.Top -= yShift;
-                    radioKoinaSource.Top -= yShift;
-                    koinaInfoSettingsBtn.Top -= yShift;
-                    radioAlphaSource.Visible = false;
-                    heightDiffGroupBox += yShift;
-                }
-
-                if (!IsCarafeEnabled)
-                {
-                    int yShift = radioKoinaSource.Top - radioCarafeSource.Top;
-                    radioKoinaSource.Top -= yShift;
-                    koinaInfoSettingsBtn.Top -= yShift;
-                    radioCarafeSource.Visible = false;
-                    heightDiffGroupBox += yShift;
-                }
-
-                dataSourceGroupBox.Height -= heightDiffGroupBox;
-                iRTPeptidesLabel.Top -= heightDiffGroupBox;
-                comboStandards.Top -= heightDiffGroupBox;
-                Height -= heightDiffGroupBox;
-            }
-        }
-
-        private void BuildLibraryDlg_FormClosing(object sender, FormClosingEventArgs e)
-        {
-            if (!Settings.Default.IrtStandardList.Contains(IrtStandard.AUTO))
-            {
-                Settings.Default.IrtStandardList.Insert(0, IrtStandard.AUTO);
-            }
-        }
-
-        public ILibraryBuilder Builder { get; internal set; }
-
-        public IEnumerable<string> InputFileNames
-        {
-            get => Grid.FilePaths;
-            set => Grid.FilePaths = value;
-        }
-
-        public string AddLibraryFile { get; private set; }
-
-        internal SrmDocument DocumentUI
-        {
-            get => _documentUiContainer.DocumentUI;
-        }
-      
-        private bool ValidateBuilder(bool validateInputFiles, bool createDlg = false)
-        {
-            string name;
-            if (!_helper.ValidateNameTextBox(textName, out name))
-                return false;
-
-            string outputPath = textPath.Text;
-            if (string.IsNullOrEmpty(outputPath))
-            {
-                _helper.ShowTextBoxError(textPath, SettingsUIResources.BuildLibraryDlg_ValidateBuilder_You_must_specify_an_output_file_path, outputPath);
-                return false;                
-            }
-            if (Directory.Exists(outputPath))
-            {
-                _helper.ShowTextBoxError(textPath, SettingsUIResources.BuildLibraryDlg_ValidateBuilder_The_output_path__0__is_a_directory_You_must_specify_a_file_path, outputPath);
-                return false;                
-            }
-            string outputDir = Path.GetDirectoryName(outputPath);
-            if (string.IsNullOrEmpty(outputDir))
-            {
-                _helper.ShowTextBoxError(textPath, SettingsUIResources.BuildLibraryDlg_ValidateBuilder_You_must_specify_an_output_file_path, outputPath);
-                return false;
-            }
-            if (!Directory.Exists(outputDir))
-            {
-                _helper.ShowTextBoxError(textPath, SettingsUIResources.BuildLibraryDlg_ValidateBuilder_The_directory__0__does_not_exist, outputDir);
-                return false;
-            }
-            if (!outputPath.EndsWith(BiblioSpecLiteSpec.EXT))
-                outputPath += BiblioSpecLiteSpec.EXT;
-            try
-            {
-                using (var sfLib = new FileSaver(outputPath))
-                {
-                    if (!sfLib.CanSave(this))
-                    {
-                        textPath.Focus();
-                        textPath.SelectAll();
-                        return false;
-                    }
-                }
-            }
-            catch (UnauthorizedAccessException)
-            {
-                _helper.ShowTextBoxError(textPath, TextUtil.LineSeparate(SettingsUIResources.BuildLibraryDlg_ValidateBuilder_Access_violation_attempting_to_write_to__0__,
-                                                                         SettingsUIResources.BuildLibraryDlg_ValidateBuilder_Please_check_that_you_have_write_access_to_this_folder_), outputDir);
-                return false;
-            }
-            catch (IOException)
-            {
-                _helper.ShowTextBoxError(textPath, TextUtil.LineSeparate(SettingsUIResources.BuildLibraryDlg_ValidateBuilder_Failure_attempting_to_create_a_file_in__0__,
-                                                                         SettingsUIResources.BuildLibraryDlg_ValidateBuilder_Please_check_that_you_have_write_access_to_this_folder_), outputDir);
-                return false;
-            }
-
-            if (validateInputFiles)
-            {
-                if (radioKoinaSource.Checked)
-                {
-                    if (!CreateKoinaBuilder(name, outputPath, NCE))
-                        return false;
-                }
-                else if (radioAlphaSource.Checked)
-                {
-                    if (!SetupPythonEnvironmentForAlpha(createDlg))
-                    {
-                        pythonInstaller.CleanUpPythonEnvironment(ALPHAPEPTDEEP);
-                        return false;
-
-                    }
-                    Builder = new AlphapeptdeepLibraryBuilder(name, outputPath, AlphapeptdeepPythonVirtualEnvironmentDir, DocumentUI);
-                    pythonInstaller.SignPythonEnvironment(ALPHAPEPTDEEP);
-                }
-                else if (radioCarafeSource.Checked)
-                {
-                    // handle options for comboBuildLibraryTarget dropdown 
-                    if (comboBuildLibraryTarget.SelectedIndex == (int)BuildLibraryTargetOptions.currentSkylineDocument)
-                    {
-                     //TODO   throw new NotImplementedException(@"Need to implement skyline document support.");
-                    }
-                    else if (comboBuildLibraryTarget.SelectedIndex != (int)BuildLibraryTargetOptions.currentSkylineDocument)
-                    {
-                        throw new NotSupportedException(@$"Index {comboBuildLibraryTarget.SelectedIndex} of comboBuildLibraryTarget is not yet supported.");
-                    }
-                    else
-                    {
-                        throw new NotSupportedException(
-                            @$"Index {comboBuildLibraryTarget.SelectedIndex} of comboBuildLibraryTarget is not yet supported.");
-                    }
-
-                    // handle options for comboLearnFrom dropdown 
-                    string learningDocPath = string.Empty;
-                    IList<LibrarySpec> learningLibraries = new List<LibrarySpec>();
-                    string trainingDataFilePath = string.Empty;
-                    string msMsDataFilePath = string.Empty;
-                    switch (comboLearnFrom.SelectedIndex)
-                    {
-                        case (int)LearningOptions.files:
-                            trainingDataFilePath = textBoxTrainingData.Text;
-                            msMsDataFilePath = textBoxMsMsData.Text;
-                            if (!File.Exists(trainingDataFilePath))
-                            {
-                                _helper.ShowTextBoxError(textBoxTrainingData, @$"{trainingDataFilePath} does not exist.");
-                                return false;
-                            }
-                            if (!File.Exists(msMsDataFilePath))
-                            {
-                                _helper.ShowTextBoxError(textBoxMsMsData, @$"{msMsDataFilePath} does not exist.");
-                                return false;
-                            }
-                            break;
-                    
-                        case (int)LearningOptions.libraries:
-                            learningLibraries.AddRange(_driverLibrary.GetChosen(null));
-                            // TODO: Probably need to validate that all the libraries can be loaded into memory with progress UI
-                            goto default;
-                    
-                        case (int)LearningOptions.document:
-                            learningDocPath = textLearningDoc.Text;
-                            if (!PathEx.HasExtension(learningDocPath, SrmDocument.EXT) || !File.Exists(learningDocPath))
-                            {
-                                _helper.ShowTextBoxError(textPath, SettingsUIResources.BuildLibraryDlg_ValidateBuilder_You_must_specify_a_valid_path_to_a_Skyline_document_to_learn_from_, learningDocPath);
-                                return false;
-                            }
-                            // CONSIDER: Could also check for the ChromatogramCache.EXT file as a short-cut for full results checking
-                            // TODO: Probably need to load the document int memory with progress UI and validate that it has results
-                            goto default;
-                    
-                        default:
-                            throw new NotSupportedException(
-                                @$"Index {comboLearnFrom.SelectedIndex} of comboLearnFrom dropdown is not yet supported.");
-                    }
-
-                    if (!SetupPythonEnvironmentForCarafe(createDlg))
-                    {
-                        pythonInstaller.CleanUpPythonEnvironment(CARAFE);
-                        return false;
-                    }
-
-        
-                    Builder = new CarafeLibraryBuilder(name, outputPath, CARAFE_PYTHON_VERSION,CARAFE, msMsDataFilePath,
-                                                        trainingDataFilePath, DocumentUI);
-
-                    pythonInstaller.SignPythonEnvironment(CARAFE);
-                    // TODO: Create AlphapeptdeepLibraryBuilder class with everything necessary to build a library
-                    // TODO: if (!CreateKoinaBuilder(name, outputPath))
-                    // TODO:  return false;
-                }
-                else
-                {
-                    if (!Grid.Validate(this, null, true, out var thresholdsByFile))
-                        return false;
-
-                    List<Target> targetPeptidesChosen = null;
-                    if (cbFilter.Checked)
-                    {
-                        targetPeptidesChosen = new List<Target>();
-                        var doc = _documentUiContainer.Document;
-                        foreach (PeptideDocNode nodePep in doc.Peptides)
-                        {
-                            // Add light modified sequences
-                            targetPeptidesChosen.Add(nodePep.ModifiedTarget);
-                            // Add heavy modified sequences
-                            foreach (var nodeGroup in nodePep.TransitionGroups)
-                            {
-                                if (nodeGroup.TransitionGroup.LabelType.IsLight)
-                                    continue;
-                                targetPeptidesChosen.Add(doc.Settings.GetModifiedSequence(nodePep.Peptide.Target,
-                                    nodeGroup.TransitionGroup.LabelType,
-                                    nodePep.ExplicitMods,
-                                    SequenceModFormatType.lib_precision));
-                            }
-                        }
-                    }
-
-                    Builder = new BiblioSpecLiteBuilder(name, outputPath, InputFileNames.ToArray(), targetPeptidesChosen)
-                    {
-                        Action = LibraryBuildAction,
-                        IncludeAmbiguousMatches = cbIncludeAmbiguousMatches.Checked,
-                        KeepRedundant = LibraryKeepRedundant,
-                        ScoreThresholdsByFile = thresholdsByFile,
-                        Id = Helpers.MakeId(textName.Text),
-                        IrtStandard = _driverStandards.SelectedItem,
-                        PreferEmbeddedSpectra = PreferEmbeddedSpectra
-                    };
-                }
-            }
-            return true;
-        }
-
-        private bool CreateKoinaBuilder(string name, string outputPath, int nce = 27)
-        {
-            // TODO: Need to figure out a better way to do this, use KoinaPeptidePrecursorPair?
-            var doc = _documentUiContainer.DocumentUI;
-            var peptides = doc.Peptides.Where(pep=>!pep.IsDecoy).ToArray();
-            var precursorCount = peptides.Sum(pep=>pep.TransitionGroupCount);
-            var peptidesPerPrecursor = new PeptideDocNode[precursorCount];
-            var precursors = new TransitionGroupDocNode[precursorCount];
-            int index = 0;
-
-            for (var i = 0; i < peptides.Length; ++i)
-            {
-                var groups = peptides[i].TransitionGroups.ToArray();
-                Array.Copy(Enumerable.Repeat(peptides[i], groups.Length).ToArray(), 0, peptidesPerPrecursor, index,
-                    groups.Length);
-                Array.Copy(groups, 0, precursors, index, groups.Length);
-                index += groups.Length;
-            }
-
-            if (index == 0)
-            {
-                MessageDlg.Show(this, Resources.BuildLibraryDlg_ValidateBuilder_Add_peptide_precursors_to_the_document_to_build_a_library_from_Koina_predictions_);
-                return false;
-            }
-
-            try
-            {
-                KoinaUIHelpers.CheckKoinaSettings(this, _skylineWindow);
-                // Still construct the library builder, otherwise a user might configure Koina
-                // incorrectly, causing the build to silently fail
-                Builder = new KoinaLibraryBuilder(doc, name, outputPath, () => true, IrtStandard,
-                    peptidesPerPrecursor, precursors, nce);
-            }
-            catch (Exception ex)
-            {
-                MessageDlg.ShowWithException(this, ex.Message, ex);
-                return false;
-            }
-
-            return true;
-        }
-       
-
-        private bool SetupPythonEnvironmentForAlpha(bool createDlg = true)
-        {
-            var programPathContainer = new ProgramPathContainer(PYTHON, ALPHAPEPTDEEP_PYTHON_VERSION);
-            var packages = new List<PythonPackage>()
-            {
-                new PythonPackage {Name = @"peptdeep", Version = null },
-                // We manually set numpy to the latest version before 2.0 because of a backward incompatibility issue
-                // See details for tracking issue in AlphaPeptDeep repo: https://github.com/MannLabs/alphapeptdeep/issues/190
-                // TODO: delete the following line after the issue above is resolved
-                new PythonPackage {Name = @"numpy", Version = @"1.26.4" }
-            }; 
-            
-            pythonInstaller = new PythonInstaller(programPathContainer, packages, new TextBoxStreamWriterHelper(),
-                new PythonInstallerTaskValidator(), ALPHAPEPTDEEP);
-            
-            this.Cursor = Cursors.WaitCursor;
-<<<<<<< HEAD
-            if (pythonInstaller.IsPythonVirtualEnvironmentReady())
-            {
-                this.Cursor = Cursors.Default;
-                return true;
-            }
-            else if (!createDlg)
-            {
-                this.Cursor = Cursors.Default;
-                return false;
-            }
-
-=======
-            try
-            {
-                if (pythonInstaller.IsPythonVirtualEnvironmentReady())
-                {
-                    this.Cursor = Cursors.Default;
-                    return true;
-                }
-                else if (!createDlg)
-                {
-                    this.Cursor = Cursors.Default;
-                    return false;
-                }
-            }
-            catch (Exception)
-            {
-                this.Cursor = Cursors.Default;
-            }
-
-
->>>>>>> 354c9018
-            PythonDlg = new MultiButtonMsgDlg(string.Format(ToolsUIResources.PythonInstaller_BuildPrecursorTable_Python_0_installation_is_required, ALPHAPEPTDEEP_PYTHON_VERSION, @"AlphapeptDeep"), string.Format(Resources.OK));
-            
-            if (PythonDlg.ShowDialog(this) == DialogResult.Cancel)
-            {
-                return false;
-            }
-            // Install python when user clicks 'OK' here
-            else if (DialogResult.Cancel == PythonInstallerUI.InstallPythonVirtualEnvironment(this, pythonInstaller))
-            { 
-                return false;
-            }
-
-            return true;
-        }
-        private bool SetupPythonEnvironmentForCarafe(bool createDlg = true)
-        {
-            var programPathContainer = new ProgramPathContainer(PYTHON, CARAFE_PYTHON_VERSION);
-            var packages = new List<PythonPackage>()
-            {
-                new PythonPackage
-                    { Name = PEPTDEEP, Version = @$"git+file:///{AlphapeptdeepDiaRepo.Replace('\\', '/')}" },
-                new PythonPackage { Name = @"alphabase", Version = @"1.2.1" },
-                new PythonPackage { Name = @"numpy", Version = @"1.26.4" },
-                new PythonPackage { Name = @"transformers", Version = @"4.36.1" },
-                new PythonPackage { Name = @"wheel", Version = null }
-            };
-
-            pythonInstaller = new PythonInstaller(programPathContainer, packages, new TextBoxStreamWriterHelper(),
-                new PythonInstallerTaskValidator(), CARAFE);
-            if (pythonInstaller.IsPythonVirtualEnvironmentReady())
-            {
-                return true;
-            }
-            else if (!createDlg)
-            {
-                return false;
-            }
-
-            PythonDlg = new MultiButtonMsgDlg(string.Format(ToolsUIResources.PythonInstaller_BuildPrecursorTable_Python_0_installation_is_required, CARAFE_PYTHON_VERSION, @"Carafe"), string.Format(Resources.OK));
-            if (PythonDlg.ShowDialog(this) == DialogResult.Cancel)
-            {
-                return false;
-            }
-            //Install python when user clicks 'OK' here
-            else if (DialogResult.Cancel == PythonInstallerUI.InstallPythonVirtualEnvironment(this, pythonInstaller))
-            {
-                return false;
-            }
-
-            return true;
-       
-        }
-
-
-        private void textName_TextChanged(object sender, EventArgs e)
-        {
-            string name = textName.Text;
-            string outputPath = textPath.Text;
-            if (outputPath.Length > 0 && !Directory.Exists(outputPath))
-            {
-                try
-                {
-                    // ReSharper disable once ConstantNullCoalescingCondition
-                    outputPath = Path.GetDirectoryName(outputPath) ?? string.Empty;                
-                }
-                catch (Exception)
-                {
-                    outputPath = string.Empty;
-                }
-            }
-            string id = (name.Length == 0 ? string.Empty : Helpers.MakeId(textName.Text));
-        
-            if (_lastUpdatedFileName.IsNullOrEmpty() || _lastUpdatedFileName == _lastUpdatedLibName)
-            {
-                textPath.Text = id.Length == 0
-                              ? outputPath
-                              : Path.Combine(outputPath, id + BiblioSpecLiteSpec.EXT);
-                _lastUpdatedFileName = id;
-                _lastUpdatedLibName = id;
-
-            }
-
-        }
-
-        private void btnBrowse_Click(object sender, EventArgs e)
-        {
-            string fileName;
-            try
-            {
-                fileName = Path.GetFileName(textPath.Text);
-            }
-            catch (Exception)
-            {
-                fileName = string.Empty;
-            }
-
-            using (var dlg = new SaveFileDialog())
-            {
-                dlg.InitialDirectory = Settings.Default.LibraryDirectory;
-                dlg.FileName = fileName;
-                dlg.OverwritePrompt = true;
-                dlg.DefaultExt = BiblioSpecLiteSpec.EXT;
-                dlg.Filter = TextUtil.FileDialogFiltersAll(BiblioSpecLiteSpec.FILTER_BLIB);
-                if (dlg.ShowDialog(this) == DialogResult.OK)
-                {
-                    Settings.Default.LibraryDirectory = Path.GetDirectoryName(dlg.FileName);
-                    textPath.Text = dlg.FileName;
-                    _lastUpdatedFileName = Path.GetFileNameWithoutExtension(dlg.FileName);
-                }
-            }
-        }
-
-        private void btnNext_Click(object sender, EventArgs e)
-        {
-            OkWizardPage();
-        }
-
-        public bool PythonRequirementMet()
-        {
-            if (radioCarafeSource.Checked || radioAlphaSource.Checked || radioKoinaSource.Checked)
-            {
-                return ValidateBuilder(true);
-            }
-
-            return ValidateBuilder(false);
-
-        }
-        public void OkWizardPage()
-        {
-            Cursor.Current = Cursors.WaitCursor;
-            if (tabControlMain.SelectedIndex != (int)Pages.properties || radioAlphaSource.Checked || radioKoinaSource.Checked)
-            {
-                if (ValidateBuilder(true, true))
-                {
-                    Settings.Default.LibraryFilterDocumentPeptides = LibraryFilterPeptides;
-                    Settings.Default.LibraryKeepRedundant = LibraryKeepRedundant;
-                    DialogResult = DialogResult.OK;
-                }
-            }
-            else if (ValidateBuilder(false, true))
-            {
-                Settings.Default.LibraryDirectory = Path.GetDirectoryName(LibraryPath);
-
-                tabControlMain.SelectedIndex = (int)(radioFilesSource.Checked
-                    ? Pages.files
-                    : Pages.learning);  // Carafe
-                btnPrevious.Enabled = true;
-                btnNext.Text = Resources.BuildLibraryDlg_OkWizardPage_Finish;
-                AcceptButton = btnNext;
-                if (radioFilesSource.Checked)
-                    btnNext.Enabled = Grid.IsReady;
-                else
-                    btnNext.Enabled = true;
-            }
-            Cursor.Current = Cursors.Default;
-        }
-
-        private void btnPrevious_Click(object sender, EventArgs e)
-        {
-            if (tabControlMain.SelectedIndex != (int)Pages.properties)
-            {
-                tabControlMain.SelectedIndex = (int)Pages.properties;
-                btnNext.Text = Resources.BuildLibraryDlg_btnPrevious_Click__Next__;
-                btnNext.Enabled = true;
-                btnNext.DialogResult = DialogResult.None;
-                AcceptButton = null;
-                btnPrevious.Enabled = false;
-            }
-        }
-
-        private void btnAddFile_Click(object sender, EventArgs e)
-        {
-            string[] addFiles = ShowAddFile(this, Settings.Default.LibraryResultsDirectory);
-            if (addFiles != null)
-            {
-                AddInputFiles(addFiles);
-            }
-        }
-
-        public static string[] ShowAddFile(Form parent, String initialDirectory)
-        {
-            var wildExts = new string[RESULTS_EXTS.Length];
-            for (int i = 0; i < wildExts.Length; i++)
-                wildExts[i] = @"*" + RESULTS_EXTS[i];
-
-            // Adjust the button text for small molecule UI
-            var buttonText = parent is FormEx formEx ?
-                formEx.GetModeUIHelper().Translate(SettingsUIResources.BuildLibraryDlg_btnAddFile_Click_Matched_Peptides) :
-                SettingsUIResources.BuildLibraryDlg_btnAddFile_Click_Matched_Peptides;
-            using (var dlg = new OpenFileDialog())
-            {
-                dlg.Title = SettingsUIResources.BuildLibraryDlg_btnAddFile_Click_Add_Input_Files;
-                dlg.InitialDirectory = initialDirectory;
-                dlg.CheckPathExists = true;
-                dlg.SupportMultiDottedExtensions = true;
-                dlg.Multiselect = true;
-                dlg.DefaultExt = BiblioSpecLibSpec.EXT;
-                dlg.Filter = TextUtil.FileDialogFiltersAll(
-                    buttonText + string.Join(@",", wildExts) + @")|" +
-                    string.Join(@";", wildExts),
-                    BiblioSpecLiteSpec.FILTER_BLIB);
-                if (dlg.ShowDialog(parent) == DialogResult.OK)
-                {
-                    Settings.Default.LibraryResultsDirectory = Path.GetDirectoryName(dlg.FileName);
-
-                    return dlg.FileNames;
-                }
-                return null;
-            }
-        }
-
-        private void btnAddDirectory_Click(object sender, EventArgs e)
-        {
-            using (var dlg = new FolderBrowserDialog())
-            {
-                dlg.Description = SettingsUIResources.BuildLibraryDlg_btnAddDirectory_Click_Add_Input_Directory;
-                dlg.ShowNewFolderButton = false;
-                dlg.SelectedPath = Settings.Default.LibraryResultsDirectory;
-                if (dlg.ShowDialog(this) == DialogResult.OK)
-                {
-                    Settings.Default.LibraryResultsDirectory = dlg.SelectedPath;
-
-                    AddDirectory(dlg.SelectedPath);
-                }
-            }
-        }
-
-        public void AddDirectory(string dirPath)
-        {
-            using (var longWaitDlg = new LongWaitDlg())
-            {
-                longWaitDlg.Text = SettingsUIResources.BuildLibraryDlg_AddDirectory_Find_Input_Files;
-                try
-                {
-                    var inputFiles = new List<string>();
-                    longWaitDlg.PerformWork(this, 800, broker => FindInputFiles(dirPath, inputFiles, broker));
-                    AddInputFiles(inputFiles);
-                }
-                catch (Exception x)
-                {
-                    var message = TextUtil.LineSeparate(string.Format(SettingsUIResources.BuildLibraryDlg_AddDirectory_An_error_occurred_reading_files_in_the_directory__0__,
-                                                                      dirPath),
-                                                        x.Message);
-                    MessageDlg.ShowWithException(this, message, x);
-                }
-            }
-        }
-
-        private void btnAddPaths_Click(object sender, EventArgs e)
-        {
-            ShowAddPathsDlg();
-        }
-
-        public void ShowAddPathsDlg()
-        {
-            CheckDisposed();
-
-            using (var dlg = new AddPathsDlg())
-            {
-                if (dlg.ShowDialog(this) == DialogResult.OK)
-                {
-                    AddInputFiles(dlg.FileNames);
-                }
-            }
-        }
-
-        private static void FindInputFiles(string dir, ICollection<string> inputFiles, ILongWaitBroker broker)
-        {
-            broker.ProgressValue = 0;
-            FindInputFiles(dir, inputFiles, broker, 0, 100);
-        }
-
-        private static void FindInputFiles(string dir, ICollection<string> inputFiles,
-            ILongWaitBroker broker, double start, double stop)
-        {
-            broker.Message = TextUtil.LineSeparate(SettingsUIResources.BuildLibraryDlg_FindInputFiles_Finding_library_input_files_in,
-                                                   PathEx.ShortenPathForDisplay(dir));
-
-            string[] fileNames = Directory.GetFiles(dir);
-            Array.Sort(fileNames);
-            string[] dirs = Directory.GetDirectories(dir);
-            Array.Sort(dirs);
-
-            double startSub = start;
-            double increment = (stop - start) / (dirs.Length + 1);
-
-            const string extPep = BiblioSpecLiteBuilder.EXT_PEP_XML_ONE_DOT;
-            const string extIdp = BiblioSpecLiteBuilder.EXT_IDP_XML;            
-            bool hasIdp = fileNames.Contains(f => PathEx.HasExtension(f, extIdp));
-
-            foreach (string fileName in fileNames)
-            {
-                if (IsValidInputFile(fileName))
-                {
-                    // If the directory has any .idpXML files, then do not add the
-                    // supporting .pepXML files.
-                    if (!hasIdp || !PathEx.HasExtension(fileName, extPep))
-                        inputFiles.Add(fileName);                    
-                }
-                if (broker.IsCanceled)
-                    return;
-            }
-
-            startSub += increment;
-            broker.ProgressValue = (int) startSub; 
-
-            foreach (string dirSub in dirs)
-            {
-                FindInputFiles(dirSub, inputFiles, broker, startSub, startSub + increment);
-                if (broker.IsCanceled)
-                    return;
-                startSub += increment;
-                broker.ProgressValue = (int)startSub;
-            }
-        }
-
-        public void AddInputFiles(IEnumerable<string> fileNames)
-        {
-            InputFileNames = AddInputFiles(this, InputFileNames, fileNames);
-        }
-
-        public static void CheckInputFiles(IEnumerable<string> inputFileNames, IEnumerable<string> fileNames, bool performDDASearch, out List<string> filesNew, out List<string> filesError)
-        {
-            filesNew = new List<string>(inputFileNames);
-            filesError = new List<string>();
-            foreach (var fileName in fileNames)
-            {
-                if (IsValidInputFile(fileName, performDDASearch))
-                {
-                    if (!filesNew.Contains(fileName))
-                        filesNew.Add(fileName);
-                }
-                else
-                {
-                    if (!filesError.Contains(fileName))
-                        filesError.Add(fileName);
-                }
-            }
-        }
-
-        private string[] AddInputFiles(Form parent, IEnumerable<string> inputFileNames, IEnumerable<string> fileNames)
-        {
-            CheckInputFiles(inputFileNames, fileNames, false, out var filesNew, out var filesError);
-
-            if (filesError.Count > 0)
-            {
-                var filesLib = filesError.Where(IsLibraryFile).ToArray();
-                if (filesError.Count == filesLib.Length)
-                {
-                    // All files are library files (e.g. msp, sptxt, etc)
-                    if (filesLib.Length == 1)
-                    {
-                        using (var dlg = new MultiButtonMsgDlg(
-                            string.Format(SettingsUIResources.BuildLibraryDlg_AddInputFiles_The_file__0__is_a_library_file_and_does_not_need_to_be_built__Would_you_like_to_add_this_library_to_the_document_,
-                                filesLib[0]), MultiButtonMsgDlg.BUTTON_YES, MultiButtonMsgDlg.BUTTON_NO, false))
-                        {
-                            if (dlg.ShowDialog(parent) == DialogResult.Yes)
-                            {
-                                AddLibraryFile = filesLib[0];
-                                DialogResult = DialogResult.OK;
-                            }
-                        }
-                    }
-                    else
-                    {
-                        MessageDlg.Show(parent, SettingsUIResources.BuildLibraryDlg_AddInputFiles_These_files_are_library_files_and_do_not_need_to_be_built__Edit_the_list_of_libraries_to_add_them_directly_);
-                    }
-                }
-                else if (filesError.Count == 1)
-                {
-                    MessageDlg.Show(parent, string.Format(SettingsUIResources.BuildLibraryDlg_AddInputFiles_The_file__0__is_not_a_valid_library_input_file, filesError[0]));
-                }
-                else
-                {
-                    var message = TextUtil.SpaceSeparate(SettingsUIResources.BuildLibraryDlg_AddInputFiles_The_following_files_are_not_valid_library_input_files,
-                                  string.Empty,
-                                  // ReSharper disable LocalizableElement
-                                  "\t" + string.Join("\n\t", filesError.ToArray()));
-                                  // ReSharper restore LocalizableElement
-                    MessageDlg.Show(parent, message);
-                }
-            }
-
-            return filesNew.ToArray();
-        }
-
-        public static string[] AddInputFiles(Form parent, IEnumerable<string> inputFileNames, IEnumerable<string> fileNames, bool performDDASearch = false)
-        {
-            CheckInputFiles(inputFileNames, fileNames, performDDASearch, out var filesNew, out var filesError);
-
-            if (filesError.Count == 1)
-            {
-                MessageDlg.Show(parent, string.Format(SettingsUIResources.BuildLibraryDlg_AddInputFiles_The_file__0__is_not_a_valid_library_input_file, filesError[0]));
-            }
-            else if (filesError.Count > 1)
-            {
-                var message = TextUtil.SpaceSeparate(SettingsUIResources.BuildLibraryDlg_AddInputFiles_The_following_files_are_not_valid_library_input_files,
-                              string.Empty,
-                              // ReSharper disable LocalizableElement
-                              "\t" + string.Join("\n\t", filesError.ToArray()));
-                              // ReSharper restore LocalizableElement
-                MessageDlg.Show(parent, message);
-            }
-
-            return filesNew.ToArray();
-        }
-
-        private static bool IsValidInputFile(string fileName, bool performDDASearch = false)
-        {
-            if (performDDASearch)
-                return true; // these are validated in OpenFileDialog
-            else
-            {
-                foreach (string extResult in RESULTS_EXTS)
-                {
-                    if (PathEx.HasExtension(fileName, extResult))
-                        return true;
-                }
-            }
-            return fileName.EndsWith(BiblioSpecLiteSpec.EXT);
-        }
-
-        private static bool IsLibraryFile(string fileName)
-        {
-            return LibrarySpec.CreateFromPath(@"__internal__", fileName) != null;
-        }
-
-        private void textPath_TextChanged(object sender, EventArgs e)
-        {
-            bool existsRedundant = false;
-            string path = textPath.Text;
-            if (!string.IsNullOrEmpty(path) && path.EndsWith(BiblioSpecLiteSpec.EXT))
-            {
-                try
-                {
-                    string baseName = Path.GetFileNameWithoutExtension(textPath.Text);
-                    string redundantName = baseName + BiblioSpecLiteSpec.EXT_REDUNDANT;
-                    existsRedundant = File.Exists(Path.Combine(Path.GetDirectoryName(textPath.Text) ?? string.Empty, redundantName));
-                }
-                catch (IOException)
-                {
-                    // May happen if path is too long.
-                }
-            }
-
-            if (existsRedundant)
-            {
-                if (!comboAction.Enabled)
-                    comboAction.Enabled = true;
-            }
-            else
-            {
-                if (comboAction.Enabled)
-                {
-                    comboAction.SelectedItem = LibraryBuildAction.Create.GetLocalizedString();
-                    comboAction.Enabled = false;
-                }
-            }
-        }
-
-        public string LibraryName
-        {
-            get { return textName.Text; }
-            set { textName.Text = value; }
-        }
-
-        public string LibraryPath
-        {
-            get { return textPath.Text; }
-            set { textPath.Text = value; }
-        }
-
-        public bool Koina
-        {
-            get { return radioKoinaSource.Checked; }
-            set { radioKoinaSource.Checked = value; }
-        }
-        public bool AlphapeptDeep
-        {
-            get { return radioAlphaSource.Checked; }
-            set { radioAlphaSource.Checked = value; }
-        }
-        public bool Carafe
-        {
-            get { return radioCarafeSource.Checked; }
-            set { radioCarafeSource.Checked = value; }
-        }
-
-        public int NCE
-        {
-            get { return (int)ceCombo.SelectedItem; }
-            set { ceCombo.SelectedItem = value; }
-        }
-
-        public bool LibraryKeepRedundant
-        {
-            get { return cbKeepRedundant.Checked; }
-            set { cbKeepRedundant.Checked = value; }
-        }
-
-        public bool IncludeAmbiguousMatches
-        {
-            get { return cbIncludeAmbiguousMatches.Checked; }
-            set { cbIncludeAmbiguousMatches.Checked = value; }
-        }
-
-        public bool LibraryFilterPeptides
-        {
-            get { return cbFilter.Checked; }
-            set { cbFilter.Checked = value; }
-        }
-
-        public LibraryBuildAction LibraryBuildAction
-        {
-            get
-            {
-                return (comboAction.SelectedIndex == 0
-                            ? LibraryBuildAction.Create
-                            : LibraryBuildAction.Append);
-            }
-
-            set
-            {
-                comboAction.SelectedIndex = (value == LibraryBuildAction.Create ? 0 : 1);
-            }
-        }
-
-        public IrtStandard IrtStandard
-        {
-            get { return _driverStandards.SelectedItem; }
-            set
-            {
-                var index = 0;
-                if (value != null)
-                {
-                    for (var i = 0; i < comboStandards.Items.Count; i++)
-                    {
-                        if (comboStandards.Items[i].ToString().Equals(value.GetKey()))
-                        {
-                            index = i;
-                            break;
-                        }
-                    }
-                }
-                comboStandards.SelectedIndex = index;
-                _driverStandards.SelectedIndexChangedEvent(null, null);
-            }
-        }
-
-        public bool? PreferEmbeddedSpectra { get; set; }
-
-        private void comboStandards_SelectedIndexChanged(object sender, EventArgs e)
-        {
-            _driverStandards.SelectedIndexChangedEvent(sender, e);
-        }
-
-        private void dataSourceRadioButton_CheckedChanged(object sender, EventArgs e)
-        {
-            // Only respond to the checking event, or this will happen
-            // twice for every change.
-            var radioSender = (RadioButton)sender;
-            if (!radioSender.Checked)
-                return;
-
-            var selectedStandard = _driverStandards.SelectedItem;
-            string nextText = Resources.BuildLibraryDlg_btnPrevious_Click__Next__;
-            if (radioFilesSource.Checked)
-            {
-                tabControlDataSource.SelectedIndex = (int)DataSourcePages.files;
-                if (!Settings.Default.IrtStandardList.Contains(IrtStandard.AUTO))
-                {
-                    Settings.Default.IrtStandardList.Insert(1, IrtStandard.AUTO);
-                }
-            }
-            else
-            {
-                Settings.Default.IrtStandardList.Remove(IrtStandard.AUTO);
-
-                if (radioCarafeSource.Checked)
-                {
-                    tabControlDataSource.SelectedIndex = (int)DataSourcePages.carafe;
-                }
-                else if (radioAlphaSource.Checked)
-                {
-                    tabControlDataSource.SelectedIndex = (int)DataSourcePages.alpha;
-                    nextText = Resources.BuildLibraryDlg_OkWizardPage_Finish;
-                }
-                else // must be Koina
-                {
-                    tabControlDataSource.SelectedIndex = (int)DataSourcePages.koina;
-                    KoinaUIHelpers.CheckKoinaSettings(this, _skylineWindow);
-                    nextText = Resources.BuildLibraryDlg_OkWizardPage_Finish;
-                }
-            }
-            _driverStandards.LoadList(selectedStandard.GetKey());
-
-            if (!Equals(btnNext.Text, nextText))
-                btnNext.Text = nextText;
-        }
-
-        private void koinaInfoSettingsBtn_LinkClicked(object sender, LinkLabelLinkClickedEventArgs e)
-        {
-            _skylineWindow.ShowToolOptionsUI(ToolOptionsUI.TABS.Koina);
-        }
-
-        public IFormView ShowingFormView
-        {
-            get
-            {
-                return TAB_PAGES[tabControlMain.SelectedIndex];
-            }
-        }
-
-        private void comboLearnFrom_SelectedIndexChanged(object sender, EventArgs e)
-        {
-            var learningOption = (LearningOptions)comboLearnFrom.SelectedIndex;
-            tabControlLearning.SelectedIndex = (int)learningOption;
-            switch (learningOption)
-            {
-                case LearningOptions.libraries:
-                    PopulateLibraries();
-                    break;
-            }
-        }
-
-        private void PopulateLibraries()
-        {
-            if (_driverLibrary == null)
-            {
-                _driverLibrary = new SettingsListBoxDriver<LibrarySpec>(listLibraries, Settings.Default.SpectralLibraryList);
-                _driverLibrary.LoadList(null, Array.Empty<LibrarySpec>());
-            }
-        }
-
-        private void btnLearningDocBrowse_Click(object sender, EventArgs e)
-        {
-            using (var dlg = new OpenFileDialog())
-            {
-                dlg.Title = SkylineResources.SkylineWindow_importDocumentMenuItem_Click_Import_Skyline_Document;
-                dlg.InitialDirectory = Settings.Default.ActiveDirectory;
-                dlg.CheckPathExists = true;
-                dlg.Multiselect = false;
-                dlg.SupportMultiDottedExtensions = true;
-                dlg.DefaultExt = SrmDocument.EXT;
-                dlg.Filter = TextUtil.FileDialogFiltersAll(SrmDocument.FILTER_DOC);
-                if (dlg.ShowDialog(this) == DialogResult.OK)
-                {
-                    textLearningDoc.Text = dlg.FileName;
-                }
-            }
-
-        }
-
-        private void comboBuildLibraryTarget_SelectedIndexChanged(object sender, EventArgs e)
-        {
-            tabControlBuildLibraryTarget.SelectedIndex = comboBuildLibraryTarget.SelectedIndex;
-        }
-
-        private void buttonProteinDatabase_Click(object sender, EventArgs e)
-        {
-            using var dlg = new OpenFileDialog();
-            dlg.Title = @"Select Protein Database File";
-            dlg.InitialDirectory = Settings.Default.ActiveDirectory;
-            dlg.CheckPathExists = true;
-            dlg.Multiselect = false;
-            dlg.SupportMultiDottedExtensions = true;
-            dlg.DefaultExt = DataSourceUtil.EXT_FASTA[0];
-            dlg.Filter = TextUtil.FileDialogFiltersAll(TextUtil.FileDialogFilter(EditUIResources.OpenFileDialog_FASTA_files, DataSourceUtil.EXT_FASTA));
-            if (dlg.ShowDialog(this) == DialogResult.OK)
-            {
-                textBoxProteinDatabase.Text = dlg.FileName;
-            }
-        }
-
-        private void buttonTrainingData_Click(object sender, EventArgs e)
-        {
-            using var dlg = new OpenFileDialog();
-            dlg.Title = @"Select Training Data File";
-            dlg.InitialDirectory = Settings.Default.ActiveDirectory;
-            dlg.CheckPathExists = true;
-            dlg.Multiselect = false;
-            dlg.SupportMultiDottedExtensions = true;
-            dlg.DefaultExt = TextUtil.EXT_TSV;
-            dlg.Filter = TextUtil.FileDialogFiltersAll(TextUtil.FILTER_TSV);
-            if (dlg.ShowDialog(this) == DialogResult.OK)
-            {
-                textBoxTrainingData.Text = dlg.FileName;
-            }
-        }
-
-        private void buttonMsMsData_Click(object sender, EventArgs e)
-        {
-            using var dlg = new OpenFileDialog();
-            dlg.Title = @"Select Ms/Ms Data File";
-            dlg.InitialDirectory = Settings.Default.ActiveDirectory;
-            dlg.CheckPathExists = true;
-            dlg.Multiselect = false;
-            dlg.SupportMultiDottedExtensions = true;
-            dlg.DefaultExt = DataSourceUtil.EXT_MZML;
-            dlg.Filter = TextUtil.FileDialogFiltersAll(TextUtil.FileDialogFilter(@"mzML files", DataSourceUtil.EXT_MZML));
-            if (dlg.ShowDialog(this) == DialogResult.OK)
-            {
-                textBoxMsMsData.Text = dlg.FileName;
-            }
-        }
-    }
-}
+﻿/*
+ * Original author: Brendan MacLean <brendanx .at. u.washington.edu>,
+ *                  MacCoss Lab, Department of Genome Sciences, UW
+ *
+ * Copyright 2009 University of Washington - Seattle, WA
+ * 
+ * Licensed under the Apache License, Version 2.0 (the "License");
+ * you may not use this file except in compliance with the License.
+ * You may obtain a copy of the License at
+ *
+ *     http://www.apache.org/licenses/LICENSE-2.0
+ *
+ * Unless required by applicable law or agreed to in writing, software
+ * distributed under the License is distributed on an "AS IS" BASIS,
+ * WITHOUT WARRANTIES OR CONDITIONS OF ANY KIND, either express or implied.
+ * See the License for the specific language governing permissions and
+ * limitations under the License.
+ */
+using System;
+using System.Collections.Generic;
+using System.IO;
+using System.Linq;
+using System.Windows.Forms;
+using pwiz.BiblioSpec;
+using pwiz.Common.Collections;
+using pwiz.Common.SystemUtil;
+using pwiz.Skyline.Alerts;
+using pwiz.Skyline.Controls;
+using pwiz.Skyline.FileUI.PeptideSearch;
+using pwiz.Skyline.Model;
+using pwiz.Skyline.Model.AlphaPeptDeep;
+using pwiz.Skyline.Model.Carafe;
+using pwiz.Skyline.Model.DocSettings;
+using pwiz.Skyline.Model.Irt;
+using pwiz.Skyline.Model.Lib;
+using pwiz.Skyline.Model.Koina;
+using pwiz.Skyline.Properties;
+using pwiz.Skyline.ToolsUI;
+using pwiz.Skyline.Util;
+using pwiz.Skyline.Util.Extensions;
+using pwiz.Skyline.Model.Tools;
+using pwiz.Skyline.EditUI;
+using System.Runtime.CompilerServices;
+
+[assembly: InternalsVisibleTo("TestFunctional")]
+
+namespace pwiz.Skyline.SettingsUI
+{
+    public partial class BuildLibraryDlg : FormEx, IMultipleViewProvider
+    {
+        public BuildLibraryGridView Grid { get; }
+        public static string[] RESULTS_EXTS =>
+            Program.ModeUI == SrmDocument.DOCUMENT_TYPE.small_molecules ? RESULTS_EXTS_SMALL_MOL : RESULTS_EXTS_PEPTIDES;
+
+        public static readonly string[] RESULTS_EXTS_PEPTIDES =
+        {
+            BiblioSpecLiteBuilder.EXT_DAT,
+            BiblioSpecLiteBuilder.EXT_PEP_XML,
+            BiblioSpecLiteBuilder.EXT_PEP_XML_ONE_DOT,
+            BiblioSpecLiteBuilder.EXT_MZID,
+            BiblioSpecLiteBuilder.EXT_MZID_GZ,
+            BiblioSpecLiteBuilder.EXT_XTAN_XML,
+            BiblioSpecLiteBuilder.EXT_PROTEOME_DISC,
+            BiblioSpecLiteBuilder.EXT_PROTEOME_DISC_FILTERED,
+            BiblioSpecLiteBuilder.EXT_PILOT,
+            BiblioSpecLiteBuilder.EXT_PILOT_XML,
+            BiblioSpecLiteBuilder.EXT_PRIDE_XML,
+            BiblioSpecLiteBuilder.EXT_IDP_XML,
+            BiblioSpecLiteBuilder.EXT_SQT,
+            BiblioSpecLiteBuilder.EXT_SSL,
+            BiblioSpecLiteBuilder.EXT_PERCOLATOR,
+            BiblioSpecLiteBuilder.EXT_PERCOLATOR_XML,
+            BiblioSpecLiteBuilder.EXT_MAX_QUANT,
+            BiblioSpecLiteBuilder.EXT_WATERS_MSE,
+            BiblioSpecLiteBuilder.EXT_PROXL_XML,
+            BiblioSpecLiteBuilder.EXT_TSV,
+            BiblioSpecLiteBuilder.EXT_MZTAB,
+            BiblioSpecLiteBuilder.EXT_MZTAB_TXT,
+            BiblioSpecLiteBuilder.EXT_OPEN_SWATH,
+            BiblioSpecLiteBuilder.EXT_SPECLIB,
+        };
+
+        public static readonly string[] RESULTS_EXTS_SMALL_MOL =
+        {
+            BiblioSpecLiteBuilder.EXT_SSL,
+        };
+
+        public MultiButtonMsgDlg PythonDlg { get; private set; }
+        
+        public enum Pages { properties, files, learning }
+
+        public class PropertiesPage : IFormView { }
+        public class FilesPage : IFormView { }
+        public class LearningPage : IFormView { }
+
+        private const string PYTHON = @"Python";
+        public const string ALPHAPEPTDEEP_PYTHON_VERSION = @"3.9.13";
+        private const string ALPHAPEPTDEEP = @"alphapeptdeep";
+        private const string ALPHAPEPTDEEP_DIA = @"alphapeptdeep_dia";
+        internal const string CARAFE_PYTHON_VERSION = @"3.9.13";
+        private const string CARAFE = @"carafe";
+        private const string WORKSPACES = @"workspaces";
+        private const string PEPTDEEP = @"peptdeep";
+
+        private static readonly IFormView[] TAB_PAGES =
+        {
+            new PropertiesPage(), new FilesPage(), new LearningPage(),
+        };
+        public enum DataSourcePages { files, alpha, carafe, koina }
+        public enum BuildLibraryTargetOptions { currentSkylineDocument }
+        // TODO: After supporting LearningOptions.document, add "Skyline Document" option to the comboLearnFrom dropdown
+        // TODO: After supporting LearningOptions.libraries, add "Libraries" option to the comboLearnFrom dropdown
+        public enum LearningOptions { files, libraries, document }
+        private bool IsAlphaEnabled => true;
+        private bool IsCarafeEnabled => true;
+        private string AlphapeptdeepPythonVirtualEnvironmentDir =>
+            PythonInstallerUtil.GetPythonVirtualEnvironmentScriptsDir(ALPHAPEPTDEEP_PYTHON_VERSION, ALPHAPEPTDEEP);
+        private string CarafePythonVirtualEnvironmentDir =>
+            PythonInstallerUtil.GetPythonVirtualEnvironmentScriptsDir(CARAFE_PYTHON_VERSION, CARAFE);
+        private string UserDir => Environment.GetFolderPath(Environment.SpecialFolder.UserProfile);
+        // TODO(xgwang): update this to the ssh link to the remote repo
+        private string AlphapeptdeepDiaRepo => Path.Combine(UserDir, WORKSPACES, ALPHAPEPTDEEP_DIA);
+        // TODO(xgwang): update this to user input value from the dlg
+        private string ProteinDatabaseFilePath => Path.Combine(UserDir, @"Downloads", @"UP000005640_9606.fasta");
+        private string ExperimentDataFilePath => Path.Combine(UserDir, @"Downloads", @"LFQ_Orbitrap_AIF_Human_01.mzML");
+        private string ExperimentDataSearchResultFilePath => Path.Combine(UserDir, @"Downloads", @"report.tsv");
+
+        private readonly MessageBoxHelper _helper;
+        private readonly IDocumentUIContainer _documentUiContainer;
+        private readonly SkylineWindow _skylineWindow;
+
+        private readonly SettingsListComboDriver<IrtStandard> _driverStandards;
+        private SettingsListBoxDriver<LibrarySpec> _driverLibrary;
+
+        private string _lastUpdatedFileName;
+        private string _lastUpdatedLibName;
+        public PythonInstaller pythonInstaller { get; private set; }
+        public BuildLibraryDlg(SkylineWindow skylineWindow)
+        {
+            InitializeComponent();
+
+            Icon = Resources.Skyline;
+
+            _skylineWindow = skylineWindow;
+            _documentUiContainer = skylineWindow;
+
+            textName.Focus();
+            textPath.Text = Settings.Default.LibraryDirectory;
+            comboAction.SelectedItem = LibraryBuildAction.Create.GetLocalizedString();
+
+            if (_documentUiContainer.Document.PeptideCount == 0)
+                cbFilter.Hide();
+            else
+                cbFilter.Checked = Settings.Default.LibraryFilterDocumentPeptides;
+
+            cbKeepRedundant.Checked = Settings.Default.LibraryKeepRedundant;
+
+            ceCombo.Items.AddRange(
+                Enumerable.Range(KoinaConstants.MIN_NCE, KoinaConstants.MAX_NCE - KoinaConstants.MIN_NCE + 1).Select(c => (object)c)
+                    .ToArray());
+            ceCombo.SelectedItem = Settings.Default.KoinaNCE;
+            comboBuildLibraryTarget.SelectedIndex = 0;
+            comboLearnFrom.SelectedIndex = 0;
+
+            toolTipProteinDatabase.SetToolTip(labelProteinDatabase, @"A protein database in FASTA format to build library for, this should be a superset of your experiment data samples.");
+            toolTipTrainingData.SetToolTip(labelTrainingData, @"Peptide detection result from DIA-NN (DIA-NN's main report).");
+            toolTipMsMsData.SetToolTip(labelMsMsData, @"DIA-MS data in mzML format used to generate the training data.");
+
+            _helper = new MessageBoxHelper(this);
+
+            _driverStandards = new SettingsListComboDriver<IrtStandard>(comboStandards, Settings.Default.IrtStandardList);
+            _driverStandards.LoadList(IrtStandard.EMPTY.GetKey());
+
+            Grid = gridInputFiles;
+            Grid.FilesChanged += (sender, e) =>
+            {
+                btnNext.Enabled = tabControlMain.SelectedIndex == (int)Pages.files || Grid.IsReady;
+            };
+
+            // If we're not using dataSourceGroupBox (because we're in small molecule mode) shift other controls over where it was
+            if (modeUIHandler.ComponentsDisabledForModeUI(dataSourceGroupBox))
+            {
+                tabControlDataSource.Left = dataSourceGroupBox.Left;
+                Height -= tabControlDataSource.Bottom - dataSourceGroupBox.Bottom;
+            }
+            else
+            {
+                int heightDiffGroupBox = 0;
+                if (!IsAlphaEnabled)
+                {
+                    int yShift = radioCarafeSource.Top - radioAlphaSource.Top;
+                    radioCarafeSource.Top -= yShift;
+                    radioKoinaSource.Top -= yShift;
+                    koinaInfoSettingsBtn.Top -= yShift;
+                    radioAlphaSource.Visible = false;
+                    heightDiffGroupBox += yShift;
+                }
+
+                if (!IsCarafeEnabled)
+                {
+                    int yShift = radioKoinaSource.Top - radioCarafeSource.Top;
+                    radioKoinaSource.Top -= yShift;
+                    koinaInfoSettingsBtn.Top -= yShift;
+                    radioCarafeSource.Visible = false;
+                    heightDiffGroupBox += yShift;
+                }
+
+                dataSourceGroupBox.Height -= heightDiffGroupBox;
+                iRTPeptidesLabel.Top -= heightDiffGroupBox;
+                comboStandards.Top -= heightDiffGroupBox;
+                Height -= heightDiffGroupBox;
+            }
+        }
+
+        private void BuildLibraryDlg_FormClosing(object sender, FormClosingEventArgs e)
+        {
+            if (!Settings.Default.IrtStandardList.Contains(IrtStandard.AUTO))
+            {
+                Settings.Default.IrtStandardList.Insert(0, IrtStandard.AUTO);
+            }
+        }
+
+        public ILibraryBuilder Builder { get; internal set; }
+
+        public IEnumerable<string> InputFileNames
+        {
+            get => Grid.FilePaths;
+            set => Grid.FilePaths = value;
+        }
+
+        public string AddLibraryFile { get; private set; }
+
+        internal SrmDocument DocumentUI
+        {
+            get => _documentUiContainer.DocumentUI;
+        }
+      
+        private bool ValidateBuilder(bool validateInputFiles, bool createDlg = false)
+        {
+            string name;
+            if (!_helper.ValidateNameTextBox(textName, out name))
+                return false;
+
+            string outputPath = textPath.Text;
+            if (string.IsNullOrEmpty(outputPath))
+            {
+                _helper.ShowTextBoxError(textPath, SettingsUIResources.BuildLibraryDlg_ValidateBuilder_You_must_specify_an_output_file_path, outputPath);
+                return false;                
+            }
+            if (Directory.Exists(outputPath))
+            {
+                _helper.ShowTextBoxError(textPath, SettingsUIResources.BuildLibraryDlg_ValidateBuilder_The_output_path__0__is_a_directory_You_must_specify_a_file_path, outputPath);
+                return false;                
+            }
+            string outputDir = Path.GetDirectoryName(outputPath);
+            if (string.IsNullOrEmpty(outputDir))
+            {
+                _helper.ShowTextBoxError(textPath, SettingsUIResources.BuildLibraryDlg_ValidateBuilder_You_must_specify_an_output_file_path, outputPath);
+                return false;
+            }
+            if (!Directory.Exists(outputDir))
+            {
+                _helper.ShowTextBoxError(textPath, SettingsUIResources.BuildLibraryDlg_ValidateBuilder_The_directory__0__does_not_exist, outputDir);
+                return false;
+            }
+            if (!outputPath.EndsWith(BiblioSpecLiteSpec.EXT))
+                outputPath += BiblioSpecLiteSpec.EXT;
+            try
+            {
+                using (var sfLib = new FileSaver(outputPath))
+                {
+                    if (!sfLib.CanSave(this))
+                    {
+                        textPath.Focus();
+                        textPath.SelectAll();
+                        return false;
+                    }
+                }
+            }
+            catch (UnauthorizedAccessException)
+            {
+                _helper.ShowTextBoxError(textPath, TextUtil.LineSeparate(SettingsUIResources.BuildLibraryDlg_ValidateBuilder_Access_violation_attempting_to_write_to__0__,
+                                                                         SettingsUIResources.BuildLibraryDlg_ValidateBuilder_Please_check_that_you_have_write_access_to_this_folder_), outputDir);
+                return false;
+            }
+            catch (IOException)
+            {
+                _helper.ShowTextBoxError(textPath, TextUtil.LineSeparate(SettingsUIResources.BuildLibraryDlg_ValidateBuilder_Failure_attempting_to_create_a_file_in__0__,
+                                                                         SettingsUIResources.BuildLibraryDlg_ValidateBuilder_Please_check_that_you_have_write_access_to_this_folder_), outputDir);
+                return false;
+            }
+
+            if (validateInputFiles)
+            {
+                if (radioKoinaSource.Checked)
+                {
+                    if (!CreateKoinaBuilder(name, outputPath, NCE))
+                        return false;
+                }
+                else if (radioAlphaSource.Checked)
+                {
+                    if (!SetupPythonEnvironmentForAlpha(createDlg))
+                    {
+                        pythonInstaller.CleanUpPythonEnvironment(ALPHAPEPTDEEP);
+                        return false;
+
+                    }
+                    Builder = new AlphapeptdeepLibraryBuilder(name, outputPath, AlphapeptdeepPythonVirtualEnvironmentDir, DocumentUI);
+                    pythonInstaller.SignPythonEnvironment(ALPHAPEPTDEEP);
+                }
+                else if (radioCarafeSource.Checked)
+                {
+                    // handle options for comboBuildLibraryTarget dropdown 
+                    if (comboBuildLibraryTarget.SelectedIndex == (int)BuildLibraryTargetOptions.currentSkylineDocument)
+                    {
+                     //TODO   throw new NotImplementedException(@"Need to implement skyline document support.");
+                    }
+                    else if (comboBuildLibraryTarget.SelectedIndex != (int)BuildLibraryTargetOptions.currentSkylineDocument)
+                    {
+                        throw new NotSupportedException(@$"Index {comboBuildLibraryTarget.SelectedIndex} of comboBuildLibraryTarget is not yet supported.");
+                    }
+                    else
+                    {
+                        throw new NotSupportedException(
+                            @$"Index {comboBuildLibraryTarget.SelectedIndex} of comboBuildLibraryTarget is not yet supported.");
+                    }
+
+                    // handle options for comboLearnFrom dropdown 
+                    string learningDocPath = string.Empty;
+                    IList<LibrarySpec> learningLibraries = new List<LibrarySpec>();
+                    string trainingDataFilePath = string.Empty;
+                    string msMsDataFilePath = string.Empty;
+                    switch (comboLearnFrom.SelectedIndex)
+                    {
+                        case (int)LearningOptions.files:
+                            trainingDataFilePath = textBoxTrainingData.Text;
+                            msMsDataFilePath = textBoxMsMsData.Text;
+                            if (!File.Exists(trainingDataFilePath))
+                            {
+                                _helper.ShowTextBoxError(textBoxTrainingData, @$"{trainingDataFilePath} does not exist.");
+                                return false;
+                            }
+                            if (!File.Exists(msMsDataFilePath))
+                            {
+                                _helper.ShowTextBoxError(textBoxMsMsData, @$"{msMsDataFilePath} does not exist.");
+                                return false;
+                            }
+                            break;
+                    
+                        case (int)LearningOptions.libraries:
+                            learningLibraries.AddRange(_driverLibrary.GetChosen(null));
+                            // TODO: Probably need to validate that all the libraries can be loaded into memory with progress UI
+                            goto default;
+                    
+                        case (int)LearningOptions.document:
+                            learningDocPath = textLearningDoc.Text;
+                            if (!PathEx.HasExtension(learningDocPath, SrmDocument.EXT) || !File.Exists(learningDocPath))
+                            {
+                                _helper.ShowTextBoxError(textPath, SettingsUIResources.BuildLibraryDlg_ValidateBuilder_You_must_specify_a_valid_path_to_a_Skyline_document_to_learn_from_, learningDocPath);
+                                return false;
+                            }
+                            // CONSIDER: Could also check for the ChromatogramCache.EXT file as a short-cut for full results checking
+                            // TODO: Probably need to load the document int memory with progress UI and validate that it has results
+                            goto default;
+                    
+                        default:
+                            throw new NotSupportedException(
+                                @$"Index {comboLearnFrom.SelectedIndex} of comboLearnFrom dropdown is not yet supported.");
+                    }
+
+                    if (!SetupPythonEnvironmentForCarafe(createDlg))
+                    {
+                        pythonInstaller.CleanUpPythonEnvironment(CARAFE);
+                        return false;
+                    }
+
+        
+                    Builder = new CarafeLibraryBuilder(name, outputPath, CARAFE_PYTHON_VERSION,CARAFE, msMsDataFilePath,
+                                                        trainingDataFilePath, DocumentUI);
+
+                    pythonInstaller.SignPythonEnvironment(CARAFE);
+                    // TODO: Create AlphapeptdeepLibraryBuilder class with everything necessary to build a library
+                    // TODO: if (!CreateKoinaBuilder(name, outputPath))
+                    // TODO:  return false;
+                }
+                else
+                {
+                    if (!Grid.Validate(this, null, true, out var thresholdsByFile))
+                        return false;
+
+                    List<Target> targetPeptidesChosen = null;
+                    if (cbFilter.Checked)
+                    {
+                        targetPeptidesChosen = new List<Target>();
+                        var doc = _documentUiContainer.Document;
+                        foreach (PeptideDocNode nodePep in doc.Peptides)
+                        {
+                            // Add light modified sequences
+                            targetPeptidesChosen.Add(nodePep.ModifiedTarget);
+                            // Add heavy modified sequences
+                            foreach (var nodeGroup in nodePep.TransitionGroups)
+                            {
+                                if (nodeGroup.TransitionGroup.LabelType.IsLight)
+                                    continue;
+                                targetPeptidesChosen.Add(doc.Settings.GetModifiedSequence(nodePep.Peptide.Target,
+                                    nodeGroup.TransitionGroup.LabelType,
+                                    nodePep.ExplicitMods,
+                                    SequenceModFormatType.lib_precision));
+                            }
+                        }
+                    }
+
+                    Builder = new BiblioSpecLiteBuilder(name, outputPath, InputFileNames.ToArray(), targetPeptidesChosen)
+                    {
+                        Action = LibraryBuildAction,
+                        IncludeAmbiguousMatches = cbIncludeAmbiguousMatches.Checked,
+                        KeepRedundant = LibraryKeepRedundant,
+                        ScoreThresholdsByFile = thresholdsByFile,
+                        Id = Helpers.MakeId(textName.Text),
+                        IrtStandard = _driverStandards.SelectedItem,
+                        PreferEmbeddedSpectra = PreferEmbeddedSpectra
+                    };
+                }
+            }
+            return true;
+        }
+
+        private bool CreateKoinaBuilder(string name, string outputPath, int nce = 27)
+        {
+            // TODO: Need to figure out a better way to do this, use KoinaPeptidePrecursorPair?
+            var doc = _documentUiContainer.DocumentUI;
+            var peptides = doc.Peptides.Where(pep=>!pep.IsDecoy).ToArray();
+            var precursorCount = peptides.Sum(pep=>pep.TransitionGroupCount);
+            var peptidesPerPrecursor = new PeptideDocNode[precursorCount];
+            var precursors = new TransitionGroupDocNode[precursorCount];
+            int index = 0;
+
+            for (var i = 0; i < peptides.Length; ++i)
+            {
+                var groups = peptides[i].TransitionGroups.ToArray();
+                Array.Copy(Enumerable.Repeat(peptides[i], groups.Length).ToArray(), 0, peptidesPerPrecursor, index,
+                    groups.Length);
+                Array.Copy(groups, 0, precursors, index, groups.Length);
+                index += groups.Length;
+            }
+
+            if (index == 0)
+            {
+                MessageDlg.Show(this, Resources.BuildLibraryDlg_ValidateBuilder_Add_peptide_precursors_to_the_document_to_build_a_library_from_Koina_predictions_);
+                return false;
+            }
+
+            try
+            {
+                KoinaUIHelpers.CheckKoinaSettings(this, _skylineWindow);
+                // Still construct the library builder, otherwise a user might configure Koina
+                // incorrectly, causing the build to silently fail
+                Builder = new KoinaLibraryBuilder(doc, name, outputPath, () => true, IrtStandard,
+                    peptidesPerPrecursor, precursors, nce);
+            }
+            catch (Exception ex)
+            {
+                MessageDlg.ShowWithException(this, ex.Message, ex);
+                return false;
+            }
+
+            return true;
+        }
+       
+
+        private bool SetupPythonEnvironmentForAlpha(bool createDlg = true)
+        {
+            var programPathContainer = new ProgramPathContainer(PYTHON, ALPHAPEPTDEEP_PYTHON_VERSION);
+            var packages = new List<PythonPackage>()
+            {
+                new PythonPackage {Name = @"peptdeep", Version = null },
+                // We manually set numpy to the latest version before 2.0 because of a backward incompatibility issue
+                // See details for tracking issue in AlphaPeptDeep repo: https://github.com/MannLabs/alphapeptdeep/issues/190
+                // TODO: delete the following line after the issue above is resolved
+                new PythonPackage {Name = @"numpy", Version = @"1.26.4" }
+            }; 
+            
+            pythonInstaller = new PythonInstaller(programPathContainer, packages, new TextBoxStreamWriterHelper(),
+                new PythonInstallerTaskValidator(), ALPHAPEPTDEEP);
+            
+            this.Cursor = Cursors.WaitCursor;
+            try
+            {
+                if (pythonInstaller.IsPythonVirtualEnvironmentReady())
+                {
+                    this.Cursor = Cursors.Default;
+                    return true;
+                }
+                else if (!createDlg)
+                {
+                    this.Cursor = Cursors.Default;
+                    return false;
+                }
+            }
+            catch (Exception)
+            {
+                this.Cursor = Cursors.Default;
+            }
+
+
+            PythonDlg = new MultiButtonMsgDlg(string.Format(ToolsUIResources.PythonInstaller_BuildPrecursorTable_Python_0_installation_is_required, ALPHAPEPTDEEP_PYTHON_VERSION, @"AlphapeptDeep"), string.Format(Resources.OK));
+            
+            if (PythonDlg.ShowDialog(this) == DialogResult.Cancel)
+            {
+                return false;
+            }
+            // Install python when user clicks 'OK' here
+            else if (DialogResult.Cancel == PythonInstallerUI.InstallPythonVirtualEnvironment(this, pythonInstaller))
+            { 
+                return false;
+            }
+
+            return true;
+        }
+        private bool SetupPythonEnvironmentForCarafe(bool createDlg = true)
+        {
+            var programPathContainer = new ProgramPathContainer(PYTHON, CARAFE_PYTHON_VERSION);
+            var packages = new List<PythonPackage>()
+            {
+                new PythonPackage
+                    { Name = PEPTDEEP, Version = @$"git+file:///{AlphapeptdeepDiaRepo.Replace('\\', '/')}" },
+                new PythonPackage { Name = @"alphabase", Version = @"1.2.1" },
+                new PythonPackage { Name = @"numpy", Version = @"1.26.4" },
+                new PythonPackage { Name = @"transformers", Version = @"4.36.1" },
+                new PythonPackage { Name = @"wheel", Version = null }
+            };
+
+            pythonInstaller = new PythonInstaller(programPathContainer, packages, new TextBoxStreamWriterHelper(),
+                new PythonInstallerTaskValidator(), CARAFE);
+            if (pythonInstaller.IsPythonVirtualEnvironmentReady())
+            {
+                return true;
+            }
+            else if (!createDlg)
+            {
+                return false;
+            }
+
+            PythonDlg = new MultiButtonMsgDlg(string.Format(ToolsUIResources.PythonInstaller_BuildPrecursorTable_Python_0_installation_is_required, CARAFE_PYTHON_VERSION, @"Carafe"), string.Format(Resources.OK));
+            if (PythonDlg.ShowDialog(this) == DialogResult.Cancel)
+            {
+                return false;
+            }
+            //Install python when user clicks 'OK' here
+            else if (DialogResult.Cancel == PythonInstallerUI.InstallPythonVirtualEnvironment(this, pythonInstaller))
+            {
+                return false;
+            }
+
+            return true;
+       
+        }
+
+
+        private void textName_TextChanged(object sender, EventArgs e)
+        {
+            string name = textName.Text;
+            string outputPath = textPath.Text;
+            if (outputPath.Length > 0 && !Directory.Exists(outputPath))
+            {
+                try
+                {
+                    // ReSharper disable once ConstantNullCoalescingCondition
+                    outputPath = Path.GetDirectoryName(outputPath) ?? string.Empty;                
+                }
+                catch (Exception)
+                {
+                    outputPath = string.Empty;
+                }
+            }
+            string id = (name.Length == 0 ? string.Empty : Helpers.MakeId(textName.Text));
+        
+            if (_lastUpdatedFileName.IsNullOrEmpty() || _lastUpdatedFileName == _lastUpdatedLibName)
+            {
+                textPath.Text = id.Length == 0
+                              ? outputPath
+                              : Path.Combine(outputPath, id + BiblioSpecLiteSpec.EXT);
+                _lastUpdatedFileName = id;
+                _lastUpdatedLibName = id;
+
+            }
+
+        }
+
+        private void btnBrowse_Click(object sender, EventArgs e)
+        {
+            string fileName;
+            try
+            {
+                fileName = Path.GetFileName(textPath.Text);
+            }
+            catch (Exception)
+            {
+                fileName = string.Empty;
+            }
+
+            using (var dlg = new SaveFileDialog())
+            {
+                dlg.InitialDirectory = Settings.Default.LibraryDirectory;
+                dlg.FileName = fileName;
+                dlg.OverwritePrompt = true;
+                dlg.DefaultExt = BiblioSpecLiteSpec.EXT;
+                dlg.Filter = TextUtil.FileDialogFiltersAll(BiblioSpecLiteSpec.FILTER_BLIB);
+                if (dlg.ShowDialog(this) == DialogResult.OK)
+                {
+                    Settings.Default.LibraryDirectory = Path.GetDirectoryName(dlg.FileName);
+                    textPath.Text = dlg.FileName;
+                    _lastUpdatedFileName = Path.GetFileNameWithoutExtension(dlg.FileName);
+                }
+            }
+        }
+
+        private void btnNext_Click(object sender, EventArgs e)
+        {
+            OkWizardPage();
+        }
+
+        public bool PythonRequirementMet()
+        {
+            if (radioCarafeSource.Checked || radioAlphaSource.Checked || radioKoinaSource.Checked)
+            {
+                return ValidateBuilder(true);
+            }
+
+            return ValidateBuilder(false);
+
+        }
+        public void OkWizardPage()
+        {
+            Cursor.Current = Cursors.WaitCursor;
+            if (tabControlMain.SelectedIndex != (int)Pages.properties || radioAlphaSource.Checked || radioKoinaSource.Checked)
+            {
+                if (ValidateBuilder(true, true))
+                {
+                    Settings.Default.LibraryFilterDocumentPeptides = LibraryFilterPeptides;
+                    Settings.Default.LibraryKeepRedundant = LibraryKeepRedundant;
+                    DialogResult = DialogResult.OK;
+                }
+            }
+            else if (ValidateBuilder(false, true))
+            {
+                Settings.Default.LibraryDirectory = Path.GetDirectoryName(LibraryPath);
+
+                tabControlMain.SelectedIndex = (int)(radioFilesSource.Checked
+                    ? Pages.files
+                    : Pages.learning);  // Carafe
+                btnPrevious.Enabled = true;
+                btnNext.Text = Resources.BuildLibraryDlg_OkWizardPage_Finish;
+                AcceptButton = btnNext;
+                if (radioFilesSource.Checked)
+                    btnNext.Enabled = Grid.IsReady;
+                else
+                    btnNext.Enabled = true;
+            }
+            Cursor.Current = Cursors.Default;
+        }
+
+        private void btnPrevious_Click(object sender, EventArgs e)
+        {
+            if (tabControlMain.SelectedIndex != (int)Pages.properties)
+            {
+                tabControlMain.SelectedIndex = (int)Pages.properties;
+                btnNext.Text = Resources.BuildLibraryDlg_btnPrevious_Click__Next__;
+                btnNext.Enabled = true;
+                btnNext.DialogResult = DialogResult.None;
+                AcceptButton = null;
+                btnPrevious.Enabled = false;
+            }
+        }
+
+        private void btnAddFile_Click(object sender, EventArgs e)
+        {
+            string[] addFiles = ShowAddFile(this, Settings.Default.LibraryResultsDirectory);
+            if (addFiles != null)
+            {
+                AddInputFiles(addFiles);
+            }
+        }
+
+        public static string[] ShowAddFile(Form parent, String initialDirectory)
+        {
+            var wildExts = new string[RESULTS_EXTS.Length];
+            for (int i = 0; i < wildExts.Length; i++)
+                wildExts[i] = @"*" + RESULTS_EXTS[i];
+
+            // Adjust the button text for small molecule UI
+            var buttonText = parent is FormEx formEx ?
+                formEx.GetModeUIHelper().Translate(SettingsUIResources.BuildLibraryDlg_btnAddFile_Click_Matched_Peptides) :
+                SettingsUIResources.BuildLibraryDlg_btnAddFile_Click_Matched_Peptides;
+            using (var dlg = new OpenFileDialog())
+            {
+                dlg.Title = SettingsUIResources.BuildLibraryDlg_btnAddFile_Click_Add_Input_Files;
+                dlg.InitialDirectory = initialDirectory;
+                dlg.CheckPathExists = true;
+                dlg.SupportMultiDottedExtensions = true;
+                dlg.Multiselect = true;
+                dlg.DefaultExt = BiblioSpecLibSpec.EXT;
+                dlg.Filter = TextUtil.FileDialogFiltersAll(
+                    buttonText + string.Join(@",", wildExts) + @")|" +
+                    string.Join(@";", wildExts),
+                    BiblioSpecLiteSpec.FILTER_BLIB);
+                if (dlg.ShowDialog(parent) == DialogResult.OK)
+                {
+                    Settings.Default.LibraryResultsDirectory = Path.GetDirectoryName(dlg.FileName);
+
+                    return dlg.FileNames;
+                }
+                return null;
+            }
+        }
+
+        private void btnAddDirectory_Click(object sender, EventArgs e)
+        {
+            using (var dlg = new FolderBrowserDialog())
+            {
+                dlg.Description = SettingsUIResources.BuildLibraryDlg_btnAddDirectory_Click_Add_Input_Directory;
+                dlg.ShowNewFolderButton = false;
+                dlg.SelectedPath = Settings.Default.LibraryResultsDirectory;
+                if (dlg.ShowDialog(this) == DialogResult.OK)
+                {
+                    Settings.Default.LibraryResultsDirectory = dlg.SelectedPath;
+
+                    AddDirectory(dlg.SelectedPath);
+                }
+            }
+        }
+
+        public void AddDirectory(string dirPath)
+        {
+            using (var longWaitDlg = new LongWaitDlg())
+            {
+                longWaitDlg.Text = SettingsUIResources.BuildLibraryDlg_AddDirectory_Find_Input_Files;
+                try
+                {
+                    var inputFiles = new List<string>();
+                    longWaitDlg.PerformWork(this, 800, broker => FindInputFiles(dirPath, inputFiles, broker));
+                    AddInputFiles(inputFiles);
+                }
+                catch (Exception x)
+                {
+                    var message = TextUtil.LineSeparate(string.Format(SettingsUIResources.BuildLibraryDlg_AddDirectory_An_error_occurred_reading_files_in_the_directory__0__,
+                                                                      dirPath),
+                                                        x.Message);
+                    MessageDlg.ShowWithException(this, message, x);
+                }
+            }
+        }
+
+        private void btnAddPaths_Click(object sender, EventArgs e)
+        {
+            ShowAddPathsDlg();
+        }
+
+        public void ShowAddPathsDlg()
+        {
+            CheckDisposed();
+
+            using (var dlg = new AddPathsDlg())
+            {
+                if (dlg.ShowDialog(this) == DialogResult.OK)
+                {
+                    AddInputFiles(dlg.FileNames);
+                }
+            }
+        }
+
+        private static void FindInputFiles(string dir, ICollection<string> inputFiles, ILongWaitBroker broker)
+        {
+            broker.ProgressValue = 0;
+            FindInputFiles(dir, inputFiles, broker, 0, 100);
+        }
+
+        private static void FindInputFiles(string dir, ICollection<string> inputFiles,
+            ILongWaitBroker broker, double start, double stop)
+        {
+            broker.Message = TextUtil.LineSeparate(SettingsUIResources.BuildLibraryDlg_FindInputFiles_Finding_library_input_files_in,
+                                                   PathEx.ShortenPathForDisplay(dir));
+
+            string[] fileNames = Directory.GetFiles(dir);
+            Array.Sort(fileNames);
+            string[] dirs = Directory.GetDirectories(dir);
+            Array.Sort(dirs);
+
+            double startSub = start;
+            double increment = (stop - start) / (dirs.Length + 1);
+
+            const string extPep = BiblioSpecLiteBuilder.EXT_PEP_XML_ONE_DOT;
+            const string extIdp = BiblioSpecLiteBuilder.EXT_IDP_XML;            
+            bool hasIdp = fileNames.Contains(f => PathEx.HasExtension(f, extIdp));
+
+            foreach (string fileName in fileNames)
+            {
+                if (IsValidInputFile(fileName))
+                {
+                    // If the directory has any .idpXML files, then do not add the
+                    // supporting .pepXML files.
+                    if (!hasIdp || !PathEx.HasExtension(fileName, extPep))
+                        inputFiles.Add(fileName);                    
+                }
+                if (broker.IsCanceled)
+                    return;
+            }
+
+            startSub += increment;
+            broker.ProgressValue = (int) startSub; 
+
+            foreach (string dirSub in dirs)
+            {
+                FindInputFiles(dirSub, inputFiles, broker, startSub, startSub + increment);
+                if (broker.IsCanceled)
+                    return;
+                startSub += increment;
+                broker.ProgressValue = (int)startSub;
+            }
+        }
+
+        public void AddInputFiles(IEnumerable<string> fileNames)
+        {
+            InputFileNames = AddInputFiles(this, InputFileNames, fileNames);
+        }
+
+        public static void CheckInputFiles(IEnumerable<string> inputFileNames, IEnumerable<string> fileNames, bool performDDASearch, out List<string> filesNew, out List<string> filesError)
+        {
+            filesNew = new List<string>(inputFileNames);
+            filesError = new List<string>();
+            foreach (var fileName in fileNames)
+            {
+                if (IsValidInputFile(fileName, performDDASearch))
+                {
+                    if (!filesNew.Contains(fileName))
+                        filesNew.Add(fileName);
+                }
+                else
+                {
+                    if (!filesError.Contains(fileName))
+                        filesError.Add(fileName);
+                }
+            }
+        }
+
+        private string[] AddInputFiles(Form parent, IEnumerable<string> inputFileNames, IEnumerable<string> fileNames)
+        {
+            CheckInputFiles(inputFileNames, fileNames, false, out var filesNew, out var filesError);
+
+            if (filesError.Count > 0)
+            {
+                var filesLib = filesError.Where(IsLibraryFile).ToArray();
+                if (filesError.Count == filesLib.Length)
+                {
+                    // All files are library files (e.g. msp, sptxt, etc)
+                    if (filesLib.Length == 1)
+                    {
+                        using (var dlg = new MultiButtonMsgDlg(
+                            string.Format(SettingsUIResources.BuildLibraryDlg_AddInputFiles_The_file__0__is_a_library_file_and_does_not_need_to_be_built__Would_you_like_to_add_this_library_to_the_document_,
+                                filesLib[0]), MultiButtonMsgDlg.BUTTON_YES, MultiButtonMsgDlg.BUTTON_NO, false))
+                        {
+                            if (dlg.ShowDialog(parent) == DialogResult.Yes)
+                            {
+                                AddLibraryFile = filesLib[0];
+                                DialogResult = DialogResult.OK;
+                            }
+                        }
+                    }
+                    else
+                    {
+                        MessageDlg.Show(parent, SettingsUIResources.BuildLibraryDlg_AddInputFiles_These_files_are_library_files_and_do_not_need_to_be_built__Edit_the_list_of_libraries_to_add_them_directly_);
+                    }
+                }
+                else if (filesError.Count == 1)
+                {
+                    MessageDlg.Show(parent, string.Format(SettingsUIResources.BuildLibraryDlg_AddInputFiles_The_file__0__is_not_a_valid_library_input_file, filesError[0]));
+                }
+                else
+                {
+                    var message = TextUtil.SpaceSeparate(SettingsUIResources.BuildLibraryDlg_AddInputFiles_The_following_files_are_not_valid_library_input_files,
+                                  string.Empty,
+                                  // ReSharper disable LocalizableElement
+                                  "\t" + string.Join("\n\t", filesError.ToArray()));
+                                  // ReSharper restore LocalizableElement
+                    MessageDlg.Show(parent, message);
+                }
+            }
+
+            return filesNew.ToArray();
+        }
+
+        public static string[] AddInputFiles(Form parent, IEnumerable<string> inputFileNames, IEnumerable<string> fileNames, bool performDDASearch = false)
+        {
+            CheckInputFiles(inputFileNames, fileNames, performDDASearch, out var filesNew, out var filesError);
+
+            if (filesError.Count == 1)
+            {
+                MessageDlg.Show(parent, string.Format(SettingsUIResources.BuildLibraryDlg_AddInputFiles_The_file__0__is_not_a_valid_library_input_file, filesError[0]));
+            }
+            else if (filesError.Count > 1)
+            {
+                var message = TextUtil.SpaceSeparate(SettingsUIResources.BuildLibraryDlg_AddInputFiles_The_following_files_are_not_valid_library_input_files,
+                              string.Empty,
+                              // ReSharper disable LocalizableElement
+                              "\t" + string.Join("\n\t", filesError.ToArray()));
+                              // ReSharper restore LocalizableElement
+                MessageDlg.Show(parent, message);
+            }
+
+            return filesNew.ToArray();
+        }
+
+        private static bool IsValidInputFile(string fileName, bool performDDASearch = false)
+        {
+            if (performDDASearch)
+                return true; // these are validated in OpenFileDialog
+            else
+            {
+                foreach (string extResult in RESULTS_EXTS)
+                {
+                    if (PathEx.HasExtension(fileName, extResult))
+                        return true;
+                }
+            }
+            return fileName.EndsWith(BiblioSpecLiteSpec.EXT);
+        }
+
+        private static bool IsLibraryFile(string fileName)
+        {
+            return LibrarySpec.CreateFromPath(@"__internal__", fileName) != null;
+        }
+
+        private void textPath_TextChanged(object sender, EventArgs e)
+        {
+            bool existsRedundant = false;
+            string path = textPath.Text;
+            if (!string.IsNullOrEmpty(path) && path.EndsWith(BiblioSpecLiteSpec.EXT))
+            {
+                try
+                {
+                    string baseName = Path.GetFileNameWithoutExtension(textPath.Text);
+                    string redundantName = baseName + BiblioSpecLiteSpec.EXT_REDUNDANT;
+                    existsRedundant = File.Exists(Path.Combine(Path.GetDirectoryName(textPath.Text) ?? string.Empty, redundantName));
+                }
+                catch (IOException)
+                {
+                    // May happen if path is too long.
+                }
+            }
+
+            if (existsRedundant)
+            {
+                if (!comboAction.Enabled)
+                    comboAction.Enabled = true;
+            }
+            else
+            {
+                if (comboAction.Enabled)
+                {
+                    comboAction.SelectedItem = LibraryBuildAction.Create.GetLocalizedString();
+                    comboAction.Enabled = false;
+                }
+            }
+        }
+
+        public string LibraryName
+        {
+            get { return textName.Text; }
+            set { textName.Text = value; }
+        }
+
+        public string LibraryPath
+        {
+            get { return textPath.Text; }
+            set { textPath.Text = value; }
+        }
+
+        public bool Koina
+        {
+            get { return radioKoinaSource.Checked; }
+            set { radioKoinaSource.Checked = value; }
+        }
+        public bool AlphapeptDeep
+        {
+            get { return radioAlphaSource.Checked; }
+            set { radioAlphaSource.Checked = value; }
+        }
+        public bool Carafe
+        {
+            get { return radioCarafeSource.Checked; }
+            set { radioCarafeSource.Checked = value; }
+        }
+
+        public int NCE
+        {
+            get { return (int)ceCombo.SelectedItem; }
+            set { ceCombo.SelectedItem = value; }
+        }
+
+        public bool LibraryKeepRedundant
+        {
+            get { return cbKeepRedundant.Checked; }
+            set { cbKeepRedundant.Checked = value; }
+        }
+
+        public bool IncludeAmbiguousMatches
+        {
+            get { return cbIncludeAmbiguousMatches.Checked; }
+            set { cbIncludeAmbiguousMatches.Checked = value; }
+        }
+
+        public bool LibraryFilterPeptides
+        {
+            get { return cbFilter.Checked; }
+            set { cbFilter.Checked = value; }
+        }
+
+        public LibraryBuildAction LibraryBuildAction
+        {
+            get
+            {
+                return (comboAction.SelectedIndex == 0
+                            ? LibraryBuildAction.Create
+                            : LibraryBuildAction.Append);
+            }
+
+            set
+            {
+                comboAction.SelectedIndex = (value == LibraryBuildAction.Create ? 0 : 1);
+            }
+        }
+
+        public IrtStandard IrtStandard
+        {
+            get { return _driverStandards.SelectedItem; }
+            set
+            {
+                var index = 0;
+                if (value != null)
+                {
+                    for (var i = 0; i < comboStandards.Items.Count; i++)
+                    {
+                        if (comboStandards.Items[i].ToString().Equals(value.GetKey()))
+                        {
+                            index = i;
+                            break;
+                        }
+                    }
+                }
+                comboStandards.SelectedIndex = index;
+                _driverStandards.SelectedIndexChangedEvent(null, null);
+            }
+        }
+
+        public bool? PreferEmbeddedSpectra { get; set; }
+
+        private void comboStandards_SelectedIndexChanged(object sender, EventArgs e)
+        {
+            _driverStandards.SelectedIndexChangedEvent(sender, e);
+        }
+
+        private void dataSourceRadioButton_CheckedChanged(object sender, EventArgs e)
+        {
+            // Only respond to the checking event, or this will happen
+            // twice for every change.
+            var radioSender = (RadioButton)sender;
+            if (!radioSender.Checked)
+                return;
+
+            var selectedStandard = _driverStandards.SelectedItem;
+            string nextText = Resources.BuildLibraryDlg_btnPrevious_Click__Next__;
+            if (radioFilesSource.Checked)
+            {
+                tabControlDataSource.SelectedIndex = (int)DataSourcePages.files;
+                if (!Settings.Default.IrtStandardList.Contains(IrtStandard.AUTO))
+                {
+                    Settings.Default.IrtStandardList.Insert(1, IrtStandard.AUTO);
+                }
+            }
+            else
+            {
+                Settings.Default.IrtStandardList.Remove(IrtStandard.AUTO);
+
+                if (radioCarafeSource.Checked)
+                {
+                    tabControlDataSource.SelectedIndex = (int)DataSourcePages.carafe;
+                }
+                else if (radioAlphaSource.Checked)
+                {
+                    tabControlDataSource.SelectedIndex = (int)DataSourcePages.alpha;
+                    nextText = Resources.BuildLibraryDlg_OkWizardPage_Finish;
+                }
+                else // must be Koina
+                {
+                    tabControlDataSource.SelectedIndex = (int)DataSourcePages.koina;
+                    KoinaUIHelpers.CheckKoinaSettings(this, _skylineWindow);
+                    nextText = Resources.BuildLibraryDlg_OkWizardPage_Finish;
+                }
+            }
+            _driverStandards.LoadList(selectedStandard.GetKey());
+
+            if (!Equals(btnNext.Text, nextText))
+                btnNext.Text = nextText;
+        }
+
+        private void koinaInfoSettingsBtn_LinkClicked(object sender, LinkLabelLinkClickedEventArgs e)
+        {
+            _skylineWindow.ShowToolOptionsUI(ToolOptionsUI.TABS.Koina);
+        }
+
+        public IFormView ShowingFormView
+        {
+            get
+            {
+                return TAB_PAGES[tabControlMain.SelectedIndex];
+            }
+        }
+
+        private void comboLearnFrom_SelectedIndexChanged(object sender, EventArgs e)
+        {
+            var learningOption = (LearningOptions)comboLearnFrom.SelectedIndex;
+            tabControlLearning.SelectedIndex = (int)learningOption;
+            switch (learningOption)
+            {
+                case LearningOptions.libraries:
+                    PopulateLibraries();
+                    break;
+            }
+        }
+
+        private void PopulateLibraries()
+        {
+            if (_driverLibrary == null)
+            {
+                _driverLibrary = new SettingsListBoxDriver<LibrarySpec>(listLibraries, Settings.Default.SpectralLibraryList);
+                _driverLibrary.LoadList(null, Array.Empty<LibrarySpec>());
+            }
+        }
+
+        private void btnLearningDocBrowse_Click(object sender, EventArgs e)
+        {
+            using (var dlg = new OpenFileDialog())
+            {
+                dlg.Title = SkylineResources.SkylineWindow_importDocumentMenuItem_Click_Import_Skyline_Document;
+                dlg.InitialDirectory = Settings.Default.ActiveDirectory;
+                dlg.CheckPathExists = true;
+                dlg.Multiselect = false;
+                dlg.SupportMultiDottedExtensions = true;
+                dlg.DefaultExt = SrmDocument.EXT;
+                dlg.Filter = TextUtil.FileDialogFiltersAll(SrmDocument.FILTER_DOC);
+                if (dlg.ShowDialog(this) == DialogResult.OK)
+                {
+                    textLearningDoc.Text = dlg.FileName;
+                }
+            }
+
+        }
+
+        private void comboBuildLibraryTarget_SelectedIndexChanged(object sender, EventArgs e)
+        {
+            tabControlBuildLibraryTarget.SelectedIndex = comboBuildLibraryTarget.SelectedIndex;
+        }
+
+        private void buttonProteinDatabase_Click(object sender, EventArgs e)
+        {
+            using var dlg = new OpenFileDialog();
+            dlg.Title = @"Select Protein Database File";
+            dlg.InitialDirectory = Settings.Default.ActiveDirectory;
+            dlg.CheckPathExists = true;
+            dlg.Multiselect = false;
+            dlg.SupportMultiDottedExtensions = true;
+            dlg.DefaultExt = DataSourceUtil.EXT_FASTA[0];
+            dlg.Filter = TextUtil.FileDialogFiltersAll(TextUtil.FileDialogFilter(EditUIResources.OpenFileDialog_FASTA_files, DataSourceUtil.EXT_FASTA));
+            if (dlg.ShowDialog(this) == DialogResult.OK)
+            {
+                textBoxProteinDatabase.Text = dlg.FileName;
+            }
+        }
+
+        private void buttonTrainingData_Click(object sender, EventArgs e)
+        {
+            using var dlg = new OpenFileDialog();
+            dlg.Title = @"Select Training Data File";
+            dlg.InitialDirectory = Settings.Default.ActiveDirectory;
+            dlg.CheckPathExists = true;
+            dlg.Multiselect = false;
+            dlg.SupportMultiDottedExtensions = true;
+            dlg.DefaultExt = TextUtil.EXT_TSV;
+            dlg.Filter = TextUtil.FileDialogFiltersAll(TextUtil.FILTER_TSV);
+            if (dlg.ShowDialog(this) == DialogResult.OK)
+            {
+                textBoxTrainingData.Text = dlg.FileName;
+            }
+        }
+
+        private void buttonMsMsData_Click(object sender, EventArgs e)
+        {
+            using var dlg = new OpenFileDialog();
+            dlg.Title = @"Select Ms/Ms Data File";
+            dlg.InitialDirectory = Settings.Default.ActiveDirectory;
+            dlg.CheckPathExists = true;
+            dlg.Multiselect = false;
+            dlg.SupportMultiDottedExtensions = true;
+            dlg.DefaultExt = DataSourceUtil.EXT_MZML;
+            dlg.Filter = TextUtil.FileDialogFiltersAll(TextUtil.FileDialogFilter(@"mzML files", DataSourceUtil.EXT_MZML));
+            if (dlg.ShowDialog(this) == DialogResult.OK)
+            {
+                textBoxMsMsData.Text = dlg.FileName;
+            }
+        }
+    }
+}