--- conflicted
+++ resolved
@@ -1213,11 +1213,7 @@
             {
                 var ions = peptideIonTypes.ToList();
                 if (e.MS1Enabled.Value)
-<<<<<<< HEAD
                     ions.Add(IonType.precursor);
-=======
-                    ions.Insert(0, IonType.precursor);
->>>>>>> aa8e575c
                 else if (!InitialPeptideIonTypes.Contains(IonType.precursor))
                     ions.Remove(IonType.precursor); // Don't remove this if it was there at the start
                 if (ions.Count > 0)
@@ -1230,11 +1226,7 @@
             if (e.MS1Enabled.HasValue && smallMoleculeIonTypes.Contains(IonType.precursor) != e.MS1Enabled.Value) // Full-Scan settings adjusted ion types to include or exclude "f"
             {
                 if (e.MS1Enabled.Value)
-<<<<<<< HEAD
                     smallMolIons.Add(IonType.precursor);
-=======
-                    smallMolIons.Insert(0, IonType.precursor);
->>>>>>> aa8e575c
                 else if (!InitialSmallMoleculeIonTypes.Contains(IonType.precursor))
                     smallMolIons.Remove(IonType.precursor);  // Don't remove this if it was there at the start
             }
@@ -1242,11 +1234,7 @@
             if (e.MSMSEnabled.HasValue && smallMoleculeIonTypes.Contains(IonType.custom) != e.MSMSEnabled.Value) // Full-Scan settings adjusted ion types to include or exclude "f"
             {
                 if (e.MSMSEnabled.Value)
-<<<<<<< HEAD
                     smallMolIons.Insert(0, IonType.custom);
-=======
-                    smallMolIons.Add(IonType.custom);
->>>>>>> aa8e575c
                 else if (!InitialSmallMoleculeIonTypes.Contains(IonType.custom))
                     smallMolIons.Remove(IonType.custom);  // Don't remove this if it was there at the start
             }
@@ -1256,4 +1244,4 @@
         }
 
     }
-}
+}