--- conflicted
+++ resolved
@@ -1,956 +1,947 @@
-﻿namespace pwiz.Skyline.SettingsUI
-{
-    partial class TransitionSettingsUI
-    {
-        /// <summary>
-        /// Required designer variable.
-        /// </summary>
-        private System.ComponentModel.IContainer components = null;
-
-        /// <summary>
-        /// Clean up any resources being used.
-        /// </summary>
-        /// <param name="disposing">true if managed resources should be disposed; otherwise, false.</param>
-        protected override void Dispose(bool disposing)
-        {
-            if (disposing && (components != null))
-            {
-                components.Dispose();
-            }
-            base.Dispose(disposing);
-        }
-
-        #region Windows Form Designer generated code
-
-        /// <summary>
-        /// Required method for Designer support - do not modify
-        /// the contents of this method with the code editor.
-        /// </summary>
-        private void InitializeComponent()
-        {
-            this.components = new System.ComponentModel.Container();
-            System.ComponentModel.ComponentResourceManager resources = new System.ComponentModel.ComponentResourceManager(typeof(TransitionSettingsUI));
-            this.btnCancel = new System.Windows.Forms.Button();
-            this.btnOk = new System.Windows.Forms.Button();
-            this.tabControl1 = new System.Windows.Forms.TabControl();
-            this.tabGeneral = new System.Windows.Forms.TabPage();
-            this.comboCompensationVoltage = new System.Windows.Forms.ComboBox();
-            this.label19 = new System.Windows.Forms.Label();
-            this.comboOptimizationLibrary = new System.Windows.Forms.ComboBox();
-            this.label20 = new System.Windows.Forms.Label();
-            this.labelOptimizeType = new System.Windows.Forms.Label();
-            this.comboOptimizeType = new System.Windows.Forms.ComboBox();
-            this.cbUseOptimized = new System.Windows.Forms.CheckBox();
-            this.comboDeclusterPotential = new System.Windows.Forms.ComboBox();
-            this.label12 = new System.Windows.Forms.Label();
-            this.comboCollisionEnergy = new System.Windows.Forms.ComboBox();
-            this.label7 = new System.Windows.Forms.Label();
-            this.comboIonMass = new System.Windows.Forms.ComboBox();
-            this.label2 = new System.Windows.Forms.Label();
-            this.comboPrecursorMass = new System.Windows.Forms.ComboBox();
-            this.label1 = new System.Windows.Forms.Label();
-            this.tabFilter = new System.Windows.Forms.TabPage();
-            this.cbExclusionUseDIAWindow = new System.Windows.Forms.CheckBox();
-            this.lbMZ = new System.Windows.Forms.Label();
-            this.tabControlPeptidesSmallMols = new System.Windows.Forms.TabControl();
-            this.tabPage1 = new System.Windows.Forms.TabPage();
-            this.label5 = new System.Windows.Forms.Label();
-            this.textPeptideIonTypes = new System.Windows.Forms.TextBox();
-            this.groupBox1 = new System.Windows.Forms.GroupBox();
-            this.btnEditSpecialTransitions = new System.Windows.Forms.Button();
-            this.label18 = new System.Windows.Forms.Label();
-            this.listAlwaysAdd = new System.Windows.Forms.CheckedListBox();
-            this.comboRangeFrom = new System.Windows.Forms.ComboBox();
-            this.label3 = new System.Windows.Forms.Label();
-            this.comboRangeTo = new System.Windows.Forms.ComboBox();
-            this.label4 = new System.Windows.Forms.Label();
-            this.label6 = new System.Windows.Forms.Label();
-            this.label8 = new System.Windows.Forms.Label();
-            this.textPeptidePrecursorCharges = new System.Windows.Forms.TextBox();
-            this.textPeptideIonCharges = new System.Windows.Forms.TextBox();
-            this.tabPage2 = new System.Windows.Forms.TabPage();
-            this.btnPrecursorAdduct = new System.Windows.Forms.Button();
-            this.btnFragmentAdduct = new System.Windows.Forms.Button();
-            this.textSmallMoleculeFragmentAdducts = new System.Windows.Forms.TextBox();
-            this.labelSmallMoleculeFragmentAdducts = new System.Windows.Forms.Label();
-            this.textSmallMoleculeIonTypes = new System.Windows.Forms.TextBox();
-            this.labelSmallMoleculeIonTypes = new System.Windows.Forms.Label();
-            this.textSmallMoleculePrecursorAdducts = new System.Windows.Forms.TextBox();
-            this.lblSmallMoleculePrecursorAdducts = new System.Windows.Forms.Label();
-            this.textExclusionWindow = new System.Windows.Forms.TextBox();
-            this.cbAutoSelect = new System.Windows.Forms.CheckBox();
-            this.lbPrecursorMzWindow = new System.Windows.Forms.Label();
-            this.tabLibrary = new System.Windows.Forms.TabPage();
-            this.label9 = new System.Windows.Forms.Label();
-            this.panelPick = new System.Windows.Forms.Panel();
-            this.label22 = new System.Windows.Forms.Label();
-            this.textMinIonCount = new System.Windows.Forms.TextBox();
-            this.radioAllAndFiltered = new System.Windows.Forms.RadioButton();
-            this.radioFiltered = new System.Windows.Forms.RadioButton();
-            this.radioAll = new System.Windows.Forms.RadioButton();
-            this.label14 = new System.Windows.Forms.Label();
-            this.label15 = new System.Windows.Forms.Label();
-            this.textIonCount = new System.Windows.Forms.TextBox();
-            this.textTolerance = new System.Windows.Forms.TextBox();
-            this.cbLibraryPick = new System.Windows.Forms.CheckBox();
-            this.label13 = new System.Windows.Forms.Label();
-            this.tabInstrument = new System.Windows.Forms.TabPage();
-            this.cbxTriggeredAcquisition = new System.Windows.Forms.CheckBox();
-            this.textMaxInclusions = new System.Windows.Forms.TextBox();
-            this.label21 = new System.Windows.Forms.Label();
-            this.label30 = new System.Windows.Forms.Label();
-            this.label31 = new System.Windows.Forms.Label();
-            this.label33 = new System.Windows.Forms.Label();
-            this.label34 = new System.Windows.Forms.Label();
-            this.textMaxTime = new System.Windows.Forms.TextBox();
-            this.textMinTime = new System.Windows.Forms.TextBox();
-            this.label26 = new System.Windows.Forms.Label();
-            this.label25 = new System.Windows.Forms.Label();
-            this.label24 = new System.Windows.Forms.Label();
-            this.cbDynamicMinimum = new System.Windows.Forms.CheckBox();
-            this.textMaxTrans = new System.Windows.Forms.TextBox();
-            this.label17 = new System.Windows.Forms.Label();
-            this.textMzMatchTolerance = new System.Windows.Forms.TextBox();
-            this.lblMethodMatchTolerance = new System.Windows.Forms.Label();
-            this.label10 = new System.Windows.Forms.Label();
-            this.label11 = new System.Windows.Forms.Label();
-            this.textMaxMz = new System.Windows.Forms.TextBox();
-            this.textMinMz = new System.Windows.Forms.TextBox();
-            this.tabFullScan = new System.Windows.Forms.TabPage();
-            this.tabIonMobility = new System.Windows.Forms.TabPage();
-            this.ionMobilityFilteringControl = new pwiz.Skyline.SettingsUI.IonMobility.IonMobilityFilteringUserControl();
-            this.helpTip = new System.Windows.Forms.ToolTip(this.components);
-            this.contextMenuStripPrecursorAdduct = new System.Windows.Forms.ContextMenuStrip(this.components);
-            this.contextMenuStripFragmentAdduct = new System.Windows.Forms.ContextMenuStrip(this.components);
-<<<<<<< HEAD
-            this.label16 = new System.Windows.Forms.Label();
-            this.cbHighResolutionTolerance = new System.Windows.Forms.CheckBox();
-=======
->>>>>>> 522363dc
-            this.tabControl1.SuspendLayout();
-            this.tabGeneral.SuspendLayout();
-            this.tabFilter.SuspendLayout();
-            this.tabControlPeptidesSmallMols.SuspendLayout();
-            this.tabPage1.SuspendLayout();
-            this.groupBox1.SuspendLayout();
-            this.tabPage2.SuspendLayout();
-            this.tabLibrary.SuspendLayout();
-            this.panelPick.SuspendLayout();
-            this.tabInstrument.SuspendLayout();
-            this.tabIonMobility.SuspendLayout();
-            this.SuspendLayout();
-            // 
-            // btnCancel
-            // 
-            resources.ApplyResources(this.btnCancel, "btnCancel");
-            this.btnCancel.DialogResult = System.Windows.Forms.DialogResult.Cancel;
-            this.btnCancel.Name = "btnCancel";
-            this.btnCancel.UseVisualStyleBackColor = true;
-            // 
-            // btnOk
-            // 
-            resources.ApplyResources(this.btnOk, "btnOk");
-            this.btnOk.Name = "btnOk";
-            this.btnOk.UseVisualStyleBackColor = true;
-            this.btnOk.Click += new System.EventHandler(this.btnOk_Click);
-            // 
-            // tabControl1
-            // 
-            resources.ApplyResources(this.tabControl1, "tabControl1");
-            this.tabControl1.Controls.Add(this.tabGeneral);
-            this.tabControl1.Controls.Add(this.tabFilter);
-            this.tabControl1.Controls.Add(this.tabLibrary);
-            this.tabControl1.Controls.Add(this.tabInstrument);
-            this.tabControl1.Controls.Add(this.tabFullScan);
-            this.tabControl1.Controls.Add(this.tabIonMobility);
-            this.tabControl1.DataBindings.Add(new System.Windows.Forms.Binding("SelectedIndex", global::pwiz.Skyline.Properties.Settings.Default, "TransitionSettingsTab", true, System.Windows.Forms.DataSourceUpdateMode.OnPropertyChanged));
-            this.tabControl1.Name = "tabControl1";
-            this.tabControl1.SelectedIndex = global::pwiz.Skyline.Properties.Settings.Default.TransitionSettingsTab;
-            // 
-            // tabGeneral
-            // 
-            this.tabGeneral.Controls.Add(this.comboCompensationVoltage);
-            this.tabGeneral.Controls.Add(this.label19);
-            this.tabGeneral.Controls.Add(this.comboOptimizationLibrary);
-            this.tabGeneral.Controls.Add(this.label20);
-            this.tabGeneral.Controls.Add(this.labelOptimizeType);
-            this.tabGeneral.Controls.Add(this.comboOptimizeType);
-            this.tabGeneral.Controls.Add(this.cbUseOptimized);
-            this.tabGeneral.Controls.Add(this.comboDeclusterPotential);
-            this.tabGeneral.Controls.Add(this.label12);
-            this.tabGeneral.Controls.Add(this.comboCollisionEnergy);
-            this.tabGeneral.Controls.Add(this.label7);
-            this.tabGeneral.Controls.Add(this.comboIonMass);
-            this.tabGeneral.Controls.Add(this.label2);
-            this.tabGeneral.Controls.Add(this.comboPrecursorMass);
-            this.tabGeneral.Controls.Add(this.label1);
-            resources.ApplyResources(this.tabGeneral, "tabGeneral");
-            this.tabGeneral.Name = "tabGeneral";
-            this.tabGeneral.UseVisualStyleBackColor = true;
-            // 
-            // comboCompensationVoltage
-            // 
-            this.comboCompensationVoltage.DropDownStyle = System.Windows.Forms.ComboBoxStyle.DropDownList;
-            this.comboCompensationVoltage.FormattingEnabled = true;
-            resources.ApplyResources(this.comboCompensationVoltage, "comboCompensationVoltage");
-            this.comboCompensationVoltage.Name = "comboCompensationVoltage";
-            this.comboCompensationVoltage.SelectedIndexChanged += new System.EventHandler(this.comboCompensationVoltage_SelectedIndexChanged);
-            // 
-            // label19
-            // 
-            resources.ApplyResources(this.label19, "label19");
-            this.label19.Name = "label19";
-            // 
-            // comboOptimizationLibrary
-            // 
-            this.comboOptimizationLibrary.DropDownStyle = System.Windows.Forms.ComboBoxStyle.DropDownList;
-            this.comboOptimizationLibrary.FormattingEnabled = true;
-            resources.ApplyResources(this.comboOptimizationLibrary, "comboOptimizationLibrary");
-            this.comboOptimizationLibrary.Name = "comboOptimizationLibrary";
-            this.comboOptimizationLibrary.SelectedIndexChanged += new System.EventHandler(this.comboOptimizationLibrary_SelectedIndexChanged);
-            // 
-            // label20
-            // 
-            resources.ApplyResources(this.label20, "label20");
-            this.label20.Name = "label20";
-            // 
-            // labelOptimizeType
-            // 
-            resources.ApplyResources(this.labelOptimizeType, "labelOptimizeType");
-            this.labelOptimizeType.Name = "labelOptimizeType";
-            // 
-            // comboOptimizeType
-            // 
-            this.comboOptimizeType.DropDownStyle = System.Windows.Forms.ComboBoxStyle.DropDownList;
-            this.comboOptimizeType.FormattingEnabled = true;
-            this.comboOptimizeType.Items.AddRange(new object[] {
-            resources.GetString("comboOptimizeType.Items"),
-            resources.GetString("comboOptimizeType.Items1")});
-            resources.ApplyResources(this.comboOptimizeType, "comboOptimizeType");
-            this.comboOptimizeType.Name = "comboOptimizeType";
-            this.helpTip.SetToolTip(this.comboOptimizeType, resources.GetString("comboOptimizeType.ToolTip"));
-            // 
-            // cbUseOptimized
-            // 
-            resources.ApplyResources(this.cbUseOptimized, "cbUseOptimized");
-            this.cbUseOptimized.Name = "cbUseOptimized";
-            this.helpTip.SetToolTip(this.cbUseOptimized, resources.GetString("cbUseOptimized.ToolTip"));
-            this.cbUseOptimized.UseVisualStyleBackColor = true;
-            this.cbUseOptimized.CheckedChanged += new System.EventHandler(this.cbUseOptimized_CheckedChanged);
-            // 
-            // comboDeclusterPotential
-            // 
-            this.comboDeclusterPotential.DropDownStyle = System.Windows.Forms.ComboBoxStyle.DropDownList;
-            this.comboDeclusterPotential.FormattingEnabled = true;
-            resources.ApplyResources(this.comboDeclusterPotential, "comboDeclusterPotential");
-            this.comboDeclusterPotential.Name = "comboDeclusterPotential";
-            this.helpTip.SetToolTip(this.comboDeclusterPotential, resources.GetString("comboDeclusterPotential.ToolTip"));
-            this.comboDeclusterPotential.SelectedIndexChanged += new System.EventHandler(this.comboDeclusterPotential_SelectedIndexChanged);
-            // 
-            // label12
-            // 
-            resources.ApplyResources(this.label12, "label12");
-            this.label12.Name = "label12";
-            // 
-            // comboCollisionEnergy
-            // 
-            this.comboCollisionEnergy.DropDownStyle = System.Windows.Forms.ComboBoxStyle.DropDownList;
-            this.comboCollisionEnergy.FormattingEnabled = true;
-            resources.ApplyResources(this.comboCollisionEnergy, "comboCollisionEnergy");
-            this.comboCollisionEnergy.Name = "comboCollisionEnergy";
-            this.helpTip.SetToolTip(this.comboCollisionEnergy, resources.GetString("comboCollisionEnergy.ToolTip"));
-            this.comboCollisionEnergy.SelectedIndexChanged += new System.EventHandler(this.comboCollisionEnergy_SelectedIndexChanged);
-            // 
-            // label7
-            // 
-            resources.ApplyResources(this.label7, "label7");
-            this.label7.Name = "label7";
-            // 
-            // comboIonMass
-            // 
-            this.comboIonMass.DropDownStyle = System.Windows.Forms.ComboBoxStyle.DropDownList;
-            this.comboIonMass.FormattingEnabled = true;
-            this.comboIonMass.Items.AddRange(new object[] {
-            resources.GetString("comboIonMass.Items"),
-            resources.GetString("comboIonMass.Items1")});
-            resources.ApplyResources(this.comboIonMass, "comboIonMass");
-            this.comboIonMass.Name = "comboIonMass";
-            this.helpTip.SetToolTip(this.comboIonMass, resources.GetString("comboIonMass.ToolTip"));
-            // 
-            // label2
-            // 
-            resources.ApplyResources(this.label2, "label2");
-            this.label2.Name = "label2";
-            // 
-            // comboPrecursorMass
-            // 
-            this.comboPrecursorMass.DropDownStyle = System.Windows.Forms.ComboBoxStyle.DropDownList;
-            this.comboPrecursorMass.FormattingEnabled = true;
-            this.comboPrecursorMass.Items.AddRange(new object[] {
-            resources.GetString("comboPrecursorMass.Items"),
-            resources.GetString("comboPrecursorMass.Items1")});
-            resources.ApplyResources(this.comboPrecursorMass, "comboPrecursorMass");
-            this.comboPrecursorMass.Name = "comboPrecursorMass";
-            this.helpTip.SetToolTip(this.comboPrecursorMass, resources.GetString("comboPrecursorMass.ToolTip"));
-            // 
-            // label1
-            // 
-            resources.ApplyResources(this.label1, "label1");
-            this.label1.Name = "label1";
-            // 
-            // tabFilter
-            // 
-            this.tabFilter.Controls.Add(this.cbExclusionUseDIAWindow);
-            this.tabFilter.Controls.Add(this.lbMZ);
-            this.tabFilter.Controls.Add(this.tabControlPeptidesSmallMols);
-            this.tabFilter.Controls.Add(this.textExclusionWindow);
-            this.tabFilter.Controls.Add(this.cbAutoSelect);
-            this.tabFilter.Controls.Add(this.lbPrecursorMzWindow);
-            resources.ApplyResources(this.tabFilter, "tabFilter");
-            this.tabFilter.Name = "tabFilter";
-            this.tabFilter.UseVisualStyleBackColor = true;
-            // 
-            // cbExclusionUseDIAWindow
-            // 
-            resources.ApplyResources(this.cbExclusionUseDIAWindow, "cbExclusionUseDIAWindow");
-            this.cbExclusionUseDIAWindow.Name = "cbExclusionUseDIAWindow";
-            this.helpTip.SetToolTip(this.cbExclusionUseDIAWindow, resources.GetString("cbExclusionUseDIAWindow.ToolTip"));
-            this.cbExclusionUseDIAWindow.UseVisualStyleBackColor = true;
-            // 
-            // lbMZ
-            // 
-            resources.ApplyResources(this.lbMZ, "lbMZ");
-            this.lbMZ.Name = "lbMZ";
-            // 
-            // tabControlPeptidesSmallMols
-            // 
-            this.tabControlPeptidesSmallMols.Controls.Add(this.tabPage1);
-            this.tabControlPeptidesSmallMols.Controls.Add(this.tabPage2);
-            resources.ApplyResources(this.tabControlPeptidesSmallMols, "tabControlPeptidesSmallMols");
-            this.tabControlPeptidesSmallMols.Name = "tabControlPeptidesSmallMols";
-            this.tabControlPeptidesSmallMols.SelectedIndex = 0;
-            // 
-            // tabPage1
-            // 
-            this.tabPage1.Controls.Add(this.label5);
-            this.tabPage1.Controls.Add(this.textPeptideIonTypes);
-            this.tabPage1.Controls.Add(this.groupBox1);
-            this.tabPage1.Controls.Add(this.label6);
-            this.tabPage1.Controls.Add(this.label8);
-            this.tabPage1.Controls.Add(this.textPeptidePrecursorCharges);
-            this.tabPage1.Controls.Add(this.textPeptideIonCharges);
-            resources.ApplyResources(this.tabPage1, "tabPage1");
-            this.tabPage1.Name = "tabPage1";
-            this.modeUIHandler.SetUIMode(this.tabPage1, pwiz.Skyline.Util.Helpers.ModeUIExtender.MODE_UI_HANDLING_TYPE.proteomic);
-            this.tabPage1.UseVisualStyleBackColor = true;
-            // 
-            // label5
-            // 
-            resources.ApplyResources(this.label5, "label5");
-            this.label5.Name = "label5";
-            // 
-            // textPeptideIonTypes
-            // 
-            resources.ApplyResources(this.textPeptideIonTypes, "textPeptideIonTypes");
-            this.textPeptideIonTypes.Name = "textPeptideIonTypes";
-            this.helpTip.SetToolTip(this.textPeptideIonTypes, resources.GetString("textPeptideIonTypes.ToolTip"));
-            // 
-            // groupBox1
-            // 
-            this.groupBox1.Controls.Add(this.btnEditSpecialTransitions);
-            this.groupBox1.Controls.Add(this.label18);
-            this.groupBox1.Controls.Add(this.listAlwaysAdd);
-            this.groupBox1.Controls.Add(this.comboRangeFrom);
-            this.groupBox1.Controls.Add(this.label3);
-            this.groupBox1.Controls.Add(this.comboRangeTo);
-            this.groupBox1.Controls.Add(this.label4);
-            resources.ApplyResources(this.groupBox1, "groupBox1");
-            this.groupBox1.Name = "groupBox1";
-            this.groupBox1.TabStop = false;
-            // 
-            // btnEditSpecialTransitions
-            // 
-            resources.ApplyResources(this.btnEditSpecialTransitions, "btnEditSpecialTransitions");
-            this.btnEditSpecialTransitions.Name = "btnEditSpecialTransitions";
-            this.helpTip.SetToolTip(this.btnEditSpecialTransitions, resources.GetString("btnEditSpecialTransitions.ToolTip"));
-            this.btnEditSpecialTransitions.UseVisualStyleBackColor = true;
-            this.btnEditSpecialTransitions.Click += new System.EventHandler(this.btnEditSpecialTransitions_Click);
-            // 
-            // label18
-            // 
-            resources.ApplyResources(this.label18, "label18");
-            this.label18.Name = "label18";
-            // 
-            // listAlwaysAdd
-            // 
-            this.listAlwaysAdd.CheckOnClick = true;
-            this.listAlwaysAdd.FormattingEnabled = true;
-            resources.ApplyResources(this.listAlwaysAdd, "listAlwaysAdd");
-            this.listAlwaysAdd.Name = "listAlwaysAdd";
-            this.helpTip.SetToolTip(this.listAlwaysAdd, resources.GetString("listAlwaysAdd.ToolTip"));
-            this.listAlwaysAdd.ItemCheck += new System.Windows.Forms.ItemCheckEventHandler(this.listAlwaysAdd_ItemCheck);
-            // 
-            // comboRangeFrom
-            // 
-            this.comboRangeFrom.DropDownStyle = System.Windows.Forms.ComboBoxStyle.DropDownList;
-            this.comboRangeFrom.FormattingEnabled = true;
-            resources.ApplyResources(this.comboRangeFrom, "comboRangeFrom");
-            this.comboRangeFrom.Name = "comboRangeFrom";
-            this.helpTip.SetToolTip(this.comboRangeFrom, resources.GetString("comboRangeFrom.ToolTip"));
-            // 
-            // label3
-            // 
-            resources.ApplyResources(this.label3, "label3");
-            this.label3.Name = "label3";
-            // 
-            // comboRangeTo
-            // 
-            this.comboRangeTo.DropDownStyle = System.Windows.Forms.ComboBoxStyle.DropDownList;
-            this.comboRangeTo.FormattingEnabled = true;
-            resources.ApplyResources(this.comboRangeTo, "comboRangeTo");
-            this.comboRangeTo.Name = "comboRangeTo";
-            this.helpTip.SetToolTip(this.comboRangeTo, resources.GetString("comboRangeTo.ToolTip"));
-            this.comboRangeTo.SelectedIndexChanged += new System.EventHandler(this.comboRangeTo_SelectedIndexChanged);
-            // 
-            // label4
-            // 
-            resources.ApplyResources(this.label4, "label4");
-            this.label4.Name = "label4";
-            // 
-            // label6
-            // 
-            resources.ApplyResources(this.label6, "label6");
-            this.label6.Name = "label6";
-            // 
-            // label8
-            // 
-            resources.ApplyResources(this.label8, "label8");
-            this.label8.Name = "label8";
-            // 
-            // textPeptidePrecursorCharges
-            // 
-            resources.ApplyResources(this.textPeptidePrecursorCharges, "textPeptidePrecursorCharges");
-            this.textPeptidePrecursorCharges.Name = "textPeptidePrecursorCharges";
-            this.helpTip.SetToolTip(this.textPeptidePrecursorCharges, resources.GetString("textPeptidePrecursorCharges.ToolTip"));
-            // 
-            // textPeptideIonCharges
-            // 
-            resources.ApplyResources(this.textPeptideIonCharges, "textPeptideIonCharges");
-            this.textPeptideIonCharges.Name = "textPeptideIonCharges";
-            this.helpTip.SetToolTip(this.textPeptideIonCharges, resources.GetString("textPeptideIonCharges.ToolTip"));
-            // 
-            // tabPage2
-            // 
-            this.tabPage2.Controls.Add(this.btnPrecursorAdduct);
-            this.tabPage2.Controls.Add(this.btnFragmentAdduct);
-            this.tabPage2.Controls.Add(this.textSmallMoleculeFragmentAdducts);
-            this.tabPage2.Controls.Add(this.labelSmallMoleculeFragmentAdducts);
-            this.tabPage2.Controls.Add(this.textSmallMoleculeIonTypes);
-            this.tabPage2.Controls.Add(this.labelSmallMoleculeIonTypes);
-            this.tabPage2.Controls.Add(this.textSmallMoleculePrecursorAdducts);
-            this.tabPage2.Controls.Add(this.lblSmallMoleculePrecursorAdducts);
-            resources.ApplyResources(this.tabPage2, "tabPage2");
-            this.tabPage2.Name = "tabPage2";
-            this.modeUIHandler.SetUIMode(this.tabPage2, pwiz.Skyline.Util.Helpers.ModeUIExtender.MODE_UI_HANDLING_TYPE.small_mol);
-            this.tabPage2.UseVisualStyleBackColor = true;
-            // 
-            // btnPrecursorAdduct
-            // 
-            resources.ApplyResources(this.btnPrecursorAdduct, "btnPrecursorAdduct");
-            this.btnPrecursorAdduct.Name = "btnPrecursorAdduct";
-            this.btnPrecursorAdduct.UseVisualStyleBackColor = true;
-            this.btnPrecursorAdduct.Click += new System.EventHandler(this.btnPrecursorAdductClick);
-            // 
-            // btnFragmentAdduct
-            // 
-            resources.ApplyResources(this.btnFragmentAdduct, "btnFragmentAdduct");
-            this.btnFragmentAdduct.Name = "btnFragmentAdduct";
-            this.btnFragmentAdduct.Click += new System.EventHandler(this.btnFragmentAdductClick);
-            // 
-            // textSmallMoleculeFragmentAdducts
-            // 
-            resources.ApplyResources(this.textSmallMoleculeFragmentAdducts, "textSmallMoleculeFragmentAdducts");
-            this.textSmallMoleculeFragmentAdducts.Name = "textSmallMoleculeFragmentAdducts";
-            this.helpTip.SetToolTip(this.textSmallMoleculeFragmentAdducts, resources.GetString("textSmallMoleculeFragmentAdducts.ToolTip"));
-            // 
-            // labelSmallMoleculeFragmentAdducts
-            // 
-            resources.ApplyResources(this.labelSmallMoleculeFragmentAdducts, "labelSmallMoleculeFragmentAdducts");
-            this.labelSmallMoleculeFragmentAdducts.Name = "labelSmallMoleculeFragmentAdducts";
-            // 
-            // textSmallMoleculeIonTypes
-            // 
-            resources.ApplyResources(this.textSmallMoleculeIonTypes, "textSmallMoleculeIonTypes");
-            this.textSmallMoleculeIonTypes.Name = "textSmallMoleculeIonTypes";
-            this.helpTip.SetToolTip(this.textSmallMoleculeIonTypes, resources.GetString("textSmallMoleculeIonTypes.ToolTip"));
-            // 
-            // labelSmallMoleculeIonTypes
-            // 
-            resources.ApplyResources(this.labelSmallMoleculeIonTypes, "labelSmallMoleculeIonTypes");
-            this.labelSmallMoleculeIonTypes.Name = "labelSmallMoleculeIonTypes";
-            // 
-            // textSmallMoleculePrecursorAdducts
-            // 
-            resources.ApplyResources(this.textSmallMoleculePrecursorAdducts, "textSmallMoleculePrecursorAdducts");
-            this.textSmallMoleculePrecursorAdducts.Name = "textSmallMoleculePrecursorAdducts";
-            this.helpTip.SetToolTip(this.textSmallMoleculePrecursorAdducts, resources.GetString("textSmallMoleculePrecursorAdducts.ToolTip"));
-            // 
-            // lblSmallMoleculePrecursorAdducts
-            // 
-            resources.ApplyResources(this.lblSmallMoleculePrecursorAdducts, "lblSmallMoleculePrecursorAdducts");
-            this.lblSmallMoleculePrecursorAdducts.Name = "lblSmallMoleculePrecursorAdducts";
-            // 
-            // textExclusionWindow
-            // 
-            resources.ApplyResources(this.textExclusionWindow, "textExclusionWindow");
-            this.textExclusionWindow.Name = "textExclusionWindow";
-            this.helpTip.SetToolTip(this.textExclusionWindow, resources.GetString("textExclusionWindow.ToolTip"));
-            // 
-            // cbAutoSelect
-            // 
-            resources.ApplyResources(this.cbAutoSelect, "cbAutoSelect");
-            this.cbAutoSelect.Name = "cbAutoSelect";
-            this.helpTip.SetToolTip(this.cbAutoSelect, resources.GetString("cbAutoSelect.ToolTip"));
-            this.cbAutoSelect.UseVisualStyleBackColor = true;
-            // 
-            // lbPrecursorMzWindow
-            // 
-            resources.ApplyResources(this.lbPrecursorMzWindow, "lbPrecursorMzWindow");
-            this.lbPrecursorMzWindow.Name = "lbPrecursorMzWindow";
-            // 
-            // tabLibrary
-            // 
-            this.tabLibrary.Controls.Add(this.cbHighResolutionTolerance);
-            this.tabLibrary.Controls.Add(this.label9);
-            this.tabLibrary.Controls.Add(this.panelPick);
-            this.tabLibrary.Controls.Add(this.textTolerance);
-            this.tabLibrary.Controls.Add(this.cbLibraryPick);
-            this.tabLibrary.Controls.Add(this.label13);
-            resources.ApplyResources(this.tabLibrary, "tabLibrary");
-            this.tabLibrary.Name = "tabLibrary";
-            this.tabLibrary.UseVisualStyleBackColor = true;
-            // 
-            // label9
-            // 
-            resources.ApplyResources(this.label9, "label9");
-            this.label9.Name = "label9";
-            // 
-            // panelPick
-            // 
-            this.panelPick.Controls.Add(this.label22);
-            this.panelPick.Controls.Add(this.textMinIonCount);
-            this.panelPick.Controls.Add(this.radioAllAndFiltered);
-            this.panelPick.Controls.Add(this.radioFiltered);
-            this.panelPick.Controls.Add(this.radioAll);
-            this.panelPick.Controls.Add(this.label14);
-            this.panelPick.Controls.Add(this.label15);
-            this.panelPick.Controls.Add(this.textIonCount);
-            resources.ApplyResources(this.panelPick, "panelPick");
-            this.panelPick.Name = "panelPick";
-            // 
-            // label22
-            // 
-            resources.ApplyResources(this.label22, "label22");
-            this.label22.Name = "label22";
-            // 
-            // textMinIonCount
-            // 
-            resources.ApplyResources(this.textMinIonCount, "textMinIonCount");
-            this.textMinIonCount.Name = "textMinIonCount";
-            this.helpTip.SetToolTip(this.textMinIonCount, resources.GetString("textMinIonCount.ToolTip"));
-            // 
-            // radioAllAndFiltered
-            // 
-            resources.ApplyResources(this.radioAllAndFiltered, "radioAllAndFiltered");
-            this.radioAllAndFiltered.Name = "radioAllAndFiltered";
-            this.radioAllAndFiltered.TabStop = true;
-            this.helpTip.SetToolTip(this.radioAllAndFiltered, resources.GetString("radioAllAndFiltered.ToolTip"));
-            this.modeUIHandler.SetUIMode(this.radioAllAndFiltered, pwiz.Skyline.Util.Helpers.ModeUIExtender.MODE_UI_HANDLING_TYPE.proteomic);
-            this.radioAllAndFiltered.UseVisualStyleBackColor = true;
-            // 
-            // radioFiltered
-            // 
-            resources.ApplyResources(this.radioFiltered, "radioFiltered");
-            this.radioFiltered.Name = "radioFiltered";
-            this.radioFiltered.TabStop = true;
-            this.helpTip.SetToolTip(this.radioFiltered, resources.GetString("radioFiltered.ToolTip"));
-            this.modeUIHandler.SetUIMode(this.radioFiltered, pwiz.Skyline.Util.Helpers.ModeUIExtender.MODE_UI_HANDLING_TYPE.proteomic);
-            this.radioFiltered.UseVisualStyleBackColor = true;
-            // 
-            // radioAll
-            // 
-            resources.ApplyResources(this.radioAll, "radioAll");
-            this.radioAll.Name = "radioAll";
-            this.radioAll.TabStop = true;
-            this.helpTip.SetToolTip(this.radioAll, resources.GetString("radioAll.ToolTip"));
-            this.modeUIHandler.SetUIMode(this.radioAll, pwiz.Skyline.Util.Helpers.ModeUIExtender.MODE_UI_HANDLING_TYPE.proteomic);
-            this.radioAll.UseVisualStyleBackColor = true;
-            // 
-            // label14
-            // 
-            resources.ApplyResources(this.label14, "label14");
-            this.label14.Name = "label14";
-            // 
-            // label15
-            // 
-            resources.ApplyResources(this.label15, "label15");
-            this.label15.Name = "label15";
-            // 
-            // textIonCount
-            // 
-            resources.ApplyResources(this.textIonCount, "textIonCount");
-            this.textIonCount.Name = "textIonCount";
-            this.helpTip.SetToolTip(this.textIonCount, resources.GetString("textIonCount.ToolTip"));
-            // 
-            // textTolerance
-            // 
-            resources.ApplyResources(this.textTolerance, "textTolerance");
-            this.textTolerance.Name = "textTolerance";
-            this.helpTip.SetToolTip(this.textTolerance, resources.GetString("textTolerance.ToolTip"));
-            // 
-            // cbLibraryPick
-            // 
-            resources.ApplyResources(this.cbLibraryPick, "cbLibraryPick");
-            this.cbLibraryPick.Name = "cbLibraryPick";
-            this.helpTip.SetToolTip(this.cbLibraryPick, resources.GetString("cbLibraryPick.ToolTip"));
-            this.cbLibraryPick.UseVisualStyleBackColor = true;
-            this.cbLibraryPick.CheckedChanged += new System.EventHandler(this.cbLibraryPick_CheckedChanged);
-            // 
-            // label13
-            // 
-            resources.ApplyResources(this.label13, "label13");
-            this.label13.Name = "label13";
-            // 
-            // tabInstrument
-            // 
-            this.tabInstrument.Controls.Add(this.cbxTriggeredAcquisition);
-            this.tabInstrument.Controls.Add(this.textMaxInclusions);
-            this.tabInstrument.Controls.Add(this.label21);
-            this.tabInstrument.Controls.Add(this.label30);
-            this.tabInstrument.Controls.Add(this.label31);
-            this.tabInstrument.Controls.Add(this.label33);
-            this.tabInstrument.Controls.Add(this.label34);
-            this.tabInstrument.Controls.Add(this.textMaxTime);
-            this.tabInstrument.Controls.Add(this.textMinTime);
-            this.tabInstrument.Controls.Add(this.label26);
-            this.tabInstrument.Controls.Add(this.label25);
-            this.tabInstrument.Controls.Add(this.label24);
-            this.tabInstrument.Controls.Add(this.cbDynamicMinimum);
-            this.tabInstrument.Controls.Add(this.textMaxTrans);
-            this.tabInstrument.Controls.Add(this.label17);
-            this.tabInstrument.Controls.Add(this.textMzMatchTolerance);
-            this.tabInstrument.Controls.Add(this.lblMethodMatchTolerance);
-            this.tabInstrument.Controls.Add(this.label10);
-            this.tabInstrument.Controls.Add(this.label11);
-            this.tabInstrument.Controls.Add(this.textMaxMz);
-            this.tabInstrument.Controls.Add(this.textMinMz);
-            resources.ApplyResources(this.tabInstrument, "tabInstrument");
-            this.tabInstrument.Name = "tabInstrument";
-            this.tabInstrument.UseVisualStyleBackColor = true;
-            // 
-            // cbxTriggeredAcquisition
-            // 
-            resources.ApplyResources(this.cbxTriggeredAcquisition, "cbxTriggeredAcquisition");
-            this.cbxTriggeredAcquisition.Name = "cbxTriggeredAcquisition";
-            this.helpTip.SetToolTip(this.cbxTriggeredAcquisition, resources.GetString("cbxTriggeredAcquisition.ToolTip"));
-            this.cbxTriggeredAcquisition.UseVisualStyleBackColor = true;
-            this.cbxTriggeredAcquisition.CheckedChanged += new System.EventHandler(this.cbxTriggeredAcquisition_CheckedChanged);
-            // 
-            // textMaxInclusions
-            // 
-            resources.ApplyResources(this.textMaxInclusions, "textMaxInclusions");
-            this.textMaxInclusions.Name = "textMaxInclusions";
-            this.helpTip.SetToolTip(this.textMaxInclusions, resources.GetString("textMaxInclusions.ToolTip"));
-            // 
-            // label21
-            // 
-            resources.ApplyResources(this.label21, "label21");
-            this.label21.Name = "label21";
-            // 
-            // label30
-            // 
-            resources.ApplyResources(this.label30, "label30");
-            this.label30.Name = "label30";
-            // 
-            // label31
-            // 
-            resources.ApplyResources(this.label31, "label31");
-            this.label31.Name = "label31";
-            // 
-            // label33
-            // 
-            resources.ApplyResources(this.label33, "label33");
-            this.label33.Name = "label33";
-            // 
-            // label34
-            // 
-            resources.ApplyResources(this.label34, "label34");
-            this.label34.Name = "label34";
-            // 
-            // textMaxTime
-            // 
-            resources.ApplyResources(this.textMaxTime, "textMaxTime");
-            this.textMaxTime.Name = "textMaxTime";
-            this.helpTip.SetToolTip(this.textMaxTime, resources.GetString("textMaxTime.ToolTip"));
-            // 
-            // textMinTime
-            // 
-            resources.ApplyResources(this.textMinTime, "textMinTime");
-            this.textMinTime.Name = "textMinTime";
-            this.helpTip.SetToolTip(this.textMinTime, resources.GetString("textMinTime.ToolTip"));
-            // 
-            // label26
-            // 
-            resources.ApplyResources(this.label26, "label26");
-            this.label26.Name = "label26";
-            // 
-            // label25
-            // 
-            resources.ApplyResources(this.label25, "label25");
-            this.label25.Name = "label25";
-            // 
-            // label24
-            // 
-            resources.ApplyResources(this.label24, "label24");
-            this.label24.Name = "label24";
-            // 
-            // cbDynamicMinimum
-            // 
-            resources.ApplyResources(this.cbDynamicMinimum, "cbDynamicMinimum");
-            this.cbDynamicMinimum.Name = "cbDynamicMinimum";
-            this.helpTip.SetToolTip(this.cbDynamicMinimum, resources.GetString("cbDynamicMinimum.ToolTip"));
-            this.cbDynamicMinimum.UseVisualStyleBackColor = true;
-            // 
-            // textMaxTrans
-            // 
-            resources.ApplyResources(this.textMaxTrans, "textMaxTrans");
-            this.textMaxTrans.Name = "textMaxTrans";
-            this.helpTip.SetToolTip(this.textMaxTrans, resources.GetString("textMaxTrans.ToolTip"));
-            // 
-            // label17
-            // 
-            resources.ApplyResources(this.label17, "label17");
-            this.label17.Name = "label17";
-            // 
-            // textMzMatchTolerance
-            // 
-            resources.ApplyResources(this.textMzMatchTolerance, "textMzMatchTolerance");
-            this.textMzMatchTolerance.Name = "textMzMatchTolerance";
-            this.helpTip.SetToolTip(this.textMzMatchTolerance, resources.GetString("textMzMatchTolerance.ToolTip"));
-            // 
-            // lblMethodMatchTolerance
-            // 
-            resources.ApplyResources(this.lblMethodMatchTolerance, "lblMethodMatchTolerance");
-            this.lblMethodMatchTolerance.Name = "lblMethodMatchTolerance";
-            // 
-            // label10
-            // 
-            resources.ApplyResources(this.label10, "label10");
-            this.label10.Name = "label10";
-            // 
-            // label11
-            // 
-            resources.ApplyResources(this.label11, "label11");
-            this.label11.Name = "label11";
-            // 
-            // textMaxMz
-            // 
-            resources.ApplyResources(this.textMaxMz, "textMaxMz");
-            this.textMaxMz.Name = "textMaxMz";
-            this.helpTip.SetToolTip(this.textMaxMz, resources.GetString("textMaxMz.ToolTip"));
-            // 
-            // textMinMz
-            // 
-            resources.ApplyResources(this.textMinMz, "textMinMz");
-            this.textMinMz.Name = "textMinMz";
-            this.helpTip.SetToolTip(this.textMinMz, resources.GetString("textMinMz.ToolTip"));
-            // 
-            // tabFullScan
-            // 
-            resources.ApplyResources(this.tabFullScan, "tabFullScan");
-            this.tabFullScan.Name = "tabFullScan";
-            this.tabFullScan.UseVisualStyleBackColor = true;
-            // 
-            // tabIonMobility
-            // 
-            this.tabIonMobility.Controls.Add(this.ionMobilityFilteringControl);
-            resources.ApplyResources(this.tabIonMobility, "tabIonMobility");
-            this.tabIonMobility.Name = "tabIonMobility";
-            this.tabIonMobility.UseVisualStyleBackColor = true;
-            // 
-            // ionMobilityFilteringControl
-            // 
-            this.ionMobilityFilteringControl.IonMobilityFilterResolvingPower = null;
-            this.ionMobilityFilteringControl.IsUseSpectralLibraryIonMobilities = false;
-            resources.ApplyResources(this.ionMobilityFilteringControl, "ionMobilityFilteringControl");
-            this.ionMobilityFilteringControl.Name = "ionMobilityFilteringControl";
-            this.ionMobilityFilteringControl.WindowWidthType = pwiz.Skyline.Model.DocSettings.IonMobilityWindowWidthCalculator.IonMobilityWindowWidthType.none;
-            // 
-            // helpTip
-            // 
-            this.helpTip.AutoPopDelay = 32767;
-            this.helpTip.InitialDelay = 500;
-            this.helpTip.ReshowDelay = 100;
-            // 
-            // contextMenuStripPrecursorAdduct
-            // 
-            this.contextMenuStripPrecursorAdduct.Name = "contextMenuStripPrecursorAdduct";
-            resources.ApplyResources(this.contextMenuStripPrecursorAdduct, "contextMenuStripPrecursorAdduct");
-            // 
-            // contextMenuStripFragmentAdduct
-            // 
-            this.contextMenuStripFragmentAdduct.Name = "contextMenuStripFragmentAdduct";
-            resources.ApplyResources(this.contextMenuStripFragmentAdduct, "contextMenuStripFragmentAdduct");
-            // 
-<<<<<<< HEAD
-            // label16
-            // 
-            resources.ApplyResources(this.label16, "label16");
-            this.label16.Name = "label16";
-            // 
-            // cbHighResolutionTolerance
-            // 
-            resources.ApplyResources(this.cbHighResolutionTolerance, "cbHighResolutionTolerance");
-            this.cbHighResolutionTolerance.Name = "cbHighResolutionTolerance";
-            this.cbHighResolutionTolerance.UseVisualStyleBackColor = true;
-            // 
-=======
->>>>>>> 522363dc
-            // TransitionSettingsUI
-            // 
-            this.AcceptButton = this.btnOk;
-            resources.ApplyResources(this, "$this");
-            this.AutoScaleMode = System.Windows.Forms.AutoScaleMode.Font;
-            this.CancelButton = this.btnCancel;
-            this.Controls.Add(this.btnCancel);
-            this.Controls.Add(this.btnOk);
-            this.Controls.Add(this.tabControl1);
-            this.FormBorderStyle = System.Windows.Forms.FormBorderStyle.FixedDialog;
-            this.MaximizeBox = false;
-            this.MinimizeBox = false;
-            this.Name = "TransitionSettingsUI";
-            this.ShowInTaskbar = false;
-            this.tabControl1.ResumeLayout(false);
-            this.tabGeneral.ResumeLayout(false);
-            this.tabGeneral.PerformLayout();
-            this.tabFilter.ResumeLayout(false);
-            this.tabFilter.PerformLayout();
-            this.tabControlPeptidesSmallMols.ResumeLayout(false);
-            this.tabPage1.ResumeLayout(false);
-            this.tabPage1.PerformLayout();
-            this.groupBox1.ResumeLayout(false);
-            this.groupBox1.PerformLayout();
-            this.tabPage2.ResumeLayout(false);
-            this.tabPage2.PerformLayout();
-            this.tabLibrary.ResumeLayout(false);
-            this.tabLibrary.PerformLayout();
-            this.panelPick.ResumeLayout(false);
-            this.panelPick.PerformLayout();
-            this.tabInstrument.ResumeLayout(false);
-            this.tabInstrument.PerformLayout();
-            this.tabIonMobility.ResumeLayout(false);
-            this.ResumeLayout(false);
-
-        }
-
-        #endregion
-
-        private System.Windows.Forms.TabControl tabControl1;
-        private System.Windows.Forms.TabPage tabGeneral;
-        private System.Windows.Forms.TabPage tabFilter;
-        private System.Windows.Forms.Button btnCancel;
-        private System.Windows.Forms.Button btnOk;
-        private System.Windows.Forms.ComboBox comboIonMass;
-        private System.Windows.Forms.Label label2;
-        private System.Windows.Forms.ComboBox comboPrecursorMass;
-        private System.Windows.Forms.Label label1;
-        private System.Windows.Forms.Label label4;
-        private System.Windows.Forms.ComboBox comboRangeFrom;
-        private System.Windows.Forms.Label label3;
-        private System.Windows.Forms.Label label6;
-        private System.Windows.Forms.Label label5;
-        private System.Windows.Forms.ComboBox comboRangeTo;
-        private System.Windows.Forms.ComboBox comboCollisionEnergy;
-        private System.Windows.Forms.Label label7;
-        private System.Windows.Forms.TextBox textPeptideIonCharges;
-        private System.Windows.Forms.TextBox textPeptidePrecursorCharges;
-        private System.Windows.Forms.GroupBox groupBox1;
-        private System.Windows.Forms.CheckBox cbAutoSelect;
-        private System.Windows.Forms.TabPage tabInstrument;
-        private IonMobility.IonMobilityFilteringUserControl ionMobilityFilteringControl;
-        private System.Windows.Forms.TabPage tabIonMobility;
-        private System.Windows.Forms.Label label10;
-        private System.Windows.Forms.Label label11;
-        private System.Windows.Forms.TextBox textMaxMz;
-        private System.Windows.Forms.TextBox textMinMz;
-        private System.Windows.Forms.ComboBox comboDeclusterPotential;
-        private System.Windows.Forms.Label label12;
-        private System.Windows.Forms.TextBox textPeptideIonTypes;
-        private System.Windows.Forms.Label label8;
-        private System.Windows.Forms.TabPage tabLibrary;
-        private System.Windows.Forms.Label label14;
-        private System.Windows.Forms.Label label13;
-        private System.Windows.Forms.TextBox textTolerance;
-        private System.Windows.Forms.Label label9;
-        private System.Windows.Forms.RadioButton radioFiltered;
-        private System.Windows.Forms.RadioButton radioAll;
-        private System.Windows.Forms.Label label15;
-        private System.Windows.Forms.TextBox textIonCount;
-        private System.Windows.Forms.CheckBox cbLibraryPick;
-        private System.Windows.Forms.Panel panelPick;
-        private System.Windows.Forms.Label lblMethodMatchTolerance;
-        private System.Windows.Forms.TextBox textMzMatchTolerance;
-        private System.Windows.Forms.ComboBox comboOptimizeType;
-        private System.Windows.Forms.CheckBox cbUseOptimized;
-        private System.Windows.Forms.Label labelOptimizeType;
-        private System.Windows.Forms.TextBox textMaxTrans;
-        private System.Windows.Forms.Label label17;
-        private System.Windows.Forms.CheckBox cbDynamicMinimum;
-        private System.Windows.Forms.RadioButton radioAllAndFiltered;
-        private System.Windows.Forms.Label label18;
-        private System.Windows.Forms.CheckedListBox listAlwaysAdd;
-        private System.Windows.Forms.TextBox textExclusionWindow;
-        private System.Windows.Forms.Label lbPrecursorMzWindow;
-        private System.Windows.Forms.Button btnEditSpecialTransitions;
-        private System.Windows.Forms.ToolTip helpTip;
-        private System.Windows.Forms.Label label26;
-        private System.Windows.Forms.Label label25;
-        private System.Windows.Forms.Label label24;
-        private System.Windows.Forms.Label lbMZ;
-        private System.Windows.Forms.TabPage tabFullScan;
-        private System.Windows.Forms.Label label30;
-        private System.Windows.Forms.Label label31;
-        private System.Windows.Forms.Label label33;
-        private System.Windows.Forms.Label label34;
-        private System.Windows.Forms.TextBox textMaxTime;
-        private System.Windows.Forms.TextBox textMinTime;
-        private System.Windows.Forms.Label label21;
-        private System.Windows.Forms.TextBox textMaxInclusions;
-        private System.Windows.Forms.ComboBox comboOptimizationLibrary;
-        private System.Windows.Forms.Label label20;
-        private System.Windows.Forms.CheckBox cbExclusionUseDIAWindow;
-        private System.Windows.Forms.ComboBox comboCompensationVoltage;
-        private System.Windows.Forms.Label label19;
-        private System.Windows.Forms.TabControl tabControlPeptidesSmallMols;
-        private System.Windows.Forms.TabPage tabPage1;
-        private System.Windows.Forms.TabPage tabPage2;
-        private System.Windows.Forms.TextBox textSmallMoleculeFragmentAdducts;
-        private System.Windows.Forms.Label labelSmallMoleculeFragmentAdducts;
-        private System.Windows.Forms.TextBox textSmallMoleculeIonTypes;
-        private System.Windows.Forms.Label labelSmallMoleculeIonTypes;
-        private System.Windows.Forms.TextBox textSmallMoleculePrecursorAdducts;
-        private System.Windows.Forms.Label lblSmallMoleculePrecursorAdducts;
-        private System.Windows.Forms.Button btnPrecursorAdduct;
-        private System.Windows.Forms.ContextMenuStrip contextMenuStripPrecursorAdduct;
-        private System.Windows.Forms.Button btnFragmentAdduct;
-        private System.Windows.Forms.ContextMenuStrip contextMenuStripFragmentAdduct;
-        private System.Windows.Forms.Label label22;
-        private System.Windows.Forms.TextBox textMinIonCount;
-        private System.Windows.Forms.CheckBox cbxTriggeredAcquisition;
-<<<<<<< HEAD
-        private System.Windows.Forms.Label label16;
-        private System.Windows.Forms.CheckBox cbHighResolutionTolerance;
-=======
->>>>>>> 522363dc
-    }
-}
+﻿namespace pwiz.Skyline.SettingsUI
+{
+    partial class TransitionSettingsUI
+    {
+        /// <summary>
+        /// Required designer variable.
+        /// </summary>
+        private System.ComponentModel.IContainer components = null;
+
+        /// <summary>
+        /// Clean up any resources being used.
+        /// </summary>
+        /// <param name="disposing">true if managed resources should be disposed; otherwise, false.</param>
+        protected override void Dispose(bool disposing)
+        {
+            if (disposing && (components != null))
+            {
+                components.Dispose();
+            }
+            base.Dispose(disposing);
+        }
+
+        #region Windows Form Designer generated code
+
+        /// <summary>
+        /// Required method for Designer support - do not modify
+        /// the contents of this method with the code editor.
+        /// </summary>
+        private void InitializeComponent()
+        {
+            this.components = new System.ComponentModel.Container();
+            System.ComponentModel.ComponentResourceManager resources = new System.ComponentModel.ComponentResourceManager(typeof(TransitionSettingsUI));
+            this.btnCancel = new System.Windows.Forms.Button();
+            this.btnOk = new System.Windows.Forms.Button();
+            this.tabControl1 = new System.Windows.Forms.TabControl();
+            this.tabGeneral = new System.Windows.Forms.TabPage();
+            this.comboCompensationVoltage = new System.Windows.Forms.ComboBox();
+            this.label19 = new System.Windows.Forms.Label();
+            this.comboOptimizationLibrary = new System.Windows.Forms.ComboBox();
+            this.label20 = new System.Windows.Forms.Label();
+            this.labelOptimizeType = new System.Windows.Forms.Label();
+            this.comboOptimizeType = new System.Windows.Forms.ComboBox();
+            this.cbUseOptimized = new System.Windows.Forms.CheckBox();
+            this.comboDeclusterPotential = new System.Windows.Forms.ComboBox();
+            this.label12 = new System.Windows.Forms.Label();
+            this.comboCollisionEnergy = new System.Windows.Forms.ComboBox();
+            this.label7 = new System.Windows.Forms.Label();
+            this.comboIonMass = new System.Windows.Forms.ComboBox();
+            this.label2 = new System.Windows.Forms.Label();
+            this.comboPrecursorMass = new System.Windows.Forms.ComboBox();
+            this.label1 = new System.Windows.Forms.Label();
+            this.tabFilter = new System.Windows.Forms.TabPage();
+            this.cbExclusionUseDIAWindow = new System.Windows.Forms.CheckBox();
+            this.lbMZ = new System.Windows.Forms.Label();
+            this.tabControlPeptidesSmallMols = new System.Windows.Forms.TabControl();
+            this.tabPage1 = new System.Windows.Forms.TabPage();
+            this.label5 = new System.Windows.Forms.Label();
+            this.textPeptideIonTypes = new System.Windows.Forms.TextBox();
+            this.groupBox1 = new System.Windows.Forms.GroupBox();
+            this.btnEditSpecialTransitions = new System.Windows.Forms.Button();
+            this.label18 = new System.Windows.Forms.Label();
+            this.listAlwaysAdd = new System.Windows.Forms.CheckedListBox();
+            this.comboRangeFrom = new System.Windows.Forms.ComboBox();
+            this.label3 = new System.Windows.Forms.Label();
+            this.comboRangeTo = new System.Windows.Forms.ComboBox();
+            this.label4 = new System.Windows.Forms.Label();
+            this.label6 = new System.Windows.Forms.Label();
+            this.label8 = new System.Windows.Forms.Label();
+            this.textPeptidePrecursorCharges = new System.Windows.Forms.TextBox();
+            this.textPeptideIonCharges = new System.Windows.Forms.TextBox();
+            this.tabPage2 = new System.Windows.Forms.TabPage();
+            this.btnPrecursorAdduct = new System.Windows.Forms.Button();
+            this.btnFragmentAdduct = new System.Windows.Forms.Button();
+            this.textSmallMoleculeFragmentAdducts = new System.Windows.Forms.TextBox();
+            this.labelSmallMoleculeFragmentAdducts = new System.Windows.Forms.Label();
+            this.textSmallMoleculeIonTypes = new System.Windows.Forms.TextBox();
+            this.labelSmallMoleculeIonTypes = new System.Windows.Forms.Label();
+            this.textSmallMoleculePrecursorAdducts = new System.Windows.Forms.TextBox();
+            this.lblSmallMoleculePrecursorAdducts = new System.Windows.Forms.Label();
+            this.textExclusionWindow = new System.Windows.Forms.TextBox();
+            this.cbAutoSelect = new System.Windows.Forms.CheckBox();
+            this.lbPrecursorMzWindow = new System.Windows.Forms.Label();
+            this.tabLibrary = new System.Windows.Forms.TabPage();
+            this.label9 = new System.Windows.Forms.Label();
+            this.panelPick = new System.Windows.Forms.Panel();
+            this.label22 = new System.Windows.Forms.Label();
+            this.textMinIonCount = new System.Windows.Forms.TextBox();
+            this.radioAllAndFiltered = new System.Windows.Forms.RadioButton();
+            this.radioFiltered = new System.Windows.Forms.RadioButton();
+            this.radioAll = new System.Windows.Forms.RadioButton();
+            this.label14 = new System.Windows.Forms.Label();
+            this.label15 = new System.Windows.Forms.Label();
+            this.textIonCount = new System.Windows.Forms.TextBox();
+            this.textTolerance = new System.Windows.Forms.TextBox();
+            this.cbLibraryPick = new System.Windows.Forms.CheckBox();
+            this.label13 = new System.Windows.Forms.Label();
+            this.tabInstrument = new System.Windows.Forms.TabPage();
+            this.cbxTriggeredAcquisition = new System.Windows.Forms.CheckBox();
+            this.textMaxInclusions = new System.Windows.Forms.TextBox();
+            this.label21 = new System.Windows.Forms.Label();
+            this.label30 = new System.Windows.Forms.Label();
+            this.label31 = new System.Windows.Forms.Label();
+            this.label33 = new System.Windows.Forms.Label();
+            this.label34 = new System.Windows.Forms.Label();
+            this.textMaxTime = new System.Windows.Forms.TextBox();
+            this.textMinTime = new System.Windows.Forms.TextBox();
+            this.label26 = new System.Windows.Forms.Label();
+            this.label25 = new System.Windows.Forms.Label();
+            this.label24 = new System.Windows.Forms.Label();
+            this.cbDynamicMinimum = new System.Windows.Forms.CheckBox();
+            this.textMaxTrans = new System.Windows.Forms.TextBox();
+            this.label17 = new System.Windows.Forms.Label();
+            this.textMzMatchTolerance = new System.Windows.Forms.TextBox();
+            this.lblMethodMatchTolerance = new System.Windows.Forms.Label();
+            this.label10 = new System.Windows.Forms.Label();
+            this.label11 = new System.Windows.Forms.Label();
+            this.textMaxMz = new System.Windows.Forms.TextBox();
+            this.textMinMz = new System.Windows.Forms.TextBox();
+            this.tabFullScan = new System.Windows.Forms.TabPage();
+            this.tabIonMobility = new System.Windows.Forms.TabPage();
+            this.ionMobilityFilteringControl = new pwiz.Skyline.SettingsUI.IonMobility.IonMobilityFilteringUserControl();
+            this.helpTip = new System.Windows.Forms.ToolTip(this.components);
+            this.contextMenuStripPrecursorAdduct = new System.Windows.Forms.ContextMenuStrip(this.components);
+            this.contextMenuStripFragmentAdduct = new System.Windows.Forms.ContextMenuStrip(this.components);
+            this.label16 = new System.Windows.Forms.Label();
+            this.cbHighResolutionTolerance = new System.Windows.Forms.CheckBox();
+            this.tabControl1.SuspendLayout();
+            this.tabGeneral.SuspendLayout();
+            this.tabFilter.SuspendLayout();
+            this.tabControlPeptidesSmallMols.SuspendLayout();
+            this.tabPage1.SuspendLayout();
+            this.groupBox1.SuspendLayout();
+            this.tabPage2.SuspendLayout();
+            this.tabLibrary.SuspendLayout();
+            this.panelPick.SuspendLayout();
+            this.tabInstrument.SuspendLayout();
+            this.tabIonMobility.SuspendLayout();
+            this.SuspendLayout();
+            // 
+            // btnCancel
+            // 
+            resources.ApplyResources(this.btnCancel, "btnCancel");
+            this.btnCancel.DialogResult = System.Windows.Forms.DialogResult.Cancel;
+            this.btnCancel.Name = "btnCancel";
+            this.btnCancel.UseVisualStyleBackColor = true;
+            // 
+            // btnOk
+            // 
+            resources.ApplyResources(this.btnOk, "btnOk");
+            this.btnOk.Name = "btnOk";
+            this.btnOk.UseVisualStyleBackColor = true;
+            this.btnOk.Click += new System.EventHandler(this.btnOk_Click);
+            // 
+            // tabControl1
+            // 
+            resources.ApplyResources(this.tabControl1, "tabControl1");
+            this.tabControl1.Controls.Add(this.tabGeneral);
+            this.tabControl1.Controls.Add(this.tabFilter);
+            this.tabControl1.Controls.Add(this.tabLibrary);
+            this.tabControl1.Controls.Add(this.tabInstrument);
+            this.tabControl1.Controls.Add(this.tabFullScan);
+            this.tabControl1.Controls.Add(this.tabIonMobility);
+            this.tabControl1.DataBindings.Add(new System.Windows.Forms.Binding("SelectedIndex", global::pwiz.Skyline.Properties.Settings.Default, "TransitionSettingsTab", true, System.Windows.Forms.DataSourceUpdateMode.OnPropertyChanged));
+            this.tabControl1.Name = "tabControl1";
+            this.tabControl1.SelectedIndex = global::pwiz.Skyline.Properties.Settings.Default.TransitionSettingsTab;
+            // 
+            // tabGeneral
+            // 
+            this.tabGeneral.Controls.Add(this.comboCompensationVoltage);
+            this.tabGeneral.Controls.Add(this.label19);
+            this.tabGeneral.Controls.Add(this.comboOptimizationLibrary);
+            this.tabGeneral.Controls.Add(this.label20);
+            this.tabGeneral.Controls.Add(this.labelOptimizeType);
+            this.tabGeneral.Controls.Add(this.comboOptimizeType);
+            this.tabGeneral.Controls.Add(this.cbUseOptimized);
+            this.tabGeneral.Controls.Add(this.comboDeclusterPotential);
+            this.tabGeneral.Controls.Add(this.label12);
+            this.tabGeneral.Controls.Add(this.comboCollisionEnergy);
+            this.tabGeneral.Controls.Add(this.label7);
+            this.tabGeneral.Controls.Add(this.comboIonMass);
+            this.tabGeneral.Controls.Add(this.label2);
+            this.tabGeneral.Controls.Add(this.comboPrecursorMass);
+            this.tabGeneral.Controls.Add(this.label1);
+            resources.ApplyResources(this.tabGeneral, "tabGeneral");
+            this.tabGeneral.Name = "tabGeneral";
+            this.tabGeneral.UseVisualStyleBackColor = true;
+            // 
+            // comboCompensationVoltage
+            // 
+            this.comboCompensationVoltage.DropDownStyle = System.Windows.Forms.ComboBoxStyle.DropDownList;
+            this.comboCompensationVoltage.FormattingEnabled = true;
+            resources.ApplyResources(this.comboCompensationVoltage, "comboCompensationVoltage");
+            this.comboCompensationVoltage.Name = "comboCompensationVoltage";
+            this.comboCompensationVoltage.SelectedIndexChanged += new System.EventHandler(this.comboCompensationVoltage_SelectedIndexChanged);
+            // 
+            // label19
+            // 
+            resources.ApplyResources(this.label19, "label19");
+            this.label19.Name = "label19";
+            // 
+            // comboOptimizationLibrary
+            // 
+            this.comboOptimizationLibrary.DropDownStyle = System.Windows.Forms.ComboBoxStyle.DropDownList;
+            this.comboOptimizationLibrary.FormattingEnabled = true;
+            resources.ApplyResources(this.comboOptimizationLibrary, "comboOptimizationLibrary");
+            this.comboOptimizationLibrary.Name = "comboOptimizationLibrary";
+            this.comboOptimizationLibrary.SelectedIndexChanged += new System.EventHandler(this.comboOptimizationLibrary_SelectedIndexChanged);
+            // 
+            // label20
+            // 
+            resources.ApplyResources(this.label20, "label20");
+            this.label20.Name = "label20";
+            // 
+            // labelOptimizeType
+            // 
+            resources.ApplyResources(this.labelOptimizeType, "labelOptimizeType");
+            this.labelOptimizeType.Name = "labelOptimizeType";
+            // 
+            // comboOptimizeType
+            // 
+            this.comboOptimizeType.DropDownStyle = System.Windows.Forms.ComboBoxStyle.DropDownList;
+            this.comboOptimizeType.FormattingEnabled = true;
+            this.comboOptimizeType.Items.AddRange(new object[] {
+            resources.GetString("comboOptimizeType.Items"),
+            resources.GetString("comboOptimizeType.Items1")});
+            resources.ApplyResources(this.comboOptimizeType, "comboOptimizeType");
+            this.comboOptimizeType.Name = "comboOptimizeType";
+            this.helpTip.SetToolTip(this.comboOptimizeType, resources.GetString("comboOptimizeType.ToolTip"));
+            // 
+            // cbUseOptimized
+            // 
+            resources.ApplyResources(this.cbUseOptimized, "cbUseOptimized");
+            this.cbUseOptimized.Name = "cbUseOptimized";
+            this.helpTip.SetToolTip(this.cbUseOptimized, resources.GetString("cbUseOptimized.ToolTip"));
+            this.cbUseOptimized.UseVisualStyleBackColor = true;
+            this.cbUseOptimized.CheckedChanged += new System.EventHandler(this.cbUseOptimized_CheckedChanged);
+            // 
+            // comboDeclusterPotential
+            // 
+            this.comboDeclusterPotential.DropDownStyle = System.Windows.Forms.ComboBoxStyle.DropDownList;
+            this.comboDeclusterPotential.FormattingEnabled = true;
+            resources.ApplyResources(this.comboDeclusterPotential, "comboDeclusterPotential");
+            this.comboDeclusterPotential.Name = "comboDeclusterPotential";
+            this.helpTip.SetToolTip(this.comboDeclusterPotential, resources.GetString("comboDeclusterPotential.ToolTip"));
+            this.comboDeclusterPotential.SelectedIndexChanged += new System.EventHandler(this.comboDeclusterPotential_SelectedIndexChanged);
+            // 
+            // label12
+            // 
+            resources.ApplyResources(this.label12, "label12");
+            this.label12.Name = "label12";
+            // 
+            // comboCollisionEnergy
+            // 
+            this.comboCollisionEnergy.DropDownStyle = System.Windows.Forms.ComboBoxStyle.DropDownList;
+            this.comboCollisionEnergy.FormattingEnabled = true;
+            resources.ApplyResources(this.comboCollisionEnergy, "comboCollisionEnergy");
+            this.comboCollisionEnergy.Name = "comboCollisionEnergy";
+            this.helpTip.SetToolTip(this.comboCollisionEnergy, resources.GetString("comboCollisionEnergy.ToolTip"));
+            this.comboCollisionEnergy.SelectedIndexChanged += new System.EventHandler(this.comboCollisionEnergy_SelectedIndexChanged);
+            // 
+            // label7
+            // 
+            resources.ApplyResources(this.label7, "label7");
+            this.label7.Name = "label7";
+            // 
+            // comboIonMass
+            // 
+            this.comboIonMass.DropDownStyle = System.Windows.Forms.ComboBoxStyle.DropDownList;
+            this.comboIonMass.FormattingEnabled = true;
+            this.comboIonMass.Items.AddRange(new object[] {
+            resources.GetString("comboIonMass.Items"),
+            resources.GetString("comboIonMass.Items1")});
+            resources.ApplyResources(this.comboIonMass, "comboIonMass");
+            this.comboIonMass.Name = "comboIonMass";
+            this.helpTip.SetToolTip(this.comboIonMass, resources.GetString("comboIonMass.ToolTip"));
+            // 
+            // label2
+            // 
+            resources.ApplyResources(this.label2, "label2");
+            this.label2.Name = "label2";
+            // 
+            // comboPrecursorMass
+            // 
+            this.comboPrecursorMass.DropDownStyle = System.Windows.Forms.ComboBoxStyle.DropDownList;
+            this.comboPrecursorMass.FormattingEnabled = true;
+            this.comboPrecursorMass.Items.AddRange(new object[] {
+            resources.GetString("comboPrecursorMass.Items"),
+            resources.GetString("comboPrecursorMass.Items1")});
+            resources.ApplyResources(this.comboPrecursorMass, "comboPrecursorMass");
+            this.comboPrecursorMass.Name = "comboPrecursorMass";
+            this.helpTip.SetToolTip(this.comboPrecursorMass, resources.GetString("comboPrecursorMass.ToolTip"));
+            // 
+            // label1
+            // 
+            resources.ApplyResources(this.label1, "label1");
+            this.label1.Name = "label1";
+            // 
+            // tabFilter
+            // 
+            this.tabFilter.Controls.Add(this.cbExclusionUseDIAWindow);
+            this.tabFilter.Controls.Add(this.lbMZ);
+            this.tabFilter.Controls.Add(this.tabControlPeptidesSmallMols);
+            this.tabFilter.Controls.Add(this.textExclusionWindow);
+            this.tabFilter.Controls.Add(this.cbAutoSelect);
+            this.tabFilter.Controls.Add(this.lbPrecursorMzWindow);
+            resources.ApplyResources(this.tabFilter, "tabFilter");
+            this.tabFilter.Name = "tabFilter";
+            this.tabFilter.UseVisualStyleBackColor = true;
+            // 
+            // cbExclusionUseDIAWindow
+            // 
+            resources.ApplyResources(this.cbExclusionUseDIAWindow, "cbExclusionUseDIAWindow");
+            this.cbExclusionUseDIAWindow.Name = "cbExclusionUseDIAWindow";
+            this.helpTip.SetToolTip(this.cbExclusionUseDIAWindow, resources.GetString("cbExclusionUseDIAWindow.ToolTip"));
+            this.cbExclusionUseDIAWindow.UseVisualStyleBackColor = true;
+            // 
+            // lbMZ
+            // 
+            resources.ApplyResources(this.lbMZ, "lbMZ");
+            this.lbMZ.Name = "lbMZ";
+            // 
+            // tabControlPeptidesSmallMols
+            // 
+            this.tabControlPeptidesSmallMols.Controls.Add(this.tabPage1);
+            this.tabControlPeptidesSmallMols.Controls.Add(this.tabPage2);
+            resources.ApplyResources(this.tabControlPeptidesSmallMols, "tabControlPeptidesSmallMols");
+            this.tabControlPeptidesSmallMols.Name = "tabControlPeptidesSmallMols";
+            this.tabControlPeptidesSmallMols.SelectedIndex = 0;
+            // 
+            // tabPage1
+            // 
+            this.tabPage1.Controls.Add(this.label5);
+            this.tabPage1.Controls.Add(this.textPeptideIonTypes);
+            this.tabPage1.Controls.Add(this.groupBox1);
+            this.tabPage1.Controls.Add(this.label6);
+            this.tabPage1.Controls.Add(this.label8);
+            this.tabPage1.Controls.Add(this.textPeptidePrecursorCharges);
+            this.tabPage1.Controls.Add(this.textPeptideIonCharges);
+            resources.ApplyResources(this.tabPage1, "tabPage1");
+            this.tabPage1.Name = "tabPage1";
+            this.modeUIHandler.SetUIMode(this.tabPage1, pwiz.Skyline.Util.Helpers.ModeUIExtender.MODE_UI_HANDLING_TYPE.proteomic);
+            this.tabPage1.UseVisualStyleBackColor = true;
+            // 
+            // label5
+            // 
+            resources.ApplyResources(this.label5, "label5");
+            this.label5.Name = "label5";
+            // 
+            // textPeptideIonTypes
+            // 
+            resources.ApplyResources(this.textPeptideIonTypes, "textPeptideIonTypes");
+            this.textPeptideIonTypes.Name = "textPeptideIonTypes";
+            this.helpTip.SetToolTip(this.textPeptideIonTypes, resources.GetString("textPeptideIonTypes.ToolTip"));
+            // 
+            // groupBox1
+            // 
+            this.groupBox1.Controls.Add(this.btnEditSpecialTransitions);
+            this.groupBox1.Controls.Add(this.label18);
+            this.groupBox1.Controls.Add(this.listAlwaysAdd);
+            this.groupBox1.Controls.Add(this.comboRangeFrom);
+            this.groupBox1.Controls.Add(this.label3);
+            this.groupBox1.Controls.Add(this.comboRangeTo);
+            this.groupBox1.Controls.Add(this.label4);
+            resources.ApplyResources(this.groupBox1, "groupBox1");
+            this.groupBox1.Name = "groupBox1";
+            this.groupBox1.TabStop = false;
+            // 
+            // btnEditSpecialTransitions
+            // 
+            resources.ApplyResources(this.btnEditSpecialTransitions, "btnEditSpecialTransitions");
+            this.btnEditSpecialTransitions.Name = "btnEditSpecialTransitions";
+            this.helpTip.SetToolTip(this.btnEditSpecialTransitions, resources.GetString("btnEditSpecialTransitions.ToolTip"));
+            this.btnEditSpecialTransitions.UseVisualStyleBackColor = true;
+            this.btnEditSpecialTransitions.Click += new System.EventHandler(this.btnEditSpecialTransitions_Click);
+            // 
+            // label18
+            // 
+            resources.ApplyResources(this.label18, "label18");
+            this.label18.Name = "label18";
+            // 
+            // listAlwaysAdd
+            // 
+            this.listAlwaysAdd.CheckOnClick = true;
+            this.listAlwaysAdd.FormattingEnabled = true;
+            resources.ApplyResources(this.listAlwaysAdd, "listAlwaysAdd");
+            this.listAlwaysAdd.Name = "listAlwaysAdd";
+            this.helpTip.SetToolTip(this.listAlwaysAdd, resources.GetString("listAlwaysAdd.ToolTip"));
+            this.listAlwaysAdd.ItemCheck += new System.Windows.Forms.ItemCheckEventHandler(this.listAlwaysAdd_ItemCheck);
+            // 
+            // comboRangeFrom
+            // 
+            this.comboRangeFrom.DropDownStyle = System.Windows.Forms.ComboBoxStyle.DropDownList;
+            this.comboRangeFrom.FormattingEnabled = true;
+            resources.ApplyResources(this.comboRangeFrom, "comboRangeFrom");
+            this.comboRangeFrom.Name = "comboRangeFrom";
+            this.helpTip.SetToolTip(this.comboRangeFrom, resources.GetString("comboRangeFrom.ToolTip"));
+            // 
+            // label3
+            // 
+            resources.ApplyResources(this.label3, "label3");
+            this.label3.Name = "label3";
+            // 
+            // comboRangeTo
+            // 
+            this.comboRangeTo.DropDownStyle = System.Windows.Forms.ComboBoxStyle.DropDownList;
+            this.comboRangeTo.FormattingEnabled = true;
+            resources.ApplyResources(this.comboRangeTo, "comboRangeTo");
+            this.comboRangeTo.Name = "comboRangeTo";
+            this.helpTip.SetToolTip(this.comboRangeTo, resources.GetString("comboRangeTo.ToolTip"));
+            this.comboRangeTo.SelectedIndexChanged += new System.EventHandler(this.comboRangeTo_SelectedIndexChanged);
+            // 
+            // label4
+            // 
+            resources.ApplyResources(this.label4, "label4");
+            this.label4.Name = "label4";
+            // 
+            // label6
+            // 
+            resources.ApplyResources(this.label6, "label6");
+            this.label6.Name = "label6";
+            // 
+            // label8
+            // 
+            resources.ApplyResources(this.label8, "label8");
+            this.label8.Name = "label8";
+            // 
+            // textPeptidePrecursorCharges
+            // 
+            resources.ApplyResources(this.textPeptidePrecursorCharges, "textPeptidePrecursorCharges");
+            this.textPeptidePrecursorCharges.Name = "textPeptidePrecursorCharges";
+            this.helpTip.SetToolTip(this.textPeptidePrecursorCharges, resources.GetString("textPeptidePrecursorCharges.ToolTip"));
+            // 
+            // textPeptideIonCharges
+            // 
+            resources.ApplyResources(this.textPeptideIonCharges, "textPeptideIonCharges");
+            this.textPeptideIonCharges.Name = "textPeptideIonCharges";
+            this.helpTip.SetToolTip(this.textPeptideIonCharges, resources.GetString("textPeptideIonCharges.ToolTip"));
+            // 
+            // tabPage2
+            // 
+            this.tabPage2.Controls.Add(this.btnPrecursorAdduct);
+            this.tabPage2.Controls.Add(this.btnFragmentAdduct);
+            this.tabPage2.Controls.Add(this.textSmallMoleculeFragmentAdducts);
+            this.tabPage2.Controls.Add(this.labelSmallMoleculeFragmentAdducts);
+            this.tabPage2.Controls.Add(this.textSmallMoleculeIonTypes);
+            this.tabPage2.Controls.Add(this.labelSmallMoleculeIonTypes);
+            this.tabPage2.Controls.Add(this.textSmallMoleculePrecursorAdducts);
+            this.tabPage2.Controls.Add(this.lblSmallMoleculePrecursorAdducts);
+            resources.ApplyResources(this.tabPage2, "tabPage2");
+            this.tabPage2.Name = "tabPage2";
+            this.modeUIHandler.SetUIMode(this.tabPage2, pwiz.Skyline.Util.Helpers.ModeUIExtender.MODE_UI_HANDLING_TYPE.small_mol);
+            this.tabPage2.UseVisualStyleBackColor = true;
+            // 
+            // btnPrecursorAdduct
+            // 
+            resources.ApplyResources(this.btnPrecursorAdduct, "btnPrecursorAdduct");
+            this.btnPrecursorAdduct.Name = "btnPrecursorAdduct";
+            this.btnPrecursorAdduct.UseVisualStyleBackColor = true;
+            this.btnPrecursorAdduct.Click += new System.EventHandler(this.btnPrecursorAdductClick);
+            // 
+            // btnFragmentAdduct
+            // 
+            resources.ApplyResources(this.btnFragmentAdduct, "btnFragmentAdduct");
+            this.btnFragmentAdduct.Name = "btnFragmentAdduct";
+            this.btnFragmentAdduct.Click += new System.EventHandler(this.btnFragmentAdductClick);
+            // 
+            // textSmallMoleculeFragmentAdducts
+            // 
+            resources.ApplyResources(this.textSmallMoleculeFragmentAdducts, "textSmallMoleculeFragmentAdducts");
+            this.textSmallMoleculeFragmentAdducts.Name = "textSmallMoleculeFragmentAdducts";
+            this.helpTip.SetToolTip(this.textSmallMoleculeFragmentAdducts, resources.GetString("textSmallMoleculeFragmentAdducts.ToolTip"));
+            // 
+            // labelSmallMoleculeFragmentAdducts
+            // 
+            resources.ApplyResources(this.labelSmallMoleculeFragmentAdducts, "labelSmallMoleculeFragmentAdducts");
+            this.labelSmallMoleculeFragmentAdducts.Name = "labelSmallMoleculeFragmentAdducts";
+            // 
+            // textSmallMoleculeIonTypes
+            // 
+            resources.ApplyResources(this.textSmallMoleculeIonTypes, "textSmallMoleculeIonTypes");
+            this.textSmallMoleculeIonTypes.Name = "textSmallMoleculeIonTypes";
+            this.helpTip.SetToolTip(this.textSmallMoleculeIonTypes, resources.GetString("textSmallMoleculeIonTypes.ToolTip"));
+            // 
+            // labelSmallMoleculeIonTypes
+            // 
+            resources.ApplyResources(this.labelSmallMoleculeIonTypes, "labelSmallMoleculeIonTypes");
+            this.labelSmallMoleculeIonTypes.Name = "labelSmallMoleculeIonTypes";
+            // 
+            // textSmallMoleculePrecursorAdducts
+            // 
+            resources.ApplyResources(this.textSmallMoleculePrecursorAdducts, "textSmallMoleculePrecursorAdducts");
+            this.textSmallMoleculePrecursorAdducts.Name = "textSmallMoleculePrecursorAdducts";
+            this.helpTip.SetToolTip(this.textSmallMoleculePrecursorAdducts, resources.GetString("textSmallMoleculePrecursorAdducts.ToolTip"));
+            // 
+            // lblSmallMoleculePrecursorAdducts
+            // 
+            resources.ApplyResources(this.lblSmallMoleculePrecursorAdducts, "lblSmallMoleculePrecursorAdducts");
+            this.lblSmallMoleculePrecursorAdducts.Name = "lblSmallMoleculePrecursorAdducts";
+            // 
+            // textExclusionWindow
+            // 
+            resources.ApplyResources(this.textExclusionWindow, "textExclusionWindow");
+            this.textExclusionWindow.Name = "textExclusionWindow";
+            this.helpTip.SetToolTip(this.textExclusionWindow, resources.GetString("textExclusionWindow.ToolTip"));
+            // 
+            // cbAutoSelect
+            // 
+            resources.ApplyResources(this.cbAutoSelect, "cbAutoSelect");
+            this.cbAutoSelect.Name = "cbAutoSelect";
+            this.helpTip.SetToolTip(this.cbAutoSelect, resources.GetString("cbAutoSelect.ToolTip"));
+            this.cbAutoSelect.UseVisualStyleBackColor = true;
+            // 
+            // lbPrecursorMzWindow
+            // 
+            resources.ApplyResources(this.lbPrecursorMzWindow, "lbPrecursorMzWindow");
+            this.lbPrecursorMzWindow.Name = "lbPrecursorMzWindow";
+            // 
+            // tabLibrary
+            // 
+            this.tabLibrary.Controls.Add(this.cbHighResolutionTolerance);
+            this.tabLibrary.Controls.Add(this.label9);
+            this.tabLibrary.Controls.Add(this.panelPick);
+            this.tabLibrary.Controls.Add(this.textTolerance);
+            this.tabLibrary.Controls.Add(this.cbLibraryPick);
+            this.tabLibrary.Controls.Add(this.label13);
+            resources.ApplyResources(this.tabLibrary, "tabLibrary");
+            this.tabLibrary.Name = "tabLibrary";
+            this.tabLibrary.UseVisualStyleBackColor = true;
+            // 
+            // label9
+            // 
+            resources.ApplyResources(this.label9, "label9");
+            this.label9.Name = "label9";
+            // 
+            // panelPick
+            // 
+            this.panelPick.Controls.Add(this.label22);
+            this.panelPick.Controls.Add(this.textMinIonCount);
+            this.panelPick.Controls.Add(this.radioAllAndFiltered);
+            this.panelPick.Controls.Add(this.radioFiltered);
+            this.panelPick.Controls.Add(this.radioAll);
+            this.panelPick.Controls.Add(this.label14);
+            this.panelPick.Controls.Add(this.label15);
+            this.panelPick.Controls.Add(this.textIonCount);
+            resources.ApplyResources(this.panelPick, "panelPick");
+            this.panelPick.Name = "panelPick";
+            // 
+            // label22
+            // 
+            resources.ApplyResources(this.label22, "label22");
+            this.label22.Name = "label22";
+            // 
+            // textMinIonCount
+            // 
+            resources.ApplyResources(this.textMinIonCount, "textMinIonCount");
+            this.textMinIonCount.Name = "textMinIonCount";
+            this.helpTip.SetToolTip(this.textMinIonCount, resources.GetString("textMinIonCount.ToolTip"));
+            // 
+            // radioAllAndFiltered
+            // 
+            resources.ApplyResources(this.radioAllAndFiltered, "radioAllAndFiltered");
+            this.radioAllAndFiltered.Name = "radioAllAndFiltered";
+            this.radioAllAndFiltered.TabStop = true;
+            this.helpTip.SetToolTip(this.radioAllAndFiltered, resources.GetString("radioAllAndFiltered.ToolTip"));
+            this.modeUIHandler.SetUIMode(this.radioAllAndFiltered, pwiz.Skyline.Util.Helpers.ModeUIExtender.MODE_UI_HANDLING_TYPE.proteomic);
+            this.radioAllAndFiltered.UseVisualStyleBackColor = true;
+            // 
+            // radioFiltered
+            // 
+            resources.ApplyResources(this.radioFiltered, "radioFiltered");
+            this.radioFiltered.Name = "radioFiltered";
+            this.radioFiltered.TabStop = true;
+            this.helpTip.SetToolTip(this.radioFiltered, resources.GetString("radioFiltered.ToolTip"));
+            this.modeUIHandler.SetUIMode(this.radioFiltered, pwiz.Skyline.Util.Helpers.ModeUIExtender.MODE_UI_HANDLING_TYPE.proteomic);
+            this.radioFiltered.UseVisualStyleBackColor = true;
+            // 
+            // radioAll
+            // 
+            resources.ApplyResources(this.radioAll, "radioAll");
+            this.radioAll.Name = "radioAll";
+            this.radioAll.TabStop = true;
+            this.helpTip.SetToolTip(this.radioAll, resources.GetString("radioAll.ToolTip"));
+            this.modeUIHandler.SetUIMode(this.radioAll, pwiz.Skyline.Util.Helpers.ModeUIExtender.MODE_UI_HANDLING_TYPE.proteomic);
+            this.radioAll.UseVisualStyleBackColor = true;
+            // 
+            // label14
+            // 
+            resources.ApplyResources(this.label14, "label14");
+            this.label14.Name = "label14";
+            // 
+            // label15
+            // 
+            resources.ApplyResources(this.label15, "label15");
+            this.label15.Name = "label15";
+            // 
+            // textIonCount
+            // 
+            resources.ApplyResources(this.textIonCount, "textIonCount");
+            this.textIonCount.Name = "textIonCount";
+            this.helpTip.SetToolTip(this.textIonCount, resources.GetString("textIonCount.ToolTip"));
+            // 
+            // textTolerance
+            // 
+            resources.ApplyResources(this.textTolerance, "textTolerance");
+            this.textTolerance.Name = "textTolerance";
+            this.helpTip.SetToolTip(this.textTolerance, resources.GetString("textTolerance.ToolTip"));
+            // 
+            // cbLibraryPick
+            // 
+            resources.ApplyResources(this.cbLibraryPick, "cbLibraryPick");
+            this.cbLibraryPick.Name = "cbLibraryPick";
+            this.helpTip.SetToolTip(this.cbLibraryPick, resources.GetString("cbLibraryPick.ToolTip"));
+            this.cbLibraryPick.UseVisualStyleBackColor = true;
+            this.cbLibraryPick.CheckedChanged += new System.EventHandler(this.cbLibraryPick_CheckedChanged);
+            // 
+            // label13
+            // 
+            resources.ApplyResources(this.label13, "label13");
+            this.label13.Name = "label13";
+            // 
+            // tabInstrument
+            // 
+            this.tabInstrument.Controls.Add(this.cbxTriggeredAcquisition);
+            this.tabInstrument.Controls.Add(this.textMaxInclusions);
+            this.tabInstrument.Controls.Add(this.label21);
+            this.tabInstrument.Controls.Add(this.label30);
+            this.tabInstrument.Controls.Add(this.label31);
+            this.tabInstrument.Controls.Add(this.label33);
+            this.tabInstrument.Controls.Add(this.label34);
+            this.tabInstrument.Controls.Add(this.textMaxTime);
+            this.tabInstrument.Controls.Add(this.textMinTime);
+            this.tabInstrument.Controls.Add(this.label26);
+            this.tabInstrument.Controls.Add(this.label25);
+            this.tabInstrument.Controls.Add(this.label24);
+            this.tabInstrument.Controls.Add(this.cbDynamicMinimum);
+            this.tabInstrument.Controls.Add(this.textMaxTrans);
+            this.tabInstrument.Controls.Add(this.label17);
+            this.tabInstrument.Controls.Add(this.textMzMatchTolerance);
+            this.tabInstrument.Controls.Add(this.lblMethodMatchTolerance);
+            this.tabInstrument.Controls.Add(this.label10);
+            this.tabInstrument.Controls.Add(this.label11);
+            this.tabInstrument.Controls.Add(this.textMaxMz);
+            this.tabInstrument.Controls.Add(this.textMinMz);
+            resources.ApplyResources(this.tabInstrument, "tabInstrument");
+            this.tabInstrument.Name = "tabInstrument";
+            this.tabInstrument.UseVisualStyleBackColor = true;
+            // 
+            // cbxTriggeredAcquisition
+            // 
+            resources.ApplyResources(this.cbxTriggeredAcquisition, "cbxTriggeredAcquisition");
+            this.cbxTriggeredAcquisition.Name = "cbxTriggeredAcquisition";
+            this.helpTip.SetToolTip(this.cbxTriggeredAcquisition, resources.GetString("cbxTriggeredAcquisition.ToolTip"));
+            this.cbxTriggeredAcquisition.UseVisualStyleBackColor = true;
+            this.cbxTriggeredAcquisition.CheckedChanged += new System.EventHandler(this.cbxTriggeredAcquisition_CheckedChanged);
+            // 
+            // textMaxInclusions
+            // 
+            resources.ApplyResources(this.textMaxInclusions, "textMaxInclusions");
+            this.textMaxInclusions.Name = "textMaxInclusions";
+            this.helpTip.SetToolTip(this.textMaxInclusions, resources.GetString("textMaxInclusions.ToolTip"));
+            // 
+            // label21
+            // 
+            resources.ApplyResources(this.label21, "label21");
+            this.label21.Name = "label21";
+            // 
+            // label30
+            // 
+            resources.ApplyResources(this.label30, "label30");
+            this.label30.Name = "label30";
+            // 
+            // label31
+            // 
+            resources.ApplyResources(this.label31, "label31");
+            this.label31.Name = "label31";
+            // 
+            // label33
+            // 
+            resources.ApplyResources(this.label33, "label33");
+            this.label33.Name = "label33";
+            // 
+            // label34
+            // 
+            resources.ApplyResources(this.label34, "label34");
+            this.label34.Name = "label34";
+            // 
+            // textMaxTime
+            // 
+            resources.ApplyResources(this.textMaxTime, "textMaxTime");
+            this.textMaxTime.Name = "textMaxTime";
+            this.helpTip.SetToolTip(this.textMaxTime, resources.GetString("textMaxTime.ToolTip"));
+            // 
+            // textMinTime
+            // 
+            resources.ApplyResources(this.textMinTime, "textMinTime");
+            this.textMinTime.Name = "textMinTime";
+            this.helpTip.SetToolTip(this.textMinTime, resources.GetString("textMinTime.ToolTip"));
+            // 
+            // label26
+            // 
+            resources.ApplyResources(this.label26, "label26");
+            this.label26.Name = "label26";
+            // 
+            // label25
+            // 
+            resources.ApplyResources(this.label25, "label25");
+            this.label25.Name = "label25";
+            // 
+            // label24
+            // 
+            resources.ApplyResources(this.label24, "label24");
+            this.label24.Name = "label24";
+            // 
+            // cbDynamicMinimum
+            // 
+            resources.ApplyResources(this.cbDynamicMinimum, "cbDynamicMinimum");
+            this.cbDynamicMinimum.Name = "cbDynamicMinimum";
+            this.helpTip.SetToolTip(this.cbDynamicMinimum, resources.GetString("cbDynamicMinimum.ToolTip"));
+            this.cbDynamicMinimum.UseVisualStyleBackColor = true;
+            // 
+            // textMaxTrans
+            // 
+            resources.ApplyResources(this.textMaxTrans, "textMaxTrans");
+            this.textMaxTrans.Name = "textMaxTrans";
+            this.helpTip.SetToolTip(this.textMaxTrans, resources.GetString("textMaxTrans.ToolTip"));
+            // 
+            // label17
+            // 
+            resources.ApplyResources(this.label17, "label17");
+            this.label17.Name = "label17";
+            // 
+            // textMzMatchTolerance
+            // 
+            resources.ApplyResources(this.textMzMatchTolerance, "textMzMatchTolerance");
+            this.textMzMatchTolerance.Name = "textMzMatchTolerance";
+            this.helpTip.SetToolTip(this.textMzMatchTolerance, resources.GetString("textMzMatchTolerance.ToolTip"));
+            // 
+            // lblMethodMatchTolerance
+            // 
+            resources.ApplyResources(this.lblMethodMatchTolerance, "lblMethodMatchTolerance");
+            this.lblMethodMatchTolerance.Name = "lblMethodMatchTolerance";
+            // 
+            // label10
+            // 
+            resources.ApplyResources(this.label10, "label10");
+            this.label10.Name = "label10";
+            // 
+            // label11
+            // 
+            resources.ApplyResources(this.label11, "label11");
+            this.label11.Name = "label11";
+            // 
+            // textMaxMz
+            // 
+            resources.ApplyResources(this.textMaxMz, "textMaxMz");
+            this.textMaxMz.Name = "textMaxMz";
+            this.helpTip.SetToolTip(this.textMaxMz, resources.GetString("textMaxMz.ToolTip"));
+            // 
+            // textMinMz
+            // 
+            resources.ApplyResources(this.textMinMz, "textMinMz");
+            this.textMinMz.Name = "textMinMz";
+            this.helpTip.SetToolTip(this.textMinMz, resources.GetString("textMinMz.ToolTip"));
+            // 
+            // tabFullScan
+            // 
+            resources.ApplyResources(this.tabFullScan, "tabFullScan");
+            this.tabFullScan.Name = "tabFullScan";
+            this.tabFullScan.UseVisualStyleBackColor = true;
+            // 
+            // tabIonMobility
+            // 
+            this.tabIonMobility.Controls.Add(this.ionMobilityFilteringControl);
+            resources.ApplyResources(this.tabIonMobility, "tabIonMobility");
+            this.tabIonMobility.Name = "tabIonMobility";
+            this.tabIonMobility.UseVisualStyleBackColor = true;
+            // 
+            // ionMobilityFilteringControl
+            // 
+            this.ionMobilityFilteringControl.IonMobilityFilterResolvingPower = null;
+            this.ionMobilityFilteringControl.IsUseSpectralLibraryIonMobilities = false;
+            resources.ApplyResources(this.ionMobilityFilteringControl, "ionMobilityFilteringControl");
+            this.ionMobilityFilteringControl.Name = "ionMobilityFilteringControl";
+            this.ionMobilityFilteringControl.WindowWidthType = pwiz.Skyline.Model.DocSettings.IonMobilityWindowWidthCalculator.IonMobilityWindowWidthType.none;
+            // 
+            // helpTip
+            // 
+            this.helpTip.AutoPopDelay = 32767;
+            this.helpTip.InitialDelay = 500;
+            this.helpTip.ReshowDelay = 100;
+            // 
+            // contextMenuStripPrecursorAdduct
+            // 
+            this.contextMenuStripPrecursorAdduct.Name = "contextMenuStripPrecursorAdduct";
+            resources.ApplyResources(this.contextMenuStripPrecursorAdduct, "contextMenuStripPrecursorAdduct");
+            // 
+            // contextMenuStripFragmentAdduct
+            // 
+            this.contextMenuStripFragmentAdduct.Name = "contextMenuStripFragmentAdduct";
+            resources.ApplyResources(this.contextMenuStripFragmentAdduct, "contextMenuStripFragmentAdduct");
+            // 
+            // label16
+            // 
+            resources.ApplyResources(this.label16, "label16");
+            this.label16.Name = "label16";
+            // 
+            // cbHighResolutionTolerance
+            // 
+            resources.ApplyResources(this.cbHighResolutionTolerance, "cbHighResolutionTolerance");
+            this.cbHighResolutionTolerance.Name = "cbHighResolutionTolerance";
+            this.cbHighResolutionTolerance.UseVisualStyleBackColor = true;
+            // 
+            // TransitionSettingsUI
+            // 
+            this.AcceptButton = this.btnOk;
+            resources.ApplyResources(this, "$this");
+            this.AutoScaleMode = System.Windows.Forms.AutoScaleMode.Font;
+            this.CancelButton = this.btnCancel;
+            this.Controls.Add(this.btnCancel);
+            this.Controls.Add(this.btnOk);
+            this.Controls.Add(this.tabControl1);
+            this.FormBorderStyle = System.Windows.Forms.FormBorderStyle.FixedDialog;
+            this.MaximizeBox = false;
+            this.MinimizeBox = false;
+            this.Name = "TransitionSettingsUI";
+            this.ShowInTaskbar = false;
+            this.tabControl1.ResumeLayout(false);
+            this.tabGeneral.ResumeLayout(false);
+            this.tabGeneral.PerformLayout();
+            this.tabFilter.ResumeLayout(false);
+            this.tabFilter.PerformLayout();
+            this.tabControlPeptidesSmallMols.ResumeLayout(false);
+            this.tabPage1.ResumeLayout(false);
+            this.tabPage1.PerformLayout();
+            this.groupBox1.ResumeLayout(false);
+            this.groupBox1.PerformLayout();
+            this.tabPage2.ResumeLayout(false);
+            this.tabPage2.PerformLayout();
+            this.tabLibrary.ResumeLayout(false);
+            this.tabLibrary.PerformLayout();
+            this.panelPick.ResumeLayout(false);
+            this.panelPick.PerformLayout();
+            this.tabInstrument.ResumeLayout(false);
+            this.tabInstrument.PerformLayout();
+            this.tabIonMobility.ResumeLayout(false);
+            this.ResumeLayout(false);
+
+        }
+
+        #endregion
+
+        private System.Windows.Forms.TabControl tabControl1;
+        private System.Windows.Forms.TabPage tabGeneral;
+        private System.Windows.Forms.TabPage tabFilter;
+        private System.Windows.Forms.Button btnCancel;
+        private System.Windows.Forms.Button btnOk;
+        private System.Windows.Forms.ComboBox comboIonMass;
+        private System.Windows.Forms.Label label2;
+        private System.Windows.Forms.ComboBox comboPrecursorMass;
+        private System.Windows.Forms.Label label1;
+        private System.Windows.Forms.Label label4;
+        private System.Windows.Forms.ComboBox comboRangeFrom;
+        private System.Windows.Forms.Label label3;
+        private System.Windows.Forms.Label label6;
+        private System.Windows.Forms.Label label5;
+        private System.Windows.Forms.ComboBox comboRangeTo;
+        private System.Windows.Forms.ComboBox comboCollisionEnergy;
+        private System.Windows.Forms.Label label7;
+        private System.Windows.Forms.TextBox textPeptideIonCharges;
+        private System.Windows.Forms.TextBox textPeptidePrecursorCharges;
+        private System.Windows.Forms.GroupBox groupBox1;
+        private System.Windows.Forms.CheckBox cbAutoSelect;
+        private System.Windows.Forms.TabPage tabInstrument;
+        private IonMobility.IonMobilityFilteringUserControl ionMobilityFilteringControl;
+        private System.Windows.Forms.TabPage tabIonMobility;
+        private System.Windows.Forms.Label label10;
+        private System.Windows.Forms.Label label11;
+        private System.Windows.Forms.TextBox textMaxMz;
+        private System.Windows.Forms.TextBox textMinMz;
+        private System.Windows.Forms.ComboBox comboDeclusterPotential;
+        private System.Windows.Forms.Label label12;
+        private System.Windows.Forms.TextBox textPeptideIonTypes;
+        private System.Windows.Forms.Label label8;
+        private System.Windows.Forms.TabPage tabLibrary;
+        private System.Windows.Forms.Label label14;
+        private System.Windows.Forms.Label label13;
+        private System.Windows.Forms.TextBox textTolerance;
+        private System.Windows.Forms.Label label9;
+        private System.Windows.Forms.RadioButton radioFiltered;
+        private System.Windows.Forms.RadioButton radioAll;
+        private System.Windows.Forms.Label label15;
+        private System.Windows.Forms.TextBox textIonCount;
+        private System.Windows.Forms.CheckBox cbLibraryPick;
+        private System.Windows.Forms.Panel panelPick;
+        private System.Windows.Forms.Label lblMethodMatchTolerance;
+        private System.Windows.Forms.TextBox textMzMatchTolerance;
+        private System.Windows.Forms.ComboBox comboOptimizeType;
+        private System.Windows.Forms.CheckBox cbUseOptimized;
+        private System.Windows.Forms.Label labelOptimizeType;
+        private System.Windows.Forms.TextBox textMaxTrans;
+        private System.Windows.Forms.Label label17;
+        private System.Windows.Forms.CheckBox cbDynamicMinimum;
+        private System.Windows.Forms.RadioButton radioAllAndFiltered;
+        private System.Windows.Forms.Label label18;
+        private System.Windows.Forms.CheckedListBox listAlwaysAdd;
+        private System.Windows.Forms.TextBox textExclusionWindow;
+        private System.Windows.Forms.Label lbPrecursorMzWindow;
+        private System.Windows.Forms.Button btnEditSpecialTransitions;
+        private System.Windows.Forms.ToolTip helpTip;
+        private System.Windows.Forms.Label label26;
+        private System.Windows.Forms.Label label25;
+        private System.Windows.Forms.Label label24;
+        private System.Windows.Forms.Label lbMZ;
+        private System.Windows.Forms.TabPage tabFullScan;
+        private System.Windows.Forms.Label label30;
+        private System.Windows.Forms.Label label31;
+        private System.Windows.Forms.Label label33;
+        private System.Windows.Forms.Label label34;
+        private System.Windows.Forms.TextBox textMaxTime;
+        private System.Windows.Forms.TextBox textMinTime;
+        private System.Windows.Forms.Label label21;
+        private System.Windows.Forms.TextBox textMaxInclusions;
+        private System.Windows.Forms.ComboBox comboOptimizationLibrary;
+        private System.Windows.Forms.Label label20;
+        private System.Windows.Forms.CheckBox cbExclusionUseDIAWindow;
+        private System.Windows.Forms.ComboBox comboCompensationVoltage;
+        private System.Windows.Forms.Label label19;
+        private System.Windows.Forms.TabControl tabControlPeptidesSmallMols;
+        private System.Windows.Forms.TabPage tabPage1;
+        private System.Windows.Forms.TabPage tabPage2;
+        private System.Windows.Forms.TextBox textSmallMoleculeFragmentAdducts;
+        private System.Windows.Forms.Label labelSmallMoleculeFragmentAdducts;
+        private System.Windows.Forms.TextBox textSmallMoleculeIonTypes;
+        private System.Windows.Forms.Label labelSmallMoleculeIonTypes;
+        private System.Windows.Forms.TextBox textSmallMoleculePrecursorAdducts;
+        private System.Windows.Forms.Label lblSmallMoleculePrecursorAdducts;
+        private System.Windows.Forms.Button btnPrecursorAdduct;
+        private System.Windows.Forms.ContextMenuStrip contextMenuStripPrecursorAdduct;
+        private System.Windows.Forms.Button btnFragmentAdduct;
+        private System.Windows.Forms.ContextMenuStrip contextMenuStripFragmentAdduct;
+        private System.Windows.Forms.Label label22;
+        private System.Windows.Forms.TextBox textMinIonCount;
+        private System.Windows.Forms.CheckBox cbxTriggeredAcquisition;
+        private System.Windows.Forms.Label label16;
+        private System.Windows.Forms.CheckBox cbHighResolutionTolerance;
+    }
+}