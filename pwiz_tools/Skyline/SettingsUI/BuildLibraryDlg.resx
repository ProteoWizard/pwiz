--- conflicted
+++ resolved
@@ -1,2482 +1,2105 @@
-<?xml version="1.0" encoding="utf-8"?>
-<root>
-  <!-- 
-    Microsoft ResX Schema 
-    
-    Version 2.0
-    
-    The primary goals of this format is to allow a simple XML format 
-    that is mostly human readable. The generation and parsing of the 
-    various data types are done through the TypeConverter classes 
-    associated with the data types.
-    
-    Example:
-    
-    ... ado.net/XML headers & schema ...
-    <resheader name="resmimetype">text/microsoft-resx</resheader>
-    <resheader name="version">2.0</resheader>
-    <resheader name="reader">System.Resources.ResXResourceReader, System.Windows.Forms, ...</resheader>
-    <resheader name="writer">System.Resources.ResXResourceWriter, System.Windows.Forms, ...</resheader>
-    <data name="Name1"><value>this is my long string</value><comment>this is a comment</comment></data>
-    <data name="Color1" type="System.Drawing.Color, System.Drawing">Blue</data>
-    <data name="Bitmap1" mimetype="application/x-microsoft.net.object.binary.base64">
-        <value>[base64 mime encoded serialized .NET Framework object]</value>
-    </data>
-    <data name="Icon1" type="System.Drawing.Icon, System.Drawing" mimetype="application/x-microsoft.net.object.bytearray.base64">
-        <value>[base64 mime encoded string representing a byte array form of the .NET Framework object]</value>
-        <comment>This is a comment</comment>
-    </data>
-                
-    There are any number of "resheader" rows that contain simple 
-    name/value pairs.
-    
-    Each data row contains a name, and value. The row also contains a 
-    type or mimetype. Type corresponds to a .NET class that support 
-    text/value conversion through the TypeConverter architecture. 
-    Classes that don't support this are serialized and stored with the 
-    mimetype set.
-    
-    The mimetype is used for serialized objects, and tells the 
-    ResXResourceReader how to depersist the object. This is currently not 
-    extensible. For a given mimetype the value must be set accordingly:
-    
-    Note - application/x-microsoft.net.object.binary.base64 is the format 
-    that the ResXResourceWriter will generate, however the reader can 
-    read any of the formats listed below.
-    
-    mimetype: application/x-microsoft.net.object.binary.base64
-    value   : The object must be serialized with 
-            : System.Runtime.Serialization.Formatters.Binary.BinaryFormatter
-            : and then encoded with base64 encoding.
-    
-    mimetype: application/x-microsoft.net.object.soap.base64
-    value   : The object must be serialized with 
-            : System.Runtime.Serialization.Formatters.Soap.SoapFormatter
-            : and then encoded with base64 encoding.
-
-    mimetype: application/x-microsoft.net.object.bytearray.base64
-    value   : The object must be serialized into a byte array 
-            : using a System.ComponentModel.TypeConverter
-            : and then encoded with base64 encoding.
-    -->
-  <xsd:schema id="root" xmlns="" xmlns:xsd="http://www.w3.org/2001/XMLSchema" xmlns:msdata="urn:schemas-microsoft-com:xml-msdata">
-    <xsd:import namespace="http://www.w3.org/XML/1998/namespace" />
-    <xsd:element name="root" msdata:IsDataSet="true">
-      <xsd:complexType>
-        <xsd:choice maxOccurs="unbounded">
-          <xsd:element name="metadata">
-            <xsd:complexType>
-              <xsd:sequence>
-                <xsd:element name="value" type="xsd:string" minOccurs="0" />
-              </xsd:sequence>
-              <xsd:attribute name="name" use="required" type="xsd:string" />
-              <xsd:attribute name="type" type="xsd:string" />
-              <xsd:attribute name="mimetype" type="xsd:string" />
-              <xsd:attribute ref="xml:space" />
-            </xsd:complexType>
-          </xsd:element>
-          <xsd:element name="assembly">
-            <xsd:complexType>
-              <xsd:attribute name="alias" type="xsd:string" />
-              <xsd:attribute name="name" type="xsd:string" />
-            </xsd:complexType>
-          </xsd:element>
-          <xsd:element name="data">
-            <xsd:complexType>
-              <xsd:sequence>
-                <xsd:element name="value" type="xsd:string" minOccurs="0" msdata:Ordinal="1" />
-                <xsd:element name="comment" type="xsd:string" minOccurs="0" msdata:Ordinal="2" />
-              </xsd:sequence>
-              <xsd:attribute name="name" type="xsd:string" use="required" msdata:Ordinal="1" />
-              <xsd:attribute name="type" type="xsd:string" msdata:Ordinal="3" />
-              <xsd:attribute name="mimetype" type="xsd:string" msdata:Ordinal="4" />
-              <xsd:attribute ref="xml:space" />
-            </xsd:complexType>
-          </xsd:element>
-          <xsd:element name="resheader">
-            <xsd:complexType>
-              <xsd:sequence>
-                <xsd:element name="value" type="xsd:string" minOccurs="0" msdata:Ordinal="1" />
-              </xsd:sequence>
-              <xsd:attribute name="name" type="xsd:string" use="required" />
-            </xsd:complexType>
-          </xsd:element>
-        </xsd:choice>
-      </xsd:complexType>
-    </xsd:element>
-  </xsd:schema>
-  <resheader name="resmimetype">
-    <value>text/microsoft-resx</value>
-  </resheader>
-  <resheader name="version">
-    <value>2.0</value>
-  </resheader>
-  <resheader name="reader">
-    <value>System.Resources.ResXResourceReader, System.Windows.Forms, Version=4.0.0.0, Culture=neutral, PublicKeyToken=b77a5c561934e089</value>
-  </resheader>
-  <resheader name="writer">
-    <value>System.Resources.ResXResourceWriter, System.Windows.Forms, Version=4.0.0.0, Culture=neutral, PublicKeyToken=b77a5c561934e089</value>
-  </resheader>
-  <metadata name="modeUIHandler.TrayLocation" type="System.Drawing.Point, System.Drawing, Version=4.0.0.0, Culture=neutral, PublicKeyToken=b03f5f7f11d50a3a">
-    <value>17, 17</value>
-  </metadata>
-  <assembly alias="System.Drawing" name="System.Drawing, Version=4.0.0.0, Culture=neutral, PublicKeyToken=b03f5f7f11d50a3a" />
-  <data name="textName.Location" type="System.Drawing.Point, System.Drawing">
-    <value>14, 58</value>
-  </data>
-  <assembly alias="System.Windows.Forms" name="System.Windows.Forms, Version=4.0.0.0, Culture=neutral, PublicKeyToken=b77a5c561934e089" />
-  <data name="textName.Margin" type="System.Windows.Forms.Padding, System.Windows.Forms">
-    <value>6, 8, 6, 8</value>
-  </data>
-  <data name="textName.Size" type="System.Drawing.Size, System.Drawing">
-    <value>595, 20</value>
-  </data>
-  <assembly alias="mscorlib" name="mscorlib, Version=4.0.0.0, Culture=neutral, PublicKeyToken=b77a5c561934e089" />
-  <data name="textName.TabIndex" type="System.Int32, mscorlib">
-    <value>1</value>
-  </data>
-  <metadata name="helpTip.TrayLocation" type="System.Drawing.Point, System.Drawing, Version=4.0.0.0, Culture=neutral, PublicKeyToken=b03f5f7f11d50a3a">
-    <value>202, 17</value>
-  </metadata>
-  <data name="textName.ToolTip" xml:space="preserve">
-    <value>The name Skyline will use to refer to this library</value>
-  </data>
-  <data name="&gt;&gt;textName.Name" xml:space="preserve">
-    <value>textName</value>
-  </data>
-  <data name="&gt;&gt;textName.Type" xml:space="preserve">
-    <value>System.Windows.Forms.TextBox, System.Windows.Forms, Version=4.0.0.0, Culture=neutral, PublicKeyToken=b77a5c561934e089</value>
-  </data>
-  <data name="&gt;&gt;textName.Parent" xml:space="preserve">
-    <value>tabProperties</value>
-  </data>
-  <data name="&gt;&gt;textName.ZOrder" xml:space="preserve">
-    <value>7</value>
-  </data>
-  <data name="label4.AutoSize" type="System.Boolean, mscorlib">
-    <value>True</value>
-  </data>
-  <data name="label4.Location" type="System.Drawing.Point, System.Drawing">
-    <value>6, 22</value>
-  </data>
-  <data name="label4.Margin" type="System.Windows.Forms.Padding, System.Windows.Forms">
-    <value>6, 0, 6, 0</value>
-  </data>
-  <data name="label4.Size" type="System.Drawing.Size, System.Drawing">
-    <value>38, 13</value>
-  </data>
-  <data name="label4.TabIndex" type="System.Int32, mscorlib">
-    <value>0</value>
-  </data>
-  <data name="label4.Text" xml:space="preserve">
-    <value>&amp;Name:</value>
-  </data>
-  <data name="&gt;&gt;label4.Name" xml:space="preserve">
-    <value>label4</value>
-  </data>
-  <data name="&gt;&gt;label4.Type" xml:space="preserve">
-    <value>System.Windows.Forms.Label, System.Windows.Forms, Version=4.0.0.0, Culture=neutral, PublicKeyToken=b77a5c561934e089</value>
-  </data>
-  <data name="&gt;&gt;label4.Parent" xml:space="preserve">
-    <value>tabProperties</value>
-  </data>
-  <data name="&gt;&gt;label4.ZOrder" xml:space="preserve">
-    <value>5</value>
-  </data>
-  <data name="btnCancel.Anchor" type="System.Windows.Forms.AnchorStyles, System.Windows.Forms">
-    <value>Bottom, Right</value>
-  </data>
-  <data name="btnCancel.Location" type="System.Drawing.Point, System.Drawing">
-    <value>1107, 854</value>
-  </data>
-  <data name="btnCancel.Margin" type="System.Windows.Forms.Padding, System.Windows.Forms">
-    <value>6, 8, 6, 8</value>
-  </data>
-  <data name="btnCancel.Size" type="System.Drawing.Size, System.Drawing">
-    <value>168, 54</value>
-  </data>
-  <data name="btnCancel.TabIndex" type="System.Int32, mscorlib">
-    <value>3</value>
-  </data>
-  <data name="btnCancel.Text" xml:space="preserve">
-    <value>Cancel</value>
-  </data>
-  <data name="&gt;&gt;btnCancel.Name" xml:space="preserve">
-    <value>btnCancel</value>
-  </data>
-  <data name="&gt;&gt;btnCancel.Type" xml:space="preserve">
-    <value>System.Windows.Forms.Button, System.Windows.Forms, Version=4.0.0.0, Culture=neutral, PublicKeyToken=b77a5c561934e089</value>
-  </data>
-  <data name="&gt;&gt;btnCancel.Parent" xml:space="preserve">
-    <value>$this</value>
-  </data>
-  <data name="&gt;&gt;btnCancel.ZOrder" xml:space="preserve">
-    <value>2</value>
-  </data>
-  <data name="btnNext.Anchor" type="System.Windows.Forms.AnchorStyles, System.Windows.Forms">
-    <value>Bottom, Right</value>
-  </data>
-  <data name="btnNext.Location" type="System.Drawing.Point, System.Drawing">
-    <value>924, 854</value>
-  </data>
-  <data name="btnNext.Margin" type="System.Windows.Forms.Padding, System.Windows.Forms">
-    <value>6, 8, 6, 8</value>
-  </data>
-  <data name="btnNext.Size" type="System.Drawing.Size, System.Drawing">
-    <value>168, 54</value>
-  </data>
-  <data name="btnNext.TabIndex" type="System.Int32, mscorlib">
-    <value>2</value>
-  </data>
-  <data name="btnNext.Text" xml:space="preserve">
-    <value>Ne&amp;xt &gt;</value>
-  </data>
-  <data name="&gt;&gt;btnNext.Name" xml:space="preserve">
-    <value>btnNext</value>
-  </data>
-  <data name="&gt;&gt;btnNext.Type" xml:space="preserve">
-    <value>System.Windows.Forms.Button, System.Windows.Forms, Version=4.0.0.0, Culture=neutral, PublicKeyToken=b77a5c561934e089</value>
-  </data>
-  <data name="&gt;&gt;btnNext.Parent" xml:space="preserve">
-    <value>$this</value>
-  </data>
-  <data name="&gt;&gt;btnNext.ZOrder" xml:space="preserve">
-    <value>3</value>
-  </data>
-  <data name="label2.AutoSize" type="System.Boolean, mscorlib">
-    <value>True</value>
-  </data>
-  <data name="label2.Location" type="System.Drawing.Point, System.Drawing">
-    <value>6, 168</value>
-  </data>
-  <data name="label2.Margin" type="System.Windows.Forms.Padding, System.Windows.Forms">
-    <value>6, 0, 6, 0</value>
-  </data>
-  <data name="label2.Size" type="System.Drawing.Size, System.Drawing">
-    <value>66, 13</value>
-  </data>
-  <data name="label2.TabIndex" type="System.Int32, mscorlib">
-    <value>2</value>
-  </data>
-  <data name="label2.Text" xml:space="preserve">
-    <value>&amp;Output path:</value>
-  </data>
-  <data name="&gt;&gt;label2.Name" xml:space="preserve">
-    <value>label2</value>
-  </data>
-  <data name="&gt;&gt;label2.Type" xml:space="preserve">
-    <value>System.Windows.Forms.Label, System.Windows.Forms, Version=4.0.0.0, Culture=neutral, PublicKeyToken=b77a5c561934e089</value>
-  </data>
-  <data name="&gt;&gt;label2.Parent" xml:space="preserve">
-    <value>tabProperties</value>
-  </data>
-  <data name="&gt;&gt;label2.ZOrder" xml:space="preserve">
-    <value>8</value>
-  </data>
-  <data name="textPath.Anchor" type="System.Windows.Forms.AnchorStyles, System.Windows.Forms">
-    <value>Top, Left, Right</value>
-  </data>
-  <data name="textPath.Location" type="System.Drawing.Point, System.Drawing">
-    <value>14, 206</value>
-  </data>
-  <data name="textPath.Margin" type="System.Windows.Forms.Padding, System.Windows.Forms">
-    <value>6, 8, 6, 8</value>
-  </data>
-  <data name="textPath.Size" type="System.Drawing.Size, System.Drawing">
-    <value>1062, 20</value>
-  </data>
-  <data name="textPath.TabIndex" type="System.Int32, mscorlib">
-    <value>3</value>
-  </data>
-  <data name="textPath.ToolTip" xml:space="preserve">
-    <value>Location on disk at which the final non-redundant
-library will be created.</value>
-  </data>
-  <data name="&gt;&gt;textPath.Name" xml:space="preserve">
-    <value>textPath</value>
-  </data>
-  <data name="&gt;&gt;textPath.Type" xml:space="preserve">
-    <value>System.Windows.Forms.TextBox, System.Windows.Forms, Version=4.0.0.0, Culture=neutral, PublicKeyToken=b77a5c561934e089</value>
-  </data>
-  <data name="&gt;&gt;textPath.Parent" xml:space="preserve">
-    <value>tabProperties</value>
-  </data>
-  <data name="&gt;&gt;textPath.ZOrder" xml:space="preserve">
-    <value>1</value>
-  </data>
-  <data name="iRTPeptidesLabel.AutoSize" type="System.Boolean, mscorlib">
-    <value>True</value>
-  </data>
-  <data name="iRTPeptidesLabel.Location" type="System.Drawing.Point, System.Drawing">
-    <value>21, 608</value>
-  </data>
-  <data name="iRTPeptidesLabel.Margin" type="System.Windows.Forms.Padding, System.Windows.Forms">
-    <value>6, 0, 6, 0</value>
-  </data>
-  <data name="iRTPeptidesLabel.Size" type="System.Drawing.Size, System.Drawing">
-    <value>114, 13</value>
-  </data>
-  <data name="iRTPeptidesLabel.TabIndex" type="System.Int32, mscorlib">
-    <value>7</value>
-  </data>
-  <data name="iRTPeptidesLabel.Text" xml:space="preserve">
-    <value>i&amp;RT standard peptides:</value>
-  </data>
-  <data name="&gt;&gt;iRTPeptidesLabel.Name" xml:space="preserve">
-    <value>iRTPeptidesLabel</value>
-  </data>
-  <data name="&gt;&gt;iRTPeptidesLabel.Type" xml:space="preserve">
-    <value>System.Windows.Forms.Label, System.Windows.Forms, Version=4.0.0.0, Culture=neutral, PublicKeyToken=b77a5c561934e089</value>
-  </data>
-  <data name="&gt;&gt;iRTPeptidesLabel.Parent" xml:space="preserve">
-    <value>tabProperties</value>
-  </data>
-  <data name="&gt;&gt;iRTPeptidesLabel.ZOrder" xml:space="preserve">
-    <value>4</value>
-  </data>
-  <data name="ceLabel.AutoSize" type="System.Boolean, mscorlib">
-    <value>True</value>
-  </data>
-  <data name="ceLabel.ImeMode" type="System.Windows.Forms.ImeMode, System.Windows.Forms">
-    <value>NoControl</value>
-  </data>
-  <data name="ceLabel.Location" type="System.Drawing.Point, System.Drawing">
-    <value>14, 9</value>
-  </data>
-  <data name="ceLabel.Margin" type="System.Windows.Forms.Padding, System.Windows.Forms">
-    <value>6, 0, 6, 0</value>
-  </data>
-  <data name="ceLabel.Size" type="System.Drawing.Size, System.Drawing">
-    <value>32, 13</value>
-  </data>
-  <data name="ceLabel.TabIndex" type="System.Int32, mscorlib">
-    <value>0</value>
-  </data>
-  <data name="ceLabel.Text" xml:space="preserve">
-    <value>NC&amp;E:</value>
-  </data>
-  <data name="&gt;&gt;ceLabel.Name" xml:space="preserve">
-    <value>ceLabel</value>
-  </data>
-  <data name="&gt;&gt;ceLabel.Type" xml:space="preserve">
-    <value>System.Windows.Forms.Label, System.Windows.Forms, Version=4.0.0.0, Culture=neutral, PublicKeyToken=b77a5c561934e089</value>
-  </data>
-  <data name="&gt;&gt;ceLabel.Parent" xml:space="preserve">
-    <value>tabKoinaSource</value>
-  </data>
-  <data name="&gt;&gt;ceLabel.ZOrder" xml:space="preserve">
-    <value>0</value>
-  </data>
-  <data name="ceCombo.Location" type="System.Drawing.Point, System.Drawing">
-    <value>14, 48</value>
-  </data>
-  <data name="ceCombo.Margin" type="System.Windows.Forms.Padding, System.Windows.Forms">
-    <value>6, 8, 6, 8</value>
-  </data>
-  <data name="ceCombo.Size" type="System.Drawing.Size, System.Drawing">
-    <value>270, 28</value>
-  </data>
-  <data name="ceCombo.TabIndex" type="System.Int32, mscorlib">
-    <value>1</value>
-  </data>
-  <data name="&gt;&gt;ceCombo.Name" xml:space="preserve">
-    <value>ceCombo</value>
-  </data>
-  <data name="&gt;&gt;ceCombo.Type" xml:space="preserve">
-    <value>System.Windows.Forms.ComboBox, System.Windows.Forms, Version=4.0.0.0, Culture=neutral, PublicKeyToken=b77a5c561934e089</value>
-  </data>
-  <data name="&gt;&gt;ceCombo.Parent" xml:space="preserve">
-    <value>tabKoinaSource</value>
-  </data>
-  <data name="&gt;&gt;ceCombo.ZOrder" xml:space="preserve">
-    <value>1</value>
-  </data>
-  <data name="actionLabel.AutoSize" type="System.Boolean, mscorlib">
-    <value>True</value>
-  </data>
-  <data name="actionLabel.ImeMode" type="System.Windows.Forms.ImeMode, System.Windows.Forms">
-    <value>NoControl</value>
-  </data>
-  <data name="actionLabel.Location" type="System.Drawing.Point, System.Drawing">
-    <value>6, 12</value>
-  </data>
-  <data name="actionLabel.Margin" type="System.Windows.Forms.Padding, System.Windows.Forms">
-    <value>6, 0, 6, 0</value>
-  </data>
-  <data name="actionLabel.Size" type="System.Drawing.Size, System.Drawing">
-    <value>40, 13</value>
-  </data>
-  <data name="actionLabel.TabIndex" type="System.Int32, mscorlib">
-    <value>0</value>
-  </data>
-  <data name="actionLabel.Text" xml:space="preserve">
-    <value>&amp;Action:</value>
-  </data>
-  <data name="&gt;&gt;actionLabel.Name" xml:space="preserve">
-    <value>actionLabel</value>
-  </data>
-  <data name="&gt;&gt;actionLabel.Type" xml:space="preserve">
-    <value>System.Windows.Forms.Label, System.Windows.Forms, Version=4.0.0.0, Culture=neutral, PublicKeyToken=b77a5c561934e089</value>
-  </data>
-  <data name="&gt;&gt;actionLabel.Parent" xml:space="preserve">
-    <value>tabFilesSource</value>
-  </data>
-  <data name="&gt;&gt;actionLabel.ZOrder" xml:space="preserve">
-    <value>1</value>
-  </data>
-  <data name="comboAction.Enabled" type="System.Boolean, mscorlib">
-    <value>False</value>
-  </data>
-  <data name="comboAction.Items" xml:space="preserve">
-    <value>Create</value>
-  </data>
-  <data name="comboAction.Items1" xml:space="preserve">
-    <value>Append</value>
-  </data>
-  <data name="comboAction.Location" type="System.Drawing.Point, System.Drawing">
-    <value>14, 49</value>
-  </data>
-  <data name="comboAction.Margin" type="System.Windows.Forms.Padding, System.Windows.Forms">
-    <value>6, 8, 6, 8</value>
-  </data>
-  <data name="comboAction.Size" type="System.Drawing.Size, System.Drawing">
-    <value>268, 28</value>
-  </data>
-  <data name="comboAction.TabIndex" type="System.Int32, mscorlib">
-    <value>1</value>
-  </data>
-  <data name="comboAction.ToolTip" xml:space="preserve">
-    <value>Choose to create a new library or append to an
-existing library, if you have previously saved a copy
-of the redundant library data.</value>
-  </data>
-  <data name="&gt;&gt;comboAction.Name" xml:space="preserve">
-    <value>comboAction</value>
-  </data>
-  <data name="&gt;&gt;comboAction.Type" xml:space="preserve">
-    <value>System.Windows.Forms.ComboBox, System.Windows.Forms, Version=4.0.0.0, Culture=neutral, PublicKeyToken=b77a5c561934e089</value>
-  </data>
-  <data name="&gt;&gt;comboAction.Parent" xml:space="preserve">
-    <value>tabFilesSource</value>
-  </data>
-  <data name="&gt;&gt;comboAction.ZOrder" xml:space="preserve">
-    <value>2</value>
-  </data>
-  <data name="cbIncludeAmbiguousMatches.AutoSize" type="System.Boolean, mscorlib">
-    <value>True</value>
-  </data>
-  <data name="cbIncludeAmbiguousMatches.ImeMode" type="System.Windows.Forms.ImeMode, System.Windows.Forms">
-    <value>NoControl</value>
-  </data>
-  <data name="cbIncludeAmbiguousMatches.Location" type="System.Drawing.Point, System.Drawing">
-    <value>14, 185</value>
-  </data>
-  <data name="cbIncludeAmbiguousMatches.Margin" type="System.Windows.Forms.Padding, System.Windows.Forms">
-    <value>6, 8, 6, 8</value>
-  </data>
-  <data name="cbIncludeAmbiguousMatches.Size" type="System.Drawing.Size, System.Drawing">
-    <value>165, 21</value>
-  </data>
-  <data name="cbIncludeAmbiguousMatches.TabIndex" type="System.Int32, mscorlib">
-    <value>3</value>
-  </data>
-  <data name="cbIncludeAmbiguousMatches.Text" xml:space="preserve">
-    <value>Include ambiguous &amp;matches</value>
-  </data>
-  <data name="cbIncludeAmbiguousMatches.ToolTip" xml:space="preserve">
-    <value>Check to keep spectra that match multiple peptides.</value>
-  </data>
-  <data name="&gt;&gt;cbIncludeAmbiguousMatches.Name" xml:space="preserve">
-    <value>cbIncludeAmbiguousMatches</value>
-  </data>
-  <data name="&gt;&gt;cbIncludeAmbiguousMatches.Type" xml:space="preserve">
-    <value>System.Windows.Forms.CheckBox, System.Windows.Forms, Version=4.0.0.0, Culture=neutral, PublicKeyToken=b77a5c561934e089</value>
-  </data>
-  <data name="&gt;&gt;cbIncludeAmbiguousMatches.Parent" xml:space="preserve">
-    <value>tabFilesSource</value>
-  </data>
-  <data name="&gt;&gt;cbIncludeAmbiguousMatches.ZOrder" xml:space="preserve">
-    <value>0</value>
-  </data>
-  <data name="cbKeepRedundant.AutoSize" type="System.Boolean, mscorlib">
-    <value>True</value>
-  </data>
-  <data name="cbKeepRedundant.ImeMode" type="System.Windows.Forms.ImeMode, System.Windows.Forms">
-    <value>NoControl</value>
-  </data>
-  <data name="cbKeepRedundant.Location" type="System.Drawing.Point, System.Drawing">
-    <value>14, 131</value>
-  </data>
-  <data name="cbKeepRedundant.Margin" type="System.Windows.Forms.Padding, System.Windows.Forms">
-    <value>6, 8, 6, 8</value>
-  </data>
-  <data name="cbKeepRedundant.Size" type="System.Drawing.Size, System.Drawing">
-    <value>139, 21</value>
-  </data>
-  <data name="cbKeepRedundant.TabIndex" type="System.Int32, mscorlib">
-    <value>2</value>
-  </data>
-  <data name="cbKeepRedundant.Text" xml:space="preserve">
-    <value>K&amp;eep redundant library</value>
-  </data>
-  <data name="cbKeepRedundant.ToolTip" xml:space="preserve">
-    <value>Check to keep a copy of the redundant library to which
-you can append more spectra in the future.</value>
-  </data>
-  <data name="&gt;&gt;cbKeepRedundant.Name" xml:space="preserve">
-    <value>cbKeepRedundant</value>
-  </data>
-  <data name="&gt;&gt;cbKeepRedundant.Type" xml:space="preserve">
-    <value>System.Windows.Forms.CheckBox, System.Windows.Forms, Version=4.0.0.0, Culture=neutral, PublicKeyToken=b77a5c561934e089</value>
-  </data>
-  <data name="&gt;&gt;cbKeepRedundant.Parent" xml:space="preserve">
-    <value>tabFilesSource</value>
-  </data>
-  <data name="&gt;&gt;cbKeepRedundant.ZOrder" xml:space="preserve">
-    <value>3</value>
-  </data>
-  <data name="cbFilter.AutoSize" type="System.Boolean, mscorlib">
-    <value>True</value>
-  </data>
-  <data name="cbFilter.ImeMode" type="System.Windows.Forms.ImeMode, System.Windows.Forms">
-    <value>NoControl</value>
-  </data>
-  <data name="cbFilter.Location" type="System.Drawing.Point, System.Drawing">
-    <value>14, 238</value>
-  </data>
-  <data name="cbFilter.Margin" type="System.Windows.Forms.Padding, System.Windows.Forms">
-    <value>6, 8, 6, 8</value>
-  </data>
-  <data name="cbFilter.Size" type="System.Drawing.Size, System.Drawing">
-    <value>163, 21</value>
-  </data>
-  <data name="cbFilter.TabIndex" type="System.Int32, mscorlib">
-    <value>4</value>
-  </data>
-  <data name="cbFilter.Text" xml:space="preserve">
-    <value>Filter for &amp;document peptides</value>
-  </data>
-  <data name="cbFilter.ToolTip" xml:space="preserve">
-    <value>Check to filter matches for only the peptides in the document.</value>
-  </data>
-  <data name="&gt;&gt;cbFilter.Name" xml:space="preserve">
-    <value>cbFilter</value>
-  </data>
-  <data name="&gt;&gt;cbFilter.Type" xml:space="preserve">
-    <value>System.Windows.Forms.CheckBox, System.Windows.Forms, Version=4.0.0.0, Culture=neutral, PublicKeyToken=b77a5c561934e089</value>
-  </data>
-  <data name="&gt;&gt;cbFilter.Parent" xml:space="preserve">
-    <value>tabFilesSource</value>
-  </data>
-  <data name="&gt;&gt;cbFilter.ZOrder" xml:space="preserve">
-    <value>4</value>
-  </data>
-  <data name="comboStandards.Location" type="System.Drawing.Point, System.Drawing">
-    <value>21, 646</value>
-  </data>
-  <data name="comboStandards.Margin" type="System.Windows.Forms.Padding, System.Windows.Forms">
-    <value>6, 8, 6, 8</value>
-  </data>
-  <data name="comboStandards.Size" type="System.Drawing.Size, System.Drawing">
-    <value>424, 28</value>
-  </data>
-  <data name="comboStandards.TabIndex" type="System.Int32, mscorlib">
-    <value>8</value>
-  </data>
-  <data name="&gt;&gt;comboStandards.Name" xml:space="preserve">
-    <value>comboStandards</value>
-  </data>
-  <data name="&gt;&gt;comboStandards.Type" xml:space="preserve">
-    <value>System.Windows.Forms.ComboBox, System.Windows.Forms, Version=4.0.0.0, Culture=neutral, PublicKeyToken=b77a5c561934e089</value>
-  </data>
-  <data name="&gt;&gt;comboStandards.Parent" xml:space="preserve">
-    <value>tabProperties</value>
-  </data>
-  <data name="&gt;&gt;comboStandards.ZOrder" xml:space="preserve">
-    <value>2</value>
-  </data>
-  <data name="radioCarafeSource.AutoSize" type="System.Boolean, mscorlib">
-    <value>True</value>
-  </data>
-  <data name="radioCarafeSource.Location" type="System.Drawing.Point, System.Drawing">
-    <value>14, 154</value>
-  </data>
-  <data name="radioCarafeSource.Margin" type="System.Windows.Forms.Padding, System.Windows.Forms">
-    <value>6, 8, 6, 8</value>
-  </data>
-  <data name="radioCarafeSource.Size" type="System.Drawing.Size, System.Drawing">
-    <value>63, 20</value>
-  </data>
-  <data name="radioCarafeSource.TabIndex" type="System.Int32, mscorlib">
-    <value>2</value>
-  </data>
-  <data name="radioCarafeSource.Text" xml:space="preserve">
-    <value>&amp;Carafe</value>
-  </data>
-  <data name="&gt;&gt;radioCarafeSource.Name" xml:space="preserve">
-    <value>radioCarafeSource</value>
-  </data>
-  <data name="&gt;&gt;radioCarafeSource.Type" xml:space="preserve">
-    <value>System.Windows.Forms.RadioButton, System.Windows.Forms, Version=4.0.0.0, Culture=neutral, PublicKeyToken=b77a5c561934e089</value>
-  </data>
-  <data name="&gt;&gt;radioCarafeSource.Parent" xml:space="preserve">
-    <value>dataSourceGroupBox</value>
-  </data>
-  <data name="&gt;&gt;radioCarafeSource.ZOrder" xml:space="preserve">
-    <value>0</value>
-  </data>
-  <data name="radioAlphaSource.AutoSize" type="System.Boolean, mscorlib">
-    <value>True</value>
-  </data>
-  <data name="radioAlphaSource.Location" type="System.Drawing.Point, System.Drawing">
-    <value>14, 100</value>
-  </data>
-  <data name="radioAlphaSource.Margin" type="System.Windows.Forms.Padding, System.Windows.Forms">
-    <value>6, 8, 6, 8</value>
-  </data>
-  <data name="radioAlphaSource.Size" type="System.Drawing.Size, System.Drawing">
-    <value>107, 20</value>
-  </data>
-  <data name="radioAlphaSource.TabIndex" type="System.Int32, mscorlib">
-    <value>1</value>
-  </data>
-  <data name="radioAlphaSource.Text" xml:space="preserve">
-    <value>AlphaPept&amp;Deep</value>
-  </data>
-  <data name="&gt;&gt;radioAlphaSource.Name" xml:space="preserve">
-    <value>radioAlphaSource</value>
-  </data>
-  <data name="&gt;&gt;radioAlphaSource.Type" xml:space="preserve">
-    <value>System.Windows.Forms.RadioButton, System.Windows.Forms, Version=4.0.0.0, Culture=neutral, PublicKeyToken=b77a5c561934e089</value>
-  </data>
-  <data name="&gt;&gt;radioAlphaSource.Parent" xml:space="preserve">
-    <value>dataSourceGroupBox</value>
-  </data>
-  <data name="&gt;&gt;radioAlphaSource.ZOrder" xml:space="preserve">
-    <value>1</value>
-  </data>
-  <data name="koinaInfoSettingsBtn.Anchor" type="System.Windows.Forms.AnchorStyles, System.Windows.Forms">
-    <value>Top, Right</value>
-  </data>
-  <data name="koinaInfoSettingsBtn.AutoSize" type="System.Boolean, mscorlib">
-    <value>True</value>
-  </data>
-  <data name="koinaInfoSettingsBtn.Location" type="System.Drawing.Point, System.Drawing">
-    <value>284, 212</value>
-  </data>
-  <data name="koinaInfoSettingsBtn.Margin" type="System.Windows.Forms.Padding, System.Windows.Forms">
-    <value>6, 0, 6, 0</value>
-  </data>
-  <data name="koinaInfoSettingsBtn.Size" type="System.Drawing.Size, System.Drawing">
-    <value>68, 13</value>
-  </data>
-  <data name="koinaInfoSettingsBtn.TabIndex" type="System.Int32, mscorlib">
-    <value>4</value>
-  </data>
-  <data name="koinaInfoSettingsBtn.Text" xml:space="preserve">
-    <value>Info/Settings</value>
-  </data>
-  <data name="&gt;&gt;koinaInfoSettingsBtn.Name" xml:space="preserve">
-    <value>koinaInfoSettingsBtn</value>
-  </data>
-  <data name="&gt;&gt;koinaInfoSettingsBtn.Type" xml:space="preserve">
-    <value>System.Windows.Forms.LinkLabel, System.Windows.Forms, Version=4.0.0.0, Culture=neutral, PublicKeyToken=b77a5c561934e089</value>
-  </data>
-  <data name="&gt;&gt;koinaInfoSettingsBtn.Parent" xml:space="preserve">
-    <value>dataSourceGroupBox</value>
-  </data>
-  <data name="&gt;&gt;koinaInfoSettingsBtn.ZOrder" xml:space="preserve">
-    <value>2</value>
-  </data>
-  <data name="radioKoinaSource.AutoSize" type="System.Boolean, mscorlib">
-    <value>True</value>
-  </data>
-  <data name="radioKoinaSource.ImeMode" type="System.Windows.Forms.ImeMode, System.Windows.Forms">
-    <value>NoControl</value>
-  </data>
-  <data name="radioKoinaSource.Location" type="System.Drawing.Point, System.Drawing">
-    <value>14, 208</value>
-  </data>
-  <data name="radioKoinaSource.Margin" type="System.Windows.Forms.Padding, System.Windows.Forms">
-    <value>6, 8, 6, 8</value>
-  </data>
-  <data name="radioKoinaSource.Size" type="System.Drawing.Size, System.Drawing">
-    <value>59, 20</value>
-  </data>
-  <data name="radioKoinaSource.TabIndex" type="System.Int32, mscorlib">
-    <value>3</value>
-  </data>
-  <data name="radioKoinaSource.Text" xml:space="preserve">
-    <value>&amp;Koina</value>
-  </data>
-  <data name="&gt;&gt;radioKoinaSource.Name" xml:space="preserve">
-    <value>radioKoinaSource</value>
-  </data>
-  <data name="&gt;&gt;radioKoinaSource.Type" xml:space="preserve">
-    <value>System.Windows.Forms.RadioButton, System.Windows.Forms, Version=4.0.0.0, Culture=neutral, PublicKeyToken=b77a5c561934e089</value>
-  </data>
-  <data name="&gt;&gt;radioKoinaSource.Parent" xml:space="preserve">
-    <value>dataSourceGroupBox</value>
-  </data>
-  <data name="&gt;&gt;radioKoinaSource.ZOrder" xml:space="preserve">
-    <value>3</value>
-  </data>
-  <data name="radioFilesSource.AutoSize" type="System.Boolean, mscorlib">
-    <value>True</value>
-  </data>
-  <data name="radioFilesSource.Location" type="System.Drawing.Point, System.Drawing">
-    <value>14, 45</value>
-  </data>
-  <data name="radioFilesSource.Margin" type="System.Windows.Forms.Padding, System.Windows.Forms">
-    <value>6, 8, 6, 8</value>
-  </data>
-  <data name="radioFilesSource.Size" type="System.Drawing.Size, System.Drawing">
-    <value>53, 20</value>
-  </data>
-  <data name="radioFilesSource.TabIndex" type="System.Int32, mscorlib">
-    <value>0</value>
-  </data>
-  <data name="radioFilesSource.Text" xml:space="preserve">
-    <value>&amp;Files</value>
-  </data>
-  <data name="&gt;&gt;radioFilesSource.Name" xml:space="preserve">
-    <value>radioFilesSource</value>
-  </data>
-  <data name="&gt;&gt;radioFilesSource.Type" xml:space="preserve">
-    <value>System.Windows.Forms.RadioButton, System.Windows.Forms, Version=4.0.0.0, Culture=neutral, PublicKeyToken=b77a5c561934e089</value>
-  </data>
-  <data name="&gt;&gt;radioFilesSource.Parent" xml:space="preserve">
-    <value>dataSourceGroupBox</value>
-  </data>
-  <data name="&gt;&gt;radioFilesSource.ZOrder" xml:space="preserve">
-    <value>4</value>
-  </data>
-  <data name="dataSourceGroupBox.Location" type="System.Drawing.Point, System.Drawing">
-<<<<<<< HEAD
-    <value>14, 294</value>
-  </data>
-  <data name="dataSourceGroupBox.Margin" type="System.Windows.Forms.Padding, System.Windows.Forms">
-    <value>6, 8, 6, 8</value>
-  </data>
-  <data name="dataSourceGroupBox.Padding" type="System.Windows.Forms.Padding, System.Windows.Forms">
-    <value>6, 8, 6, 8</value>
-  </data>
-  <data name="dataSourceGroupBox.Size" type="System.Drawing.Size, System.Drawing">
-    <value>450, 277</value>
-=======
-    <value>6, 124</value>
-  </data>
-  <data name="dataSourceGroupBox.Size" type="System.Drawing.Size, System.Drawing">
-    <value>200, 117</value>
->>>>>>> 03a33221
-  </data>
-  <data name="dataSourceGroupBox.TabIndex" type="System.Int32, mscorlib">
-    <value>5</value>
-  </data>
-  <data name="dataSourceGroupBox.Text" xml:space="preserve">
-    <value>Data source</value>
-  </data>
-  <data name="&gt;&gt;dataSourceGroupBox.Name" xml:space="preserve">
-    <value>dataSourceGroupBox</value>
-  </data>
-  <data name="&gt;&gt;dataSourceGroupBox.Type" xml:space="preserve">
-    <value>System.Windows.Forms.GroupBox, System.Windows.Forms, Version=4.0.0.0, Culture=neutral, PublicKeyToken=b77a5c561934e089</value>
-  </data>
-  <data name="&gt;&gt;dataSourceGroupBox.Parent" xml:space="preserve">
-    <value>tabProperties</value>
-  </data>
-  <data name="&gt;&gt;dataSourceGroupBox.ZOrder" xml:space="preserve">
-    <value>3</value>
-  </data>
-  <data name="btnBrowse.Anchor" type="System.Windows.Forms.AnchorStyles, System.Windows.Forms">
-    <value>Top, Right</value>
-  </data>
-  <data name="btnBrowse.Location" type="System.Drawing.Point, System.Drawing">
-    <value>1094, 202</value>
-  </data>
-  <data name="btnBrowse.Margin" type="System.Windows.Forms.Padding, System.Windows.Forms">
-    <value>6, 8, 6, 8</value>
-  </data>
-  <data name="btnBrowse.Size" type="System.Drawing.Size, System.Drawing">
-    <value>168, 54</value>
-  </data>
-  <data name="btnBrowse.TabIndex" type="System.Int32, mscorlib">
-    <value>4</value>
-  </data>
-  <data name="btnBrowse.Text" xml:space="preserve">
-    <value>&amp;Browse...</value>
-  </data>
-  <data name="&gt;&gt;btnBrowse.Name" xml:space="preserve">
-    <value>btnBrowse</value>
-  </data>
-  <data name="&gt;&gt;btnBrowse.Type" xml:space="preserve">
-    <value>System.Windows.Forms.Button, System.Windows.Forms, Version=4.0.0.0, Culture=neutral, PublicKeyToken=b77a5c561934e089</value>
-  </data>
-  <data name="&gt;&gt;btnBrowse.Parent" xml:space="preserve">
-    <value>tabProperties</value>
-  </data>
-  <data name="&gt;&gt;btnBrowse.ZOrder" xml:space="preserve">
-    <value>6</value>
-  </data>
-  <data name="gridInputFiles.Anchor" type="System.Windows.Forms.AnchorStyles, System.Windows.Forms">
-    <value>Top, Bottom, Left, Right</value>
-  </data>
-  <data name="gridInputFiles.Location" type="System.Drawing.Point, System.Drawing">
-    <value>14, 58</value>
-  </data>
-  <data name="gridInputFiles.Margin" type="System.Windows.Forms.Padding, System.Windows.Forms">
-    <value>6, 8, 6, 8</value>
-  </data>
-  <data name="gridInputFiles.RowHeadersWidth" type="System.Int32, mscorlib">
-    <value>62</value>
-  </data>
-  <data name="gridInputFiles.RowHeadersWidth" type="System.Int32, mscorlib">
-    <value>62</value>
-  </data>
-  <data name="gridInputFiles.Size" type="System.Drawing.Size, System.Drawing">
-    <value>1035, 835</value>
-  </data>
-  <data name="gridInputFiles.TabIndex" type="System.Int32, mscorlib">
-    <value>1</value>
-  </data>
-  <data name="&gt;&gt;gridInputFiles.Name" xml:space="preserve">
-    <value>gridInputFiles</value>
-  </data>
-  <data name="&gt;&gt;gridInputFiles.Type" xml:space="preserve">
-    <value>pwiz.Skyline.FileUI.PeptideSearch.BuildLibraryGridView, Skyline-daily, Version=24.1.1.435, Culture=neutral, PublicKeyToken=null</value>
-  </data>
-  <data name="&gt;&gt;gridInputFiles.Parent" xml:space="preserve">
-    <value>tabFiles</value>
-  </data>
-  <data name="&gt;&gt;gridInputFiles.ZOrder" xml:space="preserve">
-    <value>0</value>
-  </data>
-  <data name="btnAddPaths.Anchor" type="System.Windows.Forms.AnchorStyles, System.Windows.Forms">
-    <value>Top, Right</value>
-  </data>
-  <data name="btnAddPaths.Location" type="System.Drawing.Point, System.Drawing">
-    <value>1062, 197</value>
-  </data>
-  <data name="btnAddPaths.Margin" type="System.Windows.Forms.Padding, System.Windows.Forms">
-    <value>6, 8, 6, 8</value>
-  </data>
-  <data name="btnAddPaths.Size" type="System.Drawing.Size, System.Drawing">
-    <value>210, 54</value>
-  </data>
-  <data name="btnAddPaths.TabIndex" type="System.Int32, mscorlib">
-    <value>4</value>
-  </data>
-  <data name="btnAddPaths.Text" xml:space="preserve">
-    <value>Add Pat&amp;hs...</value>
-  </data>
-  <data name="&gt;&gt;btnAddPaths.Name" xml:space="preserve">
-    <value>btnAddPaths</value>
-  </data>
-  <data name="&gt;&gt;btnAddPaths.Type" xml:space="preserve">
-    <value>System.Windows.Forms.Button, System.Windows.Forms, Version=4.0.0.0, Culture=neutral, PublicKeyToken=b77a5c561934e089</value>
-  </data>
-  <data name="&gt;&gt;btnAddPaths.Parent" xml:space="preserve">
-    <value>tabFiles</value>
-  </data>
-  <data name="&gt;&gt;btnAddPaths.ZOrder" xml:space="preserve">
-    <value>1</value>
-  </data>
-  <data name="label7.AutoSize" type="System.Boolean, mscorlib">
-    <value>True</value>
-  </data>
-  <data name="label7.Location" type="System.Drawing.Point, System.Drawing">
-    <value>14, 22</value>
-  </data>
-  <data name="label7.Margin" type="System.Windows.Forms.Padding, System.Windows.Forms">
-    <value>6, 0, 6, 0</value>
-  </data>
-  <data name="label7.Size" type="System.Drawing.Size, System.Drawing">
-    <value>58, 13</value>
-  </data>
-  <data name="label7.TabIndex" type="System.Int32, mscorlib">
-    <value>0</value>
-  </data>
-  <data name="label7.Text" xml:space="preserve">
-    <value>&amp;Input Files:</value>
-  </data>
-  <data name="&gt;&gt;label7.Name" xml:space="preserve">
-    <value>label7</value>
-  </data>
-  <data name="&gt;&gt;label7.Type" xml:space="preserve">
-    <value>System.Windows.Forms.Label, System.Windows.Forms, Version=4.0.0.0, Culture=neutral, PublicKeyToken=b77a5c561934e089</value>
-  </data>
-  <data name="&gt;&gt;label7.Parent" xml:space="preserve">
-    <value>tabFiles</value>
-  </data>
-  <data name="&gt;&gt;label7.ZOrder" xml:space="preserve">
-    <value>3</value>
-  </data>
-  <data name="btnAddDirectory.Anchor" type="System.Windows.Forms.AnchorStyles, System.Windows.Forms">
-    <value>Top, Right</value>
-  </data>
-  <data name="btnAddDirectory.Location" type="System.Drawing.Point, System.Drawing">
-    <value>1062, 128</value>
-  </data>
-  <data name="btnAddDirectory.Margin" type="System.Windows.Forms.Padding, System.Windows.Forms">
-    <value>6, 8, 6, 8</value>
-  </data>
-  <data name="btnAddDirectory.Size" type="System.Drawing.Size, System.Drawing">
-    <value>210, 54</value>
-  </data>
-  <data name="btnAddDirectory.TabIndex" type="System.Int32, mscorlib">
-    <value>3</value>
-  </data>
-  <data name="btnAddDirectory.Text" xml:space="preserve">
-    <value>Add &amp;Directory...</value>
-  </data>
-  <data name="btnAddDirectory.ToolTip" xml:space="preserve">
-    <value>Add all acceptable spectrum files found below a root directory.
-You can uncheck ones you do not want added to the library.</value>
-  </data>
-  <data name="&gt;&gt;btnAddDirectory.Name" xml:space="preserve">
-    <value>btnAddDirectory</value>
-  </data>
-  <data name="&gt;&gt;btnAddDirectory.Type" xml:space="preserve">
-    <value>System.Windows.Forms.Button, System.Windows.Forms, Version=4.0.0.0, Culture=neutral, PublicKeyToken=b77a5c561934e089</value>
-  </data>
-  <data name="&gt;&gt;btnAddDirectory.Parent" xml:space="preserve">
-    <value>tabFiles</value>
-  </data>
-  <data name="&gt;&gt;btnAddDirectory.ZOrder" xml:space="preserve">
-    <value>4</value>
-  </data>
-  <data name="btnAddFile.Anchor" type="System.Windows.Forms.AnchorStyles, System.Windows.Forms">
-    <value>Top, Right</value>
-  </data>
-  <data name="btnAddFile.Location" type="System.Drawing.Point, System.Drawing">
-    <value>1062, 58</value>
-  </data>
-  <data name="btnAddFile.Margin" type="System.Windows.Forms.Padding, System.Windows.Forms">
-    <value>6, 8, 6, 8</value>
-  </data>
-  <data name="btnAddFile.Size" type="System.Drawing.Size, System.Drawing">
-    <value>210, 54</value>
-  </data>
-  <data name="btnAddFile.TabIndex" type="System.Int32, mscorlib">
-    <value>2</value>
-  </data>
-  <data name="btnAddFile.Text" xml:space="preserve">
-    <value>Add &amp;Files...</value>
-  </data>
-  <data name="btnAddFile.ToolTip" xml:space="preserve">
-    <value>Add a file or multiple files from a single directory.</value>
-  </data>
-  <data name="&gt;&gt;btnAddFile.Name" xml:space="preserve">
-    <value>btnAddFile</value>
-  </data>
-  <data name="&gt;&gt;btnAddFile.Type" xml:space="preserve">
-    <value>System.Windows.Forms.Button, System.Windows.Forms, Version=4.0.0.0, Culture=neutral, PublicKeyToken=b77a5c561934e089</value>
-  </data>
-  <data name="&gt;&gt;btnAddFile.Parent" xml:space="preserve">
-    <value>tabFiles</value>
-  </data>
-  <data name="&gt;&gt;btnAddFile.ZOrder" xml:space="preserve">
-    <value>2</value>
-  </data>
-  <data name="btnPrevious.Anchor" type="System.Windows.Forms.AnchorStyles, System.Windows.Forms">
-    <value>Bottom, Right</value>
-  </data>
-  <data name="btnPrevious.Enabled" type="System.Boolean, mscorlib">
-    <value>False</value>
-  </data>
-  <data name="btnPrevious.Location" type="System.Drawing.Point, System.Drawing">
-    <value>742, 854</value>
-  </data>
-  <data name="btnPrevious.Margin" type="System.Windows.Forms.Padding, System.Windows.Forms">
-    <value>6, 8, 6, 8</value>
-  </data>
-  <data name="btnPrevious.Size" type="System.Drawing.Size, System.Drawing">
-    <value>168, 54</value>
-  </data>
-  <data name="btnPrevious.TabIndex" type="System.Int32, mscorlib">
-    <value>1</value>
-  </data>
-  <data name="btnPrevious.Text" xml:space="preserve">
-    <value>&lt; &amp;Previous</value>
-  </data>
-  <data name="&gt;&gt;btnPrevious.Name" xml:space="preserve">
-    <value>btnPrevious</value>
-  </data>
-  <data name="&gt;&gt;btnPrevious.Type" xml:space="preserve">
-    <value>System.Windows.Forms.Button, System.Windows.Forms, Version=4.0.0.0, Culture=neutral, PublicKeyToken=b77a5c561934e089</value>
-  </data>
-  <data name="&gt;&gt;btnPrevious.Parent" xml:space="preserve">
-    <value>$this</value>
-  </data>
-  <data name="&gt;&gt;btnPrevious.ZOrder" xml:space="preserve">
-    <value>1</value>
-  </data>
-  <data name="tabControlMain.Anchor" type="System.Windows.Forms.AnchorStyles, System.Windows.Forms">
-    <value>Top, Bottom, Left, Right</value>
-  </data>
-  <data name="tabControlDataSource.Anchor" type="System.Windows.Forms.AnchorStyles, System.Windows.Forms">
-    <value>Top, Left, Right</value>
-<<<<<<< HEAD
-=======
-  </data>
-  <data name="tabFilesSource.Location" type="System.Drawing.Point, System.Drawing">
-    <value>4, 22</value>
-  </data>
-  <data name="tabFilesSource.Padding" type="System.Windows.Forms.Padding, System.Windows.Forms">
-    <value>3, 3, 3, 3</value>
-  </data>
-  <data name="tabFilesSource.Size" type="System.Drawing.Size, System.Drawing">
-    <value>326, 130</value>
-  </data>
-  <data name="tabFilesSource.TabIndex" type="System.Int32, mscorlib">
-    <value>0</value>
-  </data>
-  <data name="tabFilesSource.Text" xml:space="preserve">
-    <value>Files</value>
-  </data>
-  <data name="&gt;&gt;tabFilesSource.Name" xml:space="preserve">
-    <value>tabFilesSource</value>
-  </data>
-  <data name="&gt;&gt;tabFilesSource.Type" xml:space="preserve">
-    <value>System.Windows.Forms.TabPage, System.Windows.Forms, Version=4.0.0.0, Culture=neutral, PublicKeyToken=b77a5c561934e089</value>
-  </data>
-  <data name="&gt;&gt;tabFilesSource.Parent" xml:space="preserve">
-    <value>tabControlDataSource</value>
-  </data>
-  <data name="&gt;&gt;tabFilesSource.ZOrder" xml:space="preserve">
-    <value>0</value>
-  </data>
-  <data name="tabAlphaSource.Location" type="System.Drawing.Point, System.Drawing">
-    <value>4, 22</value>
-  </data>
-  <data name="tabAlphaSource.Size" type="System.Drawing.Size, System.Drawing">
-    <value>326, 130</value>
-  </data>
-  <data name="tabAlphaSource.TabIndex" type="System.Int32, mscorlib">
-    <value>3</value>
-  </data>
-  <data name="tabAlphaSource.Text" xml:space="preserve">
-    <value>AlphaPeptDeep</value>
-  </data>
-  <data name="&gt;&gt;tabAlphaSource.Name" xml:space="preserve">
-    <value>tabAlphaSource</value>
-  </data>
-  <data name="&gt;&gt;tabAlphaSource.Type" xml:space="preserve">
-    <value>System.Windows.Forms.TabPage, System.Windows.Forms, Version=4.0.0.0, Culture=neutral, PublicKeyToken=b77a5c561934e089</value>
-  </data>
-  <data name="&gt;&gt;tabAlphaSource.Parent" xml:space="preserve">
-    <value>tabControlDataSource</value>
-  </data>
-  <data name="&gt;&gt;tabAlphaSource.ZOrder" xml:space="preserve">
-    <value>1</value>
-  </data>
-  <data name="tabCarafeSource.Location" type="System.Drawing.Point, System.Drawing">
-    <value>4, 22</value>
-  </data>
-  <data name="tabCarafeSource.Size" type="System.Drawing.Size, System.Drawing">
-    <value>326, 130</value>
-  </data>
-  <data name="tabCarafeSource.TabIndex" type="System.Int32, mscorlib">
-    <value>2</value>
-  </data>
-  <data name="tabCarafeSource.Text" xml:space="preserve">
-    <value>Carafe</value>
-  </data>
-  <data name="&gt;&gt;tabCarafeSource.Name" xml:space="preserve">
-    <value>tabCarafeSource</value>
-  </data>
-  <data name="&gt;&gt;tabCarafeSource.Type" xml:space="preserve">
-    <value>System.Windows.Forms.TabPage, System.Windows.Forms, Version=4.0.0.0, Culture=neutral, PublicKeyToken=b77a5c561934e089</value>
-  </data>
-  <data name="&gt;&gt;tabCarafeSource.Parent" xml:space="preserve">
-    <value>tabControlDataSource</value>
-  </data>
-  <data name="&gt;&gt;tabCarafeSource.ZOrder" xml:space="preserve">
-    <value>2</value>
-  </data>
-  <data name="tabKoinaSource.Location" type="System.Drawing.Point, System.Drawing">
-    <value>4, 22</value>
-  </data>
-  <data name="tabKoinaSource.Padding" type="System.Windows.Forms.Padding, System.Windows.Forms">
-    <value>3, 3, 3, 3</value>
-  </data>
-  <data name="tabKoinaSource.Size" type="System.Drawing.Size, System.Drawing">
-    <value>326, 130</value>
-  </data>
-  <data name="tabKoinaSource.TabIndex" type="System.Int32, mscorlib">
-    <value>1</value>
-  </data>
-  <data name="tabKoinaSource.Text" xml:space="preserve">
-    <value>Koina</value>
-  </data>
-  <data name="&gt;&gt;tabKoinaSource.Name" xml:space="preserve">
-    <value>tabKoinaSource</value>
-  </data>
-  <data name="&gt;&gt;tabKoinaSource.Type" xml:space="preserve">
-    <value>System.Windows.Forms.TabPage, System.Windows.Forms, Version=4.0.0.0, Culture=neutral, PublicKeyToken=b77a5c561934e089</value>
-  </data>
-  <data name="&gt;&gt;tabKoinaSource.Parent" xml:space="preserve">
-    <value>tabControlDataSource</value>
-  </data>
-  <data name="&gt;&gt;tabKoinaSource.ZOrder" xml:space="preserve">
-    <value>3</value>
-  </data>
-  <data name="tabControlDataSource.Location" type="System.Drawing.Point, System.Drawing">
-    <value>226, 124</value>
-  </data>
-  <data name="tabControlDataSource.Size" type="System.Drawing.Size, System.Drawing">
-    <value>334, 156</value>
-  </data>
-  <data name="tabControlDataSource.TabIndex" type="System.Int32, mscorlib">
-    <value>6</value>
-  </data>
-  <data name="&gt;&gt;tabControlDataSource.Name" xml:space="preserve">
-    <value>tabControlDataSource</value>
-  </data>
-  <data name="&gt;&gt;tabControlDataSource.Type" xml:space="preserve">
-    <value>pwiz.Skyline.Controls.WizardPages, Skyline-daily, Version=24.1.1.435, Culture=neutral, PublicKeyToken=null</value>
-  </data>
-  <data name="&gt;&gt;tabControlDataSource.Parent" xml:space="preserve">
-    <value>tabProperties</value>
->>>>>>> 03a33221
-  </data>
-  <data name="tabFilesSource.Location" type="System.Drawing.Point, System.Drawing">
-    <value>4, 29</value>
-  </data>
-  <data name="tabFilesSource.Margin" type="System.Windows.Forms.Padding, System.Windows.Forms">
-    <value>6, 8, 6, 8</value>
-  </data>
-  <data name="tabFilesSource.Padding" type="System.Windows.Forms.Padding, System.Windows.Forms">
-    <value>6, 8, 6, 8</value>
-  </data>
-  <data name="tabFilesSource.Size" type="System.Drawing.Size, System.Drawing">
-    <value>744, 336</value>
-  </data>
-  <data name="tabFilesSource.TabIndex" type="System.Int32, mscorlib">
-    <value>0</value>
-  </data>
-  <data name="tabFilesSource.Text" xml:space="preserve">
-    <value>Files</value>
-  </data>
-  <data name="&gt;&gt;tabFilesSource.Name" xml:space="preserve">
-    <value>tabFilesSource</value>
-  </data>
-  <data name="&gt;&gt;tabFilesSource.Type" xml:space="preserve">
-    <value>System.Windows.Forms.TabPage, System.Windows.Forms, Version=4.0.0.0, Culture=neutral, PublicKeyToken=b77a5c561934e089</value>
-  </data>
-  <data name="&gt;&gt;tabFilesSource.Parent" xml:space="preserve">
-    <value>tabControlDataSource</value>
-  </data>
-  <data name="&gt;&gt;tabFilesSource.ZOrder" xml:space="preserve">
-    <value>0</value>
-  </data>
-  <data name="tabAlphaSource.Location" type="System.Drawing.Point, System.Drawing">
-    <value>4, 29</value>
-  </data>
-  <data name="tabAlphaSource.Margin" type="System.Windows.Forms.Padding, System.Windows.Forms">
-    <value>6, 8, 6, 8</value>
-  </data>
-  <data name="tabAlphaSource.Size" type="System.Drawing.Size, System.Drawing">
-    <value>744, 336</value>
-  </data>
-  <data name="tabAlphaSource.TabIndex" type="System.Int32, mscorlib">
-    <value>3</value>
-  </data>
-  <data name="tabAlphaSource.Text" xml:space="preserve">
-    <value>AlphaPeptDeep</value>
-  </data>
-  <data name="&gt;&gt;tabAlphaSource.Name" xml:space="preserve">
-    <value>tabAlphaSource</value>
-  </data>
-  <data name="&gt;&gt;tabAlphaSource.Type" xml:space="preserve">
-    <value>System.Windows.Forms.TabPage, System.Windows.Forms, Version=4.0.0.0, Culture=neutral, PublicKeyToken=b77a5c561934e089</value>
-  </data>
-  <data name="&gt;&gt;tabAlphaSource.Parent" xml:space="preserve">
-    <value>tabControlDataSource</value>
-  </data>
-  <data name="&gt;&gt;tabAlphaSource.ZOrder" xml:space="preserve">
-    <value>1</value>
-  </data>
-  <data name="tabCarafeSource.Location" type="System.Drawing.Point, System.Drawing">
-    <value>4, 29</value>
-  </data>
-  <data name="tabCarafeSource.Margin" type="System.Windows.Forms.Padding, System.Windows.Forms">
-    <value>6, 8, 6, 8</value>
-  </data>
-  <data name="tabCarafeSource.Size" type="System.Drawing.Size, System.Drawing">
-    <value>744, 336</value>
-  </data>
-  <data name="tabCarafeSource.TabIndex" type="System.Int32, mscorlib">
-    <value>2</value>
-  </data>
-<<<<<<< HEAD
-  <data name="tabCarafeSource.Text" xml:space="preserve">
-    <value>Carafe</value>
-=======
-  <data name="labelTrainingData.Size" type="System.Drawing.Size, System.Drawing">
-    <value>67, 13</value>
->>>>>>> 03a33221
-  </data>
-  <data name="&gt;&gt;tabCarafeSource.Name" xml:space="preserve">
-    <value>tabCarafeSource</value>
-  </data>
-  <data name="&gt;&gt;tabCarafeSource.Type" xml:space="preserve">
-    <value>System.Windows.Forms.TabPage, System.Windows.Forms, Version=4.0.0.0, Culture=neutral, PublicKeyToken=b77a5c561934e089</value>
-  </data>
-  <data name="&gt;&gt;tabCarafeSource.Parent" xml:space="preserve">
-    <value>tabControlDataSource</value>
-  </data>
-  <data name="&gt;&gt;tabCarafeSource.ZOrder" xml:space="preserve">
-    <value>2</value>
-  </data>
-  <data name="tabKoinaSource.Location" type="System.Drawing.Point, System.Drawing">
-    <value>4, 29</value>
-  </data>
-  <data name="tabKoinaSource.Margin" type="System.Windows.Forms.Padding, System.Windows.Forms">
-    <value>6, 8, 6, 8</value>
-  </data>
-  <data name="tabKoinaSource.Padding" type="System.Windows.Forms.Padding, System.Windows.Forms">
-    <value>6, 8, 6, 8</value>
-  </data>
-  <data name="tabKoinaSource.Size" type="System.Drawing.Size, System.Drawing">
-    <value>744, 336</value>
-  </data>
-  <data name="tabKoinaSource.TabIndex" type="System.Int32, mscorlib">
-    <value>1</value>
-  </data>
-  <data name="tabKoinaSource.Text" xml:space="preserve">
-    <value>Koina</value>
-  </data>
-  <data name="&gt;&gt;tabKoinaSource.Name" xml:space="preserve">
-    <value>tabKoinaSource</value>
-  </data>
-  <data name="&gt;&gt;tabKoinaSource.Type" xml:space="preserve">
-    <value>System.Windows.Forms.TabPage, System.Windows.Forms, Version=4.0.0.0, Culture=neutral, PublicKeyToken=b77a5c561934e089</value>
-  </data>
-  <data name="&gt;&gt;tabKoinaSource.Parent" xml:space="preserve">
-    <value>tabControlDataSource</value>
-  </data>
-  <data name="&gt;&gt;tabKoinaSource.ZOrder" xml:space="preserve">
-    <value>3</value>
-  </data>
-  <data name="tabControlDataSource.Location" type="System.Drawing.Point, System.Drawing">
-    <value>508, 294</value>
-  </data>
-  <data name="tabControlDataSource.Margin" type="System.Windows.Forms.Padding, System.Windows.Forms">
-    <value>6, 8, 6, 8</value>
-  </data>
-  <data name="tabControlDataSource.Size" type="System.Drawing.Size, System.Drawing">
-    <value>752, 369</value>
-  </data>
-  <data name="tabControlDataSource.TabIndex" type="System.Int32, mscorlib">
-    <value>6</value>
-  </data>
-  <data name="&gt;&gt;tabControlDataSource.Name" xml:space="preserve">
-    <value>tabControlDataSource</value>
-  </data>
-  <data name="&gt;&gt;tabControlDataSource.Type" xml:space="preserve">
-    <value>pwiz.Skyline.Controls.WizardPages, Skyline-daily, Version=24.1.1.435, Culture=neutral, PublicKeyToken=null</value>
-  </data>
-  <data name="&gt;&gt;tabControlDataSource.Parent" xml:space="preserve">
-    <value>tabProperties</value>
-  </data>
-  <data name="&gt;&gt;tabControlDataSource.ZOrder" xml:space="preserve">
-    <value>0</value>
-  </data>
-  <data name="tabProperties.Location" type="System.Drawing.Point, System.Drawing">
-    <value>4, 29</value>
-  </data>
-  <data name="tabProperties.Margin" type="System.Windows.Forms.Padding, System.Windows.Forms">
-    <value>6, 8, 6, 8</value>
-  </data>
-  <data name="tabProperties.Padding" type="System.Windows.Forms.Padding, System.Windows.Forms">
-    <value>6, 8, 6, 8</value>
-  </data>
-  <data name="tabProperties.Size" type="System.Drawing.Size, System.Drawing">
-    <value>1294, 801</value>
-  </data>
-  <data name="tabProperties.TabIndex" type="System.Int32, mscorlib">
-    <value>0</value>
-  </data>
-  <data name="tabProperties.Text" xml:space="preserve">
-    <value>Properties</value>
-  </data>
-  <data name="&gt;&gt;tabProperties.Name" xml:space="preserve">
-    <value>tabProperties</value>
-  </data>
-  <data name="&gt;&gt;tabProperties.Type" xml:space="preserve">
-    <value>System.Windows.Forms.TabPage, System.Windows.Forms, Version=4.0.0.0, Culture=neutral, PublicKeyToken=b77a5c561934e089</value>
-  </data>
-  <data name="&gt;&gt;tabProperties.Parent" xml:space="preserve">
-    <value>tabControlMain</value>
-  </data>
-  <data name="&gt;&gt;tabProperties.ZOrder" xml:space="preserve">
-    <value>0</value>
-  </data>
-  <data name="tabFiles.Location" type="System.Drawing.Point, System.Drawing">
-    <value>4, 29</value>
-  </data>
-  <data name="tabFiles.Margin" type="System.Windows.Forms.Padding, System.Windows.Forms">
-    <value>6, 8, 6, 8</value>
-  </data>
-  <data name="tabFiles.Padding" type="System.Windows.Forms.Padding, System.Windows.Forms">
-    <value>6, 8, 6, 8</value>
-  </data>
-  <data name="tabFiles.Size" type="System.Drawing.Size, System.Drawing">
-    <value>1294, 801</value>
-  </data>
-  <data name="tabFiles.TabIndex" type="System.Int32, mscorlib">
-    <value>1</value>
-  </data>
-  <data name="tabFiles.Text" xml:space="preserve">
-    <value>Files</value>
-  </data>
-  <data name="&gt;&gt;tabFiles.Name" xml:space="preserve">
-    <value>tabFiles</value>
-  </data>
-  <data name="&gt;&gt;tabFiles.Type" xml:space="preserve">
-    <value>System.Windows.Forms.TabPage, System.Windows.Forms, Version=4.0.0.0, Culture=neutral, PublicKeyToken=b77a5c561934e089</value>
-  </data>
-  <data name="&gt;&gt;tabFiles.Parent" xml:space="preserve">
-    <value>tabControlMain</value>
-  </data>
-  <data name="&gt;&gt;tabFiles.ZOrder" xml:space="preserve">
-    <value>1</value>
-  </data>
-  <data name="tabControlLearning.Anchor" type="System.Windows.Forms.AnchorStyles, System.Windows.Forms">
-    <value>Top, Bottom, Left, Right</value>
-  </data>
-  <data name="labelDoc.AutoSize" type="System.Boolean, mscorlib">
-    <value>True</value>
-  </data>
-  <data name="labelDoc.ImeMode" type="System.Windows.Forms.ImeMode, System.Windows.Forms">
-    <value>NoControl</value>
-  </data>
-  <data name="labelDoc.Location" type="System.Drawing.Point, System.Drawing">
-    <value>14, 120</value>
-  </data>
-  <data name="labelDoc.Margin" type="System.Windows.Forms.Padding, System.Windows.Forms">
-    <value>6, 0, 6, 0</value>
-  </data>
-  <data name="labelDoc.Size" type="System.Drawing.Size, System.Drawing">
-    <value>126, 13</value>
-  </data>
-  <data name="labelDoc.TabIndex" type="System.Int32, mscorlib">
-    <value>12</value>
-  </data>
-  <data name="labelDoc.Text" xml:space="preserve">
-    <value>&amp;Skyline tuning document:</value>
-  </data>
-  <data name="&gt;&gt;labelDoc.Name" xml:space="preserve">
-    <value>labelDoc</value>
-  </data>
-  <data name="&gt;&gt;labelDoc.Type" xml:space="preserve">
-    <value>System.Windows.Forms.Label, System.Windows.Forms, Version=4.0.0.0, Culture=neutral, PublicKeyToken=b77a5c561934e089</value>
-  </data>
-  <data name="&gt;&gt;labelDoc.Parent" xml:space="preserve">
-    <value>tabWithFiles</value>
-  </data>
-  <data name="&gt;&gt;labelDoc.ZOrder" xml:space="preserve">
-    <value>0</value>
-  </data>
-  <data name="buttonDoc.Anchor" type="System.Windows.Forms.AnchorStyles, System.Windows.Forms">
-    <value>Top, Right</value>
-  </data>
-  <data name="buttonDoc.ImeMode" type="System.Windows.Forms.ImeMode, System.Windows.Forms">
-    <value>NoControl</value>
-  </data>
-  <data name="buttonDoc.Location" type="System.Drawing.Point, System.Drawing">
-    <value>1053, 168</value>
-  </data>
-  <data name="buttonDoc.Margin" type="System.Windows.Forms.Padding, System.Windows.Forms">
-    <value>6, 8, 6, 8</value>
-  </data>
-  <data name="buttonDoc.Size" type="System.Drawing.Size, System.Drawing">
-    <value>168, 54</value>
-  </data>
-  <data name="buttonDoc.TabIndex" type="System.Int32, mscorlib">
-    <value>11</value>
-  </data>
-  <data name="buttonDoc.Text" xml:space="preserve">
-    <value>&amp;Browse...</value>
-  </data>
-  <data name="&gt;&gt;buttonDoc.Name" xml:space="preserve">
-    <value>buttonDoc</value>
-  </data>
-  <data name="&gt;&gt;buttonDoc.Type" xml:space="preserve">
-    <value>System.Windows.Forms.Button, System.Windows.Forms, Version=4.0.0.0, Culture=neutral, PublicKeyToken=b77a5c561934e089</value>
-  </data>
-  <data name="&gt;&gt;buttonDoc.Parent" xml:space="preserve">
-    <value>tabWithFiles</value>
-  </data>
-  <data name="&gt;&gt;buttonDoc.ZOrder" xml:space="preserve">
-    <value>1</value>
-  </data>
-  <data name="textBoxDoc.Location" type="System.Drawing.Point, System.Drawing">
-    <value>21, 168</value>
-  </data>
-  <data name="textBoxDoc.Margin" type="System.Windows.Forms.Padding, System.Windows.Forms">
-    <value>4, 5, 4, 5</value>
-  </data>
-  <data name="textBoxDoc.Size" type="System.Drawing.Size, System.Drawing">
-    <value>1018, 20</value>
-  </data>
-  <data name="textBoxDoc.TabIndex" type="System.Int32, mscorlib">
-    <value>13</value>
-  </data>
-  <data name="&gt;&gt;textBoxDoc.Name" xml:space="preserve">
-    <value>textBoxDoc</value>
-  </data>
-  <data name="&gt;&gt;textBoxDoc.Type" xml:space="preserve">
-    <value>System.Windows.Forms.TextBox, System.Windows.Forms, Version=4.0.0.0, Culture=neutral, PublicKeyToken=b77a5c561934e089</value>
-  </data>
-  <data name="&gt;&gt;textBoxDoc.Parent" xml:space="preserve">
-    <value>tabWithFiles</value>
-  </data>
-  <data name="&gt;&gt;textBoxDoc.ZOrder" xml:space="preserve">
-    <value>2</value>
-  </data>
-  <data name="labelMsMsData.AutoSize" type="System.Boolean, mscorlib">
-    <value>True</value>
-  </data>
-  <data name="labelMsMsData.ImeMode" type="System.Windows.Forms.ImeMode, System.Windows.Forms">
-    <value>NoControl</value>
-  </data>
-  <data name="labelMsMsData.Location" type="System.Drawing.Point, System.Drawing">
-    <value>9, 12</value>
-  </data>
-  <data name="labelMsMsData.Margin" type="System.Windows.Forms.Padding, System.Windows.Forms">
-    <value>6, 0, 6, 0</value>
-  </data>
-  <data name="labelMsMsData.Size" type="System.Drawing.Size, System.Drawing">
-    <value>71, 13</value>
-  </data>
-  <data name="labelMsMsData.TabIndex" type="System.Int32, mscorlib">
-    <value>9</value>
-  </data>
-  <data name="labelMsMsData.Text" xml:space="preserve">
-    <value>&amp;MS/MS data:</value>
-  </data>
-  <data name="&gt;&gt;labelMsMsData.Name" xml:space="preserve">
-    <value>labelMsMsData</value>
-  </data>
-  <data name="&gt;&gt;labelMsMsData.Type" xml:space="preserve">
-    <value>System.Windows.Forms.Label, System.Windows.Forms, Version=4.0.0.0, Culture=neutral, PublicKeyToken=b77a5c561934e089</value>
-  </data>
-  <data name="&gt;&gt;labelMsMsData.Parent" xml:space="preserve">
-    <value>tabWithFiles</value>
-  </data>
-  <data name="&gt;&gt;labelMsMsData.ZOrder" xml:space="preserve">
-    <value>3</value>
-  </data>
-  <data name="buttonMsMsData.Anchor" type="System.Windows.Forms.AnchorStyles, System.Windows.Forms">
-    <value>Top, Right</value>
-  </data>
-  <data name="buttonMsMsData.ImeMode" type="System.Windows.Forms.ImeMode, System.Windows.Forms">
-    <value>NoControl</value>
-  </data>
-  <data name="buttonMsMsData.Location" type="System.Drawing.Point, System.Drawing">
-    <value>1053, 57</value>
-  </data>
-  <data name="buttonMsMsData.Margin" type="System.Windows.Forms.Padding, System.Windows.Forms">
-    <value>6, 8, 6, 8</value>
-  </data>
-  <data name="buttonMsMsData.Size" type="System.Drawing.Size, System.Drawing">
-    <value>168, 54</value>
-  </data>
-  <data name="buttonMsMsData.TabIndex" type="System.Int32, mscorlib">
-    <value>5</value>
-  </data>
-  <data name="buttonMsMsData.Text" xml:space="preserve">
-    <value>&amp;Browse...</value>
-  </data>
-  <data name="&gt;&gt;buttonMsMsData.Name" xml:space="preserve">
-    <value>buttonMsMsData</value>
-  </data>
-  <data name="&gt;&gt;buttonMsMsData.Type" xml:space="preserve">
-    <value>System.Windows.Forms.Button, System.Windows.Forms, Version=4.0.0.0, Culture=neutral, PublicKeyToken=b77a5c561934e089</value>
-  </data>
-  <data name="&gt;&gt;buttonMsMsData.Parent" xml:space="preserve">
-    <value>tabWithFiles</value>
-  </data>
-  <data name="&gt;&gt;buttonMsMsData.ZOrder" xml:space="preserve">
-    <value>4</value>
-  </data>
-  <data name="textBoxMsMsData.Anchor" type="System.Windows.Forms.AnchorStyles, System.Windows.Forms">
-    <value>Top, Left, Right</value>
-  </data>
-  <data name="textBoxMsMsData.Location" type="System.Drawing.Point, System.Drawing">
-    <value>15, 57</value>
-  </data>
-  <data name="textBoxMsMsData.Margin" type="System.Windows.Forms.Padding, System.Windows.Forms">
-    <value>6, 8, 6, 8</value>
-  </data>
-  <data name="textBoxMsMsData.Size" type="System.Drawing.Size, System.Drawing">
-    <value>1018, 20</value>
-  </data>
-  <data name="textBoxMsMsData.TabIndex" type="System.Int32, mscorlib">
-    <value>4</value>
-  </data>
-  <data name="&gt;&gt;textBoxMsMsData.Name" xml:space="preserve">
-    <value>textBoxMsMsData</value>
-  </data>
-  <data name="&gt;&gt;textBoxMsMsData.Type" xml:space="preserve">
-    <value>System.Windows.Forms.TextBox, System.Windows.Forms, Version=4.0.0.0, Culture=neutral, PublicKeyToken=b77a5c561934e089</value>
-  </data>
-  <data name="&gt;&gt;textBoxMsMsData.Parent" xml:space="preserve">
-    <value>tabWithFiles</value>
-  </data>
-  <data name="&gt;&gt;textBoxMsMsData.ZOrder" xml:space="preserve">
-    <value>5</value>
-  </data>
-  <data name="tabWithFiles.Location" type="System.Drawing.Point, System.Drawing">
-    <value>4, 29</value>
-  </data>
-  <data name="tabWithFiles.Margin" type="System.Windows.Forms.Padding, System.Windows.Forms">
-    <value>6, 8, 6, 8</value>
-  </data>
-  <data name="tabWithFiles.Padding" type="System.Windows.Forms.Padding, System.Windows.Forms">
-    <value>6, 8, 6, 8</value>
-  </data>
-  <data name="tabWithFiles.Size" type="System.Drawing.Size, System.Drawing">
-    <value>1249, 289</value>
-  </data>
-  <data name="tabWithFiles.TabIndex" type="System.Int32, mscorlib">
-    <value>2</value>
-  </data>
-  <data name="tabWithFiles.Text" xml:space="preserve">
-    <value>Files</value>
-  </data>
-  <data name="&gt;&gt;tabWithFiles.Name" xml:space="preserve">
-    <value>tabWithFiles</value>
-  </data>
-  <data name="&gt;&gt;tabWithFiles.Type" xml:space="preserve">
-    <value>System.Windows.Forms.TabPage, System.Windows.Forms, Version=4.0.0.0, Culture=neutral, PublicKeyToken=b77a5c561934e089</value>
-  </data>
-  <data name="&gt;&gt;tabWithFiles.Parent" xml:space="preserve">
-    <value>tabControlLearning</value>
-  </data>
-  <data name="&gt;&gt;tabWithFiles.ZOrder" xml:space="preserve">
-    <value>0</value>
-  </data>
-  <data name="btnLearningDocBrowse.Anchor" type="System.Windows.Forms.AnchorStyles, System.Windows.Forms">
-    <value>Top, Right</value>
-<<<<<<< HEAD
-  </data>
-  <data name="btnLearningDocBrowse.Location" type="System.Drawing.Point, System.Drawing">
-    <value>1053, 52</value>
-  </data>
-  <data name="btnLearningDocBrowse.Margin" type="System.Windows.Forms.Padding, System.Windows.Forms">
-    <value>6, 8, 6, 8</value>
-  </data>
-  <data name="btnLearningDocBrowse.Size" type="System.Drawing.Size, System.Drawing">
-    <value>168, 54</value>
-  </data>
-  <data name="btnLearningDocBrowse.TabIndex" type="System.Int32, mscorlib">
-    <value>2</value>
-  </data>
-  <data name="btnLearningDocBrowse.Text" xml:space="preserve">
-    <value>&amp;Browse...</value>
-  </data>
-  <data name="&gt;&gt;btnLearningDocBrowse.Name" xml:space="preserve">
-    <value>btnLearningDocBrowse</value>
-=======
->>>>>>> 03a33221
-  </data>
-  <data name="btnLearningDocBrowse.Location" type="System.Drawing.Point, System.Drawing">
-    <value>468, 22</value>
-  </data>
-  <data name="btnLearningDocBrowse.Size" type="System.Drawing.Size, System.Drawing">
-    <value>75, 23</value>
-  </data>
-  <data name="btnLearningDocBrowse.TabIndex" type="System.Int32, mscorlib">
-    <value>2</value>
-  </data>
-  <data name="btnLearningDocBrowse.Text" xml:space="preserve">
-    <value>&amp;Browse...</value>
-  </data>
-  <data name="&gt;&gt;btnLearningDocBrowse.Name" xml:space="preserve">
-    <value>btnLearningDocBrowse</value>
-  </data>
-  <data name="&gt;&gt;btnLearningDocBrowse.Type" xml:space="preserve">
-    <value>System.Windows.Forms.Button, System.Windows.Forms, Version=4.0.0.0, Culture=neutral, PublicKeyToken=b77a5c561934e089</value>
-  </data>
-  <data name="&gt;&gt;btnLearningDocBrowse.Parent" xml:space="preserve">
-    <value>tabPageDocument</value>
-  </data>
-  <data name="&gt;&gt;btnLearningDocBrowse.ZOrder" xml:space="preserve">
-    <value>0</value>
-  </data>
-  <data name="textLearningDoc.Anchor" type="System.Windows.Forms.AnchorStyles, System.Windows.Forms">
-    <value>Top, Left, Right</value>
-  </data>
-  <data name="textLearningDoc.Location" type="System.Drawing.Point, System.Drawing">
-<<<<<<< HEAD
-    <value>15, 57</value>
-  </data>
-  <data name="textLearningDoc.Margin" type="System.Windows.Forms.Padding, System.Windows.Forms">
-    <value>6, 8, 6, 8</value>
-  </data>
-  <data name="textLearningDoc.Size" type="System.Drawing.Size, System.Drawing">
-    <value>1018, 20</value>
-=======
-    <value>7, 24</value>
-  </data>
-  <data name="textLearningDoc.Size" type="System.Drawing.Size, System.Drawing">
-    <value>455, 20</value>
->>>>>>> 03a33221
-  </data>
-  <data name="textLearningDoc.TabIndex" type="System.Int32, mscorlib">
-    <value>1</value>
-  </data>
-  <data name="&gt;&gt;textLearningDoc.Name" xml:space="preserve">
-    <value>textLearningDoc</value>
-  </data>
-  <data name="&gt;&gt;textLearningDoc.Type" xml:space="preserve">
-    <value>System.Windows.Forms.TextBox, System.Windows.Forms, Version=4.0.0.0, Culture=neutral, PublicKeyToken=b77a5c561934e089</value>
-  </data>
-  <data name="&gt;&gt;textLearningDoc.Parent" xml:space="preserve">
-    <value>tabPageDocument</value>
-  </data>
-  <data name="&gt;&gt;textLearningDoc.ZOrder" xml:space="preserve">
-    <value>1</value>
-  </data>
-  <data name="label5.AutoSize" type="System.Boolean, mscorlib">
-    <value>True</value>
-  </data>
-  <data name="label5.Location" type="System.Drawing.Point, System.Drawing">
-<<<<<<< HEAD
-    <value>9, 17</value>
-  </data>
-  <data name="label5.Margin" type="System.Windows.Forms.Padding, System.Windows.Forms">
-    <value>6, 0, 6, 0</value>
-=======
-    <value>4, 7</value>
->>>>>>> 03a33221
-  </data>
-  <data name="label5.Size" type="System.Drawing.Size, System.Drawing">
-    <value>101, 13</value>
-  </data>
-  <data name="label5.TabIndex" type="System.Int32, mscorlib">
-    <value>0</value>
-  </data>
-  <data name="label5.Text" xml:space="preserve">
-    <value>L&amp;earning document:</value>
-  </data>
-  <data name="&gt;&gt;label5.Name" xml:space="preserve">
-    <value>label5</value>
-  </data>
-  <data name="&gt;&gt;label5.Type" xml:space="preserve">
-    <value>System.Windows.Forms.Label, System.Windows.Forms, Version=4.0.0.0, Culture=neutral, PublicKeyToken=b77a5c561934e089</value>
-  </data>
-  <data name="&gt;&gt;label5.Parent" xml:space="preserve">
-    <value>tabPageDocument</value>
-  </data>
-  <data name="&gt;&gt;label5.ZOrder" xml:space="preserve">
-    <value>2</value>
-  </data>
-  <data name="tabPageDocument.Location" type="System.Drawing.Point, System.Drawing">
-    <value>4, 29</value>
-  </data>
-  <data name="tabPageDocument.Margin" type="System.Windows.Forms.Padding, System.Windows.Forms">
-    <value>6, 8, 6, 8</value>
-  </data>
-  <data name="tabPageDocument.Padding" type="System.Windows.Forms.Padding, System.Windows.Forms">
-    <value>6, 8, 6, 8</value>
-  </data>
-  <data name="tabPageDocument.Size" type="System.Drawing.Size, System.Drawing">
-    <value>1249, 289</value>
-  </data>
-  <data name="tabPageDocument.TabIndex" type="System.Int32, mscorlib">
-    <value>1</value>
-  </data>
-  <data name="tabPageDocument.Text" xml:space="preserve">
-    <value>Results</value>
-  </data>
-  <data name="&gt;&gt;tabPageDocument.Name" xml:space="preserve">
-    <value>tabPageDocument</value>
-  </data>
-  <data name="&gt;&gt;tabPageDocument.Type" xml:space="preserve">
-    <value>System.Windows.Forms.TabPage, System.Windows.Forms, Version=4.0.0.0, Culture=neutral, PublicKeyToken=b77a5c561934e089</value>
-  </data>
-  <data name="&gt;&gt;tabPageDocument.Parent" xml:space="preserve">
-    <value>tabControlLearning</value>
-  </data>
-  <data name="&gt;&gt;tabPageDocument.ZOrder" xml:space="preserve">
-    <value>1</value>
-  </data>
-  <data name="listLibraries.Anchor" type="System.Windows.Forms.AnchorStyles, System.Windows.Forms">
-    <value>Top, Bottom, Left, Right</value>
-  </data>
-  <data name="listLibraries.Location" type="System.Drawing.Point, System.Drawing">
-<<<<<<< HEAD
-    <value>15, 57</value>
-  </data>
-  <data name="listLibraries.Margin" type="System.Windows.Forms.Padding, System.Windows.Forms">
-    <value>6, 8, 6, 8</value>
-  </data>
-  <data name="listLibraries.Size" type="System.Drawing.Size, System.Drawing">
-    <value>1204, 174</value>
-=======
-    <value>7, 24</value>
-  </data>
-  <data name="listLibraries.Size" type="System.Drawing.Size, System.Drawing">
-    <value>537, 106</value>
->>>>>>> 03a33221
-  </data>
-  <data name="listLibraries.TabIndex" type="System.Int32, mscorlib">
-    <value>1</value>
-  </data>
-  <data name="&gt;&gt;listLibraries.Name" xml:space="preserve">
-    <value>listLibraries</value>
-  </data>
-  <data name="&gt;&gt;listLibraries.Type" xml:space="preserve">
-    <value>System.Windows.Forms.CheckedListBox, System.Windows.Forms, Version=4.0.0.0, Culture=neutral, PublicKeyToken=b77a5c561934e089</value>
-  </data>
-  <data name="&gt;&gt;listLibraries.Parent" xml:space="preserve">
-    <value>tabPageLibraries</value>
-  </data>
-  <data name="&gt;&gt;listLibraries.ZOrder" xml:space="preserve">
-    <value>0</value>
-  </data>
-  <data name="label3.AutoSize" type="System.Boolean, mscorlib">
-    <value>True</value>
-  </data>
-  <data name="label3.Location" type="System.Drawing.Point, System.Drawing">
-<<<<<<< HEAD
-    <value>15, 17</value>
-  </data>
-  <data name="label3.Margin" type="System.Windows.Forms.Padding, System.Windows.Forms">
-    <value>6, 0, 6, 0</value>
-=======
-    <value>7, 7</value>
->>>>>>> 03a33221
-  </data>
-  <data name="label3.Size" type="System.Drawing.Size, System.Drawing">
-    <value>93, 13</value>
-  </data>
-  <data name="label3.TabIndex" type="System.Int32, mscorlib">
-    <value>0</value>
-  </data>
-  <data name="label3.Text" xml:space="preserve">
-    <value>L&amp;earning Libraries:</value>
-  </data>
-  <data name="&gt;&gt;label3.Name" xml:space="preserve">
-    <value>label3</value>
-  </data>
-  <data name="&gt;&gt;label3.Type" xml:space="preserve">
-    <value>System.Windows.Forms.Label, System.Windows.Forms, Version=4.0.0.0, Culture=neutral, PublicKeyToken=b77a5c561934e089</value>
-  </data>
-  <data name="&gt;&gt;label3.Parent" xml:space="preserve">
-    <value>tabPageLibraries</value>
-  </data>
-  <data name="&gt;&gt;label3.ZOrder" xml:space="preserve">
-    <value>1</value>
-  </data>
-  <data name="tabPageLibraries.Location" type="System.Drawing.Point, System.Drawing">
-    <value>4, 29</value>
-  </data>
-  <data name="tabPageLibraries.Margin" type="System.Windows.Forms.Padding, System.Windows.Forms">
-    <value>6, 8, 6, 8</value>
-  </data>
-  <data name="tabPageLibraries.Padding" type="System.Windows.Forms.Padding, System.Windows.Forms">
-    <value>6, 8, 6, 8</value>
-  </data>
-  <data name="tabPageLibraries.Size" type="System.Drawing.Size, System.Drawing">
-    <value>1249, 289</value>
-  </data>
-  <data name="tabPageLibraries.TabIndex" type="System.Int32, mscorlib">
-    <value>0</value>
-  </data>
-  <data name="tabPageLibraries.Text" xml:space="preserve">
-    <value>Libraries</value>
-  </data>
-  <data name="&gt;&gt;tabPageLibraries.Name" xml:space="preserve">
-    <value>tabPageLibraries</value>
-  </data>
-  <data name="&gt;&gt;tabPageLibraries.Type" xml:space="preserve">
-    <value>System.Windows.Forms.TabPage, System.Windows.Forms, Version=4.0.0.0, Culture=neutral, PublicKeyToken=b77a5c561934e089</value>
-  </data>
-  <data name="&gt;&gt;tabPageLibraries.Parent" xml:space="preserve">
-    <value>tabControlLearning</value>
-  </data>
-  <data name="&gt;&gt;tabPageLibraries.ZOrder" xml:space="preserve">
-    <value>2</value>
-  </data>
-  <data name="tabControlLearning.Location" type="System.Drawing.Point, System.Drawing">
-    <value>6, 449</value>
-  </data>
-  <data name="tabControlLearning.Margin" type="System.Windows.Forms.Padding, System.Windows.Forms">
-    <value>6, 8, 6, 8</value>
-  </data>
-  <data name="tabControlLearning.Size" type="System.Drawing.Size, System.Drawing">
-    <value>1257, 322</value>
-  </data>
-  <data name="tabControlLearning.TabIndex" type="System.Int32, mscorlib">
-    <value>2</value>
-  </data>
-  <data name="&gt;&gt;tabControlLearning.Name" xml:space="preserve">
-    <value>tabControlLearning</value>
-  </data>
-  <data name="&gt;&gt;tabControlLearning.Type" xml:space="preserve">
-    <value>pwiz.Skyline.Controls.WizardPages, Skyline-daily, Version=24.1.1.435, Culture=neutral, PublicKeyToken=null</value>
-  </data>
-  <data name="&gt;&gt;tabControlLearning.Parent" xml:space="preserve">
-    <value>tabLearn</value>
-  </data>
-  <data name="&gt;&gt;tabControlLearning.ZOrder" xml:space="preserve">
-    <value>0</value>
-  </data>
-  <data name="comboLearnFrom.Items" xml:space="preserve">
-    <value>Another Skyline Document</value>
-  </data>
-  <data name="comboLearnFrom.Items1" xml:space="preserve">
-    <value>Current Skyline Document</value>
-  </data>
-  <data name="comboLearnFrom.Items2" xml:space="preserve">
-    <value>DIA-NN Report Document</value>
-  </data>
-  <data name="comboLearnFrom.Location" type="System.Drawing.Point, System.Drawing">
-    <value>21, 382</value>
-  </data>
-  <data name="comboLearnFrom.Margin" type="System.Windows.Forms.Padding, System.Windows.Forms">
-    <value>6, 8, 6, 8</value>
-  </data>
-  <data name="comboLearnFrom.Size" type="System.Drawing.Size, System.Drawing">
-    <value>610, 28</value>
-  </data>
-  <data name="comboLearnFrom.TabIndex" type="System.Int32, mscorlib">
-    <value>1</value>
-  </data>
-  <data name="&gt;&gt;comboLearnFrom.Name" xml:space="preserve">
-    <value>comboLearnFrom</value>
-  </data>
-  <data name="&gt;&gt;comboLearnFrom.Type" xml:space="preserve">
-    <value>System.Windows.Forms.ComboBox, System.Windows.Forms, Version=4.0.0.0, Culture=neutral, PublicKeyToken=b77a5c561934e089</value>
-  </data>
-  <data name="&gt;&gt;comboLearnFrom.Parent" xml:space="preserve">
-    <value>tabLearn</value>
-  </data>
-  <data name="&gt;&gt;comboLearnFrom.ZOrder" xml:space="preserve">
-    <value>1</value>
-  </data>
-  <data name="labelLearnFrom.AutoSize" type="System.Boolean, mscorlib">
-    <value>True</value>
-  </data>
-  <data name="labelLearnFrom.Location" type="System.Drawing.Point, System.Drawing">
-    <value>14, 343</value>
-  </data>
-  <data name="labelLearnFrom.Margin" type="System.Windows.Forms.Padding, System.Windows.Forms">
-    <value>6, 0, 6, 0</value>
-  </data>
-  <data name="labelLearnFrom.Size" type="System.Drawing.Size, System.Drawing">
-    <value>102, 13</value>
-  </data>
-  <data name="labelLearnFrom.TabIndex" type="System.Int32, mscorlib">
-    <value>0</value>
-  </data>
-  <data name="labelLearnFrom.Text" xml:space="preserve">
-    <value>&amp;Tuning data source:</value>
-  </data>
-  <data name="&gt;&gt;labelLearnFrom.Name" xml:space="preserve">
-    <value>labelLearnFrom</value>
-  </data>
-  <data name="&gt;&gt;labelLearnFrom.Type" xml:space="preserve">
-    <value>System.Windows.Forms.Label, System.Windows.Forms, Version=4.0.0.0, Culture=neutral, PublicKeyToken=b77a5c561934e089</value>
-  </data>
-  <data name="&gt;&gt;labelLearnFrom.Parent" xml:space="preserve">
-    <value>tabLearn</value>
-  </data>
-  <data name="&gt;&gt;labelLearnFrom.ZOrder" xml:space="preserve">
-    <value>2</value>
-  </data>
-<<<<<<< HEAD
-=======
-  <data name="tabControlBuildLibraryTarget.Anchor" type="System.Windows.Forms.AnchorStyles, System.Windows.Forms">
-    <value>Top, Bottom, Left, Right</value>
-  </data>
-  <data name="tabPage1.Location" type="System.Drawing.Point, System.Drawing">
-    <value>4, 22</value>
-  </data>
-  <data name="tabPage1.Padding" type="System.Windows.Forms.Padding, System.Windows.Forms">
-    <value>3, 3, 3, 3</value>
-  </data>
-  <data name="tabPage1.Size" type="System.Drawing.Size, System.Drawing">
-    <value>551, 49</value>
-  </data>
-  <data name="tabPage1.TabIndex" type="System.Int32, mscorlib">
-    <value>1</value>
-  </data>
-  <data name="tabPage1.Text" xml:space="preserve">
-    <value>CurrentSkylineDocument</value>
-  </data>
-  <data name="&gt;&gt;tabPage1.Name" xml:space="preserve">
-    <value>tabPage1</value>
-  </data>
-  <data name="&gt;&gt;tabPage1.Type" xml:space="preserve">
-    <value>System.Windows.Forms.TabPage, System.Windows.Forms, Version=4.0.0.0, Culture=neutral, PublicKeyToken=b77a5c561934e089</value>
-  </data>
-  <data name="&gt;&gt;tabPage1.Parent" xml:space="preserve">
-    <value>tabControlBuildLibraryTarget</value>
-  </data>
-  <data name="&gt;&gt;tabPage1.ZOrder" xml:space="preserve">
-    <value>0</value>
-  </data>
-  <data name="labelProteinDatabase.AutoSize" type="System.Boolean, mscorlib">
-    <value>True</value>
-  </data>
-  <data name="labelProteinDatabase.ImeMode" type="System.Windows.Forms.ImeMode, System.Windows.Forms">
-    <value>NoControl</value>
-  </data>
-  <data name="labelProteinDatabase.Location" type="System.Drawing.Point, System.Drawing">
-    <value>7, 3</value>
-  </data>
-  <data name="labelProteinDatabase.Size" type="System.Drawing.Size, System.Drawing">
-    <value>90, 13</value>
-  </data>
-  <data name="labelProteinDatabase.TabIndex" type="System.Int32, mscorlib">
-    <value>4</value>
-  </data>
-  <data name="labelProteinDatabase.Text" xml:space="preserve">
-    <value>&amp;Protein database:</value>
-  </data>
-  <data name="&gt;&gt;labelProteinDatabase.Name" xml:space="preserve">
-    <value>labelProteinDatabase</value>
-  </data>
-  <data name="&gt;&gt;labelProteinDatabase.Type" xml:space="preserve">
-    <value>System.Windows.Forms.Label, System.Windows.Forms, Version=4.0.0.0, Culture=neutral, PublicKeyToken=b77a5c561934e089</value>
-  </data>
-  <data name="&gt;&gt;labelProteinDatabase.Parent" xml:space="preserve">
-    <value>tabPage2</value>
-  </data>
-  <data name="&gt;&gt;labelProteinDatabase.ZOrder" xml:space="preserve">
-    <value>0</value>
-  </data>
-  <data name="buttonProteinDatabase.Anchor" type="System.Windows.Forms.AnchorStyles, System.Windows.Forms">
-    <value>Top, Right</value>
-  </data>
-  <data name="buttonProteinDatabase.ImeMode" type="System.Windows.Forms.ImeMode, System.Windows.Forms">
-    <value>NoControl</value>
-  </data>
-  <data name="buttonProteinDatabase.Location" type="System.Drawing.Point, System.Drawing">
-    <value>468, 17</value>
-  </data>
-  <data name="buttonProteinDatabase.Size" type="System.Drawing.Size, System.Drawing">
-    <value>75, 23</value>
-  </data>
-  <data name="buttonProteinDatabase.TabIndex" type="System.Int32, mscorlib">
-    <value>3</value>
-  </data>
-  <data name="buttonProteinDatabase.Text" xml:space="preserve">
-    <value>&amp;Browse...</value>
-  </data>
-  <data name="&gt;&gt;buttonProteinDatabase.Name" xml:space="preserve">
-    <value>buttonProteinDatabase</value>
-  </data>
-  <data name="&gt;&gt;buttonProteinDatabase.Type" xml:space="preserve">
-    <value>System.Windows.Forms.Button, System.Windows.Forms, Version=4.0.0.0, Culture=neutral, PublicKeyToken=b77a5c561934e089</value>
-  </data>
-  <data name="&gt;&gt;buttonProteinDatabase.Parent" xml:space="preserve">
-    <value>tabPage2</value>
-  </data>
-  <data name="&gt;&gt;buttonProteinDatabase.ZOrder" xml:space="preserve">
-    <value>1</value>
-  </data>
-  <data name="textBoxProteinDatabase.Anchor" type="System.Windows.Forms.AnchorStyles, System.Windows.Forms">
-    <value>Top, Left, Right</value>
-  </data>
-  <data name="textBoxProteinDatabase.Location" type="System.Drawing.Point, System.Drawing">
-    <value>7, 19</value>
-  </data>
-  <data name="textBoxProteinDatabase.Size" type="System.Drawing.Size, System.Drawing">
-    <value>455, 20</value>
-  </data>
-  <data name="textBoxProteinDatabase.TabIndex" type="System.Int32, mscorlib">
-    <value>2</value>
-  </data>
-  <data name="&gt;&gt;textBoxProteinDatabase.Name" xml:space="preserve">
-    <value>textBoxProteinDatabase</value>
-  </data>
-  <data name="&gt;&gt;textBoxProteinDatabase.Type" xml:space="preserve">
-    <value>System.Windows.Forms.TextBox, System.Windows.Forms, Version=4.0.0.0, Culture=neutral, PublicKeyToken=b77a5c561934e089</value>
-  </data>
-  <data name="&gt;&gt;textBoxProteinDatabase.Parent" xml:space="preserve">
-    <value>tabPage2</value>
-  </data>
-  <data name="&gt;&gt;textBoxProteinDatabase.ZOrder" xml:space="preserve">
-    <value>2</value>
-  </data>
-  <data name="label6.AutoSize" type="System.Boolean, mscorlib">
-    <value>True</value>
-  </data>
-  <data name="label6.ImeMode" type="System.Windows.Forms.ImeMode, System.Windows.Forms">
-    <value>NoControl</value>
-  </data>
-  <data name="label6.Location" type="System.Drawing.Point, System.Drawing">
-    <value>7, 7</value>
-  </data>
-  <data name="label6.Size" type="System.Drawing.Size, System.Drawing">
-    <value>0, 13</value>
-  </data>
-  <data name="label6.TabIndex" type="System.Int32, mscorlib">
-    <value>0</value>
-  </data>
-  <data name="&gt;&gt;label6.Name" xml:space="preserve">
-    <value>label6</value>
-  </data>
-  <data name="&gt;&gt;label6.Type" xml:space="preserve">
-    <value>System.Windows.Forms.Label, System.Windows.Forms, Version=4.0.0.0, Culture=neutral, PublicKeyToken=b77a5c561934e089</value>
-  </data>
-  <data name="&gt;&gt;label6.Parent" xml:space="preserve">
-    <value>tabPage2</value>
-  </data>
-  <data name="&gt;&gt;label6.ZOrder" xml:space="preserve">
-    <value>3</value>
-  </data>
-  <data name="tabPage2.Location" type="System.Drawing.Point, System.Drawing">
-    <value>4, 22</value>
-  </data>
-  <data name="tabPage2.Padding" type="System.Windows.Forms.Padding, System.Windows.Forms">
-    <value>3, 3, 3, 3</value>
-  </data>
-  <data name="tabPage2.Size" type="System.Drawing.Size, System.Drawing">
-    <value>551, 49</value>
-  </data>
-  <data name="tabPage2.TabIndex" type="System.Int32, mscorlib">
-    <value>0</value>
-  </data>
-  <data name="tabPage2.Text" xml:space="preserve">
-    <value>ProteinDatabase</value>
-  </data>
-  <data name="&gt;&gt;tabPage2.Name" xml:space="preserve">
-    <value>tabPage2</value>
-  </data>
-  <data name="&gt;&gt;tabPage2.Type" xml:space="preserve">
-    <value>System.Windows.Forms.TabPage, System.Windows.Forms, Version=4.0.0.0, Culture=neutral, PublicKeyToken=b77a5c561934e089</value>
-  </data>
-  <data name="&gt;&gt;tabPage2.Parent" xml:space="preserve">
-    <value>tabControlBuildLibraryTarget</value>
-  </data>
-  <data name="&gt;&gt;tabPage2.ZOrder" xml:space="preserve">
-    <value>1</value>
-  </data>
-  <data name="tabControlBuildLibraryTarget.Location" type="System.Drawing.Point, System.Drawing">
-    <value>3, 60</value>
-  </data>
-  <data name="tabControlBuildLibraryTarget.Size" type="System.Drawing.Size, System.Drawing">
-    <value>559, 75</value>
-  </data>
-  <data name="tabControlBuildLibraryTarget.TabIndex" type="System.Int32, mscorlib">
-    <value>5</value>
-  </data>
-  <data name="&gt;&gt;tabControlBuildLibraryTarget.Name" xml:space="preserve">
-    <value>tabControlBuildLibraryTarget</value>
-  </data>
-  <data name="&gt;&gt;tabControlBuildLibraryTarget.Type" xml:space="preserve">
-    <value>pwiz.Skyline.Controls.WizardPages, Skyline-daily, Version=24.1.1.435, Culture=neutral, PublicKeyToken=null</value>
-  </data>
-  <data name="&gt;&gt;tabControlBuildLibraryTarget.Parent" xml:space="preserve">
-    <value>tabLearn</value>
-  </data>
-  <data name="&gt;&gt;tabControlBuildLibraryTarget.ZOrder" xml:space="preserve">
-    <value>3</value>
-  </data>
->>>>>>> 03a33221
-  <data name="comboBuildLibraryTarget.Items" xml:space="preserve">
-    <value>Protein FASTA File</value>
-  </data>
-  <data name="comboBuildLibraryTarget.Items1" xml:space="preserve">
-    <value>Current Skyline Document</value>
-  </data>
-  <data name="comboBuildLibraryTarget.Location" type="System.Drawing.Point, System.Drawing">
-    <value>21, 66</value>
-  </data>
-  <data name="comboBuildLibraryTarget.Margin" type="System.Windows.Forms.Padding, System.Windows.Forms">
-    <value>6, 8, 6, 8</value>
-  </data>
-  <data name="comboBuildLibraryTarget.Size" type="System.Drawing.Size, System.Drawing">
-    <value>610, 28</value>
-  </data>
-  <data name="comboBuildLibraryTarget.TabIndex" type="System.Int32, mscorlib">
-    <value>4</value>
-  </data>
-  <data name="&gt;&gt;comboBuildLibraryTarget.Name" xml:space="preserve">
-    <value>comboBuildLibraryTarget</value>
-  </data>
-  <data name="&gt;&gt;comboBuildLibraryTarget.Type" xml:space="preserve">
-    <value>System.Windows.Forms.ComboBox, System.Windows.Forms, Version=4.0.0.0, Culture=neutral, PublicKeyToken=b77a5c561934e089</value>
-  </data>
-  <data name="&gt;&gt;comboBuildLibraryTarget.Parent" xml:space="preserve">
-    <value>tabLearn</value>
-  </data>
-  <data name="&gt;&gt;comboBuildLibraryTarget.ZOrder" xml:space="preserve">
-    <value>3</value>
-  </data>
-  <data name="labelBuildLibraryTarget.AutoSize" type="System.Boolean, mscorlib">
-    <value>True</value>
-  </data>
-  <data name="labelBuildLibraryTarget.ImeMode" type="System.Windows.Forms.ImeMode, System.Windows.Forms">
-    <value>NoControl</value>
-  </data>
-  <data name="labelBuildLibraryTarget.Location" type="System.Drawing.Point, System.Drawing">
-    <value>14, 28</value>
-  </data>
-  <data name="labelBuildLibraryTarget.Margin" type="System.Windows.Forms.Padding, System.Windows.Forms">
-    <value>6, 0, 6, 0</value>
-  </data>
-  <data name="labelBuildLibraryTarget.Size" type="System.Drawing.Size, System.Drawing">
-    <value>78, 13</value>
-  </data>
-  <data name="labelBuildLibraryTarget.TabIndex" type="System.Int32, mscorlib">
-    <value>3</value>
-  </data>
-  <data name="labelBuildLibraryTarget.Text" xml:space="preserve">
-    <value>&amp;Build library for:</value>
-  </data>
-  <data name="&gt;&gt;labelBuildLibraryTarget.Name" xml:space="preserve">
-    <value>labelBuildLibraryTarget</value>
-  </data>
-  <data name="&gt;&gt;labelBuildLibraryTarget.Type" xml:space="preserve">
-    <value>System.Windows.Forms.Label, System.Windows.Forms, Version=4.0.0.0, Culture=neutral, PublicKeyToken=b77a5c561934e089</value>
-  </data>
-  <data name="&gt;&gt;labelBuildLibraryTarget.Parent" xml:space="preserve">
-    <value>tabLearn</value>
-  </data>
-  <data name="&gt;&gt;labelBuildLibraryTarget.ZOrder" xml:space="preserve">
-    <value>4</value>
-  </data>
-  <data name="tabControlBuildLibraryTarget.Anchor" type="System.Windows.Forms.AnchorStyles, System.Windows.Forms">
-    <value>Top, Bottom, Left, Right</value>
-  </data>
-  <data name="labelProteinDatabase.AutoSize" type="System.Boolean, mscorlib">
-    <value>True</value>
-  </data>
-  <data name="labelProteinDatabase.ImeMode" type="System.Windows.Forms.ImeMode, System.Windows.Forms">
-    <value>NoControl</value>
-  </data>
-  <data name="labelProteinDatabase.Location" type="System.Drawing.Point, System.Drawing">
-    <value>15, 9</value>
-  </data>
-  <data name="labelProteinDatabase.Margin" type="System.Windows.Forms.Padding, System.Windows.Forms">
-    <value>6, 0, 6, 0</value>
-  </data>
-<<<<<<< HEAD
-  <data name="labelProteinDatabase.Size" type="System.Drawing.Size, System.Drawing">
-    <value>99, 13</value>
-  </data>
-  <data name="labelProteinDatabase.TabIndex" type="System.Int32, mscorlib">
-    <value>4</value>
-  </data>
-  <data name="labelProteinDatabase.Text" xml:space="preserve">
-    <value>&amp;Protein FASTA File:</value>
-  </data>
-  <data name="&gt;&gt;labelProteinDatabase.Name" xml:space="preserve">
-    <value>labelProteinDatabase</value>
-  </data>
-  <data name="&gt;&gt;labelProteinDatabase.Type" xml:space="preserve">
-    <value>System.Windows.Forms.Label, System.Windows.Forms, Version=4.0.0.0, Culture=neutral, PublicKeyToken=b77a5c561934e089</value>
-  </data>
-  <data name="&gt;&gt;labelProteinDatabase.Parent" xml:space="preserve">
-    <value>tabPage2</value>
-  </data>
-  <data name="&gt;&gt;labelProteinDatabase.ZOrder" xml:space="preserve">
-    <value>0</value>
-  </data>
-  <data name="buttonProteinDatabase.Anchor" type="System.Windows.Forms.AnchorStyles, System.Windows.Forms">
-    <value>Top, Right</value>
-  </data>
-  <data name="buttonProteinDatabase.ImeMode" type="System.Windows.Forms.ImeMode, System.Windows.Forms">
-    <value>NoControl</value>
-  </data>
-  <data name="buttonProteinDatabase.Location" type="System.Drawing.Point, System.Drawing">
-    <value>1053, 43</value>
-  </data>
-  <data name="buttonProteinDatabase.Margin" type="System.Windows.Forms.Padding, System.Windows.Forms">
-    <value>6, 8, 6, 8</value>
-  </data>
-  <data name="buttonProteinDatabase.Size" type="System.Drawing.Size, System.Drawing">
-    <value>168, 54</value>
-  </data>
-  <data name="buttonProteinDatabase.TabIndex" type="System.Int32, mscorlib">
-    <value>3</value>
-  </data>
-  <data name="buttonProteinDatabase.Text" xml:space="preserve">
-    <value>&amp;Browse...</value>
-  </data>
-  <data name="&gt;&gt;buttonProteinDatabase.Name" xml:space="preserve">
-    <value>buttonProteinDatabase</value>
-  </data>
-  <data name="&gt;&gt;buttonProteinDatabase.Type" xml:space="preserve">
-    <value>System.Windows.Forms.Button, System.Windows.Forms, Version=4.0.0.0, Culture=neutral, PublicKeyToken=b77a5c561934e089</value>
-  </data>
-  <data name="&gt;&gt;buttonProteinDatabase.Parent" xml:space="preserve">
-    <value>tabPage2</value>
-  </data>
-  <data name="&gt;&gt;buttonProteinDatabase.ZOrder" xml:space="preserve">
-    <value>1</value>
-  </data>
-  <data name="textBoxProteinDatabase.Anchor" type="System.Windows.Forms.AnchorStyles, System.Windows.Forms">
-    <value>Top, Left, Right</value>
-  </data>
-  <data name="textBoxProteinDatabase.Location" type="System.Drawing.Point, System.Drawing">
-    <value>15, 48</value>
-  </data>
-  <data name="textBoxProteinDatabase.Margin" type="System.Windows.Forms.Padding, System.Windows.Forms">
-    <value>6, 8, 6, 8</value>
-  </data>
-  <data name="textBoxProteinDatabase.Size" type="System.Drawing.Size, System.Drawing">
-    <value>1018, 20</value>
-  </data>
-  <data name="textBoxProteinDatabase.TabIndex" type="System.Int32, mscorlib">
-    <value>2</value>
-  </data>
-  <data name="&gt;&gt;textBoxProteinDatabase.Name" xml:space="preserve">
-    <value>textBoxProteinDatabase</value>
-  </data>
-  <data name="&gt;&gt;textBoxProteinDatabase.Type" xml:space="preserve">
-    <value>System.Windows.Forms.TextBox, System.Windows.Forms, Version=4.0.0.0, Culture=neutral, PublicKeyToken=b77a5c561934e089</value>
-  </data>
-  <data name="&gt;&gt;textBoxProteinDatabase.Parent" xml:space="preserve">
-    <value>tabPage2</value>
-  </data>
-  <data name="&gt;&gt;textBoxProteinDatabase.ZOrder" xml:space="preserve">
-    <value>2</value>
-  </data>
-  <data name="label6.AutoSize" type="System.Boolean, mscorlib">
-    <value>True</value>
-  </data>
-  <data name="label6.ImeMode" type="System.Windows.Forms.ImeMode, System.Windows.Forms">
-    <value>NoControl</value>
-  </data>
-  <data name="label6.Location" type="System.Drawing.Point, System.Drawing">
-    <value>15, 17</value>
-  </data>
-  <data name="label6.Margin" type="System.Windows.Forms.Padding, System.Windows.Forms">
-    <value>6, 0, 6, 0</value>
-  </data>
-  <data name="label6.Size" type="System.Drawing.Size, System.Drawing">
-    <value>0, 13</value>
-  </data>
-  <data name="label6.TabIndex" type="System.Int32, mscorlib">
-    <value>0</value>
-  </data>
-  <data name="&gt;&gt;label6.Name" xml:space="preserve">
-    <value>label6</value>
-  </data>
-  <data name="&gt;&gt;label6.Type" xml:space="preserve">
-    <value>System.Windows.Forms.Label, System.Windows.Forms, Version=4.0.0.0, Culture=neutral, PublicKeyToken=b77a5c561934e089</value>
-  </data>
-  <data name="&gt;&gt;label6.Parent" xml:space="preserve">
-    <value>tabPage2</value>
-  </data>
-  <data name="&gt;&gt;label6.ZOrder" xml:space="preserve">
-    <value>3</value>
-  </data>
-  <data name="tabPage2.Location" type="System.Drawing.Point, System.Drawing">
-    <value>4, 29</value>
-  </data>
-  <data name="tabPage2.Margin" type="System.Windows.Forms.Padding, System.Windows.Forms">
-    <value>6, 8, 6, 8</value>
-  </data>
-  <data name="tabPage2.Padding" type="System.Windows.Forms.Padding, System.Windows.Forms">
-    <value>6, 8, 6, 8</value>
-  </data>
-  <data name="tabPage2.Size" type="System.Drawing.Size, System.Drawing">
-    <value>1249, 159</value>
-  </data>
-  <data name="tabPage2.TabIndex" type="System.Int32, mscorlib">
-    <value>1</value>
-  </data>
-  <data name="tabPage2.Text" xml:space="preserve">
-    <value>FASTA File</value>
-  </data>
-  <data name="&gt;&gt;tabPage2.Name" xml:space="preserve">
-    <value>tabPage2</value>
-  </data>
-  <data name="&gt;&gt;tabPage2.Type" xml:space="preserve">
-    <value>System.Windows.Forms.TabPage, System.Windows.Forms, Version=4.0.0.0, Culture=neutral, PublicKeyToken=b77a5c561934e089</value>
-  </data>
-  <data name="&gt;&gt;tabPage2.Parent" xml:space="preserve">
-    <value>tabControlBuildLibraryTarget</value>
-  </data>
-  <data name="&gt;&gt;tabPage2.ZOrder" xml:space="preserve">
-    <value>0</value>
-  </data>
-  <data name="tabPage1.Location" type="System.Drawing.Point, System.Drawing">
-    <value>4, 29</value>
-  </data>
-  <data name="tabPage1.Margin" type="System.Windows.Forms.Padding, System.Windows.Forms">
-    <value>6, 8, 6, 8</value>
-  </data>
-  <data name="tabPage1.Padding" type="System.Windows.Forms.Padding, System.Windows.Forms">
-    <value>6, 8, 6, 8</value>
-  </data>
-  <data name="tabPage1.Size" type="System.Drawing.Size, System.Drawing">
-    <value>1249, 159</value>
-  </data>
-  <data name="tabPage1.TabIndex" type="System.Int32, mscorlib">
-    <value>0</value>
-  </data>
-  <data name="tabPage1.Text" xml:space="preserve">
-    <value>Current Skyline Document</value>
-  </data>
-  <data name="&gt;&gt;tabPage1.Name" xml:space="preserve">
-    <value>tabPage1</value>
-  </data>
-  <data name="&gt;&gt;tabPage1.Type" xml:space="preserve">
-    <value>System.Windows.Forms.TabPage, System.Windows.Forms, Version=4.0.0.0, Culture=neutral, PublicKeyToken=b77a5c561934e089</value>
-  </data>
-  <data name="&gt;&gt;tabPage1.Parent" xml:space="preserve">
-    <value>tabControlBuildLibraryTarget</value>
-  </data>
-  <data name="&gt;&gt;tabPage1.ZOrder" xml:space="preserve">
-    <value>1</value>
-  </data>
-  <data name="tabControlBuildLibraryTarget.Location" type="System.Drawing.Point, System.Drawing">
-    <value>6, 131</value>
-  </data>
-  <data name="tabControlBuildLibraryTarget.Margin" type="System.Windows.Forms.Padding, System.Windows.Forms">
-    <value>6, 8, 6, 8</value>
-  </data>
-  <data name="tabControlBuildLibraryTarget.Size" type="System.Drawing.Size, System.Drawing">
-    <value>1257, 192</value>
-  </data>
-  <data name="tabControlBuildLibraryTarget.TabIndex" type="System.Int32, mscorlib">
-    <value>5</value>
-  </data>
-  <data name="&gt;&gt;tabControlBuildLibraryTarget.Name" xml:space="preserve">
-    <value>tabControlBuildLibraryTarget</value>
-  </data>
-  <data name="&gt;&gt;tabControlBuildLibraryTarget.Type" xml:space="preserve">
-    <value>pwiz.Skyline.Controls.WizardPages, Skyline-daily, Version=24.1.1.435, Culture=neutral, PublicKeyToken=null</value>
-  </data>
-  <data name="&gt;&gt;tabControlBuildLibraryTarget.Parent" xml:space="preserve">
-    <value>tabLearn</value>
-  </data>
-  <data name="&gt;&gt;tabControlBuildLibraryTarget.ZOrder" xml:space="preserve">
-    <value>5</value>
-  </data>
-  <data name="tabLearn.Location" type="System.Drawing.Point, System.Drawing">
-    <value>4, 29</value>
-  </data>
-  <data name="tabLearn.Margin" type="System.Windows.Forms.Padding, System.Windows.Forms">
-    <value>6, 8, 6, 8</value>
-  </data>
-  <data name="tabLearn.Size" type="System.Drawing.Size, System.Drawing">
-    <value>1294, 801</value>
-  </data>
-  <data name="tabLearn.TabIndex" type="System.Int32, mscorlib">
-    <value>2</value>
-  </data>
-  <data name="tabLearn.Text" xml:space="preserve">
-    <value>Learn</value>
-  </data>
-  <data name="&gt;&gt;tabLearn.Name" xml:space="preserve">
-    <value>tabLearn</value>
-  </data>
-=======
->>>>>>> 03a33221
-  <data name="&gt;&gt;tabLearn.Type" xml:space="preserve">
-    <value>System.Windows.Forms.TabPage, System.Windows.Forms, Version=4.0.0.0, Culture=neutral, PublicKeyToken=b77a5c561934e089</value>
-  </data>
-  <data name="&gt;&gt;tabLearn.Parent" xml:space="preserve">
-    <value>tabControlMain</value>
-  </data>
-  <data name="&gt;&gt;tabLearn.ZOrder" xml:space="preserve">
-    <value>2</value>
-  </data>
-  <data name="tabControlMain.Location" type="System.Drawing.Point, System.Drawing">
-<<<<<<< HEAD
-    <value>6, 8</value>
-  </data>
-  <data name="tabControlMain.Margin" type="System.Windows.Forms.Padding, System.Windows.Forms">
-    <value>6, 8, 6, 8</value>
-  </data>
-  <data name="tabControlMain.Size" type="System.Drawing.Size, System.Drawing">
-    <value>1302, 834</value>
-=======
-    <value>3, 3</value>
-  </data>
-  <data name="tabControlMain.Size" type="System.Drawing.Size, System.Drawing">
-    <value>579, 352</value>
->>>>>>> 03a33221
-  </data>
-  <data name="tabControlMain.TabIndex" type="System.Int32, mscorlib">
-    <value>0</value>
-  </data>
-  <data name="&gt;&gt;tabControlMain.Name" xml:space="preserve">
-    <value>tabControlMain</value>
-  </data>
-  <data name="&gt;&gt;tabControlMain.Type" xml:space="preserve">
-    <value>pwiz.Skyline.Controls.WizardPages, Skyline-daily, Version=24.1.1.435, Culture=neutral, PublicKeyToken=null</value>
-  </data>
-  <data name="&gt;&gt;tabControlMain.Parent" xml:space="preserve">
-    <value>$this</value>
-  </data>
-  <data name="&gt;&gt;tabControlMain.ZOrder" xml:space="preserve">
-    <value>0</value>
-  </data>
-  <metadata name="toolTipProteinDatabase.TrayLocation" type="System.Drawing.Point, System.Drawing, Version=4.0.0.0, Culture=neutral, PublicKeyToken=b03f5f7f11d50a3a">
-    <value>327, 17</value>
-  </metadata>
-  <metadata name="toolTipTrainingData.TrayLocation" type="System.Drawing.Point, System.Drawing, Version=4.0.0.0, Culture=neutral, PublicKeyToken=b03f5f7f11d50a3a">
-    <value>580, 17</value>
-  </metadata>
-  <metadata name="toolTipMsMsData.TrayLocation" type="System.Drawing.Point, System.Drawing, Version=4.0.0.0, Culture=neutral, PublicKeyToken=b03f5f7f11d50a3a">
-    <value>801, 17</value>
-  </metadata>
-  <metadata name="$this.Localizable" type="System.Boolean, mscorlib, Version=4.0.0.0, Culture=neutral, PublicKeyToken=b77a5c561934e089">
-    <value>True</value>
-  </metadata>
-  <data name="$this.AutoScaleDimensions" type="System.Drawing.SizeF, System.Drawing">
-    <value>9, 20</value>
-  </data>
-  <data name="$this.ClientSize" type="System.Drawing.Size, System.Drawing">
-    <value>1302, 937</value>
-  </data>
-  <data name="$this.Margin" type="System.Windows.Forms.Padding, System.Windows.Forms">
-    <value>6, 8, 6, 8</value>
-  </data>
-  <data name="$this.StartPosition" type="System.Windows.Forms.FormStartPosition, System.Windows.Forms">
-    <value>CenterParent</value>
-  </data>
-  <data name="$this.Text" xml:space="preserve">
-    <value>Build Library</value>
-  </data>
-  <data name="&gt;&gt;modeUIHandler.Name" xml:space="preserve">
-    <value>modeUIHandler</value>
-  </data>
-  <data name="&gt;&gt;modeUIHandler.Type" xml:space="preserve">
-    <value>pwiz.Skyline.Util.Helpers+ModeUIExtender, Skyline-daily, Version=24.1.1.435, Culture=neutral, PublicKeyToken=null</value>
-  </data>
-  <data name="&gt;&gt;helpTip.Name" xml:space="preserve">
-    <value>helpTip</value>
-  </data>
-  <data name="&gt;&gt;helpTip.Type" xml:space="preserve">
-    <value>System.Windows.Forms.ToolTip, System.Windows.Forms, Version=4.0.0.0, Culture=neutral, PublicKeyToken=b77a5c561934e089</value>
-  </data>
-  <data name="&gt;&gt;toolTipProteinDatabase.Name" xml:space="preserve">
-    <value>toolTipProteinDatabase</value>
-  </data>
-  <data name="&gt;&gt;toolTipProteinDatabase.Type" xml:space="preserve">
-    <value>System.Windows.Forms.ToolTip, System.Windows.Forms, Version=4.0.0.0, Culture=neutral, PublicKeyToken=b77a5c561934e089</value>
-  </data>
-  <data name="&gt;&gt;toolTipTrainingData.Name" xml:space="preserve">
-    <value>toolTipTrainingData</value>
-  </data>
-  <data name="&gt;&gt;toolTipTrainingData.Type" xml:space="preserve">
-    <value>System.Windows.Forms.ToolTip, System.Windows.Forms, Version=4.0.0.0, Culture=neutral, PublicKeyToken=b77a5c561934e089</value>
-  </data>
-  <data name="&gt;&gt;toolTipMsMsData.Name" xml:space="preserve">
-    <value>toolTipMsMsData</value>
-  </data>
-  <data name="&gt;&gt;toolTipMsMsData.Type" xml:space="preserve">
-    <value>System.Windows.Forms.ToolTip, System.Windows.Forms, Version=4.0.0.0, Culture=neutral, PublicKeyToken=b77a5c561934e089</value>
-  </data>
-  <data name="&gt;&gt;$this.Name" xml:space="preserve">
-    <value>BuildLibraryDlg</value>
-  </data>
-  <data name="&gt;&gt;$this.Type" xml:space="preserve">
-    <value>pwiz.Skyline.Util.FormEx, Skyline-daily, Version=24.1.1.435, Culture=neutral, PublicKeyToken=null</value>
-  </data>
+<?xml version="1.0" encoding="utf-8"?>
+<root>
+  <!-- 
+    Microsoft ResX Schema 
+    
+    Version 2.0
+    
+    The primary goals of this format is to allow a simple XML format 
+    that is mostly human readable. The generation and parsing of the 
+    various data types are done through the TypeConverter classes 
+    associated with the data types.
+    
+    Example:
+    
+    ... ado.net/XML headers & schema ...
+    <resheader name="resmimetype">text/microsoft-resx</resheader>
+    <resheader name="version">2.0</resheader>
+    <resheader name="reader">System.Resources.ResXResourceReader, System.Windows.Forms, ...</resheader>
+    <resheader name="writer">System.Resources.ResXResourceWriter, System.Windows.Forms, ...</resheader>
+    <data name="Name1"><value>this is my long string</value><comment>this is a comment</comment></data>
+    <data name="Color1" type="System.Drawing.Color, System.Drawing">Blue</data>
+    <data name="Bitmap1" mimetype="application/x-microsoft.net.object.binary.base64">
+        <value>[base64 mime encoded serialized .NET Framework object]</value>
+    </data>
+    <data name="Icon1" type="System.Drawing.Icon, System.Drawing" mimetype="application/x-microsoft.net.object.bytearray.base64">
+        <value>[base64 mime encoded string representing a byte array form of the .NET Framework object]</value>
+        <comment>This is a comment</comment>
+    </data>
+                
+    There are any number of "resheader" rows that contain simple 
+    name/value pairs.
+    
+    Each data row contains a name, and value. The row also contains a 
+    type or mimetype. Type corresponds to a .NET class that support 
+    text/value conversion through the TypeConverter architecture. 
+    Classes that don't support this are serialized and stored with the 
+    mimetype set.
+    
+    The mimetype is used for serialized objects, and tells the 
+    ResXResourceReader how to depersist the object. This is currently not 
+    extensible. For a given mimetype the value must be set accordingly:
+    
+    Note - application/x-microsoft.net.object.binary.base64 is the format 
+    that the ResXResourceWriter will generate, however the reader can 
+    read any of the formats listed below.
+    
+    mimetype: application/x-microsoft.net.object.binary.base64
+    value   : The object must be serialized with 
+            : System.Runtime.Serialization.Formatters.Binary.BinaryFormatter
+            : and then encoded with base64 encoding.
+    
+    mimetype: application/x-microsoft.net.object.soap.base64
+    value   : The object must be serialized with 
+            : System.Runtime.Serialization.Formatters.Soap.SoapFormatter
+            : and then encoded with base64 encoding.
+
+    mimetype: application/x-microsoft.net.object.bytearray.base64
+    value   : The object must be serialized into a byte array 
+            : using a System.ComponentModel.TypeConverter
+            : and then encoded with base64 encoding.
+    -->
+  <xsd:schema id="root" xmlns="" xmlns:xsd="http://www.w3.org/2001/XMLSchema" xmlns:msdata="urn:schemas-microsoft-com:xml-msdata">
+    <xsd:import namespace="http://www.w3.org/XML/1998/namespace" />
+    <xsd:element name="root" msdata:IsDataSet="true">
+      <xsd:complexType>
+        <xsd:choice maxOccurs="unbounded">
+          <xsd:element name="metadata">
+            <xsd:complexType>
+              <xsd:sequence>
+                <xsd:element name="value" type="xsd:string" minOccurs="0" />
+              </xsd:sequence>
+              <xsd:attribute name="name" use="required" type="xsd:string" />
+              <xsd:attribute name="type" type="xsd:string" />
+              <xsd:attribute name="mimetype" type="xsd:string" />
+              <xsd:attribute ref="xml:space" />
+            </xsd:complexType>
+          </xsd:element>
+          <xsd:element name="assembly">
+            <xsd:complexType>
+              <xsd:attribute name="alias" type="xsd:string" />
+              <xsd:attribute name="name" type="xsd:string" />
+            </xsd:complexType>
+          </xsd:element>
+          <xsd:element name="data">
+            <xsd:complexType>
+              <xsd:sequence>
+                <xsd:element name="value" type="xsd:string" minOccurs="0" msdata:Ordinal="1" />
+                <xsd:element name="comment" type="xsd:string" minOccurs="0" msdata:Ordinal="2" />
+              </xsd:sequence>
+              <xsd:attribute name="name" type="xsd:string" use="required" msdata:Ordinal="1" />
+              <xsd:attribute name="type" type="xsd:string" msdata:Ordinal="3" />
+              <xsd:attribute name="mimetype" type="xsd:string" msdata:Ordinal="4" />
+              <xsd:attribute ref="xml:space" />
+            </xsd:complexType>
+          </xsd:element>
+          <xsd:element name="resheader">
+            <xsd:complexType>
+              <xsd:sequence>
+                <xsd:element name="value" type="xsd:string" minOccurs="0" msdata:Ordinal="1" />
+              </xsd:sequence>
+              <xsd:attribute name="name" type="xsd:string" use="required" />
+            </xsd:complexType>
+          </xsd:element>
+        </xsd:choice>
+      </xsd:complexType>
+    </xsd:element>
+  </xsd:schema>
+  <resheader name="resmimetype">
+    <value>text/microsoft-resx</value>
+  </resheader>
+  <resheader name="version">
+    <value>2.0</value>
+  </resheader>
+  <resheader name="reader">
+    <value>System.Resources.ResXResourceReader, System.Windows.Forms, Version=4.0.0.0, Culture=neutral, PublicKeyToken=b77a5c561934e089</value>
+  </resheader>
+  <resheader name="writer">
+    <value>System.Resources.ResXResourceWriter, System.Windows.Forms, Version=4.0.0.0, Culture=neutral, PublicKeyToken=b77a5c561934e089</value>
+  </resheader>
+  <metadata name="modeUIHandler.TrayLocation" type="System.Drawing.Point, System.Drawing, Version=4.0.0.0, Culture=neutral, PublicKeyToken=b03f5f7f11d50a3a">
+    <value>17, 17</value>
+  </metadata>
+  <assembly alias="System.Drawing" name="System.Drawing, Version=4.0.0.0, Culture=neutral, PublicKeyToken=b03f5f7f11d50a3a" />
+  <data name="textName.Location" type="System.Drawing.Point, System.Drawing">
+    <value>14, 58</value>
+  </data>
+  <assembly alias="System.Windows.Forms" name="System.Windows.Forms, Version=4.0.0.0, Culture=neutral, PublicKeyToken=b77a5c561934e089" />
+  <data name="textName.Margin" type="System.Windows.Forms.Padding, System.Windows.Forms">
+    <value>6, 8, 6, 8</value>
+  </data>
+  <data name="textName.Size" type="System.Drawing.Size, System.Drawing">
+    <value>595, 20</value>
+  </data>
+  <assembly alias="mscorlib" name="mscorlib, Version=4.0.0.0, Culture=neutral, PublicKeyToken=b77a5c561934e089" />
+  <data name="textName.TabIndex" type="System.Int32, mscorlib">
+    <value>1</value>
+  </data>
+  <metadata name="helpTip.TrayLocation" type="System.Drawing.Point, System.Drawing, Version=4.0.0.0, Culture=neutral, PublicKeyToken=b03f5f7f11d50a3a">
+    <value>202, 17</value>
+  </metadata>
+  <data name="textName.ToolTip" xml:space="preserve">
+    <value>The name Skyline will use to refer to this library</value>
+  </data>
+  <data name="&gt;&gt;textName.Name" xml:space="preserve">
+    <value>textName</value>
+  </data>
+  <data name="&gt;&gt;textName.Type" xml:space="preserve">
+    <value>System.Windows.Forms.TextBox, System.Windows.Forms, Version=4.0.0.0, Culture=neutral, PublicKeyToken=b77a5c561934e089</value>
+  </data>
+  <data name="&gt;&gt;textName.Parent" xml:space="preserve">
+    <value>tabProperties</value>
+  </data>
+  <data name="&gt;&gt;textName.ZOrder" xml:space="preserve">
+    <value>7</value>
+  </data>
+  <data name="label4.AutoSize" type="System.Boolean, mscorlib">
+    <value>True</value>
+  </data>
+  <data name="label4.Location" type="System.Drawing.Point, System.Drawing">
+    <value>6, 22</value>
+  </data>
+  <data name="label4.Margin" type="System.Windows.Forms.Padding, System.Windows.Forms">
+    <value>6, 0, 6, 0</value>
+  </data>
+  <data name="label4.Size" type="System.Drawing.Size, System.Drawing">
+    <value>38, 13</value>
+  </data>
+  <data name="label4.TabIndex" type="System.Int32, mscorlib">
+    <value>0</value>
+  </data>
+  <data name="label4.Text" xml:space="preserve">
+    <value>&amp;Name:</value>
+  </data>
+  <data name="&gt;&gt;label4.Name" xml:space="preserve">
+    <value>label4</value>
+  </data>
+  <data name="&gt;&gt;label4.Type" xml:space="preserve">
+    <value>System.Windows.Forms.Label, System.Windows.Forms, Version=4.0.0.0, Culture=neutral, PublicKeyToken=b77a5c561934e089</value>
+  </data>
+  <data name="&gt;&gt;label4.Parent" xml:space="preserve">
+    <value>tabProperties</value>
+  </data>
+  <data name="&gt;&gt;label4.ZOrder" xml:space="preserve">
+    <value>5</value>
+  </data>
+  <data name="btnCancel.Anchor" type="System.Windows.Forms.AnchorStyles, System.Windows.Forms">
+    <value>Bottom, Right</value>
+  </data>
+  <data name="btnCancel.Location" type="System.Drawing.Point, System.Drawing">
+    <value>1107, 854</value>
+  </data>
+  <data name="btnCancel.Margin" type="System.Windows.Forms.Padding, System.Windows.Forms">
+    <value>6, 8, 6, 8</value>
+  </data>
+  <data name="btnCancel.Size" type="System.Drawing.Size, System.Drawing">
+    <value>168, 54</value>
+  </data>
+  <data name="btnCancel.TabIndex" type="System.Int32, mscorlib">
+    <value>3</value>
+  </data>
+  <data name="btnCancel.Text" xml:space="preserve">
+    <value>Cancel</value>
+  </data>
+  <data name="&gt;&gt;btnCancel.Name" xml:space="preserve">
+    <value>btnCancel</value>
+  </data>
+  <data name="&gt;&gt;btnCancel.Type" xml:space="preserve">
+    <value>System.Windows.Forms.Button, System.Windows.Forms, Version=4.0.0.0, Culture=neutral, PublicKeyToken=b77a5c561934e089</value>
+  </data>
+  <data name="&gt;&gt;btnCancel.Parent" xml:space="preserve">
+    <value>$this</value>
+  </data>
+  <data name="&gt;&gt;btnCancel.ZOrder" xml:space="preserve">
+    <value>2</value>
+  </data>
+  <data name="btnNext.Anchor" type="System.Windows.Forms.AnchorStyles, System.Windows.Forms">
+    <value>Bottom, Right</value>
+  </data>
+  <data name="btnNext.Location" type="System.Drawing.Point, System.Drawing">
+    <value>924, 854</value>
+  </data>
+  <data name="btnNext.Margin" type="System.Windows.Forms.Padding, System.Windows.Forms">
+    <value>6, 8, 6, 8</value>
+  </data>
+  <data name="btnNext.Size" type="System.Drawing.Size, System.Drawing">
+    <value>168, 54</value>
+  </data>
+  <data name="btnNext.TabIndex" type="System.Int32, mscorlib">
+    <value>2</value>
+  </data>
+  <data name="btnNext.Text" xml:space="preserve">
+    <value>Ne&amp;xt &gt;</value>
+  </data>
+  <data name="&gt;&gt;btnNext.Name" xml:space="preserve">
+    <value>btnNext</value>
+  </data>
+  <data name="&gt;&gt;btnNext.Type" xml:space="preserve">
+    <value>System.Windows.Forms.Button, System.Windows.Forms, Version=4.0.0.0, Culture=neutral, PublicKeyToken=b77a5c561934e089</value>
+  </data>
+  <data name="&gt;&gt;btnNext.Parent" xml:space="preserve">
+    <value>$this</value>
+  </data>
+  <data name="&gt;&gt;btnNext.ZOrder" xml:space="preserve">
+    <value>3</value>
+  </data>
+  <data name="label2.AutoSize" type="System.Boolean, mscorlib">
+    <value>True</value>
+  </data>
+  <data name="label2.Location" type="System.Drawing.Point, System.Drawing">
+    <value>6, 168</value>
+  </data>
+  <data name="label2.Margin" type="System.Windows.Forms.Padding, System.Windows.Forms">
+    <value>6, 0, 6, 0</value>
+  </data>
+  <data name="label2.Size" type="System.Drawing.Size, System.Drawing">
+    <value>66, 13</value>
+  </data>
+  <data name="label2.TabIndex" type="System.Int32, mscorlib">
+    <value>2</value>
+  </data>
+  <data name="label2.Text" xml:space="preserve">
+    <value>&amp;Output path:</value>
+  </data>
+  <data name="&gt;&gt;label2.Name" xml:space="preserve">
+    <value>label2</value>
+  </data>
+  <data name="&gt;&gt;label2.Type" xml:space="preserve">
+    <value>System.Windows.Forms.Label, System.Windows.Forms, Version=4.0.0.0, Culture=neutral, PublicKeyToken=b77a5c561934e089</value>
+  </data>
+  <data name="&gt;&gt;label2.Parent" xml:space="preserve">
+    <value>tabProperties</value>
+  </data>
+  <data name="&gt;&gt;label2.ZOrder" xml:space="preserve">
+    <value>8</value>
+  </data>
+  <data name="textPath.Anchor" type="System.Windows.Forms.AnchorStyles, System.Windows.Forms">
+    <value>Top, Left, Right</value>
+  </data>
+  <data name="textPath.Location" type="System.Drawing.Point, System.Drawing">
+    <value>14, 206</value>
+  </data>
+  <data name="textPath.Margin" type="System.Windows.Forms.Padding, System.Windows.Forms">
+    <value>6, 8, 6, 8</value>
+  </data>
+  <data name="textPath.Size" type="System.Drawing.Size, System.Drawing">
+    <value>1062, 20</value>
+  </data>
+  <data name="textPath.TabIndex" type="System.Int32, mscorlib">
+    <value>3</value>
+  </data>
+  <data name="textPath.ToolTip" xml:space="preserve">
+    <value>Location on disk at which the final non-redundant
+library will be created.</value>
+  </data>
+  <data name="&gt;&gt;textPath.Name" xml:space="preserve">
+    <value>textPath</value>
+  </data>
+  <data name="&gt;&gt;textPath.Type" xml:space="preserve">
+    <value>System.Windows.Forms.TextBox, System.Windows.Forms, Version=4.0.0.0, Culture=neutral, PublicKeyToken=b77a5c561934e089</value>
+  </data>
+  <data name="&gt;&gt;textPath.Parent" xml:space="preserve">
+    <value>tabProperties</value>
+  </data>
+  <data name="&gt;&gt;textPath.ZOrder" xml:space="preserve">
+    <value>1</value>
+  </data>
+  <data name="iRTPeptidesLabel.AutoSize" type="System.Boolean, mscorlib">
+    <value>True</value>
+  </data>
+  <data name="iRTPeptidesLabel.Location" type="System.Drawing.Point, System.Drawing">
+    <value>21, 608</value>
+  </data>
+  <data name="iRTPeptidesLabel.Margin" type="System.Windows.Forms.Padding, System.Windows.Forms">
+    <value>6, 0, 6, 0</value>
+  </data>
+  <data name="iRTPeptidesLabel.Size" type="System.Drawing.Size, System.Drawing">
+    <value>114, 13</value>
+  </data>
+  <data name="iRTPeptidesLabel.TabIndex" type="System.Int32, mscorlib">
+    <value>7</value>
+  </data>
+  <data name="iRTPeptidesLabel.Text" xml:space="preserve">
+    <value>i&amp;RT standard peptides:</value>
+  </data>
+  <data name="&gt;&gt;iRTPeptidesLabel.Name" xml:space="preserve">
+    <value>iRTPeptidesLabel</value>
+  </data>
+  <data name="&gt;&gt;iRTPeptidesLabel.Type" xml:space="preserve">
+    <value>System.Windows.Forms.Label, System.Windows.Forms, Version=4.0.0.0, Culture=neutral, PublicKeyToken=b77a5c561934e089</value>
+  </data>
+  <data name="&gt;&gt;iRTPeptidesLabel.Parent" xml:space="preserve">
+    <value>tabProperties</value>
+  </data>
+  <data name="&gt;&gt;iRTPeptidesLabel.ZOrder" xml:space="preserve">
+    <value>4</value>
+  </data>
+  <data name="ceLabel.AutoSize" type="System.Boolean, mscorlib">
+    <value>True</value>
+  </data>
+  <data name="ceLabel.ImeMode" type="System.Windows.Forms.ImeMode, System.Windows.Forms">
+    <value>NoControl</value>
+  </data>
+  <data name="ceLabel.Location" type="System.Drawing.Point, System.Drawing">
+    <value>14, 9</value>
+  </data>
+  <data name="ceLabel.Margin" type="System.Windows.Forms.Padding, System.Windows.Forms">
+    <value>6, 0, 6, 0</value>
+  </data>
+  <data name="ceLabel.Size" type="System.Drawing.Size, System.Drawing">
+    <value>32, 13</value>
+  </data>
+  <data name="ceLabel.TabIndex" type="System.Int32, mscorlib">
+    <value>0</value>
+  </data>
+  <data name="ceLabel.Text" xml:space="preserve">
+    <value>NC&amp;E:</value>
+  </data>
+  <data name="&gt;&gt;ceLabel.Name" xml:space="preserve">
+    <value>ceLabel</value>
+  </data>
+  <data name="&gt;&gt;ceLabel.Type" xml:space="preserve">
+    <value>System.Windows.Forms.Label, System.Windows.Forms, Version=4.0.0.0, Culture=neutral, PublicKeyToken=b77a5c561934e089</value>
+  </data>
+  <data name="&gt;&gt;ceLabel.Parent" xml:space="preserve">
+    <value>tabKoinaSource</value>
+  </data>
+  <data name="&gt;&gt;ceLabel.ZOrder" xml:space="preserve">
+    <value>0</value>
+  </data>
+  <data name="ceCombo.Location" type="System.Drawing.Point, System.Drawing">
+    <value>14, 48</value>
+  </data>
+  <data name="ceCombo.Margin" type="System.Windows.Forms.Padding, System.Windows.Forms">
+    <value>6, 8, 6, 8</value>
+  </data>
+  <data name="ceCombo.Size" type="System.Drawing.Size, System.Drawing">
+    <value>270, 28</value>
+  </data>
+  <data name="ceCombo.TabIndex" type="System.Int32, mscorlib">
+    <value>1</value>
+  </data>
+  <data name="&gt;&gt;ceCombo.Name" xml:space="preserve">
+    <value>ceCombo</value>
+  </data>
+  <data name="&gt;&gt;ceCombo.Type" xml:space="preserve">
+    <value>System.Windows.Forms.ComboBox, System.Windows.Forms, Version=4.0.0.0, Culture=neutral, PublicKeyToken=b77a5c561934e089</value>
+  </data>
+  <data name="&gt;&gt;ceCombo.Parent" xml:space="preserve">
+    <value>tabKoinaSource</value>
+  </data>
+  <data name="&gt;&gt;ceCombo.ZOrder" xml:space="preserve">
+    <value>1</value>
+  </data>
+  <data name="actionLabel.AutoSize" type="System.Boolean, mscorlib">
+    <value>True</value>
+  </data>
+  <data name="actionLabel.ImeMode" type="System.Windows.Forms.ImeMode, System.Windows.Forms">
+    <value>NoControl</value>
+  </data>
+  <data name="actionLabel.Location" type="System.Drawing.Point, System.Drawing">
+    <value>6, 12</value>
+  </data>
+  <data name="actionLabel.Margin" type="System.Windows.Forms.Padding, System.Windows.Forms">
+    <value>6, 0, 6, 0</value>
+  </data>
+  <data name="actionLabel.Size" type="System.Drawing.Size, System.Drawing">
+    <value>40, 13</value>
+  </data>
+  <data name="actionLabel.TabIndex" type="System.Int32, mscorlib">
+    <value>0</value>
+  </data>
+  <data name="actionLabel.Text" xml:space="preserve">
+    <value>&amp;Action:</value>
+  </data>
+  <data name="&gt;&gt;actionLabel.Name" xml:space="preserve">
+    <value>actionLabel</value>
+  </data>
+  <data name="&gt;&gt;actionLabel.Type" xml:space="preserve">
+    <value>System.Windows.Forms.Label, System.Windows.Forms, Version=4.0.0.0, Culture=neutral, PublicKeyToken=b77a5c561934e089</value>
+  </data>
+  <data name="&gt;&gt;actionLabel.Parent" xml:space="preserve">
+    <value>tabFilesSource</value>
+  </data>
+  <data name="&gt;&gt;actionLabel.ZOrder" xml:space="preserve">
+    <value>1</value>
+  </data>
+  <data name="comboAction.Enabled" type="System.Boolean, mscorlib">
+    <value>False</value>
+  </data>
+  <data name="comboAction.Items" xml:space="preserve">
+    <value>Create</value>
+  </data>
+  <data name="comboAction.Items1" xml:space="preserve">
+    <value>Append</value>
+  </data>
+  <data name="comboAction.Location" type="System.Drawing.Point, System.Drawing">
+    <value>14, 49</value>
+  </data>
+  <data name="comboAction.Margin" type="System.Windows.Forms.Padding, System.Windows.Forms">
+    <value>6, 8, 6, 8</value>
+  </data>
+  <data name="comboAction.Size" type="System.Drawing.Size, System.Drawing">
+    <value>268, 28</value>
+  </data>
+  <data name="comboAction.TabIndex" type="System.Int32, mscorlib">
+    <value>1</value>
+  </data>
+  <data name="comboAction.ToolTip" xml:space="preserve">
+    <value>Choose to create a new library or append to an
+existing library, if you have previously saved a copy
+of the redundant library data.</value>
+  </data>
+  <data name="&gt;&gt;comboAction.Name" xml:space="preserve">
+    <value>comboAction</value>
+  </data>
+  <data name="&gt;&gt;comboAction.Type" xml:space="preserve">
+    <value>System.Windows.Forms.ComboBox, System.Windows.Forms, Version=4.0.0.0, Culture=neutral, PublicKeyToken=b77a5c561934e089</value>
+  </data>
+  <data name="&gt;&gt;comboAction.Parent" xml:space="preserve">
+    <value>tabFilesSource</value>
+  </data>
+  <data name="&gt;&gt;comboAction.ZOrder" xml:space="preserve">
+    <value>2</value>
+  </data>
+  <data name="cbIncludeAmbiguousMatches.AutoSize" type="System.Boolean, mscorlib">
+    <value>True</value>
+  </data>
+  <data name="cbIncludeAmbiguousMatches.ImeMode" type="System.Windows.Forms.ImeMode, System.Windows.Forms">
+    <value>NoControl</value>
+  </data>
+  <data name="cbIncludeAmbiguousMatches.Location" type="System.Drawing.Point, System.Drawing">
+    <value>14, 185</value>
+  </data>
+  <data name="cbIncludeAmbiguousMatches.Margin" type="System.Windows.Forms.Padding, System.Windows.Forms">
+    <value>6, 8, 6, 8</value>
+  </data>
+  <data name="cbIncludeAmbiguousMatches.Size" type="System.Drawing.Size, System.Drawing">
+    <value>165, 21</value>
+  </data>
+  <data name="cbIncludeAmbiguousMatches.TabIndex" type="System.Int32, mscorlib">
+    <value>3</value>
+  </data>
+  <data name="cbIncludeAmbiguousMatches.Text" xml:space="preserve">
+    <value>Include ambiguous &amp;matches</value>
+  </data>
+  <data name="cbIncludeAmbiguousMatches.ToolTip" xml:space="preserve">
+    <value>Check to keep spectra that match multiple peptides.</value>
+  </data>
+  <data name="&gt;&gt;cbIncludeAmbiguousMatches.Name" xml:space="preserve">
+    <value>cbIncludeAmbiguousMatches</value>
+  </data>
+  <data name="&gt;&gt;cbIncludeAmbiguousMatches.Type" xml:space="preserve">
+    <value>System.Windows.Forms.CheckBox, System.Windows.Forms, Version=4.0.0.0, Culture=neutral, PublicKeyToken=b77a5c561934e089</value>
+  </data>
+  <data name="&gt;&gt;cbIncludeAmbiguousMatches.Parent" xml:space="preserve">
+    <value>tabFilesSource</value>
+  </data>
+  <data name="&gt;&gt;cbIncludeAmbiguousMatches.ZOrder" xml:space="preserve">
+    <value>0</value>
+  </data>
+  <data name="cbKeepRedundant.AutoSize" type="System.Boolean, mscorlib">
+    <value>True</value>
+  </data>
+  <data name="cbKeepRedundant.ImeMode" type="System.Windows.Forms.ImeMode, System.Windows.Forms">
+    <value>NoControl</value>
+  </data>
+  <data name="cbKeepRedundant.Location" type="System.Drawing.Point, System.Drawing">
+    <value>14, 131</value>
+  </data>
+  <data name="cbKeepRedundant.Margin" type="System.Windows.Forms.Padding, System.Windows.Forms">
+    <value>6, 8, 6, 8</value>
+  </data>
+  <data name="cbKeepRedundant.Size" type="System.Drawing.Size, System.Drawing">
+    <value>139, 21</value>
+  </data>
+  <data name="cbKeepRedundant.TabIndex" type="System.Int32, mscorlib">
+    <value>2</value>
+  </data>
+  <data name="cbKeepRedundant.Text" xml:space="preserve">
+    <value>K&amp;eep redundant library</value>
+  </data>
+  <data name="cbKeepRedundant.ToolTip" xml:space="preserve">
+    <value>Check to keep a copy of the redundant library to which
+you can append more spectra in the future.</value>
+  </data>
+  <data name="&gt;&gt;cbKeepRedundant.Name" xml:space="preserve">
+    <value>cbKeepRedundant</value>
+  </data>
+  <data name="&gt;&gt;cbKeepRedundant.Type" xml:space="preserve">
+    <value>System.Windows.Forms.CheckBox, System.Windows.Forms, Version=4.0.0.0, Culture=neutral, PublicKeyToken=b77a5c561934e089</value>
+  </data>
+  <data name="&gt;&gt;cbKeepRedundant.Parent" xml:space="preserve">
+    <value>tabFilesSource</value>
+  </data>
+  <data name="&gt;&gt;cbKeepRedundant.ZOrder" xml:space="preserve">
+    <value>3</value>
+  </data>
+  <data name="cbFilter.AutoSize" type="System.Boolean, mscorlib">
+    <value>True</value>
+  </data>
+  <data name="cbFilter.ImeMode" type="System.Windows.Forms.ImeMode, System.Windows.Forms">
+    <value>NoControl</value>
+  </data>
+  <data name="cbFilter.Location" type="System.Drawing.Point, System.Drawing">
+    <value>14, 238</value>
+  </data>
+  <data name="cbFilter.Margin" type="System.Windows.Forms.Padding, System.Windows.Forms">
+    <value>6, 8, 6, 8</value>
+  </data>
+  <data name="cbFilter.Size" type="System.Drawing.Size, System.Drawing">
+    <value>163, 21</value>
+  </data>
+  <data name="cbFilter.TabIndex" type="System.Int32, mscorlib">
+    <value>4</value>
+  </data>
+  <data name="cbFilter.Text" xml:space="preserve">
+    <value>Filter for &amp;document peptides</value>
+  </data>
+  <data name="cbFilter.ToolTip" xml:space="preserve">
+    <value>Check to filter matches for only the peptides in the document.</value>
+  </data>
+  <data name="&gt;&gt;cbFilter.Name" xml:space="preserve">
+    <value>cbFilter</value>
+  </data>
+  <data name="&gt;&gt;cbFilter.Type" xml:space="preserve">
+    <value>System.Windows.Forms.CheckBox, System.Windows.Forms, Version=4.0.0.0, Culture=neutral, PublicKeyToken=b77a5c561934e089</value>
+  </data>
+  <data name="&gt;&gt;cbFilter.Parent" xml:space="preserve">
+    <value>tabFilesSource</value>
+  </data>
+  <data name="&gt;&gt;cbFilter.ZOrder" xml:space="preserve">
+    <value>4</value>
+  </data>
+  <data name="comboStandards.Location" type="System.Drawing.Point, System.Drawing">
+    <value>21, 646</value>
+  </data>
+  <data name="comboStandards.Margin" type="System.Windows.Forms.Padding, System.Windows.Forms">
+    <value>6, 8, 6, 8</value>
+  </data>
+  <data name="comboStandards.Size" type="System.Drawing.Size, System.Drawing">
+    <value>424, 28</value>
+  </data>
+  <data name="comboStandards.TabIndex" type="System.Int32, mscorlib">
+    <value>8</value>
+  </data>
+  <data name="&gt;&gt;comboStandards.Name" xml:space="preserve">
+    <value>comboStandards</value>
+  </data>
+  <data name="&gt;&gt;comboStandards.Type" xml:space="preserve">
+    <value>System.Windows.Forms.ComboBox, System.Windows.Forms, Version=4.0.0.0, Culture=neutral, PublicKeyToken=b77a5c561934e089</value>
+  </data>
+  <data name="&gt;&gt;comboStandards.Parent" xml:space="preserve">
+    <value>tabProperties</value>
+  </data>
+  <data name="&gt;&gt;comboStandards.ZOrder" xml:space="preserve">
+    <value>2</value>
+  </data>
+  <data name="radioCarafeSource.AutoSize" type="System.Boolean, mscorlib">
+    <value>True</value>
+  </data>
+  <data name="radioCarafeSource.Location" type="System.Drawing.Point, System.Drawing">
+    <value>14, 154</value>
+  </data>
+  <data name="radioCarafeSource.Margin" type="System.Windows.Forms.Padding, System.Windows.Forms">
+    <value>6, 8, 6, 8</value>
+  </data>
+  <data name="radioCarafeSource.Size" type="System.Drawing.Size, System.Drawing">
+    <value>63, 20</value>
+  </data>
+  <data name="radioCarafeSource.TabIndex" type="System.Int32, mscorlib">
+    <value>2</value>
+  </data>
+  <data name="radioCarafeSource.Text" xml:space="preserve">
+    <value>&amp;Carafe</value>
+  </data>
+  <data name="&gt;&gt;radioCarafeSource.Name" xml:space="preserve">
+    <value>radioCarafeSource</value>
+  </data>
+  <data name="&gt;&gt;radioCarafeSource.Type" xml:space="preserve">
+    <value>System.Windows.Forms.RadioButton, System.Windows.Forms, Version=4.0.0.0, Culture=neutral, PublicKeyToken=b77a5c561934e089</value>
+  </data>
+  <data name="&gt;&gt;radioCarafeSource.Parent" xml:space="preserve">
+    <value>dataSourceGroupBox</value>
+  </data>
+  <data name="&gt;&gt;radioCarafeSource.ZOrder" xml:space="preserve">
+    <value>0</value>
+  </data>
+  <data name="radioAlphaSource.AutoSize" type="System.Boolean, mscorlib">
+    <value>True</value>
+  </data>
+  <data name="radioAlphaSource.Location" type="System.Drawing.Point, System.Drawing">
+    <value>14, 100</value>
+  </data>
+  <data name="radioAlphaSource.Margin" type="System.Windows.Forms.Padding, System.Windows.Forms">
+    <value>6, 8, 6, 8</value>
+  </data>
+  <data name="radioAlphaSource.Size" type="System.Drawing.Size, System.Drawing">
+    <value>107, 20</value>
+  </data>
+  <data name="radioAlphaSource.TabIndex" type="System.Int32, mscorlib">
+    <value>1</value>
+  </data>
+  <data name="radioAlphaSource.Text" xml:space="preserve">
+    <value>AlphaPept&amp;Deep</value>
+  </data>
+  <data name="&gt;&gt;radioAlphaSource.Name" xml:space="preserve">
+    <value>radioAlphaSource</value>
+  </data>
+  <data name="&gt;&gt;radioAlphaSource.Type" xml:space="preserve">
+    <value>System.Windows.Forms.RadioButton, System.Windows.Forms, Version=4.0.0.0, Culture=neutral, PublicKeyToken=b77a5c561934e089</value>
+  </data>
+  <data name="&gt;&gt;radioAlphaSource.Parent" xml:space="preserve">
+    <value>dataSourceGroupBox</value>
+  </data>
+  <data name="&gt;&gt;radioAlphaSource.ZOrder" xml:space="preserve">
+    <value>1</value>
+  </data>
+  <data name="koinaInfoSettingsBtn.Anchor" type="System.Windows.Forms.AnchorStyles, System.Windows.Forms">
+    <value>Top, Right</value>
+  </data>
+  <data name="koinaInfoSettingsBtn.AutoSize" type="System.Boolean, mscorlib">
+    <value>True</value>
+  </data>
+  <data name="koinaInfoSettingsBtn.Location" type="System.Drawing.Point, System.Drawing">
+    <value>284, 212</value>
+  </data>
+  <data name="koinaInfoSettingsBtn.Margin" type="System.Windows.Forms.Padding, System.Windows.Forms">
+    <value>6, 0, 6, 0</value>
+  </data>
+  <data name="koinaInfoSettingsBtn.Size" type="System.Drawing.Size, System.Drawing">
+    <value>68, 13</value>
+  </data>
+  <data name="koinaInfoSettingsBtn.TabIndex" type="System.Int32, mscorlib">
+    <value>4</value>
+  </data>
+  <data name="koinaInfoSettingsBtn.Text" xml:space="preserve">
+    <value>Info/Settings</value>
+  </data>
+  <data name="&gt;&gt;koinaInfoSettingsBtn.Name" xml:space="preserve">
+    <value>koinaInfoSettingsBtn</value>
+  </data>
+  <data name="&gt;&gt;koinaInfoSettingsBtn.Type" xml:space="preserve">
+    <value>System.Windows.Forms.LinkLabel, System.Windows.Forms, Version=4.0.0.0, Culture=neutral, PublicKeyToken=b77a5c561934e089</value>
+  </data>
+  <data name="&gt;&gt;koinaInfoSettingsBtn.Parent" xml:space="preserve">
+    <value>dataSourceGroupBox</value>
+  </data>
+  <data name="&gt;&gt;koinaInfoSettingsBtn.ZOrder" xml:space="preserve">
+    <value>2</value>
+  </data>
+  <data name="radioKoinaSource.AutoSize" type="System.Boolean, mscorlib">
+    <value>True</value>
+  </data>
+  <data name="radioKoinaSource.ImeMode" type="System.Windows.Forms.ImeMode, System.Windows.Forms">
+    <value>NoControl</value>
+  </data>
+  <data name="radioKoinaSource.Location" type="System.Drawing.Point, System.Drawing">
+    <value>14, 208</value>
+  </data>
+  <data name="radioKoinaSource.Margin" type="System.Windows.Forms.Padding, System.Windows.Forms">
+    <value>6, 8, 6, 8</value>
+  </data>
+  <data name="radioKoinaSource.Size" type="System.Drawing.Size, System.Drawing">
+    <value>59, 20</value>
+  </data>
+  <data name="radioKoinaSource.TabIndex" type="System.Int32, mscorlib">
+    <value>3</value>
+  </data>
+  <data name="radioKoinaSource.Text" xml:space="preserve">
+    <value>&amp;Koina</value>
+  </data>
+  <data name="&gt;&gt;radioKoinaSource.Name" xml:space="preserve">
+    <value>radioKoinaSource</value>
+  </data>
+  <data name="&gt;&gt;radioKoinaSource.Type" xml:space="preserve">
+    <value>System.Windows.Forms.RadioButton, System.Windows.Forms, Version=4.0.0.0, Culture=neutral, PublicKeyToken=b77a5c561934e089</value>
+  </data>
+  <data name="&gt;&gt;radioKoinaSource.Parent" xml:space="preserve">
+    <value>dataSourceGroupBox</value>
+  </data>
+  <data name="&gt;&gt;radioKoinaSource.ZOrder" xml:space="preserve">
+    <value>3</value>
+  </data>
+  <data name="radioFilesSource.AutoSize" type="System.Boolean, mscorlib">
+    <value>True</value>
+  </data>
+  <data name="radioFilesSource.Location" type="System.Drawing.Point, System.Drawing">
+    <value>14, 45</value>
+  </data>
+  <data name="radioFilesSource.Margin" type="System.Windows.Forms.Padding, System.Windows.Forms">
+    <value>6, 8, 6, 8</value>
+  </data>
+  <data name="radioFilesSource.Size" type="System.Drawing.Size, System.Drawing">
+    <value>53, 20</value>
+  </data>
+  <data name="radioFilesSource.TabIndex" type="System.Int32, mscorlib">
+    <value>0</value>
+  </data>
+  <data name="radioFilesSource.Text" xml:space="preserve">
+    <value>&amp;Files</value>
+  </data>
+  <data name="&gt;&gt;radioFilesSource.Name" xml:space="preserve">
+    <value>radioFilesSource</value>
+  </data>
+  <data name="&gt;&gt;radioFilesSource.Type" xml:space="preserve">
+    <value>System.Windows.Forms.RadioButton, System.Windows.Forms, Version=4.0.0.0, Culture=neutral, PublicKeyToken=b77a5c561934e089</value>
+  </data>
+  <data name="&gt;&gt;radioFilesSource.Parent" xml:space="preserve">
+    <value>dataSourceGroupBox</value>
+  </data>
+  <data name="&gt;&gt;radioFilesSource.ZOrder" xml:space="preserve">
+    <value>4</value>
+  </data>
+  <data name="dataSourceGroupBox.Location" type="System.Drawing.Point, System.Drawing">
+    <value>14, 294</value>
+  </data>
+  <data name="dataSourceGroupBox.Margin" type="System.Windows.Forms.Padding, System.Windows.Forms">
+    <value>6, 8, 6, 8</value>
+  </data>
+  <data name="dataSourceGroupBox.Padding" type="System.Windows.Forms.Padding, System.Windows.Forms">
+    <value>6, 8, 6, 8</value>
+  </data>
+  <data name="dataSourceGroupBox.Size" type="System.Drawing.Size, System.Drawing">
+    <value>450, 277</value>
+  </data>
+  <data name="dataSourceGroupBox.TabIndex" type="System.Int32, mscorlib">
+    <value>5</value>
+  </data>
+  <data name="dataSourceGroupBox.Text" xml:space="preserve">
+    <value>Data source</value>
+  </data>
+  <data name="&gt;&gt;dataSourceGroupBox.Name" xml:space="preserve">
+    <value>dataSourceGroupBox</value>
+  </data>
+  <data name="&gt;&gt;dataSourceGroupBox.Type" xml:space="preserve">
+    <value>System.Windows.Forms.GroupBox, System.Windows.Forms, Version=4.0.0.0, Culture=neutral, PublicKeyToken=b77a5c561934e089</value>
+  </data>
+  <data name="&gt;&gt;dataSourceGroupBox.Parent" xml:space="preserve">
+    <value>tabProperties</value>
+  </data>
+  <data name="&gt;&gt;dataSourceGroupBox.ZOrder" xml:space="preserve">
+    <value>3</value>
+  </data>
+  <data name="btnBrowse.Anchor" type="System.Windows.Forms.AnchorStyles, System.Windows.Forms">
+    <value>Top, Right</value>
+  </data>
+  <data name="btnBrowse.Location" type="System.Drawing.Point, System.Drawing">
+    <value>1094, 202</value>
+  </data>
+  <data name="btnBrowse.Margin" type="System.Windows.Forms.Padding, System.Windows.Forms">
+    <value>6, 8, 6, 8</value>
+  </data>
+  <data name="btnBrowse.Size" type="System.Drawing.Size, System.Drawing">
+    <value>168, 54</value>
+  </data>
+  <data name="btnBrowse.TabIndex" type="System.Int32, mscorlib">
+    <value>4</value>
+  </data>
+  <data name="btnBrowse.Text" xml:space="preserve">
+    <value>&amp;Browse...</value>
+  </data>
+  <data name="&gt;&gt;btnBrowse.Name" xml:space="preserve">
+    <value>btnBrowse</value>
+  </data>
+  <data name="&gt;&gt;btnBrowse.Type" xml:space="preserve">
+    <value>System.Windows.Forms.Button, System.Windows.Forms, Version=4.0.0.0, Culture=neutral, PublicKeyToken=b77a5c561934e089</value>
+  </data>
+  <data name="&gt;&gt;btnBrowse.Parent" xml:space="preserve">
+    <value>tabProperties</value>
+  </data>
+  <data name="&gt;&gt;btnBrowse.ZOrder" xml:space="preserve">
+    <value>6</value>
+  </data>
+  <data name="gridInputFiles.Anchor" type="System.Windows.Forms.AnchorStyles, System.Windows.Forms">
+    <value>Top, Bottom, Left, Right</value>
+  </data>
+  <data name="gridInputFiles.Location" type="System.Drawing.Point, System.Drawing">
+    <value>14, 58</value>
+  </data>
+  <data name="gridInputFiles.Margin" type="System.Windows.Forms.Padding, System.Windows.Forms">
+    <value>6, 8, 6, 8</value>
+  </data>
+  <data name="gridInputFiles.RowHeadersWidth" type="System.Int32, mscorlib">
+    <value>62</value>
+  </data>
+  <data name="gridInputFiles.RowHeadersWidth" type="System.Int32, mscorlib">
+    <value>62</value>
+  </data>
+  <data name="gridInputFiles.Size" type="System.Drawing.Size, System.Drawing">
+    <value>1035, 835</value>
+  </data>
+  <data name="gridInputFiles.TabIndex" type="System.Int32, mscorlib">
+    <value>1</value>
+  </data>
+  <data name="&gt;&gt;gridInputFiles.Name" xml:space="preserve">
+    <value>gridInputFiles</value>
+  </data>
+  <data name="&gt;&gt;gridInputFiles.Type" xml:space="preserve">
+    <value>pwiz.Skyline.FileUI.PeptideSearch.BuildLibraryGridView, Skyline-daily, Version=24.1.1.435, Culture=neutral, PublicKeyToken=null</value>
+  </data>
+  <data name="&gt;&gt;gridInputFiles.Parent" xml:space="preserve">
+    <value>tabFiles</value>
+  </data>
+  <data name="&gt;&gt;gridInputFiles.ZOrder" xml:space="preserve">
+    <value>0</value>
+  </data>
+  <data name="btnAddPaths.Anchor" type="System.Windows.Forms.AnchorStyles, System.Windows.Forms">
+    <value>Top, Right</value>
+  </data>
+  <data name="btnAddPaths.Location" type="System.Drawing.Point, System.Drawing">
+    <value>1062, 197</value>
+  </data>
+  <data name="btnAddPaths.Margin" type="System.Windows.Forms.Padding, System.Windows.Forms">
+    <value>6, 8, 6, 8</value>
+  </data>
+  <data name="btnAddPaths.Size" type="System.Drawing.Size, System.Drawing">
+    <value>210, 54</value>
+  </data>
+  <data name="btnAddPaths.TabIndex" type="System.Int32, mscorlib">
+    <value>4</value>
+  </data>
+  <data name="btnAddPaths.Text" xml:space="preserve">
+    <value>Add Pat&amp;hs...</value>
+  </data>
+  <data name="&gt;&gt;btnAddPaths.Name" xml:space="preserve">
+    <value>btnAddPaths</value>
+  </data>
+  <data name="&gt;&gt;btnAddPaths.Type" xml:space="preserve">
+    <value>System.Windows.Forms.Button, System.Windows.Forms, Version=4.0.0.0, Culture=neutral, PublicKeyToken=b77a5c561934e089</value>
+  </data>
+  <data name="&gt;&gt;btnAddPaths.Parent" xml:space="preserve">
+    <value>tabFiles</value>
+  </data>
+  <data name="&gt;&gt;btnAddPaths.ZOrder" xml:space="preserve">
+    <value>1</value>
+  </data>
+  <data name="label7.AutoSize" type="System.Boolean, mscorlib">
+    <value>True</value>
+  </data>
+  <data name="label7.Location" type="System.Drawing.Point, System.Drawing">
+    <value>14, 22</value>
+  </data>
+  <data name="label7.Margin" type="System.Windows.Forms.Padding, System.Windows.Forms">
+    <value>6, 0, 6, 0</value>
+  </data>
+  <data name="label7.Size" type="System.Drawing.Size, System.Drawing">
+    <value>58, 13</value>
+  </data>
+  <data name="label7.TabIndex" type="System.Int32, mscorlib">
+    <value>0</value>
+  </data>
+  <data name="label7.Text" xml:space="preserve">
+    <value>&amp;Input Files:</value>
+  </data>
+  <data name="&gt;&gt;label7.Name" xml:space="preserve">
+    <value>label7</value>
+  </data>
+  <data name="&gt;&gt;label7.Type" xml:space="preserve">
+    <value>System.Windows.Forms.Label, System.Windows.Forms, Version=4.0.0.0, Culture=neutral, PublicKeyToken=b77a5c561934e089</value>
+  </data>
+  <data name="&gt;&gt;label7.Parent" xml:space="preserve">
+    <value>tabFiles</value>
+  </data>
+  <data name="&gt;&gt;label7.ZOrder" xml:space="preserve">
+    <value>3</value>
+  </data>
+  <data name="btnAddDirectory.Anchor" type="System.Windows.Forms.AnchorStyles, System.Windows.Forms">
+    <value>Top, Right</value>
+  </data>
+  <data name="btnAddDirectory.Location" type="System.Drawing.Point, System.Drawing">
+    <value>1062, 128</value>
+  </data>
+  <data name="btnAddDirectory.Margin" type="System.Windows.Forms.Padding, System.Windows.Forms">
+    <value>6, 8, 6, 8</value>
+  </data>
+  <data name="btnAddDirectory.Size" type="System.Drawing.Size, System.Drawing">
+    <value>210, 54</value>
+  </data>
+  <data name="btnAddDirectory.TabIndex" type="System.Int32, mscorlib">
+    <value>3</value>
+  </data>
+  <data name="btnAddDirectory.Text" xml:space="preserve">
+    <value>Add &amp;Directory...</value>
+  </data>
+  <data name="btnAddDirectory.ToolTip" xml:space="preserve">
+    <value>Add all acceptable spectrum files found below a root directory.
+You can uncheck ones you do not want added to the library.</value>
+  </data>
+  <data name="&gt;&gt;btnAddDirectory.Name" xml:space="preserve">
+    <value>btnAddDirectory</value>
+  </data>
+  <data name="&gt;&gt;btnAddDirectory.Type" xml:space="preserve">
+    <value>System.Windows.Forms.Button, System.Windows.Forms, Version=4.0.0.0, Culture=neutral, PublicKeyToken=b77a5c561934e089</value>
+  </data>
+  <data name="&gt;&gt;btnAddDirectory.Parent" xml:space="preserve">
+    <value>tabFiles</value>
+  </data>
+  <data name="&gt;&gt;btnAddDirectory.ZOrder" xml:space="preserve">
+    <value>4</value>
+  </data>
+  <data name="btnAddFile.Anchor" type="System.Windows.Forms.AnchorStyles, System.Windows.Forms">
+    <value>Top, Right</value>
+  </data>
+  <data name="btnAddFile.Location" type="System.Drawing.Point, System.Drawing">
+    <value>1062, 58</value>
+  </data>
+  <data name="btnAddFile.Margin" type="System.Windows.Forms.Padding, System.Windows.Forms">
+    <value>6, 8, 6, 8</value>
+  </data>
+  <data name="btnAddFile.Size" type="System.Drawing.Size, System.Drawing">
+    <value>210, 54</value>
+  </data>
+  <data name="btnAddFile.TabIndex" type="System.Int32, mscorlib">
+    <value>2</value>
+  </data>
+  <data name="btnAddFile.Text" xml:space="preserve">
+    <value>Add &amp;Files...</value>
+  </data>
+  <data name="btnAddFile.ToolTip" xml:space="preserve">
+    <value>Add a file or multiple files from a single directory.</value>
+  </data>
+  <data name="&gt;&gt;btnAddFile.Name" xml:space="preserve">
+    <value>btnAddFile</value>
+  </data>
+  <data name="&gt;&gt;btnAddFile.Type" xml:space="preserve">
+    <value>System.Windows.Forms.Button, System.Windows.Forms, Version=4.0.0.0, Culture=neutral, PublicKeyToken=b77a5c561934e089</value>
+  </data>
+  <data name="&gt;&gt;btnAddFile.Parent" xml:space="preserve">
+    <value>tabFiles</value>
+  </data>
+  <data name="&gt;&gt;btnAddFile.ZOrder" xml:space="preserve">
+    <value>2</value>
+  </data>
+  <data name="btnPrevious.Anchor" type="System.Windows.Forms.AnchorStyles, System.Windows.Forms">
+    <value>Bottom, Right</value>
+  </data>
+  <data name="btnPrevious.Enabled" type="System.Boolean, mscorlib">
+    <value>False</value>
+  </data>
+  <data name="btnPrevious.Location" type="System.Drawing.Point, System.Drawing">
+    <value>742, 854</value>
+  </data>
+  <data name="btnPrevious.Margin" type="System.Windows.Forms.Padding, System.Windows.Forms">
+    <value>6, 8, 6, 8</value>
+  </data>
+  <data name="btnPrevious.Size" type="System.Drawing.Size, System.Drawing">
+    <value>168, 54</value>
+  </data>
+  <data name="btnPrevious.TabIndex" type="System.Int32, mscorlib">
+    <value>1</value>
+  </data>
+  <data name="btnPrevious.Text" xml:space="preserve">
+    <value>&lt; &amp;Previous</value>
+  </data>
+  <data name="&gt;&gt;btnPrevious.Name" xml:space="preserve">
+    <value>btnPrevious</value>
+  </data>
+  <data name="&gt;&gt;btnPrevious.Type" xml:space="preserve">
+    <value>System.Windows.Forms.Button, System.Windows.Forms, Version=4.0.0.0, Culture=neutral, PublicKeyToken=b77a5c561934e089</value>
+  </data>
+  <data name="&gt;&gt;btnPrevious.Parent" xml:space="preserve">
+    <value>$this</value>
+  </data>
+  <data name="&gt;&gt;btnPrevious.ZOrder" xml:space="preserve">
+    <value>1</value>
+  </data>
+  <data name="tabControlMain.Anchor" type="System.Windows.Forms.AnchorStyles, System.Windows.Forms">
+    <value>Top, Bottom, Left, Right</value>
+  </data>
+  <data name="tabControlDataSource.Anchor" type="System.Windows.Forms.AnchorStyles, System.Windows.Forms">
+    <value>Top, Left, Right</value>
+  </data>
+  <data name="tabFilesSource.Location" type="System.Drawing.Point, System.Drawing">
+    <value>4, 29</value>
+  </data>
+  <data name="tabFilesSource.Margin" type="System.Windows.Forms.Padding, System.Windows.Forms">
+    <value>6, 8, 6, 8</value>
+  </data>
+  <data name="tabFilesSource.Padding" type="System.Windows.Forms.Padding, System.Windows.Forms">
+    <value>6, 8, 6, 8</value>
+  </data>
+  <data name="tabFilesSource.Size" type="System.Drawing.Size, System.Drawing">
+    <value>744, 336</value>
+  </data>
+  <data name="tabFilesSource.TabIndex" type="System.Int32, mscorlib">
+    <value>0</value>
+  </data>
+  <data name="tabFilesSource.Text" xml:space="preserve">
+    <value>Files</value>
+  </data>
+  <data name="&gt;&gt;tabFilesSource.Name" xml:space="preserve">
+    <value>tabFilesSource</value>
+  </data>
+  <data name="&gt;&gt;tabFilesSource.Type" xml:space="preserve">
+    <value>System.Windows.Forms.TabPage, System.Windows.Forms, Version=4.0.0.0, Culture=neutral, PublicKeyToken=b77a5c561934e089</value>
+  </data>
+  <data name="&gt;&gt;tabFilesSource.Parent" xml:space="preserve">
+    <value>tabControlDataSource</value>
+  </data>
+  <data name="&gt;&gt;tabFilesSource.ZOrder" xml:space="preserve">
+    <value>0</value>
+  </data>
+  <data name="tabAlphaSource.Location" type="System.Drawing.Point, System.Drawing">
+    <value>4, 29</value>
+  </data>
+  <data name="tabAlphaSource.Margin" type="System.Windows.Forms.Padding, System.Windows.Forms">
+    <value>6, 8, 6, 8</value>
+  </data>
+  <data name="tabAlphaSource.Size" type="System.Drawing.Size, System.Drawing">
+    <value>744, 336</value>
+  </data>
+  <data name="tabAlphaSource.TabIndex" type="System.Int32, mscorlib">
+    <value>3</value>
+  </data>
+  <data name="tabAlphaSource.Text" xml:space="preserve">
+    <value>AlphaPeptDeep</value>
+  </data>
+  <data name="&gt;&gt;tabAlphaSource.Name" xml:space="preserve">
+    <value>tabAlphaSource</value>
+  </data>
+  <data name="&gt;&gt;tabAlphaSource.Type" xml:space="preserve">
+    <value>System.Windows.Forms.TabPage, System.Windows.Forms, Version=4.0.0.0, Culture=neutral, PublicKeyToken=b77a5c561934e089</value>
+  </data>
+  <data name="&gt;&gt;tabAlphaSource.Parent" xml:space="preserve">
+    <value>tabControlDataSource</value>
+  </data>
+  <data name="&gt;&gt;tabAlphaSource.ZOrder" xml:space="preserve">
+    <value>1</value>
+  </data>
+  <data name="tabCarafeSource.Location" type="System.Drawing.Point, System.Drawing">
+    <value>4, 29</value>
+  </data>
+  <data name="tabCarafeSource.Margin" type="System.Windows.Forms.Padding, System.Windows.Forms">
+    <value>6, 8, 6, 8</value>
+  </data>
+  <data name="tabCarafeSource.Size" type="System.Drawing.Size, System.Drawing">
+    <value>744, 336</value>
+  </data>
+  <data name="tabCarafeSource.TabIndex" type="System.Int32, mscorlib">
+    <value>2</value>
+  </data>
+  <data name="tabCarafeSource.Text" xml:space="preserve">
+    <value>Carafe</value>
+  </data>
+  <data name="&gt;&gt;tabCarafeSource.Name" xml:space="preserve">
+    <value>tabCarafeSource</value>
+  </data>
+  <data name="&gt;&gt;tabCarafeSource.Type" xml:space="preserve">
+    <value>System.Windows.Forms.TabPage, System.Windows.Forms, Version=4.0.0.0, Culture=neutral, PublicKeyToken=b77a5c561934e089</value>
+  </data>
+  <data name="&gt;&gt;tabCarafeSource.Parent" xml:space="preserve">
+    <value>tabControlDataSource</value>
+  </data>
+  <data name="&gt;&gt;tabCarafeSource.ZOrder" xml:space="preserve">
+    <value>2</value>
+  </data>
+  <data name="tabKoinaSource.Location" type="System.Drawing.Point, System.Drawing">
+    <value>4, 29</value>
+  </data>
+  <data name="tabKoinaSource.Margin" type="System.Windows.Forms.Padding, System.Windows.Forms">
+    <value>6, 8, 6, 8</value>
+  </data>
+  <data name="tabKoinaSource.Padding" type="System.Windows.Forms.Padding, System.Windows.Forms">
+    <value>6, 8, 6, 8</value>
+  </data>
+  <data name="tabKoinaSource.Size" type="System.Drawing.Size, System.Drawing">
+    <value>744, 336</value>
+  </data>
+  <data name="tabKoinaSource.TabIndex" type="System.Int32, mscorlib">
+    <value>1</value>
+  </data>
+  <data name="tabKoinaSource.Text" xml:space="preserve">
+    <value>Koina</value>
+  </data>
+  <data name="&gt;&gt;tabKoinaSource.Name" xml:space="preserve">
+    <value>tabKoinaSource</value>
+  </data>
+  <data name="&gt;&gt;tabKoinaSource.Type" xml:space="preserve">
+    <value>System.Windows.Forms.TabPage, System.Windows.Forms, Version=4.0.0.0, Culture=neutral, PublicKeyToken=b77a5c561934e089</value>
+  </data>
+  <data name="&gt;&gt;tabKoinaSource.Parent" xml:space="preserve">
+    <value>tabControlDataSource</value>
+  </data>
+  <data name="&gt;&gt;tabKoinaSource.ZOrder" xml:space="preserve">
+    <value>3</value>
+  </data>
+  <data name="tabControlDataSource.Location" type="System.Drawing.Point, System.Drawing">
+    <value>508, 294</value>
+  </data>
+  <data name="tabControlDataSource.Margin" type="System.Windows.Forms.Padding, System.Windows.Forms">
+    <value>6, 8, 6, 8</value>
+  </data>
+  <data name="tabControlDataSource.Size" type="System.Drawing.Size, System.Drawing">
+    <value>752, 369</value>
+  </data>
+  <data name="tabControlDataSource.TabIndex" type="System.Int32, mscorlib">
+    <value>6</value>
+  </data>
+  <data name="&gt;&gt;tabControlDataSource.Name" xml:space="preserve">
+    <value>tabControlDataSource</value>
+  </data>
+  <data name="&gt;&gt;tabControlDataSource.Type" xml:space="preserve">
+    <value>pwiz.Skyline.Controls.WizardPages, Skyline-daily, Version=24.1.1.435, Culture=neutral, PublicKeyToken=null</value>
+  </data>
+  <data name="&gt;&gt;tabControlDataSource.Parent" xml:space="preserve">
+    <value>tabProperties</value>
+  </data>
+  <data name="&gt;&gt;tabControlDataSource.ZOrder" xml:space="preserve">
+    <value>0</value>
+  </data>
+  <data name="tabProperties.Location" type="System.Drawing.Point, System.Drawing">
+    <value>4, 29</value>
+  </data>
+  <data name="tabProperties.Margin" type="System.Windows.Forms.Padding, System.Windows.Forms">
+    <value>6, 8, 6, 8</value>
+  </data>
+  <data name="tabProperties.Padding" type="System.Windows.Forms.Padding, System.Windows.Forms">
+    <value>6, 8, 6, 8</value>
+  </data>
+  <data name="tabProperties.Size" type="System.Drawing.Size, System.Drawing">
+    <value>1294, 801</value>
+  </data>
+  <data name="tabProperties.TabIndex" type="System.Int32, mscorlib">
+    <value>0</value>
+  </data>
+  <data name="tabProperties.Text" xml:space="preserve">
+    <value>Properties</value>
+  </data>
+  <data name="&gt;&gt;tabProperties.Name" xml:space="preserve">
+    <value>tabProperties</value>
+  </data>
+  <data name="&gt;&gt;tabProperties.Type" xml:space="preserve">
+    <value>System.Windows.Forms.TabPage, System.Windows.Forms, Version=4.0.0.0, Culture=neutral, PublicKeyToken=b77a5c561934e089</value>
+  </data>
+  <data name="&gt;&gt;tabProperties.Parent" xml:space="preserve">
+    <value>tabControlMain</value>
+  </data>
+  <data name="&gt;&gt;tabProperties.ZOrder" xml:space="preserve">
+    <value>0</value>
+  </data>
+  <data name="tabFiles.Location" type="System.Drawing.Point, System.Drawing">
+    <value>4, 29</value>
+  </data>
+  <data name="tabFiles.Margin" type="System.Windows.Forms.Padding, System.Windows.Forms">
+    <value>6, 8, 6, 8</value>
+  </data>
+  <data name="tabFiles.Padding" type="System.Windows.Forms.Padding, System.Windows.Forms">
+    <value>6, 8, 6, 8</value>
+  </data>
+  <data name="tabFiles.Size" type="System.Drawing.Size, System.Drawing">
+    <value>1294, 801</value>
+  </data>
+  <data name="tabFiles.TabIndex" type="System.Int32, mscorlib">
+    <value>1</value>
+  </data>
+  <data name="tabFiles.Text" xml:space="preserve">
+    <value>Files</value>
+  </data>
+  <data name="&gt;&gt;tabFiles.Name" xml:space="preserve">
+    <value>tabFiles</value>
+  </data>
+  <data name="&gt;&gt;tabFiles.Type" xml:space="preserve">
+    <value>System.Windows.Forms.TabPage, System.Windows.Forms, Version=4.0.0.0, Culture=neutral, PublicKeyToken=b77a5c561934e089</value>
+  </data>
+  <data name="&gt;&gt;tabFiles.Parent" xml:space="preserve">
+    <value>tabControlMain</value>
+  </data>
+  <data name="&gt;&gt;tabFiles.ZOrder" xml:space="preserve">
+    <value>1</value>
+  </data>
+  <data name="tabControlLearning.Anchor" type="System.Windows.Forms.AnchorStyles, System.Windows.Forms">
+    <value>Top, Bottom, Left, Right</value>
+  </data>
+  <data name="labelDoc.AutoSize" type="System.Boolean, mscorlib">
+    <value>True</value>
+  </data>
+  <data name="labelDoc.ImeMode" type="System.Windows.Forms.ImeMode, System.Windows.Forms">
+    <value>NoControl</value>
+  </data>
+  <data name="labelDoc.Location" type="System.Drawing.Point, System.Drawing">
+    <value>14, 120</value>
+  </data>
+  <data name="labelDoc.Margin" type="System.Windows.Forms.Padding, System.Windows.Forms">
+    <value>6, 0, 6, 0</value>
+  </data>
+  <data name="labelDoc.Size" type="System.Drawing.Size, System.Drawing">
+    <value>126, 13</value>
+  </data>
+  <data name="labelDoc.TabIndex" type="System.Int32, mscorlib">
+    <value>12</value>
+  </data>
+  <data name="labelDoc.Text" xml:space="preserve">
+    <value>&amp;Skyline tuning document:</value>
+  </data>
+  <data name="&gt;&gt;labelDoc.Name" xml:space="preserve">
+    <value>labelDoc</value>
+  </data>
+  <data name="&gt;&gt;labelDoc.Type" xml:space="preserve">
+    <value>System.Windows.Forms.Label, System.Windows.Forms, Version=4.0.0.0, Culture=neutral, PublicKeyToken=b77a5c561934e089</value>
+  </data>
+  <data name="&gt;&gt;labelDoc.Parent" xml:space="preserve">
+    <value>tabWithFiles</value>
+  </data>
+  <data name="&gt;&gt;labelDoc.ZOrder" xml:space="preserve">
+    <value>0</value>
+  </data>
+  <data name="buttonDoc.Anchor" type="System.Windows.Forms.AnchorStyles, System.Windows.Forms">
+    <value>Top, Right</value>
+  </data>
+  <data name="buttonDoc.ImeMode" type="System.Windows.Forms.ImeMode, System.Windows.Forms">
+    <value>NoControl</value>
+  </data>
+  <data name="buttonDoc.Location" type="System.Drawing.Point, System.Drawing">
+    <value>1053, 168</value>
+  </data>
+  <data name="buttonDoc.Margin" type="System.Windows.Forms.Padding, System.Windows.Forms">
+    <value>6, 8, 6, 8</value>
+  </data>
+  <data name="buttonDoc.Size" type="System.Drawing.Size, System.Drawing">
+    <value>168, 54</value>
+  </data>
+  <data name="buttonDoc.TabIndex" type="System.Int32, mscorlib">
+    <value>11</value>
+  </data>
+  <data name="buttonDoc.Text" xml:space="preserve">
+    <value>&amp;Browse...</value>
+  </data>
+  <data name="&gt;&gt;buttonDoc.Name" xml:space="preserve">
+    <value>buttonDoc</value>
+  </data>
+  <data name="&gt;&gt;buttonDoc.Type" xml:space="preserve">
+    <value>System.Windows.Forms.Button, System.Windows.Forms, Version=4.0.0.0, Culture=neutral, PublicKeyToken=b77a5c561934e089</value>
+  </data>
+  <data name="&gt;&gt;buttonDoc.Parent" xml:space="preserve">
+    <value>tabWithFiles</value>
+  </data>
+  <data name="&gt;&gt;buttonDoc.ZOrder" xml:space="preserve">
+    <value>1</value>
+  </data>
+  <data name="textBoxDoc.Location" type="System.Drawing.Point, System.Drawing">
+    <value>21, 168</value>
+  </data>
+  <data name="textBoxDoc.Margin" type="System.Windows.Forms.Padding, System.Windows.Forms">
+    <value>4, 5, 4, 5</value>
+  </data>
+  <data name="textBoxDoc.Size" type="System.Drawing.Size, System.Drawing">
+    <value>1018, 20</value>
+  </data>
+  <data name="textBoxDoc.TabIndex" type="System.Int32, mscorlib">
+    <value>13</value>
+  </data>
+  <data name="&gt;&gt;textBoxDoc.Name" xml:space="preserve">
+    <value>textBoxDoc</value>
+  </data>
+  <data name="&gt;&gt;textBoxDoc.Type" xml:space="preserve">
+    <value>System.Windows.Forms.TextBox, System.Windows.Forms, Version=4.0.0.0, Culture=neutral, PublicKeyToken=b77a5c561934e089</value>
+  </data>
+  <data name="&gt;&gt;textBoxDoc.Parent" xml:space="preserve">
+    <value>tabWithFiles</value>
+  </data>
+  <data name="&gt;&gt;textBoxDoc.ZOrder" xml:space="preserve">
+    <value>2</value>
+  </data>
+  <data name="labelMsMsData.AutoSize" type="System.Boolean, mscorlib">
+    <value>True</value>
+  </data>
+  <data name="labelMsMsData.ImeMode" type="System.Windows.Forms.ImeMode, System.Windows.Forms">
+    <value>NoControl</value>
+  </data>
+  <data name="labelMsMsData.Location" type="System.Drawing.Point, System.Drawing">
+    <value>9, 12</value>
+  </data>
+  <data name="labelMsMsData.Margin" type="System.Windows.Forms.Padding, System.Windows.Forms">
+    <value>6, 0, 6, 0</value>
+  </data>
+  <data name="labelMsMsData.Size" type="System.Drawing.Size, System.Drawing">
+    <value>71, 13</value>
+  </data>
+  <data name="labelMsMsData.TabIndex" type="System.Int32, mscorlib">
+    <value>9</value>
+  </data>
+  <data name="labelMsMsData.Text" xml:space="preserve">
+    <value>&amp;MS/MS data:</value>
+  </data>
+  <data name="&gt;&gt;labelMsMsData.Name" xml:space="preserve">
+    <value>labelMsMsData</value>
+  </data>
+  <data name="&gt;&gt;labelMsMsData.Type" xml:space="preserve">
+    <value>System.Windows.Forms.Label, System.Windows.Forms, Version=4.0.0.0, Culture=neutral, PublicKeyToken=b77a5c561934e089</value>
+  </data>
+  <data name="&gt;&gt;labelMsMsData.Parent" xml:space="preserve">
+    <value>tabWithFiles</value>
+  </data>
+  <data name="&gt;&gt;labelMsMsData.ZOrder" xml:space="preserve">
+    <value>3</value>
+  </data>
+  <data name="buttonMsMsData.Anchor" type="System.Windows.Forms.AnchorStyles, System.Windows.Forms">
+    <value>Top, Right</value>
+  </data>
+  <data name="buttonMsMsData.ImeMode" type="System.Windows.Forms.ImeMode, System.Windows.Forms">
+    <value>NoControl</value>
+  </data>
+  <data name="buttonMsMsData.Location" type="System.Drawing.Point, System.Drawing">
+    <value>1053, 57</value>
+  </data>
+  <data name="buttonMsMsData.Margin" type="System.Windows.Forms.Padding, System.Windows.Forms">
+    <value>6, 8, 6, 8</value>
+  </data>
+  <data name="buttonMsMsData.Size" type="System.Drawing.Size, System.Drawing">
+    <value>168, 54</value>
+  </data>
+  <data name="buttonMsMsData.TabIndex" type="System.Int32, mscorlib">
+    <value>5</value>
+  </data>
+  <data name="buttonMsMsData.Text" xml:space="preserve">
+    <value>&amp;Browse...</value>
+  </data>
+  <data name="&gt;&gt;buttonMsMsData.Name" xml:space="preserve">
+    <value>buttonMsMsData</value>
+  </data>
+  <data name="&gt;&gt;buttonMsMsData.Type" xml:space="preserve">
+    <value>System.Windows.Forms.Button, System.Windows.Forms, Version=4.0.0.0, Culture=neutral, PublicKeyToken=b77a5c561934e089</value>
+  </data>
+  <data name="&gt;&gt;buttonMsMsData.Parent" xml:space="preserve">
+    <value>tabWithFiles</value>
+  </data>
+  <data name="&gt;&gt;buttonMsMsData.ZOrder" xml:space="preserve">
+    <value>4</value>
+  </data>
+  <data name="textBoxMsMsData.Anchor" type="System.Windows.Forms.AnchorStyles, System.Windows.Forms">
+    <value>Top, Left, Right</value>
+  </data>
+  <data name="textBoxMsMsData.Location" type="System.Drawing.Point, System.Drawing">
+    <value>15, 57</value>
+  </data>
+  <data name="textBoxMsMsData.Margin" type="System.Windows.Forms.Padding, System.Windows.Forms">
+    <value>6, 8, 6, 8</value>
+  </data>
+  <data name="textBoxMsMsData.Size" type="System.Drawing.Size, System.Drawing">
+    <value>1018, 20</value>
+  </data>
+  <data name="textBoxMsMsData.TabIndex" type="System.Int32, mscorlib">
+    <value>4</value>
+  </data>
+  <data name="&gt;&gt;textBoxMsMsData.Name" xml:space="preserve">
+    <value>textBoxMsMsData</value>
+  </data>
+  <data name="&gt;&gt;textBoxMsMsData.Type" xml:space="preserve">
+    <value>System.Windows.Forms.TextBox, System.Windows.Forms, Version=4.0.0.0, Culture=neutral, PublicKeyToken=b77a5c561934e089</value>
+  </data>
+  <data name="&gt;&gt;textBoxMsMsData.Parent" xml:space="preserve">
+    <value>tabWithFiles</value>
+  </data>
+  <data name="&gt;&gt;textBoxMsMsData.ZOrder" xml:space="preserve">
+    <value>5</value>
+  </data>
+  <data name="tabWithFiles.Location" type="System.Drawing.Point, System.Drawing">
+    <value>4, 29</value>
+  </data>
+  <data name="tabWithFiles.Margin" type="System.Windows.Forms.Padding, System.Windows.Forms">
+    <value>6, 8, 6, 8</value>
+  </data>
+  <data name="tabWithFiles.Padding" type="System.Windows.Forms.Padding, System.Windows.Forms">
+    <value>6, 8, 6, 8</value>
+  </data>
+  <data name="tabWithFiles.Size" type="System.Drawing.Size, System.Drawing">
+    <value>1249, 289</value>
+  </data>
+  <data name="tabWithFiles.TabIndex" type="System.Int32, mscorlib">
+    <value>2</value>
+  </data>
+  <data name="tabWithFiles.Text" xml:space="preserve">
+    <value>Files</value>
+  </data>
+  <data name="&gt;&gt;tabWithFiles.Name" xml:space="preserve">
+    <value>tabWithFiles</value>
+  </data>
+  <data name="&gt;&gt;tabWithFiles.Type" xml:space="preserve">
+    <value>System.Windows.Forms.TabPage, System.Windows.Forms, Version=4.0.0.0, Culture=neutral, PublicKeyToken=b77a5c561934e089</value>
+  </data>
+  <data name="&gt;&gt;tabWithFiles.Parent" xml:space="preserve">
+    <value>tabControlLearning</value>
+  </data>
+  <data name="&gt;&gt;tabWithFiles.ZOrder" xml:space="preserve">
+    <value>0</value>
+  </data>
+  <data name="btnLearningDocBrowse.Anchor" type="System.Windows.Forms.AnchorStyles, System.Windows.Forms">
+    <value>Top, Right</value>
+  </data>
+  <data name="btnLearningDocBrowse.Location" type="System.Drawing.Point, System.Drawing">
+    <value>1053, 52</value>
+  </data>
+  <data name="btnLearningDocBrowse.Margin" type="System.Windows.Forms.Padding, System.Windows.Forms">
+    <value>6, 8, 6, 8</value>
+  </data>
+  <data name="btnLearningDocBrowse.Size" type="System.Drawing.Size, System.Drawing">
+    <value>168, 54</value>
+  </data>
+  <data name="btnLearningDocBrowse.TabIndex" type="System.Int32, mscorlib">
+    <value>2</value>
+  </data>
+  <data name="btnLearningDocBrowse.Text" xml:space="preserve">
+    <value>&amp;Browse...</value>
+  </data>
+  <data name="&gt;&gt;btnLearningDocBrowse.Name" xml:space="preserve">
+    <value>btnLearningDocBrowse</value>
+  </data>
+  <data name="&gt;&gt;btnLearningDocBrowse.Type" xml:space="preserve">
+    <value>System.Windows.Forms.Button, System.Windows.Forms, Version=4.0.0.0, Culture=neutral, PublicKeyToken=b77a5c561934e089</value>
+  </data>
+  <data name="&gt;&gt;btnLearningDocBrowse.Parent" xml:space="preserve">
+    <value>tabPageDocument</value>
+  </data>
+  <data name="&gt;&gt;btnLearningDocBrowse.ZOrder" xml:space="preserve">
+    <value>0</value>
+  </data>
+  <data name="textLearningDoc.Anchor" type="System.Windows.Forms.AnchorStyles, System.Windows.Forms">
+    <value>Top, Left, Right</value>
+  </data>
+  <data name="textLearningDoc.Location" type="System.Drawing.Point, System.Drawing">
+    <value>15, 57</value>
+  </data>
+  <data name="textLearningDoc.Margin" type="System.Windows.Forms.Padding, System.Windows.Forms">
+    <value>6, 8, 6, 8</value>
+  </data>
+  <data name="textLearningDoc.Size" type="System.Drawing.Size, System.Drawing">
+    <value>1018, 20</value>
+  </data>
+  <data name="textLearningDoc.TabIndex" type="System.Int32, mscorlib">
+    <value>1</value>
+  </data>
+  <data name="&gt;&gt;textLearningDoc.Name" xml:space="preserve">
+    <value>textLearningDoc</value>
+  </data>
+  <data name="&gt;&gt;textLearningDoc.Type" xml:space="preserve">
+    <value>System.Windows.Forms.TextBox, System.Windows.Forms, Version=4.0.0.0, Culture=neutral, PublicKeyToken=b77a5c561934e089</value>
+  </data>
+  <data name="&gt;&gt;textLearningDoc.Parent" xml:space="preserve">
+    <value>tabPageDocument</value>
+  </data>
+  <data name="&gt;&gt;textLearningDoc.ZOrder" xml:space="preserve">
+    <value>1</value>
+  </data>
+  <data name="label5.AutoSize" type="System.Boolean, mscorlib">
+    <value>True</value>
+  </data>
+  <data name="label5.Location" type="System.Drawing.Point, System.Drawing">
+    <value>9, 17</value>
+  </data>
+  <data name="label5.Margin" type="System.Windows.Forms.Padding, System.Windows.Forms">
+    <value>6, 0, 6, 0</value>
+  </data>
+  <data name="label5.Size" type="System.Drawing.Size, System.Drawing">
+    <value>101, 13</value>
+  </data>
+  <data name="label5.TabIndex" type="System.Int32, mscorlib">
+    <value>0</value>
+  </data>
+  <data name="label5.Text" xml:space="preserve">
+    <value>L&amp;earning document:</value>
+  </data>
+  <data name="&gt;&gt;label5.Name" xml:space="preserve">
+    <value>label5</value>
+  </data>
+  <data name="&gt;&gt;label5.Type" xml:space="preserve">
+    <value>System.Windows.Forms.Label, System.Windows.Forms, Version=4.0.0.0, Culture=neutral, PublicKeyToken=b77a5c561934e089</value>
+  </data>
+  <data name="&gt;&gt;label5.Parent" xml:space="preserve">
+    <value>tabPageDocument</value>
+  </data>
+  <data name="&gt;&gt;label5.ZOrder" xml:space="preserve">
+    <value>2</value>
+  </data>
+  <data name="tabPageDocument.Location" type="System.Drawing.Point, System.Drawing">
+    <value>4, 29</value>
+  </data>
+  <data name="tabPageDocument.Margin" type="System.Windows.Forms.Padding, System.Windows.Forms">
+    <value>6, 8, 6, 8</value>
+  </data>
+  <data name="tabPageDocument.Padding" type="System.Windows.Forms.Padding, System.Windows.Forms">
+    <value>6, 8, 6, 8</value>
+  </data>
+  <data name="tabPageDocument.Size" type="System.Drawing.Size, System.Drawing">
+    <value>1249, 289</value>
+  </data>
+  <data name="tabPageDocument.TabIndex" type="System.Int32, mscorlib">
+    <value>1</value>
+  </data>
+  <data name="tabPageDocument.Text" xml:space="preserve">
+    <value>Results</value>
+  </data>
+  <data name="&gt;&gt;tabPageDocument.Name" xml:space="preserve">
+    <value>tabPageDocument</value>
+  </data>
+  <data name="&gt;&gt;tabPageDocument.Type" xml:space="preserve">
+    <value>System.Windows.Forms.TabPage, System.Windows.Forms, Version=4.0.0.0, Culture=neutral, PublicKeyToken=b77a5c561934e089</value>
+  </data>
+  <data name="&gt;&gt;tabPageDocument.Parent" xml:space="preserve">
+    <value>tabControlLearning</value>
+  </data>
+  <data name="&gt;&gt;tabPageDocument.ZOrder" xml:space="preserve">
+    <value>1</value>
+  </data>
+  <data name="listLibraries.Anchor" type="System.Windows.Forms.AnchorStyles, System.Windows.Forms">
+    <value>Top, Bottom, Left, Right</value>
+  </data>
+  <data name="listLibraries.Location" type="System.Drawing.Point, System.Drawing">
+    <value>15, 57</value>
+  </data>
+  <data name="listLibraries.Margin" type="System.Windows.Forms.Padding, System.Windows.Forms">
+    <value>6, 8, 6, 8</value>
+  </data>
+  <data name="listLibraries.Size" type="System.Drawing.Size, System.Drawing">
+    <value>1204, 174</value>
+  </data>
+  <data name="listLibraries.TabIndex" type="System.Int32, mscorlib">
+    <value>1</value>
+  </data>
+  <data name="&gt;&gt;listLibraries.Name" xml:space="preserve">
+    <value>listLibraries</value>
+  </data>
+  <data name="&gt;&gt;listLibraries.Type" xml:space="preserve">
+    <value>System.Windows.Forms.CheckedListBox, System.Windows.Forms, Version=4.0.0.0, Culture=neutral, PublicKeyToken=b77a5c561934e089</value>
+  </data>
+  <data name="&gt;&gt;listLibraries.Parent" xml:space="preserve">
+    <value>tabPageLibraries</value>
+  </data>
+  <data name="&gt;&gt;listLibraries.ZOrder" xml:space="preserve">
+    <value>0</value>
+  </data>
+  <data name="label3.AutoSize" type="System.Boolean, mscorlib">
+    <value>True</value>
+  </data>
+  <data name="label3.Location" type="System.Drawing.Point, System.Drawing">
+    <value>15, 17</value>
+  </data>
+  <data name="label3.Margin" type="System.Windows.Forms.Padding, System.Windows.Forms">
+    <value>6, 0, 6, 0</value>
+  </data>
+  <data name="label3.Size" type="System.Drawing.Size, System.Drawing">
+    <value>93, 13</value>
+  </data>
+  <data name="label3.TabIndex" type="System.Int32, mscorlib">
+    <value>0</value>
+  </data>
+  <data name="label3.Text" xml:space="preserve">
+    <value>L&amp;earning Libraries:</value>
+  </data>
+  <data name="&gt;&gt;label3.Name" xml:space="preserve">
+    <value>label3</value>
+  </data>
+  <data name="&gt;&gt;label3.Type" xml:space="preserve">
+    <value>System.Windows.Forms.Label, System.Windows.Forms, Version=4.0.0.0, Culture=neutral, PublicKeyToken=b77a5c561934e089</value>
+  </data>
+  <data name="&gt;&gt;label3.Parent" xml:space="preserve">
+    <value>tabPageLibraries</value>
+  </data>
+  <data name="&gt;&gt;label3.ZOrder" xml:space="preserve">
+    <value>1</value>
+  </data>
+  <data name="tabPageLibraries.Location" type="System.Drawing.Point, System.Drawing">
+    <value>4, 29</value>
+  </data>
+  <data name="tabPageLibraries.Margin" type="System.Windows.Forms.Padding, System.Windows.Forms">
+    <value>6, 8, 6, 8</value>
+  </data>
+  <data name="tabPageLibraries.Padding" type="System.Windows.Forms.Padding, System.Windows.Forms">
+    <value>6, 8, 6, 8</value>
+  </data>
+  <data name="tabPageLibraries.Size" type="System.Drawing.Size, System.Drawing">
+    <value>1249, 289</value>
+  </data>
+  <data name="tabPageLibraries.TabIndex" type="System.Int32, mscorlib">
+    <value>0</value>
+  </data>
+  <data name="tabPageLibraries.Text" xml:space="preserve">
+    <value>Libraries</value>
+  </data>
+  <data name="&gt;&gt;tabPageLibraries.Name" xml:space="preserve">
+    <value>tabPageLibraries</value>
+  </data>
+  <data name="&gt;&gt;tabPageLibraries.Type" xml:space="preserve">
+    <value>System.Windows.Forms.TabPage, System.Windows.Forms, Version=4.0.0.0, Culture=neutral, PublicKeyToken=b77a5c561934e089</value>
+  </data>
+  <data name="&gt;&gt;tabPageLibraries.Parent" xml:space="preserve">
+    <value>tabControlLearning</value>
+  </data>
+  <data name="&gt;&gt;tabPageLibraries.ZOrder" xml:space="preserve">
+    <value>2</value>
+  </data>
+  <data name="tabControlLearning.Location" type="System.Drawing.Point, System.Drawing">
+    <value>6, 449</value>
+  </data>
+  <data name="tabControlLearning.Margin" type="System.Windows.Forms.Padding, System.Windows.Forms">
+    <value>6, 8, 6, 8</value>
+  </data>
+  <data name="tabControlLearning.Size" type="System.Drawing.Size, System.Drawing">
+    <value>1257, 322</value>
+  </data>
+  <data name="tabControlLearning.TabIndex" type="System.Int32, mscorlib">
+    <value>2</value>
+  </data>
+  <data name="&gt;&gt;tabControlLearning.Name" xml:space="preserve">
+    <value>tabControlLearning</value>
+  </data>
+  <data name="&gt;&gt;tabControlLearning.Type" xml:space="preserve">
+    <value>pwiz.Skyline.Controls.WizardPages, Skyline-daily, Version=24.1.1.435, Culture=neutral, PublicKeyToken=null</value>
+  </data>
+  <data name="&gt;&gt;tabControlLearning.Parent" xml:space="preserve">
+    <value>tabLearn</value>
+  </data>
+  <data name="&gt;&gt;tabControlLearning.ZOrder" xml:space="preserve">
+    <value>0</value>
+  </data>
+  <data name="comboLearnFrom.Items" xml:space="preserve">
+    <value>Another Skyline Document</value>
+  </data>
+  <data name="comboLearnFrom.Items1" xml:space="preserve">
+    <value>Current Skyline Document</value>
+  </data>
+  <data name="comboLearnFrom.Items2" xml:space="preserve">
+    <value>DIA-NN Report Document</value>
+  </data>
+  <data name="comboLearnFrom.Location" type="System.Drawing.Point, System.Drawing">
+    <value>21, 382</value>
+  </data>
+  <data name="comboLearnFrom.Margin" type="System.Windows.Forms.Padding, System.Windows.Forms">
+    <value>6, 8, 6, 8</value>
+  </data>
+  <data name="comboLearnFrom.Size" type="System.Drawing.Size, System.Drawing">
+    <value>610, 28</value>
+  </data>
+  <data name="comboLearnFrom.TabIndex" type="System.Int32, mscorlib">
+    <value>1</value>
+  </data>
+  <data name="&gt;&gt;comboLearnFrom.Name" xml:space="preserve">
+    <value>comboLearnFrom</value>
+  </data>
+  <data name="&gt;&gt;comboLearnFrom.Type" xml:space="preserve">
+    <value>System.Windows.Forms.ComboBox, System.Windows.Forms, Version=4.0.0.0, Culture=neutral, PublicKeyToken=b77a5c561934e089</value>
+  </data>
+  <data name="&gt;&gt;comboLearnFrom.Parent" xml:space="preserve">
+    <value>tabLearn</value>
+  </data>
+  <data name="&gt;&gt;comboLearnFrom.ZOrder" xml:space="preserve">
+    <value>1</value>
+  </data>
+  <data name="labelLearnFrom.AutoSize" type="System.Boolean, mscorlib">
+    <value>True</value>
+  </data>
+  <data name="labelLearnFrom.Location" type="System.Drawing.Point, System.Drawing">
+    <value>14, 343</value>
+  </data>
+  <data name="labelLearnFrom.Margin" type="System.Windows.Forms.Padding, System.Windows.Forms">
+    <value>6, 0, 6, 0</value>
+  </data>
+  <data name="labelLearnFrom.Size" type="System.Drawing.Size, System.Drawing">
+    <value>102, 13</value>
+  </data>
+  <data name="labelLearnFrom.TabIndex" type="System.Int32, mscorlib">
+    <value>0</value>
+  </data>
+  <data name="labelLearnFrom.Text" xml:space="preserve">
+    <value>&amp;Tuning data source:</value>
+  </data>
+  <data name="&gt;&gt;labelLearnFrom.Name" xml:space="preserve">
+    <value>labelLearnFrom</value>
+  </data>
+  <data name="&gt;&gt;labelLearnFrom.Type" xml:space="preserve">
+    <value>System.Windows.Forms.Label, System.Windows.Forms, Version=4.0.0.0, Culture=neutral, PublicKeyToken=b77a5c561934e089</value>
+  </data>
+  <data name="&gt;&gt;labelLearnFrom.Parent" xml:space="preserve">
+    <value>tabLearn</value>
+  </data>
+  <data name="&gt;&gt;labelLearnFrom.ZOrder" xml:space="preserve">
+    <value>2</value>
+  </data>
+  <data name="comboBuildLibraryTarget.Items" xml:space="preserve">
+    <value>Protein FASTA File</value>
+  </data>
+  <data name="comboBuildLibraryTarget.Items1" xml:space="preserve">
+    <value>Current Skyline Document</value>
+  </data>
+  <data name="comboBuildLibraryTarget.Location" type="System.Drawing.Point, System.Drawing">
+    <value>21, 66</value>
+  </data>
+  <data name="comboBuildLibraryTarget.Margin" type="System.Windows.Forms.Padding, System.Windows.Forms">
+    <value>6, 8, 6, 8</value>
+  </data>
+  <data name="comboBuildLibraryTarget.Size" type="System.Drawing.Size, System.Drawing">
+    <value>610, 28</value>
+  </data>
+  <data name="comboBuildLibraryTarget.TabIndex" type="System.Int32, mscorlib">
+    <value>4</value>
+  </data>
+  <data name="&gt;&gt;comboBuildLibraryTarget.Name" xml:space="preserve">
+    <value>comboBuildLibraryTarget</value>
+  </data>
+  <data name="&gt;&gt;comboBuildLibraryTarget.Type" xml:space="preserve">
+    <value>System.Windows.Forms.ComboBox, System.Windows.Forms, Version=4.0.0.0, Culture=neutral, PublicKeyToken=b77a5c561934e089</value>
+  </data>
+  <data name="&gt;&gt;comboBuildLibraryTarget.Parent" xml:space="preserve">
+    <value>tabLearn</value>
+  </data>
+  <data name="&gt;&gt;comboBuildLibraryTarget.ZOrder" xml:space="preserve">
+    <value>3</value>
+  </data>
+  <data name="labelBuildLibraryTarget.AutoSize" type="System.Boolean, mscorlib">
+    <value>True</value>
+  </data>
+  <data name="labelBuildLibraryTarget.ImeMode" type="System.Windows.Forms.ImeMode, System.Windows.Forms">
+    <value>NoControl</value>
+  </data>
+  <data name="labelBuildLibraryTarget.Location" type="System.Drawing.Point, System.Drawing">
+    <value>14, 28</value>
+  </data>
+  <data name="labelBuildLibraryTarget.Margin" type="System.Windows.Forms.Padding, System.Windows.Forms">
+    <value>6, 0, 6, 0</value>
+  </data>
+  <data name="labelBuildLibraryTarget.Size" type="System.Drawing.Size, System.Drawing">
+    <value>78, 13</value>
+  </data>
+  <data name="labelBuildLibraryTarget.TabIndex" type="System.Int32, mscorlib">
+    <value>3</value>
+  </data>
+  <data name="labelBuildLibraryTarget.Text" xml:space="preserve">
+    <value>&amp;Build library for:</value>
+  </data>
+  <data name="&gt;&gt;labelBuildLibraryTarget.Name" xml:space="preserve">
+    <value>labelBuildLibraryTarget</value>
+  </data>
+  <data name="&gt;&gt;labelBuildLibraryTarget.Type" xml:space="preserve">
+    <value>System.Windows.Forms.Label, System.Windows.Forms, Version=4.0.0.0, Culture=neutral, PublicKeyToken=b77a5c561934e089</value>
+  </data>
+  <data name="&gt;&gt;labelBuildLibraryTarget.Parent" xml:space="preserve">
+    <value>tabLearn</value>
+  </data>
+  <data name="&gt;&gt;labelBuildLibraryTarget.ZOrder" xml:space="preserve">
+    <value>4</value>
+  </data>
+  <data name="tabControlBuildLibraryTarget.Anchor" type="System.Windows.Forms.AnchorStyles, System.Windows.Forms">
+    <value>Top, Bottom, Left, Right</value>
+  </data>
+  <data name="labelProteinDatabase.AutoSize" type="System.Boolean, mscorlib">
+    <value>True</value>
+  </data>
+  <data name="labelProteinDatabase.ImeMode" type="System.Windows.Forms.ImeMode, System.Windows.Forms">
+    <value>NoControl</value>
+  </data>
+  <data name="labelProteinDatabase.Location" type="System.Drawing.Point, System.Drawing">
+    <value>15, 9</value>
+  </data>
+  <data name="labelProteinDatabase.Margin" type="System.Windows.Forms.Padding, System.Windows.Forms">
+    <value>6, 0, 6, 0</value>
+  </data>
+  <data name="labelProteinDatabase.Size" type="System.Drawing.Size, System.Drawing">
+    <value>99, 13</value>
+  </data>
+  <data name="labelProteinDatabase.TabIndex" type="System.Int32, mscorlib">
+    <value>4</value>
+  </data>
+  <data name="labelProteinDatabase.Text" xml:space="preserve">
+    <value>&amp;Protein FASTA File:</value>
+  </data>
+  <data name="&gt;&gt;labelProteinDatabase.Name" xml:space="preserve">
+    <value>labelProteinDatabase</value>
+  </data>
+  <data name="&gt;&gt;labelProteinDatabase.Type" xml:space="preserve">
+    <value>System.Windows.Forms.Label, System.Windows.Forms, Version=4.0.0.0, Culture=neutral, PublicKeyToken=b77a5c561934e089</value>
+  </data>
+  <data name="&gt;&gt;labelProteinDatabase.Parent" xml:space="preserve">
+    <value>tabPage2</value>
+  </data>
+  <data name="&gt;&gt;labelProteinDatabase.ZOrder" xml:space="preserve">
+    <value>0</value>
+  </data>
+  <data name="buttonProteinDatabase.Anchor" type="System.Windows.Forms.AnchorStyles, System.Windows.Forms">
+    <value>Top, Right</value>
+  </data>
+  <data name="buttonProteinDatabase.ImeMode" type="System.Windows.Forms.ImeMode, System.Windows.Forms">
+    <value>NoControl</value>
+  </data>
+  <data name="buttonProteinDatabase.Location" type="System.Drawing.Point, System.Drawing">
+    <value>1053, 43</value>
+  </data>
+  <data name="buttonProteinDatabase.Margin" type="System.Windows.Forms.Padding, System.Windows.Forms">
+    <value>6, 8, 6, 8</value>
+  </data>
+  <data name="buttonProteinDatabase.Size" type="System.Drawing.Size, System.Drawing">
+    <value>168, 54</value>
+  </data>
+  <data name="buttonProteinDatabase.TabIndex" type="System.Int32, mscorlib">
+    <value>3</value>
+  </data>
+  <data name="buttonProteinDatabase.Text" xml:space="preserve">
+    <value>&amp;Browse...</value>
+  </data>
+  <data name="&gt;&gt;buttonProteinDatabase.Name" xml:space="preserve">
+    <value>buttonProteinDatabase</value>
+  </data>
+  <data name="&gt;&gt;buttonProteinDatabase.Type" xml:space="preserve">
+    <value>System.Windows.Forms.Button, System.Windows.Forms, Version=4.0.0.0, Culture=neutral, PublicKeyToken=b77a5c561934e089</value>
+  </data>
+  <data name="&gt;&gt;buttonProteinDatabase.Parent" xml:space="preserve">
+    <value>tabPage2</value>
+  </data>
+  <data name="&gt;&gt;buttonProteinDatabase.ZOrder" xml:space="preserve">
+    <value>1</value>
+  </data>
+  <data name="textBoxProteinDatabase.Anchor" type="System.Windows.Forms.AnchorStyles, System.Windows.Forms">
+    <value>Top, Left, Right</value>
+  </data>
+  <data name="textBoxProteinDatabase.Location" type="System.Drawing.Point, System.Drawing">
+    <value>15, 48</value>
+  </data>
+  <data name="textBoxProteinDatabase.Margin" type="System.Windows.Forms.Padding, System.Windows.Forms">
+    <value>6, 8, 6, 8</value>
+  </data>
+  <data name="textBoxProteinDatabase.Size" type="System.Drawing.Size, System.Drawing">
+    <value>1018, 20</value>
+  </data>
+  <data name="textBoxProteinDatabase.TabIndex" type="System.Int32, mscorlib">
+    <value>2</value>
+  </data>
+  <data name="&gt;&gt;textBoxProteinDatabase.Name" xml:space="preserve">
+    <value>textBoxProteinDatabase</value>
+  </data>
+  <data name="&gt;&gt;textBoxProteinDatabase.Type" xml:space="preserve">
+    <value>System.Windows.Forms.TextBox, System.Windows.Forms, Version=4.0.0.0, Culture=neutral, PublicKeyToken=b77a5c561934e089</value>
+  </data>
+  <data name="&gt;&gt;textBoxProteinDatabase.Parent" xml:space="preserve">
+    <value>tabPage2</value>
+  </data>
+  <data name="&gt;&gt;textBoxProteinDatabase.ZOrder" xml:space="preserve">
+    <value>2</value>
+  </data>
+  <data name="label6.AutoSize" type="System.Boolean, mscorlib">
+    <value>True</value>
+  </data>
+  <data name="label6.ImeMode" type="System.Windows.Forms.ImeMode, System.Windows.Forms">
+    <value>NoControl</value>
+  </data>
+  <data name="label6.Location" type="System.Drawing.Point, System.Drawing">
+    <value>15, 17</value>
+  </data>
+  <data name="label6.Margin" type="System.Windows.Forms.Padding, System.Windows.Forms">
+    <value>6, 0, 6, 0</value>
+  </data>
+  <data name="label6.Size" type="System.Drawing.Size, System.Drawing">
+    <value>0, 13</value>
+  </data>
+  <data name="label6.TabIndex" type="System.Int32, mscorlib">
+    <value>0</value>
+  </data>
+  <data name="&gt;&gt;label6.Name" xml:space="preserve">
+    <value>label6</value>
+  </data>
+  <data name="&gt;&gt;label6.Type" xml:space="preserve">
+    <value>System.Windows.Forms.Label, System.Windows.Forms, Version=4.0.0.0, Culture=neutral, PublicKeyToken=b77a5c561934e089</value>
+  </data>
+  <data name="&gt;&gt;label6.Parent" xml:space="preserve">
+    <value>tabPage2</value>
+  </data>
+  <data name="&gt;&gt;label6.ZOrder" xml:space="preserve">
+    <value>3</value>
+  </data>
+  <data name="tabPage2.Location" type="System.Drawing.Point, System.Drawing">
+    <value>4, 29</value>
+  </data>
+  <data name="tabPage2.Margin" type="System.Windows.Forms.Padding, System.Windows.Forms">
+    <value>6, 8, 6, 8</value>
+  </data>
+  <data name="tabPage2.Padding" type="System.Windows.Forms.Padding, System.Windows.Forms">
+    <value>6, 8, 6, 8</value>
+  </data>
+  <data name="tabPage2.Size" type="System.Drawing.Size, System.Drawing">
+    <value>1249, 159</value>
+  </data>
+  <data name="tabPage2.TabIndex" type="System.Int32, mscorlib">
+    <value>1</value>
+  </data>
+  <data name="tabPage2.Text" xml:space="preserve">
+    <value>FASTA File</value>
+  </data>
+  <data name="&gt;&gt;tabPage2.Name" xml:space="preserve">
+    <value>tabPage2</value>
+  </data>
+  <data name="&gt;&gt;tabPage2.Type" xml:space="preserve">
+    <value>System.Windows.Forms.TabPage, System.Windows.Forms, Version=4.0.0.0, Culture=neutral, PublicKeyToken=b77a5c561934e089</value>
+  </data>
+  <data name="&gt;&gt;tabPage2.Parent" xml:space="preserve">
+    <value>tabControlBuildLibraryTarget</value>
+  </data>
+  <data name="&gt;&gt;tabPage2.ZOrder" xml:space="preserve">
+    <value>0</value>
+  </data>
+  <data name="tabPage1.Location" type="System.Drawing.Point, System.Drawing">
+    <value>4, 29</value>
+  </data>
+  <data name="tabPage1.Margin" type="System.Windows.Forms.Padding, System.Windows.Forms">
+    <value>6, 8, 6, 8</value>
+  </data>
+  <data name="tabPage1.Padding" type="System.Windows.Forms.Padding, System.Windows.Forms">
+    <value>6, 8, 6, 8</value>
+  </data>
+  <data name="tabPage1.Size" type="System.Drawing.Size, System.Drawing">
+    <value>1249, 159</value>
+  </data>
+  <data name="tabPage1.TabIndex" type="System.Int32, mscorlib">
+    <value>0</value>
+  </data>
+  <data name="tabPage1.Text" xml:space="preserve">
+    <value>Current Skyline Document</value>
+  </data>
+  <data name="&gt;&gt;tabPage1.Name" xml:space="preserve">
+    <value>tabPage1</value>
+  </data>
+  <data name="&gt;&gt;tabPage1.Type" xml:space="preserve">
+    <value>System.Windows.Forms.TabPage, System.Windows.Forms, Version=4.0.0.0, Culture=neutral, PublicKeyToken=b77a5c561934e089</value>
+  </data>
+  <data name="&gt;&gt;tabPage1.Parent" xml:space="preserve">
+    <value>tabControlBuildLibraryTarget</value>
+  </data>
+  <data name="&gt;&gt;tabPage1.ZOrder" xml:space="preserve">
+    <value>1</value>
+  </data>
+  <data name="tabControlBuildLibraryTarget.Location" type="System.Drawing.Point, System.Drawing">
+    <value>6, 131</value>
+  </data>
+  <data name="tabControlBuildLibraryTarget.Margin" type="System.Windows.Forms.Padding, System.Windows.Forms">
+    <value>6, 8, 6, 8</value>
+  </data>
+  <data name="tabControlBuildLibraryTarget.Size" type="System.Drawing.Size, System.Drawing">
+    <value>1257, 192</value>
+  </data>
+  <data name="tabControlBuildLibraryTarget.TabIndex" type="System.Int32, mscorlib">
+    <value>5</value>
+  </data>
+  <data name="&gt;&gt;tabControlBuildLibraryTarget.Name" xml:space="preserve">
+    <value>tabControlBuildLibraryTarget</value>
+  </data>
+  <data name="&gt;&gt;tabControlBuildLibraryTarget.Type" xml:space="preserve">
+    <value>pwiz.Skyline.Controls.WizardPages, Skyline-daily, Version=24.1.1.435, Culture=neutral, PublicKeyToken=null</value>
+  </data>
+  <data name="&gt;&gt;tabControlBuildLibraryTarget.Parent" xml:space="preserve">
+    <value>tabLearn</value>
+  </data>
+  <data name="&gt;&gt;tabControlBuildLibraryTarget.ZOrder" xml:space="preserve">
+    <value>5</value>
+  </data>
+  <data name="tabLearn.Location" type="System.Drawing.Point, System.Drawing">
+    <value>4, 29</value>
+  </data>
+  <data name="tabLearn.Margin" type="System.Windows.Forms.Padding, System.Windows.Forms">
+    <value>6, 8, 6, 8</value>
+  </data>
+  <data name="tabLearn.Size" type="System.Drawing.Size, System.Drawing">
+    <value>1294, 801</value>
+  </data>
+  <data name="tabLearn.TabIndex" type="System.Int32, mscorlib">
+    <value>2</value>
+  </data>
+  <data name="tabLearn.Text" xml:space="preserve">
+    <value>Learn</value>
+  </data>
+  <data name="&gt;&gt;tabLearn.Name" xml:space="preserve">
+    <value>tabLearn</value>
+  </data>
+  <data name="&gt;&gt;tabLearn.Type" xml:space="preserve">
+    <value>System.Windows.Forms.TabPage, System.Windows.Forms, Version=4.0.0.0, Culture=neutral, PublicKeyToken=b77a5c561934e089</value>
+  </data>
+  <data name="&gt;&gt;tabLearn.Parent" xml:space="preserve">
+    <value>tabControlMain</value>
+  </data>
+  <data name="&gt;&gt;tabLearn.ZOrder" xml:space="preserve">
+    <value>2</value>
+  </data>
+  <data name="tabControlMain.Location" type="System.Drawing.Point, System.Drawing">
+    <value>6, 8</value>
+  </data>
+  <data name="tabControlMain.Margin" type="System.Windows.Forms.Padding, System.Windows.Forms">
+    <value>6, 8, 6, 8</value>
+  </data>
+  <data name="tabControlMain.Size" type="System.Drawing.Size, System.Drawing">
+    <value>1302, 834</value>
+  </data>
+  <data name="tabControlMain.TabIndex" type="System.Int32, mscorlib">
+    <value>0</value>
+  </data>
+  <data name="&gt;&gt;tabControlMain.Name" xml:space="preserve">
+    <value>tabControlMain</value>
+  </data>
+  <data name="&gt;&gt;tabControlMain.Type" xml:space="preserve">
+    <value>pwiz.Skyline.Controls.WizardPages, Skyline-daily, Version=24.1.1.435, Culture=neutral, PublicKeyToken=null</value>
+  </data>
+  <data name="&gt;&gt;tabControlMain.Parent" xml:space="preserve">
+    <value>$this</value>
+  </data>
+  <data name="&gt;&gt;tabControlMain.ZOrder" xml:space="preserve">
+    <value>0</value>
+  </data>
+  <metadata name="toolTipProteinDatabase.TrayLocation" type="System.Drawing.Point, System.Drawing, Version=4.0.0.0, Culture=neutral, PublicKeyToken=b03f5f7f11d50a3a">
+    <value>327, 17</value>
+  </metadata>
+  <metadata name="toolTipTrainingData.TrayLocation" type="System.Drawing.Point, System.Drawing, Version=4.0.0.0, Culture=neutral, PublicKeyToken=b03f5f7f11d50a3a">
+    <value>580, 17</value>
+  </metadata>
+  <metadata name="toolTipMsMsData.TrayLocation" type="System.Drawing.Point, System.Drawing, Version=4.0.0.0, Culture=neutral, PublicKeyToken=b03f5f7f11d50a3a">
+    <value>801, 17</value>
+  </metadata>
+  <metadata name="$this.Localizable" type="System.Boolean, mscorlib, Version=4.0.0.0, Culture=neutral, PublicKeyToken=b77a5c561934e089">
+    <value>True</value>
+  </metadata>
+  <data name="$this.AutoScaleDimensions" type="System.Drawing.SizeF, System.Drawing">
+    <value>9, 20</value>
+  </data>
+  <data name="$this.ClientSize" type="System.Drawing.Size, System.Drawing">
+    <value>1302, 937</value>
+  </data>
+  <data name="$this.Margin" type="System.Windows.Forms.Padding, System.Windows.Forms">
+    <value>6, 8, 6, 8</value>
+  </data>
+  <data name="$this.StartPosition" type="System.Windows.Forms.FormStartPosition, System.Windows.Forms">
+    <value>CenterParent</value>
+  </data>
+  <data name="$this.Text" xml:space="preserve">
+    <value>Build Library</value>
+  </data>
+  <data name="&gt;&gt;modeUIHandler.Name" xml:space="preserve">
+    <value>modeUIHandler</value>
+  </data>
+  <data name="&gt;&gt;modeUIHandler.Type" xml:space="preserve">
+    <value>pwiz.Skyline.Util.Helpers+ModeUIExtender, Skyline-daily, Version=24.1.1.435, Culture=neutral, PublicKeyToken=null</value>
+  </data>
+  <data name="&gt;&gt;helpTip.Name" xml:space="preserve">
+    <value>helpTip</value>
+  </data>
+  <data name="&gt;&gt;helpTip.Type" xml:space="preserve">
+    <value>System.Windows.Forms.ToolTip, System.Windows.Forms, Version=4.0.0.0, Culture=neutral, PublicKeyToken=b77a5c561934e089</value>
+  </data>
+  <data name="&gt;&gt;toolTipProteinDatabase.Name" xml:space="preserve">
+    <value>toolTipProteinDatabase</value>
+  </data>
+  <data name="&gt;&gt;toolTipProteinDatabase.Type" xml:space="preserve">
+    <value>System.Windows.Forms.ToolTip, System.Windows.Forms, Version=4.0.0.0, Culture=neutral, PublicKeyToken=b77a5c561934e089</value>
+  </data>
+  <data name="&gt;&gt;toolTipTrainingData.Name" xml:space="preserve">
+    <value>toolTipTrainingData</value>
+  </data>
+  <data name="&gt;&gt;toolTipTrainingData.Type" xml:space="preserve">
+    <value>System.Windows.Forms.ToolTip, System.Windows.Forms, Version=4.0.0.0, Culture=neutral, PublicKeyToken=b77a5c561934e089</value>
+  </data>
+  <data name="&gt;&gt;toolTipMsMsData.Name" xml:space="preserve">
+    <value>toolTipMsMsData</value>
+  </data>
+  <data name="&gt;&gt;toolTipMsMsData.Type" xml:space="preserve">
+    <value>System.Windows.Forms.ToolTip, System.Windows.Forms, Version=4.0.0.0, Culture=neutral, PublicKeyToken=b77a5c561934e089</value>
+  </data>
+  <data name="&gt;&gt;$this.Name" xml:space="preserve">
+    <value>BuildLibraryDlg</value>
+  </data>
+  <data name="&gt;&gt;$this.Type" xml:space="preserve">
+    <value>pwiz.Skyline.Util.FormEx, Skyline-daily, Version=24.1.1.435, Culture=neutral, PublicKeyToken=null</value>
+  </data>
 </root>