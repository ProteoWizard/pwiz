--- conflicted
+++ resolved
@@ -417,15 +417,6 @@
             if (info1.KeyStringSplitNumeric.HasValue && info2.KeyStringSplitNumeric.HasValue &&
                 string.Equals(info1.KeyStringSplitText, info2.KeyStringSplitText, StringComparison.OrdinalIgnoreCase))
             {
-<<<<<<< HEAD
-                result = info1.KeyStringSplitNumeric.Value.CompareTo(info2.KeyStringSplitNumeric.Value);
-            }
-            else  // Normal alpha sort
-            {
-                result = string.Compare(info1.UnmodifiedTargetText, info2.UnmodifiedTargetText,
-                    StringComparison.OrdinalIgnoreCase);
-            }
-=======
                 // Same molecule, sort by adduct
                 result = info1.Adduct.CompareTo(info2.Adduct);
                 if (result == 0)
@@ -441,24 +432,15 @@
         public static int ComparePepInfosNatural(ViewLibraryPepInfo info1, ViewLibraryPepInfo info2)
         {
             var result = NaturalStringComparer.Compare(info1.UnmodifiedTargetText, info2.UnmodifiedTargetText);
->>>>>>> b5b0d400
 
             if (result == 0)
             {
                 // Same molecule, sort by adduct
                 result = info1.Adduct.CompareTo(info2.Adduct);
-<<<<<<< HEAD
-
-                if (result == 0)
-                {
-                    // Last try, alpha sort on whatever Key.ToString() produced
-                    result = string.Compare(info1.KeyString, info2.KeyString, StringComparison.OrdinalIgnoreCase);
-=======
                 if (result == 0)
                 {
                     // Last try, natural sort on whatever Key.ToString() produced
                     result = NaturalStringComparer.Compare(info1.KeyString, info2.KeyString);
->>>>>>> b5b0d400
                 }
             }
 
