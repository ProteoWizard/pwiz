--- conflicted
+++ resolved
@@ -1,237 +1,204 @@
-﻿namespace pwiz.Skyline.SettingsUI
-{
-    partial class EditLibraryDlg
-    {
-        /// <summary>
-        /// Required designer variable.
-        /// </summary>
-        private System.ComponentModel.IContainer components = null;
-
-        /// <summary>
-        /// Clean up any resources being used.
-        /// </summary>
-        /// <param name="disposing">true if managed resources should be disposed; otherwise, false.</param>
-        protected override void Dispose(bool disposing)
-        {
-            if (disposing && (components != null))
-            {
-                components.Dispose();
-            }
-            base.Dispose(disposing);
-        }
-
-        #region Windows Form Designer generated code
-
-        /// <summary>
-        /// Required method for Designer support - do not modify
-        /// the contents of this method with the code editor.
-        /// </summary>
-        private void InitializeComponent()
-        {
-            System.ComponentModel.ComponentResourceManager resources = new System.ComponentModel.ComponentResourceManager(typeof(EditLibraryDlg));
-            this.textName = new System.Windows.Forms.TextBox();
-            this.label4 = new System.Windows.Forms.Label();
-            this.btnCancel = new System.Windows.Forms.Button();
-            this.btnOk = new System.Windows.Forms.Button();
-            this.textPath = new System.Windows.Forms.TextBox();
-            this.label2 = new System.Windows.Forms.Label();
-            this.btnBrowse = new System.Windows.Forms.Button();
-            this.labelSpecLibLinks = new System.Windows.Forms.Label();
-            this.linkPeptideAtlas = new System.Windows.Forms.LinkLabel();
-            this.linkNIST = new System.Windows.Forms.LinkLabel();
-<<<<<<< HEAD
-            this.lblUseExplicitPeakBounds = new System.Windows.Forms.Label();
-            this.comboUseExplicitPeakBounds = new System.Windows.Forms.ComboBox();
-=======
-            this.groupBoxExplicitPeakBounds = new System.Windows.Forms.GroupBox();
-            this.radioIfPresentElseImpute = new System.Windows.Forms.RadioButton();
-            this.radioIfPresentElseDetect = new System.Windows.Forms.RadioButton();
-            this.radioExplicitBoundsUseAlways = new System.Windows.Forms.RadioButton();
-            this.radioExplicitBoundsIgnore = new System.Windows.Forms.RadioButton();
-            this.lblExplicitPeakBounds = new System.Windows.Forms.Label();
-            this.groupBoxExplicitPeakBounds.SuspendLayout();
->>>>>>> bc540687
-            this.SuspendLayout();
-            // 
-            // textName
-            // 
-            resources.ApplyResources(this.textName, "textName");
-            this.textName.Name = "textName";
-            // 
-            // label4
-            // 
-            resources.ApplyResources(this.label4, "label4");
-            this.label4.Name = "label4";
-            // 
-            // btnCancel
-            // 
-            resources.ApplyResources(this.btnCancel, "btnCancel");
-            this.btnCancel.DialogResult = System.Windows.Forms.DialogResult.Cancel;
-            this.btnCancel.Name = "btnCancel";
-            this.btnCancel.UseVisualStyleBackColor = true;
-            // 
-            // btnOk
-            // 
-            resources.ApplyResources(this.btnOk, "btnOk");
-            this.btnOk.Name = "btnOk";
-            this.btnOk.UseVisualStyleBackColor = true;
-            this.btnOk.Click += new System.EventHandler(this.btnOk_Click);
-            // 
-            // textPath
-            // 
-            resources.ApplyResources(this.textPath, "textPath");
-            this.textPath.Name = "textPath";
-            this.textPath.TextChanged += new System.EventHandler(this.textPath_TextChanged);
-            // 
-            // label2
-            // 
-            resources.ApplyResources(this.label2, "label2");
-            this.label2.Name = "label2";
-            // 
-            // btnBrowse
-            // 
-            resources.ApplyResources(this.btnBrowse, "btnBrowse");
-            this.btnBrowse.Name = "btnBrowse";
-            this.btnBrowse.UseVisualStyleBackColor = true;
-            this.btnBrowse.Click += new System.EventHandler(this.btnBrowse_Click);
-            // 
-            // labelSpecLibLinks
-            // 
-            resources.ApplyResources(this.labelSpecLibLinks, "labelSpecLibLinks");
-            this.labelSpecLibLinks.Name = "labelSpecLibLinks";
-            // 
-            // linkPeptideAtlas
-            // 
-            resources.ApplyResources(this.linkPeptideAtlas, "linkPeptideAtlas");
-            this.linkPeptideAtlas.Name = "linkPeptideAtlas";
-            this.linkPeptideAtlas.TabStop = true;
-            this.linkPeptideAtlas.LinkClicked += new System.Windows.Forms.LinkLabelLinkClickedEventHandler(this.linkPeptideAtlas_LinkClicked);
-            // 
-            // linkNIST
-            // 
-            resources.ApplyResources(this.linkNIST, "linkNIST");
-            this.linkNIST.Name = "linkNIST";
-            this.linkNIST.TabStop = true;
-            this.linkNIST.LinkClicked += new System.Windows.Forms.LinkLabelLinkClickedEventHandler(this.linkNIST_LinkClicked);
-            // 
-<<<<<<< HEAD
-            // lblUseExplicitPeakBounds
-            // 
-            resources.ApplyResources(this.lblUseExplicitPeakBounds, "lblUseExplicitPeakBounds");
-            this.lblUseExplicitPeakBounds.Name = "lblUseExplicitPeakBounds";
-            // 
-            // comboUseExplicitPeakBounds
-            // 
-            this.comboUseExplicitPeakBounds.DropDownStyle = System.Windows.Forms.ComboBoxStyle.DropDownList;
-            this.comboUseExplicitPeakBounds.FormattingEnabled = true;
-            this.comboUseExplicitPeakBounds.Items.AddRange(new object[] {
-            resources.GetString("comboUseExplicitPeakBounds.Items"),
-            resources.GetString("comboUseExplicitPeakBounds.Items1"),
-            resources.GetString("comboUseExplicitPeakBounds.Items2")});
-            resources.ApplyResources(this.comboUseExplicitPeakBounds, "comboUseExplicitPeakBounds");
-            this.comboUseExplicitPeakBounds.Name = "comboUseExplicitPeakBounds";
-=======
-            // groupBoxExplicitPeakBounds
-            // 
-            this.groupBoxExplicitPeakBounds.Controls.Add(this.radioIfPresentElseImpute);
-            this.groupBoxExplicitPeakBounds.Controls.Add(this.radioIfPresentElseDetect);
-            this.groupBoxExplicitPeakBounds.Controls.Add(this.radioExplicitBoundsUseAlways);
-            this.groupBoxExplicitPeakBounds.Controls.Add(this.radioExplicitBoundsIgnore);
-            this.groupBoxExplicitPeakBounds.Controls.Add(this.lblExplicitPeakBounds);
-            resources.ApplyResources(this.groupBoxExplicitPeakBounds, "groupBoxExplicitPeakBounds");
-            this.groupBoxExplicitPeakBounds.Name = "groupBoxExplicitPeakBounds";
-            this.groupBoxExplicitPeakBounds.TabStop = false;
-            // 
-            // radioIfPresentElseImpute
-            // 
-            resources.ApplyResources(this.radioIfPresentElseImpute, "radioIfPresentElseImpute");
-            this.radioIfPresentElseImpute.Name = "radioIfPresentElseImpute";
-            this.radioIfPresentElseImpute.TabStop = true;
-            this.radioIfPresentElseImpute.UseVisualStyleBackColor = true;
-            // 
-            // radioIfPresentElseDetect
-            // 
-            resources.ApplyResources(this.radioIfPresentElseDetect, "radioIfPresentElseDetect");
-            this.radioIfPresentElseDetect.Name = "radioIfPresentElseDetect";
-            this.radioIfPresentElseDetect.TabStop = true;
-            this.radioIfPresentElseDetect.UseVisualStyleBackColor = true;
-            // 
-            // radioExplicitBoundsUseAlways
-            // 
-            resources.ApplyResources(this.radioExplicitBoundsUseAlways, "radioExplicitBoundsUseAlways");
-            this.radioExplicitBoundsUseAlways.Name = "radioExplicitBoundsUseAlways";
-            this.radioExplicitBoundsUseAlways.TabStop = true;
-            this.radioExplicitBoundsUseAlways.UseVisualStyleBackColor = true;
-            // 
-            // radioExplicitBoundsIgnore
-            // 
-            resources.ApplyResources(this.radioExplicitBoundsIgnore, "radioExplicitBoundsIgnore");
-            this.radioExplicitBoundsIgnore.Name = "radioExplicitBoundsIgnore";
-            this.radioExplicitBoundsIgnore.TabStop = true;
-            this.radioExplicitBoundsIgnore.UseVisualStyleBackColor = true;
-            // 
-            // lblExplicitPeakBounds
-            // 
-            resources.ApplyResources(this.lblExplicitPeakBounds, "lblExplicitPeakBounds");
-            this.lblExplicitPeakBounds.Name = "lblExplicitPeakBounds";
->>>>>>> bc540687
-            // 
-            // EditLibraryDlg
-            // 
-            this.AcceptButton = this.btnOk;
-            resources.ApplyResources(this, "$this");
-            this.AutoScaleMode = System.Windows.Forms.AutoScaleMode.Font;
-            this.CancelButton = this.btnCancel;
-<<<<<<< HEAD
-            this.Controls.Add(this.comboUseExplicitPeakBounds);
-            this.Controls.Add(this.lblUseExplicitPeakBounds);
-=======
-            this.Controls.Add(this.groupBoxExplicitPeakBounds);
->>>>>>> bc540687
-            this.Controls.Add(this.linkNIST);
-            this.Controls.Add(this.linkPeptideAtlas);
-            this.Controls.Add(this.labelSpecLibLinks);
-            this.Controls.Add(this.btnBrowse);
-            this.Controls.Add(this.label2);
-            this.Controls.Add(this.textPath);
-            this.Controls.Add(this.textName);
-            this.Controls.Add(this.label4);
-            this.Controls.Add(this.btnCancel);
-            this.Controls.Add(this.btnOk);
-            this.FormBorderStyle = System.Windows.Forms.FormBorderStyle.FixedDialog;
-            this.MaximizeBox = false;
-            this.MinimizeBox = false;
-            this.Name = "EditLibraryDlg";
-            this.ShowInTaskbar = false;
-            this.groupBoxExplicitPeakBounds.ResumeLayout(false);
-            this.groupBoxExplicitPeakBounds.PerformLayout();
-            this.ResumeLayout(false);
-            this.PerformLayout();
-
-        }
-
-        #endregion
-
-        private System.Windows.Forms.TextBox textName;
-        private System.Windows.Forms.Label label4;
-        private System.Windows.Forms.Button btnCancel;
-        private System.Windows.Forms.Button btnOk;
-        private System.Windows.Forms.TextBox textPath;
-        private System.Windows.Forms.Label label2;
-        private System.Windows.Forms.Button btnBrowse;
-        private System.Windows.Forms.Label labelSpecLibLinks;
-        private System.Windows.Forms.LinkLabel linkPeptideAtlas;
-        private System.Windows.Forms.LinkLabel linkNIST;
-<<<<<<< HEAD
-        private System.Windows.Forms.Label lblUseExplicitPeakBounds;
-        private System.Windows.Forms.ComboBox comboUseExplicitPeakBounds;
-=======
-        private System.Windows.Forms.GroupBox groupBoxExplicitPeakBounds;
-        private System.Windows.Forms.RadioButton radioExplicitBoundsUseAlways;
-        private System.Windows.Forms.RadioButton radioExplicitBoundsIgnore;
-        private System.Windows.Forms.Label lblExplicitPeakBounds;
-        private System.Windows.Forms.RadioButton radioIfPresentElseImpute;
-        private System.Windows.Forms.RadioButton radioIfPresentElseDetect;
->>>>>>> bc540687
-    }
+﻿namespace pwiz.Skyline.SettingsUI
+{
+    partial class EditLibraryDlg
+    {
+        /// <summary>
+        /// Required designer variable.
+        /// </summary>
+        private System.ComponentModel.IContainer components = null;
+
+        /// <summary>
+        /// Clean up any resources being used.
+        /// </summary>
+        /// <param name="disposing">true if managed resources should be disposed; otherwise, false.</param>
+        protected override void Dispose(bool disposing)
+        {
+            if (disposing && (components != null))
+            {
+                components.Dispose();
+            }
+            base.Dispose(disposing);
+        }
+
+        #region Windows Form Designer generated code
+
+        /// <summary>
+        /// Required method for Designer support - do not modify
+        /// the contents of this method with the code editor.
+        /// </summary>
+        private void InitializeComponent()
+        {
+            System.ComponentModel.ComponentResourceManager resources = new System.ComponentModel.ComponentResourceManager(typeof(EditLibraryDlg));
+            this.textName = new System.Windows.Forms.TextBox();
+            this.label4 = new System.Windows.Forms.Label();
+            this.btnCancel = new System.Windows.Forms.Button();
+            this.btnOk = new System.Windows.Forms.Button();
+            this.textPath = new System.Windows.Forms.TextBox();
+            this.label2 = new System.Windows.Forms.Label();
+            this.btnBrowse = new System.Windows.Forms.Button();
+            this.labelSpecLibLinks = new System.Windows.Forms.Label();
+            this.linkPeptideAtlas = new System.Windows.Forms.LinkLabel();
+            this.linkNIST = new System.Windows.Forms.LinkLabel();
+            this.groupBoxExplicitPeakBounds = new System.Windows.Forms.GroupBox();
+            this.radioIfPresentElseImpute = new System.Windows.Forms.RadioButton();
+            this.radioIfPresentElseDetect = new System.Windows.Forms.RadioButton();
+            this.radioExplicitBoundsUseAlways = new System.Windows.Forms.RadioButton();
+            this.radioExplicitBoundsIgnore = new System.Windows.Forms.RadioButton();
+            this.lblExplicitPeakBounds = new System.Windows.Forms.Label();
+            this.groupBoxExplicitPeakBounds.SuspendLayout();
+            this.SuspendLayout();
+            // 
+            // textName
+            // 
+            resources.ApplyResources(this.textName, "textName");
+            this.textName.Name = "textName";
+            // 
+            // label4
+            // 
+            resources.ApplyResources(this.label4, "label4");
+            this.label4.Name = "label4";
+            // 
+            // btnCancel
+            // 
+            resources.ApplyResources(this.btnCancel, "btnCancel");
+            this.btnCancel.DialogResult = System.Windows.Forms.DialogResult.Cancel;
+            this.btnCancel.Name = "btnCancel";
+            this.btnCancel.UseVisualStyleBackColor = true;
+            // 
+            // btnOk
+            // 
+            resources.ApplyResources(this.btnOk, "btnOk");
+            this.btnOk.Name = "btnOk";
+            this.btnOk.UseVisualStyleBackColor = true;
+            this.btnOk.Click += new System.EventHandler(this.btnOk_Click);
+            // 
+            // textPath
+            // 
+            resources.ApplyResources(this.textPath, "textPath");
+            this.textPath.Name = "textPath";
+            this.textPath.TextChanged += new System.EventHandler(this.textPath_TextChanged);
+            // 
+            // label2
+            // 
+            resources.ApplyResources(this.label2, "label2");
+            this.label2.Name = "label2";
+            // 
+            // btnBrowse
+            // 
+            resources.ApplyResources(this.btnBrowse, "btnBrowse");
+            this.btnBrowse.Name = "btnBrowse";
+            this.btnBrowse.UseVisualStyleBackColor = true;
+            this.btnBrowse.Click += new System.EventHandler(this.btnBrowse_Click);
+            // 
+            // labelSpecLibLinks
+            // 
+            resources.ApplyResources(this.labelSpecLibLinks, "labelSpecLibLinks");
+            this.labelSpecLibLinks.Name = "labelSpecLibLinks";
+            // 
+            // linkPeptideAtlas
+            // 
+            resources.ApplyResources(this.linkPeptideAtlas, "linkPeptideAtlas");
+            this.linkPeptideAtlas.Name = "linkPeptideAtlas";
+            this.linkPeptideAtlas.TabStop = true;
+            this.linkPeptideAtlas.LinkClicked += new System.Windows.Forms.LinkLabelLinkClickedEventHandler(this.linkPeptideAtlas_LinkClicked);
+            // 
+            // linkNIST
+            // 
+            resources.ApplyResources(this.linkNIST, "linkNIST");
+            this.linkNIST.Name = "linkNIST";
+            this.linkNIST.TabStop = true;
+            this.linkNIST.LinkClicked += new System.Windows.Forms.LinkLabelLinkClickedEventHandler(this.linkNIST_LinkClicked);
+            // 
+            // groupBoxExplicitPeakBounds
+            // 
+            this.groupBoxExplicitPeakBounds.Controls.Add(this.radioIfPresentElseImpute);
+            this.groupBoxExplicitPeakBounds.Controls.Add(this.radioIfPresentElseDetect);
+            this.groupBoxExplicitPeakBounds.Controls.Add(this.radioExplicitBoundsUseAlways);
+            this.groupBoxExplicitPeakBounds.Controls.Add(this.radioExplicitBoundsIgnore);
+            this.groupBoxExplicitPeakBounds.Controls.Add(this.lblExplicitPeakBounds);
+            resources.ApplyResources(this.groupBoxExplicitPeakBounds, "groupBoxExplicitPeakBounds");
+            this.groupBoxExplicitPeakBounds.Name = "groupBoxExplicitPeakBounds";
+            this.groupBoxExplicitPeakBounds.TabStop = false;
+            // 
+            // radioIfPresentElseImpute
+            // 
+            resources.ApplyResources(this.radioIfPresentElseImpute, "radioIfPresentElseImpute");
+            this.radioIfPresentElseImpute.Name = "radioIfPresentElseImpute";
+            this.radioIfPresentElseImpute.TabStop = true;
+            this.radioIfPresentElseImpute.UseVisualStyleBackColor = true;
+            // 
+            // radioIfPresentElseDetect
+            // 
+            resources.ApplyResources(this.radioIfPresentElseDetect, "radioIfPresentElseDetect");
+            this.radioIfPresentElseDetect.Name = "radioIfPresentElseDetect";
+            this.radioIfPresentElseDetect.TabStop = true;
+            this.radioIfPresentElseDetect.UseVisualStyleBackColor = true;
+            // 
+            // radioExplicitBoundsUseAlways
+            // 
+            resources.ApplyResources(this.radioExplicitBoundsUseAlways, "radioExplicitBoundsUseAlways");
+            this.radioExplicitBoundsUseAlways.Name = "radioExplicitBoundsUseAlways";
+            this.radioExplicitBoundsUseAlways.TabStop = true;
+            this.radioExplicitBoundsUseAlways.UseVisualStyleBackColor = true;
+            // 
+            // radioExplicitBoundsIgnore
+            // 
+            resources.ApplyResources(this.radioExplicitBoundsIgnore, "radioExplicitBoundsIgnore");
+            this.radioExplicitBoundsIgnore.Name = "radioExplicitBoundsIgnore";
+            this.radioExplicitBoundsIgnore.TabStop = true;
+            this.radioExplicitBoundsIgnore.UseVisualStyleBackColor = true;
+            // 
+            // lblExplicitPeakBounds
+            // 
+            resources.ApplyResources(this.lblExplicitPeakBounds, "lblExplicitPeakBounds");
+            this.lblExplicitPeakBounds.Name = "lblExplicitPeakBounds";
+            // 
+            // EditLibraryDlg
+            // 
+            this.AcceptButton = this.btnOk;
+            resources.ApplyResources(this, "$this");
+            this.AutoScaleMode = System.Windows.Forms.AutoScaleMode.Font;
+            this.CancelButton = this.btnCancel;
+            this.Controls.Add(this.groupBoxExplicitPeakBounds);
+            this.Controls.Add(this.linkNIST);
+            this.Controls.Add(this.linkPeptideAtlas);
+            this.Controls.Add(this.labelSpecLibLinks);
+            this.Controls.Add(this.btnBrowse);
+            this.Controls.Add(this.label2);
+            this.Controls.Add(this.textPath);
+            this.Controls.Add(this.textName);
+            this.Controls.Add(this.label4);
+            this.Controls.Add(this.btnCancel);
+            this.Controls.Add(this.btnOk);
+            this.FormBorderStyle = System.Windows.Forms.FormBorderStyle.FixedDialog;
+            this.MaximizeBox = false;
+            this.MinimizeBox = false;
+            this.Name = "EditLibraryDlg";
+            this.ShowInTaskbar = false;
+            this.groupBoxExplicitPeakBounds.ResumeLayout(false);
+            this.groupBoxExplicitPeakBounds.PerformLayout();
+            this.ResumeLayout(false);
+            this.PerformLayout();
+
+        }
+
+        #endregion
+
+        private System.Windows.Forms.TextBox textName;
+        private System.Windows.Forms.Label label4;
+        private System.Windows.Forms.Button btnCancel;
+        private System.Windows.Forms.Button btnOk;
+        private System.Windows.Forms.TextBox textPath;
+        private System.Windows.Forms.Label label2;
+        private System.Windows.Forms.Button btnBrowse;
+        private System.Windows.Forms.Label labelSpecLibLinks;
+        private System.Windows.Forms.LinkLabel linkPeptideAtlas;
+        private System.Windows.Forms.LinkLabel linkNIST;
+        private System.Windows.Forms.GroupBox groupBoxExplicitPeakBounds;
+        private System.Windows.Forms.RadioButton radioExplicitBoundsUseAlways;
+        private System.Windows.Forms.RadioButton radioExplicitBoundsIgnore;
+        private System.Windows.Forms.Label lblExplicitPeakBounds;
+        private System.Windows.Forms.RadioButton radioIfPresentElseImpute;
+        private System.Windows.Forms.RadioButton radioIfPresentElseDetect;
+    }
 }