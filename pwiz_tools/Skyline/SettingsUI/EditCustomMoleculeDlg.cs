--- conflicted
+++ resolved
@@ -1,953 +1,941 @@
-﻿/*
- * Original author: Max Horowitz-Gelb <maxhg .at. u.washington.edu>,
- *                  MacCoss Lab, Department of Genome Sciences, UW
- *
- * Copyright 2014 University of Washington - Seattle, WA
- *
- * Licensed under the Apache License, Version 2.0 (the "License");
- * you may not use this file except in compliance with the License.
- * You may obtain a copy of the License at
- *
- *     http://www.apache.org/licenses/LICENSE-2.0
- *
- * Unless required by applicable law or agreed to in writing, software
- * distributed under the License is distributed on an "AS IS" BASIS,
- * WITHOUT WARRANTIES OR CONDITIONS OF ANY KIND, either express or implied.
- * See the License for the specific language governing permissions and
- * limitations under the License.
- */
-
-using System;
-using System.Collections.Generic;
-using System.Drawing;
-using System.IO;
-using System.Linq;
-using System.Windows.Forms;
-using pwiz.Common.Chemistry;
-using pwiz.Common.SystemUtil;
-using pwiz.Skyline.Controls;
-using pwiz.Skyline.Model;
-using pwiz.Skyline.Model.DocSettings;
-using pwiz.Skyline.Properties;
-using pwiz.Skyline.Util;
-
-namespace pwiz.Skyline.SettingsUI
-{
-    public partial class EditCustomMoleculeDlg : FormEx
-    {
-        private CustomMolecule _resultCustomMolecule;
-        private Adduct _resultAdduct;
-        private readonly FormulaBox _formulaBox;
-        private readonly Identity _initialId;
-        private readonly IEnumerable<Identity> _existingIds;
-        private readonly int _minCharge;
-        private readonly int _maxCharge;
-        private readonly TransitionSettings _transitionSettings;
-        private PeptideSettings _peptideSettings;
-        private readonly PeptideSettingsUI.LabelTypeComboDriver _driverLabelType;
-        private readonly SkylineWindow _parent;
-        private readonly UsageMode _usageMode;
-        private readonly IList<Adduct> _childAdducts;
-
-        public enum UsageMode
-        {
-            moleculeNew,
-            moleculeEdit,
-            precursor,
-            fragment
-        }
-
-        /// <summary>
-        /// For modifying at the Molecule level
-        /// </summary>
-        public EditCustomMoleculeDlg(SkylineWindow parent, string title,
-            SrmSettings settings, CustomMolecule molecule, ExplicitRetentionTimeInfo explicitRetentionTime, IList<Adduct> childAdducts) :
-            this(parent, UsageMode.moleculeEdit, title, null, null, 0, 0, null, molecule, Adduct.EMPTY, null, null,
-                explicitRetentionTime, null, childAdducts)
-        {
-        }
-
-        /// <summary>
-        /// For creating at the Molecule level (create molecule and first transition group) or modifying at the transition level
-        /// Null values imply "don't ask user for this"
-        /// </summary>
-        public EditCustomMoleculeDlg(SkylineWindow parent, UsageMode usageMode, string title, Identity initialId,
-            IEnumerable<Identity> existingIds, int minCharge, int maxCharge,
-            SrmSettings settings, CustomMolecule molecule, Adduct defaultCharge,
-            ExplicitTransitionGroupValues explicitTransitionGroupAttributes,
-            ExplicitTransitionValues explicitTransitionAttributes,
-            ExplicitRetentionTimeInfo explicitRetentionTime,
-            IsotopeLabelType defaultIsotopeLabelType,
-            IList<Adduct> childAdducts = null)
-        {
-            Text = title;
-            _parent = parent;
-            _initialId = initialId;
-            _existingIds = existingIds;
-            _minCharge = minCharge;
-            _maxCharge = maxCharge;
-            _transitionSettings = settings != null ? settings.TransitionSettings : null;
-            _peptideSettings = settings != null ? settings.PeptideSettings : null;
-            _resultAdduct = Adduct.EMPTY;
-            _resultCustomMolecule = molecule;
-            _usageMode = usageMode;
-            _childAdducts = childAdducts;
-
-            var enableFormulaEditing = usageMode == UsageMode.moleculeNew || usageMode == UsageMode.moleculeEdit ||
-                                       usageMode == UsageMode.fragment;
-            var enableAdductEditing = usageMode == UsageMode.moleculeNew || usageMode == UsageMode.precursor ||
-                                      usageMode == UsageMode.fragment;
-            var needExplicitTransitionValues = usageMode == UsageMode.fragment;
-            var needExplicitTransitionGroupValues = usageMode == UsageMode.moleculeNew || usageMode == UsageMode.precursor;
-
-            InitializeComponent();
-
-            NameText = molecule == null ? String.Empty : molecule.Name;
-            textName.Enabled = usageMode == UsageMode.moleculeNew || usageMode == UsageMode.moleculeEdit ||
-                               usageMode == UsageMode.fragment; // Can user edit name?
-
-            var needOptionalValuesBox = explicitRetentionTime != null || explicitTransitionGroupAttributes != null || explicitTransitionAttributes != null;
-
-            if (!needExplicitTransitionValues)
-            {
-                labelCollisionEnergy.Visible = false;
-                textCollisionEnergy.Visible = false;
-                labelSLens.Visible = false;
-                textSLens.Visible = false;
-                labelConeVoltage.Visible = false;
-                textConeVoltage.Visible = false;
-                labelIonMobilityHighEnergyOffset.Visible = false;
-                textIonMobilityHighEnergyOffset.Visible = false;
-                labelDeclusteringPotential.Visible = false;
-                textDeclusteringPotential.Visible = false;
-            }
-
-            if (!needExplicitTransitionGroupValues)
-            {
-                labelPrecursorCollisionEnergy.Visible = false;
-                textBoxPrecursorCollisionEnergy.Visible = false;
-                labelCCS.Visible = false;
-                textBoxCCS.Visible = false;
-                labelIonMobility.Visible = false;
-                textIonMobility.Visible = false;
-                labelIonMobilityUnits.Visible = false;
-                comboBoxIonMobilityUnits.Visible = false;
-            }
-
-            var heightDelta = 0;
-
-            // Initialise the ion mobility units dropdown with L10N values
-            foreach (eIonMobilityUnits t in Enum.GetValues(typeof(eIonMobilityUnits)))
-            {
-                var displayString = IonMobilityFilter.IonMobilityUnitsL10NString(t);
-                if (displayString != null) // Special value eIonMobilityUnits.unknown must not appear in list
-                {
-                    comboBoxIonMobilityUnits.Items.Add(displayString);
-                }
-            }
-
-            if (needOptionalValuesBox)
-            {
-                var newHeight = groupBoxOptionalValues.Height;
-                var movers = new List<Control>();
-                int offset = 0;
-                if (!needExplicitTransitionGroupValues && !needExplicitTransitionValues)
-                {
-                    // We blanked out everything but the retention time
-                    newHeight = labelCollisionEnergy.Location.Y;
-                }
-                else if (!needExplicitTransitionGroupValues)
-                {
-                    // We need to shift transition-level items up to where retention time was
-                    movers.AddRange(new Control[]{
-                        textCollisionEnergy, labelCollisionEnergy, textDeclusteringPotential, labelDeclusteringPotential, textSLens,
-                        labelSLens, textConeVoltage, labelConeVoltage, textIonMobilityHighEnergyOffset, labelIonMobilityHighEnergyOffset
-                    });
-                    labelIonMobilityHighEnergyOffset.Location = labelIonMobility.Location;
-                    textIonMobilityHighEnergyOffset.Location = textIonMobility.Location;
-                    offset = labelCollisionEnergy.Location.Y - labelRetentionTime.Location.Y;
-                    newHeight = textBoxCCS.Location.Y;
-                }
-                else if (!needExplicitTransitionValues)
-                {
-                    // We need to shift precursor-level items up to where retention time was
-                    movers.AddRange(new Control[]{textBoxCCS, labelCCS, textIonMobility,
-                        labelIonMobility, comboBoxIonMobilityUnits, labelIonMobilityUnits, labelPrecursorCollisionEnergy, textBoxPrecursorCollisionEnergy
-                    });
-                    offset = labelIonMobility.Location.Y - (explicitRetentionTime == null ? labelRetentionTime.Location.Y : labelCollisionEnergy.Location.Y);
-                    newHeight = explicitRetentionTime == null ? textSLens.Location.Y : textIonMobility.Location.Y;
-                }
-
-                foreach (var mover in movers)
-                {
-                    mover.Anchor = AnchorStyles.Left | AnchorStyles.Top;
-                    mover.Location = new Point(mover.Location.X, mover.Location.Y - offset);
-                }
-
-                heightDelta = groupBoxOptionalValues.Height - newHeight;
-                groupBoxOptionalValues.Height = newHeight;
-            }
-
-            ResultExplicitTransitionGroupValues = explicitTransitionGroupAttributes ?? ExplicitTransitionGroupValues.EMPTY;
-            ResultExplicitTransitionValues = new ExplicitTransitionValues(explicitTransitionAttributes);
-
-            string labelAverage = !defaultCharge.IsEmpty
-                ? Resources.EditCustomMoleculeDlg_EditCustomMoleculeDlg_A_verage_m_z_
-                : Resources.EditCustomMoleculeDlg_EditCustomMoleculeDlg_A_verage_mass_;
-            string labelMono = !defaultCharge.IsEmpty
-                ? Resources.EditCustomMoleculeDlg_EditCustomMoleculeDlg__Monoisotopic_m_z_
-                : Resources.EditCustomMoleculeDlg_EditCustomMoleculeDlg__Monoisotopic_mass_;
-<<<<<<< HEAD
-            var defaultFormula = (molecule == null || molecule.MoleculeAndMassOffset.IsMassOnly) ? string.Empty : molecule.MoleculeAndMassOffset.ToString();
-=======
-            var defaultFormula = (molecule == null || molecule.ParsedMolecule.IsMassOnly) ? string.Empty : molecule.ParsedMolecule.ToString();
->>>>>>> 8116fa9d
-            var transition = initialId as Transition;
-
-            FormulaBox.EditMode editMode;
-            if (enableAdductEditing && !enableFormulaEditing)
-                editMode = FormulaBox.EditMode.adduct_only;
-            else if (!enableAdductEditing && enableFormulaEditing)
-                editMode = FormulaBox.EditMode.formula_only;
-            else
-                editMode = FormulaBox.EditMode.formula_and_adduct;
-            string formulaBoxLabel;
-            if (defaultCharge.IsEmpty)
-            {
-                formulaBoxLabel = Resources.EditCustomMoleculeDlg_EditCustomMoleculeDlg_Chemi_cal_formula_;
-            }
-            else if (editMode == FormulaBox.EditMode.adduct_only)
-            {
-                var prompt = defaultFormula;
-                if (string.IsNullOrEmpty(defaultFormula) && molecule != null)
-                {
-                    // Defined by mass only
-                    prompt = molecule.ToString();
-                }
-                formulaBoxLabel = string.Format(Resources.EditCustomMoleculeDlg_EditCustomMoleculeDlg_Addu_ct_for__0__,
-                    prompt);
-            }
-            else
-            {
-                formulaBoxLabel = Resources.EditMeasuredIonDlg_EditMeasuredIonDlg_Ion__chemical_formula_;
-            }
-
-            double? averageMass = null;
-            double? monoMass = null;
-            if (transition != null && string.IsNullOrEmpty(defaultFormula) && transition.IsCustom())
-            {
-                averageMass = transition.CustomIon.AverageMass;
-                monoMass = transition.CustomIon.MonoisotopicMass;
-            }
-            else if (molecule != null)
-            {
-                averageMass = molecule.AverageMass;
-                monoMass = molecule.MonoisotopicMass;
-            }
-
-            _formulaBox =
-                new FormulaBox(false, // Not proteomic, so offer Cl and Br in atoms popup
-                    formulaBoxLabel,
-                    labelAverage,
-                    labelMono,
-                    defaultCharge,
-                    editMode)
-                {
-                    NeutralFormula = defaultFormula,
-                    AverageMass = averageMass,
-                    MonoMass = monoMass,
-                    Location = new Point(textName.Left, textName.Bottom + 12)
-                };
-            _formulaBox.ChargeChange += (sender, args) =>
-            {
-                if (!_formulaBox.Adduct.IsEmpty)
-                {
-                    Adduct = _formulaBox.Adduct;
-                    var revisedFormula = _formulaBox.NeutralFormula + Adduct.AdductFormula;
-                    if (!Equals(revisedFormula, _formulaBox.Formula))
-                    {
-                        _formulaBox.Formula = revisedFormula;
-                    }
-                    if (string.IsNullOrEmpty(_formulaBox.NeutralFormula) && averageMass.HasValue)
-                    {
-                        _formulaBox.AverageMass = averageMass;
-                        _formulaBox.MonoMass = monoMass;
-                    }
-                }
-            };
-            Controls.Add(_formulaBox);
-            _formulaBox.TabIndex = 2;
-            _formulaBox.Enabled = enableFormulaEditing || enableAdductEditing;
-            Adduct = defaultCharge;
-            var needCharge = !Adduct.IsEmpty;
-            textCharge.Visible = labelCharge.Visible = needCharge;
-            if (needOptionalValuesBox && !needCharge)
-            {
-                heightDelta += groupBoxOptionalValues.Location.Y - labelCharge.Location.Y;
-                groupBoxOptionalValues.Location = new Point(groupBoxOptionalValues.Location.X, labelCharge.Location.Y);
-            }
-            if (explicitRetentionTime == null)
-            {
-                // Don't ask user for retetention times
-                RetentionTime = null;
-                RetentionTimeWindow = null;
-                labelRetentionTime.Visible = false;
-                labelRetentionTimeWindow.Visible = false;
-                textRetentionTime.Visible = false;
-                textRetentionTimeWindow.Visible = false;
-            }
-            else
-            {
-                RetentionTime = explicitRetentionTime.RetentionTime;
-                RetentionTimeWindow = explicitRetentionTime.RetentionTimeWindow;
-            }
-            if (!needOptionalValuesBox)
-            {
-                groupBoxOptionalValues.Visible = false;
-                heightDelta = groupBoxOptionalValues.Height;
-            }
-            // Initialize label
-            if (settings != null && defaultIsotopeLabelType != null)
-            {
-                _driverLabelType = new PeptideSettingsUI.LabelTypeComboDriver(PeptideSettingsUI.LabelTypeComboDriver.UsageType.InternalStandardPicker, comboIsotopeLabelType,
-                    settings.PeptideSettings.Modifications, null, null, null, null)
-                {
-                    SelectedName = defaultIsotopeLabelType.Name
-                };
-            }
-            else
-            {
-                comboIsotopeLabelType.Visible = false;
-                labelIsotopeLabelType.Visible = false;
-            }
-            Height -= heightDelta;
-        }
-
-        public EditCustomMoleculeSettings CustomMoleculeSettings
-        {
-            get { return new EditCustomMoleculeSettings(this); }
-        }
-
-        public class EditCustomMoleculeSettings
-        {
-            public EditCustomMoleculeSettings(EditCustomMoleculeDlg dlg) : this(
-                dlg.NameText, dlg.FormulaBox.DisplayFormula, dlg.FormulaBox.MonoMass, dlg.FormulaBox.AverageMass,
-                int.Parse(dlg.textCharge.Text), dlg.IsotopeLabelType, new ExplicitValues(dlg))
-            {
-            }
-
-            public EditCustomMoleculeSettings(string name, string formula, double? monoisotopicMz, double? averageMz,
-                int charge, IsotopeLabelType labelType, ExplicitValues optionalExplicitValues)
-            {
-                Name = name;
-                Formula = formula;
-                MonoisotopicMz = monoisotopicMz;
-                AverageMz = averageMz;
-                Charge = charge;
-                LabelType = labelType;
-                OptionalExplicitValues = optionalExplicitValues;
-            }
-
-            [Track]
-            public string Name { get; private set; }
-            // TODO: custom localizer
-            [Track]
-            public string Formula { get; private set; }
-            [Track]
-            public double? MonoisotopicMz { get; private set; }
-            [Track]
-            public double? AverageMz { get; private set; }
-            [Track]
-            public int Charge { get; private set; }
-            [Track]
-            public IsotopeLabelType LabelType { get; private set; }
-
-            [TrackChildren]
-            public ExplicitValues OptionalExplicitValues { get; private set; }
-
-            public class ExplicitValues
-            {
-                public ExplicitValues(EditCustomMoleculeDlg dlg) : this(dlg.ResultRetentionTimeInfo,
-                    dlg.ResultExplicitTransitionGroupValues, dlg.ResultExplicitTransitionValues)
-                {
-                }
-                
-
-                public ExplicitValues(ExplicitRetentionTimeInfo resultRetentionTimeInfo,
-                    ExplicitTransitionGroupValues resultExplicitTransitionGroupValues,
-                    ExplicitTransitionValues resultExplicitTransitionValues)
-                {
-                    ResultRetentionTimeInfo = resultRetentionTimeInfo;
-                    ResultExplicitTransitionGroupValues = resultExplicitTransitionGroupValues;
-                    ResultExplicitTransitionValues = resultExplicitTransitionValues;
-                }
-
-                [TrackChildren(ignoreName:true)]
-                public ExplicitRetentionTimeInfo ResultRetentionTimeInfo { get; private set; }
-                [TrackChildren(ignoreName: true)]
-                public ExplicitTransitionGroupValues ResultExplicitTransitionGroupValues { get; private set; }
-                [TrackChildren(ignoreName: true)]
-                public ExplicitTransitionValues ResultExplicitTransitionValues { get; private set; }
-            }
-        }
-
-        public CustomMolecule ResultCustomMolecule
-        {
-            get { return _resultCustomMolecule; }
-        }
-
-        public Adduct ResultAdduct
-        {
-            get { return _resultAdduct; }
-        }
-
-        public void SetResult(CustomMolecule mol, Adduct adduct)
-        {
-            _resultCustomMolecule = mol;
-            _resultAdduct = adduct;
-            SetNameAndFormulaBoxText();
-        }
-
-        public ExplicitTransitionGroupValues ResultExplicitTransitionGroupValues
-        {
-            get
-            {
-                var val = ExplicitTransitionGroupValues.Create(PrecursorCollisionEnergy, 
-                    IonMobility,
-                    IonMobilityUnits,
-                    CollisionalCrossSectionSqA);
-                return val;
-            }
-            set
-            {
-                var resultExplicitTransitionGroupValues = value ?? ExplicitTransitionGroupValues.EMPTY;
-                PrecursorCollisionEnergy = resultExplicitTransitionGroupValues.CollisionEnergy;
-                IonMobility = resultExplicitTransitionGroupValues.IonMobility;
-                IonMobilityUnits = resultExplicitTransitionGroupValues.IonMobilityUnits;
-                CollisionalCrossSectionSqA = resultExplicitTransitionGroupValues.CollisionalCrossSectionSqA;
-            }
-        }
-
-        public ExplicitTransitionValues ResultExplicitTransitionValues
-        {
-            get
-            {
-                return ExplicitTransitionValues.Create(CollisionEnergy, IonMobilityHighEnergyOffset, SLens, ConeVoltage, DeclusteringPotential);
-            }
-            set
-            {
-                // Use constructor to handle value == null
-                var resultExplicitTransitionValues = new ExplicitTransitionValues(value);
-                CollisionEnergy = resultExplicitTransitionValues.CollisionEnergy;
-                IonMobilityHighEnergyOffset = resultExplicitTransitionValues.IonMobilityHighEnergyOffset;
-                SLens = resultExplicitTransitionValues.SLens;
-                ConeVoltage = resultExplicitTransitionValues.ConeVoltage;
-                DeclusteringPotential = resultExplicitTransitionValues.DeclusteringPotential;
-            }
-        }
-
-        public ExplicitRetentionTimeInfo ResultRetentionTimeInfo
-        {
-            get
-            {
-                return RetentionTime.HasValue
-                    ? new ExplicitRetentionTimeInfo(RetentionTime.Value, RetentionTimeWindow)
-                    : null;
-            }
-            set
-            {
-                if (value != null)
-                {
-                    RetentionTime = value.RetentionTime;
-                    RetentionTimeWindow = value.RetentionTimeWindow;
-                }
-                else
-                {
-                    RetentionTime = null;
-                    RetentionTimeWindow = null;
-                }
-            }
-        }
-
-        public Adduct Adduct
-        {
-            get
-            {
-                if (!_formulaBox.Adduct.IsEmpty)
-                    return _formulaBox.Adduct;
-                Adduct val;
-                if (Adduct.TryParse(textCharge.Text, out val))
-                    return val;
-                return Adduct.EMPTY;
-            }
-            set
-            {
-                _formulaBox.Adduct = value;
-                if (value.IsEmpty)
-                {
-                    textCharge.Text = string.Empty;
-                }
-                else
-                {
-                    textCharge.Text =
-                        value.AdductCharge.ToString(LocalizationHelper
-                            .CurrentCulture); // If adduct is "M+Na", show charge as "1"
-                }
-            }
-        }
-
-        private static double? NullForEmpty(string text)
-        {
-            double val;
-            if (double.TryParse(text, out val))
-                return val;
-            return null;
-        }
-
-        private static string EmptyForNullOrNonPositive(double? value)
-        {
-            double dval = (value ?? 0);
-            return (dval <= 0) ? string.Empty : dval.ToString(LocalizationHelper.CurrentCulture);
-        }
-
-        private static string EmptyForNullOrZero(double? value)
-        {
-            double dval = (value ?? 0);
-            return (dval == 0) ? string.Empty : dval.ToString(LocalizationHelper.CurrentCulture);
-        }
-
-        public double? CollisionEnergy
-        {
-            get { return NullForEmpty(textCollisionEnergy.Text); }
-            set
-            {
-                Assume.IsTrue(_usageMode == UsageMode.fragment || value == null); // Make sure tests are testing the proper UI
-                textCollisionEnergy.Text = EmptyForNullOrNonPositive(value);
-            }
-        }
-
-        public double? DeclusteringPotential
-        {
-            get { return NullForEmpty(textDeclusteringPotential.Text); }
-            set
-            {
-                Assume.IsTrue(_usageMode == UsageMode.fragment || value == null); // Make sure tests are testing the proper UI
-                textDeclusteringPotential.Text = EmptyForNullOrNonPositive(value);
-            }
-        }
-
-        public double? SLens
-        {
-            get { return NullForEmpty(textSLens.Text); }
-            set
-            {
-                Assume.IsTrue(_usageMode == UsageMode.fragment || value == null); // Make sure tests are testing the proper UI
-                textSLens.Text = EmptyForNullOrNonPositive(value);
-            }
-        }
-
-        public double? ConeVoltage
-        {
-            get { return NullForEmpty(textConeVoltage.Text); }
-            set
-            {
-                Assume.IsTrue(_usageMode == UsageMode.fragment || value == null); // Make sure tests are testing the proper UI
-                textConeVoltage.Text = EmptyForNullOrNonPositive(value);
-            }
-        }
-
-        public double? RetentionTime
-        {
-            get { return NullForEmpty(textRetentionTime.Text); }
-            set { textRetentionTime.Text = EmptyForNullOrNonPositive(value); }
-        }
-
-        public double? RetentionTimeWindow
-        {
-            get { return NullForEmpty(textRetentionTimeWindow.Text); }
-            set { textRetentionTimeWindow.Text = EmptyForNullOrNonPositive(value); }
-        }
-
-        public ExplicitRetentionTimeInfo ExplicitRetentionTimeInfo
-        {
-            get
-            {
-                return RetentionTime.HasValue
-                    ? new ExplicitRetentionTimeInfo(RetentionTime.Value, RetentionTimeWindow)
-                    : null;
-            }
-        }
-
-        public double? IonMobility
-        {
-            get { return NullForEmpty(textIonMobility.Text); }
-            set { textIonMobility.Text = EmptyForNullOrZero(value); }
-        }
-
-        private void PopulateIonMobilityUnits()
-        {
-            if (!string.IsNullOrEmpty(textIonMobility.Text) && Equals(IonMobilityUnits, eIonMobilityUnits.none))
-            {
-                // Try to set a reasonable value for ion mobility units
-
-                // First look for any other explicit ion mobility values in the document
-                var doc = _parent?.Document;
-                var node =
-                    doc?.MoleculeTransitionGroups.FirstOrDefault(n =>
-                        n.ExplicitValues.IonMobilityUnits != eIonMobilityUnits.none);
-                if (node != null)
-                {
-                    IonMobilityUnits = node.ExplicitValues.IonMobilityUnits;
-                    return;
-                }
-
-                // Then try the ion mobility library if any
-                var filters = doc?.Settings.TransitionSettings.IonMobilityFiltering;
-                if (filters != null)
-                {
-                    IonMobilityUnits = filters.GetFirstSeenIonMobilityUnits();
-                }
-            }
-        }
-
-        public double? IonMobilityHighEnergyOffset
-        {
-            get { return NullForEmpty(textIonMobilityHighEnergyOffset.Text); }
-            set
-            {
-                Assume.IsTrue(_usageMode == UsageMode.fragment || value == null); // Make sure tests are testing the proper UI
-                textIonMobilityHighEnergyOffset.Text = value == null
-                    ? string.Empty
-                    : value.Value.ToString(LocalizationHelper.CurrentCulture);
-            } // Negative values are normal here
-        }
-
-        public eIonMobilityUnits IonMobilityUnits
-        {
-            get
-            {
-                return comboBoxIonMobilityUnits.SelectedIndex >= 0
-                    ? (eIonMobilityUnits) comboBoxIonMobilityUnits.SelectedIndex
-                    : eIonMobilityUnits.none;
-            }
-            set { comboBoxIonMobilityUnits.SelectedIndex = (int) value; }
-        }
-
-        public double? PrecursorCollisionEnergy
-        {
-            get { return NullForEmpty(textBoxPrecursorCollisionEnergy.Text); }
-            set
-            {
-                textBoxPrecursorCollisionEnergy.Text = value.HasValue && !value.Value.Equals(0)
-                    ? value.Value.ToString(LocalizationHelper.CurrentCulture)
-                    : string.Empty;
-            }
-        }
-
-        public double? CollisionalCrossSectionSqA
-        {
-            get { return NullForEmpty(textBoxCCS.Text); }
-            set { textBoxCCS.Text = EmptyForNullOrNonPositive(value); }
-        }
-
-        public IsotopeLabelType IsotopeLabelType
-        {
-            get { return (_driverLabelType == null) ? null : _driverLabelType.SelectedMods.LabelType; }
-            set
-            {
-                if (_driverLabelType != null) _driverLabelType.SelectedName = value.Name;
-            }
-        }
-
-        public void OkDialog()
-        {
-            var helper = new MessageBoxHelper(this);
-            var charge = 0;
-            if (textCharge.Visible &&
-                !helper.ValidateSignedNumberTextBox(textCharge, _minCharge, _maxCharge, out charge))
-                return;
-            var adduct = Adduct.NonProteomicProtonatedFromCharge(charge);
-            if (RetentionTimeWindow.HasValue && !RetentionTime.HasValue)
-            {
-                helper.ShowTextBoxError(textRetentionTimeWindow,
-                    Resources
-                        .Peptide_ExplicitRetentionTimeWindow_Explicit_retention_time_window_requires_an_explicit_retention_time_value_);
-                return;
-            }
-            if (Adduct.IsEmpty || Adduct.AdductCharge != adduct.AdductCharge)
-                Adduct =
-                    adduct; // Note: order matters here, this settor indirectly updates _formulaBox.MonoMass when formula is empty
-            if (string.IsNullOrEmpty(_formulaBox.NeutralFormula))
-            {
-                // Can the text fields be understood as mz?
-                if (!_formulaBox.ValidateAverageText(helper))
-                    return;
-                if (!_formulaBox.ValidateMonoText(helper))
-                    return;
-            }
-
-            var monoMass = TypedMass.Create(_formulaBox.MonoMass ?? 0, MassType.Monoisotopic);
-            var averageMass = TypedMass.Create(_formulaBox.AverageMass ?? 0, MassType.Average);
-            if (monoMass < CustomMolecule.MIN_MASS || averageMass < CustomMolecule.MIN_MASS)
-            {
-                _formulaBox.ShowTextBoxErrorFormula(helper,
-                    string.Format(
-                        Resources
-                            .EditCustomMoleculeDlg_OkDialog_Custom_molecules_must_have_a_mass_greater_than_or_equal_to__0__,
-                        CustomMolecule.MIN_MASS));
-                return;
-            }
-            if (monoMass > CustomMolecule.MAX_MASS || averageMass > CustomMolecule.MAX_MASS)
-            {
-                _formulaBox.ShowTextBoxErrorFormula(helper,
-                    string.Format(
-                        Resources
-                            .EditCustomMoleculeDlg_OkDialog_Custom_molecules_must_have_a_mass_less_than_or_equal_to__0__,
-                        CustomMolecule.MAX_MASS));
-                return;
-            }
-
-            if ((_transitionSettings != null) &&
-                (!_transitionSettings.IsMeasurablePrecursor(
-                     adduct.MzFromNeutralMass(monoMass, MassType.Monoisotopic)) ||
-                 !_transitionSettings.IsMeasurablePrecursor(adduct.MzFromNeutralMass(averageMass, MassType.Average))))
-            {
-                _formulaBox.ShowTextBoxErrorFormula(helper,
-                    Resources
-                        .SkylineWindow_AddMolecule_The_precursor_m_z_for_this_molecule_is_out_of_range_for_your_instrument_settings_);
-                return;
-            }
-
-            // Ion mobility value must have ion mobility units
-            if (textIonMobility.Visible && IonMobility.HasValue)
-            {
-                if (IonMobilityUnits == eIonMobilityUnits.none)
-                {
-                    helper.ShowTextBoxError(textIonMobility, Resources.EditCustomMoleculeDlg_OkDialog_Please_specify_the_ion_mobility_units_);
-                    comboBoxIonMobilityUnits.Focus();
-                    return;
-                }
-
-                if (IonMobility.Value == 0 ||
-                    (IonMobility.Value < 0 && !IonMobilityFilter.AcceptNegativeMobilityValues(IonMobilityUnits)))
-                {
-                    helper.ShowTextBoxError(textIonMobility, 
-                        string.Format(Resources.SmallMoleculeTransitionListReader_ReadPrecursorOrProductColumns_Invalid_ion_mobility_value__0_, IonMobility));
-                    textIonMobility.Focus();
-                    return;
-                }
-            }
-            if (_usageMode == UsageMode.precursor)
-            {
-                // Only the adduct should be changing
-                SetResult(_resultCustomMolecule, Adduct);
-            }
-            else if (!string.IsNullOrEmpty(_formulaBox.NeutralFormula))
-            {
-                try
-                {
-                    var name = textName.Text;
-                    if (string.IsNullOrEmpty(name))
-                    {
-                        name = _formulaBox.NeutralFormula; // Clip off any adduct description
-                    }
-                    SetResult(new CustomMolecule(_formulaBox.NeutralFormula, name), Adduct);
-                }
-                catch (InvalidDataException x)
-                {
-                    _formulaBox.ShowTextBoxErrorFormula(helper, x.Message);
-                    return;
-                }
-
-                // If editing the molecule, make sure that the formula makes sense with any child precursors (e.g. not removing more Carbons than are in the molecule)
-                if (_childAdducts != null)
-                {
-                    foreach (var childAdduct in _childAdducts)
-                    {
-                        try
-                        {
-                            childAdduct.ApplyToFormula(_formulaBox.NeutralFormula);
-                        }
-                        catch (Exception e) // A number of different exceptions can happen during parsing of user-input formula and/or adduct
-                        {
-                            _formulaBox.ShowTextBoxErrorFormula(helper, e.Message);
-                            return;
-                        }
-                    }
-                }                
-            }
-            else
-            {
-                SetResult(new CustomMolecule(monoMass, averageMass, textName.Text), Adduct);
-            }
-            // Did user change the list of heavy labels?
-            if (_driverLabelType != null)
-            {
-                // This is the only thing the user may have altered
-                var newHeavyMods = _driverLabelType.GetHeavyModifications().ToArray();
-                if (!ArrayUtil.EqualsDeep(newHeavyMods, _peptideSettings.Modifications.HeavyModifications))
-                {
-                    var labelTypes = _peptideSettings.Modifications.InternalStandardTypes.Where(t =>
-                        newHeavyMods.Any(m => Equals(m.LabelType, t))).ToArray();
-                    if (labelTypes.Length == 0)
-                        labelTypes = new[] {newHeavyMods.First().LabelType};
-
-                    PeptideModifications modifications = new PeptideModifications(
-                        _peptideSettings.Modifications.StaticModifications,
-                        _peptideSettings.Modifications.MaxVariableMods,
-                        _peptideSettings.Modifications.MaxNeutralLosses,
-                        newHeavyMods,
-                        labelTypes);
-                    var settings = _peptideSettings.ChangeModifications(modifications);
-                    SrmSettings newSettings = _parent.DocumentUI.Settings.ChangePeptideSettings(settings);
-                    if (!_parent.ChangeSettings(newSettings, true))
-                    {
-                        // Not expected, since we checked for a change before calling
-                        // Otherwise, this is very confusing. The form just refuses to go away
-                        // We would prefer to get an unhandled exception and fix this
-                        Assume.Fail();
-                        return;
-                    }
-                    _peptideSettings = newSettings.PeptideSettings;
-                }
-            }
-
-            // See if this combination of charge and label would conflict with any existing transition groups
-            if (_existingIds != null && _existingIds.Any(t =>
-            {
-                var transitionGroup = t as TransitionGroup;
-                return transitionGroup != null && Equals(transitionGroup.LabelType, IsotopeLabelType) &&
-                       Equals(transitionGroup.PrecursorAdduct.AsFormula(),
-                           Adduct
-                               .AsFormula()) && // Compare AsFormula so proteomic and non-proteomic protonation are seen as same thing
-                       !ReferenceEquals(t, _initialId);
-            }))
-            {
-                helper.ShowTextBoxError(textName,
-                    Resources
-                        .EditCustomMoleculeDlg_OkDialog_A_precursor_with_that_adduct_and_label_type_already_exists_,
-                    textName.Text);
-                return;
-            }
-
-            // See if this would conflict with any existing transitions
-            if (_existingIds != null && (_existingIds.Any(t =>
-            {
-                var transition = t as Transition;
-                return transition != null && (Equals(transition.Adduct.AsFormula(), Adduct.AsFormula()) &&
-                                              Equals(transition.CustomIon, ResultCustomMolecule)) &&
-                       !ReferenceEquals(t, _initialId);
-            })))
-            {
-                helper.ShowTextBoxError(textName,
-                    Resources.EditCustomMoleculeDlg_OkDialog_A_similar_transition_already_exists_, textName.Text);
-                return;
-            }
-            DialogResult = DialogResult.OK;
-        }
-
-        private void SetNameAndFormulaBoxText()
-        {
-            if (ResultCustomMolecule == null)
-            {
-                _formulaBox.Formula = string.Empty;
-                _formulaBox.AverageMass = null;
-                _formulaBox.MonoMass = null;
-                textName.Text = string.Empty;
-            }
-            else
-            {
-                textName.Text = ResultCustomMolecule.Name ?? string.Empty;
-<<<<<<< HEAD
-                var displayFormula = ResultCustomMolecule.MoleculeAndMassOffset.IsMassOnly ? string.Empty : ResultCustomMolecule.MoleculeAndMassOffset.ToString();
-                _formulaBox.Formula = displayFormula + (ResultAdduct.IsEmpty || ResultAdduct.IsProteomic
-                                          ? string.Empty
-                                          : ResultAdduct.AdductFormula);
-                if (ResultCustomMolecule.MoleculeAndMassOffset == null)
-=======
-                var displayFormula = ResultCustomMolecule.ParsedMolecule.IsMassOnly ? string.Empty : ResultCustomMolecule.ParsedMolecule.ToString();
-                _formulaBox.Formula = displayFormula + (ResultAdduct.IsEmpty || ResultAdduct.IsProteomic
-                                          ? string.Empty
-                                          : ResultAdduct.AdductFormula);
-                if (ParsedMolecule.IsNullOrEmpty(ResultCustomMolecule.ParsedMolecule))
->>>>>>> 8116fa9d
-                {
-                    _formulaBox.AverageMass = ResultCustomMolecule.AverageMass;
-                    _formulaBox.MonoMass = ResultCustomMolecule.MonoisotopicMass;
-                }
-            }
-        }
-
-        private void textCharge_TextChanged(object sender, EventArgs e)
-        {
-            var helper = new MessageBoxHelper(this, false);
-            int charge;
-            if (!helper.ValidateSignedNumberTextBox(textCharge, _minCharge, _maxCharge, out charge))
-            {
-                return; // Not yet clear what the user has in mind
-            }
-            if (Adduct.IsEmpty || Adduct.AdductCharge != charge)
-            {
-                Adduct =
-                    Adduct
-                        .ChangeCharge(
-                            charge); // Update the adduct with this new charge - eg for new charge 2, [M+Na] -> [M+2Na] 
-            }
-        }
-
-        private void btnOK_Click(object sender, EventArgs e)
-        {
-            OkDialog();
-        }
-
-        private void comboLabelType_SelectedIndexChanged(object sender, EventArgs e)
-        {
-            // Handle label type selection events, like <Edit list...>
-            if (_driverLabelType != null)
-            {
-                _driverLabelType.SelectedIndexChangedEvent();
-                if (_driverLabelType.SelectedMods.Modifications.Any(m => m.LabelAtoms != LabelAtoms.None))
-                {
-                    var dict = new Dictionary<string, string>();
-                    foreach (var m in _driverLabelType.SelectedMods.Modifications.Where(
-                        m => m.LabelAtoms != LabelAtoms.None))
-                    {
-                        foreach (var l in m.LabelNames)
-                        {
-                            string formulaStripped = BioMassCalc.MONOISOTOPIC.StripLabelsFromFormula(l);
-                            if (!dict.ContainsKey(formulaStripped))
-                            {
-                                dict.Add(formulaStripped, l);
-                            }
-                        }
-                    }
-                    FormulaBox.IsotopeLabelsForMassCalc = dict;
-                }
-                else
-                {
-                    FormulaBox.IsotopeLabelsForMassCalc = null;
-                }
-            }
-        }
-
-        private void textIonMobility_TextChanged(object sender, EventArgs e)
-        {
-            PopulateIonMobilityUnits(); // Try to set reasonable ion mobility units if user is adding an ion mobility value
-        }
-
-        #region For Testing
-
-        public String NameText
-        {
-            get { return textName.Text; }
-            set { textName.Text = value; }
-        }
-
-        public FormulaBox FormulaBox
-        {
-            get { return _formulaBox; }
-        }
-
-        #endregion
-    }
+﻿/*
+ * Original author: Max Horowitz-Gelb <maxhg .at. u.washington.edu>,
+ *                  MacCoss Lab, Department of Genome Sciences, UW
+ *
+ * Copyright 2014 University of Washington - Seattle, WA
+ *
+ * Licensed under the Apache License, Version 2.0 (the "License");
+ * you may not use this file except in compliance with the License.
+ * You may obtain a copy of the License at
+ *
+ *     http://www.apache.org/licenses/LICENSE-2.0
+ *
+ * Unless required by applicable law or agreed to in writing, software
+ * distributed under the License is distributed on an "AS IS" BASIS,
+ * WITHOUT WARRANTIES OR CONDITIONS OF ANY KIND, either express or implied.
+ * See the License for the specific language governing permissions and
+ * limitations under the License.
+ */
+
+using System;
+using System.Collections.Generic;
+using System.Drawing;
+using System.IO;
+using System.Linq;
+using System.Windows.Forms;
+using pwiz.Common.Chemistry;
+using pwiz.Common.SystemUtil;
+using pwiz.Skyline.Controls;
+using pwiz.Skyline.Model;
+using pwiz.Skyline.Model.DocSettings;
+using pwiz.Skyline.Properties;
+using pwiz.Skyline.Util;
+
+namespace pwiz.Skyline.SettingsUI
+{
+    public partial class EditCustomMoleculeDlg : FormEx
+    {
+        private CustomMolecule _resultCustomMolecule;
+        private Adduct _resultAdduct;
+        private readonly FormulaBox _formulaBox;
+        private readonly Identity _initialId;
+        private readonly IEnumerable<Identity> _existingIds;
+        private readonly int _minCharge;
+        private readonly int _maxCharge;
+        private readonly TransitionSettings _transitionSettings;
+        private PeptideSettings _peptideSettings;
+        private readonly PeptideSettingsUI.LabelTypeComboDriver _driverLabelType;
+        private readonly SkylineWindow _parent;
+        private readonly UsageMode _usageMode;
+        private readonly IList<Adduct> _childAdducts;
+
+        public enum UsageMode
+        {
+            moleculeNew,
+            moleculeEdit,
+            precursor,
+            fragment
+        }
+
+        /// <summary>
+        /// For modifying at the Molecule level
+        /// </summary>
+        public EditCustomMoleculeDlg(SkylineWindow parent, string title,
+            SrmSettings settings, CustomMolecule molecule, ExplicitRetentionTimeInfo explicitRetentionTime, IList<Adduct> childAdducts) :
+            this(parent, UsageMode.moleculeEdit, title, null, null, 0, 0, null, molecule, Adduct.EMPTY, null, null,
+                explicitRetentionTime, null, childAdducts)
+        {
+        }
+
+        /// <summary>
+        /// For creating at the Molecule level (create molecule and first transition group) or modifying at the transition level
+        /// Null values imply "don't ask user for this"
+        /// </summary>
+        public EditCustomMoleculeDlg(SkylineWindow parent, UsageMode usageMode, string title, Identity initialId,
+            IEnumerable<Identity> existingIds, int minCharge, int maxCharge,
+            SrmSettings settings, CustomMolecule molecule, Adduct defaultCharge,
+            ExplicitTransitionGroupValues explicitTransitionGroupAttributes,
+            ExplicitTransitionValues explicitTransitionAttributes,
+            ExplicitRetentionTimeInfo explicitRetentionTime,
+            IsotopeLabelType defaultIsotopeLabelType,
+            IList<Adduct> childAdducts = null)
+        {
+            Text = title;
+            _parent = parent;
+            _initialId = initialId;
+            _existingIds = existingIds;
+            _minCharge = minCharge;
+            _maxCharge = maxCharge;
+            _transitionSettings = settings != null ? settings.TransitionSettings : null;
+            _peptideSettings = settings != null ? settings.PeptideSettings : null;
+            _resultAdduct = Adduct.EMPTY;
+            _resultCustomMolecule = molecule;
+            _usageMode = usageMode;
+            _childAdducts = childAdducts;
+
+            var enableFormulaEditing = usageMode == UsageMode.moleculeNew || usageMode == UsageMode.moleculeEdit ||
+                                       usageMode == UsageMode.fragment;
+            var enableAdductEditing = usageMode == UsageMode.moleculeNew || usageMode == UsageMode.precursor ||
+                                      usageMode == UsageMode.fragment;
+            var needExplicitTransitionValues = usageMode == UsageMode.fragment;
+            var needExplicitTransitionGroupValues = usageMode == UsageMode.moleculeNew || usageMode == UsageMode.precursor;
+
+            InitializeComponent();
+
+            NameText = molecule == null ? String.Empty : molecule.Name;
+            textName.Enabled = usageMode == UsageMode.moleculeNew || usageMode == UsageMode.moleculeEdit ||
+                               usageMode == UsageMode.fragment; // Can user edit name?
+
+            var needOptionalValuesBox = explicitRetentionTime != null || explicitTransitionGroupAttributes != null || explicitTransitionAttributes != null;
+
+            if (!needExplicitTransitionValues)
+            {
+                labelCollisionEnergy.Visible = false;
+                textCollisionEnergy.Visible = false;
+                labelSLens.Visible = false;
+                textSLens.Visible = false;
+                labelConeVoltage.Visible = false;
+                textConeVoltage.Visible = false;
+                labelIonMobilityHighEnergyOffset.Visible = false;
+                textIonMobilityHighEnergyOffset.Visible = false;
+                labelDeclusteringPotential.Visible = false;
+                textDeclusteringPotential.Visible = false;
+            }
+
+            if (!needExplicitTransitionGroupValues)
+            {
+                labelPrecursorCollisionEnergy.Visible = false;
+                textBoxPrecursorCollisionEnergy.Visible = false;
+                labelCCS.Visible = false;
+                textBoxCCS.Visible = false;
+                labelIonMobility.Visible = false;
+                textIonMobility.Visible = false;
+                labelIonMobilityUnits.Visible = false;
+                comboBoxIonMobilityUnits.Visible = false;
+            }
+
+            var heightDelta = 0;
+
+            // Initialise the ion mobility units dropdown with L10N values
+            foreach (eIonMobilityUnits t in Enum.GetValues(typeof(eIonMobilityUnits)))
+            {
+                var displayString = IonMobilityFilter.IonMobilityUnitsL10NString(t);
+                if (displayString != null) // Special value eIonMobilityUnits.unknown must not appear in list
+                {
+                    comboBoxIonMobilityUnits.Items.Add(displayString);
+                }
+            }
+
+            if (needOptionalValuesBox)
+            {
+                var newHeight = groupBoxOptionalValues.Height;
+                var movers = new List<Control>();
+                int offset = 0;
+                if (!needExplicitTransitionGroupValues && !needExplicitTransitionValues)
+                {
+                    // We blanked out everything but the retention time
+                    newHeight = labelCollisionEnergy.Location.Y;
+                }
+                else if (!needExplicitTransitionGroupValues)
+                {
+                    // We need to shift transition-level items up to where retention time was
+                    movers.AddRange(new Control[]{
+                        textCollisionEnergy, labelCollisionEnergy, textDeclusteringPotential, labelDeclusteringPotential, textSLens,
+                        labelSLens, textConeVoltage, labelConeVoltage, textIonMobilityHighEnergyOffset, labelIonMobilityHighEnergyOffset
+                    });
+                    labelIonMobilityHighEnergyOffset.Location = labelIonMobility.Location;
+                    textIonMobilityHighEnergyOffset.Location = textIonMobility.Location;
+                    offset = labelCollisionEnergy.Location.Y - labelRetentionTime.Location.Y;
+                    newHeight = textBoxCCS.Location.Y;
+                }
+                else if (!needExplicitTransitionValues)
+                {
+                    // We need to shift precursor-level items up to where retention time was
+                    movers.AddRange(new Control[]{textBoxCCS, labelCCS, textIonMobility,
+                        labelIonMobility, comboBoxIonMobilityUnits, labelIonMobilityUnits, labelPrecursorCollisionEnergy, textBoxPrecursorCollisionEnergy
+                    });
+                    offset = labelIonMobility.Location.Y - (explicitRetentionTime == null ? labelRetentionTime.Location.Y : labelCollisionEnergy.Location.Y);
+                    newHeight = explicitRetentionTime == null ? textSLens.Location.Y : textIonMobility.Location.Y;
+                }
+
+                foreach (var mover in movers)
+                {
+                    mover.Anchor = AnchorStyles.Left | AnchorStyles.Top;
+                    mover.Location = new Point(mover.Location.X, mover.Location.Y - offset);
+                }
+
+                heightDelta = groupBoxOptionalValues.Height - newHeight;
+                groupBoxOptionalValues.Height = newHeight;
+            }
+
+            ResultExplicitTransitionGroupValues = explicitTransitionGroupAttributes ?? ExplicitTransitionGroupValues.EMPTY;
+            ResultExplicitTransitionValues = new ExplicitTransitionValues(explicitTransitionAttributes);
+
+            string labelAverage = !defaultCharge.IsEmpty
+                ? Resources.EditCustomMoleculeDlg_EditCustomMoleculeDlg_A_verage_m_z_
+                : Resources.EditCustomMoleculeDlg_EditCustomMoleculeDlg_A_verage_mass_;
+            string labelMono = !defaultCharge.IsEmpty
+                ? Resources.EditCustomMoleculeDlg_EditCustomMoleculeDlg__Monoisotopic_m_z_
+                : Resources.EditCustomMoleculeDlg_EditCustomMoleculeDlg__Monoisotopic_mass_;
+            var defaultFormula = (molecule == null || molecule.ParsedMolecule.IsMassOnly) ? string.Empty : molecule.ParsedMolecule.ToString();
+            var transition = initialId as Transition;
+
+            FormulaBox.EditMode editMode;
+            if (enableAdductEditing && !enableFormulaEditing)
+                editMode = FormulaBox.EditMode.adduct_only;
+            else if (!enableAdductEditing && enableFormulaEditing)
+                editMode = FormulaBox.EditMode.formula_only;
+            else
+                editMode = FormulaBox.EditMode.formula_and_adduct;
+            string formulaBoxLabel;
+            if (defaultCharge.IsEmpty)
+            {
+                formulaBoxLabel = Resources.EditCustomMoleculeDlg_EditCustomMoleculeDlg_Chemi_cal_formula_;
+            }
+            else if (editMode == FormulaBox.EditMode.adduct_only)
+            {
+                var prompt = defaultFormula;
+                if (string.IsNullOrEmpty(defaultFormula) && molecule != null)
+                {
+                    // Defined by mass only
+                    prompt = molecule.ToString();
+                }
+                formulaBoxLabel = string.Format(Resources.EditCustomMoleculeDlg_EditCustomMoleculeDlg_Addu_ct_for__0__,
+                    prompt);
+            }
+            else
+            {
+                formulaBoxLabel = Resources.EditMeasuredIonDlg_EditMeasuredIonDlg_Ion__chemical_formula_;
+            }
+
+            double? averageMass = null;
+            double? monoMass = null;
+            if (transition != null && string.IsNullOrEmpty(defaultFormula) && transition.IsCustom())
+            {
+                averageMass = transition.CustomIon.AverageMass;
+                monoMass = transition.CustomIon.MonoisotopicMass;
+            }
+            else if (molecule != null)
+            {
+                averageMass = molecule.AverageMass;
+                monoMass = molecule.MonoisotopicMass;
+            }
+
+            _formulaBox =
+                new FormulaBox(false, // Not proteomic, so offer Cl and Br in atoms popup
+                    formulaBoxLabel,
+                    labelAverage,
+                    labelMono,
+                    defaultCharge,
+                    editMode)
+                {
+                    NeutralFormula = defaultFormula,
+                    AverageMass = averageMass,
+                    MonoMass = monoMass,
+                    Location = new Point(textName.Left, textName.Bottom + 12)
+                };
+            _formulaBox.ChargeChange += (sender, args) =>
+            {
+                if (!_formulaBox.Adduct.IsEmpty)
+                {
+                    Adduct = _formulaBox.Adduct;
+                    var revisedFormula = _formulaBox.NeutralFormula + Adduct.AdductFormula;
+                    if (!Equals(revisedFormula, _formulaBox.Formula))
+                    {
+                        _formulaBox.Formula = revisedFormula;
+                    }
+                    if (string.IsNullOrEmpty(_formulaBox.NeutralFormula) && averageMass.HasValue)
+                    {
+                        _formulaBox.AverageMass = averageMass;
+                        _formulaBox.MonoMass = monoMass;
+                    }
+                }
+            };
+            Controls.Add(_formulaBox);
+            _formulaBox.TabIndex = 2;
+            _formulaBox.Enabled = enableFormulaEditing || enableAdductEditing;
+            Adduct = defaultCharge;
+            var needCharge = !Adduct.IsEmpty;
+            textCharge.Visible = labelCharge.Visible = needCharge;
+            if (needOptionalValuesBox && !needCharge)
+            {
+                heightDelta += groupBoxOptionalValues.Location.Y - labelCharge.Location.Y;
+                groupBoxOptionalValues.Location = new Point(groupBoxOptionalValues.Location.X, labelCharge.Location.Y);
+            }
+            if (explicitRetentionTime == null)
+            {
+                // Don't ask user for retetention times
+                RetentionTime = null;
+                RetentionTimeWindow = null;
+                labelRetentionTime.Visible = false;
+                labelRetentionTimeWindow.Visible = false;
+                textRetentionTime.Visible = false;
+                textRetentionTimeWindow.Visible = false;
+            }
+            else
+            {
+                RetentionTime = explicitRetentionTime.RetentionTime;
+                RetentionTimeWindow = explicitRetentionTime.RetentionTimeWindow;
+            }
+            if (!needOptionalValuesBox)
+            {
+                groupBoxOptionalValues.Visible = false;
+                heightDelta = groupBoxOptionalValues.Height;
+            }
+            // Initialize label
+            if (settings != null && defaultIsotopeLabelType != null)
+            {
+                _driverLabelType = new PeptideSettingsUI.LabelTypeComboDriver(PeptideSettingsUI.LabelTypeComboDriver.UsageType.InternalStandardPicker, comboIsotopeLabelType,
+                    settings.PeptideSettings.Modifications, null, null, null, null)
+                {
+                    SelectedName = defaultIsotopeLabelType.Name
+                };
+            }
+            else
+            {
+                comboIsotopeLabelType.Visible = false;
+                labelIsotopeLabelType.Visible = false;
+            }
+            Height -= heightDelta;
+        }
+
+        public EditCustomMoleculeSettings CustomMoleculeSettings
+        {
+            get { return new EditCustomMoleculeSettings(this); }
+        }
+
+        public class EditCustomMoleculeSettings
+        {
+            public EditCustomMoleculeSettings(EditCustomMoleculeDlg dlg) : this(
+                dlg.NameText, dlg.FormulaBox.DisplayFormula, dlg.FormulaBox.MonoMass, dlg.FormulaBox.AverageMass,
+                int.Parse(dlg.textCharge.Text), dlg.IsotopeLabelType, new ExplicitValues(dlg))
+            {
+            }
+
+            public EditCustomMoleculeSettings(string name, string formula, double? monoisotopicMz, double? averageMz,
+                int charge, IsotopeLabelType labelType, ExplicitValues optionalExplicitValues)
+            {
+                Name = name;
+                Formula = formula;
+                MonoisotopicMz = monoisotopicMz;
+                AverageMz = averageMz;
+                Charge = charge;
+                LabelType = labelType;
+                OptionalExplicitValues = optionalExplicitValues;
+            }
+
+            [Track]
+            public string Name { get; private set; }
+            // TODO: custom localizer
+            [Track]
+            public string Formula { get; private set; }
+            [Track]
+            public double? MonoisotopicMz { get; private set; }
+            [Track]
+            public double? AverageMz { get; private set; }
+            [Track]
+            public int Charge { get; private set; }
+            [Track]
+            public IsotopeLabelType LabelType { get; private set; }
+
+            [TrackChildren]
+            public ExplicitValues OptionalExplicitValues { get; private set; }
+
+            public class ExplicitValues
+            {
+                public ExplicitValues(EditCustomMoleculeDlg dlg) : this(dlg.ResultRetentionTimeInfo,
+                    dlg.ResultExplicitTransitionGroupValues, dlg.ResultExplicitTransitionValues)
+                {
+                }
+                
+
+                public ExplicitValues(ExplicitRetentionTimeInfo resultRetentionTimeInfo,
+                    ExplicitTransitionGroupValues resultExplicitTransitionGroupValues,
+                    ExplicitTransitionValues resultExplicitTransitionValues)
+                {
+                    ResultRetentionTimeInfo = resultRetentionTimeInfo;
+                    ResultExplicitTransitionGroupValues = resultExplicitTransitionGroupValues;
+                    ResultExplicitTransitionValues = resultExplicitTransitionValues;
+                }
+
+                [TrackChildren(ignoreName:true)]
+                public ExplicitRetentionTimeInfo ResultRetentionTimeInfo { get; private set; }
+                [TrackChildren(ignoreName: true)]
+                public ExplicitTransitionGroupValues ResultExplicitTransitionGroupValues { get; private set; }
+                [TrackChildren(ignoreName: true)]
+                public ExplicitTransitionValues ResultExplicitTransitionValues { get; private set; }
+            }
+        }
+
+        public CustomMolecule ResultCustomMolecule
+        {
+            get { return _resultCustomMolecule; }
+        }
+
+        public Adduct ResultAdduct
+        {
+            get { return _resultAdduct; }
+        }
+
+        public void SetResult(CustomMolecule mol, Adduct adduct)
+        {
+            _resultCustomMolecule = mol;
+            _resultAdduct = adduct;
+            SetNameAndFormulaBoxText();
+        }
+
+        public ExplicitTransitionGroupValues ResultExplicitTransitionGroupValues
+        {
+            get
+            {
+                var val = ExplicitTransitionGroupValues.Create(PrecursorCollisionEnergy, 
+                    IonMobility,
+                    IonMobilityUnits,
+                    CollisionalCrossSectionSqA);
+                return val;
+            }
+            set
+            {
+                var resultExplicitTransitionGroupValues = value ?? ExplicitTransitionGroupValues.EMPTY;
+                PrecursorCollisionEnergy = resultExplicitTransitionGroupValues.CollisionEnergy;
+                IonMobility = resultExplicitTransitionGroupValues.IonMobility;
+                IonMobilityUnits = resultExplicitTransitionGroupValues.IonMobilityUnits;
+                CollisionalCrossSectionSqA = resultExplicitTransitionGroupValues.CollisionalCrossSectionSqA;
+            }
+        }
+
+        public ExplicitTransitionValues ResultExplicitTransitionValues
+        {
+            get
+            {
+                return ExplicitTransitionValues.Create(CollisionEnergy, IonMobilityHighEnergyOffset, SLens, ConeVoltage, DeclusteringPotential);
+            }
+            set
+            {
+                // Use constructor to handle value == null
+                var resultExplicitTransitionValues = new ExplicitTransitionValues(value);
+                CollisionEnergy = resultExplicitTransitionValues.CollisionEnergy;
+                IonMobilityHighEnergyOffset = resultExplicitTransitionValues.IonMobilityHighEnergyOffset;
+                SLens = resultExplicitTransitionValues.SLens;
+                ConeVoltage = resultExplicitTransitionValues.ConeVoltage;
+                DeclusteringPotential = resultExplicitTransitionValues.DeclusteringPotential;
+            }
+        }
+
+        public ExplicitRetentionTimeInfo ResultRetentionTimeInfo
+        {
+            get
+            {
+                return RetentionTime.HasValue
+                    ? new ExplicitRetentionTimeInfo(RetentionTime.Value, RetentionTimeWindow)
+                    : null;
+            }
+            set
+            {
+                if (value != null)
+                {
+                    RetentionTime = value.RetentionTime;
+                    RetentionTimeWindow = value.RetentionTimeWindow;
+                }
+                else
+                {
+                    RetentionTime = null;
+                    RetentionTimeWindow = null;
+                }
+            }
+        }
+
+        public Adduct Adduct
+        {
+            get
+            {
+                if (!_formulaBox.Adduct.IsEmpty)
+                    return _formulaBox.Adduct;
+                Adduct val;
+                if (Adduct.TryParse(textCharge.Text, out val))
+                    return val;
+                return Adduct.EMPTY;
+            }
+            set
+            {
+                _formulaBox.Adduct = value;
+                if (value.IsEmpty)
+                {
+                    textCharge.Text = string.Empty;
+                }
+                else
+                {
+                    textCharge.Text =
+                        value.AdductCharge.ToString(LocalizationHelper
+                            .CurrentCulture); // If adduct is "M+Na", show charge as "1"
+                }
+            }
+        }
+
+        private static double? NullForEmpty(string text)
+        {
+            double val;
+            if (double.TryParse(text, out val))
+                return val;
+            return null;
+        }
+
+        private static string EmptyForNullOrNonPositive(double? value)
+        {
+            double dval = (value ?? 0);
+            return (dval <= 0) ? string.Empty : dval.ToString(LocalizationHelper.CurrentCulture);
+        }
+
+        private static string EmptyForNullOrZero(double? value)
+        {
+            double dval = (value ?? 0);
+            return (dval == 0) ? string.Empty : dval.ToString(LocalizationHelper.CurrentCulture);
+        }
+
+        public double? CollisionEnergy
+        {
+            get { return NullForEmpty(textCollisionEnergy.Text); }
+            set
+            {
+                Assume.IsTrue(_usageMode == UsageMode.fragment || value == null); // Make sure tests are testing the proper UI
+                textCollisionEnergy.Text = EmptyForNullOrNonPositive(value);
+            }
+        }
+
+        public double? DeclusteringPotential
+        {
+            get { return NullForEmpty(textDeclusteringPotential.Text); }
+            set
+            {
+                Assume.IsTrue(_usageMode == UsageMode.fragment || value == null); // Make sure tests are testing the proper UI
+                textDeclusteringPotential.Text = EmptyForNullOrNonPositive(value);
+            }
+        }
+
+        public double? SLens
+        {
+            get { return NullForEmpty(textSLens.Text); }
+            set
+            {
+                Assume.IsTrue(_usageMode == UsageMode.fragment || value == null); // Make sure tests are testing the proper UI
+                textSLens.Text = EmptyForNullOrNonPositive(value);
+            }
+        }
+
+        public double? ConeVoltage
+        {
+            get { return NullForEmpty(textConeVoltage.Text); }
+            set
+            {
+                Assume.IsTrue(_usageMode == UsageMode.fragment || value == null); // Make sure tests are testing the proper UI
+                textConeVoltage.Text = EmptyForNullOrNonPositive(value);
+            }
+        }
+
+        public double? RetentionTime
+        {
+            get { return NullForEmpty(textRetentionTime.Text); }
+            set { textRetentionTime.Text = EmptyForNullOrNonPositive(value); }
+        }
+
+        public double? RetentionTimeWindow
+        {
+            get { return NullForEmpty(textRetentionTimeWindow.Text); }
+            set { textRetentionTimeWindow.Text = EmptyForNullOrNonPositive(value); }
+        }
+
+        public ExplicitRetentionTimeInfo ExplicitRetentionTimeInfo
+        {
+            get
+            {
+                return RetentionTime.HasValue
+                    ? new ExplicitRetentionTimeInfo(RetentionTime.Value, RetentionTimeWindow)
+                    : null;
+            }
+        }
+
+        public double? IonMobility
+        {
+            get { return NullForEmpty(textIonMobility.Text); }
+            set { textIonMobility.Text = EmptyForNullOrZero(value); }
+        }
+
+        private void PopulateIonMobilityUnits()
+        {
+            if (!string.IsNullOrEmpty(textIonMobility.Text) && Equals(IonMobilityUnits, eIonMobilityUnits.none))
+            {
+                // Try to set a reasonable value for ion mobility units
+
+                // First look for any other explicit ion mobility values in the document
+                var doc = _parent?.Document;
+                var node =
+                    doc?.MoleculeTransitionGroups.FirstOrDefault(n =>
+                        n.ExplicitValues.IonMobilityUnits != eIonMobilityUnits.none);
+                if (node != null)
+                {
+                    IonMobilityUnits = node.ExplicitValues.IonMobilityUnits;
+                    return;
+                }
+
+                // Then try the ion mobility library if any
+                var filters = doc?.Settings.TransitionSettings.IonMobilityFiltering;
+                if (filters != null)
+                {
+                    IonMobilityUnits = filters.GetFirstSeenIonMobilityUnits();
+                }
+            }
+        }
+
+        public double? IonMobilityHighEnergyOffset
+        {
+            get { return NullForEmpty(textIonMobilityHighEnergyOffset.Text); }
+            set
+            {
+                Assume.IsTrue(_usageMode == UsageMode.fragment || value == null); // Make sure tests are testing the proper UI
+                textIonMobilityHighEnergyOffset.Text = value == null
+                    ? string.Empty
+                    : value.Value.ToString(LocalizationHelper.CurrentCulture);
+            } // Negative values are normal here
+        }
+
+        public eIonMobilityUnits IonMobilityUnits
+        {
+            get
+            {
+                return comboBoxIonMobilityUnits.SelectedIndex >= 0
+                    ? (eIonMobilityUnits) comboBoxIonMobilityUnits.SelectedIndex
+                    : eIonMobilityUnits.none;
+            }
+            set { comboBoxIonMobilityUnits.SelectedIndex = (int) value; }
+        }
+
+        public double? PrecursorCollisionEnergy
+        {
+            get { return NullForEmpty(textBoxPrecursorCollisionEnergy.Text); }
+            set
+            {
+                textBoxPrecursorCollisionEnergy.Text = value.HasValue && !value.Value.Equals(0)
+                    ? value.Value.ToString(LocalizationHelper.CurrentCulture)
+                    : string.Empty;
+            }
+        }
+
+        public double? CollisionalCrossSectionSqA
+        {
+            get { return NullForEmpty(textBoxCCS.Text); }
+            set { textBoxCCS.Text = EmptyForNullOrNonPositive(value); }
+        }
+
+        public IsotopeLabelType IsotopeLabelType
+        {
+            get { return (_driverLabelType == null) ? null : _driverLabelType.SelectedMods.LabelType; }
+            set
+            {
+                if (_driverLabelType != null) _driverLabelType.SelectedName = value.Name;
+            }
+        }
+
+        public void OkDialog()
+        {
+            var helper = new MessageBoxHelper(this);
+            var charge = 0;
+            if (textCharge.Visible &&
+                !helper.ValidateSignedNumberTextBox(textCharge, _minCharge, _maxCharge, out charge))
+                return;
+            var adduct = Adduct.NonProteomicProtonatedFromCharge(charge);
+            if (RetentionTimeWindow.HasValue && !RetentionTime.HasValue)
+            {
+                helper.ShowTextBoxError(textRetentionTimeWindow,
+                    Resources
+                        .Peptide_ExplicitRetentionTimeWindow_Explicit_retention_time_window_requires_an_explicit_retention_time_value_);
+                return;
+            }
+            if (Adduct.IsEmpty || Adduct.AdductCharge != adduct.AdductCharge)
+                Adduct =
+                    adduct; // Note: order matters here, this settor indirectly updates _formulaBox.MonoMass when formula is empty
+            if (string.IsNullOrEmpty(_formulaBox.NeutralFormula))
+            {
+                // Can the text fields be understood as mz?
+                if (!_formulaBox.ValidateAverageText(helper))
+                    return;
+                if (!_formulaBox.ValidateMonoText(helper))
+                    return;
+            }
+
+            var monoMass = new TypedMass(_formulaBox.MonoMass ?? 0, MassType.Monoisotopic);
+            var averageMass = new TypedMass(_formulaBox.AverageMass ?? 0, MassType.Average);
+            if (monoMass < CustomMolecule.MIN_MASS || averageMass < CustomMolecule.MIN_MASS)
+            {
+                _formulaBox.ShowTextBoxErrorFormula(helper,
+                    string.Format(
+                        Resources
+                            .EditCustomMoleculeDlg_OkDialog_Custom_molecules_must_have_a_mass_greater_than_or_equal_to__0__,
+                        CustomMolecule.MIN_MASS));
+                return;
+            }
+            if (monoMass > CustomMolecule.MAX_MASS || averageMass > CustomMolecule.MAX_MASS)
+            {
+                _formulaBox.ShowTextBoxErrorFormula(helper,
+                    string.Format(
+                        Resources
+                            .EditCustomMoleculeDlg_OkDialog_Custom_molecules_must_have_a_mass_less_than_or_equal_to__0__,
+                        CustomMolecule.MAX_MASS));
+                return;
+            }
+
+            if ((_transitionSettings != null) &&
+                (!_transitionSettings.IsMeasurablePrecursor(
+                     adduct.MzFromNeutralMass(monoMass, MassType.Monoisotopic)) ||
+                 !_transitionSettings.IsMeasurablePrecursor(adduct.MzFromNeutralMass(averageMass, MassType.Average))))
+            {
+                _formulaBox.ShowTextBoxErrorFormula(helper,
+                    Resources
+                        .SkylineWindow_AddMolecule_The_precursor_m_z_for_this_molecule_is_out_of_range_for_your_instrument_settings_);
+                return;
+            }
+
+            // Ion mobility value must have ion mobility units
+            if (textIonMobility.Visible && IonMobility.HasValue)
+            {
+                if (IonMobilityUnits == eIonMobilityUnits.none)
+                {
+                    helper.ShowTextBoxError(textIonMobility, Resources.EditCustomMoleculeDlg_OkDialog_Please_specify_the_ion_mobility_units_);
+                    comboBoxIonMobilityUnits.Focus();
+                    return;
+                }
+
+                if (IonMobility.Value == 0 ||
+                    (IonMobility.Value < 0 && !IonMobilityFilter.AcceptNegativeMobilityValues(IonMobilityUnits)))
+                {
+                    helper.ShowTextBoxError(textIonMobility, 
+                        string.Format(Resources.SmallMoleculeTransitionListReader_ReadPrecursorOrProductColumns_Invalid_ion_mobility_value__0_, IonMobility));
+                    textIonMobility.Focus();
+                    return;
+                }
+            }
+            if (_usageMode == UsageMode.precursor)
+            {
+                // Only the adduct should be changing
+                SetResult(_resultCustomMolecule, Adduct);
+            }
+            else if (!string.IsNullOrEmpty(_formulaBox.NeutralFormula))
+            {
+                try
+                {
+                    var name = textName.Text;
+                    if (string.IsNullOrEmpty(name))
+                    {
+                        name = _formulaBox.NeutralFormula; // Clip off any adduct description
+                    }
+                    SetResult(new CustomMolecule(_formulaBox.NeutralFormula, name), Adduct);
+                }
+                catch (InvalidDataException x)
+                {
+                    _formulaBox.ShowTextBoxErrorFormula(helper, x.Message);
+                    return;
+                }
+
+                // If editing the molecule, make sure that the formula makes sense with any child precursors (e.g. not removing more Carbons than are in the molecule)
+                if (_childAdducts != null)
+                {
+                    foreach (var childAdduct in _childAdducts)
+                    {
+                        try
+                        {
+                            childAdduct.ApplyToFormula(_formulaBox.NeutralFormula);
+                        }
+                        catch (Exception e) // A number of different exceptions can happen during parsing of user-input formula and/or adduct
+                        {
+                            _formulaBox.ShowTextBoxErrorFormula(helper, e.Message);
+                            return;
+                        }
+                    }
+                }                
+            }
+            else
+            {
+                SetResult(new CustomMolecule(monoMass, averageMass, textName.Text), Adduct);
+            }
+            // Did user change the list of heavy labels?
+            if (_driverLabelType != null)
+            {
+                // This is the only thing the user may have altered
+                var newHeavyMods = _driverLabelType.GetHeavyModifications().ToArray();
+                if (!ArrayUtil.EqualsDeep(newHeavyMods, _peptideSettings.Modifications.HeavyModifications))
+                {
+                    var labelTypes = _peptideSettings.Modifications.InternalStandardTypes.Where(t =>
+                        newHeavyMods.Any(m => Equals(m.LabelType, t))).ToArray();
+                    if (labelTypes.Length == 0)
+                        labelTypes = new[] {newHeavyMods.First().LabelType};
+
+                    PeptideModifications modifications = new PeptideModifications(
+                        _peptideSettings.Modifications.StaticModifications,
+                        _peptideSettings.Modifications.MaxVariableMods,
+                        _peptideSettings.Modifications.MaxNeutralLosses,
+                        newHeavyMods,
+                        labelTypes);
+                    var settings = _peptideSettings.ChangeModifications(modifications);
+                    SrmSettings newSettings = _parent.DocumentUI.Settings.ChangePeptideSettings(settings);
+                    if (!_parent.ChangeSettings(newSettings, true))
+                    {
+                        // Not expected, since we checked for a change before calling
+                        // Otherwise, this is very confusing. The form just refuses to go away
+                        // We would prefer to get an unhandled exception and fix this
+                        Assume.Fail();
+                        return;
+                    }
+                    _peptideSettings = newSettings.PeptideSettings;
+                }
+            }
+
+            // See if this combination of charge and label would conflict with any existing transition groups
+            if (_existingIds != null && _existingIds.Any(t =>
+            {
+                var transitionGroup = t as TransitionGroup;
+                return transitionGroup != null && Equals(transitionGroup.LabelType, IsotopeLabelType) &&
+                       Equals(transitionGroup.PrecursorAdduct.AsFormula(),
+                           Adduct
+                               .AsFormula()) && // Compare AsFormula so proteomic and non-proteomic protonation are seen as same thing
+                       !ReferenceEquals(t, _initialId);
+            }))
+            {
+                helper.ShowTextBoxError(textName,
+                    Resources
+                        .EditCustomMoleculeDlg_OkDialog_A_precursor_with_that_adduct_and_label_type_already_exists_,
+                    textName.Text);
+                return;
+            }
+
+            // See if this would conflict with any existing transitions
+            if (_existingIds != null && (_existingIds.Any(t =>
+            {
+                var transition = t as Transition;
+                return transition != null && (Equals(transition.Adduct.AsFormula(), Adduct.AsFormula()) &&
+                                              Equals(transition.CustomIon, ResultCustomMolecule)) &&
+                       !ReferenceEquals(t, _initialId);
+            })))
+            {
+                helper.ShowTextBoxError(textName,
+                    Resources.EditCustomMoleculeDlg_OkDialog_A_similar_transition_already_exists_, textName.Text);
+                return;
+            }
+            DialogResult = DialogResult.OK;
+        }
+
+        private void SetNameAndFormulaBoxText()
+        {
+            if (ResultCustomMolecule == null)
+            {
+                _formulaBox.Formula = string.Empty;
+                _formulaBox.AverageMass = null;
+                _formulaBox.MonoMass = null;
+                textName.Text = string.Empty;
+            }
+            else
+            {
+                textName.Text = ResultCustomMolecule.Name ?? string.Empty;
+                var displayFormula = ResultCustomMolecule.ParsedMolecule.IsMassOnly ? string.Empty : ResultCustomMolecule.ParsedMolecule.ToString();
+                _formulaBox.Formula = displayFormula + (ResultAdduct.IsEmpty || ResultAdduct.IsProteomic
+                                          ? string.Empty
+                                          : ResultAdduct.AdductFormula);
+                if (ParsedMolecule.IsNullOrEmpty(ResultCustomMolecule.ParsedMolecule))
+                {
+                    _formulaBox.AverageMass = ResultCustomMolecule.AverageMass;
+                    _formulaBox.MonoMass = ResultCustomMolecule.MonoisotopicMass;
+                }
+            }
+        }
+
+        private void textCharge_TextChanged(object sender, EventArgs e)
+        {
+            var helper = new MessageBoxHelper(this, false);
+            int charge;
+            if (!helper.ValidateSignedNumberTextBox(textCharge, _minCharge, _maxCharge, out charge))
+            {
+                return; // Not yet clear what the user has in mind
+            }
+            if (Adduct.IsEmpty || Adduct.AdductCharge != charge)
+            {
+                Adduct =
+                    Adduct
+                        .ChangeCharge(
+                            charge); // Update the adduct with this new charge - eg for new charge 2, [M+Na] -> [M+2Na] 
+            }
+        }
+
+        private void btnOK_Click(object sender, EventArgs e)
+        {
+            OkDialog();
+        }
+
+        private void comboLabelType_SelectedIndexChanged(object sender, EventArgs e)
+        {
+            // Handle label type selection events, like <Edit list...>
+            if (_driverLabelType != null)
+            {
+                _driverLabelType.SelectedIndexChangedEvent();
+                if (_driverLabelType.SelectedMods.Modifications.Any(m => m.LabelAtoms != LabelAtoms.None))
+                {
+                    var dict = new Dictionary<string, string>();
+                    foreach (var m in _driverLabelType.SelectedMods.Modifications.Where(
+                        m => m.LabelAtoms != LabelAtoms.None))
+                    {
+                        foreach (var l in m.LabelNames)
+                        {
+                            string formulaStripped = BioMassCalc.MONOISOTOPIC.StripLabelsFromFormula(l);
+                            if (!dict.ContainsKey(formulaStripped))
+                            {
+                                dict.Add(formulaStripped, l);
+                            }
+                        }
+                    }
+                    FormulaBox.IsotopeLabelsForMassCalc = dict;
+                }
+                else
+                {
+                    FormulaBox.IsotopeLabelsForMassCalc = null;
+                }
+            }
+        }
+
+        private void textIonMobility_TextChanged(object sender, EventArgs e)
+        {
+            PopulateIonMobilityUnits(); // Try to set reasonable ion mobility units if user is adding an ion mobility value
+        }
+
+        #region For Testing
+
+        public String NameText
+        {
+            get { return textName.Text; }
+            set { textName.Text = value; }
+        }
+
+        public FormulaBox FormulaBox
+        {
+            get { return _formulaBox; }
+        }
+
+        #endregion
+    }
 }