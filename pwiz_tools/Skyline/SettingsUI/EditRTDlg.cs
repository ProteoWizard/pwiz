/*
 * Original author: Brendan MacLean <brendanx .at. u.washington.edu>,
 *                  MacCoss Lab, Department of Genome Sciences, UW
 *
 * Copyright 2009 University of Washington - Seattle, WA
 * 
 * Licensed under the Apache License, Version 2.0 (the "License");
 * you may not use this file except in compliance with the License.
 * You may obtain a copy of the License at
 *
 *     http://www.apache.org/licenses/LICENSE-2.0
 *
 * Unless required by applicable law or agreed to in writing, software
 * distributed under the License is distributed on an "AS IS" BASIS,
 * WITHOUT WARRANTIES OR CONDITIONS OF ANY KIND, either express or implied.
 * See the License for the specific language governing permissions and
 * limitations under the License.
 */
using System;
using System.Collections.Generic;
using System.Drawing;
using System.Linq;
using System.Windows.Forms;
using pwiz.Common.Collections;
using pwiz.Common.DataAnalysis;
using pwiz.Common.DataBinding;
using pwiz.Common.SystemUtil;
using pwiz.Skyline.Alerts;
using pwiz.Skyline.Controls;
using pwiz.Skyline.Controls.Graphs;
using pwiz.Skyline.Model;
using pwiz.Skyline.Model.DocSettings;
using pwiz.Skyline.Model.Irt;
using pwiz.Skyline.Model.RetentionTimes;
using pwiz.Skyline.Properties;
using pwiz.Skyline.Util;
using pwiz.Skyline.Util.Extensions;

namespace pwiz.Skyline.SettingsUI
{
    public partial class EditRTDlg : FormEx
    {
        private readonly SettingsListComboDriver<RetentionScoreCalculatorSpec> _driverCalculators;
        private readonly RetentionTimeGridViewDriver _gridViewDriver;

        private RetentionTimeRegression _regression;
        private readonly IEnumerable<RetentionTimeRegression> _existing;
        private RetentionTimeStatistics _statistics;

        public const double DEFAULT_RT_WINDOW = 10.0;

        public EditRTDlg(IEnumerable<RetentionTimeRegression> existing)
        {
            _existing = existing;

            InitializeComponent();

            Icon = Resources.Skyline;

            _gridViewDriver = new RetentionTimeGridViewDriver(gridPeptides, bindingPeptides,
                                                            new SortableBindingList<MeasuredPeptide>());

            _driverCalculators = new SettingsListComboDriver<RetentionScoreCalculatorSpec>(
                comboCalculator, Settings.Default.RTScoreCalculatorList);
            _driverCalculators.LoadList(null);

            ShowPeptides(Settings.Default.EditRTVisible);
        }

        public RetentionTimeRegression Regression
        {
            get { return _regression; }

            set
            {
                _regression = value;
                if (_regression == null)
                {
                    textName.Text = string.Empty;
                }
                else
                {
                    textName.Text = _regression.Name;

                    var pepTimes = _regression.PeptideTimes;
                    if (pepTimes.Count > 0)
                    {
                        ShowPeptides(true);

                        var previous = Peptides.RaiseListChangedEvents;
                        Peptides.RaiseListChangedEvents = false;
                        Peptides.AddRange(pepTimes.Select(pepTime => new MeasuredPeptide(pepTime.PeptideSequence, pepTime.RetentionTime)));
                        Peptides.RaiseListChangedEvents = previous;
                        if (previous)
                            Peptides.ResetBindings();

                        // Get statistics
                        RecalcRegression(_driverCalculators.SelectedItem, _regression.PeptideTimes.ToList());
                        //UpdateCalculator();
                    }

                    comboCalculator.SelectedItem = _regression.Calculator.Name;
                    /*
                    textSlope.Text = string.Format("{0:F04}", _regression.Conversion.Slope);
                    textIntercept.Text = string.Format("{0:F04}", _regression.Conversion.Intercept);
                     */
                    if (_regression.IsAutoCalculated || _regression.Conversion == null)
                        cbAutoCalc.Checked = true;
                    else
                    {
                        cbAutoCalc.Checked = false;
                        var regressionLine = _regression.Conversion as RegressionLineElement;
                        if (regressionLine != null)
                        {
                            textSlope.Text = regressionLine.Slope.ToString(LocalizationHelper.CurrentCulture);
                            textIntercept.Text =
                                regressionLine.Intercept.ToString(LocalizationHelper.CurrentCulture);
                        }
                    }
                    textTimeWindow.Text = string.Format(@"{0:F04}", _regression.TimeWindow);
                }
            }
        }

        public void OkDialog()
        {
            var helper = new MessageBoxHelper(this);

            string name;
            if (!helper.ValidateNameTextBox(textName, out name))
                return;

            if (_existing.Contains(r => !ReferenceEquals(_regression, r) && Equals(name, r.Name)))
            {
                helper.ShowTextBoxError(textName, Resources.EditRTDlg_OkDialog_The_retention_time_regression__0__already_exists, name);
                return;
            }

            double? slope = null;
            double? intercept = null;

            if (!cbAutoCalc.Checked)
            {
                double slopeTmp;
                if (!helper.ValidateDecimalTextBox(textSlope, out slopeTmp))
                    return;
                slope = slopeTmp;

                double interceptTmp;
                if (!helper.ValidateDecimalTextBox(textIntercept, out interceptTmp))
                    return;
                intercept = interceptTmp;
            }

            double window;
            if (!helper.ValidateDecimalTextBox(textTimeWindow, out window))
                return;

            if (window <= 0)
            {
                helper.ShowTextBoxError(textTimeWindow, Resources.EditRTDlg_OkDialog__0__must_be_greater_than_0);
                return;
            }

            if (comboCalculator.SelectedIndex == -1)
            {
                MessageBox.Show(this, Resources.EditRTDlg_OkDialog_Retention_time_prediction_requires_a_calculator_algorithm,
                                Program.Name);
                comboCalculator.Focus();
                return;
            }
            var calculator = _driverCalculators.SelectedItem;

            RetentionTimeRegression regression =
                new RetentionTimeRegression(name, calculator, slope, intercept, window, GetTablePeptides());

            _regression = regression;

            DialogResult = DialogResult.OK;
        }

        public void ShowPeptides(bool visible)
        {
            bool hasResults = Program.ActiveDocumentUI.Settings.HasResults;

            Control ctlCorner;
            int yExtra = 0;
            if (visible)
            {
                btnCalculate.Text = Resources.EditRTDlg_ShowPeptides_Calculate_Left;
                ctlCorner = gridPeptides;
                yExtra = btnUseCurrent.Height + 10;
            }
            else
            {
                btnCalculate.Text = Resources.EditRTDlg_ShowPeptides_Calculate_Right;
                ctlCorner = btnCalculate;
            }

            Point ptCorner = new Point(ctlCorner.Right, ctlCorner.Bottom + yExtra);
            // A Windows 10 update caused using PointToScreen to leak GDI handles
//            ptCorner = PointToScreen(ptCorner);
            ptCorner.Offset(20, 20);

            if (!visible)
            {
                gridPeptides.Anchor &= ~AnchorStyles.Bottom;
                btnUseCurrent.Anchor |= AnchorStyles.Top;
                btnUseCurrent.Anchor &= ~AnchorStyles.Bottom;
                btnShowGraph.Anchor |= AnchorStyles.Top;
                btnShowGraph.Anchor &= ~AnchorStyles.Bottom;
                FormBorderStyle = FormBorderStyle.FixedDialog;
                // Adjust form size without knowing the screen rectangle to avoid leaking
//                Height = ptCorner.Y - Top;
                Height -= ClientRectangle.Bottom - ptCorner.Y;
            }

            labelPeptides.Visible = visible;
            labelRValue.Visible = visible;
            btnUseCurrent.Visible = visible;
            btnUseCurrent.Enabled = hasResults;
            btnShowGraph.Visible = visible;
            gridPeptides.Visible = visible;

            if (visible)
            {
                // Adjust form size without knowing the screen rectangle to avoid leaking
//                Height = ptCorner.Y - Top;
                Height -= ClientRectangle.Bottom - ptCorner.Y;
                FormBorderStyle = FormBorderStyle.Sizable;
                btnUseCurrent.Anchor |= AnchorStyles.Bottom;
                btnUseCurrent.Anchor &= ~AnchorStyles.Top;
                btnShowGraph.Anchor |= AnchorStyles.Bottom;
                btnShowGraph.Anchor &= ~AnchorStyles.Top;
                gridPeptides.Anchor |= AnchorStyles.Bottom;
            }
        }

        private void comboCalculator_SelectedIndexChanged(object sender, EventArgs e)
        {
            if (!_driverCalculators.SelectedIndexChangedEvent(sender, e))
                CalculatorChanged();
        }

        private void CalculatorChanged()
        {
            var calc = _driverCalculators.SelectedItem;
            btnShowGraph.Enabled = (calc != null);
            cbAutoCalc.Enabled = (calc is RCalcIrt);
            if (!cbAutoCalc.Enabled)
                cbAutoCalc.Checked = false;
            if (calc != null)
            {
                // Automatically set up if all fields are empty
                if (calc is RCalcIrt)
                {
                    if (string.IsNullOrEmpty(textName.Text))
                        textName.Text = Helpers.GetUniqueName(calc.Name, name => !_existing.Contains(r => Equals(r.Name, name)));
                    if (string.IsNullOrEmpty(textSlope.Text) && string.IsNullOrEmpty(textIntercept.Text))
                        cbAutoCalc.Checked = true;
                    if (string.IsNullOrEmpty(textTimeWindow.Text))
                        textTimeWindow.Text = DEFAULT_RT_WINDOW.ToString(LocalizationHelper.CurrentCulture);
                }

                try
                {
                    var regressionPeps = UpdateCalculator(calc);
                    if (regressionPeps != null)
                        SetTablePeptides(regressionPeps);
                }
                catch (CalculatorException e)
                {
                    MessageDlg.ShowException(this, e);
                }
            }
        }

        private void btnCalculate_Click(object sender, EventArgs e)
        {
            ShowPeptides(!gridPeptides.Visible);
        }

        private class RetentionTimeGridViewDriver : PeptideGridViewDriver<MeasuredPeptide>
        {
            public RetentionTimeGridViewDriver(DataGridViewEx gridView,
                                             BindingSource bindingSource,
                                             SortableBindingList<MeasuredPeptide> items)
                : base(gridView, bindingSource, items)
            {
            }

            protected override void DoPaste()
            {
                var measuredPeptidesNew = new List<MeasuredPeptide>();
                GridView.DoPaste(MessageParent, ValidateRowWithTime,
                                          values =>
                                          measuredPeptidesNew.Add(new MeasuredPeptide
                                          {
                                              Target = new Target(values[0]),  // CONSIDER(bspratt) small molecule equivalent?
                                              RetentionTime = double.Parse(values[1])
                                          }));

                SetTablePeptides(measuredPeptidesNew);
            }

            public void SetTablePeptides(IEnumerable<MeasuredRetentionTime> tablePeps)
            {
                SetTablePeptides(tablePeps.Select(p => new MeasuredPeptide(p.PeptideSequence, p.RetentionTime)).ToArray());
            }

            private void SetTablePeptides(IList<MeasuredPeptide> tablePeps)
            {
                string message = ValidateUniquePeptides(tablePeps.Select(p => p.Target), null, null);
                if (message != null)
                {
                    MessageDlg.Show(MessageParent, message);
                    return;
                }

                Items.Clear();
                foreach (var measuredRT in tablePeps)
                    Items.Add(measuredRT);
            }
        }

        public int PeptideCount { get { return Peptides.Count; } }

        private SortableBindingList<MeasuredPeptide> Peptides { get { return _gridViewDriver.Items; } }

        private IList<MeasuredRetentionTime> GetTablePeptides()
        {
            return (from p in Peptides
                    where p.Sequence != null
                    select new MeasuredRetentionTime(p.Target, p.RetentionTime)).ToArray();
        }

        private void btnUseCurrent_Click(object sender, EventArgs e)
        {
            AddResults();
        }

        public void AddResults()
        {
            var peps = GetDocumentPeptides().ToArray();
            var regressionPeps = UpdateCalculator(null, peps);
            SetTablePeptides(regressionPeps ?? peps);
        }

        public void SetTablePeptides(IList<MeasuredRetentionTime> tablePeps)
        {
            if (ArrayUtil.EqualsDeep(GetTablePeptides(), tablePeps))
                return;

            _gridViewDriver.SetTablePeptides(tablePeps);
        }

        private void btnShowGraph_Click(object sender, EventArgs e)
        {
            ShowGraph();
        }

        public void ShowGraph()
        {
            var calc = _driverCalculators.SelectedItem;
            if (calc == null)
                return;

            if (!calc.IsUsable)
            {
                using (var longWait = new LongWaitDlg
                {
                    Text = Resources.EditRTDlg_ShowGraph_Initializing,
                    Message = string.Format(Resources.EditRTDlg_ShowGraph_Initializing__0__calculator, calc.Name)
                })
                {
                    try
                    {
                        var status = longWait.PerformWork(this, 800, monitor =>
                        {
                            calc = Settings.Default.RTScoreCalculatorList.Initialize(monitor, calc);
                        });
                        if (status.IsError)
                        {
                            MessageBox.Show(this, status.ErrorException.Message, Program.Name);
                            return;
                        }
                    }
                    catch (Exception x)
                    {
                        var message = TextUtil.LineSeparate(string.Format(Resources.EditRTDlg_ShowGraph_An_error_occurred_attempting_to_initialize_the_calculator__0__,
                                                                          calc.Name),
                                                            x.Message);
                        MessageDlg.ShowWithException(this,message, x);
                        return;
                    }
                }
            }

            var helper = new MessageBoxHelper(this);

            double slope;
            if (!helper.ValidateDecimalTextBox(textSlope, out slope))
                return;

            double intercept;
            if (!helper.ValidateDecimalTextBox(textIntercept, out intercept))
                return;

            var scores = new List<double>();
            var times = new List<double>();

            foreach (var measuredPeptide in Peptides)
            {
                times.Add(measuredPeptide.RetentionTime);
                double? score = calc.ScoreSequence(measuredPeptide.Target);
                scores.Add(score ?? calc.UnknownScore);
            }

            var statScores = new Statistics(scores);
            var statTimes = new Statistics(times);
            double slopeRegress = statTimes.Slope(statScores);
            double interceptRegress = statTimes.Intercept(statScores);

            var regressionGraphData = new RegressionGraphData
            {
                Title = Resources.EditRTDlg_ShowGraph_Retention_Times_by_Score,
                LabelX = calc.Name,
                LabelY = Resources.EditRTDlg_ShowGraph_Measured_Time,
                XValues = scores.ToArray(),
                YValues = times.ToArray(),
                RegressionLine = new RegressionLine(slopeRegress, interceptRegress),
                RegressionLineCurrent = new RegressionLine(slope, intercept)
            };

            using (var dlg = new GraphRegression(new[] { regressionGraphData }))
            {
                dlg.ShowDialog(this);
            }
        }

        public IEnumerable<MeasuredRetentionTime> GetDocumentPeptides()
        {
            var document = Program.ActiveDocumentUI;
            if (!document.Settings.HasResults)
                yield break; // This shouldn't be possible, but just to be safe.
            if (!document.Settings.MeasuredResults.IsLoaded)
                yield break;

            var setPeps = new HashSet<Target>();
            foreach(var nodePep in document.Molecules)
            {
                var modSeq = document.Settings.GetModifiedSequence(nodePep);
                // If a document contains the same peptide twice, make sure it
                // only gets added once.
                if (setPeps.Contains(modSeq))
                    continue;
                setPeps.Add(modSeq);

                if (nodePep.AveragePeakCountRatio < 0.5)
                    continue;

                double? retentionTime = nodePep.SchedulingTime;
                if (!retentionTime.HasValue)
                    continue;

                yield return new MeasuredRetentionTime(modSeq, retentionTime.Value);
            }
        }

        /// <summary>
        /// This function will update the calculator to the one given, or to the one with the best score for the document 
        /// peptides. It will then return the peptides chosen by that calculator for regression.
		/// Todo: split this function into one that chooses and returns the calculator and one that returns the peptides
		/// todo: chosen by that calculator
        /// </summary>
        private IList<MeasuredRetentionTime> UpdateCalculator(RetentionScoreCalculatorSpec calculator, IList<MeasuredRetentionTime> activePeptides = null)
        {
            bool calcInitiallyNull = calculator == null;

            activePeptides = activePeptides ?? GetTablePeptides();
            if (activePeptides.Count == 0)
                return null;

            //Try connecting all the calculators
            Settings.Default.RTScoreCalculatorList.Initialize(null);

            if (calculator == null)
            {
                //this will not update the calculator
                calculator = RecalcRegression(activePeptides);
                if (calculator == null)
                    return null;
            }
            else
            {
                var calcSettings = Settings.Default.GetCalculatorByName(calculator.Name);
                if (calcSettings != null)
                    calculator = calcSettings;

                if (!calculator.IsUsable)
                {
                    MessageDlg.Show(this,
                                    Resources.
                                        EditRTDlg_UpdateCalculator_The_calculator_cannot_be_used_to_score_peptides_Please_check_its_settings);
                    return activePeptides;
                }

                RecalcRegression(calculator, activePeptides);
            }

            int minCount;
            var usePeptides = new HashSet<Target>(calculator.ChooseRegressionPeptides(
                activePeptides.Select(pep => pep.PeptideSequence), out minCount));
            //now go back and get the MeasuredPeptides corresponding to the strings chosen by the calculator
            var tablePeptides = activePeptides.Where(measuredRT =>
                usePeptides.Contains(measuredRT.PeptideSequence)).ToList();

            if (tablePeptides.Count == 0 && activePeptides.Count != 0)
            {
                MessageDlg.Show(this,
                                String.Format(
                                    Resources.
                                        EditRTDlg_UpdateCalculator_The__0__calculator_cannot_score_any_of_the_peptides,
                                                    calculator.Name));
                comboCalculator.SelectedIndex = 0;
                return null;
            }
            
			//This "if" is to keep from getting into infinite loops
            if (calcInitiallyNull)
                comboCalculator.SelectedItem = calculator.Name;

            return tablePeptides;
        }

        private RetentionScoreCalculatorSpec RecalcRegression(IList<MeasuredRetentionTime> peptides)
        {
            var tryCalcs = Settings.Default.RTScoreCalculatorList.ToList();
            RetentionScoreCalculatorSpec calculator = null;
            while (calculator == null && tryCalcs.Count > 0)
            {
                try
                {
                    calculator = RecalcRegression(tryCalcs, peptides);
                    break;
                }
                catch (IncompleteStandardException e)
                {
                    tryCalcs.Remove(e.Calculator);
                }
            }
            return calculator;
        }

        private void RecalcRegression(RetentionScoreCalculatorSpec calculator, IList<MeasuredRetentionTime> peptides)
        {
            RecalcRegression(new[] { calculator }, peptides);
        }

        private RetentionScoreCalculatorSpec RecalcRegression(IList<RetentionScoreCalculatorSpec> calculators, IList<MeasuredRetentionTime> peptidesTimes)
        {
<<<<<<< HEAD
            RetentionScoreCalculatorSpec calculatorSpec;
            RetentionTimeStatistics statistics;

            var regression = RetentionTimeRegression.CalcRegression(@"Recalc",
                                                                    calculators,
                                                                    RegressionMethodRT.linear,
                                                                    peptidesTimes,
                                                                    out statistics);
=======
            var summary = RetentionTimeRegression.CalcBestRegressionLongOperationRunner(XmlNamedElement.NAME_INTERNAL, calculators, peptidesTimes,
                null, false, RegressionMethodRT.linear, CustomCancellationToken.NONE);
            var regression = summary.Best.Regression;
            var statistics = summary.Best.Statistics;
            var calculatorSpec = summary.Best.Calculator;
>>>>>>> b7237c12

            double r = 0;
            if (regression == null)
            {
                if (calculators.Count > 1)
                {
                    textSlope.Text = string.Empty;
                    textIntercept.Text = string.Empty;
                    textTimeWindow.Text = string.Empty;
                    comboCalculator.SelectedIndex = -1;

                    return null;
                }
                calculatorSpec = calculators.First();
            }
            else
            {
                var regressionLine = regression.Conversion as RegressionLineElement;
                if (regressionLine != null)
                {
                    textSlope.Text = string.Format(@"{0}", regressionLine.Slope);
                    textIntercept.Text = string.Format(@"{0}", regressionLine.Intercept);
                }
                textTimeWindow.Text = string.Format(@"{0:F01}", regression.TimeWindow);

                // Select best calculator match.
                calculatorSpec = regression.Calculator;

                // Save statistics to show in RTDetails form.
                _statistics = statistics;
                r = statistics.R;
            }

            int minCount;
            var pepCount = calculatorSpec.ChooseRegressionPeptides(peptidesTimes.Select(mrt => mrt.PeptideSequence), out minCount).Count();

            labelRValue.Text = string.Format(Resources.EditRTDlg_RecalcRegression__0__peptides_R__1__, pepCount,
                                             Math.Round(r, RetentionTimeRegression.ThresholdPrecision));
            // Right align with the peptide grid.
            labelRValue.Left = gridPeptides.Right - labelRValue.Width;

            return calculatorSpec;
        }

        private void btnOk_Click(object sender, EventArgs e)
        {
            OkDialog();
        }

        private void cbAutoCalc_CheckedChanged(object sender, EventArgs e)
        {
            textSlope.Enabled = textIntercept.Enabled = btnCalculate.Enabled = !cbAutoCalc.Checked;
            if (cbAutoCalc.Checked)
            {
                if (gridPeptides.Visible)
                {
                    ShowPeptides(false);
                }
                textSlope.Text = textIntercept.Text = string.Empty;
                Peptides.Clear();
            }
        }

        private void labelRValue_Click(object sender, EventArgs e)
        {
            ShowDetails();
        }

        public void ShowDetails()
        {
/*
            var calc = _driverCalculators.SelectedItem;
            if (!calc.IsUsable)
            {
                try
                {
                    calc = calc.Initialize();
                }
                catch (CalculatorException f)
                {
                    MessageDlg.Show(this, f.Message);
                    return;
                }
            }
            var peptides = new List<string>();
            var scores = new List<double>();
            var predicts = new List<double>();
            var times = new List<double>();

            double slope = double.Parse(textSlope.Text);
            double intercept = double.Parse(textIntercept.Text);
            foreach (var measuredPeptide in GetDocumentPeptides())
            {
                peptides.Add(measuredPeptide.PeptideSequence);
                times.Add(measuredPeptide.RetentionTime);
                double score = calc.ScoreSequence(measuredPeptide.PeptideSequence);
                scores.Add(score);
                predicts.Add(slope*score + intercept);
            }
            var statistics = new RetentionTimeStatistics(1.0, peptides, scores, predicts, times);
 */
            var statistics = _statistics;
            if (statistics != null)
            {
                using (RTDetails dlg = new RTDetails(statistics))
                {
                    dlg.ShowDialog(this);
                }
            }
        }

        #region Functional test support

        public void SetTimeWindow(double time)
        {
            textTimeWindow.Text = time.ToString(LocalizationHelper.CurrentCulture);
        }

        public void SetRegressionName(string name)
        {
            textName.Text = name;
        }

        public void AddCalculator()
        {
            CheckDisposed();
            _driverCalculators.AddItem();
        }

        public void EditCalculatorList()
        {
            CheckDisposed();
            _driverCalculators.EditList();
        }

        public void EditCurrentCalculator()
        {
            CheckDisposed();
            _driverCalculators.EditCurrent();
        }

        public void ChooseCalculator(string name)
        {
            comboCalculator.SelectedItem = name;
        }

        public void SetSlope(string s)
        {
            textSlope.Text = s;
        }

        public void SetIntercept(string s)
        {
            textIntercept.Text = s;
        }

        public void SetAutoCalcRegression(bool autoCalc)
        {
            cbAutoCalc.Checked = autoCalc;
        }

        #endregion
    }

    public class MeasuredPeptide : IPeptideData
    {
        public MeasuredPeptide()
        {
        }

        public MeasuredPeptide(Target seq, double rt)
        {
            Target = seq;
            RetentionTime = rt;
        }

        public Target Target { get; set; }
        public double RetentionTime { get; set; }
        public string Sequence { get { return Target == null ? string.Empty : Target.ToString(); } }

        public static string ValidateSequence(Target sequence)
        {
            if (sequence.IsEmpty || !sequence.IsProteomic)
                return Resources.MeasuredPeptide_ValidateSequence_A_modified_peptide_sequence_is_required_for_each_entry;
            if (!FastaSequence.IsExSequence(sequence.Sequence))
                return string.Format(Resources.MeasuredPeptide_ValidateSequence_The_sequence__0__is_not_a_valid_modified_peptide_sequence, sequence);
            return null;
        }

        public static string ValidateRetentionTime(string rtText, bool allowNegative)
        {
            double rtValue;
            if (rtText == null || !double.TryParse(rtText, out rtValue))
                return Resources.MeasuredPeptide_ValidateRetentionTime_Measured_retention_times_must_be_valid_decimal_numbers;
            if (!allowNegative && rtValue <= 0)
                return Resources.MeasuredPeptide_ValidateRetentionTime_Measured_retention_times_must_be_greater_than_zero;
            return null;
        }
    }
}
<|MERGE_RESOLUTION|>--- conflicted
+++ resolved
@@ -1,777 +1,766 @@
-/*
- * Original author: Brendan MacLean <brendanx .at. u.washington.edu>,
- *                  MacCoss Lab, Department of Genome Sciences, UW
- *
- * Copyright 2009 University of Washington - Seattle, WA
- * 
- * Licensed under the Apache License, Version 2.0 (the "License");
- * you may not use this file except in compliance with the License.
- * You may obtain a copy of the License at
- *
- *     http://www.apache.org/licenses/LICENSE-2.0
- *
- * Unless required by applicable law or agreed to in writing, software
- * distributed under the License is distributed on an "AS IS" BASIS,
- * WITHOUT WARRANTIES OR CONDITIONS OF ANY KIND, either express or implied.
- * See the License for the specific language governing permissions and
- * limitations under the License.
- */
-using System;
-using System.Collections.Generic;
-using System.Drawing;
-using System.Linq;
-using System.Windows.Forms;
-using pwiz.Common.Collections;
-using pwiz.Common.DataAnalysis;
-using pwiz.Common.DataBinding;
-using pwiz.Common.SystemUtil;
-using pwiz.Skyline.Alerts;
-using pwiz.Skyline.Controls;
-using pwiz.Skyline.Controls.Graphs;
-using pwiz.Skyline.Model;
-using pwiz.Skyline.Model.DocSettings;
-using pwiz.Skyline.Model.Irt;
-using pwiz.Skyline.Model.RetentionTimes;
-using pwiz.Skyline.Properties;
-using pwiz.Skyline.Util;
-using pwiz.Skyline.Util.Extensions;
-
-namespace pwiz.Skyline.SettingsUI
-{
-    public partial class EditRTDlg : FormEx
-    {
-        private readonly SettingsListComboDriver<RetentionScoreCalculatorSpec> _driverCalculators;
-        private readonly RetentionTimeGridViewDriver _gridViewDriver;
-
-        private RetentionTimeRegression _regression;
-        private readonly IEnumerable<RetentionTimeRegression> _existing;
-        private RetentionTimeStatistics _statistics;
-
-        public const double DEFAULT_RT_WINDOW = 10.0;
-
-        public EditRTDlg(IEnumerable<RetentionTimeRegression> existing)
-        {
-            _existing = existing;
-
-            InitializeComponent();
-
-            Icon = Resources.Skyline;
-
-            _gridViewDriver = new RetentionTimeGridViewDriver(gridPeptides, bindingPeptides,
-                                                            new SortableBindingList<MeasuredPeptide>());
-
-            _driverCalculators = new SettingsListComboDriver<RetentionScoreCalculatorSpec>(
-                comboCalculator, Settings.Default.RTScoreCalculatorList);
-            _driverCalculators.LoadList(null);
-
-            ShowPeptides(Settings.Default.EditRTVisible);
-        }
-
-        public RetentionTimeRegression Regression
-        {
-            get { return _regression; }
-
-            set
-            {
-                _regression = value;
-                if (_regression == null)
-                {
-                    textName.Text = string.Empty;
-                }
-                else
-                {
-                    textName.Text = _regression.Name;
-
-                    var pepTimes = _regression.PeptideTimes;
-                    if (pepTimes.Count > 0)
-                    {
-                        ShowPeptides(true);
-
-                        var previous = Peptides.RaiseListChangedEvents;
-                        Peptides.RaiseListChangedEvents = false;
-                        Peptides.AddRange(pepTimes.Select(pepTime => new MeasuredPeptide(pepTime.PeptideSequence, pepTime.RetentionTime)));
-                        Peptides.RaiseListChangedEvents = previous;
-                        if (previous)
-                            Peptides.ResetBindings();
-
-                        // Get statistics
-                        RecalcRegression(_driverCalculators.SelectedItem, _regression.PeptideTimes.ToList());
-                        //UpdateCalculator();
-                    }
-
-                    comboCalculator.SelectedItem = _regression.Calculator.Name;
-                    /*
-                    textSlope.Text = string.Format("{0:F04}", _regression.Conversion.Slope);
-                    textIntercept.Text = string.Format("{0:F04}", _regression.Conversion.Intercept);
-                     */
-                    if (_regression.IsAutoCalculated || _regression.Conversion == null)
-                        cbAutoCalc.Checked = true;
-                    else
-                    {
-                        cbAutoCalc.Checked = false;
-                        var regressionLine = _regression.Conversion as RegressionLineElement;
-                        if (regressionLine != null)
-                        {
-                            textSlope.Text = regressionLine.Slope.ToString(LocalizationHelper.CurrentCulture);
-                            textIntercept.Text =
-                                regressionLine.Intercept.ToString(LocalizationHelper.CurrentCulture);
-                        }
-                    }
-                    textTimeWindow.Text = string.Format(@"{0:F04}", _regression.TimeWindow);
-                }
-            }
-        }
-
-        public void OkDialog()
-        {
-            var helper = new MessageBoxHelper(this);
-
-            string name;
-            if (!helper.ValidateNameTextBox(textName, out name))
-                return;
-
-            if (_existing.Contains(r => !ReferenceEquals(_regression, r) && Equals(name, r.Name)))
-            {
-                helper.ShowTextBoxError(textName, Resources.EditRTDlg_OkDialog_The_retention_time_regression__0__already_exists, name);
-                return;
-            }
-
-            double? slope = null;
-            double? intercept = null;
-
-            if (!cbAutoCalc.Checked)
-            {
-                double slopeTmp;
-                if (!helper.ValidateDecimalTextBox(textSlope, out slopeTmp))
-                    return;
-                slope = slopeTmp;
-
-                double interceptTmp;
-                if (!helper.ValidateDecimalTextBox(textIntercept, out interceptTmp))
-                    return;
-                intercept = interceptTmp;
-            }
-
-            double window;
-            if (!helper.ValidateDecimalTextBox(textTimeWindow, out window))
-                return;
-
-            if (window <= 0)
-            {
-                helper.ShowTextBoxError(textTimeWindow, Resources.EditRTDlg_OkDialog__0__must_be_greater_than_0);
-                return;
-            }
-
-            if (comboCalculator.SelectedIndex == -1)
-            {
-                MessageBox.Show(this, Resources.EditRTDlg_OkDialog_Retention_time_prediction_requires_a_calculator_algorithm,
-                                Program.Name);
-                comboCalculator.Focus();
-                return;
-            }
-            var calculator = _driverCalculators.SelectedItem;
-
-            RetentionTimeRegression regression =
-                new RetentionTimeRegression(name, calculator, slope, intercept, window, GetTablePeptides());
-
-            _regression = regression;
-
-            DialogResult = DialogResult.OK;
-        }
-
-        public void ShowPeptides(bool visible)
-        {
-            bool hasResults = Program.ActiveDocumentUI.Settings.HasResults;
-
-            Control ctlCorner;
-            int yExtra = 0;
-            if (visible)
-            {
-                btnCalculate.Text = Resources.EditRTDlg_ShowPeptides_Calculate_Left;
-                ctlCorner = gridPeptides;
-                yExtra = btnUseCurrent.Height + 10;
-            }
-            else
-            {
-                btnCalculate.Text = Resources.EditRTDlg_ShowPeptides_Calculate_Right;
-                ctlCorner = btnCalculate;
-            }
-
-            Point ptCorner = new Point(ctlCorner.Right, ctlCorner.Bottom + yExtra);
-            // A Windows 10 update caused using PointToScreen to leak GDI handles
-//            ptCorner = PointToScreen(ptCorner);
-            ptCorner.Offset(20, 20);
-
-            if (!visible)
-            {
-                gridPeptides.Anchor &= ~AnchorStyles.Bottom;
-                btnUseCurrent.Anchor |= AnchorStyles.Top;
-                btnUseCurrent.Anchor &= ~AnchorStyles.Bottom;
-                btnShowGraph.Anchor |= AnchorStyles.Top;
-                btnShowGraph.Anchor &= ~AnchorStyles.Bottom;
-                FormBorderStyle = FormBorderStyle.FixedDialog;
-                // Adjust form size without knowing the screen rectangle to avoid leaking
-//                Height = ptCorner.Y - Top;
-                Height -= ClientRectangle.Bottom - ptCorner.Y;
-            }
-
-            labelPeptides.Visible = visible;
-            labelRValue.Visible = visible;
-            btnUseCurrent.Visible = visible;
-            btnUseCurrent.Enabled = hasResults;
-            btnShowGraph.Visible = visible;
-            gridPeptides.Visible = visible;
-
-            if (visible)
-            {
-                // Adjust form size without knowing the screen rectangle to avoid leaking
-//                Height = ptCorner.Y - Top;
-                Height -= ClientRectangle.Bottom - ptCorner.Y;
-                FormBorderStyle = FormBorderStyle.Sizable;
-                btnUseCurrent.Anchor |= AnchorStyles.Bottom;
-                btnUseCurrent.Anchor &= ~AnchorStyles.Top;
-                btnShowGraph.Anchor |= AnchorStyles.Bottom;
-                btnShowGraph.Anchor &= ~AnchorStyles.Top;
-                gridPeptides.Anchor |= AnchorStyles.Bottom;
-            }
-        }
-
-        private void comboCalculator_SelectedIndexChanged(object sender, EventArgs e)
-        {
-            if (!_driverCalculators.SelectedIndexChangedEvent(sender, e))
-                CalculatorChanged();
-        }
-
-        private void CalculatorChanged()
-        {
-            var calc = _driverCalculators.SelectedItem;
-            btnShowGraph.Enabled = (calc != null);
-            cbAutoCalc.Enabled = (calc is RCalcIrt);
-            if (!cbAutoCalc.Enabled)
-                cbAutoCalc.Checked = false;
-            if (calc != null)
-            {
-                // Automatically set up if all fields are empty
-                if (calc is RCalcIrt)
-                {
-                    if (string.IsNullOrEmpty(textName.Text))
-                        textName.Text = Helpers.GetUniqueName(calc.Name, name => !_existing.Contains(r => Equals(r.Name, name)));
-                    if (string.IsNullOrEmpty(textSlope.Text) && string.IsNullOrEmpty(textIntercept.Text))
-                        cbAutoCalc.Checked = true;
-                    if (string.IsNullOrEmpty(textTimeWindow.Text))
-                        textTimeWindow.Text = DEFAULT_RT_WINDOW.ToString(LocalizationHelper.CurrentCulture);
-                }
-
-                try
-                {
-                    var regressionPeps = UpdateCalculator(calc);
-                    if (regressionPeps != null)
-                        SetTablePeptides(regressionPeps);
-                }
-                catch (CalculatorException e)
-                {
-                    MessageDlg.ShowException(this, e);
-                }
-            }
-        }
-
-        private void btnCalculate_Click(object sender, EventArgs e)
-        {
-            ShowPeptides(!gridPeptides.Visible);
-        }
-
-        private class RetentionTimeGridViewDriver : PeptideGridViewDriver<MeasuredPeptide>
-        {
-            public RetentionTimeGridViewDriver(DataGridViewEx gridView,
-                                             BindingSource bindingSource,
-                                             SortableBindingList<MeasuredPeptide> items)
-                : base(gridView, bindingSource, items)
-            {
-            }
-
-            protected override void DoPaste()
-            {
-                var measuredPeptidesNew = new List<MeasuredPeptide>();
-                GridView.DoPaste(MessageParent, ValidateRowWithTime,
-                                          values =>
-                                          measuredPeptidesNew.Add(new MeasuredPeptide
-                                          {
-                                              Target = new Target(values[0]),  // CONSIDER(bspratt) small molecule equivalent?
-                                              RetentionTime = double.Parse(values[1])
-                                          }));
-
-                SetTablePeptides(measuredPeptidesNew);
-            }
-
-            public void SetTablePeptides(IEnumerable<MeasuredRetentionTime> tablePeps)
-            {
-                SetTablePeptides(tablePeps.Select(p => new MeasuredPeptide(p.PeptideSequence, p.RetentionTime)).ToArray());
-            }
-
-            private void SetTablePeptides(IList<MeasuredPeptide> tablePeps)
-            {
-                string message = ValidateUniquePeptides(tablePeps.Select(p => p.Target), null, null);
-                if (message != null)
-                {
-                    MessageDlg.Show(MessageParent, message);
-                    return;
-                }
-
-                Items.Clear();
-                foreach (var measuredRT in tablePeps)
-                    Items.Add(measuredRT);
-            }
-        }
-
-        public int PeptideCount { get { return Peptides.Count; } }
-
-        private SortableBindingList<MeasuredPeptide> Peptides { get { return _gridViewDriver.Items; } }
-
-        private IList<MeasuredRetentionTime> GetTablePeptides()
-        {
-            return (from p in Peptides
-                    where p.Sequence != null
-                    select new MeasuredRetentionTime(p.Target, p.RetentionTime)).ToArray();
-        }
-
-        private void btnUseCurrent_Click(object sender, EventArgs e)
-        {
-            AddResults();
-        }
-
-        public void AddResults()
-        {
-            var peps = GetDocumentPeptides().ToArray();
-            var regressionPeps = UpdateCalculator(null, peps);
-            SetTablePeptides(regressionPeps ?? peps);
-        }
-
-        public void SetTablePeptides(IList<MeasuredRetentionTime> tablePeps)
-        {
-            if (ArrayUtil.EqualsDeep(GetTablePeptides(), tablePeps))
-                return;
-
-            _gridViewDriver.SetTablePeptides(tablePeps);
-        }
-
-        private void btnShowGraph_Click(object sender, EventArgs e)
-        {
-            ShowGraph();
-        }
-
-        public void ShowGraph()
-        {
-            var calc = _driverCalculators.SelectedItem;
-            if (calc == null)
-                return;
-
-            if (!calc.IsUsable)
-            {
-                using (var longWait = new LongWaitDlg
-                {
-                    Text = Resources.EditRTDlg_ShowGraph_Initializing,
-                    Message = string.Format(Resources.EditRTDlg_ShowGraph_Initializing__0__calculator, calc.Name)
-                })
-                {
-                    try
-                    {
-                        var status = longWait.PerformWork(this, 800, monitor =>
-                        {
-                            calc = Settings.Default.RTScoreCalculatorList.Initialize(monitor, calc);
-                        });
-                        if (status.IsError)
-                        {
-                            MessageBox.Show(this, status.ErrorException.Message, Program.Name);
-                            return;
-                        }
-                    }
-                    catch (Exception x)
-                    {
-                        var message = TextUtil.LineSeparate(string.Format(Resources.EditRTDlg_ShowGraph_An_error_occurred_attempting_to_initialize_the_calculator__0__,
-                                                                          calc.Name),
-                                                            x.Message);
-                        MessageDlg.ShowWithException(this,message, x);
-                        return;
-                    }
-                }
-            }
-
-            var helper = new MessageBoxHelper(this);
-
-            double slope;
-            if (!helper.ValidateDecimalTextBox(textSlope, out slope))
-                return;
-
-            double intercept;
-            if (!helper.ValidateDecimalTextBox(textIntercept, out intercept))
-                return;
-
-            var scores = new List<double>();
-            var times = new List<double>();
-
-            foreach (var measuredPeptide in Peptides)
-            {
-                times.Add(measuredPeptide.RetentionTime);
-                double? score = calc.ScoreSequence(measuredPeptide.Target);
-                scores.Add(score ?? calc.UnknownScore);
-            }
-
-            var statScores = new Statistics(scores);
-            var statTimes = new Statistics(times);
-            double slopeRegress = statTimes.Slope(statScores);
-            double interceptRegress = statTimes.Intercept(statScores);
-
-            var regressionGraphData = new RegressionGraphData
-            {
-                Title = Resources.EditRTDlg_ShowGraph_Retention_Times_by_Score,
-                LabelX = calc.Name,
-                LabelY = Resources.EditRTDlg_ShowGraph_Measured_Time,
-                XValues = scores.ToArray(),
-                YValues = times.ToArray(),
-                RegressionLine = new RegressionLine(slopeRegress, interceptRegress),
-                RegressionLineCurrent = new RegressionLine(slope, intercept)
-            };
-
-            using (var dlg = new GraphRegression(new[] { regressionGraphData }))
-            {
-                dlg.ShowDialog(this);
-            }
-        }
-
-        public IEnumerable<MeasuredRetentionTime> GetDocumentPeptides()
-        {
-            var document = Program.ActiveDocumentUI;
-            if (!document.Settings.HasResults)
-                yield break; // This shouldn't be possible, but just to be safe.
-            if (!document.Settings.MeasuredResults.IsLoaded)
-                yield break;
-
-            var setPeps = new HashSet<Target>();
-            foreach(var nodePep in document.Molecules)
-            {
-                var modSeq = document.Settings.GetModifiedSequence(nodePep);
-                // If a document contains the same peptide twice, make sure it
-                // only gets added once.
-                if (setPeps.Contains(modSeq))
-                    continue;
-                setPeps.Add(modSeq);
-
-                if (nodePep.AveragePeakCountRatio < 0.5)
-                    continue;
-
-                double? retentionTime = nodePep.SchedulingTime;
-                if (!retentionTime.HasValue)
-                    continue;
-
-                yield return new MeasuredRetentionTime(modSeq, retentionTime.Value);
-            }
-        }
-
-        /// <summary>
-        /// This function will update the calculator to the one given, or to the one with the best score for the document 
-        /// peptides. It will then return the peptides chosen by that calculator for regression.
-		/// Todo: split this function into one that chooses and returns the calculator and one that returns the peptides
-		/// todo: chosen by that calculator
-        /// </summary>
-        private IList<MeasuredRetentionTime> UpdateCalculator(RetentionScoreCalculatorSpec calculator, IList<MeasuredRetentionTime> activePeptides = null)
-        {
-            bool calcInitiallyNull = calculator == null;
-
-            activePeptides = activePeptides ?? GetTablePeptides();
-            if (activePeptides.Count == 0)
-                return null;
-
-            //Try connecting all the calculators
-            Settings.Default.RTScoreCalculatorList.Initialize(null);
-
-            if (calculator == null)
-            {
-                //this will not update the calculator
-                calculator = RecalcRegression(activePeptides);
-                if (calculator == null)
-                    return null;
-            }
-            else
-            {
-                var calcSettings = Settings.Default.GetCalculatorByName(calculator.Name);
-                if (calcSettings != null)
-                    calculator = calcSettings;
-
-                if (!calculator.IsUsable)
-                {
-                    MessageDlg.Show(this,
-                                    Resources.
-                                        EditRTDlg_UpdateCalculator_The_calculator_cannot_be_used_to_score_peptides_Please_check_its_settings);
-                    return activePeptides;
-                }
-
-                RecalcRegression(calculator, activePeptides);
-            }
-
-            int minCount;
-            var usePeptides = new HashSet<Target>(calculator.ChooseRegressionPeptides(
-                activePeptides.Select(pep => pep.PeptideSequence), out minCount));
-            //now go back and get the MeasuredPeptides corresponding to the strings chosen by the calculator
-            var tablePeptides = activePeptides.Where(measuredRT =>
-                usePeptides.Contains(measuredRT.PeptideSequence)).ToList();
-
-            if (tablePeptides.Count == 0 && activePeptides.Count != 0)
-            {
-                MessageDlg.Show(this,
-                                String.Format(
-                                    Resources.
-                                        EditRTDlg_UpdateCalculator_The__0__calculator_cannot_score_any_of_the_peptides,
-                                                    calculator.Name));
-                comboCalculator.SelectedIndex = 0;
-                return null;
-            }
-            
-			//This "if" is to keep from getting into infinite loops
-            if (calcInitiallyNull)
-                comboCalculator.SelectedItem = calculator.Name;
-
-            return tablePeptides;
-        }
-
-        private RetentionScoreCalculatorSpec RecalcRegression(IList<MeasuredRetentionTime> peptides)
-        {
-            var tryCalcs = Settings.Default.RTScoreCalculatorList.ToList();
-            RetentionScoreCalculatorSpec calculator = null;
-            while (calculator == null && tryCalcs.Count > 0)
-            {
-                try
-                {
-                    calculator = RecalcRegression(tryCalcs, peptides);
-                    break;
-                }
-                catch (IncompleteStandardException e)
-                {
-                    tryCalcs.Remove(e.Calculator);
-                }
-            }
-            return calculator;
-        }
-
-        private void RecalcRegression(RetentionScoreCalculatorSpec calculator, IList<MeasuredRetentionTime> peptides)
-        {
-            RecalcRegression(new[] { calculator }, peptides);
-        }
-
-        private RetentionScoreCalculatorSpec RecalcRegression(IList<RetentionScoreCalculatorSpec> calculators, IList<MeasuredRetentionTime> peptidesTimes)
-        {
-<<<<<<< HEAD
-            RetentionScoreCalculatorSpec calculatorSpec;
-            RetentionTimeStatistics statistics;
-
-            var regression = RetentionTimeRegression.CalcRegression(@"Recalc",
-                                                                    calculators,
-                                                                    RegressionMethodRT.linear,
-                                                                    peptidesTimes,
-                                                                    out statistics);
-=======
-            var summary = RetentionTimeRegression.CalcBestRegressionLongOperationRunner(XmlNamedElement.NAME_INTERNAL, calculators, peptidesTimes,
-                null, false, RegressionMethodRT.linear, CustomCancellationToken.NONE);
-            var regression = summary.Best.Regression;
-            var statistics = summary.Best.Statistics;
-            var calculatorSpec = summary.Best.Calculator;
->>>>>>> b7237c12
-
-            double r = 0;
-            if (regression == null)
-            {
-                if (calculators.Count > 1)
-                {
-                    textSlope.Text = string.Empty;
-                    textIntercept.Text = string.Empty;
-                    textTimeWindow.Text = string.Empty;
-                    comboCalculator.SelectedIndex = -1;
-
-                    return null;
-                }
-                calculatorSpec = calculators.First();
-            }
-            else
-            {
-                var regressionLine = regression.Conversion as RegressionLineElement;
-                if (regressionLine != null)
-                {
-                    textSlope.Text = string.Format(@"{0}", regressionLine.Slope);
-                    textIntercept.Text = string.Format(@"{0}", regressionLine.Intercept);
-                }
-                textTimeWindow.Text = string.Format(@"{0:F01}", regression.TimeWindow);
-
-                // Select best calculator match.
-                calculatorSpec = regression.Calculator;
-
-                // Save statistics to show in RTDetails form.
-                _statistics = statistics;
-                r = statistics.R;
-            }
-
-            int minCount;
-            var pepCount = calculatorSpec.ChooseRegressionPeptides(peptidesTimes.Select(mrt => mrt.PeptideSequence), out minCount).Count();
-
-            labelRValue.Text = string.Format(Resources.EditRTDlg_RecalcRegression__0__peptides_R__1__, pepCount,
-                                             Math.Round(r, RetentionTimeRegression.ThresholdPrecision));
-            // Right align with the peptide grid.
-            labelRValue.Left = gridPeptides.Right - labelRValue.Width;
-
-            return calculatorSpec;
-        }
-
-        private void btnOk_Click(object sender, EventArgs e)
-        {
-            OkDialog();
-        }
-
-        private void cbAutoCalc_CheckedChanged(object sender, EventArgs e)
-        {
-            textSlope.Enabled = textIntercept.Enabled = btnCalculate.Enabled = !cbAutoCalc.Checked;
-            if (cbAutoCalc.Checked)
-            {
-                if (gridPeptides.Visible)
-                {
-                    ShowPeptides(false);
-                }
-                textSlope.Text = textIntercept.Text = string.Empty;
-                Peptides.Clear();
-            }
-        }
-
-        private void labelRValue_Click(object sender, EventArgs e)
-        {
-            ShowDetails();
-        }
-
-        public void ShowDetails()
-        {
-/*
-            var calc = _driverCalculators.SelectedItem;
-            if (!calc.IsUsable)
-            {
-                try
-                {
-                    calc = calc.Initialize();
-                }
-                catch (CalculatorException f)
-                {
-                    MessageDlg.Show(this, f.Message);
-                    return;
-                }
-            }
-            var peptides = new List<string>();
-            var scores = new List<double>();
-            var predicts = new List<double>();
-            var times = new List<double>();
-
-            double slope = double.Parse(textSlope.Text);
-            double intercept = double.Parse(textIntercept.Text);
-            foreach (var measuredPeptide in GetDocumentPeptides())
-            {
-                peptides.Add(measuredPeptide.PeptideSequence);
-                times.Add(measuredPeptide.RetentionTime);
-                double score = calc.ScoreSequence(measuredPeptide.PeptideSequence);
-                scores.Add(score);
-                predicts.Add(slope*score + intercept);
-            }
-            var statistics = new RetentionTimeStatistics(1.0, peptides, scores, predicts, times);
- */
-            var statistics = _statistics;
-            if (statistics != null)
-            {
-                using (RTDetails dlg = new RTDetails(statistics))
-                {
-                    dlg.ShowDialog(this);
-                }
-            }
-        }
-
-        #region Functional test support
-
-        public void SetTimeWindow(double time)
-        {
-            textTimeWindow.Text = time.ToString(LocalizationHelper.CurrentCulture);
-        }
-
-        public void SetRegressionName(string name)
-        {
-            textName.Text = name;
-        }
-
-        public void AddCalculator()
-        {
-            CheckDisposed();
-            _driverCalculators.AddItem();
-        }
-
-        public void EditCalculatorList()
-        {
-            CheckDisposed();
-            _driverCalculators.EditList();
-        }
-
-        public void EditCurrentCalculator()
-        {
-            CheckDisposed();
-            _driverCalculators.EditCurrent();
-        }
-
-        public void ChooseCalculator(string name)
-        {
-            comboCalculator.SelectedItem = name;
-        }
-
-        public void SetSlope(string s)
-        {
-            textSlope.Text = s;
-        }
-
-        public void SetIntercept(string s)
-        {
-            textIntercept.Text = s;
-        }
-
-        public void SetAutoCalcRegression(bool autoCalc)
-        {
-            cbAutoCalc.Checked = autoCalc;
-        }
-
-        #endregion
-    }
-
-    public class MeasuredPeptide : IPeptideData
-    {
-        public MeasuredPeptide()
-        {
-        }
-
-        public MeasuredPeptide(Target seq, double rt)
-        {
-            Target = seq;
-            RetentionTime = rt;
-        }
-
-        public Target Target { get; set; }
-        public double RetentionTime { get; set; }
-        public string Sequence { get { return Target == null ? string.Empty : Target.ToString(); } }
-
-        public static string ValidateSequence(Target sequence)
-        {
-            if (sequence.IsEmpty || !sequence.IsProteomic)
-                return Resources.MeasuredPeptide_ValidateSequence_A_modified_peptide_sequence_is_required_for_each_entry;
-            if (!FastaSequence.IsExSequence(sequence.Sequence))
-                return string.Format(Resources.MeasuredPeptide_ValidateSequence_The_sequence__0__is_not_a_valid_modified_peptide_sequence, sequence);
-            return null;
-        }
-
-        public static string ValidateRetentionTime(string rtText, bool allowNegative)
-        {
-            double rtValue;
-            if (rtText == null || !double.TryParse(rtText, out rtValue))
-                return Resources.MeasuredPeptide_ValidateRetentionTime_Measured_retention_times_must_be_valid_decimal_numbers;
-            if (!allowNegative && rtValue <= 0)
-                return Resources.MeasuredPeptide_ValidateRetentionTime_Measured_retention_times_must_be_greater_than_zero;
-            return null;
-        }
-    }
-}
+/*
+ * Original author: Brendan MacLean <brendanx .at. u.washington.edu>,
+ *                  MacCoss Lab, Department of Genome Sciences, UW
+ *
+ * Copyright 2009 University of Washington - Seattle, WA
+ * 
+ * Licensed under the Apache License, Version 2.0 (the "License");
+ * you may not use this file except in compliance with the License.
+ * You may obtain a copy of the License at
+ *
+ *     http://www.apache.org/licenses/LICENSE-2.0
+ *
+ * Unless required by applicable law or agreed to in writing, software
+ * distributed under the License is distributed on an "AS IS" BASIS,
+ * WITHOUT WARRANTIES OR CONDITIONS OF ANY KIND, either express or implied.
+ * See the License for the specific language governing permissions and
+ * limitations under the License.
+ */
+using System;
+using System.Collections.Generic;
+using System.Drawing;
+using System.Linq;
+using System.Windows.Forms;
+using pwiz.Common.Collections;
+using pwiz.Common.DataAnalysis;
+using pwiz.Common.DataBinding;
+using pwiz.Common.SystemUtil;
+using pwiz.Skyline.Alerts;
+using pwiz.Skyline.Controls;
+using pwiz.Skyline.Controls.Graphs;
+using pwiz.Skyline.Model;
+using pwiz.Skyline.Model.DocSettings;
+using pwiz.Skyline.Model.Irt;
+using pwiz.Skyline.Model.RetentionTimes;
+using pwiz.Skyline.Properties;
+using pwiz.Skyline.Util;
+using pwiz.Skyline.Util.Extensions;
+
+namespace pwiz.Skyline.SettingsUI
+{
+    public partial class EditRTDlg : FormEx
+    {
+        private readonly SettingsListComboDriver<RetentionScoreCalculatorSpec> _driverCalculators;
+        private readonly RetentionTimeGridViewDriver _gridViewDriver;
+
+        private RetentionTimeRegression _regression;
+        private readonly IEnumerable<RetentionTimeRegression> _existing;
+        private RetentionTimeStatistics _statistics;
+
+        public const double DEFAULT_RT_WINDOW = 10.0;
+
+        public EditRTDlg(IEnumerable<RetentionTimeRegression> existing)
+        {
+            _existing = existing;
+
+            InitializeComponent();
+
+            Icon = Resources.Skyline;
+
+            _gridViewDriver = new RetentionTimeGridViewDriver(gridPeptides, bindingPeptides,
+                                                            new SortableBindingList<MeasuredPeptide>());
+
+            _driverCalculators = new SettingsListComboDriver<RetentionScoreCalculatorSpec>(
+                comboCalculator, Settings.Default.RTScoreCalculatorList);
+            _driverCalculators.LoadList(null);
+
+            ShowPeptides(Settings.Default.EditRTVisible);
+        }
+
+        public RetentionTimeRegression Regression
+        {
+            get { return _regression; }
+
+            set
+            {
+                _regression = value;
+                if (_regression == null)
+                {
+                    textName.Text = string.Empty;
+                }
+                else
+                {
+                    textName.Text = _regression.Name;
+
+                    var pepTimes = _regression.PeptideTimes;
+                    if (pepTimes.Count > 0)
+                    {
+                        ShowPeptides(true);
+
+                        var previous = Peptides.RaiseListChangedEvents;
+                        Peptides.RaiseListChangedEvents = false;
+                        Peptides.AddRange(pepTimes.Select(pepTime => new MeasuredPeptide(pepTime.PeptideSequence, pepTime.RetentionTime)));
+                        Peptides.RaiseListChangedEvents = previous;
+                        if (previous)
+                            Peptides.ResetBindings();
+
+                        // Get statistics
+                        RecalcRegression(_driverCalculators.SelectedItem, _regression.PeptideTimes.ToList());
+                        //UpdateCalculator();
+                    }
+
+                    comboCalculator.SelectedItem = _regression.Calculator.Name;
+                    /*
+                    textSlope.Text = string.Format("{0:F04}", _regression.Conversion.Slope);
+                    textIntercept.Text = string.Format("{0:F04}", _regression.Conversion.Intercept);
+                     */
+                    if (_regression.IsAutoCalculated || _regression.Conversion == null)
+                        cbAutoCalc.Checked = true;
+                    else
+                    {
+                        cbAutoCalc.Checked = false;
+                        var regressionLine = _regression.Conversion as RegressionLineElement;
+                        if (regressionLine != null)
+                        {
+                            textSlope.Text = regressionLine.Slope.ToString(LocalizationHelper.CurrentCulture);
+                            textIntercept.Text =
+                                regressionLine.Intercept.ToString(LocalizationHelper.CurrentCulture);
+                        }
+                    }
+                    textTimeWindow.Text = string.Format(@"{0:F04}", _regression.TimeWindow);
+                }
+            }
+        }
+
+        public void OkDialog()
+        {
+            var helper = new MessageBoxHelper(this);
+
+            string name;
+            if (!helper.ValidateNameTextBox(textName, out name))
+                return;
+
+            if (_existing.Contains(r => !ReferenceEquals(_regression, r) && Equals(name, r.Name)))
+            {
+                helper.ShowTextBoxError(textName, Resources.EditRTDlg_OkDialog_The_retention_time_regression__0__already_exists, name);
+                return;
+            }
+
+            double? slope = null;
+            double? intercept = null;
+
+            if (!cbAutoCalc.Checked)
+            {
+                double slopeTmp;
+                if (!helper.ValidateDecimalTextBox(textSlope, out slopeTmp))
+                    return;
+                slope = slopeTmp;
+
+                double interceptTmp;
+                if (!helper.ValidateDecimalTextBox(textIntercept, out interceptTmp))
+                    return;
+                intercept = interceptTmp;
+            }
+
+            double window;
+            if (!helper.ValidateDecimalTextBox(textTimeWindow, out window))
+                return;
+
+            if (window <= 0)
+            {
+                helper.ShowTextBoxError(textTimeWindow, Resources.EditRTDlg_OkDialog__0__must_be_greater_than_0);
+                return;
+            }
+
+            if (comboCalculator.SelectedIndex == -1)
+            {
+                MessageBox.Show(this, Resources.EditRTDlg_OkDialog_Retention_time_prediction_requires_a_calculator_algorithm,
+                                Program.Name);
+                comboCalculator.Focus();
+                return;
+            }
+            var calculator = _driverCalculators.SelectedItem;
+
+            RetentionTimeRegression regression =
+                new RetentionTimeRegression(name, calculator, slope, intercept, window, GetTablePeptides());
+
+            _regression = regression;
+
+            DialogResult = DialogResult.OK;
+        }
+
+        public void ShowPeptides(bool visible)
+        {
+            bool hasResults = Program.ActiveDocumentUI.Settings.HasResults;
+
+            Control ctlCorner;
+            int yExtra = 0;
+            if (visible)
+            {
+                btnCalculate.Text = Resources.EditRTDlg_ShowPeptides_Calculate_Left;
+                ctlCorner = gridPeptides;
+                yExtra = btnUseCurrent.Height + 10;
+            }
+            else
+            {
+                btnCalculate.Text = Resources.EditRTDlg_ShowPeptides_Calculate_Right;
+                ctlCorner = btnCalculate;
+            }
+
+            Point ptCorner = new Point(ctlCorner.Right, ctlCorner.Bottom + yExtra);
+            // A Windows 10 update caused using PointToScreen to leak GDI handles
+//            ptCorner = PointToScreen(ptCorner);
+            ptCorner.Offset(20, 20);
+
+            if (!visible)
+            {
+                gridPeptides.Anchor &= ~AnchorStyles.Bottom;
+                btnUseCurrent.Anchor |= AnchorStyles.Top;
+                btnUseCurrent.Anchor &= ~AnchorStyles.Bottom;
+                btnShowGraph.Anchor |= AnchorStyles.Top;
+                btnShowGraph.Anchor &= ~AnchorStyles.Bottom;
+                FormBorderStyle = FormBorderStyle.FixedDialog;
+                // Adjust form size without knowing the screen rectangle to avoid leaking
+//                Height = ptCorner.Y - Top;
+                Height -= ClientRectangle.Bottom - ptCorner.Y;
+            }
+
+            labelPeptides.Visible = visible;
+            labelRValue.Visible = visible;
+            btnUseCurrent.Visible = visible;
+            btnUseCurrent.Enabled = hasResults;
+            btnShowGraph.Visible = visible;
+            gridPeptides.Visible = visible;
+
+            if (visible)
+            {
+                // Adjust form size without knowing the screen rectangle to avoid leaking
+//                Height = ptCorner.Y - Top;
+                Height -= ClientRectangle.Bottom - ptCorner.Y;
+                FormBorderStyle = FormBorderStyle.Sizable;
+                btnUseCurrent.Anchor |= AnchorStyles.Bottom;
+                btnUseCurrent.Anchor &= ~AnchorStyles.Top;
+                btnShowGraph.Anchor |= AnchorStyles.Bottom;
+                btnShowGraph.Anchor &= ~AnchorStyles.Top;
+                gridPeptides.Anchor |= AnchorStyles.Bottom;
+            }
+        }
+
+        private void comboCalculator_SelectedIndexChanged(object sender, EventArgs e)
+        {
+            if (!_driverCalculators.SelectedIndexChangedEvent(sender, e))
+                CalculatorChanged();
+        }
+
+        private void CalculatorChanged()
+        {
+            var calc = _driverCalculators.SelectedItem;
+            btnShowGraph.Enabled = (calc != null);
+            cbAutoCalc.Enabled = (calc is RCalcIrt);
+            if (!cbAutoCalc.Enabled)
+                cbAutoCalc.Checked = false;
+            if (calc != null)
+            {
+                // Automatically set up if all fields are empty
+                if (calc is RCalcIrt)
+                {
+                    if (string.IsNullOrEmpty(textName.Text))
+                        textName.Text = Helpers.GetUniqueName(calc.Name, name => !_existing.Contains(r => Equals(r.Name, name)));
+                    if (string.IsNullOrEmpty(textSlope.Text) && string.IsNullOrEmpty(textIntercept.Text))
+                        cbAutoCalc.Checked = true;
+                    if (string.IsNullOrEmpty(textTimeWindow.Text))
+                        textTimeWindow.Text = DEFAULT_RT_WINDOW.ToString(LocalizationHelper.CurrentCulture);
+                }
+
+                try
+                {
+                    var regressionPeps = UpdateCalculator(calc);
+                    if (regressionPeps != null)
+                        SetTablePeptides(regressionPeps);
+                }
+                catch (CalculatorException e)
+                {
+                    MessageDlg.ShowException(this, e);
+                }
+            }
+        }
+
+        private void btnCalculate_Click(object sender, EventArgs e)
+        {
+            ShowPeptides(!gridPeptides.Visible);
+        }
+
+        private class RetentionTimeGridViewDriver : PeptideGridViewDriver<MeasuredPeptide>
+        {
+            public RetentionTimeGridViewDriver(DataGridViewEx gridView,
+                                             BindingSource bindingSource,
+                                             SortableBindingList<MeasuredPeptide> items)
+                : base(gridView, bindingSource, items)
+            {
+            }
+
+            protected override void DoPaste()
+            {
+                var measuredPeptidesNew = new List<MeasuredPeptide>();
+                GridView.DoPaste(MessageParent, ValidateRowWithTime,
+                                          values =>
+                                          measuredPeptidesNew.Add(new MeasuredPeptide
+                                          {
+                                              Target = new Target(values[0]),  // CONSIDER(bspratt) small molecule equivalent?
+                                              RetentionTime = double.Parse(values[1])
+                                          }));
+
+                SetTablePeptides(measuredPeptidesNew);
+            }
+
+            public void SetTablePeptides(IEnumerable<MeasuredRetentionTime> tablePeps)
+            {
+                SetTablePeptides(tablePeps.Select(p => new MeasuredPeptide(p.PeptideSequence, p.RetentionTime)).ToArray());
+            }
+
+            private void SetTablePeptides(IList<MeasuredPeptide> tablePeps)
+            {
+                string message = ValidateUniquePeptides(tablePeps.Select(p => p.Target), null, null);
+                if (message != null)
+                {
+                    MessageDlg.Show(MessageParent, message);
+                    return;
+                }
+
+                Items.Clear();
+                foreach (var measuredRT in tablePeps)
+                    Items.Add(measuredRT);
+            }
+        }
+
+        public int PeptideCount { get { return Peptides.Count; } }
+
+        private SortableBindingList<MeasuredPeptide> Peptides { get { return _gridViewDriver.Items; } }
+
+        private IList<MeasuredRetentionTime> GetTablePeptides()
+        {
+            return (from p in Peptides
+                    where p.Sequence != null
+                    select new MeasuredRetentionTime(p.Target, p.RetentionTime)).ToArray();
+        }
+
+        private void btnUseCurrent_Click(object sender, EventArgs e)
+        {
+            AddResults();
+        }
+
+        public void AddResults()
+        {
+            var peps = GetDocumentPeptides().ToArray();
+            var regressionPeps = UpdateCalculator(null, peps);
+            SetTablePeptides(regressionPeps ?? peps);
+        }
+
+        public void SetTablePeptides(IList<MeasuredRetentionTime> tablePeps)
+        {
+            if (ArrayUtil.EqualsDeep(GetTablePeptides(), tablePeps))
+                return;
+
+            _gridViewDriver.SetTablePeptides(tablePeps);
+        }
+
+        private void btnShowGraph_Click(object sender, EventArgs e)
+        {
+            ShowGraph();
+        }
+
+        public void ShowGraph()
+        {
+            var calc = _driverCalculators.SelectedItem;
+            if (calc == null)
+                return;
+
+            if (!calc.IsUsable)
+            {
+                using (var longWait = new LongWaitDlg
+                {
+                    Text = Resources.EditRTDlg_ShowGraph_Initializing,
+                    Message = string.Format(Resources.EditRTDlg_ShowGraph_Initializing__0__calculator, calc.Name)
+                })
+                {
+                    try
+                    {
+                        var status = longWait.PerformWork(this, 800, monitor =>
+                        {
+                            calc = Settings.Default.RTScoreCalculatorList.Initialize(monitor, calc);
+                        });
+                        if (status.IsError)
+                        {
+                            MessageBox.Show(this, status.ErrorException.Message, Program.Name);
+                            return;
+                        }
+                    }
+                    catch (Exception x)
+                    {
+                        var message = TextUtil.LineSeparate(string.Format(Resources.EditRTDlg_ShowGraph_An_error_occurred_attempting_to_initialize_the_calculator__0__,
+                                                                          calc.Name),
+                                                            x.Message);
+                        MessageDlg.ShowWithException(this,message, x);
+                        return;
+                    }
+                }
+            }
+
+            var helper = new MessageBoxHelper(this);
+
+            double slope;
+            if (!helper.ValidateDecimalTextBox(textSlope, out slope))
+                return;
+
+            double intercept;
+            if (!helper.ValidateDecimalTextBox(textIntercept, out intercept))
+                return;
+
+            var scores = new List<double>();
+            var times = new List<double>();
+
+            foreach (var measuredPeptide in Peptides)
+            {
+                times.Add(measuredPeptide.RetentionTime);
+                double? score = calc.ScoreSequence(measuredPeptide.Target);
+                scores.Add(score ?? calc.UnknownScore);
+            }
+
+            var statScores = new Statistics(scores);
+            var statTimes = new Statistics(times);
+            double slopeRegress = statTimes.Slope(statScores);
+            double interceptRegress = statTimes.Intercept(statScores);
+
+            var regressionGraphData = new RegressionGraphData
+            {
+                Title = Resources.EditRTDlg_ShowGraph_Retention_Times_by_Score,
+                LabelX = calc.Name,
+                LabelY = Resources.EditRTDlg_ShowGraph_Measured_Time,
+                XValues = scores.ToArray(),
+                YValues = times.ToArray(),
+                RegressionLine = new RegressionLine(slopeRegress, interceptRegress),
+                RegressionLineCurrent = new RegressionLine(slope, intercept)
+            };
+
+            using (var dlg = new GraphRegression(new[] { regressionGraphData }))
+            {
+                dlg.ShowDialog(this);
+            }
+        }
+
+        public IEnumerable<MeasuredRetentionTime> GetDocumentPeptides()
+        {
+            var document = Program.ActiveDocumentUI;
+            if (!document.Settings.HasResults)
+                yield break; // This shouldn't be possible, but just to be safe.
+            if (!document.Settings.MeasuredResults.IsLoaded)
+                yield break;
+
+            var setPeps = new HashSet<Target>();
+            foreach(var nodePep in document.Molecules)
+            {
+                var modSeq = document.Settings.GetModifiedSequence(nodePep);
+                // If a document contains the same peptide twice, make sure it
+                // only gets added once.
+                if (setPeps.Contains(modSeq))
+                    continue;
+                setPeps.Add(modSeq);
+
+                if (nodePep.AveragePeakCountRatio < 0.5)
+                    continue;
+
+                double? retentionTime = nodePep.SchedulingTime;
+                if (!retentionTime.HasValue)
+                    continue;
+
+                yield return new MeasuredRetentionTime(modSeq, retentionTime.Value);
+            }
+        }
+
+        /// <summary>
+        /// This function will update the calculator to the one given, or to the one with the best score for the document 
+        /// peptides. It will then return the peptides chosen by that calculator for regression.
+		/// Todo: split this function into one that chooses and returns the calculator and one that returns the peptides
+		/// todo: chosen by that calculator
+        /// </summary>
+        private IList<MeasuredRetentionTime> UpdateCalculator(RetentionScoreCalculatorSpec calculator, IList<MeasuredRetentionTime> activePeptides = null)
+        {
+            bool calcInitiallyNull = calculator == null;
+
+            activePeptides = activePeptides ?? GetTablePeptides();
+            if (activePeptides.Count == 0)
+                return null;
+
+            //Try connecting all the calculators
+            Settings.Default.RTScoreCalculatorList.Initialize(null);
+
+            if (calculator == null)
+            {
+                //this will not update the calculator
+                calculator = RecalcRegression(activePeptides);
+                if (calculator == null)
+                    return null;
+            }
+            else
+            {
+                var calcSettings = Settings.Default.GetCalculatorByName(calculator.Name);
+                if (calcSettings != null)
+                    calculator = calcSettings;
+
+                if (!calculator.IsUsable)
+                {
+                    MessageDlg.Show(this,
+                                    Resources.
+                                        EditRTDlg_UpdateCalculator_The_calculator_cannot_be_used_to_score_peptides_Please_check_its_settings);
+                    return activePeptides;
+                }
+
+                RecalcRegression(calculator, activePeptides);
+            }
+
+            int minCount;
+            var usePeptides = new HashSet<Target>(calculator.ChooseRegressionPeptides(
+                activePeptides.Select(pep => pep.PeptideSequence), out minCount));
+            //now go back and get the MeasuredPeptides corresponding to the strings chosen by the calculator
+            var tablePeptides = activePeptides.Where(measuredRT =>
+                usePeptides.Contains(measuredRT.PeptideSequence)).ToList();
+
+            if (tablePeptides.Count == 0 && activePeptides.Count != 0)
+            {
+                MessageDlg.Show(this,
+                                String.Format(
+                                    Resources.
+                                        EditRTDlg_UpdateCalculator_The__0__calculator_cannot_score_any_of_the_peptides,
+                                                    calculator.Name));
+                comboCalculator.SelectedIndex = 0;
+                return null;
+            }
+            
+			//This "if" is to keep from getting into infinite loops
+            if (calcInitiallyNull)
+                comboCalculator.SelectedItem = calculator.Name;
+
+            return tablePeptides;
+        }
+
+        private RetentionScoreCalculatorSpec RecalcRegression(IList<MeasuredRetentionTime> peptides)
+        {
+            var tryCalcs = Settings.Default.RTScoreCalculatorList.ToList();
+            RetentionScoreCalculatorSpec calculator = null;
+            while (calculator == null && tryCalcs.Count > 0)
+            {
+                try
+                {
+                    calculator = RecalcRegression(tryCalcs, peptides);
+                    break;
+                }
+                catch (IncompleteStandardException e)
+                {
+                    tryCalcs.Remove(e.Calculator);
+                }
+            }
+            return calculator;
+        }
+
+        private void RecalcRegression(RetentionScoreCalculatorSpec calculator, IList<MeasuredRetentionTime> peptides)
+        {
+            RecalcRegression(new[] { calculator }, peptides);
+        }
+
+        private RetentionScoreCalculatorSpec RecalcRegression(IList<RetentionScoreCalculatorSpec> calculators, IList<MeasuredRetentionTime> peptidesTimes)
+        {
+            var summary = RetentionTimeRegression.CalcBestRegressionLongOperationRunner(XmlNamedElement.NAME_INTERNAL, calculators, peptidesTimes,
+                null, false, RegressionMethodRT.linear, CustomCancellationToken.NONE);
+            var regression = summary.Best.Regression;
+            var statistics = summary.Best.Statistics;
+            var calculatorSpec = summary.Best.Calculator;
+
+            double r = 0;
+            if (regression == null)
+            {
+                if (calculators.Count > 1)
+                {
+                    textSlope.Text = string.Empty;
+                    textIntercept.Text = string.Empty;
+                    textTimeWindow.Text = string.Empty;
+                    comboCalculator.SelectedIndex = -1;
+
+                    return null;
+                }
+                calculatorSpec = calculators.First();
+            }
+            else
+            {
+                var regressionLine = regression.Conversion as RegressionLineElement;
+                if (regressionLine != null)
+                {
+                    textSlope.Text = string.Format(@"{0}", regressionLine.Slope);
+                    textIntercept.Text = string.Format(@"{0}", regressionLine.Intercept);
+                }
+                textTimeWindow.Text = string.Format(@"{0:F01}", regression.TimeWindow);
+
+                // Select best calculator match.
+                calculatorSpec = regression.Calculator;
+
+                // Save statistics to show in RTDetails form.
+                _statistics = statistics;
+                r = statistics.R;
+            }
+
+            int minCount;
+            var pepCount = calculatorSpec.ChooseRegressionPeptides(peptidesTimes.Select(mrt => mrt.PeptideSequence), out minCount).Count();
+
+            labelRValue.Text = string.Format(Resources.EditRTDlg_RecalcRegression__0__peptides_R__1__, pepCount,
+                                             Math.Round(r, RetentionTimeRegression.ThresholdPrecision));
+            // Right align with the peptide grid.
+            labelRValue.Left = gridPeptides.Right - labelRValue.Width;
+
+            return calculatorSpec;
+        }
+
+        private void btnOk_Click(object sender, EventArgs e)
+        {
+            OkDialog();
+        }
+
+        private void cbAutoCalc_CheckedChanged(object sender, EventArgs e)
+        {
+            textSlope.Enabled = textIntercept.Enabled = btnCalculate.Enabled = !cbAutoCalc.Checked;
+            if (cbAutoCalc.Checked)
+            {
+                if (gridPeptides.Visible)
+                {
+                    ShowPeptides(false);
+                }
+                textSlope.Text = textIntercept.Text = string.Empty;
+                Peptides.Clear();
+            }
+        }
+
+        private void labelRValue_Click(object sender, EventArgs e)
+        {
+            ShowDetails();
+        }
+
+        public void ShowDetails()
+        {
+/*
+            var calc = _driverCalculators.SelectedItem;
+            if (!calc.IsUsable)
+            {
+                try
+                {
+                    calc = calc.Initialize();
+                }
+                catch (CalculatorException f)
+                {
+                    MessageDlg.Show(this, f.Message);
+                    return;
+                }
+            }
+            var peptides = new List<string>();
+            var scores = new List<double>();
+            var predicts = new List<double>();
+            var times = new List<double>();
+
+            double slope = double.Parse(textSlope.Text);
+            double intercept = double.Parse(textIntercept.Text);
+            foreach (var measuredPeptide in GetDocumentPeptides())
+            {
+                peptides.Add(measuredPeptide.PeptideSequence);
+                times.Add(measuredPeptide.RetentionTime);
+                double score = calc.ScoreSequence(measuredPeptide.PeptideSequence);
+                scores.Add(score);
+                predicts.Add(slope*score + intercept);
+            }
+            var statistics = new RetentionTimeStatistics(1.0, peptides, scores, predicts, times);
+ */
+            var statistics = _statistics;
+            if (statistics != null)
+            {
+                using (RTDetails dlg = new RTDetails(statistics))
+                {
+                    dlg.ShowDialog(this);
+                }
+            }
+        }
+
+        #region Functional test support
+
+        public void SetTimeWindow(double time)
+        {
+            textTimeWindow.Text = time.ToString(LocalizationHelper.CurrentCulture);
+        }
+
+        public void SetRegressionName(string name)
+        {
+            textName.Text = name;
+        }
+
+        public void AddCalculator()
+        {
+            CheckDisposed();
+            _driverCalculators.AddItem();
+        }
+
+        public void EditCalculatorList()
+        {
+            CheckDisposed();
+            _driverCalculators.EditList();
+        }
+
+        public void EditCurrentCalculator()
+        {
+            CheckDisposed();
+            _driverCalculators.EditCurrent();
+        }
+
+        public void ChooseCalculator(string name)
+        {
+            comboCalculator.SelectedItem = name;
+        }
+
+        public void SetSlope(string s)
+        {
+            textSlope.Text = s;
+        }
+
+        public void SetIntercept(string s)
+        {
+            textIntercept.Text = s;
+        }
+
+        public void SetAutoCalcRegression(bool autoCalc)
+        {
+            cbAutoCalc.Checked = autoCalc;
+        }
+
+        #endregion
+    }
+
+    public class MeasuredPeptide : IPeptideData
+    {
+        public MeasuredPeptide()
+        {
+        }
+
+        public MeasuredPeptide(Target seq, double rt)
+        {
+            Target = seq;
+            RetentionTime = rt;
+        }
+
+        public Target Target { get; set; }
+        public double RetentionTime { get; set; }
+        public string Sequence { get { return Target == null ? string.Empty : Target.ToString(); } }
+
+        public static string ValidateSequence(Target sequence)
+        {
+            if (sequence.IsEmpty || !sequence.IsProteomic)
+                return Resources.MeasuredPeptide_ValidateSequence_A_modified_peptide_sequence_is_required_for_each_entry;
+            if (!FastaSequence.IsExSequence(sequence.Sequence))
+                return string.Format(Resources.MeasuredPeptide_ValidateSequence_The_sequence__0__is_not_a_valid_modified_peptide_sequence, sequence);
+            return null;
+        }
+
+        public static string ValidateRetentionTime(string rtText, bool allowNegative)
+        {
+            double rtValue;
+            if (rtText == null || !double.TryParse(rtText, out rtValue))
+                return Resources.MeasuredPeptide_ValidateRetentionTime_Measured_retention_times_must_be_valid_decimal_numbers;
+            if (!allowNegative && rtValue <= 0)
+                return Resources.MeasuredPeptide_ValidateRetentionTime_Measured_retention_times_must_be_greater_than_zero;
+            return null;
+        }
+    }
+}