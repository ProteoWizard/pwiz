/*
 * Original author: Brendan MacLean <brendanx .at. u.washington.edu>,
 *                  MacCoss Lab, Department of Genome Sciences, UW
 *
 * Copyright 2009 University of Washington - Seattle, WA
 * 
 * Licensed under the Apache License, Version 2.0 (the "License");
 * you may not use this file except in compliance with the License.
 * You may obtain a copy of the License at
 *
 *     http://www.apache.org/licenses/LICENSE-2.0
 *
 * Unless required by applicable law or agreed to in writing, software
 * distributed under the License is distributed on an "AS IS" BASIS,
 * WITHOUT WARRANTIES OR CONDITIONS OF ANY KIND, either express or implied.
 * See the License for the specific language governing permissions and
 * limitations under the License.
 */
using System;
using System.Collections.Generic;
using System.Diagnostics;
using System.Drawing;
using System.Globalization;
using System.IO;
using System.Linq;
using System.Windows.Forms;
using DigitalRune.Windows.Docking;
using pwiz.Common.Collections;
using pwiz.Common.DataBinding;
using pwiz.Common.SystemUtil;
using pwiz.Skyline.Alerts;
using pwiz.Skyline.Controls.Databinding;
using pwiz.Skyline.Controls.Graphs;
using pwiz.Skyline.Controls.SeqNode;
using pwiz.Skyline.EditUI;
using pwiz.Skyline.Model;
using pwiz.Skyline.Model.DocSettings;
using pwiz.Skyline.Model.DocSettings.Extensions;
using pwiz.Skyline.Model.Results;
using pwiz.Skyline.Properties;
using pwiz.Skyline.Controls;
using pwiz.Skyline.Controls.AuditLog;
using pwiz.Skyline.Controls.Clustering;
using pwiz.Skyline.Controls.Graphs.Calibration;
using pwiz.Skyline.Controls.GroupComparison;
using pwiz.Skyline.Model.AuditLog;
using pwiz.Skyline.Model.DocSettings.AbsoluteQuantification;
using pwiz.Skyline.Model.ElementLocators.ExportAnnotations;
using pwiz.Skyline.Model.GroupComparison;
using pwiz.Skyline.Model.RetentionTimes;
using pwiz.Skyline.SettingsUI;
using pwiz.Skyline.Util;
using ZedGraph;
using pwiz.Skyline.Util.Extensions;
using PeptideDocNode = pwiz.Skyline.Model.PeptideDocNode;

namespace pwiz.Skyline
{
    public partial class SkylineWindow :
        GraphSpectrum.IStateProvider,
        GraphChromatogram.IStateProvider,
        GraphSummary.IStateProvider
    {
        private GraphSpectrum _graphSpectrum;
        private GraphFullScan _graphFullScan;
        private readonly GraphSpectrumSettings _graphSpectrumSettings;

        private readonly List<GraphSummary> _listGraphRetentionTime = new List<GraphSummary>();
        private readonly List<GraphSummary> _listGraphPeakArea = new List<GraphSummary>();
        private readonly List<GraphSummary> _listGraphMassError = new List<GraphSummary>();
        private readonly List<GraphSummary> _listGraphDetections = new List<GraphSummary>();

        private LiveResultsGrid _resultsGridForm;
        private DocumentGridForm _documentGridForm;
        private CalibrationForm _calibrationForm;
        private AuditLogForm _auditLogForm;
        private CandidatePeakForm _candidatePeakForm;
        public static int MAX_GRAPH_CHROM = 100; // Never show more than this many chromatograms, lest we hit the Windows handle limit
        private readonly List<GraphChromatogram> _listGraphChrom = new List<GraphChromatogram>(); // List order is MRU, with oldest in position 0
        private bool _inGraphUpdate;
        private ChromFileInfoId _alignToFile;
        private bool _alignToPrediction;

        public RTGraphController RTGraphController
        {
            get
            {
                var active = _listGraphRetentionTime.FirstOrDefault();

                if (active == null)
                    return null;
                return active.Controller as RTGraphController;
            }
        }

        private GraphSummary ContextMenuGraphSummary { get; set; }

        private void dockPanel_ActiveDocumentChanged(object sender, EventArgs e)
        {
            try
            {
                ActiveDocumentChanged();
            }
            catch (Exception x)
            {
                Program.ReportException(x);
            }
        }

        private void ActiveDocumentChanged()
        {
            if (DocumentUI == null)
                return;
            var settings = DocumentUI.Settings;
            if (_closing || ComboResults == null || ComboResults.IsDisposed || _inGraphUpdate || !settings.HasResults ||
                settings.MeasuredResults.Chromatograms.Count < 2)
                return;

            var activeForm = dockPanel.ActiveDocument;

            bool activeLibrary = ReferenceEquals(_graphSpectrum, activeForm);
            _listGraphPeakArea.ForEach(g => g.ActiveLibrary = activeLibrary);
            _listGraphRetentionTime.ForEach(g => g.ActiveLibrary = activeLibrary);

            foreach (var graphChrom in _listGraphChrom.ToArray()) // List may be updating concurrent with this access, so convert to array first
            {
                if (ReferenceEquals(graphChrom, activeForm))
                    ComboResults.SelectedItem = graphChrom.TabText;
            }
        }

        public class DockPanelLayoutLock : IDisposable
        {
            private DockPanel _dockPanel;
            private Control _coverControl;
            private Cursor _cursorBegin;
            private bool _locked;
            private HashSet<Control> _suspendedControls;

            public DockPanelLayoutLock(DockPanel dockPanel, bool startLocked = false)
            {
                _dockPanel = dockPanel;
                if (startLocked)
                    EnsureLocked();
            }

            /// <summary>
            /// Called to lock layout of the <see cref="DockPanel"/>.  Locking
            /// is deferred until it is determined to be necessary to avoid the
            /// relayout calculation when locking is unnecessary.
            /// </summary>
            public void EnsureLocked()
            {
                if (!_locked)
                {
                    _locked = true;
                    _dockPanel.SuspendLayout(true);
                    _coverControl = new CoverControl(_dockPanel);
                    var cursorControl = _dockPanel.TopLevelControl ?? _dockPanel;
                    _cursorBegin = cursorControl.Cursor;
                    cursorControl.Cursor = Cursors.WaitCursor;
                    Assume.IsNull(_suspendedControls);
                    _suspendedControls = new HashSet<Control>();
                    foreach (var pane in _dockPanel.Panes)
                    {
                        EnsurePaneLocked(pane);
                    }
                }
            }

            public void Dispose()
            {
                if (_locked && _dockPanel != null)
                {
                    _dockPanel.ResumeLayout(true, true);
                    _coverControl.Dispose();
                    var cursorControl = _dockPanel.TopLevelControl ?? _dockPanel;
                    cursorControl.Cursor = _cursorBegin;
                }
                if (_suspendedControls != null)
                {
                    foreach (var control in _suspendedControls)
                    {
                        control.ResumeLayout();
                    }
                    _suspendedControls = null;
                }
                _dockPanel = null;  // Only once
            }

            /// <summary>
            /// Ensures that "SuspendControl" has been called on the DockPane, as well
            /// as its controls (specifically its DockPaneStrip which spends a long time
            /// redrawing as each child is added).
            /// </summary>
            /// <param name="dockPane"></param>
            public void EnsurePaneLocked(DockPane dockPane)
            {
                if (SuspendControl(dockPane))
                {
                    foreach (var control in dockPane.Controls.OfType<Control>())
                    {
                        SuspendControl(control);
                    }
                }
            }

            /// <summary>
            /// Ensures SuspendLayout has called on the control
            /// </summary>
            /// <returns>false if the control has already been suspended</returns>
            private bool SuspendControl(Control control)
            {
                if (control == null || _suspendedControls == null)
                {
                    return false;
                }
                if (!_suspendedControls.Add(control))
                {
                    return false;
                }
                control.SuspendLayout();
                return true;
            }
        }

        private void UpdateGraphUI(SrmSettings settingsOld, bool docIdChanged)
        {
            SrmSettings settingsNew = DocumentUI.Settings;
            if (ReferenceEquals(settingsNew, settingsOld))
            {
                // Just about any change could potentially change the list
                // or retention times or peak areas.
                if (settingsNew.HasResults)
                {
                    // UpdateGraphPanes can handle null values in the list, but
                    // only call it when at least one of the graphs is present.
                    if (_listGraphMassError.Any() || _listGraphPeakArea.Any() || _listGraphRetentionTime.Any())
                        UpdateGraphPanes(new List<IUpdatable>(_listGraphMassError.Concat(_listGraphPeakArea.Concat(_listGraphRetentionTime))));
                }
                return;                
            }
            var listUpdateGraphs = new List<IUpdatable>();
            var filterNew = settingsNew.TransitionSettings.Filter;
            var filterOld = settingsOld.TransitionSettings.Filter;
            if (!ReferenceEquals(filterNew, filterOld))
            {
                // If ion types or charges changed, make sure the new
                // ones are on and the old ones are off by default.
                bool refresh = false;
                if (!ArrayUtil.EqualsDeep(filterNew.PeptideIonTypes, filterOld.PeptideIonTypes) ||
                    !ArrayUtil.EqualsDeep(filterNew.SmallMoleculeIonTypes, filterOld.SmallMoleculeIonTypes))
                {
                    // Only turn off old ion types, if new settings are not MS1-only full-scan
                    var fullScan = settingsNew.TransitionSettings.FullScan;
                    var enablePeptides = DocumentUI.DocumentType != SrmDocument.DOCUMENT_TYPE.small_molecules;
                    var enableSmallMolecules = DocumentUI.HasSmallMolecules;
                    if (!fullScan.IsEnabled || fullScan.IsEnabledMsMs)
                    {
                        CheckIonTypes(filterOld.PeptideIonTypes, false, enablePeptides);
                        CheckIonTypes(filterOld.SmallMoleculeIonTypes, false, enableSmallMolecules);
                    }
                    CheckIonTypes(filterNew.PeptideIonTypes, true, enablePeptides);
                    CheckIonTypes(filterNew.SmallMoleculeIonTypes, true, enableSmallMolecules);
                    refresh = true;
                }

                // Charge selection
                if (!ArrayUtil.EqualsDeep(filterNew.PeptideProductCharges, filterOld.PeptideProductCharges) ||
                    !ArrayUtil.EqualsDeep(filterNew.SmallMoleculeFragmentAdducts, filterOld.SmallMoleculeFragmentAdducts))
                {
                    // First clear any old charge enabling
                    CheckIonCharges(filterOld.PeptideProductCharges, false);
                    CheckIonCharges(filterOld.SmallMoleculeFragmentAdducts, false);
                    // Then enable based on settings and document contents
                    switch (DocumentUI.DocumentType)
                    {
                        case SrmDocument.DOCUMENT_TYPE.none:
                        case SrmDocument.DOCUMENT_TYPE.proteomic:
                            CheckIonCharges(filterNew.PeptideProductCharges, true);
                            break;
                        case SrmDocument.DOCUMENT_TYPE.small_molecules:
                            CheckIonCharges(filterNew.SmallMoleculeFragmentAdducts, true);
                            break;
                        case SrmDocument.DOCUMENT_TYPE.mixed:
                            CheckIonCharges(filterNew.PeptideProductCharges, true);
                            CheckIonCharges(filterNew.PeptideProductCharges, true);
                            break;
                    }
                    refresh = true;
                }

                if (refresh && _graphSpectrum != null)
                    listUpdateGraphs.Add(_graphSpectrum);
            }

            using (var layoutLock = new DockPanelLayoutLock(dockPanel))
            {
                bool deserialized = false;
                string layoutFile = GetViewFile(DocumentFilePath);
                if (docIdChanged && File.Exists(layoutFile))
                {
                    layoutLock.EnsureLocked();
                    try
                    {
                        using (var layoutReader = new StreamReader(layoutFile))
                        {
                            LoadLayout(layoutReader.BaseStream);
                        }
                        deserialized = true;
                    }
                    catch (Exception x)
                    {
                        var message = TextUtil.LineSeparate(string.Format(Resources.SkylineWindow_UpdateGraphUI_Failure_attempting_to_load_the_window_layout_file__0__, layoutFile),
                                                                            Resources.SkylineWindow_UpdateGraphUI_Rename_or_delete_this_file_to_restore_the_default_layout, 
                                                                            Resources.SkylineWindow_UpdateGraphUI_Skyline_may_also_need_to_be_restarted);
                        throw new IOException(message, x);
                    }
                }

                ViewMenu.UpdateGraphUi(layoutLock.EnsureLocked, settingsNew, deserialized);

                var enable = settingsNew.HasResults;
                bool enableRunToRun = IsRetentionTimeGraphTypeEnabled(GraphTypeSummary.run_to_run_regression);
                runToRunToolStripMenuItem.Enabled = enableRunToRun;
                if (_graphFullScan != null && _graphFullScan.Visible && !enable)
                {
                    layoutLock.EnsureLocked();
                    DestroyGraphFullScan();
                }

                if (!ReferenceEquals(settingsNew.MeasuredResults, settingsOld.MeasuredResults))
                {
                    // First hide all graph windows for results that no longer exist in the document
                    foreach (var graphChromatogram in _listGraphChrom.ToArray())
                    {
                        string name = graphChromatogram.NameSet;
                        // Look for matching chromatogram sets across the documents
                        ChromatogramSet chromSetOld;
                        ChromatogramSet chromSetNew;
                        int index;
                        if (settingsOld.HasResults &&
                            settingsOld.MeasuredResults.TryGetChromatogramSet(name, out chromSetOld, out index) &&
                            settingsNew.HasResults &&
                            settingsNew.MeasuredResults.TryGetChromatogramSet(chromSetOld.Id.GlobalIndex, out chromSetNew, out index))
                        {
                            // If matching chromatogram found, but name has changed, then
                            // update the graph pane
                            if (!Equals(chromSetNew.Name, chromSetOld.Name))
                                name = graphChromatogram.NameSet = chromSetNew.Name;
                        }
                        var results = settingsNew.MeasuredResults;
                        if (results == null || !results.Chromatograms.Contains(chrom => Equals(chrom.Name, name)))
                        {
                            layoutLock.EnsureLocked();
                            ShowGraphChrom(graphChromatogram.NameSet, false);
                            // If changed to a new document, destroy unused panes
                            if (docIdChanged)
                            {
                                var graphChrom = GetGraphChrom(name);
                                if (graphChrom != null)
                                {
                                    RemoveGraphChromFromList(graphChrom);
                                }
                            }
                        }
                    }
                    // Next show any graph windows for results that were not previously part of
                    // the document.
                    if (settingsNew.MeasuredResults != null && !deserialized)
                    {
                        // Keep changes in graph panes from stealing the focus
                        var focusStart = User32.GetFocusedControl();
                        _inGraphUpdate = true;
                        try
                        {
                            string nameFirst = null;
                            string nameLast = SelectedGraphChromName;

                            foreach (var chromatogram in settingsNew.MeasuredResults.Chromatograms)
                            {
                                string name = chromatogram.Name;
                                var graphChrom = GetGraphChrom(name);
                                if (graphChrom == null)
                                {
                                    if (_listGraphChrom.Count < MAX_GRAPH_CHROM) // Limit window count to conserve win32 handles
                                    {
                                        layoutLock.EnsureLocked();
                                        graphChrom = CreateGraphChrom(name, nameLast, false);
                                        layoutLock.EnsurePaneLocked(graphChrom.Pane);

                                        nameFirst = nameFirst ?? name;
                                        nameLast = name;
                                    }
                                }
                                    // If the pane is not showing a tab for this graph, than add one.
                                else if (graphChrom.Pane == null ||
                                         !graphChrom.Pane.DisplayingContents.Contains(graphChrom))
                                {
                                    layoutLock.EnsureLocked();
                                    ShowGraphChrom(name, true);

                                    nameFirst = nameFirst ?? name;
                                    nameLast = name;
                                }
                            }

                            // Put the first set on top, since it will get populated with data first
                            if (nameFirst != null)
                            {
                                layoutLock.EnsureLocked();
                                ShowGraphChrom(nameFirst, true);                                
                            }
                        }
                        finally
                        {
                            _inGraphUpdate = false;
                        }

                        if (focusStart != null)
                            focusStart.Focus();
                    }

                    // Update displayed graphs, which are no longer valid
                    var listGraphUpdate = from graph in _listGraphChrom
                                          where graph.Visible
                                          where !graph.IsCurrent(settingsOld, settingsNew)
                                          select graph;
                    listUpdateGraphs.AddRange(listGraphUpdate.ToArray());

//                    UpdateReplicateMenuItems(enabled);

                    // CONSIDER: Enable/disable submenus too?
                }
                else if (!ReferenceEquals(settingsNew.PeptideSettings.Prediction.RetentionTime,
                                          settingsOld.PeptideSettings.Prediction.RetentionTime))
                {
                    // If retention time regression changed, and retention prediction is showing
                    // update all displayed graphs
                    if (Settings.Default.ShowRetentionTimePred)
                        listUpdateGraphs.AddRange(_listGraphChrom.ToArray());
                }
            } // layoutLock.Dispose()

            // Do this after layout is unlocked, because it messes up the selected graph otherwise
            if (_sequenceTreeForm == null)
            {
                ShowSequenceTreeForm(true);
            }

            // Just about any change could potentially change these panes.
            if (settingsNew.HasResults)
            {
                listUpdateGraphs.AddRange(_listGraphRetentionTime);
                listUpdateGraphs.AddRange(_listGraphPeakArea);
                listUpdateGraphs.AddRange(_listGraphMassError);
            }

            UpdateGraphPanes(listUpdateGraphs);
            FoldChangeForm.CloseInapplicableForms(this);
        }

        public void UpdateGraphSpectrumEnabled()
        {
            using (var layoutLock = new DockPanelLayoutLock(dockPanel))
            {
                ViewMenu.EnableGraphSpectrum(layoutLock.EnsureLocked, DocumentUI.Settings, false);
            }
        }

        private void RemoveGraphChromFromList(GraphChromatogram graphChrom)
        {
            _listGraphChrom.Remove(graphChrom);
            DestroyGraphChrom(graphChrom);
        }

        // Load view layout from the given stream.
        public void LoadLayout(Stream layoutStream)
        {
            using (new DockPanelLayoutLock(dockPanel, true))
            {
                LoadLayoutLocked(layoutStream);
            }
        }

        // Load view layout from the given stream.
        private void LoadLayoutLocked(Stream layoutStream)
        {
            // Get rid of any existing graph windows, since the layout
            // deserialization has problems using existing windows.
            DestroySequenceTreeForm();
            DestroyGraphSpectrum();

            var type = RTGraphController.GraphType;
            _listGraphRetentionTime.ToList().ForEach(DestroyGraphRetentionTime);
            RTGraphController.GraphType = type;
           
            type = AreaGraphController.GraphType;
            _listGraphPeakArea.ToList().ForEach(DestroyGraphPeakArea);
            AreaGraphController.GraphType = type;

            type = MassErrorGraphController.GraphType;
            _listGraphMassError.ToList().ForEach(DestroyGraphMassError);
            MassErrorGraphController.GraphType = type;

            type = DetectionsGraphController.GraphType;
            _listGraphDetections.ToList().ForEach(DestroyGraphDetections);
            DetectionsGraphController.GraphType = type;

            FormUtil.OpenForms.OfType<FoldChangeForm>().ForEach(f => f.Close());

            DestroyResultsGrid();
            DestroyDocumentGrid();
            DestroyAuditLogForm();
            DestroyCalibrationForm();
            DestroyCandidatePeakForm();

            DestroyImmediateWindow();
            HideFindResults(true);
            foreach (GraphChromatogram graphChrom in _listGraphChrom)
                DestroyGraphChrom(graphChrom);
            _listGraphChrom.Clear();
            DestroyGraphFullScan();
            dockPanel.LoadFromXml(layoutStream, DeserializeForm);
            // SequenceTree resizes often prior to display, so we must restore its scrolling after
            // all resizing has occurred
            if (SequenceTree != null)
                SequenceTree.UpdateTopNode();

            EnsureFloatingWindowsVisible();
        }

        public void DestroyAllChromatogramsGraph()
        {
            // Remove any multi-progress left in the list
            lock (_listProgress)
            {
                int multiIndex = _listProgress.IndexOf(s => s is MultiProgressStatus);
                if (multiIndex != -1)
                    _listProgress.RemoveAt(multiIndex);
            }
            if (ImportingResultsWindow != null)
            {
                ImportingResultsWindow.Close();
                ImportingResultsWindow = null;

                // Reset progress for the current document
                _chromatogramManager.ResetProgress(Document);
            }
        }

        public void InvalidateChromatogramGraphs()
        {
            _listGraphChrom.ForEach(graph => graph.IsCacheInvalidated = true);
        }

        private void EnsureFloatingWindowsVisible()
        {
            if (Program.SkylineOffscreen)
                return;

            foreach (var floatingWindow in dockPanel.FloatingWindows)
            {
                var screen = Screen.FromControl(floatingWindow);
                var rectScreen = screen.WorkingArea;
                var rectWindow = floatingWindow.Bounds;
                rectWindow.Width = Math.Min(rectWindow.Width, rectScreen.Width);
                rectWindow.Height = Math.Min(rectWindow.Height, rectScreen.Height);
                rectWindow.X = Math.Max(rectScreen.X,
                    Math.Min(rectWindow.X, rectScreen.X + rectScreen.Width - rectWindow.Width));
                rectWindow.Y = Math.Max(rectScreen.Y,
                    Math.Min(rectWindow.Y, rectScreen.Y + rectScreen.Height - rectWindow.Height));
                if (!Equals(rectWindow, floatingWindow.Bounds))
                    floatingWindow.Bounds = rectWindow;
            }
        }

        private IDockableForm DeserializeForm(string persistentString)
        {
            if (persistentString.StartsWith(typeof(SequenceTreeForm).ToString()))
            {
                return _sequenceTreeForm ?? CreateSequenceTreeForm(persistentString);
            }
            else if (Equals(persistentString, typeof(GraphSpectrum).ToString()))
            {
                return _graphSpectrum ?? CreateGraphSpectrum();                
            }

            var split = persistentString.Split('|');
            var splitLength = split.Length;
            var graphSummaryTypeName = split[0];
            var controllerTypeName = string.Empty;
            var graphTypeName = string.Empty;

            if (splitLength > 1)
                controllerTypeName = split[1];
            if (splitLength > 2)
                graphTypeName = split[2];

            // Backward compatibility
            if (persistentString.EndsWith(@"Skyline.Controls.GraphRetentionTime") ||
                splitLength == 2 && graphSummaryTypeName == typeof(GraphSummary).ToString() &&
                controllerTypeName == typeof(RTGraphController).Name)
            {
                var type = RTGraphController.GraphType;
                return _listGraphRetentionTime.FirstOrDefault(g => g.Type == type) ?? CreateGraphRetentionTime(type);
            }

            // Backward compatibility
            if (persistentString.EndsWith(@"Skyline.Controls.GraphPeakArea") ||
            splitLength == 2 && graphSummaryTypeName == typeof(GraphSummary).ToString() &&
            controllerTypeName == typeof(AreaGraphController).Name)
            {
                var type = AreaGraphController.GraphType;
                return _listGraphPeakArea.FirstOrDefault(g => g.Type == type) ?? CreateGraphPeakArea(type);
            }

            // Backward compatibility
            if (splitLength == 2 && graphSummaryTypeName == typeof(GraphSummary).ToString() &&
                controllerTypeName == typeof(MassErrorGraphController).Name)
            {
                var type = MassErrorGraphController.GraphType;
                return _listGraphMassError.FirstOrDefault(g => g.Type == type) ?? CreateGraphMassError(type);
            }

            if (splitLength == 3 && graphSummaryTypeName == typeof(GraphSummary).ToString())
            {
                var type = Helpers.ParseEnum(graphTypeName, GraphTypeSummary.invalid);

                if (controllerTypeName == typeof(RTGraphController).Name)
                    return _listGraphRetentionTime.FirstOrDefault(g => g.Type == type) ?? CreateGraphRetentionTime(type);
                else if (controllerTypeName == typeof(AreaGraphController).Name)
                    return _listGraphPeakArea.FirstOrDefault(g => g.Type == type) ?? CreateGraphPeakArea(type);
                else if (controllerTypeName == typeof(MassErrorGraphController).Name)
                    return _listGraphMassError.FirstOrDefault(g => g.Type == type) ?? CreateGraphMassError(type);
                else if (controllerTypeName == typeof(DetectionsGraphController).Name)
                    return _listGraphDetections.FirstOrDefault(g => g.Type == type) ?? CreateGraphDetections(type);
                else
                    return null;
            }

            if (Equals(persistentString, typeof(ResultsGridForm).ToString()) || Equals(persistentString, typeof (LiveResultsGrid).ToString()))
            {
                return _resultsGridForm ?? CreateResultsGrid();
            }
            if (Equals(persistentString, typeof(CandidatePeakForm).ToString()))
            {
                return _candidatePeakForm ?? CreateCandidatePeakForm();
            }
            if (Equals(persistentString, typeof (DocumentGridForm).ToString()))
            {
                return _documentGridForm ?? CreateDocumentGrid();
            }
            if (Equals(persistentString, typeof (CalibrationForm).ToString()))
            {
                return _calibrationForm ?? CreateCalibrationForm();
            }
            if (Equals(persistentString, typeof(AuditLogForm).ToString()))
            {
                return _auditLogForm ?? CreateAuditLogForm();
            }
            if (Equals(persistentString, typeof(ImmediateWindow).ToString()))
            {
                return _immediateWindow ?? CreateImmediateWindow();
            }
            if (persistentString.StartsWith(typeof(GraphChromatogram).ToString()))
            {
                if (_listGraphChrom.Count >= MAX_GRAPH_CHROM)
                {
                    return null;
                }
                string name = GraphChromatogram.GetTabText(persistentString);
                var settings = DocumentUI.Settings;
                if (settings.HasResults)
                {
                    bool hasName = settings.MeasuredResults.ContainsChromatogram(name);
                    // For tests with persisted layouts containing the default chromatogram name
                    // check for the default name in the current language
                    if (!hasName && Equals(name, Resources.ResourceManager.GetString(
                        @"ImportResultsDlg_DefaultNewName_Default_Name", CultureInfo.InvariantCulture)))
                    {
                        name = Resources.ImportResultsDlg_DefaultNewName_Default_Name;
                        hasName = settings.MeasuredResults.ContainsChromatogram(name);
                    }
                    if (hasName)
                        return GetGraphChrom(name) ?? CreateGraphChrom(name);
                }
            }

            var databoundForm = (IDockableForm) FoldChangeForm.RestoreFoldChangeForm(this, persistentString)
                                ?? DataboundGraph.RestoreDataboundGraph(this, persistentString);
            if (null != databoundForm)
            {
                return databoundForm;
            }

            if (Equals(persistentString, typeof(GraphFullScan).ToString()))
            {
                return _graphFullScan ?? CreateGraphFullScan();
            }
            return null;
        }

        public void UpdateGraphPanes()
        {
            // Add only visible graphs to the update list, since each update
            // must pass through the Windows message queue on a WM_TIMER.
            var listVisibleChrom = from graphChrom in _listGraphChrom
                                   where graphChrom.Visible
                                   select graphChrom;

            var listUpdateGraphs = new List<IUpdatable>(listVisibleChrom.ToArray());
            
            foreach(var spectrumGraph in ListMzScaleCopyables())
                if(spectrumGraph is IUpdatable updatable)
                    listUpdateGraphs.Add(updatable);

            listUpdateGraphs.AddRange(_listGraphRetentionTime.Where(g => g.Visible));
            listUpdateGraphs.AddRange(_listGraphPeakArea.Where(g => g.Visible));
            listUpdateGraphs.AddRange(_listGraphMassError.Where(g => g.Visible));
            if (_calibrationForm != null && _calibrationForm.Visible)
                listUpdateGraphs.Add(_calibrationForm);

            UpdateGraphPanes(listUpdateGraphs);
        }

        private void UpdateGraphPanes(ICollection<IUpdatable> graphPanes)
        {
            if (graphPanes.Count == 0)
                return;
            // Restart the timer at 100ms, giving the UI time to interrupt.
            _timerGraphs.Stop();
            _timerGraphs.Interval = 100;
            var previousGraphPanes = _timerGraphs.Tag as ICollection<IUpdatable>;
            if (previousGraphPanes != null && previousGraphPanes.Count > 0)
            {
                _timerGraphs.Tag = previousGraphPanes.Concat(graphPanes).Distinct().ToList();
            }
            else
            {
                _timerGraphs.Tag = graphPanes;
            }
            _timerGraphs.Start();
        }

        private void UpdateGraphPanes(object sender, EventArgs e)
        {
            // Stop the timer immediately, to keep from getting called again
            // for the same triggering event.
            _timerGraphs.Stop();

            IList<IUpdatable> listGraphPanes = (IList<IUpdatable>)_timerGraphs.Tag;
            int count = 0;
            if (listGraphPanes != null && listGraphPanes.Count > 0)
            {
                // Allow nulls in the list
                while (listGraphPanes.Count > 0 && listGraphPanes[0] == null)
                    listGraphPanes.RemoveAt(0);

                if (listGraphPanes.Count > 0)
                {
                    listGraphPanes[0].UpdateUI();
                    listGraphPanes.RemoveAt(0);                    
                }
                count = listGraphPanes.Count;
            }
            if (count != 0)
            {
                // If more graphs to update, update them as quickly as possible.
                _timerGraphs.Interval = 1;
                _timerGraphs.Start();
            }
        }

        /// <summary>
        /// Returns true if the graph panels still need to be updated to show the current selection.
        /// Used for testing. 
        /// </summary>
        public bool IsGraphUpdatePending
        {
            get
            {
                // The implementation of "UpdateGraphs" is such that this question should only be
                // asked on the event thread
                if (InvokeRequired)
                {
                    throw new InvalidOperationException(
                        Resources.SkylineWindow_IsGraphUpdatePending_Must_be_called_from_event_thread);
                }
                return _timerGraphs.Enabled || (_graphSpectrum != null && _graphSpectrum.IsGraphUpdatePending);
            }
        }

        public ChromFileInfoId AlignToFile
        {
            get { return _alignToFile; }
            set 
            { 
                if (ReferenceEquals(value, AlignToFile))
                {
                    return;
                }
                _alignToFile = value;
                UpdateGraphPanes();
            }
        }

        public bool AlignToRtPrediction
        {
            get { return null == AlignToFile && _alignToPrediction; }
            set
            {
                if (value == AlignToRtPrediction)
                {
                    return;
                }
                _alignToPrediction = value;
                if (_alignToPrediction)
                {
                    _alignToFile = null;
                }
                UpdateGraphPanes();
            }
        }

        public GraphValues.IRetentionTimeTransformOp GetRetentionTimeTransformOperation()
        {
            if (null != AlignToFile)
            {
                return GraphValues.AlignToFileOp.GetAlignmentToFile(AlignToFile, Document.Settings);
            }
            if (AlignToRtPrediction)
            {
                // Only align to regressions that are auto-calculated.  Otherwise,
                // conversion will be the same for all replicates, making this just
                // a linear unit conversion
                var predictRT = DocumentUI.Settings.PeptideSettings.Prediction.RetentionTime;
                if (predictRT != null && predictRT.IsAutoCalculated)
                {
                    return new GraphValues.RegressionUnconversion(predictRT);
                }
            }
            return null;
        }


        #region Spectrum graph

        public GraphSpectrum GraphSpectrum { get { return _graphSpectrum; } }
        public GraphSpectrumSettings GraphSpectrumSettings { get { return _graphSpectrumSettings; } }

        public void ShowAIons(bool show)
        {
            _graphSpectrumSettings.ShowAIons = show;
        }
        public void ShowBIons(bool show)
        {
            _graphSpectrumSettings.ShowBIons = show;
        }
        public void ShowCIons(bool show)
        {
            _graphSpectrumSettings.ShowCIons = show;
        }
        public void ShowXIons(bool show)
        {
            _graphSpectrumSettings.ShowXIons = show;
        }
        public void ShowYIons(bool show)
        {
            _graphSpectrumSettings.ShowYIons = show;
        }
        public void ShowZIons(bool show)
        {
            _graphSpectrumSettings.ShowZIons = show;
        }
        public void ShowZHIons(bool show)
        {
            _graphSpectrumSettings.ShowZHIons = show;
        }
        public void ShowZHHIons(bool show)
        {
            _graphSpectrumSettings.ShowZHHIons = show;
        }
        public void ShowFragmentIons(bool show)
        {
            _graphSpectrumSettings.ShowFragmentIons = show;
        }
        public void ShowPrecursorIon(bool show)
        {
            _graphSpectrumSettings.ShowPrecursorIon = show;
        }
        public void ShowSpecialIons(bool show)
        {
            _graphSpectrumSettings.ShowSpecialIons = show;
        }
        public void ShowCharge1(bool show)
        {
            _graphSpectrumSettings.ShowCharge1 = show;
        }
        public void ShowCharge2(bool show)
        {
            _graphSpectrumSettings.ShowCharge2 = show;
        }
        public void ShowCharge3(bool show)
        {
            _graphSpectrumSettings.ShowCharge3 = show;
        }
        public void ShowCharge4(bool show)
        {
            _graphSpectrumSettings.ShowCharge4 = show;
        }

        public void ShowLosses(IEnumerable<string> losses)
        {
            _graphSpectrumSettings.ShowLosses = new List<string>(losses);
        }

        private void IonTypeSelector_IonTypeChanges(IonType type, bool show)
        {
            switch (type)
            {
                case IonType.a:
                    ShowAIons(show);
                    break;
                case IonType.b:
                    ShowBIons(show);
                    break;
                case IonType.c:
                    ShowCIons(show);
                    break;
                case IonType.x:
                    ShowXIons(show);
                    break;
                case IonType.y:
                    ShowYIons(show);
                    break;
                case IonType.z:
                    ShowZIons(show);
                    break;
                case IonType.zh:
                    ShowZHIons(show);
                    break;
                case IonType.zhh:
                    ShowZHHIons(show);
                    break;
            }
        }

        private void IonTypeSelector_LossChanged(string[] losses)
        {
            ShowLosses(losses);
        }

        private void fragmentsMenuItem_Click(object sender, EventArgs e)
        {
            ShowFragmentIons(!_graphSpectrumSettings.ShowFragmentIons);
        }

        private void precursorIonMenuItem_Click(object sender, EventArgs e)
        {
            ShowPrecursorIon(!_graphSpectrumSettings.ShowPrecursorIon);
        }

<<<<<<< HEAD
        // Update the Ion Types menu for document contents
        private void charge1MenuItem_Click(object sender, EventArgs e)
        {
            ShowCharge1(!_graphSpectrumSettings.ShowCharge1);
        }

        private void charge2MenuItem_Click(object sender, EventArgs e)
        {
            ShowCharge2(!_graphSpectrumSettings.ShowCharge2);
        }

        private void charge3MenuItem_Click(object sender, EventArgs e)
        {
            ShowCharge3(!_graphSpectrumSettings.ShowCharge3);
        }

        private void charge4MenuItem_Click(object sender, EventArgs e)
        {
            ShowCharge4(!_graphSpectrumSettings.ShowCharge4);
        }

        private void specialionsContextMenuItem_Click(object sender, EventArgs e)
        {
            ShowSpecialIons(!_graphSpectrumSettings.ShowSpecialIons);
        }
        
=======
>>>>>>> a5612cc5
        public void SynchMzScaleToolStripMenuItemClick(IMzScalePlot source = null)
        {
            if(ListMzScaleCopyables().Count() < 2)
                return;
            Settings.Default.SyncMZScale = synchMzScaleToolStripMenuItem.Checked;
            if (!Settings.Default.SyncMZScale)
                return;

            if (source == null)
            {
                source = (synchMzScaleToolStripMenuItem.Owner as ContextMenuStrip)?.SourceControl?.FindForm() as IMzScalePlot;
                if (source == null)
                    return;
            }

            foreach (var targetGraph in ListMzScaleCopyables())
            {
                if(!ReferenceEquals(targetGraph, source))
                    targetGraph.SetMzScale(source.Range);
            }
        }
        private void synchMzScaleToolStripMenuItem_Click(object sender, EventArgs e)
        {
            SynchMzScaleToolStripMenuItemClick();
        }

        //Testing support
        public void SynchMzScale(IMzScalePlot source)
        {
            synchMzScaleToolStripMenuItem.Checked = true;
            SynchMzScaleToolStripMenuItemClick(source);
        }

        public void chargesMenuItem_DropDownOpening(object sender, EventArgs e)
        {
            if (chargesContextMenuItem.DropDownItems.Count > 0 && chargesContextMenuItem.DropDownItems[0] is MenuControl<ChargeSelectionPanel> chargeSelector)
            {
                chargeSelector.Update(_graphSpectrumSettings, DocumentUI.Settings.PeptideSettings);
            }
            else
            {
                chargesContextMenuItem.DropDownItems.Clear();
                var selectorControl = new MenuControl<ChargeSelectionPanel>(_graphSpectrumSettings, DocumentUI.Settings.PeptideSettings);
                chargesContextMenuItem.DropDownItems.Add(selectorControl);
                selectorControl.HostedControl.OnCharge1Changed += ShowCharge1;
                selectorControl.HostedControl.OnCharge2Changed += ShowCharge2;
                selectorControl.HostedControl.OnCharge3Changed += ShowCharge3;
                selectorControl.HostedControl.OnCharge4Changed += ShowCharge4;
            }
        }

        public void ionTypeMenuItem_DropDownOpening(object sender, EventArgs e)
        {
            if (ionTypesContextMenuItem.DropDownItems.Count > 0 &&
                ionTypesContextMenuItem.DropDownItems[0] is MenuControl<IonTypeSelectionPanel> ionSelector)
            {
                ionSelector.Update(_graphSpectrumSettings, DocumentUI.Settings.PeptideSettings);
            }
            else
            {
                ionTypesContextMenuItem.DropDownItems.Clear();
                var ionTypeSelector = new MenuControl<IonTypeSelectionPanel>(_graphSpectrumSettings, DocumentUI.Settings.PeptideSettings);
                ionTypesContextMenuItem.DropDownItems.Add(ionTypeSelector);
                ionTypeSelector.HostedControl.IonTypeChanged += IonTypeSelector_IonTypeChanges;
                ionTypeSelector.HostedControl.LossChanged += IonTypeSelector_LossChanged;
                //ionTypeSelector.Invalidate();
            }
        }

        private void editToolStripMenuItem_DropDownOpening(object sender, EventArgs e)
        {
            EditMenu.EditToolStripMenuItemDropDownOpening();
        }
        public ChromFileInfoId GetSelectedChromFileId()
        {
            var document = Document;
            if (!document.Settings.HasResults || SelectedResultsIndex < 0 || SelectedResultsIndex >= document.Settings.MeasuredResults.Chromatograms.Count)
            {
                return null;
            }
            var graphChrom = GetGraphChrom(Document.MeasuredResults.Chromatograms[SelectedResultsIndex].Name);
            if (graphChrom == null)
            {
                return null;
            }
            return graphChrom.GetChromFileInfoId();
        }

        private void ranksMenuItem_Click(object sender, EventArgs e)
        {
            Settings.Default.ShowRanks = !Settings.Default.ShowRanks;
            UpdateSpectrumGraph(false);
        }

        private void scoresContextMenuItem_Click(object sender, EventArgs e)
        {
            Settings.Default.ShowLibraryScores = !Settings.Default.ShowLibraryScores;
            UpdateSpectrumGraph(false);
        }

        private void ionMzValuesContextMenuItem_Click(object sender, EventArgs e)
        {
            Settings.Default.ShowIonMz = !Settings.Default.ShowIonMz;
            UpdateSpectrumGraph(false);
        }

        private void massErrorToolStripMenuItem_Click(object sender, EventArgs e)
        {
            Settings.Default.ShowFullScanMassError = !Settings.Default.ShowFullScanMassError;
            UpdateSpectrumGraph(false);
        }

        private void observedMzValuesContextMenuItem_Click(object sender, EventArgs e)
        {
            ToggleObservedMzValues();
        }

        public void ToggleObservedMzValues()
        {
            Settings.Default.ShowObservedMz = !Settings.Default.ShowObservedMz;
            UpdateSpectrumGraph(false);
        }

        void GraphSpectrum.IStateProvider.BuildSpectrumMenu(bool isProteomic, ZedGraphControl zedGraphControl, ContextMenuStrip menuStrip)
        {
            // Store original menuitems in an array, and insert a separator
            ToolStripItem[] items = new ToolStripItem[menuStrip.Items.Count];
            int iUnzoom = -1;
            for (int i = 0; i < items.Length; i++)
            {
                items[i] = menuStrip.Items[i];
                string tag = (string)items[i].Tag;
                if (tag == @"unzoom")
                    iUnzoom = i;
            }

            if (iUnzoom != -1)
                menuStrip.Items.Insert(iUnzoom, toolStripSeparator27);

            // Insert skyline specific menus
            var set = Settings.Default;
            var control = menuStrip.SourceControl.Parent.Parent as IMzScalePlot;
            int iInsert = 0;
            if (control?.IsAnnotated ?? false)
            {
                if (isProteomic)
                {
<<<<<<< HEAD
                    aionsContextMenuItem.Checked = set.ShowAIons;
                    menuStrip.Items.Insert(iInsert++, aionsContextMenuItem);
                    bionsContextMenuItem.Checked = set.ShowBIons;
                    menuStrip.Items.Insert(iInsert++, bionsContextMenuItem);
                    cionsContextMenuItem.Checked = set.ShowCIons;
                    menuStrip.Items.Insert(iInsert++, cionsContextMenuItem);
                    xionsContextMenuItem.Checked = set.ShowXIons;
                    menuStrip.Items.Insert(iInsert++, xionsContextMenuItem);
                    yionsContextMenuItem.Checked = set.ShowYIons;
                    menuStrip.Items.Insert(iInsert++, yionsContextMenuItem);
                    zionsContextMenuItem.Checked = set.ShowZIons;
                    menuStrip.Items.Insert(iInsert++, zionsContextMenuItem);
                    zhionsContextMenuItem.Checked = set.ShowZHIons;
                    menuStrip.Items.Insert(iInsert++, zhionsContextMenuItem);
                    zhhionsContextMenuItem.Checked = set.ShowZHHIons;
                    menuStrip.Items.Insert(iInsert++, zhhionsContextMenuItem);
                    specialionsContextMenuItem.Checked = set.ShowSpecialIons;
                    menuStrip.Items.Insert(iInsert++, specialionsContextMenuItem);
=======
                    menuStrip.Items.Insert(iInsert++, ionTypesContextMenuItem);
>>>>>>> a5612cc5
                }
                else
                {
                    fragmentionsContextMenuItem.Checked = set.ShowFragmentIons;
                    menuStrip.Items.Insert(iInsert++, fragmentionsContextMenuItem);
                }

                precursorIonContextMenuItem.Checked = set.ShowPrecursorIon;
                menuStrip.Items.Insert(iInsert++, precursorIonContextMenuItem);
                menuStrip.Items.Insert(iInsert++, toolStripSeparator11);
                menuStrip.Items.Insert(iInsert++, chargesContextMenuItem);

                menuStrip.Items.Insert(iInsert++, toolStripSeparator12);
                ranksContextMenuItem.Checked = set.ShowRanks;
                menuStrip.Items.Insert(iInsert++, ranksContextMenuItem);
                if (control.ControlType == SpectrumControlType.LibraryMatch)
                {
                    scoreContextMenuItem.Checked = set.ShowLibraryScores;
                    menuStrip.Items.Insert(iInsert++, scoreContextMenuItem);
                }

                ionMzValuesContextMenuItem.Checked = set.ShowIonMz;
                menuStrip.Items.Insert(iInsert++, ionMzValuesContextMenuItem);
                observedMzValuesContextMenuItem.Checked = set.ShowObservedMz;
                menuStrip.Items.Insert(iInsert++, observedMzValuesContextMenuItem);
                duplicatesContextMenuItem.Checked = set.ShowDuplicateIons;
                menuStrip.Items.Insert(iInsert++, duplicatesContextMenuItem);
                menuStrip.Items.Insert(iInsert++, toolStripSeparator13);
            }
            menuStrip.Items.Insert(iInsert++, toolStripSeparator12);
            ranksContextMenuItem.Checked = set.ShowRanks;
            menuStrip.Items.Insert(iInsert++, ranksContextMenuItem);
            if (control?.ControlType == SpectrumControlType.LibraryMatch)
            {
                scoreContextMenuItem.Checked = set.ShowLibraryScores;
                menuStrip.Items.Insert(iInsert++, scoreContextMenuItem);
            }
            ionMzValuesContextMenuItem.Checked = set.ShowIonMz;
            menuStrip.Items.Insert(iInsert++, ionMzValuesContextMenuItem);
            observedMzValuesContextMenuItem.Checked = set.ShowObservedMz;
            menuStrip.Items.Insert(iInsert++, observedMzValuesContextMenuItem);

            menuStrip.Items.Insert(iInsert++, massErrorToolStripMenuItem);
            massErrorToolStripMenuItem.Checked = set.ShowFullScanMassError;

            duplicatesContextMenuItem.Checked = set.ShowDuplicateIons;
            menuStrip.Items.Insert(iInsert++, duplicatesContextMenuItem);
            menuStrip.Items.Insert(iInsert++, toolStripSeparator13);
            lockYaxisContextMenuItem.Checked = set.LockYAxis;
            menuStrip.Items.Insert(iInsert++, lockYaxisContextMenuItem);
            menuStrip.Items.Insert(iInsert++, toolStripSeparator14);

            // Need to test small mol
            if (isProteomic && control?.ControlType == SpectrumControlType.LibraryMatch)
            {
                prositLibMatchItem.Checked = Settings.Default.Prosit;
                menuStrip.Items.Insert(iInsert++, prositLibMatchItem);
                mirrorMenuItem.Checked = Settings.Default.LibMatchMirror;
                menuStrip.Items.Insert(iInsert++, mirrorMenuItem);
                menuStrip.Items.Insert(iInsert++, toolStripSeparator61);
            }

            menuStrip.Items.Insert(iInsert++, spectrumPropsContextMenuItem);
            if (_listGraphChrom.Any(c => c.Visible)) // Don't offer to show chromatograms when there are none
            {
                showLibraryChromatogramsSpectrumContextMenuItem.Checked = set.ShowLibraryChromatograms;
                menuStrip.Items.Insert(iInsert++, showLibraryChromatogramsSpectrumContextMenuItem);
            }
            /*
            if(ListMzScaleCopyables().Count() >=2)
            {
                menuStrip.Items.Insert(iInsert++, synchMzScaleToolStripMenuItem);
                synchMzScaleToolStripMenuItem.Checked = Settings.Default.SyncMZScale;
            }
            */
            menuStrip.Items.Insert(iInsert, toolStripSeparator15);

            // Remove some ZedGraph menu items not of interest
            foreach (var item in items)
            {
                string tag = (string)item.Tag;
                if (tag == @"set_default" || tag == @"show_val")
                    menuStrip.Items.Remove(item);
            }

            ZedGraphClipboard.AddToContextMenu(zedGraphControl, menuStrip);
        }

        private void duplicatesContextMenuItem_Click(object sender, EventArgs e)
        {
            Settings.Default.ShowDuplicateIons = duplicatesContextMenuItem.Checked;
            UpdateSpectrumGraph(false);
        }

        private void lockYaxisContextMenuItem_Click(object sender, EventArgs e)
        {
            // Avoid updating the rest of the graph just to change the y-axis lock state
            Settings.Default.LockYAxis = lockYaxisContextMenuItem.Checked;
            _graphSpectrum?.LockYAxis(lockYaxisContextMenuItem.Checked);
            _graphFullScan?.LockYAxis(lockYaxisContextMenuItem.Checked);
        }

        private void showChromatogramsSpectrumContextMenuItem_Click(object sender, EventArgs e)
        {
            Settings.Default.ShowLibraryChromatograms = !Settings.Default.ShowLibraryChromatograms;
            UpdateGraphPanes();
        }

        private void spectrumPropsContextMenuItem_Click(object sender, EventArgs e)
        {
            ShowSpectrumProperties();
        }

        public void ShowSpectrumProperties()
        {
            using (var dlg = new SpectrumChartPropertyDlg())
            {
                if (dlg.ShowDialog(this) == DialogResult.OK)
                    UpdateSpectrumGraph(false);
            }
        }

        private void zoomSpectrumContextMenuItem_Click(object sender, EventArgs e)
        {
            if (_graphSpectrum != null)
                _graphSpectrum.ZoomSpectrumToSettings();
        }

        public void ShowGraphSpectrum(bool show)
        {
            if (show)
            {
                if (_graphSpectrum != null)
                {
                    _graphSpectrum.Show(dockPanel, DockState.DockRight);
                    _graphSpectrum.Focus();
                }
                else
                {
                    _graphSpectrum = CreateGraphSpectrum();
                    _graphSpectrum.Show(dockPanel, DockState.DockRight);
                }
            }
            else if (_graphSpectrum != null)
            {
                // Save current setting for showing spectra
                show = Settings.Default.ShowSpectra;
                // Close the spectrum graph window
                _graphSpectrum.Hide();
                // Restore setting and menuitem from saved value
                Settings.Default.ShowSpectra = show;
            }
        }

        // Testing
        public bool IsGraphSpectrumVisible
        {
            get { return _graphSpectrum != null && _graphSpectrum.Visible; }
        }

        public void SetShowMassError(bool show)
        {
            Settings.Default.ShowFullScanMassError = show;
            UpdateSpectrumGraph(false);

        }

        private GraphSpectrum CreateGraphSpectrum()
        {
            // Create a new spectrum graph
            _graphSpectrum = new GraphSpectrum(this);
            _graphSpectrum.UpdateUI();
            _graphSpectrum.FormClosed += graphSpectrum_FormClosed;
            _graphSpectrum.VisibleChanged += graphSpectrum_VisibleChanged;
            _graphSpectrum.SelectedSpectrumChanged += graphSpectrum_SelectedSpectrumChanged;
            _graphSpectrum.ZoomEvent += mzGraph_ZoomAllMz;
            return _graphSpectrum;
        }

        private void DestroyGraphSpectrum()
        {
            if (_graphSpectrum != null)
            {
                _graphSpectrum.FormClosed -= graphSpectrum_FormClosed;
                _graphSpectrum.VisibleChanged -= graphSpectrum_VisibleChanged;
                _graphSpectrum.SelectedSpectrumChanged -= graphSpectrum_SelectedSpectrumChanged;
                _graphSpectrum.ZoomEvent -= mzGraph_ZoomAllMz;
                _graphSpectrum.HideOnClose = false;
                _graphSpectrum.Close();
                _graphSpectrum = null;
            }
        }

        private void graphSpectrum_VisibleChanged(object sender, EventArgs e)
        {
            if (_graphSpectrum != null)
                Settings.Default.ShowSpectra = _graphSpectrum.Visible;
        }

        private void graphSpectrum_FormClosed(object sender, FormClosedEventArgs e)
        {
            // Update settings and menu check
            Settings.Default.ShowSpectra = false;
            _graphSpectrum = null;
        }

        private void graphSpectrum_SelectedSpectrumChanged(object sender, SelectedSpectrumEventArgs e)
        {
            // Might need to update the selected MS/MS spectrum, if full-scan
            // filtering was used.
            if (DocumentUI.Settings.HasResults &&
                (DocumentUI.Settings.TransitionSettings.FullScan.IsEnabled || DocumentUI.Settings.PeptideSettings.Libraries.HasMidasLibrary))
            {
                if (e.Spectrum != null && e.IsUserAction)
                {
                    // Activate the selected replicate, if there is one associated with
                    // the selected spectrum.
                    string replicateName = e.Spectrum.ReplicateName;
                    if (!string.IsNullOrEmpty(replicateName))
                    {
                        int resultsIndex = DocumentUI.Settings.MeasuredResults.Chromatograms.IndexOf(chrom =>
                            Equals(replicateName, chrom.Name));
                        if (resultsIndex != -1)
                            SelectedResultsIndex = resultsIndex;
                    }
                }

                UpdateChromGraphs();
            }
        }

        public void UpdateSpectrumGraph(bool selectionChanged)
        {
            if (_graphSpectrum != null)
                _graphSpectrum.UpdateUI(selectionChanged);
            _graphFullScan?.UpdateUI();
        }

//        private static bool SameChargeGroups(PeptideTreeNode nodeTree)
//        {
//            // Check to see if all transition groups under a peptide tree node
//            // have the same precursor charge.
//            int charge = 0;
//            foreach (TransitionGroupDocNode nodeGroup in nodeTree.DocNode.Children)
//            {
//                if (charge == 0)
//                    charge = nodeGroup.TransitionGroup.PrecursorCharge;
//                else if (charge != nodeGroup.TransitionGroup.PrecursorCharge)
//                    return false;
//            }
//            // True only if there was at least one group
//            return (charge != 0);
//        }

        IList<IonType> GraphSpectrum.IStateProvider.ShowIonTypes(bool isProteomic)
        {
            return _graphSpectrumSettings.ShowIonTypes(isProteomic); 
        }

        IList<string> GraphSpectrum.IStateProvider.ShowLosses()
        {
            return _graphSpectrumSettings.ShowLosses.ToList();
        }


        private void CheckIonTypes(IEnumerable<IonType> types, bool check, bool visible)
        {
            foreach (var type in types)
                CheckIonType(type, check, visible);
        }

        private void CheckIonType(IonType type, bool check, bool visible)
        {
            ViewMenu.CheckIonType(type, check, visible);
        }

        // N.B. we're interested in the absolute value of charge here, so output list may be shorter than input list
        // CONSIDER(bspratt): we may want finer adduct-level control for small molecule use
        IList<int> GraphSpectrum.IStateProvider.ShowIonCharges(IEnumerable<Adduct> adductPriority)
        {
            return _graphSpectrumSettings.ShowIonCharges(adductPriority);
        }

        private void CheckIonCharges(IEnumerable<Adduct> charges, bool check)
        {
            foreach (var charge in charges)
                CheckIonCharge(charge, check);
        }

        private void CheckIonCharge(Adduct adduct, bool check)
        {
            ViewMenu.CheckIonCharge(adduct, check);
        }

        public void HideFullScanGraph()
        {
            if (_graphFullScan != null)
                _graphFullScan.Hide();
        }

        private void ShowGraphFullScan(IScanProvider scanProvider, int transitionIndex, int scanIndex)
        {
            if (_graphFullScan != null)
            {
                _graphFullScan.Activate();
                _graphFullScan.Focus();
            }
            else
            {
                _graphFullScan = CreateGraphFullScan();

                // Choose a position to float the window
                var rectFloat = GetFloatingRectangleForNewWindow();
                _graphFullScan.Show(dockPanel, rectFloat);
            }

            _graphFullScan.ShowSpectrum(scanProvider, transitionIndex, scanIndex);
        }

        // Testing
        public GraphFullScan GraphFullScan
        {
            get { return _graphFullScan; }
        }

        private GraphFullScan CreateGraphFullScan()
        {
            // Create a new spectrum graph
            _graphFullScan = new GraphFullScan(this);
            _graphFullScan.UpdateUI();
            _graphFullScan.FormClosed += graphFullScan_FormClosed;
            _graphFullScan.VisibleChanged += graphFullScan_VisibleChanged;
            _graphFullScan.SelectedScanChanged += graphFullScan_SelectedScanChanged;
            _graphFullScan.ZoomEvent += mzGraph_ZoomAllMz;
            return _graphFullScan;
        }

        private void DestroyGraphFullScan()
        {
            if (_graphFullScan != null)
            {
                _graphFullScan.FormClosed -= graphFullScan_FormClosed;
                _graphFullScan.VisibleChanged -= graphFullScan_VisibleChanged;
                _graphFullScan.SelectedScanChanged -= graphFullScan_SelectedScanChanged;
                _graphFullScan.ZoomEvent -= mzGraph_ZoomAllMz;
                _graphFullScan.HideOnClose = false;
                _graphFullScan.Close();
                _graphFullScan = null;
            }
        }

        private void graphFullScan_VisibleChanged(object sender, EventArgs e)
        {
            if (_graphFullScan != null)
                Settings.Default.ShowFullScan = _graphFullScan.Visible;
        }

        private void graphFullScan_FormClosed(object sender, FormClosedEventArgs e)
        {
            // Update settings and menu check
            Settings.Default.ShowFullScan = false;
            _graphFullScan = null;
        }

        private void graphFullScan_SelectedScanChanged(object sender, SelectedScanEventArgs e)
        {
            SelectedScanFile = e.DataFile;
            SelectedScanRetentionTime = e.RetentionTime;
            SelectedScanTransition = e.TransitionId;
            UpdateChromGraphs();
        }


        private void mzGraph_ZoomAllMz(object sender, ZoomEventArgs newState)
        {
            foreach (var target in ListMzScaleCopyables())
            {
                if (!ReferenceEquals(target, sender))
                    target.ApplyMZZoomState(newState.ZoomState);
            }
        }

        private IEnumerable<IMzScalePlot> ListMzScaleCopyables()
        {
            if (_graphFullScan != null && _graphFullScan.Visible)
            {
                yield return _graphFullScan;
            }

            if (_graphSpectrum != null && _graphSpectrum.Visible)
            {
                yield return _graphSpectrum;
            }
        }

        MzRange ISpectrumScaleProvider.GetMzRange(SpectrumControlType controlType)
        {
            switch (controlType)
            {
                case SpectrumControlType.FullScanViewer:
                    return _graphFullScan?.Range;
                case SpectrumControlType.LibraryMatch:
                    return _graphSpectrum?.Range;
                default:
                    return null;
            }
        }
        #endregion

        #region Chromatogram graphs

        public PeptideGraphInfo GetPeptideGraphInfo(DocNode docNode)
        {
            return SequenceTree.GetPeptideGraphInfo(docNode);
        }

        void GraphChromatogram.IStateProvider.BuildChromatogramMenu(ZedGraphControl zedGraphControl, PaneKey paneKey, ContextMenuStrip menuStrip, ChromFileInfoId chromFileInfoId)
        {
            ChromatogramContextMenu.BuildChromatogramMenu(zedGraphControl, paneKey, menuStrip, chromFileInfoId);
        }

        private void AddTransitionContextMenu(ToolStrip menuStrip, int iInsert)
        {
            ChromatogramContextMenu.AddTransitionContextMenu(menuStrip, iInsert);
        }

        public void ShowChromatogramLegends(bool show)
        {
            Settings.Default.ShowChromatogramLegend = show;
            UpdateChromGraphs();
        }

        public void ShowMassErrors(bool show)
        {
            Settings.Default.ShowMassError = show;
            UpdateChromGraphs();
        }

        public void ShowPeakBoundaries(bool show)
        {
            Settings.Default.ShowPeakBoundaries = show;
            UpdateChromGraphs();
        }

        public void ShowOriginalPeak(bool show)
        {
            Settings.Default.ShowOriginalPeak = show;
            UpdateChromGraphs();
        }

        public void SetShowRetentionTimes(ShowRTChrom showRTChrom)
        {
            Settings.Default.ShowRetentionTimesEnum = showRTChrom.ToString();
            UpdateChromGraphs();
        }

        public void ShowChromatogramRTThresholdDlg()
        {
            using (var dlg = new ChromatogramRTThresholdDlg())
            {
                double threshold = Settings.Default.ShowRetentionTimesThreshold;
                if (threshold > 0)
                    dlg.Threshold = threshold;

                if (dlg.ShowDialog(this) == DialogResult.OK)
                {
                    Settings.Default.ShowRetentionTimesThreshold = dlg.Threshold;
                    Settings.Default.ShowRetentionTimesEnum = ShowRTChrom.threshold.ToString();
                    UpdateChromGraphs();
                }
            }
        }

        public void ToggleRawTimesMenuItem()
        {
            Settings.Default.ChromShowRawTimes = !Settings.Default.ChromShowRawTimes;
            UpdateChromGraphs();
        }

        public void SetShowRetentionTimePred(bool showRetentionTimePred)
        {
            Settings.Default.ShowRetentionTimePred = showRetentionTimePred;
            UpdateChromGraphs();

        }

        public void ShowPeptideIDTimes(bool show)
        {
            Settings.Default.ShowPeptideIdTimes = show;
            UpdateChromGraphs();
        }

        public void ShowAlignedPeptideIDTimes(bool show)
        {
            Settings.Default.ShowAlignedPeptideIdTimes = show;
            UpdateChromGraphs();
        }

        public void ShowOtherRunPeptideIDTimes(bool show)
        {
            Settings.Default.ShowUnalignedPeptideIdTimes = show;
            UpdateChromGraphs();
        }

        public void HideAllIdTimes()
        {
            Settings.Default.ShowPeptideIdTimes =
                Settings.Default.ShowAlignedPeptideIdTimes =
                Settings.Default.ShowUnalignedPeptideIdTimes = false;
            UpdateChromGraphs();
        }

        public bool IsMultipleIonSources
        {
            get
            {
                var nodeTreePep = SequenceTree.GetNodeOfType<PeptideTreeNode>();
                if (nodeTreePep == null)
                    return false;
                var fullScan = DocumentUI.Settings.TransitionSettings.FullScan;
                return nodeTreePep.DocNode.TransitionGroups.Contains(
                    nodeGroup => GraphChromatogram.IsMultipleIonSources(fullScan, nodeGroup));
            }
        }

        public void ApplyPeak(bool subsequent, bool group)
        {
            EditMenu.ApplyPeak(subsequent, group);
        }

        private void removePeakMenuItem_Click(object sender, EventArgs e)
        {
            EditMenu.RemovePeak(true);
        }

        public void RemovePeak()
        {
            EditMenu.RemovePeak(false);
        }

        public void RemovePeak(IdentityPath groupPath, TransitionGroupDocNode nodeGroup, TransitionDocNode nodeTran)
        {
            EditMenu.RemovePeak(groupPath, nodeGroup, nodeTran);
        }

        public void ShowSingleTransition()
        {
            SetDisplayTypeChrom(DisplayTypeChrom.single);
        }

        public void ShowPrecursorTransitions()
        {
            SetDisplayTypeChrom(DisplayTypeChrom.precursors);
        }

        public void ShowProductTransitions()
        {
            SetDisplayTypeChrom(DisplayTypeChrom.products);
        }

        public void ShowAllTransitions()
        {
            SetDisplayTypeChrom(DisplayTypeChrom.all);
        }

        public void ShowTotalTransitions()
        {
            SetDisplayTypeChrom(DisplayTypeChrom.total);
        }

        public void ShowBasePeak()
        {
            SetDisplayTypeChrom(DisplayTypeChrom.base_peak);
        }

        public void ShowTic()
        {
            SetDisplayTypeChrom(DisplayTypeChrom.tic);
        }

        public void ShowQc(string qcTraceName)
        {
            Settings.Default.ShowQcTraceName = qcTraceName;
            SetDisplayTypeChrom(DisplayTypeChrom.qc);
        }

        public void SetDisplayTypeChrom(DisplayTypeChrom displayType)
        {
            Settings.Default.ShowTransitionGraphs = displayType.ToString();
            UpdateChromGraphs();
            UpdateSpectrumGraph(false);
            UpdateRetentionTimeGraph();
            UpdatePeakAreaGraph();
            UpdateMassErrorGraph();
        }

        public void SetTransformChrom(TransformChrom transformChrom)
        {
            Settings.Default.TransformTypeChromatogram = transformChrom.ToString();
            UpdateChromGraphs();
        }

        public void LockYChrom (bool locked)
        {
            bool lockY = Settings.Default.LockYChrom = locked;
            // Avoid updating the rest of the chart just to change the y-axis lock state
            foreach (var chromatogram in _listGraphChrom)
                chromatogram.LockYAxis(lockY);
        }

        public void SynchronizeZooming(bool isChecked)
        {
            bool zoomAll = Settings.Default.AutoZoomAllChromatograms = isChecked;

            if (zoomAll)
            {
                var activeForm = dockPanel.ActiveContent;
                int iActive = _listGraphChrom.IndexOf(chrom => ReferenceEquals(chrom, activeForm));
                ZoomState zoomState = (iActive != -1 ? _listGraphChrom[iActive].ZoomState : null);
                if (zoomState != null)
                    graphChromatogram_ZoomAll(null, new ZoomEventArgs(zoomState));
            }
        }

        public AutoZoomChrom EffectiveAutoZoom
        {
            get
            {
                var zoom = GraphChromatogram.AutoZoom;
                bool hasRt = (Document.Settings.PeptideSettings.Prediction.RetentionTime != null);
                if (!hasRt)
                {
                    if (zoom == AutoZoomChrom.window)
                    {
                        return AutoZoomChrom.none;
                    }

                    if (zoom == AutoZoomChrom.both)
                    {
                        return AutoZoomChrom.peak;
                    }
                }

                return zoom;
            }
        }

        public void AutoZoomNone()
        {
            SetAutoZoomChrom(AutoZoomChrom.none);
        }

        public void AutoZoomRTWindow()
        {
            SetAutoZoomChrom(AutoZoomChrom.window);
        }

        public void SetAutoZoomChrom(AutoZoomChrom autoZoomChrom)
        {
            Settings.Default.AutoZoomChromatogram = autoZoomChrom.ToString();
            UpdateChromGraphs();
        }

        public void AutoZoomBestPeak()
        {
            SetAutoZoomChrom(AutoZoomChrom.peak);
        }

        public void AutoZoomBoth()
        {
            SetAutoZoomChrom(AutoZoomChrom.both);
        }

        public void ShowChromatogramProperties()
        {
            using (var dlg = new ChromChartPropertyDlg())
            {
                if (dlg.ShowDialog(this) == DialogResult.OK)
                    UpdateChromGraphs();
            }
        }

        internal void ShowGraphChrom(string name, bool show)
        {
            var graphChrom = GetGraphChrom(name);
            if (graphChrom != null)
            {
                if (show)
                {
                    graphChrom.Activate();
                    graphChrom.Focus();
                }
                else
                    if(graphChrom.DockState != DockState.Hidden)
                        graphChrom.Hide();
            }
            else if (show)
            {
                if (_listGraphChrom.Count >= MAX_GRAPH_CHROM)
                {
                    // List is too long, re-purpose least recently used
                    graphChrom = _listGraphChrom[0];
                    graphChrom.ChangeChromatogram(name);
                    graphChrom.Activate();
                    graphChrom.Visible = true;
                    graphChrom.Focus();
                }
                else
                {
                    graphChrom = CreateGraphChrom(name, SelectedGraphChromName, false);
                }
            }

            if (show)
            {
                // Move this to end of MRU so it's seen as most recent
                _listGraphChrom.Remove(graphChrom);
                _listGraphChrom.Add(graphChrom);
            }
        }

        public IEnumerable<GraphChromatogram> GraphChromatograms { get { return _listGraphChrom; } }

        public GraphChromatogram GetGraphChrom(string name)
        {
            int iGraph = _listGraphChrom.IndexOf(graph => Equals(graph.NameSet, name));
            return (iGraph != -1 ? _listGraphChrom[iGraph] : null);
        }

//        private bool IsGraphChromVisible(string name)
//        {
//            int iGraph = _listGraphChrom.IndexOf(graph => Equals(graph.NameSet, name));
//            return iGraph != -1 && !_listGraphChrom[iGraph].IsHidden;
//        }

        public string SelectedGraphChromName
        {
            get
            {
                MsDataFileUri temp;
                return GetGraphChromStrings(SelectedResultsIndex, null, out temp);
            }
        }

        public string GetGraphChromStrings(int iResult, ChromFileInfoId fileId, out MsDataFileUri filePath)
        {
            filePath = null;
            if (iResult != -1)
            {
                var settings = DocumentUI.Settings;
                if (settings.HasResults && iResult < settings.MeasuredResults.Chromatograms.Count)
                {
                    var chromatogramSet = settings.MeasuredResults.Chromatograms[iResult];
                    if (fileId != null)
                        filePath = chromatogramSet.GetFileInfo(fileId).FilePath;
                    return chromatogramSet.Name;                    
                }
            }
            return null;
        }

        private GraphChromatogram CreateGraphChrom(string name)
        {
            var graphChrom = new GraphChromatogram(this, this, name);
            graphChrom.FormClosed += graphChromatogram_FormClosed;
            graphChrom.PickedPeak += graphChromatogram_PickedPeak;
            graphChrom.ClickedChromatogram += graphChromatogram_ClickedChromatogram;
            graphChrom.ChangedPeakBounds += graphChromatogram_ChangedPeakBounds;
            graphChrom.PickedSpectrum += graphChromatogram_PickedSpectrum;
            graphChrom.ZoomAll += graphChromatogram_ZoomAll;
            _listGraphChrom.Add(graphChrom);
            return graphChrom;
        }

        private void DestroyGraphChrom(GraphChromatogram graphChrom)
        {
            // Detach event handlers and dispose
            graphChrom.FormClosed -= graphChromatogram_FormClosed;
            graphChrom.PickedPeak -= graphChromatogram_PickedPeak;
            graphChrom.ClickedChromatogram -= graphChromatogram_ClickedChromatogram;
            graphChrom.ChangedPeakBounds -= graphChromatogram_ChangedPeakBounds;
            graphChrom.PickedSpectrum -= graphChromatogram_PickedSpectrum;
            graphChrom.ZoomAll -= graphChromatogram_ZoomAll;
            graphChrom.HideOnClose = false;
            graphChrom.Close();
        }

        private GraphChromatogram CreateGraphChrom(string name, string namePosition, bool split)
        {
            // Create a new spectrum graph
            var graphChrom = CreateGraphChrom(name);
            int firstDocumentPane = FirstDocumentPane;
            if (firstDocumentPane == -1)
                graphChrom.Show(dockPanel, DockState.Document);
            else
            {
                var graphPosition = GetGraphChrom(namePosition);

                IDockableForm formBefore;
                DockPane paneExisting = FindChromatogramPane(graphPosition, out formBefore);
                if (paneExisting == null)
                    graphChrom.Show(dockPanel.Panes[firstDocumentPane], DockPaneAlignment.Left, 0.5);
                else if (!split)
                {
                    graphChrom.Show(paneExisting, null);  // Add to the end
                }
                else
                {
                    var alignment = (graphChrom.Width > graphChrom.Height ?
                        DockPaneAlignment.Right : DockPaneAlignment.Bottom);
                    graphChrom.Show(paneExisting, alignment, 0.5);
                }
            }
            return graphChrom;
        }

        private int FirstDocumentPane
        {
            get
            {
                return dockPanel.Panes.IndexOf(pane => !pane.IsHidden && pane.DockState == DockState.Document);
            }
        }

        private DockPane FindChromatogramPane(GraphChromatogram graphChrom, out IDockableForm formBefore)
        {
            foreach (var pane in dockPanel.Panes)
            {
                foreach (IDockableForm form in pane.Contents)
                {
                    if (form is GraphChromatogram &&
                        (graphChrom == null || graphChrom == form))
                    {
                        formBefore = form;
                        return pane;
                    }
                }
            }
            formBefore = null;
            return null;
        }

        private DockPane FindPane(IDockableForm dockableForm)
        {
            // Floating panes may be created but hidden for windows that allow floating
            // Have to check "DisplayingContents.Count > 0" instead of "IsHidden" here, since "IsHidden" does not get updated when
            // SuspendLayout is on.
            int iPane = dockPanel.Panes.IndexOf(pane => pane.Contents.Contains(dockableForm) && pane.DisplayingContents.Count > 0);
            return (iPane != -1 ? dockPanel.Panes[iPane] : null);
        }

        private void graphChromatogram_FormClosed(object sender, FormClosedEventArgs e)
        {
            _listGraphChrom.Remove((GraphChromatogram)sender);
        }

        private void graphChromatogram_PickedPeak(object sender, PickedPeakEventArgs e)
        {
            var graphChrom = sender as GraphChromatogram;
            if (graphChrom != null)
                graphChrom.LockZoom();
            try
            {
                ModifyDocument(string.Format(Resources.SkylineWindow_graphChromatogram_PickedPeak_Pick_peak__0_F01_, e.RetentionTime), 
                    doc => PickPeak(doc, e), docPair =>
                    {
                        var name = GetPropertyName(docPair.OldDoc, e.GroupPath, e.TransitionId);

                        return AuditLogEntry.CreateSimpleEntry(MessageType.picked_peak, docPair.OldDocumentType, name, e.NameSet,
                            e.RetentionTime.MeasuredTime.ToString(@"#.0", CultureInfo.CurrentCulture));
                    });
            }
            finally
            {
                if (graphChrom != null)
                    graphChrom.UnlockZoom();
            }
        }

        private static PropertyName GetPropertyName(SrmDocument doc, IdentityPath groupPath, Identity transitionId)
        {
            var node = doc.FindNode(groupPath);

            if (transitionId != null)
                node = ((TransitionGroupDocNode)node).FindNode(transitionId);

            return AuditLogEntry.GetNodeName(doc, node);
        }

        private void graphChromatogram_ClickedChromatogram(object sender, ClickedChromatogramEventArgs e)
        {
            if (e.ScanProvider != null)
            {
                var dataFile = e.ScanProvider.DataFilePath;
                if (e.ScanIndex == -1)
                {
                    MessageDlg.Show(this, 
                        string.Format(Resources.SkylineWindow_graphChromatogram_ClickedChromatogram_The_raw_file_must_be_re_imported_in_order_to_show_full_scans___0_, dataFile));
                    return;
                }
            }

            ShowGraphFullScan(e.ScanProvider, e.TransitionIndex, e.ScanIndex);
        }

        /// <summary>
        /// Modifies a document in response to the user clicking on a peak in the GraphChromatogram.
        /// </summary>
        private SrmDocument PickPeak(SrmDocument document, PickedPeakEventArgs e)
        {
            document = document.ChangePeak(e.GroupPath, e.NameSet, e.FilePath, e.TransitionId, e.RetentionTime.MeasuredTime, UserSet.TRUE);

            var activeTransitionGroup = (TransitionGroupDocNode) document.FindNode(e.GroupPath);
            var activeChromInfo = FindChromInfo(document, activeTransitionGroup, e.NameSet, e.FilePath);

            document = ChangePeakBounds(document, GetSynchronizedPeakBoundChanges(document,
                new ChangedPeakBoundsEventArgs(e.GroupPath, null, e.NameSet, e.FilePath,
                    new ScaledRetentionTime(activeChromInfo.StartRetentionTime.GetValueOrDefault()),
                    new ScaledRetentionTime(activeChromInfo.EndRetentionTime.GetValueOrDefault()), null,
                    PeakBoundsChangeType.both), false));

            if (activeTransitionGroup.RelativeRT != RelativeRT.Matching)
            {
                return document;
            }
            var peptide = (PeptideDocNode) document.FindNode(e.GroupPath.Parent);
            // See if there are any other transition groups that should have their peak bounds set to the same value
            foreach (var transitionGroup in peptide.TransitionGroups)
            {
                if (transitionGroup.RelativeRT != RelativeRT.Matching)
                {
                    continue;
                }
                var groupPath = new IdentityPath(e.GroupPath.Parent, transitionGroup.TransitionGroup);
                if (Equals(groupPath, e.GroupPath))
                {
                    continue;
                }
                var chromInfo = FindChromInfo(document, transitionGroup, e.NameSet, e.FilePath);
                if (null == chromInfo)
                {
                    continue;
                }
                document = document.ChangePeak(groupPath, e.NameSet, e.FilePath, null, 
                    activeChromInfo.StartRetentionTime, activeChromInfo.EndRetentionTime, UserSet.TRUE, activeChromInfo.Identified, true);
            }
            return document;
        }

        /// <summary>
        /// Finds the TransitionGroupChromInfo that matches the specified ChromatogramSet name and file path.
        /// </summary>
        public static TransitionGroupChromInfo FindChromInfo(SrmDocument document,
            TransitionGroupDocNode transitionGroupDocNode, string nameChromatogramSet, MsDataFileUri filePath)
        {
            ChromatogramSet chromatogramSet;
            int indexSet;
            if (!document.Settings.MeasuredResults.TryGetChromatogramSet(nameChromatogramSet, out chromatogramSet, out indexSet))
            {
                return null;
            }
            var chromFileInfoId = chromatogramSet.FindFile(filePath);
            if (null == chromFileInfoId)
            {
                return null;
            }
            var results = transitionGroupDocNode.Results[indexSet];
            if (results.IsEmpty)
            {
                return null;
            }
            return results.FirstOrDefault(chromInfo => ReferenceEquals(chromFileInfoId, chromInfo.FileId));
        }

        private void graphChromatogram_ChangedPeakBounds(object sender, ChangedMultiPeakBoundsEventArgs eMulti)
        {
            var graphChrom = sender as GraphChromatogram;
            if (graphChrom != null)
                graphChrom.LockZoom();
            try
            {
                string message;
                // Handle most common case of a change to a single group first.
                if (eMulti.Changes.Length == 1)
                {
                    ChangedPeakBoundsEventArgs e = eMulti.Changes[0];
                    if (Equals(e.StartTime, e.EndTime))
                        message = Resources.SkylineWindow_graphChromatogram_ChangedPeakBounds_Remove_peak;
                    else if (e.ChangeType == PeakBoundsChangeType.both)
                        message = string.Format(Resources.SkylineWindow_graphChromatogram_ChangedPeakBounds_Change_peak_to__0_F01___1_F01_, e.StartTime, e.EndTime); 
                    else if (e.ChangeType == PeakBoundsChangeType.start)
                        message = string.Format(Resources.SkylineWindow_graphChromatogram_ChangedPeakBounds_Change_peak_start_to__0_F01_, e.StartTime); 
                    else
                        message = string.Format(Resources.SkylineWindow_graphChromatogram_ChangedPeakBounds_Change_peak_end_to__0_F01_, e.EndTime); 
                }
                else
                {
                    message = Resources.SkylineWindow_graphChromatogram_ChangedPeakBounds_Change_peaks;
                }
                ModifyDocument(message,
                    doc => ChangePeakBounds(doc, eMulti.Changes.SelectMany(change => GetSynchronizedPeakBoundChanges(doc, change, true))),
                    docPair =>
                    {
                        var names = eMulti.Changes.Select(change =>
                            GetPropertyName(docPair.OldDoc, change.GroupPath, change.Transition)).ToArray();

                        var messages = eMulti.Changes
                            .SelectMany((change, index) => GetMessagesForPeakBoundsChange(names[index], change))
                            .ToList();
                        if (messages.Count == 1)
                        {
                            return AuditLogEntry.CreateSingleMessageEntry(messages[0]);
                        }                 
                        else if (messages.Count > 1)
                        {
                            var firstName = names.First();
                            if (names.All(name => Equals(name, firstName)))
                            {
                                return AuditLogEntry
                                    .CreateSimpleEntry(MessageType.changed_peak_bounds_of, docPair.OldDocumentType, firstName)
                                    .ChangeAllInfo(messages);
                            }
                            else // TODO: is this even possible?+
                            {
                                return AuditLogEntry
                                    .CreateSimpleEntry(MessageType.changed_peak_bounds, docPair.OldDocumentType)
                                    .ChangeAllInfo(messages);
                            }
                        }

                        return null;

                    });
            }
            finally
            {
                if (graphChrom != null)
                    graphChrom.UnlockZoom();
            }
        }

        private List<MessageInfo> GetMessagesForPeakBoundsChange(PropertyName name, ChangedPeakBoundsEventArgs args)
        {
            var singleTransitionDisplay = args.Transition != null;
            var result = new List<MessageInfo>();

            var transitionGroupDocNode = (TransitionGroupDocNode) Document.FindNode(args.GroupPath);
            var transitionDocNode = singleTransitionDisplay
                ? transitionGroupDocNode.Transitions.FirstOrDefault(tr => ReferenceEquals(tr.Id, args.Transition))
                : null;

            ChromatogramSet chromatograms;
            int indexSet;
            if (!Document.Settings.HasResults ||
                !Document.Settings.MeasuredResults.TryGetChromatogramSet(args.NameSet, out chromatograms, out indexSet))
                return result;

            float? startTime = null;
            float? endTime = null;

            if (singleTransitionDisplay)
            {
                if (transitionDocNode != null)
                {
                    var chromInfo = transitionDocNode.Results[indexSet].FirstOrDefault(ci => ci.OptimizationStep == 0);
                    if (chromInfo != null)
                    {
                        startTime = chromInfo.StartRetentionTime;
                        endTime = chromInfo.EndRetentionTime;
                    }
                }
            }
            else
            {
                var chromInfo = transitionGroupDocNode.Results[indexSet].FirstOrDefault(ci => ci.OptimizationStep == 0);
                if (chromInfo != null)
                {
                    startTime = chromInfo.StartRetentionTime;
                    endTime = chromInfo.EndRetentionTime;
                }
            }

            if (args.ChangeType == PeakBoundsChangeType.start || args.ChangeType == PeakBoundsChangeType.both)
            {
                result.Add(new MessageInfo(
                    singleTransitionDisplay ? MessageType.changed_peak_start : MessageType.changed_peak_start_all,
                    Document.DocumentType,
                    name, args.NameSet, LogMessage.RoundDecimal(startTime, 2),
                    LogMessage.RoundDecimal(args.StartTime.MeasuredTime, 2)));
            }

            if (args.ChangeType == PeakBoundsChangeType.end || args.ChangeType == PeakBoundsChangeType.both)
            {
                result.Add(new MessageInfo(
                    singleTransitionDisplay ? MessageType.changed_peak_end : MessageType.changed_peak_end_all, Document.DocumentType, name,
                    args.NameSet, LogMessage.RoundDecimal(endTime, 2),
                    LogMessage.RoundDecimal(args.EndTime.MeasuredTime, 2)));
            }

            return result;
        }

        /// <summary>
        /// Modifies a document in response to a user's mouse dragging on a GraphChromatogram.
        /// </summary>
        public SrmDocument ChangePeakBounds(SrmDocument document, IEnumerable<ChangedPeakBoundsEventArgs> changes)
        {
            SrmDocument beforeDefer = null;
            var changesArr = changes.ToArray();
            if (changesArr.Length > 1 && !document.DeferSettingsChanges)
            {
                beforeDefer = document;
                document = document.BeginDeferSettingsChanges();
            }

            var changedGroupIds = new HashSet<Tuple<IdentityPath, MsDataFileUri>>();
            var peptideChanges = new Dictionary<IdentityPath, Dictionary<MsDataFileUri, ChangedPeakBoundsEventArgs>>();
            foreach (var change in changesArr)
            {
                document = document.ChangePeak(change.GroupPath, change.NameSet, change.FilePath, change.Transition,
                    change.StartTime.MeasuredTime, change.EndTime.MeasuredTime, UserSet.TRUE, change.Identified, change.SyncGeneratedChange);

                changedGroupIds.Add(Tuple.Create(change.GroupPath, change.FilePath));

                var peptidePath = change.GroupPath.Parent;
                if (!peptideChanges.TryGetValue(peptidePath, out var changesByFile))
                {
                    changesByFile = new Dictionary<MsDataFileUri, ChangedPeakBoundsEventArgs>();
                    peptideChanges[peptidePath] = changesByFile;
                }
                if (!changesByFile.ContainsKey(change.FilePath))
                {
                    var transitionGroup = (TransitionGroupDocNode) document.FindNode(change.GroupPath);
                    if (transitionGroup.RelativeRT == RelativeRT.Matching)
                    {
                        changesByFile.Add(change.FilePath, change);
                    }
                }
            }

            // See if there are any other TransitionGroups that also have RelativeRT matching,
            // and set their peak boundaries to the same.
            foreach (var entry in peptideChanges)
            {
                var peptide = (PeptideDocNode)document.FindNode(entry.Key);
                foreach (var change in entry.Value.Select(v => v.Value))
                {
                    foreach (var transitionGroup in peptide.TransitionGroups)
                    {
                        if (transitionGroup.RelativeRT != RelativeRT.Matching)
                        {
                            continue;
                        }
                        var groupId = new IdentityPath(entry.Key, transitionGroup.TransitionGroup);
                        if (changedGroupIds.Contains(Tuple.Create(groupId, change.FilePath)))
                        {
                            continue;
                        }
                        if (null == FindChromInfo(document, transitionGroup, change.NameSet, change.FilePath))
                        {
                            continue;
                        }
                        document = document.ChangePeak(groupId, change.NameSet, change.FilePath, null,
                            change.StartTime.MeasuredTime, change.EndTime.MeasuredTime, UserSet.TRUE, change.Identified, true);
                    }
                }
            }
            return beforeDefer == null ? document : document.EndDeferSettingsChanges(beforeDefer, null);
        }

        public IEnumerable<ChangedPeakBoundsEventArgs> GetSynchronizedPeakBoundChanges(SrmDocument document, ChangedPeakBoundsEventArgs change, bool includeSelf)
        {
            if (includeSelf)
                yield return change;

            ChromatogramSet thisChromSet = null;
            var syncTargets = new List<ChromatogramSet>();
            foreach (var syncTarget in document.GetSynchronizeIntegrationChromatogramSets())
            {
                syncTargets.Add(syncTarget);
                if (thisChromSet == null && Equals(change.NameSet, syncTarget.Name))
                    thisChromSet = syncTarget;
            }

            if (thisChromSet == null)
                yield break; // This chromatogram is not selected for synchronized integration

            var thisFile = thisChromSet.FindFile(change.FilePath);

            var transformOp = GetRetentionTimeTransformOperation();
            var thisStart = change.StartTime.MeasuredTime;
            var thisEnd = change.EndTime.MeasuredTime;
            if (transformOp != null)
            {
                transformOp.TryGetRegressionFunction(thisFile, out var regressionThis);
                if (regressionThis != null)
                {
                    thisStart = regressionThis.GetY(thisStart);
                    thisEnd = regressionThis.GetY(thisEnd);
                }
            }

            var groupId = change.GroupPath.Child;
            var nodePep = (PeptideDocNode)document.FindNode(change.GroupPath.Parent);
            if (nodePep == null)
                throw new IdentityNotFoundException(groupId);
            var nodeGroup = (TransitionGroupDocNode)nodePep.FindNode(groupId);
            if (nodeGroup == null)
                throw new IdentityNotFoundException(groupId);

            foreach (var chromSet in syncTargets)
            {
                if (!document.Settings.MeasuredResults.TryLoadChromatogram(chromSet, nodePep, nodeGroup,
                    (float)document.Settings.TransitionSettings.Instrument.MzMatchTolerance, out var chromInfos))
                    continue;

                foreach (var info in chromSet.MSDataFileInfos)
                {
                    if (ReferenceEquals(thisChromSet, chromSet) && ReferenceEquals(thisFile, info.FileId) ||
                        chromInfos.IndexOf(info2 => Equals(info.FilePath, info2.FilePath)) == -1)
                        continue;

                    var start = thisStart;
                    var end = thisEnd;

                    if (transformOp != null && !ReferenceEquals(AlignToFile, info.FileId))
                    {
                        transformOp.TryGetRegressionFunction(info.FileId, out var regression);
                        if (regression != null)
                        {
                            start = regression.GetX(thisStart);
                            end = regression.GetX(thisEnd);
                        }
                    }

                    yield return new ChangedPeakBoundsEventArgs(change.GroupPath, null, chromSet.Name, info.FilePath,
                        new ScaledRetentionTime(start), new ScaledRetentionTime(end), null, change.ChangeType, true);
                }
            }
        }

        private void graphChromatogram_PickedSpectrum(object sender, PickedSpectrumEventArgs e)
        {
            if (_graphSpectrum == null || !_graphSpectrum.Visible)
            {
                ShowGraphSpectrum(true);
            }
            if (_graphSpectrum != null)
                _graphSpectrum.SelectSpectrum(e.SpectrumId);
        }

        private void graphChromatogram_ZoomAll(object sender, ZoomEventArgs e)
        {
            foreach (var graphChrom in _listGraphChrom)
            {
                if (!ReferenceEquals(sender, graphChrom))
                {
                    graphChrom.ZoomTo(e.ZoomState);
                    graphChrom.UpdateUI();
                }
            }
        }

        private void UpdateChromGraphs()
        {
            foreach (var graphChrom in _listGraphChrom)
                graphChrom.UpdateUI();

            // TODO(nicksh): we want to also update GraphSpectrum at this time, but there are issues with
            // this being called reentrantly.
//            if (null != GraphSpectrum)
//            {
//                GraphSpectrum.UpdateUI();
//            }
        }

        public void CloseAllChromatograms()
        {
            foreach (var graphChromatogram in _listGraphChrom.ToList())
            {
                graphChromatogram.Hide();
            }
        }

        public void CloseMostRecentChromatogram()
        {
            var graphChromatogram = _listGraphChrom.LastOrDefault(g => !g.IsHidden);
            if (graphChromatogram != null)
            {
                graphChromatogram.Hide();
                graphChromatogram = _listGraphChrom.LastOrDefault(g => !g.IsHidden);
                graphChromatogram?.Activate();
            }
        }

        #endregion

        public void ShowSplitChromatogramGraph(bool split)
        {
            Settings.Default.SplitChromatogramGraph = split;
            UpdateGraphPanes();
        }

        public void ShowOnlyQuantitative(bool showOnlyQuantitative)
        {
            Settings.Default.ShowQuantitativeOnly = showOnlyQuantitative;
            UpdateGraphPanes();
        }

        public bool ShowIonMobility
        {
            get { return Settings.Default.ShowIonMobility; }
            set
            {
                if (value == Settings.Default.ShowIonMobility)
                {
                    return;
                }
                Settings.Default.ShowIonMobility = value;
                UpdateGraphPanes();
            }
        }

        public bool ShowCollisionCrossSection
        {
            get { return Settings.Default.ShowCollisionCrossSection; }
            set
            {
                if (value == Settings.Default.ShowCollisionCrossSection)
                {
                    return;
                }
                Settings.Default.ShowCollisionCrossSection = value;
                UpdateGraphPanes();
            }
        }

        /// <summary>
        /// Returns a rectangle suitable for positioning a floating DockableForm.
        /// The size of the rectangle is based off of the size of the DockPanel, and the size of the screen.
        /// </summary>
        private Rectangle GetFloatingRectangleForNewWindow()
        {
            return FormGroup.GetFloatingRectangleForNewWindow(dockPanel);
        }

        private bool GraphVisible(IEnumerable<GraphSummary> graphs, GraphTypeSummary type)
        {
            return graphs.Any(g => g.Type == type && !g.IsHidden);
        }

        public bool GraphChecked(IEnumerable<GraphSummary> graphs, IList<GraphTypeSummary> types, GraphTypeSummary type)
        {
            return types.Contains(type) && GraphVisible(graphs, type);
        }

        private void ShowGraph(List<GraphSummary> graphs, bool show, GraphTypeSummary type,
            Func<GraphTypeSummary, GraphSummary> createGraph)
        {
            var graph = graphs.FirstOrDefault(g => g.Type == type);
            if (show)
            {
                if (graph != null && !Program.SkylineOffscreen)
                {
                    graphs.Remove(graph);
                    graphs.Insert(0, graph);
                    graph.Controller.GraphTypes.Insert(0, type);

                    if (graphs.Count > 1 && !graphs[1].IsHidden)
                        graph.Show(FindPane(graphs[1]), null);
                    else
                        graph.Activate();
                }
                else
                {
                    if (graph == null)
                        graph = createGraph(type);

                    if (graphs.Count > 1 && !graphs[1].IsHidden)
                    {
                        graph.Show(FindPane(graphs[1]), null);
                    }
                    else
                    {
                        // Choose a position to float the window
                        var rectFloat = GetFloatingRectangleForNewWindow();
                        graph.Show(dockPanel, rectFloat);
                    }
                }
            }
            else if (graph != null)
            {
                graph.Hide();
            }
        }

        #region Retention time graph

        public GraphSummary GraphRetentionTime { get { return _listGraphRetentionTime.FirstOrDefault(); } }

        public bool IsGraphRetentionTimeShown(GraphTypeSummary type)
        {
            return _listGraphRetentionTime.Any(g => g.Type == type && !g.IsHidden);
        }

        public void UpdateUIGraphRetentionTime(Func<GraphTypeSummary, bool> isEnabled)
        {
            var list = Settings.Default.RTGraphTypes.ToArray();
            ShowGraphRetentionTime(isEnabled);
            if (!list.All(isEnabled))
            {
                Settings.Default.RTGraphTypes.Clear();
                Settings.Default.RTGraphTypes.AddRange(list);
            }
        }

        public void ShowGraphRetentionTime(bool show)
        {
            ShowGraphRetentionTime(t => show && IsRetentionTimeGraphTypeEnabled(t));
        }

        public bool IsRetentionTimeGraphTypeEnabled(GraphTypeSummary type)
        {
            bool enabled = DocumentUI.Settings.HasResults;
            switch (type)
            {
                // Can only do run to run regression with at least 2 replicates
                case GraphTypeSummary.run_to_run_regression:
                    return enabled && DocumentUI.Settings.MeasuredResults.Chromatograms.Count > 1;
                // Scheduling can be enabled with a predictor even if there are no results
                case GraphTypeSummary.schedule:
                    return enabled || DocumentUI.Settings.PeptideSettings.Prediction.RetentionTime != null;
                default:
                    return enabled;
            }
        }

        private void ShowGraphRetentionTime(Func<GraphTypeSummary, bool> isEnabled)
        {
            Settings.Default.RTGraphTypes.ToList().ForEach(t =>
                ShowGraphRetentionTime(isEnabled(t), t));
        }

        public void ShowGraphRetentionTime(bool show, GraphTypeSummary type)
        {
            ShowGraph(_listGraphRetentionTime, show, type, CreateGraphRetentionTime);
        }

        private GraphSummary CreateGraphRetentionTime(GraphTypeSummary type)
        {
            if (type == GraphTypeSummary.invalid)
                return null;

            var targetIndex = SelectedResultsIndex;

            var origIndex = -1;
            if(ComboResults != null && ComboResults.Items.Count > 0)
                origIndex = (SelectedResultsIndex + 1) % ComboResults.Items.Count;
            var graph = new GraphSummary(type, this, new RTGraphController(), targetIndex, origIndex);
            graph.FormClosed += graphRetentionTime_FormClosed;
            graph.VisibleChanged += graphRetentionTime_VisibleChanged;
            graph.GraphControl.ZoomEvent += GraphControl_ZoomEvent;
            graph.Toolbar = new RunToRunRegressionToolbar(graph);
            _listGraphRetentionTime.Insert(0, graph);
            

            return graph;
        }

        private void DestroyGraphRetentionTime(GraphSummary graph)
        {
            graph.FormClosed -= graphRetentionTime_FormClosed;
            graph.VisibleChanged -= graphRetentionTime_VisibleChanged;
            graph.HideOnClose = false;
            graph.Close();
            _listGraphRetentionTime.Remove(graph);
            Settings.Default.RTGraphTypes.Remove(graph.Type);
        }

        private void graphRetentionTime_VisibleChanged(object sender, EventArgs e)
        {
            var graph = (GraphSummary) sender;
            if (graph.Visible)
            {
                Settings.Default.RTGraphTypes.Insert(0, graph.Type);
                _listGraphRetentionTime.Remove(graph);
                _listGraphRetentionTime.Insert(0, graph);
            }
            else if (graph.IsHidden)
            {
                Settings.Default.RTGraphTypes.Remove(graph.Type);
            }
        }

        private void graphRetentionTime_FormClosed(object sender, FormClosedEventArgs e)
        {
            GraphSummary graph = (GraphSummary)sender;
            _listGraphRetentionTime.Remove(graph);
            Settings.Default.RTGraphTypes.Remove(graph.Type);
        }

        void GraphSummary.IStateProvider.BuildGraphMenu(ZedGraphControl zedGraphControl, ContextMenuStrip menuStrip, Point mousePt,
            GraphSummary.IController controller)
        {
            ContextMenuGraphSummary = controller.GraphSummary;
            var graphController = controller as RTGraphController;
            if (graphController != null)
                BuildRTGraphMenu(controller.GraphSummary, menuStrip, mousePt, graphController);
            else if (controller is AreaGraphController)
                BuildAreaGraphMenu(controller.GraphSummary, menuStrip, mousePt);
            else if (controller is MassErrorGraphController)
                BuildMassErrorGraphMenu(controller.GraphSummary, menuStrip);
            else if (controller is DetectionsGraphController)
                BuildDetectionsGraphMenu(controller.GraphSummary, menuStrip);

            ZedGraphClipboard.AddToContextMenu(zedGraphControl, menuStrip);
        }

        public SrmDocument SelectionDocument
        {
            get { return SequenceTree != null ? SequenceTree.Document : null; }
        }

        public TreeNodeMS SelectedNode
        {
            get { return SequenceTree != null ? SequenceTree.SelectedNode as TreeNodeMS : null; }
        }

        public IdentityPath SelectedPath
        {
            get { return SequenceTree != null ? SequenceTree.SelectedPath : new IdentityPath(); }
            set { SequenceTree.SelectedPath = value; }
        }

        public IList<TreeNodeMS> SelectedNodes
        {
            get { return SequenceTree != null ? SequenceTree.SelectedNodes.ToArray() : new TreeNodeMS[0]; }
        }

        public int SelectedResultsIndex
        {
            get { return ComboResults != null ? ComboResults.SelectedIndex : -1; }
            set
            {
                if (ComboResults != null && 0 <= value && value < ComboResults.Items.Count)
                {
                    var focusStart = User32.GetFocusedControl();
                    ComboResults.SelectedIndex = value;
                    if (focusStart != null)
                    {
                        // Avoid just setting focus back to the chromatogram graph
                        // that just lost activation and reactivating it.
                        if (IsChromatogramGraph(focusStart))
                            dockPanel.ActivePane.Focus();
                        else
                            focusStart.Focus();
                    }
                }
            }
        }

        /// <summary>
        /// Returns true if a control is or belongs to a <see cref="GraphChromatogram"/>.
        /// </summary>
        private static bool IsChromatogramGraph(Control control)
        {
            while (control != null)
            {
                if (control is GraphChromatogram)
                    return true;
                control = control.Parent;
            }
            return false;
        }

        public MsDataFileUri SelectedScanFile { get; set; }
        public double SelectedScanRetentionTime { get; set; }
        public Identity SelectedScanTransition { get; set; }

        public void ActivateReplicate(string name)
        {
            int index;
            ChromatogramSet chromatogramSet;

            if (DocumentUI.Settings.MeasuredResults.TryGetChromatogramSet(name, out chromatogramSet, out index))
            {
                SelectedResultsIndex = index;
            }
        }

        public void SelectPath(IdentityPath focusPath)
        {
            SequenceTree.SelectPath(focusPath);
            UpdateGraphPanes();
        }

        public SpectrumDisplayInfo SelectedSpectrum
        {
            get { return _graphSpectrum != null ? _graphSpectrum.SelectedSpectrum : null; }
        }

        public void ActivateSpectrum()
        {
            ShowGraphSpectrum(true);
        }

        private void BuildRTGraphMenu(GraphSummary graph, ToolStrip menuStrip, Point mousePt, RTGraphController controller)
        {
            // Store original menuitems in an array, and insert a separator
            ToolStripItem[] items = new ToolStripItem[menuStrip.Items.Count];
            int iUnzoom = -1;
            for (int i = 0; i < items.Length; i++)
            {
                items[i] = menuStrip.Items[i];
                string tag = (string)items[i].Tag;
                if (tag == @"unzoom")
                    iUnzoom = i;
            }

            if (iUnzoom != -1)
                menuStrip.Items.Insert(iUnzoom, toolStripSeparator25);

            // Insert skyline specific menus
            var set = Settings.Default;
            int iInsert = 0;
            menuStrip.Items.Insert(iInsert++, timeGraphContextMenuItem);
            if (timeGraphContextMenuItem.DropDownItems.Count == 0)
            {
                timeGraphContextMenuItem.DropDownItems.AddRange(new ToolStripItem[]
                {
                    replicateComparisonContextMenuItem,
                    timePeptideComparisonContextMenuItem,
                    regressionContextMenuItem,
                    schedulingContextMenuItem
                });
            }
            if (regressionContextMenuItem.DropDownItems.Count == 0)
            {
                regressionContextMenuItem.DropDownItems.AddRange(new ToolStripItem[]
                {
                    scoreToRunToolStripMenuItem,
                    runToRunToolStripMenuItem
                });
            }

            GraphTypeSummary graphType = graph.Type;
            if (graphType == GraphTypeSummary.score_to_run_regression || graphType == GraphTypeSummary.run_to_run_regression)
            {
                var runToRun = graphType == GraphTypeSummary.run_to_run_regression;
                menuStrip.Items.Insert(iInsert++, timePlotContextMenuItem);
                if (timePlotContextMenuItem.DropDownItems.Count == 0)
                {
                    timePlotContextMenuItem.DropDownItems.AddRange(new ToolStripItem[]
                    {
                        timeCorrelationContextMenuItem,
                        timeResidualsContextMenuItem
                    });
                }
                timeCorrelationContextMenuItem.Checked = RTGraphController.PlotType == PlotTypeRT.correlation;
                timeResidualsContextMenuItem.Checked = RTGraphController.PlotType == PlotTypeRT.residuals;

                menuStrip.Items.Insert(iInsert++,setRegressionMethodContextMenuItem);
                if (setRegressionMethodContextMenuItem.DropDownItems.Count == 0)
                {
                    setRegressionMethodContextMenuItem.DropDownItems.AddRange(new ToolStripItem[]
                    {
                        linearRegressionContextMenuItem,
                        kernelDensityEstimationContextMenuItem,
                        loessContextMenuItem
                    });
                }
                linearRegressionContextMenuItem.Checked = RTGraphController.RegressionMethod == RegressionMethodRT.linear;
                kernelDensityEstimationContextMenuItem.Checked = RTGraphController.RegressionMethod == RegressionMethodRT.kde;
                logRegressionContextMenuItem.Checked = RTGraphController.RegressionMethod == RegressionMethodRT.log;
                loessContextMenuItem.Checked = RTGraphController.RegressionMethod == RegressionMethodRT.loess;

                var showPointsTypeStandards = Document.GetRetentionTimeStandards().Any();
                var showPointsTypeDecoys = Document.PeptideGroups.Any(nodePepGroup => nodePepGroup.Children.Cast<PeptideDocNode>().Any(nodePep => nodePep.IsDecoy));
                var qvalues = Document.Settings.PeptideSettings.Integration.PeakScoringModel.IsTrained;
                if (showPointsTypeStandards || showPointsTypeDecoys || qvalues)
                {
                    menuStrip.Items.Insert(iInsert++, timePointsContextMenuItem);
                    if (timePointsContextMenuItem.DropDownItems.Count == 0)
                    {
                        timePointsContextMenuItem.DropDownItems.AddRange(new ToolStripItem[]
                        {
                            timeTargetsContextMenuItem,
                            timeStandardsContextMenuItem,
                            timeDecoysContextMenuItem
                        });

                        if (Document.Settings.HasResults &&
                            Document.Settings.PeptideSettings.Integration.PeakScoringModel.IsTrained)
                        {
                            timePointsContextMenuItem.DropDownItems.Insert(1, targetsAt1FDRToolStripMenuItem);
                        }
                    }
                    timeStandardsContextMenuItem.Visible = showPointsTypeStandards;
                    timeDecoysContextMenuItem.Visible = showPointsTypeDecoys;
                    timeTargetsContextMenuItem.Checked = RTGraphController.PointsType == PointsTypeRT.targets;
                    targetsAt1FDRToolStripMenuItem.Checked = RTGraphController.PointsType == PointsTypeRT.targets_fdr;
                    timeStandardsContextMenuItem.Checked = RTGraphController.PointsType == PointsTypeRT.standards;
                    timeDecoysContextMenuItem.Checked = RTGraphController.PointsType == PointsTypeRT.decoys;
                }

                refineRTContextMenuItem.Checked = set.RTRefinePeptides;
                //Grey out so user knows we cannot refine with current regression method
                refineRTContextMenuItem.Enabled = RTGraphController.CanDoRefinementForRegressionMethod;
                menuStrip.Items.Insert(iInsert++, refineRTContextMenuItem);
                if (!runToRun)
                {
                    predictionRTContextMenuItem.Checked = set.RTPredictorVisible;
                    menuStrip.Items.Insert(iInsert++, predictionRTContextMenuItem);
                    iInsert = AddReplicatesContextMenu(menuStrip, iInsert);
                }

                menuStrip.Items.Insert(iInsert++, setRTThresholdContextMenuItem);
                if (!runToRun)
                {
                    menuStrip.Items.Insert(iInsert++, toolStripSeparator22);
                    menuStrip.Items.Insert(iInsert++, createRTRegressionContextMenuItem);
                    menuStrip.Items.Insert(iInsert++, chooseCalculatorContextMenuItem);

                    if (chooseCalculatorContextMenuItem.DropDownItems.Count == 0)
                    {
                        chooseCalculatorContextMenuItem.DropDownItems.AddRange(new ToolStripItem[]
                        {
                            placeholderToolStripMenuItem1,
                            toolStripSeparatorCalculators,
                            addCalculatorContextMenuItem,
                            updateCalculatorContextMenuItem
                        });
                    }
                }
                var regressionRT = controller.RegressionRefined;
                createRTRegressionContextMenuItem.Enabled = (regressionRT != null) && !runToRun;
                updateCalculatorContextMenuItem.Visible = (regressionRT != null &&
                    Settings.Default.RTScoreCalculatorList.CanEditItem(regressionRT.Calculator) && !runToRun);
                bool showDelete = controller.ShowDelete(mousePt);
                bool showDeleteOutliers = controller.ShowDeleteOutliers;
                if (showDelete || showDeleteOutliers)
                {
                    menuStrip.Items.Insert(iInsert++, toolStripSeparator23);
                    if (showDelete)
                        menuStrip.Items.Insert(iInsert++, removeRTContextMenuItem);
                    if (showDeleteOutliers)
                        menuStrip.Items.Insert(iInsert++, removeRTOutliersContextMenuItem);
                }
            }
            else if (graphType == GraphTypeSummary.schedule)
            {
                menuStrip.Items.Insert(iInsert++, toolStripSeparator38);
                menuStrip.Items.Insert(iInsert++, timePropsContextMenuItem);                
            }
            else
            {
                menuStrip.Items.Insert(iInsert++, new ToolStripSeparator());
                menuStrip.Items.Insert(iInsert++, rtValueMenuItem);
                if (rtValueMenuItem.DropDownItems.Count == 0)
                {
                    rtValueMenuItem.DropDownItems.AddRange(new ToolStripItem[]
                    {
                        allRTValueContextMenuItem,
                        timeRTValueContextMenuItem,
                        fwhmRTValueContextMenuItem,
                        fwbRTValueContextMenuItem
                    });
                }
                AddTransitionContextMenu(menuStrip, iInsert++);
                if (graphType == GraphTypeSummary.replicate)
                {
                    iInsert = AddReplicateOrderAndGroupByMenuItems(menuStrip, iInsert);
                    var rtReplicateGraphPane = graph.GraphPanes.FirstOrDefault() as RTReplicateGraphPane;
                    if (rtReplicateGraphPane != null && rtReplicateGraphPane.CanShowRTLegend)
                    {
                        showRTLegendContextMenuItem.Checked = set.ShowRetentionTimesLegend;
                        menuStrip.Items.Insert(iInsert++, showRTLegendContextMenuItem);
                    }
                    if (rtReplicateGraphPane != null)
                    {
                        ChromFileInfoId chromFileInfoId = null;
                        if (DocumentUI.Settings.HasResults)
                        {
                            var chromatogramSet = DocumentUI.Settings.MeasuredResults.Chromatograms[SelectedResultsIndex];
                            if (chromatogramSet.MSDataFileInfos.Count == 1)
                            {
                                chromFileInfoId = chromatogramSet.MSDataFileInfos[0].FileId;
                            }
                        }
                        iInsert = InsertAlignmentMenuItems(menuStrip.Items, chromFileInfoId, iInsert);
                    }
                }
                else if (graphType == GraphTypeSummary.peptide)
                {
                    AddPeptideOrderContextMenu(menuStrip, iInsert++);
                    iInsert = AddReplicatesContextMenu(menuStrip, iInsert);
                    AddScopeContextMenu(menuStrip, iInsert++);
                    InsertAlignmentMenuItems(menuStrip.Items, null, iInsert);
                }
                if (graphType == GraphTypeSummary.peptide || null != SummaryReplicateGraphPane.GroupByReplicateAnnotation)
                {
                    menuStrip.Items.Insert(iInsert++, peptideCvsContextMenuItem);
                    peptideCvsContextMenuItem.Checked = set.ShowPeptideCV;
                }
                selectionContextMenuItem.Checked = set.ShowReplicateSelection;
                menuStrip.Items.Insert(iInsert++, selectionContextMenuItem);
                synchronizeSummaryZoomingContextMenuItem.Checked = set.SynchronizeSummaryZooming;
                menuStrip.Items.Insert(iInsert++, synchronizeSummaryZoomingContextMenuItem);
                menuStrip.Items.Insert(iInsert++, toolStripSeparator38);
                menuStrip.Items.Insert(iInsert++, timePropsContextMenuItem);

                var isotopeLabelType = graph.GraphPaneFromPoint(mousePt) != null
                    ? graph.GraphPaneFromPoint(mousePt).PaneKey.IsotopeLabelType
                    : null;
                ChromatogramContextMenu.AddApplyRemovePeak(menuStrip, isotopeLabelType, -1, ref iInsert);
            }

            menuStrip.Items.Insert(iInsert, toolStripSeparator24);

            // Remove some ZedGraph menu items not of interest
            foreach (var item in items)
            {
                string tag = (string)item.Tag;
                if (tag == @"set_default" || tag == @"show_val")
                    menuStrip.Items.Remove(item);
            }
        }

        private void AddScopeContextMenu(ToolStrip menuStrip, int iInsert)
        {
            menuStrip.Items.Insert(iInsert, scopeContextMenuItem);
            if (scopeContextMenuItem.DropDownItems.Count == 0)
            {
                scopeContextMenuItem.DropDownItems.AddRange(new ToolStripItem[]
                {
                    documentScopeContextMenuItem,
                    proteinScopeContextMenuItem
                });
            }
        }

        private int AddReplicatesContextMenu(ToolStrip menuStrip, int iInsert)
        {
            if (DocumentUI.Settings.HasResults &&
                DocumentUI.Settings.MeasuredResults.Chromatograms.Count > 1)
            {
                menuStrip.Items.Insert(iInsert++, replicatesRTContextMenuItem);
                if (replicatesRTContextMenuItem.DropDownItems.Count == 0)
                {
                    replicatesRTContextMenuItem.DropDownItems.AddRange(new ToolStripItem[]
                    {
                        averageReplicatesContextMenuItem,
                        singleReplicateRTContextMenuItem,
                        bestReplicateRTContextMenuItem
                    });
                }
            }
            return iInsert;
        }

        private void AddPeptideOrderContextMenu(ToolStrip menuStrip, int iInsert)
        {
            menuStrip.Items.Insert(iInsert, peptideOrderContextMenuItem);
            if (peptideOrderContextMenuItem.DropDownItems.Count == 0)
            {
                peptideOrderContextMenuItem.DropDownItems.AddRange(new ToolStripItem[]
                {
                    peptideOrderDocumentContextMenuItem,
                    peptideOrderRTContextMenuItem,
                    peptideOrderAreaContextMenuItem
                });
            }
        }
        private void timeGraphMenuItem_DropDownOpening(object sender, EventArgs e)
        {
            var types = Settings.Default.RTGraphTypes;
            bool runToRunRegression = GraphChecked(_listGraphRetentionTime, types, GraphTypeSummary.run_to_run_regression);
            bool scoreToRunRegression = GraphChecked(_listGraphRetentionTime, types, GraphTypeSummary.score_to_run_regression);

            runToRunToolStripMenuItem.Checked = runToRunRegression;
            scoreToRunToolStripMenuItem.Checked = scoreToRunRegression;
            regressionContextMenuItem.Checked = runToRunRegression || scoreToRunRegression;

            replicateComparisonContextMenuItem.Checked = GraphChecked(_listGraphRetentionTime, types, GraphTypeSummary.replicate);
            timePeptideComparisonContextMenuItem.Checked = GraphChecked(_listGraphRetentionTime, types, GraphTypeSummary.peptide);
            schedulingContextMenuItem.Checked = GraphChecked(_listGraphRetentionTime, types, GraphTypeSummary.schedule);
        }

        private void regressionMenuItem_Click(object sender, EventArgs e)
        {
            ShowRTRegressionGraphScoreToRun();
        }

        private void fullReplicateComparisonToolStripMenuItem_Click(object sender, EventArgs e)
        {
            ShowRTRegressionGraphRunToRun();
        }

        public void ShowRTRegressionGraphScoreToRun()
        {
            Settings.Default.RTGraphTypes.Insert(0, GraphTypeSummary.score_to_run_regression);
            ShowGraphRetentionTime(true, GraphTypeSummary.score_to_run_regression);
            UpdateRetentionTimeGraph();
        }

        public void ShowRTRegressionGraphRunToRun()
        {
            Settings.Default.RTGraphTypes.Insert(0, GraphTypeSummary.run_to_run_regression);
            ShowGraphRetentionTime(true, GraphTypeSummary.run_to_run_regression);
            UpdateRetentionTimeGraph();
        }

        private void linearRegressionContextMenuItem_Click(object sender, EventArgs e)
        {
            ShowRegressionMethod(RegressionMethodRT.linear);
        }

        private void kernelDensityEstimationContextMenuItem_Click(object sender, EventArgs e)
        {
            ShowRegressionMethod(RegressionMethodRT.kde);
        }

        private void logRegressionContextMenuItem_Click(object sender, EventArgs e)
        {
            ShowRegressionMethod(RegressionMethodRT.log);
        }

        private void loessContextMenuItem_Click(object sender, EventArgs e)
        {
            ShowRegressionMethod(RegressionMethodRT.loess);
        }

        private void timeCorrelationContextMenuItem_Click(object sender, EventArgs e)
        {
            ShowPlotType(PlotTypeRT.correlation);
        }

        private void timeResidualsContextMenuItem_Click(object sender, EventArgs e)
        {
            ShowPlotType(PlotTypeRT.residuals);
        }

        private void timeTargetsContextMenuItem_Click(object sender, EventArgs e)
        {
            ShowPointsType(PointsTypeRT.targets);
        }

        private void targetsAt1FDRToolStripMenuItem_Click(object sender, EventArgs e)
        {
            if (RTLinearRegressionGraphPane.ShowReplicate != ReplicateDisplay.single &&
                RTGraphController.GraphType == GraphTypeSummary.score_to_run_regression)
            {
                using (var dlg = new MultiButtonMsgDlg(
                    Resources.SkylineWindow_targetsAt1FDRToolStripMenuItem_Click_Showing_targets_at_1__FDR_will_set_the_replicate_display_type_to_single__Do_you_want_to_continue_,
                    MultiButtonMsgDlg.BUTTON_YES, MultiButtonMsgDlg.BUTTON_NO, false))
                {
                    if (dlg.ShowDialog(this) != DialogResult.Yes)
                        return;
                }
            }

            ShowSingleReplicate();
            ShowPointsType(PointsTypeRT.targets_fdr);
        }

        private void timeStandardsContextMenuItem_Click(object sender, EventArgs e)
        {
            ShowPointsType(PointsTypeRT.standards);
        }

        private void timeDecoysContextMenuItem_Click(object sender, EventArgs e)
        {
            ShowPointsType(PointsTypeRT.decoys);
        }

        public void ShowPlotType(PlotTypeRT plotTypeRT)
        {
            RTGraphController.PlotType = plotTypeRT;
            UpdateRetentionTimeGraph();
        }

        public void ShowPointsType(PointsTypeRT pointsTypeRT)
        {
            RTGraphController.PointsType = pointsTypeRT;
            UpdateRetentionTimeGraph();
        }

        public void ShowRegressionMethod(RegressionMethodRT regressionMethod)
        {
            RTGraphController.RegressionMethod = regressionMethod;
            UpdateRetentionTimeGraph();
        }

        private void timePeptideComparisonMenuItem_Click(object sender, EventArgs e)
        {
            ShowRTPeptideGraph();
        }

        public void ShowRTPeptideGraph()
        {
            Settings.Default.RTGraphTypes.Insert(0, GraphTypeSummary.peptide);
            ShowGraphRetentionTime(true, GraphTypeSummary.peptide);
            UpdateRetentionTimeGraph();
            SynchronizeSummaryZooming();
        }

        private void showRTLegendContextMenuItem_Click(object sender, EventArgs e)
        {
            ShowRTLegend(!Settings.Default.ShowRetentionTimesLegend);
        }

        public void ShowRTLegend(bool show)
        {
            Settings.Default.ShowRetentionTimesLegend = show;
            UpdateRetentionTimeGraph();
        }

        private void replicateComparisonMenuItem_Click(object sender, EventArgs e)
        {
            ShowRTReplicateGraph();
        }

        public void ShowRTReplicateGraph()
        {
            Settings.Default.RTGraphTypes.Insert(0, GraphTypeSummary.replicate);
            ShowGraphRetentionTime(true, GraphTypeSummary.replicate);
            UpdateRetentionTimeGraph();
            SynchronizeSummaryZooming();
        }

        private void schedulingMenuItem_Click(object sender, EventArgs e)
        {
            ShowRTSchedulingGraph();
        }

        public void ShowRTSchedulingGraph()
        {
            Settings.Default.RTGraphTypes.Insert(0, GraphTypeSummary.schedule);
            ShowGraphRetentionTime(true, GraphTypeSummary.schedule);
            UpdateRetentionTimeGraph();
        }

        private void selectionContextMenuItem_Click(object sender, EventArgs e)
        {
            Settings.Default.ShowReplicateSelection = selectionContextMenuItem.Checked;
            UpdateSummaryGraphs();
        }

        private void refineRTContextMenuItem_Click(object sender, EventArgs e)
        {
            Settings.Default.RTRefinePeptides = refineRTContextMenuItem.Checked;
            UpdateRetentionTimeGraph();
        }

        private void predictionRTContextMenuItem_Click(object sender, EventArgs e)
        {
            Settings.Default.RTPredictorVisible = predictionRTContextMenuItem.Checked;
            UpdateRetentionTimeGraph();
        }

        private void averageReplicatesContextMenuItem_Click(object sender, EventArgs e)
        {
            ShowAverageReplicates();
        }

        public void ShowAverageReplicates()
        {
            Settings.Default.ShowRegressionReplicateEnum = ReplicateDisplay.all.ToString();
            UpdateSummaryGraphs();
        }

        private void singleReplicateRTContextMenuItem_Click(object sender, EventArgs e)
        {
            ShowSingleReplicate();
        }

        public void ShowSingleReplicate()
        {
            Settings.Default.ShowRegressionReplicateEnum = ReplicateDisplay.single.ToString();
            // No CVs with single replicate data views
            Settings.Default.ShowPeptideCV = false;
            UpdateSummaryGraphs();
        }

        private void bestReplicateRTContextMenuItem_Click(object sender, EventArgs e)
        {
            Settings.Default.ShowRegressionReplicateEnum = ReplicateDisplay.best.ToString();
            // No CVs with single replicate data views
            Settings.Default.ShowPeptideCV = false;
            UpdateSummaryGraphs();
        }

        private void replicatesRTContextMenuItem_DropDownOpening(object sender, EventArgs e)
        {
            ReplicateDisplay replicate = RTLinearRegressionGraphPane.ShowReplicate;
            averageReplicatesContextMenuItem.Checked = (replicate == ReplicateDisplay.all);
            singleReplicateRTContextMenuItem.Checked = (replicate == ReplicateDisplay.single);
            bestReplicateRTContextMenuItem.Checked = (replicate == ReplicateDisplay.best);
        }

        private void setRTThresholdContextMenuItem_Click(object sender, EventArgs e)
        {
            ShowRegressionRTThresholdDlg();
        }

        public void ShowRegressionRTThresholdDlg()
        {
            using (var dlg = new RegressionRTThresholdDlg {Threshold = Settings.Default.RTResidualRThreshold})
            {
                if (dlg.ShowDialog(this) == DialogResult.OK)
                {
                    Settings.Default.RTResidualRThreshold = dlg.Threshold;
                    UpdateRetentionTimeGraph();
                }
            }
        }

        private void createRTRegressionContextMenuItem_Click(object sender, EventArgs e)
        {
            CreateRegression();               
        }
        public void CreateRegression()
        {
            var listRegression = Settings.Default.RetentionTimeList;
            var regression = RTGraphController.RegressionRefined;
            string name = Path.GetFileNameWithoutExtension(DocumentFilePath);
            if (listRegression.ContainsKey(name))
            {
                int i = 2;
                while (listRegression.ContainsKey(name + i))
                    i++;
                name += i;
            }
            if (regression != null)
                regression = (RetentionTimeRegression) regression.ChangeName(name);

            using (var dlg = new EditRTDlg(listRegression) { Regression = regression })
            {
                dlg.ShowPeptides(true);
                if (dlg.ShowDialog(this) == DialogResult.OK)
                {
                    regression = dlg.Regression;
                    listRegression.Add(regression);

                    ModifyDocument(string.Format(Resources.SkylineWindow_CreateRegression_Set_regression__0__, regression.Name),
                                   doc =>
                                   doc.ChangeSettings(
                                       doc.Settings.ChangePeptidePrediction(p => p.ChangeRetentionTime(regression))), AuditLogEntry.SettingsLogFunction);
                }
            }
        }

        private void chooseCalculatorContextMenuItem_DropDownOpening(object sender, EventArgs e)
        {
            SetupCalculatorChooser();
        }

        public void SetupCalculatorChooser()
        {
            while (!ReferenceEquals(chooseCalculatorContextMenuItem.DropDownItems[0], toolStripSeparatorCalculators))
                chooseCalculatorContextMenuItem.DropDownItems.RemoveAt(0);

            //If no calculator has been picked for use in the graph, get the best one.
            var autoItem = new ToolStripMenuItem(Resources.SkylineWindow_SetupCalculatorChooser_Auto, null, delegate { ChooseCalculator(string.Empty); })
                               {
                                   Checked = string.IsNullOrEmpty(Settings.Default.RTCalculatorName)
                               };
            chooseCalculatorContextMenuItem.DropDownItems.Insert(0, autoItem);

            int i = 0;
            foreach (var calculator in Settings.Default.RTScoreCalculatorList)
            {
                string calculatorName = calculator.Name;
                var menuItem = new ToolStripMenuItem(calculatorName, null, delegate { ChooseCalculator(calculatorName);})
                {
                    Checked = Equals(calculatorName, Settings.Default.RTCalculatorName)
                };
                chooseCalculatorContextMenuItem.DropDownItems.Insert(i++, menuItem);
            }
        }

        public void ChooseCalculator(string calculatorName)
        {
            Settings.Default.RTCalculatorName = calculatorName;
            UpdateRetentionTimeGraph();
        }

        private void addCalculatorContextMenuItem_Click(object sender, EventArgs e)
        {
            var list = Settings.Default.RTScoreCalculatorList;
            var calcNew = list.EditItem(this, null, list, null);
            if (calcNew != null)
                list.SetValue(calcNew);
        }

        private void updateCalculatorContextMenuItem_Click(object sender, EventArgs e)
        {
            ShowEditCalculatorDlg();
        }

        public void ShowEditCalculatorDlg()
        {
            var list = Settings.Default.RTScoreCalculatorList;
            var regressionRT = RTGraphController.RegressionRefined;
            if (regressionRT != null && list.CanEditItem(regressionRT.Calculator))
            {
                var calcOld = regressionRT.Calculator;
                var calcNew = list.EditItem(this, calcOld, list, null);
                if (calcNew != null && !Equals(calcNew, calcOld))
                {
                    list.SetValue(calcNew);

                    var regressionRTDoc = DocumentUI.Settings.PeptideSettings.Prediction.RetentionTime;
                    if (regressionRTDoc != null && Equals(calcOld.Name, regressionRTDoc.Calculator.Name) &&
                        !Equals(calcNew, regressionRTDoc.Calculator))
                    {
                        ModifyDocument(string.Format(Resources.SkylineWindow_ShowEditCalculatorDlg_Update__0__calculator, calcNew.Name), doc =>
                            doc.ChangeSettings(doc.Settings.ChangePeptidePrediction(predict =>
                                predict.ChangeRetentionTime(predict.RetentionTime.ChangeCalculator(calcNew)))), AuditLogEntry.SettingsLogFunction);
                    }
                }
            }
        }

        private void removeRTOutliersContextMenuItem_Click(object sender, EventArgs e)
        {
            RemoveRTOutliers();
        }

        public void RemoveRTOutliers()
        {
            var outliers = RTGraphController.Outliers;
            var outlierIds = new HashSet<int>();
            foreach (var outlier in outliers)
                outlierIds.Add(outlier.Id.GlobalIndex);

            ModifyDocument(Resources.SkylineWindow_RemoveRTOutliers_Remove_retention_time_outliers,
                doc => (SrmDocument) doc.RemoveAll(outlierIds),
                docPair => AuditLogEntry.CreateCountChangeEntry(MessageType.removed_rt_outlier,
                    MessageType.removed_rt_outliers, docPair.OldDocumentType, RTGraphController.Outliers, outlier =>  MessageArgs.Create(AuditLogEntry.GetNodeName(docPair.OldDoc, outlier)), null));
        }

        private void removeRTContextMenuItem_Click(object sender, EventArgs e)
        {
            deleteMenuItem_Click(sender, e);
        }

        private void peptideRTValueMenuItem_DropDownOpening(object sender, EventArgs e)
        {
            RTPeptideValue rtValue = RTPeptideGraphPane.RTValue;
            allRTValueContextMenuItem.Checked = (rtValue == RTPeptideValue.All);
            timeRTValueContextMenuItem.Checked = (rtValue == RTPeptideValue.Retention);
            fwhmRTValueContextMenuItem.Checked = (rtValue == RTPeptideValue.FWHM);
            fwbRTValueContextMenuItem.Checked = (rtValue == RTPeptideValue.FWB);
        }

        /// <summary>
        /// If the predicted retention time is auto calculated, add a "Show {Prediction} score" menu item.
        /// If there are retention time alignments available for the specified chromFileInfoId, then adds 
        /// a "Align Times To {Specified File}" menu item to a context menu.
        /// </summary>
        private int InsertAlignmentMenuItems(ToolStripItemCollection items, ChromFileInfoId chromFileInfoId, int iInsert)
        {
            var predictRT = Document.Settings.PeptideSettings.Prediction.RetentionTime;
            if (predictRT != null && predictRT.IsAutoCalculated)
            {
                var menuItem = new ToolStripMenuItem(string.Format(Resources.SkylineWindow_ShowCalculatorScoreFormat, predictRT.Calculator.Name), null, 
                    (sender, eventArgs)=>AlignToRtPrediction=!AlignToRtPrediction)
                    {
                        Checked = AlignToRtPrediction,
                    };
                items.Insert(iInsert++, menuItem);
            }
            if (null != chromFileInfoId && DocumentUI.Settings.HasResults &&
                !DocumentUI.Settings.DocumentRetentionTimes.FileAlignments.IsEmpty)
            {
                foreach (var chromatogramSet in DocumentUI.Settings.MeasuredResults.Chromatograms)
                {
                    var chromFileInfo = chromatogramSet.MSDataFileInfos
                                                       .FirstOrDefault(
                                                           chromFileInfoMatch =>
                                                           ReferenceEquals(chromFileInfoMatch.FileId, chromFileInfoId));
                    if (null == chromFileInfo)
                    {
                        continue;
                    }
                    string fileItemName = Path.GetFileNameWithoutExtension(SampleHelp.GetFileName(chromFileInfo.FilePath));
                    var menuItemText = string.Format(Resources.SkylineWindow_AlignTimesToFileFormat, fileItemName);
                    var alignToFileItem = new ToolStripMenuItem(menuItemText);
                    if (ReferenceEquals(chromFileInfoId, AlignToFile))
                    {
                        alignToFileItem.Click += (sender, eventArgs) => AlignToFile = null;
                        alignToFileItem.Checked = true;
                    }
                    else
                    {
                        alignToFileItem.Click += (sender, eventArgs) => AlignToFile = chromFileInfoId;
                        alignToFileItem.Checked = false;
                    }
                    items.Insert(iInsert++, alignToFileItem);
                }
            }
            return iInsert;
        }

        private void allRTValueContextMenuItem_Click(object sender, EventArgs e)
        {
            // No CVs with all retention time values showing
            Settings.Default.ShowPeptideCV = false;
            ShowRTPeptideValue(RTPeptideValue.All);
        }

        private void timeRTValueContextMenuItem_Click(object sender, EventArgs e)
        {
            ShowRTPeptideValue(RTPeptideValue.Retention);
        }

        private void fwhmRTValueContextMenuItem_Click(object sender, EventArgs e)
        {
            ShowRTPeptideValue(RTPeptideValue.FWHM);
        }

        private void fwbRTValueContextMenuItem_Click(object sender, EventArgs e)
        {
            ShowRTPeptideValue(RTPeptideValue.FWB);
        }

        public void ShowRTPeptideValue(RTPeptideValue value)
        {
            Settings.Default.RTPeptideValue = value.ToString();
            UpdateRetentionTimeGraph();
        }

        private void timePropsContextMenuItem_Click(object sender, EventArgs e)
        {
            ShowRTPropertyDlg(ContextMenuGraphSummary);
        }

        public void ShowRTPropertyDlg(GraphSummary graph)
        {
            if (graph.Type == GraphTypeSummary.schedule)
            {
                using (var dlg = new SchedulingGraphPropertyDlg())
                {
                    if (dlg.ShowDialog(this) == DialogResult.OK)
                    {
                        UpdateRetentionTimeGraph();
                    }
                }
            }
            else
            {
                using (var dlg = new RTChartPropertyDlg())
                {
                    if (dlg.ShowDialog(this) == DialogResult.OK)
                    {
                        UpdateSummaryGraphs();
                    }
                }
            }
        }

        public void UpdateRetentionTimeGraph()
        {
            _listGraphRetentionTime.ForEach(g =>
            {
                try
                {
                    g.UpdateUI();
                }
                catch (CalculatorException e)
                {
                    MessageDlg.ShowException(this, e);
                    Settings.Default.RTCalculatorName = string.Empty;
                }
            });
        }

        public AlignmentForm ShowRetentionTimeAlignmentForm()
        {
            var form = FormUtil.OpenForms.OfType<AlignmentForm>().FirstOrDefault();
            if (form == null)
            {
                form = new AlignmentForm(this);
                form.Show(this);
            }
            else
            {
                form.Activate();
            }
            return form;
        }

        #endregion

        #region Peak area graph

        public GraphSummary GraphPeakArea { get { return _listGraphPeakArea.FirstOrDefault(); } }
        public ICollection<GraphSummary> ListGraphPeakArea
        {
            get { return _listGraphPeakArea; }
        }

        public ICollection<GraphSummary> ListGraphDetections
        {
            get
            {
                return _listGraphDetections;
            }
        }

        public ICollection<GraphSummary> ListGraphMassError
        {
            get
            {
                return _listGraphMassError;
            }
        }

        public ICollection<GraphSummary> ListGraphRetentionTime
        {
            get { return _listGraphRetentionTime; }
        }

        public void UpdateUIGraphPeakArea(bool visible)
        {
            var list = Settings.Default.AreaGraphTypes.ToArray();
            ShowGraphPeakArea(visible);
            if (!visible)
            {
                Settings.Default.AreaGraphTypes.Clear();
                Settings.Default.AreaGraphTypes.AddRange(list);
            }
        }

        public void ShowGraphPeakArea(bool show)
        {
            Settings.Default.AreaGraphTypes.ToList().ForEach(t => ShowGraphPeakArea(show, t));
        }

        public void ShowGraphPeakArea(bool show, GraphTypeSummary type)
        {
            ShowGraph(_listGraphPeakArea, show, type, CreateGraphPeakArea);
        }

        private GraphSummary CreateGraphPeakArea(GraphTypeSummary type)
        {
            if (type == GraphTypeSummary.invalid)
                return null;

            GraphSummary graph = new GraphSummary(type, this, new AreaGraphController(), SelectedResultsIndex);
            graph.FormClosed += graphPeakArea_FormClosed;
            graph.VisibleChanged += graphPeakArea_VisibleChanged;
            graph.GraphControl.ZoomEvent += GraphControl_ZoomEvent;
            graph.Toolbar = new AreaCVToolbar(graph);
            _listGraphPeakArea.Insert(0, graph);

            return graph;
        }

        private void DestroyGraphPeakArea(GraphSummary graph)
        {
            graph.FormClosed -= graphPeakArea_FormClosed;
            graph.VisibleChanged -= graphPeakArea_VisibleChanged;
            graph.HideOnClose = false;
            graph.Close();
            _listGraphPeakArea.Remove(graph);
            Settings.Default.AreaGraphTypes.Remove(graph.Type);
        }

        private void graphPeakArea_VisibleChanged(object sender, EventArgs e)
        {
            var graph = (GraphSummary)sender;
            if (graph.Visible)
            {
                Settings.Default.AreaGraphTypes.Insert(0, graph.Type);
                _listGraphPeakArea.Remove(graph);
                _listGraphPeakArea.Insert(0, graph);
            }
            else if (graph.IsHidden)
            {
                Settings.Default.AreaGraphTypes.Remove(graph.Type);
            }   
        }

        private void graphPeakArea_FormClosed(object sender, FormClosedEventArgs e)
        {
            GraphSummary graph = (GraphSummary)sender;
            _listGraphPeakArea.Remove(graph);
            Settings.Default.AreaGraphTypes.Remove(graph.Type);
        }

        private void BuildAreaGraphMenu(GraphSummary graphSummary, ToolStrip menuStrip, Point mousePt)
        {
            // Store original menuitems in an array, and insert a separator
            ToolStripItem[] items = new ToolStripItem[menuStrip.Items.Count];
            int iUnzoom = -1;
            for (int i = 0; i < items.Length; i++)
            {
                items[i] = menuStrip.Items[i];
                string tag = (string)items[i].Tag;
                if (tag == @"unzoom")
                    iUnzoom = i;
            }

            if (iUnzoom != -1)
                menuStrip.Items.Insert(iUnzoom, toolStripSeparator25);

            // Insert skyline specific menus
            var set = Settings.Default;
            int iInsert = 0;
            menuStrip.Items.Insert(iInsert++, areaGraphContextMenuItem);
            if (areaGraphContextMenuItem.DropDownItems.Count == 0)
            {
                areaGraphContextMenuItem.DropDownItems.AddRange(new ToolStripItem[]
                {
                    areaReplicateComparisonContextMenuItem,
                    areaPeptideComparisonContextMenuItem,
                    areaCVHistogramContextMenuItem,
                    areaCVHistogram2DContextMenuItem
                });
            }
            var graphType = graphSummary.Type;
            if (graphType == GraphTypeSummary.replicate)
            {
                menuStrip.Items.Insert(iInsert++, graphTypeToolStripMenuItem);
                if (graphTypeToolStripMenuItem.DropDownItems.Count == 0)
                {
                    graphTypeToolStripMenuItem.DropDownItems.AddRange(new ToolStripItem[]
                    {
                        barAreaGraphDisplayTypeMenuItem,
                        lineAreaGraphDisplayTypeMenuItem
                    });
                }
 
            }

            menuStrip.Items.Insert(iInsert++, new ToolStripSeparator());

            var isHistogram = graphType == GraphTypeSummary.histogram || graphType == GraphTypeSummary.histogram2d;

            if (isHistogram)
                EditMenu.AddGroupByMenuItems(menuStrip, groupReplicatesByContextMenuItem, SetAreaCVGroup, true, AreaGraphController.GroupByGroup, ref iInsert);
            else
                AddTransitionContextMenu(menuStrip, iInsert++);

            if (graphType == GraphTypeSummary.replicate)
            {
                iInsert = AddReplicateOrderAndGroupByMenuItems(menuStrip, iInsert);
                var normalizeOptions = new List<NormalizeOption>();
                normalizeOptions.Add(NormalizeOption.DEFAULT);
                normalizeOptions.AddRange(NormalizeOption.AvailableNormalizeOptions(DocumentUI));
                normalizeOptions.Add(NormalizeOption.MAXIMUM);
                normalizeOptions.Add(NormalizeOption.TOTAL);
                normalizeOptions.Add(null); // separator
                normalizeOptions.Add(NormalizeOption.NONE);
                areaNormalizeContextMenuItem.DropDownItems.Clear();
                areaNormalizeContextMenuItem.DropDownItems.AddRange(MakeNormalizeToMenuItems(normalizeOptions, AreaGraphController.AreaNormalizeOption.Constrain(DocumentUI.Settings)).ToArray());
                menuStrip.Items.Insert(iInsert++, areaNormalizeContextMenuItem);
                AreaReplicateGraphPane areaReplicateGraphPane;
                if (graphSummary.GraphControl.MasterPane.PaneList.Count == 1)
                    areaReplicateGraphPane = (AreaReplicateGraphPane)graphSummary.GraphControl.MasterPane.PaneList[0];
                else
                    areaReplicateGraphPane = (AreaReplicateGraphPane)graphSummary.GraphControl.MasterPane.FindPane(mousePt);

                if (areaReplicateGraphPane != null)
                {
                    // If the area replicate graph is being displayed and it shows a legend, 
                    // display the "Legend" option
                    if (areaReplicateGraphPane.CanShowPeakAreaLegend)
                    {
                        showPeakAreaLegendContextMenuItem.Checked = set.ShowPeakAreaLegend;
                        menuStrip.Items.Insert(iInsert++, showPeakAreaLegendContextMenuItem);
                    }

                    // If the area replicate graph is being displayed and it can show a library,
                    // display the "Show Library" option
                    var expectedVisible = areaReplicateGraphPane.ExpectedVisible;
                    if (expectedVisible.CanShowExpected())
                    {
                        showLibraryPeakAreaContextMenuItem.Checked = set.ShowLibraryPeakArea;
                        showLibraryPeakAreaContextMenuItem.Text = expectedVisible == AreaExpectedValue.library
                                                                      ? Resources.SkylineWindow_BuildAreaGraphMenu_Show_Library
                                                                      : Resources.SkylineWindow_BuildAreaGraphMenu_Show_Expected;
                        menuStrip.Items.Insert(iInsert++, showLibraryPeakAreaContextMenuItem);
                    }

                    // If the area replicate graph is being displayed and it can show dot products,
                    // display the "Show Dot Product" option
                    if (areaReplicateGraphPane.CanShowDotProduct)
                    {
                        showDotProductToolStripMenuItem.DropDownItems.Clear();
                        var optionsList = DotProductDisplayOptionExtension.ListAll();
                        if(areaReplicateGraphPane.IsLineGraph)
                            optionsList = new[]{ DotProductDisplayOption.none, DotProductDisplayOption.line};
                        showDotProductToolStripMenuItem.DropDownItems.AddRange(optionsList.Select(MakeShowDotpMenuItem).ToArray());
                        menuStrip.Items.Insert(iInsert++, showDotProductToolStripMenuItem);
                    }
                } 
            }
            else if (graphType == GraphTypeSummary.peptide)
            {
                AddPeptideOrderContextMenu(menuStrip, iInsert++);
                iInsert = AddReplicatesContextMenu(menuStrip, iInsert);
                AddScopeContextMenu(menuStrip, iInsert++);
            }

            if (isHistogram)
            {
                bool trained = Document.Settings.PeptideSettings.Integration.PeakScoringModel.IsTrained;
                bool decoys = Document.Settings.PeptideSettings.Integration.PeakScoringModel.UsesDecoys;
 
                if (trained || decoys)
                {
                    UpdateAreaPointsTypeMenuItems();

                    if (pointsToolStripMenuItem.DropDownItems.Count == 0)
                    {
                        pointsToolStripMenuItem.DropDownItems.AddRange(new ToolStripItem[]
                        {
                            areaCVtargetsToolStripMenuItem,
                            areaCVdecoysToolStripMenuItem
                        });
                    }

                    menuStrip.Items.Insert(iInsert++, pointsToolStripMenuItem);
                }

                UpdateAreaCVTransitionsMenuItems();

                if (areaCVTransitionsToolStripMenuItem.DropDownItems.Count == 0)
                {
                    areaCVTransitionsToolStripMenuItem.DropDownItems.AddRange(new ToolStripItem[]
                    {
                        areaCVAllTransitionsToolStripMenuItem,
                        areaCVCountTransitionsToolStripMenuItem,
                        areaCVBestTransitionsToolStripMenuItem,
                        toolStripSeparator58,
                        areaCVPrecursorsToolStripMenuItem,
                        areaCVProductsToolStripMenuItem
                    });
                }

                if (areaCVCountTransitionsToolStripMenuItem.DropDownItems.Count == 0)
                {
                    var maxTransCount = Document.MoleculeTransitionGroups
                        .Select(g => g.TransitionCount).Append(0).Max();
                    for (int i = 1; i <= maxTransCount; i++)
                    {
                        var tmp = new ToolStripMenuItem(i.ToString(), null,
                            areaCVCountTransitionsToolStripMenuItem_Click)
                        {
                            Checked = AreaGraphController.AreaCVTransitionsCount == i
                        };
                        areaCVCountTransitionsToolStripMenuItem.DropDownItems.Add(tmp);
                    }
                }

                menuStrip.Items.Insert(iInsert++, areaCVTransitionsToolStripMenuItem);


                UpdateAreaBinWidthMenuItems();
                if (areaCVbinWidthToolStripMenuItem.DropDownItems.Count == 0)
                {
                    areaCVbinWidthToolStripMenuItem.DropDownItems.AddRange(new ToolStripItem[]
                    {
                        areaCV05binWidthToolStripMenuItem,
                        areaCV10binWidthToolStripMenuItem,
                        areaCV15binWidthToolStripMenuItem,
                        areaCV20binWidthToolStripMenuItem
                    });
                }
                menuStrip.Items.Insert(iInsert++, areaCVbinWidthToolStripMenuItem);
                var normalizeOptions = new List<NormalizeOption>();
                normalizeOptions.Add(NormalizeOption.DEFAULT);
                normalizeOptions.AddRange(NormalizeOption.AvailableNormalizeOptions(DocumentUI));
                normalizeOptions.Add(null); // separator
                normalizeOptions.Add(NormalizeOption.NONE);

                areaCVNormalizedToToolStripMenuItem.DropDownItems.Clear();
                areaCVNormalizedToToolStripMenuItem.DropDownItems.AddRange(MakeNormalizeToMenuItems(normalizeOptions, AreaGraphController.AreaCVNormalizeOption.Constrain(DocumentUI.Settings)).ToArray());
                menuStrip.Items.Insert(iInsert++, areaCVNormalizedToToolStripMenuItem);

                if (graphType == GraphTypeSummary.histogram2d)
                {
                    areaCVLogScaleToolStripMenuItem.Checked = Settings.Default.AreaCVLogScale;
                    menuStrip.Items.Insert(iInsert++, areaCVLogScaleToolStripMenuItem);
                }

                selectionContextMenuItem.Checked = set.ShowReplicateSelection;
                menuStrip.Items.Insert(iInsert++, selectionContextMenuItem);

                menuStrip.Items.Insert(iInsert++, toolStripSeparator57);
                menuStrip.Items.Insert(iInsert++, removeAboveCVCutoffToolStripMenuItem);
            }
            else
            {
                if (graphType == GraphTypeSummary.peptide || !string.IsNullOrEmpty(Settings.Default.GroupByReplicateAnnotation))
                {
                    menuStrip.Items.Insert(iInsert++, peptideCvsContextMenuItem);
                    peptideCvsContextMenuItem.Checked = set.ShowPeptideCV;
                }

                menuStrip.Items.Insert(iInsert++, peptideLogScaleContextMenuItem);
                peptideLogScaleContextMenuItem.Checked = set.AreaLogScale;
                selectionContextMenuItem.Checked = set.ShowReplicateSelection;
                menuStrip.Items.Insert(iInsert++, selectionContextMenuItem);

                synchronizeSummaryZoomingContextMenuItem.Checked = set.SynchronizeSummaryZooming;
                menuStrip.Items.Insert(iInsert++, synchronizeSummaryZoomingContextMenuItem);
            }

            menuStrip.Items.Insert(iInsert++, toolStripSeparator24);
            menuStrip.Items.Insert(iInsert++, areaPropsContextMenuItem);
            menuStrip.Items.Insert(iInsert, toolStripSeparator28);

            if (!isHistogram)
            {
                var isotopeLabelType = graphSummary.GraphPaneFromPoint(mousePt) != null
                    ? graphSummary.GraphPaneFromPoint(mousePt).PaneKey.IsotopeLabelType
                    : null;
                ChromatogramContextMenu.AddApplyRemovePeak(menuStrip, isotopeLabelType, -1, ref iInsert);
            }

            // Remove some ZedGraph menu items not of interest
            foreach (var item in items)
            {
                string tag = (string)item.Tag;
                if (tag == @"set_default" || tag == @"show_val")
                    menuStrip.Items.Remove(item);
            }
        }

        private ToolStripItem MakeNormalizeToMenuItem(NormalizeOption normalizeOption, bool isChecked)
        {
            if (normalizeOption == null)
            {
                return new ToolStripSeparator();
            }

            string caption = normalizeOption.Caption;
            if (normalizeOption == NormalizeOption.DEFAULT)
            {
                var selectedNormalizationMethods =
                    NormalizationMethod.GetMoleculeNormalizationMethods(DocumentUI, SequenceTree.SelectedPaths);
                if (selectedNormalizationMethods.Count == 1)
                {
                    caption = string.Format(QuantificationStrings.SkylineWindow_MakeNormalizeToMenuItem_Default___0__, selectedNormalizationMethods.First().NormalizeToCaption);
                }
            }

            return new ToolStripMenuItem(caption, null, NormalizeMenuItemOnClick)
            {
                Tag = normalizeOption,
                Checked = isChecked,
            };
        }

        private ToolStripItem MakeShowDotpMenuItem(DotProductDisplayOption displayOption)
        {
            return new ToolStripMenuItem(displayOption.GetLocalizedString(), null, DotpDisplayOptionMenuItemOnClick)
            {
                Checked = displayOption.IsSet(Settings.Default), Tag = displayOption
            };
        }
        public void DotpDisplayOptionMenuItemOnClick(object sender, EventArgs eventArgs)
        {
            var displayOption = (DotProductDisplayOption)((ToolStripMenuItem)sender).Tag;
            Settings.Default.PeakAreaDotpDisplay = displayOption.ToString();
            UpdateSummaryGraphs();
        }

        private IEnumerable<ToolStripItem> MakeNormalizeToMenuItems(IEnumerable<NormalizeOption> normalizeOptions,
            NormalizeOption selectedOption)
        {
            return normalizeOptions.Select(option=>MakeNormalizeToMenuItem(option, option == selectedOption));
        }

        public void NormalizeMenuItemOnClick(object sender, EventArgs eventArgs)
        {
            var normalizeOption = (NormalizeOption) ((ToolStripMenuItem) sender).Tag;
            NormalizeAreaGraphTo(normalizeOption);
        }

        private void UpdateAreaCVTransitionsMenuItems()
        {
            areaCVAllTransitionsToolStripMenuItem.Checked = AreaGraphController.AreaCVTransitions == AreaCVTransitions.all;
            areaCVBestTransitionsToolStripMenuItem.Checked = AreaGraphController.AreaCVTransitions == AreaCVTransitions.best;
            var selectedCount = AreaGraphController.AreaCVTransitionsCount;
            for (int i = 0; i < areaCVCountTransitionsToolStripMenuItem.DropDownItems.Count; i++)
            {
                ((ToolStripMenuItem)areaCVCountTransitionsToolStripMenuItem.DropDownItems[i]).Checked =
                    selectedCount - 1 == i;
            }
            areaCVPrecursorsToolStripMenuItem.Checked = AreaGraphController.AreaCVMsLevel == AreaCVMsLevel.precursors;
            areaCVProductsToolStripMenuItem.Checked = AreaGraphController.AreaCVMsLevel == AreaCVMsLevel.products;
        }

        private void areaCVAllTransitionsToolStripMenuItem_Click(object sender, EventArgs e)
        {
            SetAreaCVTransitions(AreaCVTransitions.all, -1);
        }

        private void areaCVCountTransitionsToolStripMenuItem_Click(object sender, EventArgs e)
        {
            var item = (ToolStripMenuItem)sender;
            int selectedIdx = ((ToolStripMenuItem)item.OwnerItem).DropDownItems.IndexOf(item) + 1;
            SetAreaCVTransitions(AreaCVTransitions.count, selectedIdx);
        }

        private void areaCVBestTransitionsToolStripMenuItem_Click(object sender, EventArgs e)
        {
            SetAreaCVTransitions(AreaCVTransitions.best, -1);
        }

        public void SetAreaCVTransitions(AreaCVTransitions transitions, int count)
        {
            AreaGraphController.AreaCVTransitionsCount = count;
            AreaGraphController.AreaCVTransitions = transitions;
            UpdatePeakAreaGraph();
        }

        private void areaCVPrecursorsToolStripMenuItem_Click(object sender, EventArgs e)
        {
            SetAreaCVMsLevel(AreaCVMsLevel.precursors);
        }

        private void areaCVProductsToolStripMenuItem_Click(object sender, EventArgs e)
        {
            SetAreaCVMsLevel(AreaCVMsLevel.products);
        }

        public void SetAreaCVMsLevel(AreaCVMsLevel msLevel)
        {
            AreaGraphController.AreaCVMsLevel = msLevel;
            UpdatePeakAreaGraph();
        }


        private void UpdateAreaBinWidthMenuItems()
        {
            var factor = AreaGraphController.GetAreaCVFactorToPercentage();
            var unit = Settings.Default.AreaCVShowDecimals ? string.Empty : @"%";

            areaCV05binWidthToolStripMenuItem.Text = 0.5 / factor + unit;
            areaCV10binWidthToolStripMenuItem.Text = 1.0 / factor + unit;
            areaCV15binWidthToolStripMenuItem.Text = 1.5 / factor + unit;
            areaCV20binWidthToolStripMenuItem.Text = 2.0 / factor + unit;

            var binwidth = Settings.Default.AreaCVHistogramBinWidth;
            areaCV05binWidthToolStripMenuItem.Checked = binwidth == 0.5 / factor;
            areaCV10binWidthToolStripMenuItem.Checked = binwidth == 1.0 / factor;
            areaCV15binWidthToolStripMenuItem.Checked = binwidth == 1.5 / factor;
            areaCV20binWidthToolStripMenuItem.Checked = binwidth == 2.0 / factor;
        }

        private void barAreaGraphTypeMenuItem_Click(object sender, EventArgs e)
        {
            SetAreaGraphDisplayType(AreaGraphDisplayType.bars);
        }

        private void lineAreaGraphTypeMenuItem_Click(object sender, EventArgs e)
        {
            SetAreaGraphDisplayType(AreaGraphDisplayType.lines);
        }

        public void SetAreaGraphDisplayType(AreaGraphDisplayType displayType)
        {
            AreaGraphController.GraphDisplayType = displayType;
            barAreaGraphDisplayTypeMenuItem.Checked = (displayType == AreaGraphDisplayType.bars);
            lineAreaGraphDisplayTypeMenuItem.Checked = (displayType == AreaGraphDisplayType.lines);
            UpdatePeakAreaGraph();
        }

        public void SynchronizeSummaryZooming(GraphSummary graphSummary = null, ZoomState zoomState = null)
        {
            var activeGraphSummary = graphSummary ?? dockPanel.ActiveContent as GraphSummary;

            if (!Settings.Default.SynchronizeSummaryZooming || activeGraphSummary == null)
            {
                return;
            }

            var activePane = activeGraphSummary.GraphControl.GraphPane;
                
            GraphSummary[] graphSummaries = new List<GraphSummary>(_listGraphMassError.Concat(_listGraphPeakArea.Concat(_listGraphRetentionTime))).ToArray();
            
            // Find the correct GraphSummary
            int index = graphSummaries.IndexOf(g => ReferenceEquals(g, activeGraphSummary));

            // If zoomstate is null, we use the current state of the active pane
            var xScaleState = zoomState == null ? new ScaleState(activePane.XAxis) : zoomState.XAxis;
            var x2ScaleState = zoomState == null ? new ScaleState(activePane.X2Axis) : zoomState.X2Axis;

            double add = 0.0;

            // If the expected value (library) is visible the zoom has to be shifted
            if (activePane is AreaReplicateGraphPane && (activePane as AreaReplicateGraphPane).ExpectedVisible.IsVisible())
                add = -1.0;
       
            for (int i = 0; i < graphSummaries.Length; ++i)
            {
                // Make sure we are not syncing the same graph or graphs of different types
                if (i != index && graphSummaries[i] != null && graphSummaries[i].Type == graphSummaries[index].Type && graphSummaries[i].Visible)
                {
                    bool isExpectedVisible = graphSummaries[i].GraphControl.GraphPane is AreaReplicateGraphPane && ((AreaReplicateGraphPane)graphSummaries[i].GraphControl.GraphPane).ExpectedVisible.IsVisible();
                    
                    if (isExpectedVisible)
                        ++add;

                    graphSummaries[i].GraphControl.GraphPane.XAxis.Scale.Min = xScaleState.Min + add;
                    graphSummaries[i].GraphControl.GraphPane.XAxis.Scale.Max = xScaleState.Max + add;
                    graphSummaries[i].GraphControl.GraphPane.X2Axis.Scale.Min = x2ScaleState.Min + add;
                    graphSummaries[i].GraphControl.GraphPane.X2Axis.Scale.Max = x2ScaleState.Max + add;

                    if (isExpectedVisible)
                        --add;

                    graphSummaries[i].UpdateUI(false);
                }
            }
        }

        void synchronizeSummaryZoomingContextMenuItem_Click(object sender, EventArgs e)
        {
            Settings.Default.SynchronizeSummaryZooming = synchronizeSummaryZoomingContextMenuItem.Checked;
            SynchronizeSummaryZooming();
        }

        void GraphControl_ZoomEvent(ZedGraphControl sender, ZoomState oldState, ZoomState newState, PointF mousePosition)
        {
            // We pass in a GraphSummary here because sometimes dockPanel.ActiveContent is not the graph the user is zooming in on
            GraphSummary[] graphSummaries = new List<GraphSummary>(_listGraphMassError.Concat(_listGraphPeakArea.Concat(_listGraphRetentionTime))).ToArray();
            SynchronizeSummaryZooming(graphSummaries.FirstOrDefault(gs => gs != null && ReferenceEquals(gs.GraphControl, sender)), newState);
        }

        public void SetGroupApplyToBy(ReplicateValue replicateValue)
        {
            Settings.Default.GroupApplyToBy = replicateValue?.ToPersistedString();
        }

        private int AddReplicateOrderAndGroupByMenuItems(ToolStrip menuStrip, int iInsert)
        {
            string currentGroupBy = SummaryReplicateGraphPane.GroupByReplicateAnnotation;
            var groupByValues = ReplicateValue.GetGroupableReplicateValues(DocumentUI).ToArray();
            if (groupByValues.Length == 0)
                currentGroupBy = null;

            // If not grouped by an annotation, show the order-by menuitem
            if (string.IsNullOrEmpty(currentGroupBy))
            {
                var orderByReplicateAnnotationDef = groupByValues.FirstOrDefault(
                    value => SummaryReplicateGraphPane.OrderByReplicateAnnotation == value.ToPersistedString());
                menuStrip.Items.Insert(iInsert++, replicateOrderContextMenuItem);
                replicateOrderContextMenuItem.DropDownItems.Clear();
                replicateOrderContextMenuItem.DropDownItems.AddRange(new ToolStripItem[]
                    {
                        replicateOrderDocumentContextMenuItem,
                        replicateOrderAcqTimeContextMenuItem
                    });
                replicateOrderDocumentContextMenuItem.Checked
                    = null == orderByReplicateAnnotationDef &&
                      SummaryReplicateOrder.document == SummaryReplicateGraphPane.ReplicateOrder;
                replicateOrderAcqTimeContextMenuItem.Checked
                    = null == orderByReplicateAnnotationDef &&
                      SummaryReplicateOrder.time == SummaryReplicateGraphPane.ReplicateOrder;
                foreach (var replicateValue in groupByValues)
                {
                    replicateOrderContextMenuItem.DropDownItems.Add(OrderByReplicateAnnotationMenuItem(
                        replicateValue, SummaryReplicateGraphPane.OrderByReplicateAnnotation));
                }
            }
            
            if (groupByValues.Length > 0)
            {
                menuStrip.Items.Insert(iInsert++, groupReplicatesByContextMenuItem);
                groupReplicatesByContextMenuItem.DropDownItems.Clear();
                groupReplicatesByContextMenuItem.DropDownItems.Add(groupByReplicateContextMenuItem);
                groupByReplicateContextMenuItem.Checked = string.IsNullOrEmpty(currentGroupBy);
                foreach (var replicateValue in groupByValues)
                {
                    groupReplicatesByContextMenuItem.DropDownItems
                        .Add(GroupByReplicateAnnotationMenuItem(replicateValue, currentGroupBy));
                }
            }
            return iInsert;
        }

        public ToolStripMenuItem ReplicateOrderContextMenuItem
        {
            get
            {
                return replicateOrderContextMenuItem;
            }
        }

        private ToolStripMenuItem GroupByReplicateAnnotationMenuItem(ReplicateValue replicateValue, string groupBy)
        {
            return new ToolStripMenuItem(replicateValue.Title, null, (sender, eventArgs)=>GroupByReplicateValue(replicateValue))
                       {
                           Checked = replicateValue.ToPersistedString() == groupBy
                       };
        }

        private ToolStripMenuItem OrderByReplicateAnnotationMenuItem(ReplicateValue replicateValue, string currentOrderBy)
        {
            return new ToolStripMenuItem(replicateValue.Title, null,
                                         (sender, eventArgs) => OrderByReplicateAnnotation(replicateValue))
                {
                    Checked = replicateValue.ToPersistedString() == currentOrderBy
                };
        }

        private void removeAboveCVCutoffToolStripMenuItem_Click(object sender, EventArgs e)
        {
            RemoveAboveCVCutoff(ContextMenuGraphSummary);
        }

        public void RemoveAboveCVCutoff(GraphSummary graphSummary)
        {
            var pane = graphSummary.GraphPanes.First() as IAreaCVHistogramInfo;
            if (pane == null ||
                (graphSummary.Type != GraphTypeSummary.histogram && graphSummary.Type != GraphTypeSummary.histogram2d))
                return;

            var cutoff = Settings.Default.AreaCVCVCutoff / AreaGraphController.GetAreaCVFactorToDecimal();
            // Create a set of everything that should remain, so that peptides excluded by
            // the q value cut-off will also be removed
            var ids = new HashSet<int>(pane.CurrentData.Data.Where(d => d.CV < cutoff)
                    .SelectMany(d => d.PeptideAnnotationPairs)
                    .Select(pair => pair.TransitionGroup.Id.GlobalIndex));

            var nodeCount = 0;
            // Remove everything not in the set
            ModifyDocument(Resources.SkylineWindow_RemoveAboveCVCutoff_Remove_peptides_above_CV_cutoff, doc =>
            {
                var setRemove = AreaCVRefinementData.IndicesToRemove(doc, ids);
                nodeCount = setRemove.Count;
                return (SrmDocument)doc.RemoveAll(setRemove, null, (int) SrmDocument.Level.Molecules);
            }, docPair => AuditLogEntry.CreateSimpleEntry(nodeCount == 1 ? MessageType.removed_peptide_above_cutoff : MessageType.removed_peptides_above_cutoff, docPair.OldDocumentType,
                nodeCount, Settings.Default.AreaCVCVCutoff * AreaGraphController.GetAreaCVFactorToPercentage()));
        }

        public void SetAreaCVGroup(ReplicateValue replicateValue)
        {
            AreaGraphController.GroupByGroup = replicateValue?.ToPersistedString();
            if (null == replicateValue)
                AreaGraphController.GroupByAnnotation = null;
            UpdatePeakAreaGraph();
        }

        public void SetAreaCVAnnotation(object annotationValue, bool update = true)
        {
            AreaGraphController.GroupByAnnotation = annotationValue;

            if(update)
                UpdatePeakAreaGraph();
        }

        private void areaCVtargetsToolStripMenuItem_Click(object sender, EventArgs e)
        {
            SetAreaCVPointsType(PointsTypePeakArea.targets);
        }

        private void areaCVdecoysToolStripMenuItem_Click(object sender, EventArgs e)
        {
            SetAreaCVPointsType(PointsTypePeakArea.decoys);
        }

        public void SetAreaCVPointsType(PointsTypePeakArea pointsType)
        {
            AreaGraphController.PointsType = pointsType;
            UpdatePeakAreaGraph();
        }

        private void UpdateAreaPointsTypeMenuItems()
        {
            var pointsType = AreaGraphController.PointsType;
            var shouldUseQValues = AreaGraphController.ShouldUseQValues(Document);
            var decoys = Document.Settings.PeptideSettings.Integration.PeakScoringModel.UsesDecoys;

            if (!decoys && pointsType == PointsTypePeakArea.decoys)
            {
                pointsType = AreaGraphController.PointsType = PointsTypePeakArea.targets;
            }

            areaCVtargetsToolStripMenuItem.Checked = pointsType == PointsTypePeakArea.targets;
            areaCVtargetsToolStripMenuItem.Text = shouldUseQValues ? string.Format(Resources.SkylineWindow_UpdateAreaPointsTypeMenuItems_Targets_at__0___FDR, Settings.Default.AreaCVQValueCutoff * 100.0) : Resources.SkylineWindow_UpdateAreaPointsTypeMenuItems_Targets;
            areaCVdecoysToolStripMenuItem.Visible = decoys;
            areaCVdecoysToolStripMenuItem.Checked = pointsType == PointsTypePeakArea.decoys;
        }
        private void areaGraphMenuItem_DropDownOpening(object sender, EventArgs e)
        {
            var types = Settings.Default.AreaGraphTypes;
            var list = _listGraphPeakArea;
            areaReplicateComparisonContextMenuItem.Checked = GraphChecked(list, types, GraphTypeSummary.replicate);
            areaPeptideComparisonContextMenuItem.Checked = GraphChecked(list, types, GraphTypeSummary.peptide);
            areaCVHistogramContextMenuItem.Checked = GraphChecked(list, types, GraphTypeSummary.histogram);
            areaCVHistogram2DContextMenuItem.Checked = GraphChecked(list, types, GraphTypeSummary.histogram2d);
        }

        public bool GraphChecked(GraphTypeSummary type)
        {
            UniqueList<GraphTypeSummary> types;
            List<GraphSummary> list;
            switch (type)
            {
                case GraphTypeSummary.replicate:
                case GraphTypeSummary.peptide:
                case GraphTypeSummary.histogram:
                case GraphTypeSummary.histogram2d:
                    types = Settings.Default.AreaGraphTypes;
                    list = _listGraphPeakArea;
                    break;
                case GraphTypeSummary.detections:
                case GraphTypeSummary.detections_histogram:
                    types = Settings.Default.DetectionGraphTypes;
                    list = _listGraphDetections;
                    break;
                default: throw new ArgumentException();
            }

            return GraphChecked(list, types, type);
        }

        private void areaCV05binWidthToolStripMenuItem_Click(object sender, EventArgs e)
        {
            var factor = AreaGraphController.GetAreaCVFactorToPercentage();
            SetAreaCVBinWidth(0.5 / factor);
        }

        private void areaCV10binWidthToolStripMenuItem_Click(object sender, EventArgs e)
        {
            var factor = AreaGraphController.GetAreaCVFactorToPercentage();
            SetAreaCVBinWidth(1.0 / factor);
        }

        private void areaCV15binWidthToolStripMenuItem_Click(object sender, EventArgs e)
        {
            var factor = AreaGraphController.GetAreaCVFactorToPercentage();
            SetAreaCVBinWidth(1.5 / factor);
        }

        private void areaCV20binWidthToolStripMenuItem_Click(object sender, EventArgs e)
        {
            var factor = AreaGraphController.GetAreaCVFactorToPercentage();
            SetAreaCVBinWidth(2.0 / factor);
        }

        public void SetAreaCVBinWidth(double binWidth)
        {
            Settings.Default.AreaCVHistogramBinWidth = binWidth;
            UpdatePeakAreaGraph();
        }

        private void areaReplicateComparisonMenuItem_Click(object sender, EventArgs e)
        {
            ShowPeakAreaReplicateComparison();
        }

        public void ShowPeakAreaReplicateComparison()
        {
            Settings.Default.AreaGraphTypes.Insert(0, GraphTypeSummary.replicate);
            ShowGraphPeakArea(true, GraphTypeSummary.replicate);
            UpdatePeakAreaGraph();
            SynchronizeSummaryZooming();
        }

        private void areaPeptideComparisonMenuItem_Click(object sender, EventArgs e)
        {
            ShowPeakAreaPeptideGraph();
        }

        private void areaCVLogScaleToolStripMenuItem_Click(object sender, EventArgs e)
        {
            EnableAreaCVLogScale(!Settings.Default.AreaCVLogScale);
        }

        public void EnableAreaCVLogScale(bool enabled)
        {
            Settings.Default.AreaCVLogScale = enabled;
            UpdatePeakAreaGraph();
        }

        public void SetNormalizationMethod(NormalizeOption normalizeOption)
        {
            Settings.Default.AreaNormalizeOption = normalizeOption;
            SequenceTree.NormalizeOption = normalizeOption;
            if (AreaNormalizeOption == NormalizeOption.TOTAL ||
                AreaNormalizeOption == NormalizeOption.MAXIMUM ||
                AreaNormalizeOption == NormalizeOption.GLOBAL_STANDARDS ||
                AreaNormalizeOption.IsRatioToLabel)
            {
                // Do not let the user combine Log with Ratios because
                // the log scale does not work well with numbers that are less than 1.
                // (this should be fixed)
                Settings.Default.AreaLogScale = false;
            }
            UpdatePeakAreaGraph();
        }

        public NormalizeOption AreaNormalizeOption
        {
            get
            {
                return Settings.Default.AreaNormalizeOption;
            }
            set
            {
                if (!Equals(value, AreaNormalizeOption))
                {
                    SetNormalizationMethod(value);
                }
                else
                {
                    SequenceTree.NormalizeOption = value;
                }
            }
        }

        public void SetNormalizationMethod(NormalizationMethod normalizationMethod)
        {
            SetNormalizationMethod(NormalizeOption.FromNormalizationMethod(normalizationMethod));
        }

        public void ShowPeakAreaPeptideGraph()
        {
            Settings.Default.AreaGraphTypes.Insert(0, GraphTypeSummary.peptide);
            ShowGraphPeakArea(true, GraphTypeSummary.peptide);
            UpdatePeakAreaGraph();
            SynchronizeSummaryZooming();
        }

        private void areaCVHistogramToolStripMenuItem1_Click(object sender, EventArgs e)
        {
            ShowPeakAreaCVHistogram();
        }

        public void ShowPeakAreaCVHistogram()
        {
            Settings.Default.AreaGraphTypes.Insert(0, GraphTypeSummary.histogram);
            ShowGraphPeakArea(true, GraphTypeSummary.histogram);
            UpdatePeakAreaGraph();
        }

        private void areaCVHistogram2DToolStripMenuItem1_Click(object sender, EventArgs e)
        {
            ShowPeakAreaCVHistogram2D();
        }

        public void ShowPeakAreaCVHistogram2D()
        {
            Settings.Default.AreaGraphTypes.Insert(0, GraphTypeSummary.histogram2d);
            ShowGraphPeakArea(true, GraphTypeSummary.histogram2d);
            UpdatePeakAreaGraph();
        }

        private void replicateOrderDocumentContextMenuItem_Click(object sender, EventArgs e)
        {
            ShowReplicateOrder(SummaryReplicateOrder.document);
        }

        private void replicateOrderAcqTimeContextMenuItem_Click(object sender, EventArgs e)
        {
            ShowReplicateOrder(SummaryReplicateOrder.time);
        }

        public void ShowReplicateOrder(SummaryReplicateOrder order)
        {
            SummaryReplicateGraphPane.ReplicateOrder = order;
            SummaryReplicateGraphPane.OrderByReplicateAnnotation = null;
            UpdateSummaryGraphs();
        }

        private void groupByReplicateContextMenuItem_Click(object sender, EventArgs e)
        {
            GroupByReplicateValue(null);
        }

        public void GroupByReplicateValue(ReplicateValue replicateValue)
        {
            SummaryReplicateGraphPane.GroupByReplicateAnnotation = replicateValue?.ToPersistedString();
            UpdateSummaryGraphs();
        }

        public void GroupByReplicateAnnotation(string annotationName)
        {
            SummaryReplicateGraphPane.GroupByReplicateAnnotation =
                DocumentAnnotations.ANNOTATION_PREFIX + annotationName;
            UpdateSummaryGraphs();
        }

        public void OrderByReplicateAnnotation(ReplicateValue replicateValue)
        {
            SummaryReplicateGraphPane.OrderByReplicateAnnotation = replicateValue.ToPersistedString();
            UpdateSummaryGraphs();
        }

        private void scopeContextMenuItem_DropDownOpening(object sender, EventArgs e)
        {
            var areaScope = AreaGraphController.AreaScope;
            documentScopeContextMenuItem.Checked = (areaScope == AreaScope.document);
            proteinScopeContextMenuItem.Checked = (areaScope == AreaScope.protein);
        }

        private void documentScopeContextMenuItem_Click(object sender, EventArgs e)
        {
            AreaScopeTo(AreaScope.document);
        }

        private void proteinScopeContextMenuItem_Click(object sender, EventArgs e)
        {
            AreaScopeTo(AreaScope.protein);
        }

        public void AreaScopeTo(AreaScope areaScope)
        {
            AreaGraphController.AreaScope = areaScope;
            UpdateSummaryGraphs();
        }

        private void peptideOrderContextMenuItem_DropDownOpening(object sender, EventArgs e)
        {
            SummaryPeptideOrder peptideOrder = SummaryPeptideGraphPane.PeptideOrder;
            peptideOrderDocumentContextMenuItem.Checked = (peptideOrder == SummaryPeptideOrder.document);
            peptideOrderRTContextMenuItem.Checked = (peptideOrder == SummaryPeptideOrder.time);
            peptideOrderAreaContextMenuItem.Checked = (peptideOrder == SummaryPeptideOrder.area);
            peptideOrderMassErrorContextMenuItem.Checked = (peptideOrder == SummaryPeptideOrder.mass_error);
        }

        private void peptideOrderDocumentContextMenuItem_Click(object sender, EventArgs e)
        {
            ShowPeptideOrder(SummaryPeptideOrder.document);
        }

        private void peptideOrderRTContextMenuItem_Click(object sender, EventArgs e)
        {
            ShowPeptideOrder(SummaryPeptideOrder.time);
        }

        private void peptideOrderAreaContextMenuItem_Click(object sender, EventArgs e)
        {
            ShowPeptideOrder(SummaryPeptideOrder.area);
        }

        private void peptideOrderMassErrorContextMenuItem_Click(object sender, EventArgs e)
        {
            ShowPeptideOrder(SummaryPeptideOrder.mass_error);
        }

        public void ShowPeptideOrder(SummaryPeptideOrder order)
        {
            SummaryPeptideGraphPane.PeptideOrder = order;
            UpdateSummaryGraphs();
        }

        public void NormalizeAreaGraphTo(NormalizeOption areaView)
        {
            AreaNormalizeOption = areaView;

            UpdatePeakAreaGraph();
        }

        private void peptideLogScaleContextMenuItem_Click(object sender, EventArgs e)
        {
            ShowPeptideLogScale(peptideLogScaleContextMenuItem.Checked);
        }

        public void ShowPeptideLogScale(bool isChecked)
        {
            Settings.Default.AreaLogScale = isChecked ;
            if (isChecked)
                AreaNormalizeOption = NormalizeOption.NONE;
            UpdateSummaryGraphs();
        }

        private void peptideCvsContextMenuItem_Click(object sender, EventArgs e)
        {
            ShowCVValues(peptideCvsContextMenuItem.Checked);
        }

        public void ShowCVValues(bool isChecked)
        {
            Settings.Default.ShowPeptideCV = isChecked;
            // Showing CVs only makes sense for Replicates = All
            Settings.Default.ShowRegressionReplicateEnum = ReplicateDisplay.all.ToString();
            // Showing CVs does not make sense for All retention time values at once
            // But this is confusing now, with replicate annotation grouping
//            if (RTPeptideGraphPane.RTValue == RTPeptideValue.All)
//                Settings.Default.RTPeptideValue = RTPeptideValue.Retention.ToString();
            UpdateSummaryGraphs();
        }

        private void areaPropsContextMenuItem_Click(object sender, EventArgs e)
        {
            switch (ContextMenuGraphSummary.Type)
            {
                case GraphTypeSummary.replicate:
                case GraphTypeSummary.peptide:
                    ShowAreaPropertyDlg();
                    break;
                case GraphTypeSummary.histogram:
                case GraphTypeSummary.histogram2d:
                    ShowAreaCVPropertyDlg(ContextMenuGraphSummary);
                    break;
            }       
        }

        public void ShowAreaCVPropertyDlg(GraphSummary graphSummary)
        {

            using (var dlgProperties = new AreaCVToolbarProperties(graphSummary))
            {
                if (dlgProperties.ShowDialog(this) == DialogResult.OK)
                    UpdatePeakAreaGraph();
            }
        }

        public void ShowAreaPropertyDlg()
        {
            using (var dlg = new AreaChartPropertyDlg())
            {
                if (dlg.ShowDialog(this) == DialogResult.OK)
                {
                    UpdateSummaryGraphs();
                }
            }
        }

        private class SelectNormalizeHandler : SelectRatioHandler
        {
            public SelectNormalizeHandler(SkylineWindow skyline, NormalizeOption ratioIndex) : base(skyline, ratioIndex)
            {
            }

            protected override void OnMenuItemClick()
            {
                base.OnMenuItemClick();

                _skyline.UpdatePeakAreaGraph();
            }
        }

        public void SetNormalizeIndex(NormalizeOption index)
        {
            new SelectNormalizeHandler(this, index).Select();
        }

        private void showLibraryPeakAreaContextMenuItem_Click(object sender, EventArgs e)
        {
            // Show/hide the library column in the peak area view.
            Settings.Default.ShowLibraryPeakArea = !Settings.Default.ShowLibraryPeakArea;
            UpdateSummaryGraphs();
        }

        private void showPeakAreaLegendContextMenuItem_Click(object sender, EventArgs e)
        {
            ShowPeakAreaLegend(!Settings.Default.ShowPeakAreaLegend);
        }

        public void ShowPeakAreaLegend(bool show)
        {
            Settings.Default.ShowPeakAreaLegend = show;
            UpdateSummaryGraphs();
        }

        public void UpdatePeakAreaGraph()
        {
            _listGraphPeakArea.ForEach(g => g.UpdateUI());
        }

        private void UpdateSummaryGraphs()
        {
            UpdateRetentionTimeGraph();
            UpdatePeakAreaGraph();    
            UpdateMassErrorGraph();
            UpdateDetectionsGraph();
        }

        #endregion

        #region Mass error graph

        public GraphSummary GraphMassError { get { return _listGraphMassError.FirstOrDefault(); } }

        public void UpdateUIGraphMassError(bool visible)
        {
            var list = Settings.Default.MassErrorGraphTypes.ToArray();
            ShowGraphMassError(visible);
            if (!visible)
            {
                Settings.Default.MassErrorGraphTypes.Clear();
                Settings.Default.MassErrorGraphTypes.AddRange(list);
            }
        }
        public void ShowGraphMassError(bool show)
        {
            Settings.Default.MassErrorGraphTypes.ToList().ForEach(t => ShowGraphMassError(show, t));
        }

        public void ShowGraphMassError(bool show, GraphTypeSummary type)
        {
            ShowGraph(_listGraphMassError, show, type, CreateGraphMassError);
        }

        private GraphSummary CreateGraphMassError(GraphTypeSummary type)
        {
            if (type == GraphTypeSummary.invalid)
                return null;

            var graph = new GraphSummary(type, this, new MassErrorGraphController(), SelectedResultsIndex);
            graph.FormClosed += graphMassError_FormClosed;
            graph.VisibleChanged += graphMassError_VisibleChanged;
            graph.GraphControl.ZoomEvent += GraphControl_ZoomEvent;
            _listGraphMassError.Insert(0, graph);

            return graph;
        }

        private void DestroyGraphMassError(GraphSummary graph)
        {
            graph.FormClosed -= graphMassError_FormClosed;
            graph.VisibleChanged -= graphMassError_VisibleChanged;
            graph.HideOnClose = false;
            graph.Close();
            _listGraphMassError.Remove(graph);
            Settings.Default.MassErrorGraphTypes.Remove(graph.Type);
        }

        private void graphMassError_VisibleChanged(object sender, EventArgs e)
        {
            var graph = (GraphSummary)sender;
            if (graph.Visible)
            {
                Settings.Default.MassErrorGraphTypes.Insert(0, graph.Type);
                _listGraphMassError.Remove(graph);
                _listGraphMassError.Insert(0, graph);
            }
            else if (graph.IsHidden)
            {
                Settings.Default.MassErrorGraphTypes.Remove(graph.Type);
            }   
        }

        private void graphMassError_FormClosed(object sender, FormClosedEventArgs e)
        {
            GraphSummary graph = (GraphSummary) sender;
            _listGraphMassError.Remove(graph);
            Settings.Default.MassErrorGraphTypes.Remove(graph.Type);
        }

        private void massErrorReplicateComparisonMenuItem_Click(object sender, EventArgs e)
        {
            ShowMassErrorReplicateComparison();
        }
        
        public void ShowMassErrorReplicateComparison()
        {
            Settings.Default.MassErrorGraphTypes.Insert(0, GraphTypeSummary.replicate);
            ShowGraphMassError(true, GraphTypeSummary.replicate);
            UpdateMassErrorGraph();
            SynchronizeSummaryZooming();
        }

        private void massErrorPeptideComparisonMenuItem_Click(object sender, EventArgs e)
        {
            ShowMassErrorPeptideGraph();
        }
        
        public void ShowMassErrorPeptideGraph()
        {
            Settings.Default.MassErrorGraphTypes.Insert(0, GraphTypeSummary.peptide);
            ShowGraphMassError(true, GraphTypeSummary.peptide);
            UpdateMassErrorGraph();
            SynchronizeSummaryZooming();
        }

        private void massErrorHistogramMenuItem_Click(object sender, EventArgs e)
        {
            ShowMassErrorHistogramGraph();
        }

        public void ShowMassErrorHistogramGraph()
        {
            Settings.Default.MassErrorGraphTypes.Insert(0, GraphTypeSummary.histogram);
            ShowGraphMassError(true, GraphTypeSummary.histogram);
            UpdateMassErrorGraph();
        }

        private void massErrorHistogram2DMenuItem_Click(object sender, EventArgs e)
        {
            ShowMassErrorHistogramGraph2D();
        }

        public void ShowMassErrorHistogramGraph2D()
        {
            Settings.Default.MassErrorGraphTypes.Insert(0, GraphTypeSummary.histogram2d);
            ShowGraphMassError(true, GraphTypeSummary.histogram2d);
            UpdateMassErrorGraph();
        }

        public void UpdateMassErrorGraph()
        {
            _listGraphMassError.ForEach(g => g.UpdateUI());
        }

        internal void massErrorMenuItem_DropDownOpening(object sender, EventArgs e)
        {
            var types = Settings.Default.MassErrorGraphTypes;
            massErrorReplicateComparisonContextMenuItem.Checked = GraphChecked(_listGraphMassError, types, GraphTypeSummary.replicate);
            massErrorPeptideComparisonContextMenuItem.Checked = GraphChecked(_listGraphMassError, types, GraphTypeSummary.peptide);
            massErrorHistogramContextMenuItem.Checked = GraphChecked(_listGraphMassError, types, GraphTypeSummary.histogram);
            massErrorHistogram2DContextMenuItem.Checked = GraphChecked(_listGraphMassError, types, GraphTypeSummary.histogram2d);
        }

        private void BuildMassErrorGraphMenu(GraphSummary graph, ToolStrip menuStrip)
        {
            // Store original menuitems in an array, and insert a separator
            ToolStripItem[] items = new ToolStripItem[menuStrip.Items.Count];
            int iUnzoom = -1;
            for (int i = 0; i < items.Length; i++)
            {
                items[i] = menuStrip.Items[i];
                string tag = (string)items[i].Tag;
                if (tag == @"unzoom")
                    iUnzoom = i;
            }

            if (iUnzoom != -1)
                menuStrip.Items.Insert(iUnzoom, toolStripSeparator25); // TODO: Use another separator?

            // Insert skyline specific menus
            var set = Settings.Default;
            int iInsert = 0;
            var graphType = graph.Type;
            menuStrip.Items.Insert(iInsert++, massErrorGraphContextMenuItem);
            if (massErrorGraphContextMenuItem.DropDownItems.Count == 0) {
                massErrorGraphContextMenuItem.DropDownItems.AddRange(new ToolStripItem[]
                    {
                        massErrorReplicateComparisonContextMenuItem,
                        massErrorPeptideComparisonContextMenuItem,
                        massErrorHistogramContextMenuItem,
                        massErrorHistogram2DContextMenuItem
                    });
            }

            menuStrip.Items.Insert(iInsert++, new ToolStripSeparator());
            if (graphType == GraphTypeSummary.peptide ||
                graphType == GraphTypeSummary.replicate)
            {
                AddTransitionContextMenu(menuStrip, iInsert++);
            }
            if (graphType == GraphTypeSummary.replicate)
            {
                iInsert = AddReplicateOrderAndGroupByMenuItems(menuStrip, iInsert);
                var massErrorReplicateGraphPane = graph.GraphPanes.FirstOrDefault() as MassErrorReplicateGraphPane;
                if (massErrorReplicateGraphPane != null)
                {
                    // If the mass error graph is being displayed and it shows a legend, 
                    // display the "Legend" option
                    if (massErrorReplicateGraphPane.CanShowMassErrorLegend)
                    {
                        showMassErrorLegendContextMenuItem.Checked = set.ShowMassErrorLegend; // TODO: Mass error legend
                        menuStrip.Items.Insert(iInsert++, showMassErrorLegendContextMenuItem);
                    }
                }
            }
            else if (graphType == GraphTypeSummary.peptide)
            {
                AddPeptideOrderContextMenu(menuStrip, iInsert++);
                iInsert = AddReplicatesContextMenu(menuStrip, iInsert);
                AddScopeContextMenu(menuStrip, iInsert++);
            }
            else if (graphType == GraphTypeSummary.histogram || graphType == GraphTypeSummary.histogram2d)
            {
                iInsert = AddReplicatesContextMenu(menuStrip, iInsert);
                iInsert = AddPointsContextMenu(menuStrip, iInsert);
                massErrorTargetsContextMenuItem.Checked = MassErrorGraphController.PointsType == PointsTypeMassError.targets;
                massErrorDecoysContextMenuItem.Checked = MassErrorGraphController.PointsType == PointsTypeMassError.decoys;
                bool trained = DocumentUI.Settings.PeptideSettings.Integration.PeakScoringModel.IsTrained;
                massErrorTargets1FDRContextMenuItem.Visible = trained;
                massErrorTargets1FDRContextMenuItem.Checked = MassErrorGraphController.PointsType == PointsTypeMassError.targets_1FDR;
                if (!trained && massErrorTargets1FDRContextMenuItem.Checked)
                {
                    massErrorTargetsContextMenuItem.Checked = true;
                }
                iInsert = AddBinCountContextMenu(menuStrip, iInsert);
                iInsert = AddTransitionsMassErrorContextMenu(menuStrip, iInsert);
            }
            if (graphType == GraphTypeSummary.histogram2d)
            {
                iInsert = AddXAxisContextMenu(menuStrip, iInsert);
                menuStrip.Items.Insert(iInsert++, massErrorlogScaleContextMenuItem);
                massErrorlogScaleContextMenuItem.Checked = Settings.Default.MassErrorHistogram2DLogScale;
            }
            if (graphType == GraphTypeSummary.peptide || (null != Settings.Default.GroupByReplicateAnnotation && graphType == GraphTypeSummary.replicate))
            {
                menuStrip.Items.Insert(iInsert++, peptideCvsContextMenuItem);
                peptideCvsContextMenuItem.Checked = set.ShowPeptideCV;
            }

            if (graphType == GraphTypeSummary.peptide ||
                graphType == GraphTypeSummary.replicate)
            {
                selectionContextMenuItem.Checked = set.ShowReplicateSelection;
                menuStrip.Items.Insert(iInsert++, selectionContextMenuItem);
                synchronizeSummaryZoomingContextMenuItem.Checked = set.SynchronizeSummaryZooming;
                menuStrip.Items.Insert(iInsert++, synchronizeSummaryZoomingContextMenuItem);
            }

            menuStrip.Items.Insert(iInsert++, toolStripSeparator24);
            menuStrip.Items.Insert(iInsert++, massErrorPropsContextMenuItem);
            menuStrip.Items.Insert(iInsert, toolStripSeparator28);

            // Remove some ZedGraph menu items not of interest
            foreach (var item in items)
            {
                string tag = (string)item.Tag;
                if (tag == @"set_default" || tag == @"show_val")
                    menuStrip.Items.Remove(item);
            }
        }

        private int AddPointsContextMenu(ToolStrip menuStrip, int iInsert)
        {
                menuStrip.Items.Insert(iInsert++, massErrorPointsContextMenuItem);
                if (massErrorPointsContextMenuItem.DropDownItems.Count == 0) {
                    massErrorPointsContextMenuItem.DropDownItems.AddRange(new ToolStripItem[]
                    {
                        massErrorTargetsContextMenuItem,
                        massErrorTargets1FDRContextMenuItem,
                        massErrorDecoysContextMenuItem
                    });
                }
            return iInsert;
        }

        private int AddBinCountContextMenu(ToolStrip menuStrip, int iInsert)
        {
            menuStrip.Items.Insert(iInsert++, binCountContextMenuItem);
            if (binCountContextMenuItem.DropDownItems.Count == 0) {
                binCountContextMenuItem.DropDownItems.AddRange(new ToolStripItem[]
                    {
                       ppm05ContextMenuItem,
                       ppm10ContextMenuItem,
                       ppm15ContextMenuItem,
                       ppm20ContextMenuItem
                    });
            }
            return iInsert;
        }

        private int AddTransitionsMassErrorContextMenu(ToolStrip menuStrip, int iInsert)
        {
            menuStrip.Items.Insert(iInsert++, massErrorTransitionsContextMenuItem);
            if (massErrorTransitionsContextMenuItem.DropDownItems.Count == 0) {
                massErrorTransitionsContextMenuItem.DropDownItems.AddRange(new ToolStripItem[]
                    {
                       massErrorAllTransitionsContextMenuItem,
                       massErrorBestTransitionsContextMenuItem,
                       toolStripSeparator55,
                       MassErrorPrecursorsContextMenuItem,
                       MassErrorProductsContextMenuItem
                    });
            }
            return iInsert;
        }
        private int AddXAxisContextMenu(ToolStrip menuStrip, int iInsert)
        {
            menuStrip.Items.Insert(iInsert++, massErrorXAxisContextMenuItem);
            if (massErrorXAxisContextMenuItem.DropDownItems.Count == 0) {
                massErrorXAxisContextMenuItem.DropDownItems.AddRange(new ToolStripItem[]
                    {
                        massErorrRetentionTimeContextMenuItem,
                        massErrorMassToChargContextMenuItem
                    });
            }
            return iInsert;
        }

        private void massErrorTransitionsContextMenuItem_DropDownOpening(object sender, EventArgs e)
        {
            massErrorAllTransitionsContextMenuItem.Checked = MassErrorGraphController.HistogramTransiton == TransitionMassError.all;
            massErrorBestTransitionsContextMenuItem.Checked = MassErrorGraphController.HistogramTransiton == TransitionMassError.best;

            MassErrorPrecursorsContextMenuItem.Checked = MassErrorGraphController.HistogramDisplayType == DisplayTypeMassError.precursors;
            MassErrorProductsContextMenuItem.Checked = MassErrorGraphController.HistogramDisplayType == DisplayTypeMassError.products;
        }

        private void massErrorAllTransitionsContextMenuItem_Click(object sender, EventArgs e)
        {
            ChangeMassErrorTransition(TransitionMassError.all);
        }

        private void massErrorBestTransitionsContextMenuItem_Click(object sender, EventArgs e)
        {
            ChangeMassErrorTransition(TransitionMassError.best);
        }

        public void ChangeMassErrorTransition(TransitionMassError transitionMassError)
        {
            MassErrorGraphController.HistogramTransiton = transitionMassError;
            UpdateMassErrorGraph();
        }

        private void MassErrorPrecursorsContextMenuItem_Click(object sender, EventArgs e)
        {
            ChangeMassErrorDisplayType(DisplayTypeMassError.precursors);
        }

        private void MassErrorProductsContextMenuItem_Click(object sender, EventArgs e)
        {
            ChangeMassErrorDisplayType(DisplayTypeMassError.products);
        }

        public void ChangeMassErrorDisplayType(DisplayTypeMassError displayType)
        {
            MassErrorGraphController.HistogramDisplayType = displayType;
            UpdateMassErrorGraph();
        }

        private void massErrorXAxisContextMenuItem_DropDownOpening(object sender, EventArgs e)
        {
            massErrorMassToChargContextMenuItem.Checked = MassErrorGraphController.Histogram2DXAxis == Histogram2DXAxis.mass_to_charge;
            massErorrRetentionTimeContextMenuItem.Checked = MassErrorGraphController.Histogram2DXAxis == Histogram2DXAxis.retention_time;
        }


        private void massErorrRetentionTimeContextMenuItem_Click(object sender, EventArgs e)
        {
            UpdateXAxis(Histogram2DXAxis.retention_time);
        }

        private void massErrorMassToChargContextMenuItem_Click(object sender, EventArgs e)
        {
            UpdateXAxis(Histogram2DXAxis.mass_to_charge);
        }

        public void UpdateXAxis(Histogram2DXAxis Xaxis)
        {
            MassErrorGraphController.Histogram2DXAxis = Xaxis;
            UpdateMassErrorGraph();
        }

        private void showMassErrorLegendContextMenuItem_Click(object sender, EventArgs e)
        {
            ShowMassErrorLegend(!Settings.Default.ShowMassErrorLegend);
        }

        public void ShowMassErrorLegend(bool show)
        {
            Settings.Default.ShowMassErrorLegend = show;
            UpdateSummaryGraphs();
        }

        private void massErrorlogScaleContextMenuItem_Click(object sender, EventArgs e)
        {
            SwitchLogScale();
        }

        public void SwitchLogScale()
        {
            Settings.Default.MassErrorHistogram2DLogScale = !Settings.Default.MassErrorHistogram2DLogScale;
            UpdateMassErrorGraph();
        }

        private void binCountContextMenuItem_DropDownOpening(object sender, EventArgs e)
        {
            UpdatePpmMenuItem(ppm05ContextMenuItem, 0.5);
            UpdatePpmMenuItem(ppm10ContextMenuItem, 1.0);
            UpdatePpmMenuItem(ppm15ContextMenuItem, 1.5);
            UpdatePpmMenuItem(ppm20ContextMenuItem, 2.0);
        }

        private void UpdatePpmMenuItem(ToolStripMenuItem toolStripMenuItem, double ppm)
        {
            toolStripMenuItem.Checked = Settings.Default.MassErorrHistogramBinSize == ppm;
            toolStripMenuItem.Text = string.Format(@"{0:F01} ppm", ppm);
        }

        private void ppm05ContextMenuItem_Click(object sender, EventArgs e)
        {
            UpdateBinSize(0.5);
        }

        private void ppm10ContextMenuItem_Click(object sender, EventArgs e)
        {
            UpdateBinSize(1);
        }

        private void ppm15ContextMenuItem_Click(object sender, EventArgs e)
        {
            UpdateBinSize(1.5);
        }

        private void ppm20ContextMenuItem_Click(object sender, EventArgs e)
        {
            UpdateBinSize(2);
        }

        public void UpdateBinSize(double bin)
        {
            Settings.Default.MassErorrHistogramBinSize = bin;
            UpdateMassErrorGraph();
        }

        private void massErrorTargetsContextMenuItem_Click(object sender, EventArgs e)
        {
            ShowPointsTypeMassError(PointsTypeMassError.targets);
        }

        private void massErrorDecoysContextMenuItem_Click(object sender, EventArgs e)
        {
            ShowPointsTypeMassError(PointsTypeMassError.decoys);
        }

        private void massErrorTargets1FDRContextMenuItem_Click(object sender, EventArgs e)
        {
            ShowPointsTypeMassError(PointsTypeMassError.targets_1FDR);
        }

        public void ShowPointsTypeMassError(PointsTypeMassError pointsTypeMassError)
        {
            MassErrorGraphController.PointsType = pointsTypeMassError;
            UpdateMassErrorGraph();
        }

        private void massErrorPropsContextMenuItem_Click(object sender, EventArgs e)
        {
            ShowMassErrorPropertyDlg();
        }

        public void ShowMassErrorPropertyDlg()
        {
            using (var dlg = new MassErrorChartPropertyDlg())
            {
                if (dlg.ShowDialog(this) == DialogResult.OK)
                {
                    UpdateSummaryGraphs();
                }
            }
        }

        #endregion

        #region Detections Graph

        public void UpdateUIGraphDetection(bool visible)
        {
            var list = Settings.Default.DetectionGraphTypes.ToArray();
            ShowGraphDetection(visible);
            if (!visible)
            {
                Settings.Default.DetectionGraphTypes.Clear();
                Settings.Default.DetectionGraphTypes.AddRange(list);
            }
        }

        public void ShowDetectionsReplicateComparisonGraph()
        {
            Settings.Default.DetectionGraphTypes.Insert(0, GraphTypeSummary.detections);
            ShowGraphDetection(true, GraphTypeSummary.detections);
            UpdateDetectionsGraph();
        }

        public void ShowDetectionsHistogramGraph()
        {
            Settings.Default.DetectionGraphTypes.Insert(0, GraphTypeSummary.detections_histogram);
            ShowGraphDetection(true, GraphTypeSummary.detections_histogram);
            UpdateDetectionsGraph();
        }

        public void ShowGraphDetection(bool show)
        {
            Settings.Default.DetectionGraphTypes.ToList().ForEach(t => ShowGraphDetection(show, t));
        }

        public void ShowGraphDetection(bool show, GraphTypeSummary type)
        {
            ShowGraph(_listGraphDetections, show, type, CreateGraphDetections);
        } 

        private GraphSummary CreateGraphDetections(GraphTypeSummary type)
        {
            if (type == GraphTypeSummary.invalid)
                return null;

            GraphSummary graph = new GraphSummary(type, this, new DetectionsGraphController(), SelectedResultsIndex);
            graph.FormClosed += graphDetections_FormClosed;
            graph.VisibleChanged += graphDetections_VisibleChanged;
            graph.GraphControl.ZoomEvent += GraphControl_ZoomEvent;
            graph.Toolbar = new DetectionsToolbar(graph);
            _listGraphDetections.Insert(0, graph);

            return graph;
        }

        private void DestroyGraphDetections(GraphSummary graph)
        {
            graph.FormClosed -= graphDetections_FormClosed;
            graph.VisibleChanged -= graphDetections_VisibleChanged;
            graph.HideOnClose = false;                   
            graph.Close();
            _listGraphDetections.Remove(graph);
            Settings.Default.DetectionGraphTypes.Remove(graph.Type);
        }

        private void graphDetections_VisibleChanged(object sender, EventArgs e)
        {
            var graph = (GraphSummary)sender;
            if (graph.Visible)
            {
                Settings.Default.DetectionGraphTypes.Insert(0, graph.Type);
                _listGraphDetections.Remove(graph);
                _listGraphDetections.Insert(0, graph);
            }
            else if (graph.IsHidden)
            {
                Settings.Default.DetectionGraphTypes.Remove(graph.Type);
            }
        }

        private void graphDetections_FormClosed(object sender, FormClosedEventArgs e)
        {
            GraphSummary graph = (GraphSummary)sender;
            _listGraphDetections.Remove(graph);
            Settings.Default.DetectionGraphTypes.Remove(graph.Type);
        }
        public void UpdateDetectionsGraph()
        {
            _listGraphDetections.ForEach(g => g.UpdateUI());
        }

        public GraphSummary DetectionsPlot { get { return _listGraphDetections.FirstOrDefault(); } }

        private void BuildDetectionsGraphMenu(GraphSummary graph, ToolStrip menuStrip)
        {
            // Store original menu items in an array, and insert a separator
            ToolStripItem[] items = new ToolStripItem[menuStrip.Items.Count];
            int iUnzoom = -1;
            for (int i = 0; i < items.Length; i++)
            {
                items[i] = menuStrip.Items[i];
                string tag = (string)items[i].Tag;
                if (tag == @"unzoom")
                    iUnzoom = i;
            }

            if (iUnzoom != -1)
                menuStrip.Items.Insert(iUnzoom, detectionsToolStripSeparator1); 

            // Insert skyline specific menus
            int iInsert = 0;
            var graphType = graph.Type;

            menuStrip.Items.Insert(iInsert++, detectionsGraphTypeToolStripMenuItem);
            menuStrip.Items.Insert(iInsert++, detectionsTargetToolStripMenuItem);

            menuStrip.Items.Insert(iInsert++, detectionsToolStripSeparator2);
            if(graphType == GraphTypeSummary.detections)
                menuStrip.Items.Insert(iInsert++, detectionsShowToolStripMenuItem);
            menuStrip.Items.Insert(iInsert++, detectionsYScaleToolStripMenuItem);
            menuStrip.Items.Insert(iInsert++, detectionsPropertiesToolStripMenuItem);
            detectionsPropertiesToolStripMenuItem.Tag = graph;
            menuStrip.Items.Insert(iInsert++, detectionsToolStripSeparator3);

            // Remove some ZedGraph menu items not of interest
            foreach (var item in items)
            {
                string tag = (string)item.Tag;
                if (tag == @"set_default" || tag == @"show_val")
                    menuStrip.Items.Remove(item);
            }

            //Update menu according to the current settings
            detectionsShowMeanToolStripMenuItem.Checked = DetectionsGraphController.Settings.ShowMean;
            detectionsShowSelectionToolStripMenuItem.Checked = DetectionsGraphController.Settings.ShowSelection;
            detectionsShowLegendToolStripMenuItem.Checked = DetectionsGraphController.Settings.ShowLegend;
            detectionsShowAtLeastNToolStripMenuItem.Checked = DetectionsGraphController.Settings.ShowAtLeastN;

            foreach (var item in new[]
            {
                detectionsYScaleOneToolStripMenuItem,
                detectionsYScalePercentToolStripMenuItem
            })
            {
                item.Checked = ((int) item.Tag) == DetectionsGraphController.Settings.YScaleFactor.Value;
                item.Text = DetectionsGraphController.YScaleFactorType.GetValues()
                    .First((e) => ((int) item.Tag) == e.Value).ToString();
            }


            foreach (var item in new[]
            {
                detectionsTargetPrecursorToolStripMenuItem,
                detectionsTargetPeptideToolStripMenuItem
            })
                item.Checked = ((int)item.Tag) == DetectionsGraphController.Settings.TargetType.Value;
        }

        private void detectionsPropertiesToolStripMenuItem_Click(object sender, EventArgs e)
        {
            if (sender is ToolStripMenuItem item)
            {
                if (item.Tag is GraphSummary graph)
                    ShowDetectionsPropertyDlg(graph);
            }
        }

        public void ShowDetectionsPropertyDlg(GraphSummary graph)
        {
            using (var dlg = new DetectionToolbarProperties(graph))
            {
                if (dlg.ShowDialog(this) == DialogResult.OK)
                {
                    UpdateSummaryGraphs();
                }
            }
        }

        private void detectionsYScaleOneToolStripMenuItem_Click(object sender, EventArgs e)
        {
            DetectionsGraphController.Settings.YScaleFactor = DetectionsGraphController.YScaleFactorType.ONE;
            UpdateDetectionsGraph();
        }

        private void detectionsYScalePercentToolStripMenuItem_Click(object sender, EventArgs e)
        {
            DetectionsGraphController.Settings.YScaleFactor = DetectionsGraphController.YScaleFactorType.PERCENT;
            UpdateDetectionsGraph();
        }

        private void detectionsShowSelectionToolStripMenuItem_Click(object sender, EventArgs e)
        {
            DetectionsGraphController.Settings.ShowSelection = !DetectionsGraphController.Settings.ShowSelection;
            UpdateDetectionsGraph();
        }

        private void detectionsShowLegendToolStripMenuItem_Click(object sender, EventArgs e)
        {
            DetectionsGraphController.Settings.ShowLegend = !DetectionsGraphController.Settings.ShowLegend;
            UpdateDetectionsGraph();
        }

        private void detectionsShowMeanToolStripMenuItem_Click(object sender, EventArgs e)
        {
            DetectionsGraphController.Settings.ShowMean = !DetectionsGraphController.Settings.ShowMean;
            UpdateDetectionsGraph();
        }

        private void detectionsShowAtLeastNToolStripMenuItem_Click(object sender, EventArgs e)
        {
            DetectionsGraphController.Settings.ShowAtLeastN = !DetectionsGraphController.Settings.ShowAtLeastN;
            UpdateDetectionsGraph();
        }
        private void detectionsTargetPrecursorToolStripMenuItem_Click(object sender, EventArgs e)
        {
            DetectionsGraphController.Settings.TargetType = DetectionsGraphController.TargetType.PRECURSOR;
            UpdateDetectionsGraph();
        }
        private void detectionsTargetPeptideToolStripMenuItem_Click(object sender, EventArgs e)
        {
            DetectionsGraphController.Settings.TargetType = DetectionsGraphController.TargetType.PEPTIDE;
            detectionsTargetPrecursorToolStripMenuItem.Checked = false;
            detectionsTargetPeptideToolStripMenuItem.Checked = true;
            UpdateDetectionsGraph();
        }

        private void detectionsGraphTypeReplicateToolStripMenuItem_Click(object sender, EventArgs e)
        {
            ShowDetectionsReplicateComparisonGraph();

        }

        private void detectionsGraphTypeHistogramToolStripMenuItem_Click(object sender, EventArgs e)
        {
            ShowDetectionsHistogramGraph();
        }
        #endregion

        #region Results Grid

        public void ShowResultsGrid(bool show)
        {
            if (show)
            {
                if (_resultsGridForm != null && !Program.SkylineOffscreen)
                {
                    _resultsGridForm.Activate();
                }
                else
                {
                    _resultsGridForm = _resultsGridForm ?? CreateResultsGrid();

                    var rectFloat = GetFloatingRectangleForNewWindow();
                    _resultsGridForm.Show(dockPanel, rectFloat);
                }
            }
            else
            {
                if (_resultsGridForm != null)
                {
                    _resultsGridForm.Hide();
                }
            }
        }

        public LiveResultsGrid CreateResultsGrid()
        {
            Debug.Assert(null == _resultsGridForm);
            _resultsGridForm = new LiveResultsGrid(this);
            _resultsGridForm.FormClosed += resultsGrid_FormClosed;
            _resultsGridForm.VisibleChanged += resultsGrid_VisibleChanged;
            return _resultsGridForm;
        }

        private void DestroyResultsGrid()
        {
            if (_resultsGridForm != null)
            {
                _resultsGridForm.FormClosed -= resultsGrid_FormClosed;
                _resultsGridForm.VisibleChanged -= resultsGrid_VisibleChanged;
                _resultsGridForm.HideOnClose = false;
                _resultsGridForm.Close();
                _resultsGridForm = null;
            }
        }
        private void resultsGrid_VisibleChanged(object sender, EventArgs e)
        {
            Settings.Default.ShowResultsGrid = (_resultsGridForm != null && _resultsGridForm.Visible);
        }

        void resultsGrid_FormClosed(object sender, FormClosedEventArgs e)
        {
            // Update settings and menu check
            Settings.Default.ShowResultsGrid = false;
            _resultsGridForm = null;
        }

        #endregion

        #region Document Grid

        public void ShowDocumentGrid(bool show)
        {
            if (show)
            {
                if (_documentGridForm != null && !Program.SkylineOffscreen)
                {
                    _documentGridForm.Activate();
                }
                else
                {
                    _documentGridForm = _documentGridForm ?? CreateDocumentGrid();
                    if (_documentGridForm != null)
                    {
                        var rectFloat = GetFloatingRectangleForNewWindow();
                        _documentGridForm.Show(dockPanel, rectFloat);
                    }
                }
            }
            else
            {
                if (_documentGridForm != null)
                {
                    _documentGridForm.Close();
                }
            }
            
        }

        public DocumentGridForm CreateDocumentGrid()
        {
            Assume.IsNull(_documentGridForm);
            _documentGridForm = new DocumentGridForm(this);
            _documentGridForm.FormClosed += documentGrid_FormClosed;
            if (!string.IsNullOrEmpty(Settings.Default.DocumentGridView))
            {
                var viewName = ViewName.Parse(Settings.Default.DocumentGridView);
                if (viewName.HasValue)
                {
                    _documentGridForm.DataboundGridControl.ChooseView(viewName.Value);
                }
            }
            return _documentGridForm;
        }

        private void DestroyDocumentGrid()
        {
            if (null != _documentGridForm)
            {
                _documentGridForm.FormClosed -= documentGrid_FormClosed;
                _documentGridForm.Close();
                _documentGridForm = null;
            }
        }

        void documentGrid_FormClosed(object sender, FormClosedEventArgs e)
        {
            _documentGridForm = null;
        }

        #endregion

        #region Calibration Curves

        private CalibrationForm CreateCalibrationForm()
        {
            Assume.IsNull(_calibrationForm);
            _calibrationForm = new CalibrationForm(this);
            _calibrationForm.FormClosed += calibrationForm_FormClosed;
            return _calibrationForm;
        }

        void calibrationForm_FormClosed(object sender, FormClosedEventArgs e)
        {
            _calibrationForm = null;
        }

        private void DestroyCalibrationForm()
        {
            if (null != _calibrationForm)
            {
                _calibrationForm.FormClosed -= calibrationForm_FormClosed;
                _calibrationForm.Close();
                _calibrationForm = null;
            }

        }

        public CalibrationForm ShowCalibrationForm()
        {
            if (null != _calibrationForm)
            {
                _calibrationForm.Activate();
            }
            else
            {
                var rectFloat = GetFloatingRectangleForNewWindow();
                CreateCalibrationForm().Show(dockPanel, rectFloat);
            }
            return _calibrationForm;
        }

        #endregion

        #region Audit Log

        public void ShowAuditLog()
        {
            if (_auditLogForm != null && !Program.SkylineOffscreen)
            {
                _auditLogForm.Activate();
            }
            else
            {
                _auditLogForm = _auditLogForm ?? CreateAuditLogForm();
                if (_auditLogForm != null)
                {
                    var rectFloat = GetFloatingRectangleForNewWindow();
                    _auditLogForm.Show(dockPanel, rectFloat);
                }
            }
        }

        private AuditLogForm CreateAuditLogForm()
        {
            if (_auditLogForm == null)
            {
                _auditLogForm = AuditLogForm.MakeAuditLogForm(this);
                _auditLogForm.FormClosed += _auditLogForm_FormClosed;
            }

            return _auditLogForm;
        }

        private void DestroyAuditLogForm()
        {
            if (_auditLogForm != null)
            {
                _auditLogForm.FormClosed -= _auditLogForm_FormClosed;
                _auditLogForm.Close();
                _auditLogForm = null;
            }
        }

        private void _auditLogForm_FormClosed(object sender, FormClosedEventArgs e)
        {
            _auditLogForm = null;
        }

        public void ClearAuditLog()
        {
            if (!Document.AuditLog.AuditLogEntries.IsRoot)
            {
                ModifyDocument(AuditLogStrings.AuditLogForm__clearLogButton_Click_Clear_audit_log,
                    document => document.ChangeAuditLog(AuditLogEntry.ROOT), docPair => AuditLogEntry.ClearLogEntry(docPair.OldDoc));
            } 
        }

        public AuditLogForm AuditLogForm
        {
            get { return _auditLogForm; }
        }

        #endregion

        #region Graph layout

        private const double MAX_TILED_ASPECT_RATIO = 2;

        public void ArrangeGraphsTiled()
        {
            ArrangeGraphs(DisplayGraphsType.Tiled);
        }

        public void ArrangeGraphs(DisplayGraphsType displayGraphsType)
        {
            var listGraphs = GetArrangeableGraphs();
            if (listGraphs.Count < 2)
                return;
            using (new DockPanelLayoutLock(dockPanel, true))
            {
                ArrangeGraphsGrouped(listGraphs, listGraphs.Count, GroupGraphsType.separated, displayGraphsType);
            }
        }

        public void ArrangeGraphsTabbed()
        {
            var listGraphs = GetArrangeableGraphs();
            if (listGraphs.Count < 2)
                return;
            using (new DockPanelLayoutLock(dockPanel, true))
            {
                ArrangeGraphsTabbed(listGraphs);
            }
        }

        public void ArrangeGraphsGrouped()
        {
            var order = Helpers.ParseEnum(Settings.Default.ArrangeGraphsOrder, GroupGraphsOrder.Position);
            bool reversed = Settings.Default.ArrangeGraphsReversed;
            var listGraphs = GetArrangeableGraphs(order, reversed);

            using (var dlg = new ArrangeGraphsGroupedDlg(listGraphs.Count))
            {
                if (dlg.ShowDialog(this) == DialogResult.OK)
                {
                    if (order != dlg.GroupOrder || reversed != dlg.Reversed)
                        listGraphs = GetArrangeableGraphs(dlg.GroupOrder, dlg.Reversed);
                    if (listGraphs.Count < 2)
                        return;

                    using (new DockPanelLayoutLock(dockPanel, true))
                    {
                        ArrangeGraphsGrouped(listGraphs, dlg.Groups, dlg.GroupType, dlg.DisplayType);
                    }
                }
            }
        }

        private void ArrangeGraphsGrouped(IList<DockableForm> listGraphs, int groups, GroupGraphsType groupType, DisplayGraphsType displayType)
        {
            // First just arrange everything into a single pane
            ArrangeGraphsTabbed(listGraphs);

            // Figure out how to distribute the panes into rows and columns
            var documentPane = FindPane(listGraphs[0]);
            double width = documentPane.Width;
            double height = documentPane.Height;
            int rows;
            if (displayType == DisplayGraphsType.Row)
            {
                rows = 1;
            }
            else if (displayType == DisplayGraphsType.Column)
            {
                rows = groups;
            }
            else
            {
                rows = 1;
                while ((height / rows) / (width / (groups / rows + (groups % rows > 0 ? 1 : 0))) > MAX_TILED_ASPECT_RATIO)
                    rows++;
            }

            int longRows = groups%rows;
            int columnsShort = groups/rows;

            // Distribute the forms into lists representing rows, columns, and groups
            var listTiles = new List<List<List<DockableForm>>>();
            if (groupType == GroupGraphsType.distributed)
            {
                // As if dealing a card deck over the groups
                int iForm = 0;
                int forms = listGraphs.Count;
                while (iForm < listGraphs.Count)
                {
                    for (int iRow = 0; iRow < rows; iRow++)
                    {
                        if (listTiles.Count <= iRow)
                            listTiles.Add(new List<List<DockableForm>>());
                        var rowTiles = listTiles[iRow];
                        int columns = columnsShort + (iRow < longRows ? 1 : 0);
                        for (int iCol = 0; iCol < columns && iForm < forms; iCol++)
                        {
                            if (rowTiles.Count <= iCol)
                                rowTiles.Add(new List<DockableForm>());
                            var tabbedForms = rowTiles[iCol];
                            tabbedForms.Add(listGraphs[iForm++]);
                        }
                    }
                }
            }
            else
            {
                // Filling each group before continuing to the next
                int count = listGraphs.Count;
                int longGroups = count % groups;
                int tabsShort = count / groups;
                for (int iRow = 0, iGroup = 0, iForm = 0; iRow < rows; iRow++)
                {
                    var rowTiles = new List<List<DockableForm>>();
                    listTiles.Add(rowTiles);
                    int columns = columnsShort + (iRow < longRows ? 1 : 0);
                    for (int iCol = 0; iCol < columns; iCol++)
                    {
                        var tabbedForms = new List<DockableForm>();
                        rowTiles.Add(tabbedForms);
                        int tabs = tabsShort + (iGroup++ < longGroups ? 1 : 0);
                        for (int iTab = 0; iTab < tabs; iTab++)
                        {
                            tabbedForms.Add(listGraphs[iForm++]);                            
                        }
                    }
                }                
            }

            // Place the forms in the dock panel
            // Rows first
            for (int i = 1; i < rows; i++)
            {
                PlacePane(i, 0, rows, DockPaneAlignment.Bottom, listTiles);
            }
            // Then columns in the rows
            for (int i = 0; i < rows; i++)
            {
                int columns = listTiles[i].Count;
                for (int j = 1; j < columns; j++)
                {
                    PlacePane(i, j, columns, DockPaneAlignment.Right, listTiles);
                }
            }            
        }

        private void PlacePane(int row, int col, int count,
            DockPaneAlignment alignment, IList<List<List<DockableForm>>> listTiles)
        {
            DockableForm previousForm = alignment == DockPaneAlignment.Bottom
                                            ? listTiles[row - 1][col][0]
                                            : listTiles[row][col - 1][0];
            DockPane previousPane = FindPane(previousForm);
            var groupForms = listTiles[row][col];
            var dockableForm = groupForms[0];
            int dim = alignment == DockPaneAlignment.Bottom ? row : col;
            dockableForm.Show(previousPane, alignment,
                              ((double)(count - dim)) / (count - dim + 1));
            ArrangeGraphsTabbed(groupForms);
        }

        private void ArrangeGraphsTabbed(IList<DockableForm> groupForms)
        {
            if (groupForms.Count < 2)
                return;
            DockPane primaryPane = FindPane(groupForms[0]);
            for (int i = 1; i < groupForms.Count; i++)
                groupForms[i].Show(primaryPane, null);
        }

        private List<DockableForm> GetArrangeableGraphs()
        {
            var order = Helpers.ParseEnum(Settings.Default.ArrangeGraphsOrder, GroupGraphsOrder.Position);
            return GetArrangeableGraphs(order, Settings.Default.ArrangeGraphsReversed);
        }

        private List<DockableForm> GetArrangeableGraphs(GroupGraphsOrder order, bool reversed)
        {
            List<DockPane> listPanes = dockPanel.Panes
                .Where(pane => !pane.IsHidden && pane.DockState == DockState.Document)
                .ToList();
            if (order == GroupGraphsOrder.Position)
            {
                listPanes.Sort((p1, p2) =>
                {
                    if (p1.Top != p2.Top)
                        return p1.Top - p2.Top;
                    return p1.Left - p2.Left;
                });
                if (reversed)
                    listPanes.Reverse();
            }

            var listGraphs = new List<DockableForm>();
            foreach (var pane in listPanes)
            {
                IEnumerable<IDockableForm> listForms = pane.Contents;
                if (order == GroupGraphsOrder.Position && reversed)
                    listForms = listForms.Reverse();
                foreach (DockableForm dockableForm in listForms)
                {
                    if (dockableForm.IsHidden || dockableForm.DockState != DockState.Document)
                        continue;
                    listGraphs.Add(dockableForm);
                }                
            }

            if (order != GroupGraphsOrder.Position)
            {
                // Populate a dictionary with the desired document order
                var dictOrder = new Dictionary<DockableForm, int>();
                int iOrder = 0;
                if (_graphSpectrum != null)
                    dictOrder.Add(_graphSpectrum, iOrder++);
                _listGraphRetentionTime.ForEach(g => dictOrder.Add(g, iOrder++));
                _listGraphPeakArea.ForEach(g => dictOrder.Add(g, iOrder++));
                if (DocumentUI.Settings.HasResults)
                {
                    var chromatograms = DocumentUI.Settings.MeasuredResults.Chromatograms.ToList();
                    if (order == GroupGraphsOrder.Acquired_Time)
                    {
                        chromatograms.Sort((c1, c2) =>
                        {
                            var time1 = GetRunStartTime(c1);
                            var time2 = GetRunStartTime(c2);
                            if (!time1.HasValue && !time2.HasValue)
                            {
                                return 0;
                            }
                            else if (!time1.HasValue)
                            {
                                return 1;
                            }
                            else if (!time2.HasValue)
                            {
                                return -1;
                            }
                            return time1.Value.CompareTo(time2.Value);
                        });
                    }
                    foreach (var chromatogramSet in chromatograms)
                    {
                        var graphChrom = GetGraphChrom(chromatogramSet.Name);
                        if (graphChrom != null)
                            dictOrder.Add(graphChrom, iOrder++);
                    }
                }
                // Make sure everything is represented, though it should
                // already be.
                foreach (var graph in listGraphs)
                {
                    int i;
                    if (!dictOrder.TryGetValue(graph, out i))
                        dictOrder.Add(graph, iOrder++);
                }

                // Sort the list of visible document panes by the document order
                // in the dictionary
                listGraphs.Sort((g1, g2) => dictOrder[g1] - dictOrder[g2]);
                if (reversed)
                    listGraphs.Reverse();
            }
            return listGraphs;
        }

        public DateTime? GetRunStartTime(ChromatogramSet chromatogramSet)
        {
            DateTime? runStartTime = null;
            foreach (var fileInfo in chromatogramSet.MSDataFileInfos)
            {
                if (!fileInfo.RunStartTime.HasValue)
                {
                    continue;
                }
                if (!runStartTime.HasValue || runStartTime.Value > fileInfo.RunStartTime.Value)
                {
                    runStartTime = fileInfo.RunStartTime;
                }
            }
            return runStartTime;
        }

        #endregion

        #region Candidate Peaks
        public void ShowCandidatePeaks()
        {
            if (_candidatePeakForm!= null && !Program.SkylineOffscreen)
            {
                _candidatePeakForm.Activate();
            }
            else
            {
                _candidatePeakForm = _candidatePeakForm ?? CreateCandidatePeakForm();
                if (_candidatePeakForm != null)
                {
                    var rectFloat = GetFloatingRectangleForNewWindow();
                    _candidatePeakForm.Show(dockPanel, rectFloat);
                }
            }
        }

        public CandidatePeakForm CreateCandidatePeakForm()
        {
            Assume.IsNull(_candidatePeakForm);
            _candidatePeakForm = new CandidatePeakForm(this);
            _candidatePeakForm.FormClosed += candidatePeakForm_FormClosed;
            return _candidatePeakForm;
        }

        private void DestroyCandidatePeakForm()
        {
            if (null != _candidatePeakForm)
            {
                _candidatePeakForm.FormClosed -= candidatePeakForm_FormClosed;
                _candidatePeakForm.Close();
                _candidatePeakForm = null;
            }
        }

        void candidatePeakForm_FormClosed(object sender, FormClosedEventArgs e)
        {
            _candidatePeakForm = null;
        }
        #endregion
    }
}<|MERGE_RESOLUTION|>--- conflicted
+++ resolved
@@ -918,7 +918,7 @@
         private void IonTypeSelector_IonTypeChanges(IonType type, bool show)
         {
             switch (type)
-            {
+        {
                 case IonType.a:
                     ShowAIons(show);
                     break;
@@ -943,7 +943,7 @@
                 case IonType.zhh:
                     ShowZHHIons(show);
                     break;
-            }
+        }
         }
 
         private void IonTypeSelector_LossChanged(string[] losses)
@@ -961,35 +961,11 @@
             ShowPrecursorIon(!_graphSpectrumSettings.ShowPrecursorIon);
         }
 
-<<<<<<< HEAD
-        // Update the Ion Types menu for document contents
-        private void charge1MenuItem_Click(object sender, EventArgs e)
-        {
-            ShowCharge1(!_graphSpectrumSettings.ShowCharge1);
-        }
-
-        private void charge2MenuItem_Click(object sender, EventArgs e)
-        {
-            ShowCharge2(!_graphSpectrumSettings.ShowCharge2);
-        }
-
-        private void charge3MenuItem_Click(object sender, EventArgs e)
-        {
-            ShowCharge3(!_graphSpectrumSettings.ShowCharge3);
-        }
-
-        private void charge4MenuItem_Click(object sender, EventArgs e)
-        {
-            ShowCharge4(!_graphSpectrumSettings.ShowCharge4);
-        }
-
         private void specialionsContextMenuItem_Click(object sender, EventArgs e)
         {
             ShowSpecialIons(!_graphSpectrumSettings.ShowSpecialIons);
         }
         
-=======
->>>>>>> a5612cc5
         public void SynchMzScaleToolStripMenuItemClick(IMzScalePlot source = null)
         {
             if(ListMzScaleCopyables().Count() < 2)
@@ -1028,7 +1004,7 @@
             if (chargesContextMenuItem.DropDownItems.Count > 0 && chargesContextMenuItem.DropDownItems[0] is MenuControl<ChargeSelectionPanel> chargeSelector)
             {
                 chargeSelector.Update(_graphSpectrumSettings, DocumentUI.Settings.PeptideSettings);
-            }
+        }
             else
             {
                 chargesContextMenuItem.DropDownItems.Clear();
@@ -1137,28 +1113,9 @@
             {
                 if (isProteomic)
                 {
-<<<<<<< HEAD
-                    aionsContextMenuItem.Checked = set.ShowAIons;
-                    menuStrip.Items.Insert(iInsert++, aionsContextMenuItem);
-                    bionsContextMenuItem.Checked = set.ShowBIons;
-                    menuStrip.Items.Insert(iInsert++, bionsContextMenuItem);
-                    cionsContextMenuItem.Checked = set.ShowCIons;
-                    menuStrip.Items.Insert(iInsert++, cionsContextMenuItem);
-                    xionsContextMenuItem.Checked = set.ShowXIons;
-                    menuStrip.Items.Insert(iInsert++, xionsContextMenuItem);
-                    yionsContextMenuItem.Checked = set.ShowYIons;
-                    menuStrip.Items.Insert(iInsert++, yionsContextMenuItem);
-                    zionsContextMenuItem.Checked = set.ShowZIons;
-                    menuStrip.Items.Insert(iInsert++, zionsContextMenuItem);
-                    zhionsContextMenuItem.Checked = set.ShowZHIons;
-                    menuStrip.Items.Insert(iInsert++, zhionsContextMenuItem);
-                    zhhionsContextMenuItem.Checked = set.ShowZHHIons;
-                    menuStrip.Items.Insert(iInsert++, zhhionsContextMenuItem);
+                    menuStrip.Items.Insert(iInsert++, ionTypesContextMenuItem);
                     specialionsContextMenuItem.Checked = set.ShowSpecialIons;
                     menuStrip.Items.Insert(iInsert++, specialionsContextMenuItem);
-=======
-                    menuStrip.Items.Insert(iInsert++, ionTypesContextMenuItem);
->>>>>>> a5612cc5
                 }
                 else
                 {
