--- conflicted
+++ resolved
@@ -261,11 +261,7 @@
         something like the following for your OptimizeCE folder:
     </p>
     <p>
-<<<<<<< HEAD
         <img src="s-file-explorer.png" />
-=======
-        <img src="s-05.png" />
->>>>>>> 011166e0
     </p>
     <p>
         If you open one of the CSV files in Excel, it should contain a transition list like the one below, with 9 columns in the order precursor m/z,
@@ -494,11 +490,7 @@
         Once the data is loaded, Skyline should look something like this:
     </p>
     <p>
-<<<<<<< HEAD
-        <img src="s-5.png" />
-=======
-        <img src="s-06.png" />
->>>>>>> 011166e0
+        <img src="s-05.png" />
     </p>
     <p>
         The red bar in the middle of the <b>Peak Areas</b> view and the red curve among the chromatograms is the measurement for the
@@ -525,11 +517,7 @@
         but not that bad.
     </p>
     <p>
-<<<<<<< HEAD
-        <img src="s-6.png" />
-=======
-        <img src="s-07.png" />
->>>>>>> 011166e0
+        <img src="s-06.png" />
     </p>
     <p>
         For this tutorial, however, remove this peptide before calculating the new equation for the Thermo TSQ Vantage.
@@ -574,11 +562,7 @@
         Skyline will present the following graphs:
     </p>
     <p>
-<<<<<<< HEAD
-        <img src="s-7.png" />
-=======
-        <img src="s-08.png" />
->>>>>>> 011166e0
+        <img src="s-07.png" />
     </p>
     <p>
         The points correlate very well to the new linear equation, and appear to be on average 3-4 volts below the CE values chosen by the default
