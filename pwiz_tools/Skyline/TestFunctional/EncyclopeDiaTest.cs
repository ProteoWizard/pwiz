﻿/*
 * Original author: Nicholas Shulman <nicksh .at. u.washington.edu>,
 *                  MacCoss Lab, Department of Genome Sciences, UW
 *
 * Copyright 2017 University of Washington - Seattle, WA
 *
 * Licensed under the Apache License, Version 2.0 (the "License");
 * you may not use this file except in compliance with the License.
 * You may obtain a copy of the License at
 *
 *     http://www.apache.org/licenses/LICENSE-2.0
 *
 * Unless required by applicable law or agreed to in writing, software
 * distributed under the License is distributed on an "AS IS" BASIS,
 * WITHOUT WARRANTIES OR CONDITIONS OF ANY KIND, either express or implied.
 * See the License for the specific language governing permissions and
 * limitations under the License.
 */

using Microsoft.VisualStudio.TestTools.UnitTesting;
using pwiz.Skyline.Alerts;
using pwiz.Skyline.EditUI;
using pwiz.Skyline.Menus;
using pwiz.Skyline.Model.Lib;
using pwiz.Skyline.Properties;
using pwiz.Skyline.SettingsUI;
using pwiz.SkylineTestUtil;

namespace pwiz.SkylineTestFunctional
{
    [TestClass]
    public class EncyclopeDiaTest : AbstractFunctionalTest
    {
        [TestMethod]
        public void TestEncyclopeDia()
        {
            TestFilesZip = @"TestFunctional\EncyclopediaTest.zip";
            RunFunctionalTest();
        }

        protected override void DoTest()
        {
            const string libName = "elibtest";
            var peptideSettingsUi = ShowDialog<PeptideSettingsUI>(SkylineWindow.ShowPeptideSettingsUI);
            RunUI(() => peptideSettingsUi.SelectedTab = PeptideSettingsUI.TABS.Library);
            var libListDlg =
                ShowDialog<EditListDlg<SettingsListBase<LibrarySpec>, LibrarySpec>>(peptideSettingsUi.EditLibraryList);
            var addLibDlg = ShowDialog<EditLibraryDlg>(libListDlg.AddItem);
            RunUI(() =>
            {
                addLibDlg.LibraryName = libName;
                addLibDlg.LibraryPath = TestFilesDir.GetTestPath("elibtest.elib");
            });
            OkDialog(addLibDlg, addLibDlg.OkDialog);
            OkDialog(libListDlg, libListDlg.OkDialog);
            RunUI(()=>peptideSettingsUi.PickedLibraries = new []{libName});
            OkDialog(peptideSettingsUi, peptideSettingsUi.OkDialog);
            WaitForDocumentLoaded();
            var libraryViewer = ShowDialog<ViewLibraryDlg>(SkylineWindow.ViewSpectralLibraries);
            var filterMatchedPeptidesDlg = ShowDialog<FilterMatchedPeptidesDlg>(libraryViewer.AddAllPeptides);
            OkDialog(filterMatchedPeptidesDlg, filterMatchedPeptidesDlg.OkDialog);
            var confirmationMessage = WaitForOpenForm<MultiButtonMsgDlg>();
            OkDialog(confirmationMessage, confirmationMessage.OkDialog);
            Assert.AreEqual(48, SkylineWindow.Document.PeptideCount);
            foreach (var transitionGroup in SkylineWindow.Document.PeptideTransitionGroups)
            {
                Assert.AreNotEqual(0, transitionGroup.TransitionCount, "Transition group {0} has no transitions", transitionGroup);
            }
            OkDialog(libraryViewer, libraryViewer.Close);

            var library = SkylineWindow.Document.Settings.PeptideSettings.Libraries.Libraries[0];
            Assert.IsNotNull(library);
            Assert.IsInstanceOfType(library, typeof(EncyclopeDiaLibrary));
            Assert.IsTrue(library.HasExplicitBounds);
<<<<<<< HEAD
            Assert.AreEqual(ExplicitPeakBoundsOption.True, library.UseExplicitPeakBounds);
=======
            Assert.AreEqual(ExplicitPeakBoundsOption.@true, library.UseExplicitPeakBounds);
>>>>>>> a4dc7c78

            // Verify that trying to generate decoys generates a warning about explicit peak bounds
            RunDlg<MultiButtonMsgDlg>(()=>SkylineWindow.ShowGenerateDecoysDlg(), dlg=>
            {
                Assert.AreEqual(MenusResources.RefineMenu_ShowGenerateDecoysDlg_Are_you_sure_you_want_to_add_decoys_to_this_document_, dlg.Message);
                dlg.ClickCancel();
            });
            var multiButtonMsgDlg = ShowDialog<MultiButtonMsgDlg>(() => SkylineWindow.ShowGenerateDecoysDlg());
            RunDlg<GenerateDecoysDlg>(multiButtonMsgDlg.BtnYesClick, generateDecoysDlg => generateDecoysDlg.Close());
        }
    }
}
<|MERGE_RESOLUTION|>--- conflicted
+++ resolved
@@ -1,91 +1,87 @@
-﻿/*
- * Original author: Nicholas Shulman <nicksh .at. u.washington.edu>,
- *                  MacCoss Lab, Department of Genome Sciences, UW
- *
- * Copyright 2017 University of Washington - Seattle, WA
- *
- * Licensed under the Apache License, Version 2.0 (the "License");
- * you may not use this file except in compliance with the License.
- * You may obtain a copy of the License at
- *
- *     http://www.apache.org/licenses/LICENSE-2.0
- *
- * Unless required by applicable law or agreed to in writing, software
- * distributed under the License is distributed on an "AS IS" BASIS,
- * WITHOUT WARRANTIES OR CONDITIONS OF ANY KIND, either express or implied.
- * See the License for the specific language governing permissions and
- * limitations under the License.
- */
-
-using Microsoft.VisualStudio.TestTools.UnitTesting;
-using pwiz.Skyline.Alerts;
-using pwiz.Skyline.EditUI;
-using pwiz.Skyline.Menus;
-using pwiz.Skyline.Model.Lib;
-using pwiz.Skyline.Properties;
-using pwiz.Skyline.SettingsUI;
-using pwiz.SkylineTestUtil;
-
-namespace pwiz.SkylineTestFunctional
-{
-    [TestClass]
-    public class EncyclopeDiaTest : AbstractFunctionalTest
-    {
-        [TestMethod]
-        public void TestEncyclopeDia()
-        {
-            TestFilesZip = @"TestFunctional\EncyclopediaTest.zip";
-            RunFunctionalTest();
-        }
-
-        protected override void DoTest()
-        {
-            const string libName = "elibtest";
-            var peptideSettingsUi = ShowDialog<PeptideSettingsUI>(SkylineWindow.ShowPeptideSettingsUI);
-            RunUI(() => peptideSettingsUi.SelectedTab = PeptideSettingsUI.TABS.Library);
-            var libListDlg =
-                ShowDialog<EditListDlg<SettingsListBase<LibrarySpec>, LibrarySpec>>(peptideSettingsUi.EditLibraryList);
-            var addLibDlg = ShowDialog<EditLibraryDlg>(libListDlg.AddItem);
-            RunUI(() =>
-            {
-                addLibDlg.LibraryName = libName;
-                addLibDlg.LibraryPath = TestFilesDir.GetTestPath("elibtest.elib");
-            });
-            OkDialog(addLibDlg, addLibDlg.OkDialog);
-            OkDialog(libListDlg, libListDlg.OkDialog);
-            RunUI(()=>peptideSettingsUi.PickedLibraries = new []{libName});
-            OkDialog(peptideSettingsUi, peptideSettingsUi.OkDialog);
-            WaitForDocumentLoaded();
-            var libraryViewer = ShowDialog<ViewLibraryDlg>(SkylineWindow.ViewSpectralLibraries);
-            var filterMatchedPeptidesDlg = ShowDialog<FilterMatchedPeptidesDlg>(libraryViewer.AddAllPeptides);
-            OkDialog(filterMatchedPeptidesDlg, filterMatchedPeptidesDlg.OkDialog);
-            var confirmationMessage = WaitForOpenForm<MultiButtonMsgDlg>();
-            OkDialog(confirmationMessage, confirmationMessage.OkDialog);
-            Assert.AreEqual(48, SkylineWindow.Document.PeptideCount);
-            foreach (var transitionGroup in SkylineWindow.Document.PeptideTransitionGroups)
-            {
-                Assert.AreNotEqual(0, transitionGroup.TransitionCount, "Transition group {0} has no transitions", transitionGroup);
-            }
-            OkDialog(libraryViewer, libraryViewer.Close);
-
-            var library = SkylineWindow.Document.Settings.PeptideSettings.Libraries.Libraries[0];
-            Assert.IsNotNull(library);
-            Assert.IsInstanceOfType(library, typeof(EncyclopeDiaLibrary));
-            Assert.IsTrue(library.HasExplicitBounds);
-<<<<<<< HEAD
-            Assert.AreEqual(ExplicitPeakBoundsOption.True, library.UseExplicitPeakBounds);
-=======
-            Assert.AreEqual(ExplicitPeakBoundsOption.@true, library.UseExplicitPeakBounds);
->>>>>>> a4dc7c78
-
-            // Verify that trying to generate decoys generates a warning about explicit peak bounds
-            RunDlg<MultiButtonMsgDlg>(()=>SkylineWindow.ShowGenerateDecoysDlg(), dlg=>
-            {
-                Assert.AreEqual(MenusResources.RefineMenu_ShowGenerateDecoysDlg_Are_you_sure_you_want_to_add_decoys_to_this_document_, dlg.Message);
-                dlg.ClickCancel();
-            });
-            var multiButtonMsgDlg = ShowDialog<MultiButtonMsgDlg>(() => SkylineWindow.ShowGenerateDecoysDlg());
-            RunDlg<GenerateDecoysDlg>(multiButtonMsgDlg.BtnYesClick, generateDecoysDlg => generateDecoysDlg.Close());
-        }
-    }
-}
+﻿/*
+ * Original author: Nicholas Shulman <nicksh .at. u.washington.edu>,
+ *                  MacCoss Lab, Department of Genome Sciences, UW
+ *
+ * Copyright 2017 University of Washington - Seattle, WA
+ *
+ * Licensed under the Apache License, Version 2.0 (the "License");
+ * you may not use this file except in compliance with the License.
+ * You may obtain a copy of the License at
+ *
+ *     http://www.apache.org/licenses/LICENSE-2.0
+ *
+ * Unless required by applicable law or agreed to in writing, software
+ * distributed under the License is distributed on an "AS IS" BASIS,
+ * WITHOUT WARRANTIES OR CONDITIONS OF ANY KIND, either express or implied.
+ * See the License for the specific language governing permissions and
+ * limitations under the License.
+ */
+
+using Microsoft.VisualStudio.TestTools.UnitTesting;
+using pwiz.Skyline.Alerts;
+using pwiz.Skyline.EditUI;
+using pwiz.Skyline.Menus;
+using pwiz.Skyline.Model.Lib;
+using pwiz.Skyline.Properties;
+using pwiz.Skyline.SettingsUI;
+using pwiz.SkylineTestUtil;
+
+namespace pwiz.SkylineTestFunctional
+{
+    [TestClass]
+    public class EncyclopeDiaTest : AbstractFunctionalTest
+    {
+        [TestMethod]
+        public void TestEncyclopeDia()
+        {
+            TestFilesZip = @"TestFunctional\EncyclopediaTest.zip";
+            RunFunctionalTest();
+        }
+
+        protected override void DoTest()
+        {
+            const string libName = "elibtest";
+            var peptideSettingsUi = ShowDialog<PeptideSettingsUI>(SkylineWindow.ShowPeptideSettingsUI);
+            RunUI(() => peptideSettingsUi.SelectedTab = PeptideSettingsUI.TABS.Library);
+            var libListDlg =
+                ShowDialog<EditListDlg<SettingsListBase<LibrarySpec>, LibrarySpec>>(peptideSettingsUi.EditLibraryList);
+            var addLibDlg = ShowDialog<EditLibraryDlg>(libListDlg.AddItem);
+            RunUI(() =>
+            {
+                addLibDlg.LibraryName = libName;
+                addLibDlg.LibraryPath = TestFilesDir.GetTestPath("elibtest.elib");
+            });
+            OkDialog(addLibDlg, addLibDlg.OkDialog);
+            OkDialog(libListDlg, libListDlg.OkDialog);
+            RunUI(()=>peptideSettingsUi.PickedLibraries = new []{libName});
+            OkDialog(peptideSettingsUi, peptideSettingsUi.OkDialog);
+            WaitForDocumentLoaded();
+            var libraryViewer = ShowDialog<ViewLibraryDlg>(SkylineWindow.ViewSpectralLibraries);
+            var filterMatchedPeptidesDlg = ShowDialog<FilterMatchedPeptidesDlg>(libraryViewer.AddAllPeptides);
+            OkDialog(filterMatchedPeptidesDlg, filterMatchedPeptidesDlg.OkDialog);
+            var confirmationMessage = WaitForOpenForm<MultiButtonMsgDlg>();
+            OkDialog(confirmationMessage, confirmationMessage.OkDialog);
+            Assert.AreEqual(48, SkylineWindow.Document.PeptideCount);
+            foreach (var transitionGroup in SkylineWindow.Document.PeptideTransitionGroups)
+            {
+                Assert.AreNotEqual(0, transitionGroup.TransitionCount, "Transition group {0} has no transitions", transitionGroup);
+            }
+            OkDialog(libraryViewer, libraryViewer.Close);
+
+            var library = SkylineWindow.Document.Settings.PeptideSettings.Libraries.Libraries[0];
+            Assert.IsNotNull(library);
+            Assert.IsInstanceOfType(library, typeof(EncyclopeDiaLibrary));
+            Assert.IsTrue(library.HasExplicitBounds);
+            Assert.AreEqual(ExplicitPeakBoundsOption.@true, library.UseExplicitPeakBounds);
+
+            // Verify that trying to generate decoys generates a warning about explicit peak bounds
+            RunDlg<MultiButtonMsgDlg>(()=>SkylineWindow.ShowGenerateDecoysDlg(), dlg=>
+            {
+                Assert.AreEqual(MenusResources.RefineMenu_ShowGenerateDecoysDlg_Are_you_sure_you_want_to_add_decoys_to_this_document_, dlg.Message);
+                dlg.ClickCancel();
+            });
+            var multiButtonMsgDlg = ShowDialog<MultiButtonMsgDlg>(() => SkylineWindow.ShowGenerateDecoysDlg());
+            RunDlg<GenerateDecoysDlg>(multiButtonMsgDlg.BtnYesClick, generateDecoysDlg => generateDecoysDlg.Close());
+        }
+    }
+}