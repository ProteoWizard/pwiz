<<<<<<< HEAD
﻿/*
 * Original author: Trevor Killeen <killeent .at. u.washington.edu>,
 *                  MacCoss Lab, Department of Genome Sciences, UW
 *
 * Copyright 2013 University of Washington - Seattle, WA
 * 
 * Licensed under the Apache License, Version 2.0 (the "License");
 * you may not use this file except in compliance with the License.
 * You may obtain a copy of the License at
 *
 *     http://www.apache.org/licenses/LICENSE-2.0
 *
 * Unless required by applicable law or agreed to in writing, software
 * distributed under the License is distributed on an "AS IS" BASIS,
 * WITHOUT WARRANTIES OR CONDITIONS OF ANY KIND, either express or implied.
 * See the License for the specific language governing permissions and
 * limitations under the License.
 */
using System;
using System.IO;
using System.Linq;
using Microsoft.VisualStudio.TestTools.UnitTesting;
using pwiz.Skyline.Alerts;
using pwiz.Skyline.Model.Tools;
using pwiz.Skyline.Properties;
using pwiz.Skyline.ToolsUI;
using pwiz.Skyline.Util;
using pwiz.Skyline.Util.Extensions;
using pwiz.SkylineTestUtil;

namespace pwiz.SkylineTestFunctional
{
    [TestClass]
    public class ToolUpdatesTest : AbstractFunctionalTest 
    {
        /// <summary>
        /// Functional test for the tool updates dlg.
        /// </summary>
        [TestMethod]
        public void TestToolUpdates()
        {
            TestFilesZip = @"TestFunctional\ToolUpdatesTest.zip"; // Not L10N
            RunFunctionalTest();
        }

        protected override void DoTest()
        {
            // clear out any existing tools
            Settings.Default.ToolList.Clear();
            
            TestMenuItemAvailability();
            TestDeselectAll();
            TestDownload();
            TestUpdate();
            TestStartToFinish();
        }

        /// <summary>
        /// Tests that the Updates... tool menu item is only enabled when there are updates available
        /// </summary>
        private static void TestMenuItemAvailability()
        {
            // add a sample tool to the list
            Settings.Default.ToolList.Add(FULLY_UPDATED_TOOL);
            // test the menu item is not enabled if there are no updates available
            RunUI(() =>
                {
                    SkylineWindow.PopulateToolsMenu();
                    Assert.IsFalse(SkylineWindow.UpdatesMenuEnabled());
                });

            // test the menu item is enabled if there are updates available
            Settings.Default.ToolList.Add(SAMPLE_TOOL);
            RunUI(() =>
                {
                    SkylineWindow.PopulateToolsMenu();
                    Assert.IsTrue(SkylineWindow.UpdatesMenuEnabled());
                });

            Settings.Default.ToolList.Clear();
        }

        /// <summary>
        /// Tests for the message dialog that appears if you click the install button with no tools selected
        /// </summary>
        private static void TestDeselectAll()
        {
            Settings.Default.ToolList.Add(SAMPLE_TOOL);
            var toolUpdatesDlg = FormatToolUpdatesDlg(false, FormatUpdateHelper(FormatToolStoreClient(false)), false);
            var messageDlg = ShowDialog<MessageDlg>(toolUpdatesDlg.OkDialog);
            Assert.AreEqual(Resources.ToolUpdatesDlg_btnUpdate_Click_Please_select_at_least_one_tool_to_update_, messageDlg.Message);
            OkDialog(messageDlg, messageDlg.OkDialog);
            OkDialog(toolUpdatesDlg, toolUpdatesDlg.CancelDialog);
            Settings.Default.ToolList.Clear();
        }

        private static void TestDownload()
        {
            TestDownloadFailure();
            TestDownloadSuccess();
        }

        /// <summary>
        /// Tests for failing to download updates for a tool.
        /// </summary>
        private static void TestDownloadFailure()
        {
            Settings.Default.ToolList.Add(SAMPLE_TOOL);
            var toolUpdatesDlg = FormatToolUpdatesDlg(true, FormatUpdateHelper(FormatToolStoreClient(false)) , true);
            var messageDlg = ShowDialog<MessageDlg>(toolUpdatesDlg.OkDialog);
            Assert.AreEqual(
                TextUtil.LineSeparate(
                    Resources
                        .ToolUpdatesDlg_DisplayDownloadSummary_Failed_to_download_updates_for_the_following_packages,
                    string.Empty, SAMPLE_TOOL.PackageName), messageDlg.Message);
            OkDialog(messageDlg, messageDlg.OkDialog);
            WaitForClosedForm(toolUpdatesDlg);
            Settings.Default.ToolList.Clear();
        }

        /// <summary>
        /// Tests for successfully downloading an update for a tool.
        /// </summary>
        private static void TestDownloadSuccess()
        {
            Settings.Default.ToolList.Add(SAMPLE_TOOL);
            var toolUpdatesDlg = FormatToolUpdatesDlg(true, FormatUpdateHelper(FormatToolStoreClient(true)), true);
            OkDialog(toolUpdatesDlg, toolUpdatesDlg.OkDialog);
            Settings.Default.ToolList.Clear();
        }

        private static void TestUpdate()
        {
            TestUpdateFailure();
            TestUpdateSuccess();
        }

        private static void TestUpdateFailure()
        {
            TestUpdateFailureIOException();
            TestUpdateFailureMessageException();
            TestUpdateFailureUserCancel();
        }

        private const string EXCEPTION_MESSAGE = "Message"; // Not L10N

        /// <summary>
        /// Test for failing to update a tool due to an IOException during installation.
        /// </summary>
        private static void TestUpdateFailureIOException()
        {
            Settings.Default.ToolList.Add(SAMPLE_TOOL);
            var toolUpdatesDlg = FormatToolUpdatesDlg(true,
                                                      FormatUpdateHelper(FormatToolStoreClient(true),
                                                                         CreateTestInstallFunction(new IOException(EXCEPTION_MESSAGE), false)),
                                                      false);
            var messageDlg = ShowDialog<MessageDlg>(toolUpdatesDlg.OkDialog);
            Assert.AreEqual(
                TextUtil.LineSeparate(
                    Resources.ToolUpdatesDlg_DisplayInstallSummary_Failed_to_update_the_following_tool, string.Empty,
                    ToolUpdatesDlg.FormatFailureMessage(SAMPLE_TOOL.PackageName, TextUtil.LineSeparate(
                        string.Format(
                            Resources
                                .ConfigureToolsDlg_UnpackZipTool_Failed_attempting_to_extract_the_tool_from__0_,
                            string.Empty), EXCEPTION_MESSAGE))), messageDlg.Message);
            OkDialog(messageDlg, messageDlg.OkDialog);
            WaitForClosedForm(toolUpdatesDlg);
            Settings.Default.ToolList.Clear();
        }

        /// <summary>
        /// Test for failing to update a tool due to a ToolExecutionException during installation.
        /// </summary>
        private static void TestUpdateFailureMessageException()
        {
            Settings.Default.ToolList.Add(SAMPLE_TOOL);
            var toolUpdatesDlg = FormatToolUpdatesDlg(true,
                                                      FormatUpdateHelper(FormatToolStoreClient(true),
                                                                         CreateTestInstallFunction(new ToolExecutionException(EXCEPTION_MESSAGE), false)),
                                                      false);
            var messageDlg = ShowDialog<MessageDlg>(toolUpdatesDlg.OkDialog);
            Assert.AreEqual(
                TextUtil.LineSeparate(
                    Resources.ToolUpdatesDlg_DisplayInstallSummary_Failed_to_update_the_following_tool, string.Empty,
                    ToolUpdatesDlg.FormatFailureMessage(SAMPLE_TOOL.PackageName, EXCEPTION_MESSAGE)), messageDlg.Message);
            OkDialog(messageDlg, messageDlg.OkDialog);
            WaitForClosedForm(toolUpdatesDlg);
            Settings.Default.ToolList.Clear();
        }

        /// <summary>
        /// Tests for failing to update a tool due to the user cancelling.
        /// </summary>
        private static void TestUpdateFailureUserCancel()
        {
            Settings.Default.ToolList.Add(SAMPLE_TOOL);
            var toolUpdatesDlg = FormatToolUpdatesDlg(true,
                                                      FormatUpdateHelper(FormatToolStoreClient(true),
                                                                         CreateTestInstallFunction(null, true)),
                                                      false);
            var messageDlg = ShowDialog<MessageDlg>(toolUpdatesDlg.OkDialog);
            Assert.AreEqual(
                TextUtil.LineSeparate(
                    Resources.ToolUpdatesDlg_DisplayInstallSummary_Failed_to_update_the_following_tool, string.Empty,
                    ToolUpdatesDlg.FormatFailureMessage(SAMPLE_TOOL.PackageName,
                                                        Resources
                                                            .ToolUpdatesDlg_InstallUpdates_User_cancelled_installation)),
                messageDlg.Message);
            OkDialog(messageDlg, messageDlg.OkDialog);
            WaitForClosedForm(toolUpdatesDlg);
            Settings.Default.ToolList.Clear();
        }

        /// <summary>
        /// Tests for successfully updating a tool.
        /// </summary>
        private static void TestUpdateSuccess()
        {
            Settings.Default.ToolList.Add(SAMPLE_TOOL);
            var toolUpdatesDlg = FormatToolUpdatesDlg(true,
                                                      FormatUpdateHelper(FormatToolStoreClient(true),
                                                                         CreateTestInstallFunction(null, false)),
                                                      false);
            var messageDlg = ShowDialog<MessageDlg>(toolUpdatesDlg.OkDialog);
            Assert.AreEqual(
                TextUtil.LineSeparate(
                    Resources.ToolUpdatesDlg_DisplayInstallSummary_Successfully_updated_the_following_tool,
                    string.Empty, SAMPLE_TOOL.PackageName), messageDlg.Message);
            OkDialog(messageDlg, messageDlg.OkDialog);
            WaitForClosedForm(toolUpdatesDlg);
            Settings.Default.ToolList.Clear();
        }

        /// <summary>
        /// Tests installing tools using actual zip files from start to finish. Tool downloading is still "faked," but
        /// the update process uses the actual behavior of Skyline, illustrating the ability to interact with messages
        /// shown by the tool installation process.
        /// 
        /// Perhaps most importantly, this also tests that tools that are updated have their "UpdateAvailable" field
        /// set to true if there are updates available, and then set to false if updated successfully.
        /// </summary>
        private void TestStartToFinish()
        {
            TestUpdateSingleTool();
            TestUpdateNestedTool();
            TestMultipleFailures();
            TestOneSuccessOneFailure();
            TestMultipleSuccesses();
        }

        /// <summary>
        /// Tests the start to finish update of a single tool.
        /// </summary>
        private void TestUpdateSingleTool()
        {
            Settings.Default.ToolList.Add(SAMPLE_TOOL);
            var toolUpdatesDlg = FormatToolUpdatesDlg(true, FormatUpdateHelper(FormatToolStoreClient(true, TestFilesDir.FullPath)), false);
            var multiBtnMsgDlg = ShowDialog<MultiButtonMsgDlg>(toolUpdatesDlg.OkDialog);
            var messageDlg = ShowDialog<MessageDlg>(multiBtnMsgDlg.Btn0Click);
            Assert.AreEqual(
                TextUtil.LineSeparate(
                    Resources.ToolUpdatesDlg_DisplayInstallSummary_Successfully_updated_the_following_tool,
                    string.Empty, SAMPLE_TOOL.PackageName), messageDlg.Message);
            foreach (var tool in Settings.Default.ToolList.Where(tool => Equals(tool.PackageIdentifier, SAMPLE_TOOL.PackageIdentifier)))
            {
                Assert.IsFalse(tool.UpdateAvailable);
            }
            OkDialog(messageDlg, messageDlg.OkDialog);
            WaitForClosedForm(toolUpdatesDlg);
            Settings.Default.ToolList.Clear();
        }

        /// <summary>
        /// Tests the start to finish installation of a nested tool. 
        /// </summary>
        private void TestUpdateNestedTool()
        {
            Settings.Default.ToolList.AddRange(new [] {NESTED_TOOL_A, NESTED_TOOL_B});
            var toolUpdatesDlg = FormatToolUpdatesDlg(true, FormatUpdateHelper(FormatToolStoreClient(true, TestFilesDir.FullPath)), false);
            Assert.AreEqual(1, toolUpdatesDlg.ItemCount);
            var multiBtnMsgDlg = ShowDialog<MultiButtonMsgDlg>(toolUpdatesDlg.OkDialog);
            var messageDlg = ShowDialog<MessageDlg>(multiBtnMsgDlg.Btn0Click);
            Assert.AreEqual(
                TextUtil.LineSeparate(
                    Resources.ToolUpdatesDlg_DisplayInstallSummary_Successfully_updated_the_following_tool,
                    string.Empty, NESTED_TOOL_A.PackageName), messageDlg.Message);
            foreach (var tool in Settings.Default.ToolList.Where(tool => Equals(tool.PackageIdentifier, NESTED_TOOL_A.PackageIdentifier)))
            {
                Assert.IsFalse(tool.UpdateAvailable);
            }
            OkDialog(messageDlg, messageDlg.OkDialog);
            WaitForClosedForm(toolUpdatesDlg);
            Settings.Default.ToolList.Clear();
        }

        /// <summary>
        /// Tests proper execution when multiple tools are not successfully updated.
        /// </summary>
        private void TestMultipleFailures()
        {
            var messageDlg = FormatInstallSummaryMessageDlg(false, false);
            Assert.AreEqual(
                TextUtil.LineSeparate(
                    Resources.ToolUpdatesDlg_DisplayInstallSummary_Failed_to_update_the_following_tools, string.Empty,
                    TextUtil.LineSeparate(
                        ToolUpdatesDlg.FormatFailureMessage(NESTED_TOOL_A.PackageName, Resources.ToolUpdatesDlg_InstallUpdates_User_cancelled_installation),
                        ToolUpdatesDlg.FormatFailureMessage(SAMPLE_TOOL.PackageName, Resources.ToolUpdatesDlg_InstallUpdates_User_cancelled_installation))),
                messageDlg.Message);
            OkDialog(messageDlg, messageDlg.OkDialog);
            WaitForClosedForm<ToolUpdatesDlg>();
            AssertUpdateAvailability(Settings.Default.ToolList, true, true);
            Settings.Default.ToolList.Clear();
        }

        /// <summary>
        /// Tests proper execution when one tool is updated successfully but the other is not.
        /// </summary>
        private void TestOneSuccessOneFailure()
        {
            var messageDlg = FormatInstallSummaryMessageDlg(false, true);
            Assert.AreEqual(
                TextUtil.LineSeparate(
                    Resources.ToolUpdatesDlg_DisplayInstallSummary_Successfully_updated_the_following_tool, string.Empty,
                    SAMPLE_TOOL.PackageName, string.Empty,
                    Resources.ToolUpdatesDlg_DisplayInstallSummary_Failed_to_update_the_following_tool, string.Empty,
                    ToolUpdatesDlg.FormatFailureMessage(NESTED_TOOL_A.PackageName,
                                                        Resources.ToolUpdatesDlg_InstallUpdates_User_cancelled_installation)), messageDlg.Message);
            OkDialog(messageDlg, messageDlg.OkDialog);
            WaitForClosedForm<ToolUpdatesDlg>();
            AssertUpdateAvailability(Settings.Default.ToolList, false, true);
            Settings.Default.ToolList.Clear();
        }

        /// <summary>
        /// Tests proper execution when multiple tools are updated successfully.
        /// </summary>
        private void TestMultipleSuccesses()
        {
            var messageDlg = FormatInstallSummaryMessageDlg(true, true);
            Assert.AreEqual(
                TextUtil.LineSeparate(
                    Resources.ToolUpdatesDlg_DisplayInstallSummary_Successfully_updated_the_following_tools,
                    string.Empty, TextUtil.LineSeparate(NESTED_TOOL_A.PackageName, SAMPLE_TOOL.PackageName)), messageDlg.Message);
            OkDialog(messageDlg, messageDlg.OkDialog);
            WaitForClosedForm<ToolUpdatesDlg>();
            AssertUpdateAvailability(Settings.Default.ToolList, false, false);
            Settings.Default.ToolList.Clear();
        }

        /// <summary>
        /// Used for testing successfully installing multiple tools, failing to install multiple tools, or successfully installing one tool while
        /// failing to install the other. This method formats the summary message dialog created by the Tool Updater.
        /// </summary>
        /// <param name="nestedSuccess">If true, the nested tool will be installed successfully. If false, it will not be installed successfully, because
        /// of a user cancellation.</param>
        /// <param name="sampleSuccess">If true, the sample tool will be installed successfully. If false, it will not be installed successfully, because
        /// of a user cancellation.</param>
        private MessageDlg FormatInstallSummaryMessageDlg(bool nestedSuccess, bool sampleSuccess)
        {
            Settings.Default.ToolList.AddRange(new[] { NESTED_TOOL_A, NESTED_TOOL_B, SAMPLE_TOOL });
            var toolUpdatesDlg = FormatToolUpdatesDlg(true, FormatUpdateHelper(FormatToolStoreClient(true, TestFilesDir.GetTestPath("TestOneSuccessOneFailure"))), false); // Not L10N
            Assert.AreEqual(2, toolUpdatesDlg.ItemCount);
            var multiBtnMsgDlgNested = ShowDialog<MultiButtonMsgDlg>(toolUpdatesDlg.OkDialog);
            Assert.IsTrue(multiBtnMsgDlgNested.Message.Contains(NESTED_TOOL_A.PackageName));
            if (nestedSuccess)
            {
                OkDialog(multiBtnMsgDlgNested, multiBtnMsgDlgNested.Btn0Click);
            }
            else
            {
                OkDialog(multiBtnMsgDlgNested, multiBtnMsgDlgNested.BtnCancelClick);
            }
            var multiBtnMsgDlgSample = WaitForOpenForm<MultiButtonMsgDlg>();
            Assert.IsTrue(multiBtnMsgDlgSample.Message.Contains(SAMPLE_TOOL.PackageName));
            if (sampleSuccess)
            {
                OkDialog(multiBtnMsgDlgNested, multiBtnMsgDlgSample.Btn0Click);
            }
            else
            {
                OkDialog(multiBtnMsgDlgNested, multiBtnMsgDlgSample.BtnCancelClick);
            }
            return WaitForOpenForm<MessageDlg>();
        }

        /// <summary>
        /// Asserts that updates are available or not for the sample tool and nested tool, from a given toollist.
        /// </summary>
        private static void AssertUpdateAvailability(ToolList toolList, bool sampleToolUpdateAvailable, bool nestedToolUpdateAvailable)
        {
            var sampleTool =
                 Settings.Default.ToolList.First(description => description.PackageIdentifier.Equals(SAMPLE_TOOL.PackageIdentifier));
            var nestedTools =
                Settings.Default.ToolList.Where(description => description.PackageIdentifier.Equals(NESTED_TOOL_A.PackageIdentifier));

            Assert.IsNotNull(sampleTool);
            Assert.IsNotNull(nestedTools);

            Assert.AreEqual(sampleToolUpdateAvailable, sampleTool.UpdateAvailable);
            foreach (var nestedTool in nestedTools)
            {
                Assert.AreEqual(nestedToolUpdateAvailable, nestedTool.UpdateAvailable);
            }
        }

        /// <summary>
        /// Formats a ToolUpdatesDlg form for use in testing.
        /// </summary>
        /// <param name="itemsSelected">If true, this will check all the tools listed in the ToolUpdatesDlg. If false, it will uncheck all of them.</param>
        /// <param name="updateHelper">The update helper for the ToolUpdatesDlg.</param>
        /// <param name="testingDownloadOnly">If true, it will only test the DownloadTools function of the ToolUpdatesDlg.</param>
        private static ToolUpdatesDlg FormatToolUpdatesDlg(bool itemsSelected, IToolUpdateHelper updateHelper, bool testingDownloadOnly)
        {
            var toolUpdatesDlg = ShowDialog<ToolUpdatesDlg>(() => SkylineWindow.ShowToolUpdatesDlg(updateHelper));
            if (itemsSelected)
                RunUI(toolUpdatesDlg.SelectAll);
            else
                RunUI(toolUpdatesDlg.DeselectAll);
            toolUpdatesDlg.TestingDownloadOnly = testingDownloadOnly;
            return toolUpdatesDlg;
        }

        /// <summary>
        /// Formats a TestToolStoreClient for use in testing.
        /// </summary>
        /// <param name="downloadSuccess">If true, the "fake" download process will successfully download tool zips. If false, it emulate failing to download zips.</param>
        /// <param name="filePath">When using a folder on the local machine as the source for package updates, set this value to the path to that folder. If this value is null,
        /// when the tool calls the GetToolZipFile function of the the test client, it will an empty string.</param>
        private static IToolStoreClient FormatToolStoreClient(bool downloadSuccess, string filePath = null)
        {
            return new TestToolStoreClient(filePath ?? Path.GetTempPath())
                {
                    FailDownload = !downloadSuccess,
                    TestDownloadPath = filePath == null ? string.Empty : null
                };
        }

        /// <summary>
        /// Because tool installation is tested elsewhere (InstallToolsTest), we want to mimic the installation behavior
        /// of tools. Specifically, we mimic the failure of installations by supporting exception throwing, and by
        /// user cancellation. If the exception is null, and userCancelled is false, returns an empty UnzipToolReturnAccumulator.
        /// </summary>
        /// <param name="exception">If non-null, this function will throw this exception when called.</param>
        /// <param name="userCancelled">If true, and no exception is specifed, this function will return null,
        /// indicating the user cancelled the installation.</param>
        /// <returns>A function that implements the above behavior.</returns>
        private static Func<string, IUnpackZipToolSupport, ToolInstaller.UnzipToolReturnAccumulator>
            CreateTestInstallFunction(Exception exception, bool userCancelled)
        {
            return (s, support) =>
            {
                if (exception != null)
                    throw exception;

                if (userCancelled)
                    return null;

                return new ToolInstaller.UnzipToolReturnAccumulator();
            };
        }
        
        /// <summary>
        /// Formats a ToolUpdateHelper for testing. If no unpackZipTool function is specified, it uses the default ToolInstaller one.
        /// </summary>
        private static IToolUpdateHelper FormatUpdateHelper(IToolStoreClient client,
                                                            Func<string, IUnpackZipToolSupport, ToolInstaller.UnzipToolReturnAccumulator> unpackZipTool = null)
        {
            return new TestToolUpdateHelper(client, unpackZipTool ?? ToolInstaller.UnpackZipTool);
        }

        private static readonly ToolDescription FULLY_UPDATED_TOOL = new ToolDescription("Fully Updated", "http://fullyupdated.com", string.Empty)  // Not L10N
            {
                PackageIdentifier = "FullyUpdated",     // Not L10N
                PackageName = "Fully Updated",          // Not L10N
                PackageVersion = "0.1",                 // Not L10N
                UpdateAvailable = false
            };

        private static readonly ToolDescription SAMPLE_TOOL = new ToolDescription("Sample Tool", "http://test.com", string.Empty)                   // Not L10N
            {
                PackageIdentifier = "SampleTool",       // Not L10N
                PackageName = "Sample Tool",            // Not L10N
                PackageVersion = "0.1",                 // Not L10N
                UpdateAvailable = true
            };

        private static readonly ToolDescription NESTED_TOOL_A = new ToolDescription("NestedTool\\A", "http://testA.com", string.Empty)
            {
                PackageIdentifier = "NestedTool",
                PackageName = "Nested Tool",
                PackageVersion = "0.1",
                UpdateAvailable = true
            };

        private static readonly ToolDescription NESTED_TOOL_B = new ToolDescription("NestedTool\\B", "http://testB.com", string.Empty)
            {
                PackageIdentifier = "NestedTool",
                PackageName = "Nested Tool",
                PackageVersion = "0.1",
                UpdateAvailable = true,
            };
    }

    public class TestToolUpdateHelper : IToolUpdateHelper
    {
        private readonly IToolStoreClient _client;
        private readonly Func<string, IUnpackZipToolSupport, ToolInstaller.UnzipToolReturnAccumulator> _unpackZipTool; 

        public TestToolUpdateHelper(IToolStoreClient client, Func<string, IUnpackZipToolSupport, ToolInstaller.UnzipToolReturnAccumulator> unpackZipTool)
        {
            _client = client;
            _unpackZipTool = unpackZipTool;
        }
        
        public ToolInstaller.UnzipToolReturnAccumulator UnpackZipTool(string pathToZip, IUnpackZipToolSupport unpackSupport)
        {
            return _unpackZipTool.Invoke(pathToZip, unpackSupport);
        }

        public string GetToolZipFile(ILongWaitBroker waitBroker, string packageIdentifier, string directory)
        {
            return _client.GetToolZipFile(waitBroker, packageIdentifier, directory);
        }
    }

}
=======
/*
 * Original author: Trevor Killeen <killeent .at. u.washington.edu>,
 *                  MacCoss Lab, Department of Genome Sciences, UW
 *
 * Copyright 2013 University of Washington - Seattle, WA
 * 
 * Licensed under the Apache License, Version 2.0 (the "License");
 * you may not use this file except in compliance with the License.
 * You may obtain a copy of the License at
 *
 *     http://www.apache.org/licenses/LICENSE-2.0
 *
 * Unless required by applicable law or agreed to in writing, software
 * distributed under the License is distributed on an "AS IS" BASIS,
 * WITHOUT WARRANTIES OR CONDITIONS OF ANY KIND, either express or implied.
 * See the License for the specific language governing permissions and
 * limitations under the License.
 */
using System;
using System.IO;
using System.Linq;
using Microsoft.VisualStudio.TestTools.UnitTesting;
using pwiz.Common.SystemUtil;
using pwiz.Skyline.Alerts;
using pwiz.Skyline.Model.Tools;
using pwiz.Skyline.Properties;
using pwiz.Skyline.ToolsUI;
using pwiz.Skyline.Util.Extensions;
using pwiz.SkylineTestUtil;

namespace pwiz.SkylineTestFunctional
{
    [TestClass]
    public class ToolUpdatesTest : AbstractFunctionalTestEx
    {
        /// <summary>
        /// Functional test for the tool updates dlg.
        /// </summary>
        [TestMethod]
        public void TestToolUpdates()
        {
            TestFilesZip = @"TestFunctional\ToolUpdatesTest.zip"; // Not L10N
            RunFunctionalTest();
        }

        protected override void DoTest()
        {
            // clear out any existing tools
            Settings.Default.ToolList.Clear();
            
            TestMenuItemAvailability();
            TestDeselectAll();
            TestDownload();
            TestUpdate();
            TestStartToFinish();
        }

        /// <summary>
        /// Tests that the Updates... tool menu item is only enabled when there are updates available
        /// </summary>
        private static void TestMenuItemAvailability()
        {
            // add a sample tool to the list
            Settings.Default.ToolList.Add(FULLY_UPDATED_TOOL);
            // test the menu item is not enabled if there are no updates available
            RunUI(() =>
                {
                    SkylineWindow.PopulateToolsMenu();
                    Assert.IsFalse(SkylineWindow.UpdatesMenuEnabled());
                });

            // test the menu item is enabled if there are updates available
            Settings.Default.ToolList.Add(SAMPLE_TOOL);
            RunUI(() =>
                {
                    SkylineWindow.PopulateToolsMenu();
                    Assert.IsTrue(SkylineWindow.UpdatesMenuEnabled());
                });

            Settings.Default.ToolList.Clear();
        }

        /// <summary>
        /// Tests for the message dialog that appears if you click the install button with no tools selected
        /// </summary>
        private static void TestDeselectAll()
        {
            using var context = new ToolUpdateTestContext(new[] { SAMPLE_TOOL });
            var toolUpdatesDlg = context.ShowToolUpdatesDlg(itemsSelected: false);

            TestMessageDlgShown(toolUpdatesDlg.OkDialog, 
                Resources.ToolUpdatesDlg_btnUpdate_Click_Please_select_at_least_one_tool_to_update_);

            OkDialog(toolUpdatesDlg, toolUpdatesDlg.CancelDialog);
        }

        private static void TestDownload()
        {
            TestDownloadFailure();
            TestDownloadCancel();
            TestDownloadSuccess();
            TestMultipleToolDownloadFailures();
        }

        /// <summary>
        /// Tests for failing to download updates for a tool.
        /// </summary>
        private static void TestDownloadFailure()
        {
            using var helper = HttpClientTestHelper.SimulateNoNetworkInterface();
            using var context = new ToolUpdateTestContext(new[] { SAMPLE_TOOL }, ToolStoreUtil.ToolStoreClient);
            var toolUpdatesDlg = context.ShowToolUpdatesDlg(testingDownloadOnly: true);

            TestMessageDlgShown(toolUpdatesDlg.OkDialog, 
                ToolUpdatesDlg.FormatDownloadFailureSummary(SAMPLE_TOOL.PackageName, helper.GetExpectedMessage()));
        }

        /// <summary>
        /// Tests for user canceling during download of tool updates.
        /// </summary>
        private static void TestDownloadCancel()
        {
            using var context = new ToolUpdateTestContext(new[] { SAMPLE_TOOL }, ToolStoreUtil.ToolStoreClient);
            var toolUpdatesDlg = context.ShowToolUpdatesDlg(testingDownloadOnly: true);
            
            // Should cancel silently - no MessageDlg shown
            TestHttpClientCancellation(toolUpdatesDlg.OkDialog);
        }

        /// <summary>
        /// Tests for successfully downloading an update for a tool.
        /// </summary>
        private static void TestDownloadSuccess()
        {
            using var context = new ToolUpdateTestContext(new[] { SAMPLE_TOOL });
            var toolUpdatesDlg = context.ShowToolUpdatesDlg(testingDownloadOnly: true);
            OkDialog(toolUpdatesDlg, toolUpdatesDlg.OkDialog);
        }

        /// <summary>
        /// Tests downloading multiple tools when all fail with the same network error.
        /// Verifies that error message is grouped (tool names listed, common error at bottom).
        /// </summary>
        private static void TestMultipleToolDownloadFailures()
        {
            var multipleTools = new[] { SAMPLE_TOOL, NESTED_TOOL_A, NESTED_TOOL_B };
            using var helper = HttpClientTestHelper.SimulateNoNetworkInterface();
            using var context = new ToolUpdateTestContext(multipleTools, ToolStoreUtil.ToolStoreClient);
            var toolUpdatesDlg = context.ShowToolUpdatesDlg(testingDownloadOnly: true);
            
            // All tools should fail with same network error - message should be grouped
            TestMessageDlgShown(toolUpdatesDlg.OkDialog, 
                ToolUpdatesDlg.FormatDownloadFailureSummary(
                    multipleTools.Select(t => t.PackageName).Distinct(),
                    helper.GetExpectedMessage()));
        }

        private static void TestUpdate()
        {
            TestUpdateFailure();
            TestUpdateSuccess();
        }

        private static void TestUpdateFailure()
        {
            TestUpdateFailureIOException();
            TestUpdateFailureMessageException();
            TestUpdateFailureUserCancel();
        }

        private const string EXCEPTION_MESSAGE = "Message"; // Not L10N

        /// <summary>
        /// Test for failing to update a tool due to an IOException during installation.
        /// </summary>
        private static void TestUpdateFailureIOException()
        {
            var expectedErrorMessage = TextUtil.LineSeparate(
                string.Format(Resources.ConfigureToolsDlg_UnpackZipTool_Failed_attempting_to_extract_the_tool_from__0_, string.Empty), 
                EXCEPTION_MESSAGE);
            
            TestSingleToolInstall(
                CreateTestInstallFunction(new IOException(EXCEPTION_MESSAGE), false),
                FormatFailureMessage(SAMPLE_TOOL, expectedErrorMessage),
                isSuccess: false);
        }

        /// <summary>
        /// Test for failing to update a tool due to a ToolExecutionException during installation.
        /// </summary>
        private static void TestUpdateFailureMessageException()
        {
            TestSingleToolInstall(
                CreateTestInstallFunction(new ToolExecutionException(EXCEPTION_MESSAGE), false),
                FormatFailureMessage(SAMPLE_TOOL, EXCEPTION_MESSAGE),
                isSuccess: false);
        }

        /// <summary>
        /// Tests for failing to update a tool due to the user cancelling.
        /// </summary>
        private static void TestUpdateFailureUserCancel()
        {
            TestSingleToolInstall(
                CreateTestInstallFunction(null, true),
                FormatFailureMessage(SAMPLE_TOOL, Resources.ToolUpdatesDlg_InstallUpdates_User_cancelled_installation),
                isSuccess: false);
        }

        /// <summary>
        /// Tests for successfully updating a tool.
        /// </summary>
        private static void TestUpdateSuccess()
        {
            TestSingleToolInstall(
                CreateTestInstallFunction(null, false),
                SAMPLE_TOOL.PackageName,
                isSuccess: true);
        }

        /// <summary>
        /// Helper method to test single tool installation with various outcomes.
        /// Eliminates repetitive setup/teardown code.
        /// </summary>
        /// <param name="unpackZipTool">Function to control install behavior (success, failure, cancellation)</param>
        /// <param name="expectedMessageContent">Expected content in the final message (tool name for success, formatted error for failure)</param>
        /// <param name="isSuccess">True for success message, false for failure message</param>
        private static void TestSingleToolInstall(
            Func<string, IUnpackZipToolSupport, ToolInstaller.UnzipToolReturnAccumulator> unpackZipTool,
            string expectedMessageContent,
            bool isSuccess)
        {
            using var context = new ToolUpdateTestContext(new[] { SAMPLE_TOOL }, unpackZipTool: unpackZipTool);
            var toolUpdatesDlg = context.ShowToolUpdatesDlg();
            
            var expectedMessage = isSuccess
                ? ToolUpdatesDlg.FormatInstallSuccessSummary(expectedMessageContent)
                : ToolUpdatesDlg.FormatInstallFailureSummary(expectedMessageContent);
            
            TestMessageDlgShown(toolUpdatesDlg.OkDialog, expectedMessage);
        }

        /// <summary>
        /// IDisposable helper for ToolUpdatesTest that handles common setup/teardown.
        /// Ensures tool list is cleared before and after test, properly disposes resources,
        /// and waits for ToolUpdatesDlg to close.
        /// </summary>
        private class ToolUpdateTestContext : IDisposable
        {
            private readonly IToolUpdateHelper _updateHelper;
            
            public ToolUpdateTestContext(
                ToolDescription[] toolsToAdd,
                IToolStoreClient toolStoreClient = null,
                Func<string, IUnpackZipToolSupport, ToolInstaller.UnzipToolReturnAccumulator> unpackZipTool = null)
            {
                // Clear tool list BEFORE test (prevents cascading failures from previous test failures)
                Settings.Default.ToolList.Clear();
                
                // Add tools for this test
                if (toolsToAdd != null && toolsToAdd.Length > 0)
                    Settings.Default.ToolList.AddRange(toolsToAdd);
                
                // Create update helper
                _updateHelper = CreateUpdateHelper(
                    toolStoreClient ?? CreateToolStoreClient(), 
                    unpackZipTool);
            }
            
            /// <summary>
            /// Shows the ToolUpdatesDlg with the configured update helper.
            /// </summary>
            /// <param name="itemsSelected">If true, all tools are selected. If false, all tools are deselected.</param>
            /// <param name="testingDownloadOnly">If true, only tests download phase (skips installation).</param>
            public ToolUpdatesDlg ShowToolUpdatesDlg(bool itemsSelected = true, bool testingDownloadOnly = false)
            {
                return ShowAndInitToolUpdatesDlg(itemsSelected, _updateHelper, testingDownloadOnly);
            }
            
            public void Dispose()
            {
                // Wait for ToolUpdatesDlg to close (no-op if already closed)
                WaitForClosedForm<ToolUpdatesDlg>();
                
                // Dispose the update helper (which disposes the tool store client)
                (_updateHelper as IDisposable)?.Dispose();
                
                // Clear tool list AFTER test (cleanup)
                Settings.Default.ToolList.Clear();
            }
        }

        /// <summary>
        /// Tests installing tools using actual zip files from start to finish. Tool downloading is still "faked," but
        /// the update process uses the actual behavior of Skyline, illustrating the ability to interact with messages
        /// shown by the tool installation process.
        /// 
        /// Perhaps most importantly, this also tests that tools that are updated have their "UpdateAvailable" field
        /// set to true if there are updates available, and then set to false if updated successfully.
        /// </summary>
        private void TestStartToFinish()
        {
            TestUpdateSingleTool();
            TestUpdateNestedTool();
            TestMultipleFailures();
            TestOneSuccessOneFailure();
            TestMultipleSuccesses();
        }

        /// <summary>
        /// Tests the start to finish update of a single tool.
        /// </summary>
        private void TestUpdateSingleTool()
        {
            using var context = new ToolUpdateTestContext(new[] { SAMPLE_TOOL }, CreateToolStoreClient(TestFilesDir.FullPath));
            var toolUpdatesDlg = context.ShowToolUpdatesDlg();

            var multiBtnMsgDlg = ShowDialog<MultiButtonMsgDlg>(toolUpdatesDlg.OkDialog);

            TestMessageDlgShown(multiBtnMsgDlg.Btn0Click, 
                ToolUpdatesDlg.FormatInstallSuccessSummary(SAMPLE_TOOL.PackageName));

            AssertUpdated(SAMPLE_TOOL);
        }

        /// <summary>
        /// Tests the start to finish installation of a nested tool. 
        /// </summary>
        private void TestUpdateNestedTool()
        {
            using var context = new ToolUpdateTestContext(new[] { NESTED_TOOL_A, NESTED_TOOL_B }, CreateToolStoreClient(TestFilesDir.FullPath));
            var toolUpdatesDlg = context.ShowToolUpdatesDlg();
            Assert.AreEqual(1, toolUpdatesDlg.ItemCount);

            var multiBtnMsgDlg = ShowDialog<MultiButtonMsgDlg>(toolUpdatesDlg.OkDialog);

            TestMessageDlgShown(multiBtnMsgDlg.Btn0Click, 
                ToolUpdatesDlg.FormatInstallSuccessSummary(NESTED_TOOL_A.PackageName));

            AssertUpdated(NESTED_TOOL_A);
        }

        private void AssertUpdated(ToolDescription toolToCheck)
        {
            foreach (var tool in Settings.Default.ToolList.Where(tool => Equals(tool.PackageIdentifier, toolToCheck.PackageIdentifier)))
            {
                Assert.IsFalse(tool.UpdateAvailable);
            }

        }

        /// <summary>
        /// Tests proper execution when multiple tools are not successfully updated.
        /// </summary>
        private void TestMultipleFailures()
        {
            TestInstallSummaryMessageDlg(false, false,
                ToolUpdatesDlg.FormatInstallFailureSummary(new[]
                {
                    FormatFailureMessage(NESTED_TOOL_A, Resources.ToolUpdatesDlg_InstallUpdates_User_cancelled_installation),
                    FormatFailureMessage(SAMPLE_TOOL, Resources.ToolUpdatesDlg_InstallUpdates_User_cancelled_installation)
                }));
        }

        /// <summary>
        /// Tests proper execution when one tool is updated successfully but the other is not.
        /// </summary>
        private void TestOneSuccessOneFailure()
        {
            TestInstallSummaryMessageDlg(false, true,
                ToolUpdatesDlg.FormatMixedInstallSummary(
                    new[] { SAMPLE_TOOL.PackageName },
                    new[] { FormatFailureMessage(NESTED_TOOL_A, Resources.ToolUpdatesDlg_InstallUpdates_User_cancelled_installation) }));
        }

        /// <summary>
        /// Tests proper execution when multiple tools are updated successfully.
        /// </summary>
        private void TestMultipleSuccesses()
        {
            TestInstallSummaryMessageDlg(true, true,
                ToolUpdatesDlg.FormatInstallSuccessSummary(new[] { NESTED_TOOL_A.PackageName, SAMPLE_TOOL.PackageName }));
        }

        /// <summary>
        /// Used for testing successfully installing multiple tools, failing to install multiple tools, or successfully installing one tool while
        /// failing to install the other. This method formats the summary message dialog created by the Tool Updater.
        /// </summary>
        /// <param name="nestedSuccess">If true, the nested tool will be installed successfully. If false, it will not be installed successfully, because
        /// of a user cancellation.</param>
        /// <param name="sampleSuccess">If true, the sample tool will be installed successfully. If false, it will not be installed successfully, because
        /// of a user cancellation.</param>
        /// <param name="message">The message expected to be showing in the summary message dialog</param>
        private void TestInstallSummaryMessageDlg(bool nestedSuccess, bool sampleSuccess, string message)
        {
            using var context = new ToolUpdateTestContext(new[] { NESTED_TOOL_A, NESTED_TOOL_B, SAMPLE_TOOL },
                CreateToolStoreClient(TestFilesDir.GetTestPath("TestOneSuccessOneFailure")));
            var toolUpdatesDlg = context.ShowToolUpdatesDlg();
            Assert.AreEqual(2, toolUpdatesDlg.ItemCount);
            var multiBtnMsgDlgNested = ShowDialog<MultiButtonMsgDlg>(toolUpdatesDlg.OkDialog);
            Assert.IsTrue(multiBtnMsgDlgNested.Message.Contains(NESTED_TOOL_A.PackageName));
            if (nestedSuccess)
            {
                OkDialog(multiBtnMsgDlgNested, multiBtnMsgDlgNested.Btn0Click);
            }
            else
            {
                OkDialog(multiBtnMsgDlgNested, multiBtnMsgDlgNested.BtnCancelClick);
            }
            var multiBtnMsgDlgSample = WaitForOpenForm<MultiButtonMsgDlg>();
            Assert.IsTrue(multiBtnMsgDlgSample.Message.Contains(SAMPLE_TOOL.PackageName));
            if (sampleSuccess)
            {
                OkDialog(multiBtnMsgDlgNested, multiBtnMsgDlgSample.Btn0Click);
            }
            else
            {
                OkDialog(multiBtnMsgDlgNested, multiBtnMsgDlgSample.BtnCancelClick);
            }
            var messageDlg = WaitForOpenForm<MessageDlg>();
            Assert.AreEqual(message, messageDlg.Message);
            OkDialog(messageDlg, messageDlg.OkDialog);
            WaitForClosedForm<ToolUpdatesDlg>();
            AssertUpdateAvailability(Settings.Default.ToolList, !nestedSuccess, !sampleSuccess);
        }

        /// <summary>
        /// Asserts that updates are available or not for the sample tool and nested tool, from a given <see cref="ToolList"/>>.
        /// </summary>
        private static void AssertUpdateAvailability(ToolList toolList, bool nestedToolUpdateAvailable, bool sampleToolUpdateAvailable)
        {
            var sampleTool =
                toolList.First(description => description.PackageIdentifier.Equals(SAMPLE_TOOL.PackageIdentifier));
            var nestedTools =
                toolList.Where(description => description.PackageIdentifier.Equals(NESTED_TOOL_A.PackageIdentifier));

            Assert.IsNotNull(sampleTool);
            Assert.IsNotNull(nestedTools);

            Assert.AreEqual(sampleToolUpdateAvailable, sampleTool.UpdateAvailable);
            foreach (var nestedTool in nestedTools)
            {
                Assert.AreEqual(nestedToolUpdateAvailable, nestedTool.UpdateAvailable);
            }
        }

        private static string FormatFailureMessage(ToolDescription toolDescription, string message)
        {
            return ToolUpdatesDlg.FormatFailureMessage(toolDescription.PackageName, message);
        }

        /// <summary>
        /// Shows and initializes a <see cref="ToolUpdatesDlg"/> form for use in testing.
        /// </summary>
        /// <param name="itemsSelected">If true, this will check all the tools listed in the <see cref="ToolUpdatesDlg"/>. If false, it will uncheck all of them.</param>
        /// <param name="updateHelper">The update helper for the <see cref="ToolUpdatesDlg"/>.</param>
        /// <param name="testingDownloadOnly">If true, it will only test the DownloadTools function of the <see cref="ToolUpdatesDlg"/>.</param>
        private static ToolUpdatesDlg ShowAndInitToolUpdatesDlg(bool itemsSelected, IToolUpdateHelper updateHelper, bool testingDownloadOnly)
        {
            var toolUpdatesDlg = ShowDialog<ToolUpdatesDlg>(() => SkylineWindow.ShowToolUpdatesDlg(updateHelper));
            if (itemsSelected)
                RunUI(toolUpdatesDlg.SelectAll);
            else
                RunUI(toolUpdatesDlg.DeselectAll);
            toolUpdatesDlg.TestingDownloadOnly = testingDownloadOnly;
            return toolUpdatesDlg;
        }

        /// <summary>
        /// Creates a <see cref="TestToolStoreClient"/> for use in testing.
        /// </summary>
        /// <param name="filePath">When using a folder on the local machine as the source for package updates, set this value to the path to that folder. If this value is null,
        /// when the tool calls the GetToolZipFile function of the test client, it will an empty string.</param>
        private static TestToolStoreClient CreateToolStoreClient(string filePath = null)
        {
            return new TestToolStoreClient(filePath ?? Path.GetTempPath())
            {
                TestDownloadPath = filePath == null ? string.Empty : null
            };
        }

        /// <summary>
        /// Because tool installation is tested elsewhere (InstallToolsTest), we want to mimic the installation behavior
        /// of tools. Specifically, we mimic the failure of installations by supporting exception throwing, and by
        /// user cancellation. If the exception is null, and userCancelled is false, returns an empty UnzipToolReturnAccumulator.
        /// </summary>
        /// <param name="exception">If non-null, this function will throw this exception when called.</param>
        /// <param name="userCancelled">If true, and no exception is specifed, this function will return null,
        /// indicating the user cancelled the installation.</param>
        /// <returns>A function that implements the above behavior.</returns>
        private static Func<string, IUnpackZipToolSupport, ToolInstaller.UnzipToolReturnAccumulator>
            CreateTestInstallFunction(Exception exception, bool userCancelled)
        {
            return (s, support) =>
            {
                if (exception != null)
                    throw exception;

                if (userCancelled)
                    return null;

                return new ToolInstaller.UnzipToolReturnAccumulator();
            };
        }
        
        /// <summary>
        /// Creates a ToolUpdateHelper for testing. If no unpackZipTool function is specified, it uses the default ToolInstaller one.
        /// </summary>
        private static TestToolUpdateHelper CreateUpdateHelper(IToolStoreClient client,
                                                            Func<string, IUnpackZipToolSupport, ToolInstaller.UnzipToolReturnAccumulator> unpackZipTool = null)
        {
            return new TestToolUpdateHelper(client, unpackZipTool ?? ToolInstaller.UnpackZipTool);
        }

        private static readonly ToolDescription FULLY_UPDATED_TOOL = new ToolDescription("Fully Updated", "http://fullyupdated.com", string.Empty)  // Not L10N
            {
                PackageIdentifier = "FullyUpdated",     // Not L10N
                PackageName = "Fully Updated",          // Not L10N
                PackageVersion = "0.1",                 // Not L10N
                UpdateAvailable = false
            };

        private static readonly ToolDescription SAMPLE_TOOL = new ToolDescription("Sample Tool", "http://test.com", string.Empty)                   // Not L10N
            {
                PackageIdentifier = "SampleTool",       // Not L10N
                PackageName = "Sample Tool",            // Not L10N
                PackageVersion = "0.1",                 // Not L10N
                UpdateAvailable = true
            };

        private static readonly ToolDescription NESTED_TOOL_A = new ToolDescription("NestedTool\\A", "http://testA.com", string.Empty)
            {
                PackageIdentifier = "NestedTool",
                PackageName = "Nested Tool",
                PackageVersion = "0.1",
                UpdateAvailable = true
            };

        private static readonly ToolDescription NESTED_TOOL_B = new ToolDescription("NestedTool\\B", "http://testB.com", string.Empty)
            {
                PackageIdentifier = "NestedTool",
                PackageName = "Nested Tool",
                PackageVersion = "0.1",
                UpdateAvailable = true,
            };
    }

    public class TestToolUpdateHelper : IToolUpdateHelper, IDisposable
    {
        private readonly IToolStoreClient _client;
        private readonly Func<string, IUnpackZipToolSupport, ToolInstaller.UnzipToolReturnAccumulator> _unpackZipTool; 

        public TestToolUpdateHelper(IToolStoreClient client, Func<string, IUnpackZipToolSupport, ToolInstaller.UnzipToolReturnAccumulator> unpackZipTool)
        {
            _client = client;
            _unpackZipTool = unpackZipTool;
        }
        
        public ToolInstaller.UnzipToolReturnAccumulator UnpackZipTool(string pathToZip, IUnpackZipToolSupport unpackSupport)
        {
            return _unpackZipTool.Invoke(pathToZip, unpackSupport);
        }

        public string GetToolZipFile(IProgressMonitor progressMonitor, IProgressStatus progressStatus, string packageIdentifier, string directory)
        {
            return _client.GetToolZipFile(progressMonitor, progressStatus, packageIdentifier, directory);
        }

        public void Dispose()
        {
            (_client as IDisposable)?.Dispose();
        }
    }
}
>>>>>>> 5747ede7
<|MERGE_RESOLUTION|>--- conflicted
+++ resolved
@@ -1,1103 +1,526 @@
-<<<<<<< HEAD
-﻿/*
- * Original author: Trevor Killeen <killeent .at. u.washington.edu>,
- *                  MacCoss Lab, Department of Genome Sciences, UW
- *
- * Copyright 2013 University of Washington - Seattle, WA
- * 
- * Licensed under the Apache License, Version 2.0 (the "License");
- * you may not use this file except in compliance with the License.
- * You may obtain a copy of the License at
- *
- *     http://www.apache.org/licenses/LICENSE-2.0
- *
- * Unless required by applicable law or agreed to in writing, software
- * distributed under the License is distributed on an "AS IS" BASIS,
- * WITHOUT WARRANTIES OR CONDITIONS OF ANY KIND, either express or implied.
- * See the License for the specific language governing permissions and
- * limitations under the License.
- */
-using System;
-using System.IO;
-using System.Linq;
-using Microsoft.VisualStudio.TestTools.UnitTesting;
-using pwiz.Skyline.Alerts;
-using pwiz.Skyline.Model.Tools;
-using pwiz.Skyline.Properties;
-using pwiz.Skyline.ToolsUI;
-using pwiz.Skyline.Util;
-using pwiz.Skyline.Util.Extensions;
-using pwiz.SkylineTestUtil;
-
-namespace pwiz.SkylineTestFunctional
-{
-    [TestClass]
-    public class ToolUpdatesTest : AbstractFunctionalTest 
-    {
-        /// <summary>
-        /// Functional test for the tool updates dlg.
-        /// </summary>
-        [TestMethod]
-        public void TestToolUpdates()
-        {
-            TestFilesZip = @"TestFunctional\ToolUpdatesTest.zip"; // Not L10N
-            RunFunctionalTest();
-        }
-
-        protected override void DoTest()
-        {
-            // clear out any existing tools
-            Settings.Default.ToolList.Clear();
-            
-            TestMenuItemAvailability();
-            TestDeselectAll();
-            TestDownload();
-            TestUpdate();
-            TestStartToFinish();
-        }
-
-        /// <summary>
-        /// Tests that the Updates... tool menu item is only enabled when there are updates available
-        /// </summary>
-        private static void TestMenuItemAvailability()
-        {
-            // add a sample tool to the list
-            Settings.Default.ToolList.Add(FULLY_UPDATED_TOOL);
-            // test the menu item is not enabled if there are no updates available
-            RunUI(() =>
-                {
-                    SkylineWindow.PopulateToolsMenu();
-                    Assert.IsFalse(SkylineWindow.UpdatesMenuEnabled());
-                });
-
-            // test the menu item is enabled if there are updates available
-            Settings.Default.ToolList.Add(SAMPLE_TOOL);
-            RunUI(() =>
-                {
-                    SkylineWindow.PopulateToolsMenu();
-                    Assert.IsTrue(SkylineWindow.UpdatesMenuEnabled());
-                });
-
-            Settings.Default.ToolList.Clear();
-        }
-
-        /// <summary>
-        /// Tests for the message dialog that appears if you click the install button with no tools selected
-        /// </summary>
-        private static void TestDeselectAll()
-        {
-            Settings.Default.ToolList.Add(SAMPLE_TOOL);
-            var toolUpdatesDlg = FormatToolUpdatesDlg(false, FormatUpdateHelper(FormatToolStoreClient(false)), false);
-            var messageDlg = ShowDialog<MessageDlg>(toolUpdatesDlg.OkDialog);
-            Assert.AreEqual(Resources.ToolUpdatesDlg_btnUpdate_Click_Please_select_at_least_one_tool_to_update_, messageDlg.Message);
-            OkDialog(messageDlg, messageDlg.OkDialog);
-            OkDialog(toolUpdatesDlg, toolUpdatesDlg.CancelDialog);
-            Settings.Default.ToolList.Clear();
-        }
-
-        private static void TestDownload()
-        {
-            TestDownloadFailure();
-            TestDownloadSuccess();
-        }
-
-        /// <summary>
-        /// Tests for failing to download updates for a tool.
-        /// </summary>
-        private static void TestDownloadFailure()
-        {
-            Settings.Default.ToolList.Add(SAMPLE_TOOL);
-            var toolUpdatesDlg = FormatToolUpdatesDlg(true, FormatUpdateHelper(FormatToolStoreClient(false)) , true);
-            var messageDlg = ShowDialog<MessageDlg>(toolUpdatesDlg.OkDialog);
-            Assert.AreEqual(
-                TextUtil.LineSeparate(
-                    Resources
-                        .ToolUpdatesDlg_DisplayDownloadSummary_Failed_to_download_updates_for_the_following_packages,
-                    string.Empty, SAMPLE_TOOL.PackageName), messageDlg.Message);
-            OkDialog(messageDlg, messageDlg.OkDialog);
-            WaitForClosedForm(toolUpdatesDlg);
-            Settings.Default.ToolList.Clear();
-        }
-
-        /// <summary>
-        /// Tests for successfully downloading an update for a tool.
-        /// </summary>
-        private static void TestDownloadSuccess()
-        {
-            Settings.Default.ToolList.Add(SAMPLE_TOOL);
-            var toolUpdatesDlg = FormatToolUpdatesDlg(true, FormatUpdateHelper(FormatToolStoreClient(true)), true);
-            OkDialog(toolUpdatesDlg, toolUpdatesDlg.OkDialog);
-            Settings.Default.ToolList.Clear();
-        }
-
-        private static void TestUpdate()
-        {
-            TestUpdateFailure();
-            TestUpdateSuccess();
-        }
-
-        private static void TestUpdateFailure()
-        {
-            TestUpdateFailureIOException();
-            TestUpdateFailureMessageException();
-            TestUpdateFailureUserCancel();
-        }
-
-        private const string EXCEPTION_MESSAGE = "Message"; // Not L10N
-
-        /// <summary>
-        /// Test for failing to update a tool due to an IOException during installation.
-        /// </summary>
-        private static void TestUpdateFailureIOException()
-        {
-            Settings.Default.ToolList.Add(SAMPLE_TOOL);
-            var toolUpdatesDlg = FormatToolUpdatesDlg(true,
-                                                      FormatUpdateHelper(FormatToolStoreClient(true),
-                                                                         CreateTestInstallFunction(new IOException(EXCEPTION_MESSAGE), false)),
-                                                      false);
-            var messageDlg = ShowDialog<MessageDlg>(toolUpdatesDlg.OkDialog);
-            Assert.AreEqual(
-                TextUtil.LineSeparate(
-                    Resources.ToolUpdatesDlg_DisplayInstallSummary_Failed_to_update_the_following_tool, string.Empty,
-                    ToolUpdatesDlg.FormatFailureMessage(SAMPLE_TOOL.PackageName, TextUtil.LineSeparate(
-                        string.Format(
-                            Resources
-                                .ConfigureToolsDlg_UnpackZipTool_Failed_attempting_to_extract_the_tool_from__0_,
-                            string.Empty), EXCEPTION_MESSAGE))), messageDlg.Message);
-            OkDialog(messageDlg, messageDlg.OkDialog);
-            WaitForClosedForm(toolUpdatesDlg);
-            Settings.Default.ToolList.Clear();
-        }
-
-        /// <summary>
-        /// Test for failing to update a tool due to a ToolExecutionException during installation.
-        /// </summary>
-        private static void TestUpdateFailureMessageException()
-        {
-            Settings.Default.ToolList.Add(SAMPLE_TOOL);
-            var toolUpdatesDlg = FormatToolUpdatesDlg(true,
-                                                      FormatUpdateHelper(FormatToolStoreClient(true),
-                                                                         CreateTestInstallFunction(new ToolExecutionException(EXCEPTION_MESSAGE), false)),
-                                                      false);
-            var messageDlg = ShowDialog<MessageDlg>(toolUpdatesDlg.OkDialog);
-            Assert.AreEqual(
-                TextUtil.LineSeparate(
-                    Resources.ToolUpdatesDlg_DisplayInstallSummary_Failed_to_update_the_following_tool, string.Empty,
-                    ToolUpdatesDlg.FormatFailureMessage(SAMPLE_TOOL.PackageName, EXCEPTION_MESSAGE)), messageDlg.Message);
-            OkDialog(messageDlg, messageDlg.OkDialog);
-            WaitForClosedForm(toolUpdatesDlg);
-            Settings.Default.ToolList.Clear();
-        }
-
-        /// <summary>
-        /// Tests for failing to update a tool due to the user cancelling.
-        /// </summary>
-        private static void TestUpdateFailureUserCancel()
-        {
-            Settings.Default.ToolList.Add(SAMPLE_TOOL);
-            var toolUpdatesDlg = FormatToolUpdatesDlg(true,
-                                                      FormatUpdateHelper(FormatToolStoreClient(true),
-                                                                         CreateTestInstallFunction(null, true)),
-                                                      false);
-            var messageDlg = ShowDialog<MessageDlg>(toolUpdatesDlg.OkDialog);
-            Assert.AreEqual(
-                TextUtil.LineSeparate(
-                    Resources.ToolUpdatesDlg_DisplayInstallSummary_Failed_to_update_the_following_tool, string.Empty,
-                    ToolUpdatesDlg.FormatFailureMessage(SAMPLE_TOOL.PackageName,
-                                                        Resources
-                                                            .ToolUpdatesDlg_InstallUpdates_User_cancelled_installation)),
-                messageDlg.Message);
-            OkDialog(messageDlg, messageDlg.OkDialog);
-            WaitForClosedForm(toolUpdatesDlg);
-            Settings.Default.ToolList.Clear();
-        }
-
-        /// <summary>
-        /// Tests for successfully updating a tool.
-        /// </summary>
-        private static void TestUpdateSuccess()
-        {
-            Settings.Default.ToolList.Add(SAMPLE_TOOL);
-            var toolUpdatesDlg = FormatToolUpdatesDlg(true,
-                                                      FormatUpdateHelper(FormatToolStoreClient(true),
-                                                                         CreateTestInstallFunction(null, false)),
-                                                      false);
-            var messageDlg = ShowDialog<MessageDlg>(toolUpdatesDlg.OkDialog);
-            Assert.AreEqual(
-                TextUtil.LineSeparate(
-                    Resources.ToolUpdatesDlg_DisplayInstallSummary_Successfully_updated_the_following_tool,
-                    string.Empty, SAMPLE_TOOL.PackageName), messageDlg.Message);
-            OkDialog(messageDlg, messageDlg.OkDialog);
-            WaitForClosedForm(toolUpdatesDlg);
-            Settings.Default.ToolList.Clear();
-        }
-
-        /// <summary>
-        /// Tests installing tools using actual zip files from start to finish. Tool downloading is still "faked," but
-        /// the update process uses the actual behavior of Skyline, illustrating the ability to interact with messages
-        /// shown by the tool installation process.
-        /// 
-        /// Perhaps most importantly, this also tests that tools that are updated have their "UpdateAvailable" field
-        /// set to true if there are updates available, and then set to false if updated successfully.
-        /// </summary>
-        private void TestStartToFinish()
-        {
-            TestUpdateSingleTool();
-            TestUpdateNestedTool();
-            TestMultipleFailures();
-            TestOneSuccessOneFailure();
-            TestMultipleSuccesses();
-        }
-
-        /// <summary>
-        /// Tests the start to finish update of a single tool.
-        /// </summary>
-        private void TestUpdateSingleTool()
-        {
-            Settings.Default.ToolList.Add(SAMPLE_TOOL);
-            var toolUpdatesDlg = FormatToolUpdatesDlg(true, FormatUpdateHelper(FormatToolStoreClient(true, TestFilesDir.FullPath)), false);
-            var multiBtnMsgDlg = ShowDialog<MultiButtonMsgDlg>(toolUpdatesDlg.OkDialog);
-            var messageDlg = ShowDialog<MessageDlg>(multiBtnMsgDlg.Btn0Click);
-            Assert.AreEqual(
-                TextUtil.LineSeparate(
-                    Resources.ToolUpdatesDlg_DisplayInstallSummary_Successfully_updated_the_following_tool,
-                    string.Empty, SAMPLE_TOOL.PackageName), messageDlg.Message);
-            foreach (var tool in Settings.Default.ToolList.Where(tool => Equals(tool.PackageIdentifier, SAMPLE_TOOL.PackageIdentifier)))
-            {
-                Assert.IsFalse(tool.UpdateAvailable);
-            }
-            OkDialog(messageDlg, messageDlg.OkDialog);
-            WaitForClosedForm(toolUpdatesDlg);
-            Settings.Default.ToolList.Clear();
-        }
-
-        /// <summary>
-        /// Tests the start to finish installation of a nested tool. 
-        /// </summary>
-        private void TestUpdateNestedTool()
-        {
-            Settings.Default.ToolList.AddRange(new [] {NESTED_TOOL_A, NESTED_TOOL_B});
-            var toolUpdatesDlg = FormatToolUpdatesDlg(true, FormatUpdateHelper(FormatToolStoreClient(true, TestFilesDir.FullPath)), false);
-            Assert.AreEqual(1, toolUpdatesDlg.ItemCount);
-            var multiBtnMsgDlg = ShowDialog<MultiButtonMsgDlg>(toolUpdatesDlg.OkDialog);
-            var messageDlg = ShowDialog<MessageDlg>(multiBtnMsgDlg.Btn0Click);
-            Assert.AreEqual(
-                TextUtil.LineSeparate(
-                    Resources.ToolUpdatesDlg_DisplayInstallSummary_Successfully_updated_the_following_tool,
-                    string.Empty, NESTED_TOOL_A.PackageName), messageDlg.Message);
-            foreach (var tool in Settings.Default.ToolList.Where(tool => Equals(tool.PackageIdentifier, NESTED_TOOL_A.PackageIdentifier)))
-            {
-                Assert.IsFalse(tool.UpdateAvailable);
-            }
-            OkDialog(messageDlg, messageDlg.OkDialog);
-            WaitForClosedForm(toolUpdatesDlg);
-            Settings.Default.ToolList.Clear();
-        }
-
-        /// <summary>
-        /// Tests proper execution when multiple tools are not successfully updated.
-        /// </summary>
-        private void TestMultipleFailures()
-        {
-            var messageDlg = FormatInstallSummaryMessageDlg(false, false);
-            Assert.AreEqual(
-                TextUtil.LineSeparate(
-                    Resources.ToolUpdatesDlg_DisplayInstallSummary_Failed_to_update_the_following_tools, string.Empty,
-                    TextUtil.LineSeparate(
-                        ToolUpdatesDlg.FormatFailureMessage(NESTED_TOOL_A.PackageName, Resources.ToolUpdatesDlg_InstallUpdates_User_cancelled_installation),
-                        ToolUpdatesDlg.FormatFailureMessage(SAMPLE_TOOL.PackageName, Resources.ToolUpdatesDlg_InstallUpdates_User_cancelled_installation))),
-                messageDlg.Message);
-            OkDialog(messageDlg, messageDlg.OkDialog);
-            WaitForClosedForm<ToolUpdatesDlg>();
-            AssertUpdateAvailability(Settings.Default.ToolList, true, true);
-            Settings.Default.ToolList.Clear();
-        }
-
-        /// <summary>
-        /// Tests proper execution when one tool is updated successfully but the other is not.
-        /// </summary>
-        private void TestOneSuccessOneFailure()
-        {
-            var messageDlg = FormatInstallSummaryMessageDlg(false, true);
-            Assert.AreEqual(
-                TextUtil.LineSeparate(
-                    Resources.ToolUpdatesDlg_DisplayInstallSummary_Successfully_updated_the_following_tool, string.Empty,
-                    SAMPLE_TOOL.PackageName, string.Empty,
-                    Resources.ToolUpdatesDlg_DisplayInstallSummary_Failed_to_update_the_following_tool, string.Empty,
-                    ToolUpdatesDlg.FormatFailureMessage(NESTED_TOOL_A.PackageName,
-                                                        Resources.ToolUpdatesDlg_InstallUpdates_User_cancelled_installation)), messageDlg.Message);
-            OkDialog(messageDlg, messageDlg.OkDialog);
-            WaitForClosedForm<ToolUpdatesDlg>();
-            AssertUpdateAvailability(Settings.Default.ToolList, false, true);
-            Settings.Default.ToolList.Clear();
-        }
-
-        /// <summary>
-        /// Tests proper execution when multiple tools are updated successfully.
-        /// </summary>
-        private void TestMultipleSuccesses()
-        {
-            var messageDlg = FormatInstallSummaryMessageDlg(true, true);
-            Assert.AreEqual(
-                TextUtil.LineSeparate(
-                    Resources.ToolUpdatesDlg_DisplayInstallSummary_Successfully_updated_the_following_tools,
-                    string.Empty, TextUtil.LineSeparate(NESTED_TOOL_A.PackageName, SAMPLE_TOOL.PackageName)), messageDlg.Message);
-            OkDialog(messageDlg, messageDlg.OkDialog);
-            WaitForClosedForm<ToolUpdatesDlg>();
-            AssertUpdateAvailability(Settings.Default.ToolList, false, false);
-            Settings.Default.ToolList.Clear();
-        }
-
-        /// <summary>
-        /// Used for testing successfully installing multiple tools, failing to install multiple tools, or successfully installing one tool while
-        /// failing to install the other. This method formats the summary message dialog created by the Tool Updater.
-        /// </summary>
-        /// <param name="nestedSuccess">If true, the nested tool will be installed successfully. If false, it will not be installed successfully, because
-        /// of a user cancellation.</param>
-        /// <param name="sampleSuccess">If true, the sample tool will be installed successfully. If false, it will not be installed successfully, because
-        /// of a user cancellation.</param>
-        private MessageDlg FormatInstallSummaryMessageDlg(bool nestedSuccess, bool sampleSuccess)
-        {
-            Settings.Default.ToolList.AddRange(new[] { NESTED_TOOL_A, NESTED_TOOL_B, SAMPLE_TOOL });
-            var toolUpdatesDlg = FormatToolUpdatesDlg(true, FormatUpdateHelper(FormatToolStoreClient(true, TestFilesDir.GetTestPath("TestOneSuccessOneFailure"))), false); // Not L10N
-            Assert.AreEqual(2, toolUpdatesDlg.ItemCount);
-            var multiBtnMsgDlgNested = ShowDialog<MultiButtonMsgDlg>(toolUpdatesDlg.OkDialog);
-            Assert.IsTrue(multiBtnMsgDlgNested.Message.Contains(NESTED_TOOL_A.PackageName));
-            if (nestedSuccess)
-            {
-                OkDialog(multiBtnMsgDlgNested, multiBtnMsgDlgNested.Btn0Click);
-            }
-            else
-            {
-                OkDialog(multiBtnMsgDlgNested, multiBtnMsgDlgNested.BtnCancelClick);
-            }
-            var multiBtnMsgDlgSample = WaitForOpenForm<MultiButtonMsgDlg>();
-            Assert.IsTrue(multiBtnMsgDlgSample.Message.Contains(SAMPLE_TOOL.PackageName));
-            if (sampleSuccess)
-            {
-                OkDialog(multiBtnMsgDlgNested, multiBtnMsgDlgSample.Btn0Click);
-            }
-            else
-            {
-                OkDialog(multiBtnMsgDlgNested, multiBtnMsgDlgSample.BtnCancelClick);
-            }
-            return WaitForOpenForm<MessageDlg>();
-        }
-
-        /// <summary>
-        /// Asserts that updates are available or not for the sample tool and nested tool, from a given toollist.
-        /// </summary>
-        private static void AssertUpdateAvailability(ToolList toolList, bool sampleToolUpdateAvailable, bool nestedToolUpdateAvailable)
-        {
-            var sampleTool =
-                 Settings.Default.ToolList.First(description => description.PackageIdentifier.Equals(SAMPLE_TOOL.PackageIdentifier));
-            var nestedTools =
-                Settings.Default.ToolList.Where(description => description.PackageIdentifier.Equals(NESTED_TOOL_A.PackageIdentifier));
-
-            Assert.IsNotNull(sampleTool);
-            Assert.IsNotNull(nestedTools);
-
-            Assert.AreEqual(sampleToolUpdateAvailable, sampleTool.UpdateAvailable);
-            foreach (var nestedTool in nestedTools)
-            {
-                Assert.AreEqual(nestedToolUpdateAvailable, nestedTool.UpdateAvailable);
-            }
-        }
-
-        /// <summary>
-        /// Formats a ToolUpdatesDlg form for use in testing.
-        /// </summary>
-        /// <param name="itemsSelected">If true, this will check all the tools listed in the ToolUpdatesDlg. If false, it will uncheck all of them.</param>
-        /// <param name="updateHelper">The update helper for the ToolUpdatesDlg.</param>
-        /// <param name="testingDownloadOnly">If true, it will only test the DownloadTools function of the ToolUpdatesDlg.</param>
-        private static ToolUpdatesDlg FormatToolUpdatesDlg(bool itemsSelected, IToolUpdateHelper updateHelper, bool testingDownloadOnly)
-        {
-            var toolUpdatesDlg = ShowDialog<ToolUpdatesDlg>(() => SkylineWindow.ShowToolUpdatesDlg(updateHelper));
-            if (itemsSelected)
-                RunUI(toolUpdatesDlg.SelectAll);
-            else
-                RunUI(toolUpdatesDlg.DeselectAll);
-            toolUpdatesDlg.TestingDownloadOnly = testingDownloadOnly;
-            return toolUpdatesDlg;
-        }
-
-        /// <summary>
-        /// Formats a TestToolStoreClient for use in testing.
-        /// </summary>
-        /// <param name="downloadSuccess">If true, the "fake" download process will successfully download tool zips. If false, it emulate failing to download zips.</param>
-        /// <param name="filePath">When using a folder on the local machine as the source for package updates, set this value to the path to that folder. If this value is null,
-        /// when the tool calls the GetToolZipFile function of the the test client, it will an empty string.</param>
-        private static IToolStoreClient FormatToolStoreClient(bool downloadSuccess, string filePath = null)
-        {
-            return new TestToolStoreClient(filePath ?? Path.GetTempPath())
-                {
-                    FailDownload = !downloadSuccess,
-                    TestDownloadPath = filePath == null ? string.Empty : null
-                };
-        }
-
-        /// <summary>
-        /// Because tool installation is tested elsewhere (InstallToolsTest), we want to mimic the installation behavior
-        /// of tools. Specifically, we mimic the failure of installations by supporting exception throwing, and by
-        /// user cancellation. If the exception is null, and userCancelled is false, returns an empty UnzipToolReturnAccumulator.
-        /// </summary>
-        /// <param name="exception">If non-null, this function will throw this exception when called.</param>
-        /// <param name="userCancelled">If true, and no exception is specifed, this function will return null,
-        /// indicating the user cancelled the installation.</param>
-        /// <returns>A function that implements the above behavior.</returns>
-        private static Func<string, IUnpackZipToolSupport, ToolInstaller.UnzipToolReturnAccumulator>
-            CreateTestInstallFunction(Exception exception, bool userCancelled)
-        {
-            return (s, support) =>
-            {
-                if (exception != null)
-                    throw exception;
-
-                if (userCancelled)
-                    return null;
-
-                return new ToolInstaller.UnzipToolReturnAccumulator();
-            };
-        }
-        
-        /// <summary>
-        /// Formats a ToolUpdateHelper for testing. If no unpackZipTool function is specified, it uses the default ToolInstaller one.
-        /// </summary>
-        private static IToolUpdateHelper FormatUpdateHelper(IToolStoreClient client,
-                                                            Func<string, IUnpackZipToolSupport, ToolInstaller.UnzipToolReturnAccumulator> unpackZipTool = null)
-        {
-            return new TestToolUpdateHelper(client, unpackZipTool ?? ToolInstaller.UnpackZipTool);
-        }
-
-        private static readonly ToolDescription FULLY_UPDATED_TOOL = new ToolDescription("Fully Updated", "http://fullyupdated.com", string.Empty)  // Not L10N
-            {
-                PackageIdentifier = "FullyUpdated",     // Not L10N
-                PackageName = "Fully Updated",          // Not L10N
-                PackageVersion = "0.1",                 // Not L10N
-                UpdateAvailable = false
-            };
-
-        private static readonly ToolDescription SAMPLE_TOOL = new ToolDescription("Sample Tool", "http://test.com", string.Empty)                   // Not L10N
-            {
-                PackageIdentifier = "SampleTool",       // Not L10N
-                PackageName = "Sample Tool",            // Not L10N
-                PackageVersion = "0.1",                 // Not L10N
-                UpdateAvailable = true
-            };
-
-        private static readonly ToolDescription NESTED_TOOL_A = new ToolDescription("NestedTool\\A", "http://testA.com", string.Empty)
-            {
-                PackageIdentifier = "NestedTool",
-                PackageName = "Nested Tool",
-                PackageVersion = "0.1",
-                UpdateAvailable = true
-            };
-
-        private static readonly ToolDescription NESTED_TOOL_B = new ToolDescription("NestedTool\\B", "http://testB.com", string.Empty)
-            {
-                PackageIdentifier = "NestedTool",
-                PackageName = "Nested Tool",
-                PackageVersion = "0.1",
-                UpdateAvailable = true,
-            };
-    }
-
-    public class TestToolUpdateHelper : IToolUpdateHelper
-    {
-        private readonly IToolStoreClient _client;
-        private readonly Func<string, IUnpackZipToolSupport, ToolInstaller.UnzipToolReturnAccumulator> _unpackZipTool; 
-
-        public TestToolUpdateHelper(IToolStoreClient client, Func<string, IUnpackZipToolSupport, ToolInstaller.UnzipToolReturnAccumulator> unpackZipTool)
-        {
-            _client = client;
-            _unpackZipTool = unpackZipTool;
-        }
-        
-        public ToolInstaller.UnzipToolReturnAccumulator UnpackZipTool(string pathToZip, IUnpackZipToolSupport unpackSupport)
-        {
-            return _unpackZipTool.Invoke(pathToZip, unpackSupport);
-        }
-
-        public string GetToolZipFile(ILongWaitBroker waitBroker, string packageIdentifier, string directory)
-        {
-            return _client.GetToolZipFile(waitBroker, packageIdentifier, directory);
-        }
-    }
-
-}
-=======
-/*
- * Original author: Trevor Killeen <killeent .at. u.washington.edu>,
- *                  MacCoss Lab, Department of Genome Sciences, UW
- *
- * Copyright 2013 University of Washington - Seattle, WA
- * 
- * Licensed under the Apache License, Version 2.0 (the "License");
- * you may not use this file except in compliance with the License.
- * You may obtain a copy of the License at
- *
- *     http://www.apache.org/licenses/LICENSE-2.0
- *
- * Unless required by applicable law or agreed to in writing, software
- * distributed under the License is distributed on an "AS IS" BASIS,
- * WITHOUT WARRANTIES OR CONDITIONS OF ANY KIND, either express or implied.
- * See the License for the specific language governing permissions and
- * limitations under the License.
- */
-using System;
-using System.IO;
-using System.Linq;
-using Microsoft.VisualStudio.TestTools.UnitTesting;
-using pwiz.Common.SystemUtil;
-using pwiz.Skyline.Alerts;
-using pwiz.Skyline.Model.Tools;
-using pwiz.Skyline.Properties;
-using pwiz.Skyline.ToolsUI;
-using pwiz.Skyline.Util.Extensions;
-using pwiz.SkylineTestUtil;
-
-namespace pwiz.SkylineTestFunctional
-{
-    [TestClass]
-    public class ToolUpdatesTest : AbstractFunctionalTestEx
-    {
-        /// <summary>
-        /// Functional test for the tool updates dlg.
-        /// </summary>
-        [TestMethod]
-        public void TestToolUpdates()
-        {
-            TestFilesZip = @"TestFunctional\ToolUpdatesTest.zip"; // Not L10N
-            RunFunctionalTest();
-        }
-
-        protected override void DoTest()
-        {
-            // clear out any existing tools
-            Settings.Default.ToolList.Clear();
-            
-            TestMenuItemAvailability();
-            TestDeselectAll();
-            TestDownload();
-            TestUpdate();
-            TestStartToFinish();
-        }
-
-        /// <summary>
-        /// Tests that the Updates... tool menu item is only enabled when there are updates available
-        /// </summary>
-        private static void TestMenuItemAvailability()
-        {
-            // add a sample tool to the list
-            Settings.Default.ToolList.Add(FULLY_UPDATED_TOOL);
-            // test the menu item is not enabled if there are no updates available
-            RunUI(() =>
-                {
-                    SkylineWindow.PopulateToolsMenu();
-                    Assert.IsFalse(SkylineWindow.UpdatesMenuEnabled());
-                });
-
-            // test the menu item is enabled if there are updates available
-            Settings.Default.ToolList.Add(SAMPLE_TOOL);
-            RunUI(() =>
-                {
-                    SkylineWindow.PopulateToolsMenu();
-                    Assert.IsTrue(SkylineWindow.UpdatesMenuEnabled());
-                });
-
-            Settings.Default.ToolList.Clear();
-        }
-
-        /// <summary>
-        /// Tests for the message dialog that appears if you click the install button with no tools selected
-        /// </summary>
-        private static void TestDeselectAll()
-        {
-            using var context = new ToolUpdateTestContext(new[] { SAMPLE_TOOL });
-            var toolUpdatesDlg = context.ShowToolUpdatesDlg(itemsSelected: false);
-
-            TestMessageDlgShown(toolUpdatesDlg.OkDialog, 
-                Resources.ToolUpdatesDlg_btnUpdate_Click_Please_select_at_least_one_tool_to_update_);
-
-            OkDialog(toolUpdatesDlg, toolUpdatesDlg.CancelDialog);
-        }
-
-        private static void TestDownload()
-        {
-            TestDownloadFailure();
-            TestDownloadCancel();
-            TestDownloadSuccess();
-            TestMultipleToolDownloadFailures();
-        }
-
-        /// <summary>
-        /// Tests for failing to download updates for a tool.
-        /// </summary>
-        private static void TestDownloadFailure()
-        {
-            using var helper = HttpClientTestHelper.SimulateNoNetworkInterface();
-            using var context = new ToolUpdateTestContext(new[] { SAMPLE_TOOL }, ToolStoreUtil.ToolStoreClient);
-            var toolUpdatesDlg = context.ShowToolUpdatesDlg(testingDownloadOnly: true);
-
-            TestMessageDlgShown(toolUpdatesDlg.OkDialog, 
-                ToolUpdatesDlg.FormatDownloadFailureSummary(SAMPLE_TOOL.PackageName, helper.GetExpectedMessage()));
-        }
-
-        /// <summary>
-        /// Tests for user canceling during download of tool updates.
-        /// </summary>
-        private static void TestDownloadCancel()
-        {
-            using var context = new ToolUpdateTestContext(new[] { SAMPLE_TOOL }, ToolStoreUtil.ToolStoreClient);
-            var toolUpdatesDlg = context.ShowToolUpdatesDlg(testingDownloadOnly: true);
-            
-            // Should cancel silently - no MessageDlg shown
-            TestHttpClientCancellation(toolUpdatesDlg.OkDialog);
-        }
-
-        /// <summary>
-        /// Tests for successfully downloading an update for a tool.
-        /// </summary>
-        private static void TestDownloadSuccess()
-        {
-            using var context = new ToolUpdateTestContext(new[] { SAMPLE_TOOL });
-            var toolUpdatesDlg = context.ShowToolUpdatesDlg(testingDownloadOnly: true);
-            OkDialog(toolUpdatesDlg, toolUpdatesDlg.OkDialog);
-        }
-
-        /// <summary>
-        /// Tests downloading multiple tools when all fail with the same network error.
-        /// Verifies that error message is grouped (tool names listed, common error at bottom).
-        /// </summary>
-        private static void TestMultipleToolDownloadFailures()
-        {
-            var multipleTools = new[] { SAMPLE_TOOL, NESTED_TOOL_A, NESTED_TOOL_B };
-            using var helper = HttpClientTestHelper.SimulateNoNetworkInterface();
-            using var context = new ToolUpdateTestContext(multipleTools, ToolStoreUtil.ToolStoreClient);
-            var toolUpdatesDlg = context.ShowToolUpdatesDlg(testingDownloadOnly: true);
-            
-            // All tools should fail with same network error - message should be grouped
-            TestMessageDlgShown(toolUpdatesDlg.OkDialog, 
-                ToolUpdatesDlg.FormatDownloadFailureSummary(
-                    multipleTools.Select(t => t.PackageName).Distinct(),
-                    helper.GetExpectedMessage()));
-        }
-
-        private static void TestUpdate()
-        {
-            TestUpdateFailure();
-            TestUpdateSuccess();
-        }
-
-        private static void TestUpdateFailure()
-        {
-            TestUpdateFailureIOException();
-            TestUpdateFailureMessageException();
-            TestUpdateFailureUserCancel();
-        }
-
-        private const string EXCEPTION_MESSAGE = "Message"; // Not L10N
-
-        /// <summary>
-        /// Test for failing to update a tool due to an IOException during installation.
-        /// </summary>
-        private static void TestUpdateFailureIOException()
-        {
-            var expectedErrorMessage = TextUtil.LineSeparate(
-                string.Format(Resources.ConfigureToolsDlg_UnpackZipTool_Failed_attempting_to_extract_the_tool_from__0_, string.Empty), 
-                EXCEPTION_MESSAGE);
-            
-            TestSingleToolInstall(
-                CreateTestInstallFunction(new IOException(EXCEPTION_MESSAGE), false),
-                FormatFailureMessage(SAMPLE_TOOL, expectedErrorMessage),
-                isSuccess: false);
-        }
-
-        /// <summary>
-        /// Test for failing to update a tool due to a ToolExecutionException during installation.
-        /// </summary>
-        private static void TestUpdateFailureMessageException()
-        {
-            TestSingleToolInstall(
-                CreateTestInstallFunction(new ToolExecutionException(EXCEPTION_MESSAGE), false),
-                FormatFailureMessage(SAMPLE_TOOL, EXCEPTION_MESSAGE),
-                isSuccess: false);
-        }
-
-        /// <summary>
-        /// Tests for failing to update a tool due to the user cancelling.
-        /// </summary>
-        private static void TestUpdateFailureUserCancel()
-        {
-            TestSingleToolInstall(
-                CreateTestInstallFunction(null, true),
-                FormatFailureMessage(SAMPLE_TOOL, Resources.ToolUpdatesDlg_InstallUpdates_User_cancelled_installation),
-                isSuccess: false);
-        }
-
-        /// <summary>
-        /// Tests for successfully updating a tool.
-        /// </summary>
-        private static void TestUpdateSuccess()
-        {
-            TestSingleToolInstall(
-                CreateTestInstallFunction(null, false),
-                SAMPLE_TOOL.PackageName,
-                isSuccess: true);
-        }
-
-        /// <summary>
-        /// Helper method to test single tool installation with various outcomes.
-        /// Eliminates repetitive setup/teardown code.
-        /// </summary>
-        /// <param name="unpackZipTool">Function to control install behavior (success, failure, cancellation)</param>
-        /// <param name="expectedMessageContent">Expected content in the final message (tool name for success, formatted error for failure)</param>
-        /// <param name="isSuccess">True for success message, false for failure message</param>
-        private static void TestSingleToolInstall(
-            Func<string, IUnpackZipToolSupport, ToolInstaller.UnzipToolReturnAccumulator> unpackZipTool,
-            string expectedMessageContent,
-            bool isSuccess)
-        {
-            using var context = new ToolUpdateTestContext(new[] { SAMPLE_TOOL }, unpackZipTool: unpackZipTool);
-            var toolUpdatesDlg = context.ShowToolUpdatesDlg();
-            
-            var expectedMessage = isSuccess
-                ? ToolUpdatesDlg.FormatInstallSuccessSummary(expectedMessageContent)
-                : ToolUpdatesDlg.FormatInstallFailureSummary(expectedMessageContent);
-            
-            TestMessageDlgShown(toolUpdatesDlg.OkDialog, expectedMessage);
-        }
-
-        /// <summary>
-        /// IDisposable helper for ToolUpdatesTest that handles common setup/teardown.
-        /// Ensures tool list is cleared before and after test, properly disposes resources,
-        /// and waits for ToolUpdatesDlg to close.
-        /// </summary>
-        private class ToolUpdateTestContext : IDisposable
-        {
-            private readonly IToolUpdateHelper _updateHelper;
-            
-            public ToolUpdateTestContext(
-                ToolDescription[] toolsToAdd,
-                IToolStoreClient toolStoreClient = null,
-                Func<string, IUnpackZipToolSupport, ToolInstaller.UnzipToolReturnAccumulator> unpackZipTool = null)
-            {
-                // Clear tool list BEFORE test (prevents cascading failures from previous test failures)
-                Settings.Default.ToolList.Clear();
-                
-                // Add tools for this test
-                if (toolsToAdd != null && toolsToAdd.Length > 0)
-                    Settings.Default.ToolList.AddRange(toolsToAdd);
-                
-                // Create update helper
-                _updateHelper = CreateUpdateHelper(
-                    toolStoreClient ?? CreateToolStoreClient(), 
-                    unpackZipTool);
-            }
-            
-            /// <summary>
-            /// Shows the ToolUpdatesDlg with the configured update helper.
-            /// </summary>
-            /// <param name="itemsSelected">If true, all tools are selected. If false, all tools are deselected.</param>
-            /// <param name="testingDownloadOnly">If true, only tests download phase (skips installation).</param>
-            public ToolUpdatesDlg ShowToolUpdatesDlg(bool itemsSelected = true, bool testingDownloadOnly = false)
-            {
-                return ShowAndInitToolUpdatesDlg(itemsSelected, _updateHelper, testingDownloadOnly);
-            }
-            
-            public void Dispose()
-            {
-                // Wait for ToolUpdatesDlg to close (no-op if already closed)
-                WaitForClosedForm<ToolUpdatesDlg>();
-                
-                // Dispose the update helper (which disposes the tool store client)
-                (_updateHelper as IDisposable)?.Dispose();
-                
-                // Clear tool list AFTER test (cleanup)
-                Settings.Default.ToolList.Clear();
-            }
-        }
-
-        /// <summary>
-        /// Tests installing tools using actual zip files from start to finish. Tool downloading is still "faked," but
-        /// the update process uses the actual behavior of Skyline, illustrating the ability to interact with messages
-        /// shown by the tool installation process.
-        /// 
-        /// Perhaps most importantly, this also tests that tools that are updated have their "UpdateAvailable" field
-        /// set to true if there are updates available, and then set to false if updated successfully.
-        /// </summary>
-        private void TestStartToFinish()
-        {
-            TestUpdateSingleTool();
-            TestUpdateNestedTool();
-            TestMultipleFailures();
-            TestOneSuccessOneFailure();
-            TestMultipleSuccesses();
-        }
-
-        /// <summary>
-        /// Tests the start to finish update of a single tool.
-        /// </summary>
-        private void TestUpdateSingleTool()
-        {
-            using var context = new ToolUpdateTestContext(new[] { SAMPLE_TOOL }, CreateToolStoreClient(TestFilesDir.FullPath));
-            var toolUpdatesDlg = context.ShowToolUpdatesDlg();
-
-            var multiBtnMsgDlg = ShowDialog<MultiButtonMsgDlg>(toolUpdatesDlg.OkDialog);
-
-            TestMessageDlgShown(multiBtnMsgDlg.Btn0Click, 
-                ToolUpdatesDlg.FormatInstallSuccessSummary(SAMPLE_TOOL.PackageName));
-
-            AssertUpdated(SAMPLE_TOOL);
-        }
-
-        /// <summary>
-        /// Tests the start to finish installation of a nested tool. 
-        /// </summary>
-        private void TestUpdateNestedTool()
-        {
-            using var context = new ToolUpdateTestContext(new[] { NESTED_TOOL_A, NESTED_TOOL_B }, CreateToolStoreClient(TestFilesDir.FullPath));
-            var toolUpdatesDlg = context.ShowToolUpdatesDlg();
-            Assert.AreEqual(1, toolUpdatesDlg.ItemCount);
-
-            var multiBtnMsgDlg = ShowDialog<MultiButtonMsgDlg>(toolUpdatesDlg.OkDialog);
-
-            TestMessageDlgShown(multiBtnMsgDlg.Btn0Click, 
-                ToolUpdatesDlg.FormatInstallSuccessSummary(NESTED_TOOL_A.PackageName));
-
-            AssertUpdated(NESTED_TOOL_A);
-        }
-
-        private void AssertUpdated(ToolDescription toolToCheck)
-        {
-            foreach (var tool in Settings.Default.ToolList.Where(tool => Equals(tool.PackageIdentifier, toolToCheck.PackageIdentifier)))
-            {
-                Assert.IsFalse(tool.UpdateAvailable);
-            }
-
-        }
-
-        /// <summary>
-        /// Tests proper execution when multiple tools are not successfully updated.
-        /// </summary>
-        private void TestMultipleFailures()
-        {
-            TestInstallSummaryMessageDlg(false, false,
-                ToolUpdatesDlg.FormatInstallFailureSummary(new[]
-                {
-                    FormatFailureMessage(NESTED_TOOL_A, Resources.ToolUpdatesDlg_InstallUpdates_User_cancelled_installation),
-                    FormatFailureMessage(SAMPLE_TOOL, Resources.ToolUpdatesDlg_InstallUpdates_User_cancelled_installation)
-                }));
-        }
-
-        /// <summary>
-        /// Tests proper execution when one tool is updated successfully but the other is not.
-        /// </summary>
-        private void TestOneSuccessOneFailure()
-        {
-            TestInstallSummaryMessageDlg(false, true,
-                ToolUpdatesDlg.FormatMixedInstallSummary(
-                    new[] { SAMPLE_TOOL.PackageName },
-                    new[] { FormatFailureMessage(NESTED_TOOL_A, Resources.ToolUpdatesDlg_InstallUpdates_User_cancelled_installation) }));
-        }
-
-        /// <summary>
-        /// Tests proper execution when multiple tools are updated successfully.
-        /// </summary>
-        private void TestMultipleSuccesses()
-        {
-            TestInstallSummaryMessageDlg(true, true,
-                ToolUpdatesDlg.FormatInstallSuccessSummary(new[] { NESTED_TOOL_A.PackageName, SAMPLE_TOOL.PackageName }));
-        }
-
-        /// <summary>
-        /// Used for testing successfully installing multiple tools, failing to install multiple tools, or successfully installing one tool while
-        /// failing to install the other. This method formats the summary message dialog created by the Tool Updater.
-        /// </summary>
-        /// <param name="nestedSuccess">If true, the nested tool will be installed successfully. If false, it will not be installed successfully, because
-        /// of a user cancellation.</param>
-        /// <param name="sampleSuccess">If true, the sample tool will be installed successfully. If false, it will not be installed successfully, because
-        /// of a user cancellation.</param>
-        /// <param name="message">The message expected to be showing in the summary message dialog</param>
-        private void TestInstallSummaryMessageDlg(bool nestedSuccess, bool sampleSuccess, string message)
-        {
-            using var context = new ToolUpdateTestContext(new[] { NESTED_TOOL_A, NESTED_TOOL_B, SAMPLE_TOOL },
-                CreateToolStoreClient(TestFilesDir.GetTestPath("TestOneSuccessOneFailure")));
-            var toolUpdatesDlg = context.ShowToolUpdatesDlg();
-            Assert.AreEqual(2, toolUpdatesDlg.ItemCount);
-            var multiBtnMsgDlgNested = ShowDialog<MultiButtonMsgDlg>(toolUpdatesDlg.OkDialog);
-            Assert.IsTrue(multiBtnMsgDlgNested.Message.Contains(NESTED_TOOL_A.PackageName));
-            if (nestedSuccess)
-            {
-                OkDialog(multiBtnMsgDlgNested, multiBtnMsgDlgNested.Btn0Click);
-            }
-            else
-            {
-                OkDialog(multiBtnMsgDlgNested, multiBtnMsgDlgNested.BtnCancelClick);
-            }
-            var multiBtnMsgDlgSample = WaitForOpenForm<MultiButtonMsgDlg>();
-            Assert.IsTrue(multiBtnMsgDlgSample.Message.Contains(SAMPLE_TOOL.PackageName));
-            if (sampleSuccess)
-            {
-                OkDialog(multiBtnMsgDlgNested, multiBtnMsgDlgSample.Btn0Click);
-            }
-            else
-            {
-                OkDialog(multiBtnMsgDlgNested, multiBtnMsgDlgSample.BtnCancelClick);
-            }
-            var messageDlg = WaitForOpenForm<MessageDlg>();
-            Assert.AreEqual(message, messageDlg.Message);
-            OkDialog(messageDlg, messageDlg.OkDialog);
-            WaitForClosedForm<ToolUpdatesDlg>();
-            AssertUpdateAvailability(Settings.Default.ToolList, !nestedSuccess, !sampleSuccess);
-        }
-
-        /// <summary>
-        /// Asserts that updates are available or not for the sample tool and nested tool, from a given <see cref="ToolList"/>>.
-        /// </summary>
-        private static void AssertUpdateAvailability(ToolList toolList, bool nestedToolUpdateAvailable, bool sampleToolUpdateAvailable)
-        {
-            var sampleTool =
-                toolList.First(description => description.PackageIdentifier.Equals(SAMPLE_TOOL.PackageIdentifier));
-            var nestedTools =
-                toolList.Where(description => description.PackageIdentifier.Equals(NESTED_TOOL_A.PackageIdentifier));
-
-            Assert.IsNotNull(sampleTool);
-            Assert.IsNotNull(nestedTools);
-
-            Assert.AreEqual(sampleToolUpdateAvailable, sampleTool.UpdateAvailable);
-            foreach (var nestedTool in nestedTools)
-            {
-                Assert.AreEqual(nestedToolUpdateAvailable, nestedTool.UpdateAvailable);
-            }
-        }
-
-        private static string FormatFailureMessage(ToolDescription toolDescription, string message)
-        {
-            return ToolUpdatesDlg.FormatFailureMessage(toolDescription.PackageName, message);
-        }
-
-        /// <summary>
-        /// Shows and initializes a <see cref="ToolUpdatesDlg"/> form for use in testing.
-        /// </summary>
-        /// <param name="itemsSelected">If true, this will check all the tools listed in the <see cref="ToolUpdatesDlg"/>. If false, it will uncheck all of them.</param>
-        /// <param name="updateHelper">The update helper for the <see cref="ToolUpdatesDlg"/>.</param>
-        /// <param name="testingDownloadOnly">If true, it will only test the DownloadTools function of the <see cref="ToolUpdatesDlg"/>.</param>
-        private static ToolUpdatesDlg ShowAndInitToolUpdatesDlg(bool itemsSelected, IToolUpdateHelper updateHelper, bool testingDownloadOnly)
-        {
-            var toolUpdatesDlg = ShowDialog<ToolUpdatesDlg>(() => SkylineWindow.ShowToolUpdatesDlg(updateHelper));
-            if (itemsSelected)
-                RunUI(toolUpdatesDlg.SelectAll);
-            else
-                RunUI(toolUpdatesDlg.DeselectAll);
-            toolUpdatesDlg.TestingDownloadOnly = testingDownloadOnly;
-            return toolUpdatesDlg;
-        }
-
-        /// <summary>
-        /// Creates a <see cref="TestToolStoreClient"/> for use in testing.
-        /// </summary>
-        /// <param name="filePath">When using a folder on the local machine as the source for package updates, set this value to the path to that folder. If this value is null,
-        /// when the tool calls the GetToolZipFile function of the test client, it will an empty string.</param>
-        private static TestToolStoreClient CreateToolStoreClient(string filePath = null)
-        {
-            return new TestToolStoreClient(filePath ?? Path.GetTempPath())
-            {
-                TestDownloadPath = filePath == null ? string.Empty : null
-            };
-        }
-
-        /// <summary>
-        /// Because tool installation is tested elsewhere (InstallToolsTest), we want to mimic the installation behavior
-        /// of tools. Specifically, we mimic the failure of installations by supporting exception throwing, and by
-        /// user cancellation. If the exception is null, and userCancelled is false, returns an empty UnzipToolReturnAccumulator.
-        /// </summary>
-        /// <param name="exception">If non-null, this function will throw this exception when called.</param>
-        /// <param name="userCancelled">If true, and no exception is specifed, this function will return null,
-        /// indicating the user cancelled the installation.</param>
-        /// <returns>A function that implements the above behavior.</returns>
-        private static Func<string, IUnpackZipToolSupport, ToolInstaller.UnzipToolReturnAccumulator>
-            CreateTestInstallFunction(Exception exception, bool userCancelled)
-        {
-            return (s, support) =>
-            {
-                if (exception != null)
-                    throw exception;
-
-                if (userCancelled)
-                    return null;
-
-                return new ToolInstaller.UnzipToolReturnAccumulator();
-            };
-        }
-        
-        /// <summary>
-        /// Creates a ToolUpdateHelper for testing. If no unpackZipTool function is specified, it uses the default ToolInstaller one.
-        /// </summary>
-        private static TestToolUpdateHelper CreateUpdateHelper(IToolStoreClient client,
-                                                            Func<string, IUnpackZipToolSupport, ToolInstaller.UnzipToolReturnAccumulator> unpackZipTool = null)
-        {
-            return new TestToolUpdateHelper(client, unpackZipTool ?? ToolInstaller.UnpackZipTool);
-        }
-
-        private static readonly ToolDescription FULLY_UPDATED_TOOL = new ToolDescription("Fully Updated", "http://fullyupdated.com", string.Empty)  // Not L10N
-            {
-                PackageIdentifier = "FullyUpdated",     // Not L10N
-                PackageName = "Fully Updated",          // Not L10N
-                PackageVersion = "0.1",                 // Not L10N
-                UpdateAvailable = false
-            };
-
-        private static readonly ToolDescription SAMPLE_TOOL = new ToolDescription("Sample Tool", "http://test.com", string.Empty)                   // Not L10N
-            {
-                PackageIdentifier = "SampleTool",       // Not L10N
-                PackageName = "Sample Tool",            // Not L10N
-                PackageVersion = "0.1",                 // Not L10N
-                UpdateAvailable = true
-            };
-
-        private static readonly ToolDescription NESTED_TOOL_A = new ToolDescription("NestedTool\\A", "http://testA.com", string.Empty)
-            {
-                PackageIdentifier = "NestedTool",
-                PackageName = "Nested Tool",
-                PackageVersion = "0.1",
-                UpdateAvailable = true
-            };
-
-        private static readonly ToolDescription NESTED_TOOL_B = new ToolDescription("NestedTool\\B", "http://testB.com", string.Empty)
-            {
-                PackageIdentifier = "NestedTool",
-                PackageName = "Nested Tool",
-                PackageVersion = "0.1",
-                UpdateAvailable = true,
-            };
-    }
-
-    public class TestToolUpdateHelper : IToolUpdateHelper, IDisposable
-    {
-        private readonly IToolStoreClient _client;
-        private readonly Func<string, IUnpackZipToolSupport, ToolInstaller.UnzipToolReturnAccumulator> _unpackZipTool; 
-
-        public TestToolUpdateHelper(IToolStoreClient client, Func<string, IUnpackZipToolSupport, ToolInstaller.UnzipToolReturnAccumulator> unpackZipTool)
-        {
-            _client = client;
-            _unpackZipTool = unpackZipTool;
-        }
-        
-        public ToolInstaller.UnzipToolReturnAccumulator UnpackZipTool(string pathToZip, IUnpackZipToolSupport unpackSupport)
-        {
-            return _unpackZipTool.Invoke(pathToZip, unpackSupport);
-        }
-
-        public string GetToolZipFile(IProgressMonitor progressMonitor, IProgressStatus progressStatus, string packageIdentifier, string directory)
-        {
-            return _client.GetToolZipFile(progressMonitor, progressStatus, packageIdentifier, directory);
-        }
-
-        public void Dispose()
-        {
-            (_client as IDisposable)?.Dispose();
-        }
-    }
-}
->>>>>>> 5747ede7
+/*
+ * Original author: Trevor Killeen <killeent .at. u.washington.edu>,
+ *                  MacCoss Lab, Department of Genome Sciences, UW
+ *
+ * Copyright 2013 University of Washington - Seattle, WA
+ * 
+ * Licensed under the Apache License, Version 2.0 (the "License");
+ * you may not use this file except in compliance with the License.
+ * You may obtain a copy of the License at
+ *
+ *     http://www.apache.org/licenses/LICENSE-2.0
+ *
+ * Unless required by applicable law or agreed to in writing, software
+ * distributed under the License is distributed on an "AS IS" BASIS,
+ * WITHOUT WARRANTIES OR CONDITIONS OF ANY KIND, either express or implied.
+ * See the License for the specific language governing permissions and
+ * limitations under the License.
+ */
+using System;
+using System.IO;
+using System.Linq;
+using Microsoft.VisualStudio.TestTools.UnitTesting;
+using pwiz.Skyline.Alerts;
+using pwiz.Skyline.Model.Tools;
+using pwiz.Skyline.Properties;
+using pwiz.Skyline.ToolsUI;
+using pwiz.Skyline.Util;
+using pwiz.Skyline.Util.Extensions;
+using pwiz.SkylineTestUtil;
+
+namespace pwiz.SkylineTestFunctional
+{
+    [TestClass]
+    public class ToolUpdatesTest : AbstractFunctionalTest 
+    {
+        /// <summary>
+        /// Functional test for the tool updates dlg.
+        /// </summary>
+        [TestMethod]
+        public void TestToolUpdates()
+        {
+            TestFilesZip = @"TestFunctional\ToolUpdatesTest.zip"; // Not L10N
+            RunFunctionalTest();
+        }
+
+        protected override void DoTest()
+        {
+            // clear out any existing tools
+            Settings.Default.ToolList.Clear();
+            
+            TestMenuItemAvailability();
+            TestDeselectAll();
+            TestDownload();
+            TestUpdate();
+            TestStartToFinish();
+        }
+
+        /// <summary>
+        /// Tests that the Updates... tool menu item is only enabled when there are updates available
+        /// </summary>
+        private static void TestMenuItemAvailability()
+        {
+            // add a sample tool to the list
+            Settings.Default.ToolList.Add(FULLY_UPDATED_TOOL);
+            // test the menu item is not enabled if there are no updates available
+            RunUI(() =>
+                {
+                    SkylineWindow.PopulateToolsMenu();
+                    Assert.IsFalse(SkylineWindow.UpdatesMenuEnabled());
+                });
+
+            // test the menu item is enabled if there are updates available
+            Settings.Default.ToolList.Add(SAMPLE_TOOL);
+            RunUI(() =>
+                {
+                    SkylineWindow.PopulateToolsMenu();
+                    Assert.IsTrue(SkylineWindow.UpdatesMenuEnabled());
+                });
+
+            Settings.Default.ToolList.Clear();
+        }
+
+        /// <summary>
+        /// Tests for the message dialog that appears if you click the install button with no tools selected
+        /// </summary>
+        private static void TestDeselectAll()
+        {
+            Settings.Default.ToolList.Add(SAMPLE_TOOL);
+            var toolUpdatesDlg = FormatToolUpdatesDlg(false, FormatUpdateHelper(FormatToolStoreClient(false)), false);
+            var messageDlg = ShowDialog<MessageDlg>(toolUpdatesDlg.OkDialog);
+            Assert.AreEqual(Resources.ToolUpdatesDlg_btnUpdate_Click_Please_select_at_least_one_tool_to_update_, messageDlg.Message);
+            OkDialog(messageDlg, messageDlg.OkDialog);
+            OkDialog(toolUpdatesDlg, toolUpdatesDlg.CancelDialog);
+            Settings.Default.ToolList.Clear();
+        }
+
+        private static void TestDownload()
+        {
+            TestDownloadFailure();
+            TestDownloadSuccess();
+        }
+
+        /// <summary>
+        /// Tests for failing to download updates for a tool.
+        /// </summary>
+        private static void TestDownloadFailure()
+        {
+            Settings.Default.ToolList.Add(SAMPLE_TOOL);
+            var toolUpdatesDlg = FormatToolUpdatesDlg(true, FormatUpdateHelper(FormatToolStoreClient(false)) , true);
+            var messageDlg = ShowDialog<MessageDlg>(toolUpdatesDlg.OkDialog);
+            Assert.AreEqual(
+                TextUtil.LineSeparate(
+                    Resources
+                        .ToolUpdatesDlg_DisplayDownloadSummary_Failed_to_download_updates_for_the_following_packages,
+                    string.Empty, SAMPLE_TOOL.PackageName), messageDlg.Message);
+            OkDialog(messageDlg, messageDlg.OkDialog);
+            WaitForClosedForm(toolUpdatesDlg);
+            Settings.Default.ToolList.Clear();
+        }
+
+        /// <summary>
+        /// Tests for successfully downloading an update for a tool.
+        /// </summary>
+        private static void TestDownloadSuccess()
+        {
+            Settings.Default.ToolList.Add(SAMPLE_TOOL);
+            var toolUpdatesDlg = FormatToolUpdatesDlg(true, FormatUpdateHelper(FormatToolStoreClient(true)), true);
+            OkDialog(toolUpdatesDlg, toolUpdatesDlg.OkDialog);
+            Settings.Default.ToolList.Clear();
+        }
+
+        private static void TestUpdate()
+        {
+            TestUpdateFailure();
+            TestUpdateSuccess();
+        }
+
+        private static void TestUpdateFailure()
+        {
+            TestUpdateFailureIOException();
+            TestUpdateFailureMessageException();
+            TestUpdateFailureUserCancel();
+        }
+
+        private const string EXCEPTION_MESSAGE = "Message"; // Not L10N
+
+        /// <summary>
+        /// Test for failing to update a tool due to an IOException during installation.
+        /// </summary>
+        private static void TestUpdateFailureIOException()
+        {
+            Settings.Default.ToolList.Add(SAMPLE_TOOL);
+            var toolUpdatesDlg = FormatToolUpdatesDlg(true,
+                                                      FormatUpdateHelper(FormatToolStoreClient(true),
+                                                                         CreateTestInstallFunction(new IOException(EXCEPTION_MESSAGE), false)),
+                                                      false);
+            var messageDlg = ShowDialog<MessageDlg>(toolUpdatesDlg.OkDialog);
+            Assert.AreEqual(
+                TextUtil.LineSeparate(
+                    Resources.ToolUpdatesDlg_DisplayInstallSummary_Failed_to_update_the_following_tool, string.Empty,
+                    ToolUpdatesDlg.FormatFailureMessage(SAMPLE_TOOL.PackageName, TextUtil.LineSeparate(
+                        string.Format(
+                            Resources
+                                .ConfigureToolsDlg_UnpackZipTool_Failed_attempting_to_extract_the_tool_from__0_,
+                            string.Empty), EXCEPTION_MESSAGE))), messageDlg.Message);
+            OkDialog(messageDlg, messageDlg.OkDialog);
+            WaitForClosedForm(toolUpdatesDlg);
+            Settings.Default.ToolList.Clear();
+        }
+
+        /// <summary>
+        /// Test for failing to update a tool due to a ToolExecutionException during installation.
+        /// </summary>
+        private static void TestUpdateFailureMessageException()
+        {
+            Settings.Default.ToolList.Add(SAMPLE_TOOL);
+            var toolUpdatesDlg = FormatToolUpdatesDlg(true,
+                                                      FormatUpdateHelper(FormatToolStoreClient(true),
+                                                                         CreateTestInstallFunction(new ToolExecutionException(EXCEPTION_MESSAGE), false)),
+                                                      false);
+            var messageDlg = ShowDialog<MessageDlg>(toolUpdatesDlg.OkDialog);
+            Assert.AreEqual(
+                TextUtil.LineSeparate(
+                    Resources.ToolUpdatesDlg_DisplayInstallSummary_Failed_to_update_the_following_tool, string.Empty,
+                    ToolUpdatesDlg.FormatFailureMessage(SAMPLE_TOOL.PackageName, EXCEPTION_MESSAGE)), messageDlg.Message);
+            OkDialog(messageDlg, messageDlg.OkDialog);
+            WaitForClosedForm(toolUpdatesDlg);
+            Settings.Default.ToolList.Clear();
+        }
+
+        /// <summary>
+        /// Tests for failing to update a tool due to the user cancelling.
+        /// </summary>
+        private static void TestUpdateFailureUserCancel()
+        {
+            Settings.Default.ToolList.Add(SAMPLE_TOOL);
+            var toolUpdatesDlg = FormatToolUpdatesDlg(true,
+                                                      FormatUpdateHelper(FormatToolStoreClient(true),
+                                                                         CreateTestInstallFunction(null, true)),
+                                                      false);
+            var messageDlg = ShowDialog<MessageDlg>(toolUpdatesDlg.OkDialog);
+            Assert.AreEqual(
+                TextUtil.LineSeparate(
+                    Resources.ToolUpdatesDlg_DisplayInstallSummary_Failed_to_update_the_following_tool, string.Empty,
+                    ToolUpdatesDlg.FormatFailureMessage(SAMPLE_TOOL.PackageName,
+                                                        Resources
+                                                            .ToolUpdatesDlg_InstallUpdates_User_cancelled_installation)),
+                messageDlg.Message);
+            OkDialog(messageDlg, messageDlg.OkDialog);
+            WaitForClosedForm(toolUpdatesDlg);
+            Settings.Default.ToolList.Clear();
+        }
+
+        /// <summary>
+        /// Tests for successfully updating a tool.
+        /// </summary>
+        private static void TestUpdateSuccess()
+        {
+            Settings.Default.ToolList.Add(SAMPLE_TOOL);
+            var toolUpdatesDlg = FormatToolUpdatesDlg(true,
+                                                      FormatUpdateHelper(FormatToolStoreClient(true),
+                                                                         CreateTestInstallFunction(null, false)),
+                                                      false);
+            var messageDlg = ShowDialog<MessageDlg>(toolUpdatesDlg.OkDialog);
+            Assert.AreEqual(
+                TextUtil.LineSeparate(
+                    Resources.ToolUpdatesDlg_DisplayInstallSummary_Successfully_updated_the_following_tool,
+                    string.Empty, SAMPLE_TOOL.PackageName), messageDlg.Message);
+            OkDialog(messageDlg, messageDlg.OkDialog);
+            WaitForClosedForm(toolUpdatesDlg);
+            Settings.Default.ToolList.Clear();
+        }
+
+        /// <summary>
+        /// Tests installing tools using actual zip files from start to finish. Tool downloading is still "faked," but
+        /// the update process uses the actual behavior of Skyline, illustrating the ability to interact with messages
+        /// shown by the tool installation process.
+        /// 
+        /// Perhaps most importantly, this also tests that tools that are updated have their "UpdateAvailable" field
+        /// set to true if there are updates available, and then set to false if updated successfully.
+        /// </summary>
+        private void TestStartToFinish()
+        {
+            TestUpdateSingleTool();
+            TestUpdateNestedTool();
+            TestMultipleFailures();
+            TestOneSuccessOneFailure();
+            TestMultipleSuccesses();
+        }
+
+        /// <summary>
+        /// Tests the start to finish update of a single tool.
+        /// </summary>
+        private void TestUpdateSingleTool()
+        {
+            Settings.Default.ToolList.Add(SAMPLE_TOOL);
+            var toolUpdatesDlg = FormatToolUpdatesDlg(true, FormatUpdateHelper(FormatToolStoreClient(true, TestFilesDir.FullPath)), false);
+            var multiBtnMsgDlg = ShowDialog<MultiButtonMsgDlg>(toolUpdatesDlg.OkDialog);
+            var messageDlg = ShowDialog<MessageDlg>(multiBtnMsgDlg.Btn0Click);
+            Assert.AreEqual(
+                TextUtil.LineSeparate(
+                    Resources.ToolUpdatesDlg_DisplayInstallSummary_Successfully_updated_the_following_tool,
+                    string.Empty, SAMPLE_TOOL.PackageName), messageDlg.Message);
+            foreach (var tool in Settings.Default.ToolList.Where(tool => Equals(tool.PackageIdentifier, SAMPLE_TOOL.PackageIdentifier)))
+            {
+                Assert.IsFalse(tool.UpdateAvailable);
+            }
+            OkDialog(messageDlg, messageDlg.OkDialog);
+            WaitForClosedForm(toolUpdatesDlg);
+            Settings.Default.ToolList.Clear();
+        }
+
+        /// <summary>
+        /// Tests the start to finish installation of a nested tool. 
+        /// </summary>
+        private void TestUpdateNestedTool()
+        {
+            Settings.Default.ToolList.AddRange(new [] {NESTED_TOOL_A, NESTED_TOOL_B});
+            var toolUpdatesDlg = FormatToolUpdatesDlg(true, FormatUpdateHelper(FormatToolStoreClient(true, TestFilesDir.FullPath)), false);
+            Assert.AreEqual(1, toolUpdatesDlg.ItemCount);
+            var multiBtnMsgDlg = ShowDialog<MultiButtonMsgDlg>(toolUpdatesDlg.OkDialog);
+            var messageDlg = ShowDialog<MessageDlg>(multiBtnMsgDlg.Btn0Click);
+            Assert.AreEqual(
+                TextUtil.LineSeparate(
+                    Resources.ToolUpdatesDlg_DisplayInstallSummary_Successfully_updated_the_following_tool,
+                    string.Empty, NESTED_TOOL_A.PackageName), messageDlg.Message);
+            foreach (var tool in Settings.Default.ToolList.Where(tool => Equals(tool.PackageIdentifier, NESTED_TOOL_A.PackageIdentifier)))
+            {
+                Assert.IsFalse(tool.UpdateAvailable);
+            }
+            OkDialog(messageDlg, messageDlg.OkDialog);
+            WaitForClosedForm(toolUpdatesDlg);
+            Settings.Default.ToolList.Clear();
+        }
+
+        /// <summary>
+        /// Tests proper execution when multiple tools are not successfully updated.
+        /// </summary>
+        private void TestMultipleFailures()
+        {
+            var messageDlg = FormatInstallSummaryMessageDlg(false, false);
+            Assert.AreEqual(
+                TextUtil.LineSeparate(
+                    Resources.ToolUpdatesDlg_DisplayInstallSummary_Failed_to_update_the_following_tools, string.Empty,
+                    TextUtil.LineSeparate(
+                        ToolUpdatesDlg.FormatFailureMessage(NESTED_TOOL_A.PackageName, Resources.ToolUpdatesDlg_InstallUpdates_User_cancelled_installation),
+                        ToolUpdatesDlg.FormatFailureMessage(SAMPLE_TOOL.PackageName, Resources.ToolUpdatesDlg_InstallUpdates_User_cancelled_installation))),
+                messageDlg.Message);
+            OkDialog(messageDlg, messageDlg.OkDialog);
+            WaitForClosedForm<ToolUpdatesDlg>();
+            AssertUpdateAvailability(Settings.Default.ToolList, true, true);
+            Settings.Default.ToolList.Clear();
+        }
+
+        /// <summary>
+        /// Tests proper execution when one tool is updated successfully but the other is not.
+        /// </summary>
+        private void TestOneSuccessOneFailure()
+        {
+            var messageDlg = FormatInstallSummaryMessageDlg(false, true);
+            Assert.AreEqual(
+                TextUtil.LineSeparate(
+                    Resources.ToolUpdatesDlg_DisplayInstallSummary_Successfully_updated_the_following_tool, string.Empty,
+                    SAMPLE_TOOL.PackageName, string.Empty,
+                    Resources.ToolUpdatesDlg_DisplayInstallSummary_Failed_to_update_the_following_tool, string.Empty,
+                    ToolUpdatesDlg.FormatFailureMessage(NESTED_TOOL_A.PackageName,
+                                                        Resources.ToolUpdatesDlg_InstallUpdates_User_cancelled_installation)), messageDlg.Message);
+            OkDialog(messageDlg, messageDlg.OkDialog);
+            WaitForClosedForm<ToolUpdatesDlg>();
+            AssertUpdateAvailability(Settings.Default.ToolList, false, true);
+            Settings.Default.ToolList.Clear();
+        }
+
+        /// <summary>
+        /// Tests proper execution when multiple tools are updated successfully.
+        /// </summary>
+        private void TestMultipleSuccesses()
+        {
+            var messageDlg = FormatInstallSummaryMessageDlg(true, true);
+            Assert.AreEqual(
+                TextUtil.LineSeparate(
+                    Resources.ToolUpdatesDlg_DisplayInstallSummary_Successfully_updated_the_following_tools,
+                    string.Empty, TextUtil.LineSeparate(NESTED_TOOL_A.PackageName, SAMPLE_TOOL.PackageName)), messageDlg.Message);
+            OkDialog(messageDlg, messageDlg.OkDialog);
+            WaitForClosedForm<ToolUpdatesDlg>();
+            AssertUpdateAvailability(Settings.Default.ToolList, false, false);
+            Settings.Default.ToolList.Clear();
+        }
+
+        /// <summary>
+        /// Used for testing successfully installing multiple tools, failing to install multiple tools, or successfully installing one tool while
+        /// failing to install the other. This method formats the summary message dialog created by the Tool Updater.
+        /// </summary>
+        /// <param name="nestedSuccess">If true, the nested tool will be installed successfully. If false, it will not be installed successfully, because
+        /// of a user cancellation.</param>
+        /// <param name="sampleSuccess">If true, the sample tool will be installed successfully. If false, it will not be installed successfully, because
+        /// of a user cancellation.</param>
+        private MessageDlg FormatInstallSummaryMessageDlg(bool nestedSuccess, bool sampleSuccess)
+        {
+            Settings.Default.ToolList.AddRange(new[] { NESTED_TOOL_A, NESTED_TOOL_B, SAMPLE_TOOL });
+            var toolUpdatesDlg = FormatToolUpdatesDlg(true, FormatUpdateHelper(FormatToolStoreClient(true, TestFilesDir.GetTestPath("TestOneSuccessOneFailure"))), false); // Not L10N
+            Assert.AreEqual(2, toolUpdatesDlg.ItemCount);
+            var multiBtnMsgDlgNested = ShowDialog<MultiButtonMsgDlg>(toolUpdatesDlg.OkDialog);
+            Assert.IsTrue(multiBtnMsgDlgNested.Message.Contains(NESTED_TOOL_A.PackageName));
+            if (nestedSuccess)
+            {
+                OkDialog(multiBtnMsgDlgNested, multiBtnMsgDlgNested.Btn0Click);
+            }
+            else
+            {
+                OkDialog(multiBtnMsgDlgNested, multiBtnMsgDlgNested.BtnCancelClick);
+            }
+            var multiBtnMsgDlgSample = WaitForOpenForm<MultiButtonMsgDlg>();
+            Assert.IsTrue(multiBtnMsgDlgSample.Message.Contains(SAMPLE_TOOL.PackageName));
+            if (sampleSuccess)
+            {
+                OkDialog(multiBtnMsgDlgNested, multiBtnMsgDlgSample.Btn0Click);
+            }
+            else
+            {
+                OkDialog(multiBtnMsgDlgNested, multiBtnMsgDlgSample.BtnCancelClick);
+            }
+            return WaitForOpenForm<MessageDlg>();
+        }
+
+        /// <summary>
+        /// Asserts that updates are available or not for the sample tool and nested tool, from a given toollist.
+        /// </summary>
+        private static void AssertUpdateAvailability(ToolList toolList, bool sampleToolUpdateAvailable, bool nestedToolUpdateAvailable)
+        {
+            var sampleTool =
+                 Settings.Default.ToolList.First(description => description.PackageIdentifier.Equals(SAMPLE_TOOL.PackageIdentifier));
+            var nestedTools =
+                Settings.Default.ToolList.Where(description => description.PackageIdentifier.Equals(NESTED_TOOL_A.PackageIdentifier));
+
+            Assert.IsNotNull(sampleTool);
+            Assert.IsNotNull(nestedTools);
+
+            Assert.AreEqual(sampleToolUpdateAvailable, sampleTool.UpdateAvailable);
+            foreach (var nestedTool in nestedTools)
+            {
+                Assert.AreEqual(nestedToolUpdateAvailable, nestedTool.UpdateAvailable);
+            }
+        }
+
+        /// <summary>
+        /// Formats a ToolUpdatesDlg form for use in testing.
+        /// </summary>
+        /// <param name="itemsSelected">If true, this will check all the tools listed in the ToolUpdatesDlg. If false, it will uncheck all of them.</param>
+        /// <param name="updateHelper">The update helper for the ToolUpdatesDlg.</param>
+        /// <param name="testingDownloadOnly">If true, it will only test the DownloadTools function of the ToolUpdatesDlg.</param>
+        private static ToolUpdatesDlg FormatToolUpdatesDlg(bool itemsSelected, IToolUpdateHelper updateHelper, bool testingDownloadOnly)
+        {
+            var toolUpdatesDlg = ShowDialog<ToolUpdatesDlg>(() => SkylineWindow.ShowToolUpdatesDlg(updateHelper));
+            if (itemsSelected)
+                RunUI(toolUpdatesDlg.SelectAll);
+            else
+                RunUI(toolUpdatesDlg.DeselectAll);
+            toolUpdatesDlg.TestingDownloadOnly = testingDownloadOnly;
+            return toolUpdatesDlg;
+        }
+
+        /// <summary>
+        /// Formats a TestToolStoreClient for use in testing.
+        /// </summary>
+        /// <param name="downloadSuccess">If true, the "fake" download process will successfully download tool zips. If false, it emulate failing to download zips.</param>
+        /// <param name="filePath">When using a folder on the local machine as the source for package updates, set this value to the path to that folder. If this value is null,
+        /// when the tool calls the GetToolZipFile function of the the test client, it will an empty string.</param>
+        private static IToolStoreClient FormatToolStoreClient(bool downloadSuccess, string filePath = null)
+        {
+            return new TestToolStoreClient(filePath ?? Path.GetTempPath())
+                {
+                    FailDownload = !downloadSuccess,
+                    TestDownloadPath = filePath == null ? string.Empty : null
+                };
+        }
+
+        /// <summary>
+        /// Because tool installation is tested elsewhere (InstallToolsTest), we want to mimic the installation behavior
+        /// of tools. Specifically, we mimic the failure of installations by supporting exception throwing, and by
+        /// user cancellation. If the exception is null, and userCancelled is false, returns an empty UnzipToolReturnAccumulator.
+        /// </summary>
+        /// <param name="exception">If non-null, this function will throw this exception when called.</param>
+        /// <param name="userCancelled">If true, and no exception is specifed, this function will return null,
+        /// indicating the user cancelled the installation.</param>
+        /// <returns>A function that implements the above behavior.</returns>
+        private static Func<string, IUnpackZipToolSupport, ToolInstaller.UnzipToolReturnAccumulator>
+            CreateTestInstallFunction(Exception exception, bool userCancelled)
+        {
+            return (s, support) =>
+            {
+                if (exception != null)
+                    throw exception;
+
+                if (userCancelled)
+                    return null;
+
+                return new ToolInstaller.UnzipToolReturnAccumulator();
+            };
+        }
+        
+        /// <summary>
+        /// Formats a ToolUpdateHelper for testing. If no unpackZipTool function is specified, it uses the default ToolInstaller one.
+        /// </summary>
+        private static IToolUpdateHelper FormatUpdateHelper(IToolStoreClient client,
+                                                            Func<string, IUnpackZipToolSupport, ToolInstaller.UnzipToolReturnAccumulator> unpackZipTool = null)
+        {
+            return new TestToolUpdateHelper(client, unpackZipTool ?? ToolInstaller.UnpackZipTool);
+        }
+
+        private static readonly ToolDescription FULLY_UPDATED_TOOL = new ToolDescription("Fully Updated", "http://fullyupdated.com", string.Empty)  // Not L10N
+            {
+                PackageIdentifier = "FullyUpdated",     // Not L10N
+                PackageName = "Fully Updated",          // Not L10N
+                PackageVersion = "0.1",                 // Not L10N
+                UpdateAvailable = false
+            };
+
+        private static readonly ToolDescription SAMPLE_TOOL = new ToolDescription("Sample Tool", "http://test.com", string.Empty)                   // Not L10N
+            {
+                PackageIdentifier = "SampleTool",       // Not L10N
+                PackageName = "Sample Tool",            // Not L10N
+                PackageVersion = "0.1",                 // Not L10N
+                UpdateAvailable = true
+            };
+
+        private static readonly ToolDescription NESTED_TOOL_A = new ToolDescription("NestedTool\\A", "http://testA.com", string.Empty)
+            {
+                PackageIdentifier = "NestedTool",
+                PackageName = "Nested Tool",
+                PackageVersion = "0.1",
+                UpdateAvailable = true
+            };
+
+        private static readonly ToolDescription NESTED_TOOL_B = new ToolDescription("NestedTool\\B", "http://testB.com", string.Empty)
+            {
+                PackageIdentifier = "NestedTool",
+                PackageName = "Nested Tool",
+                PackageVersion = "0.1",
+                UpdateAvailable = true,
+            };
+    }
+
+    public class TestToolUpdateHelper : IToolUpdateHelper
+    {
+        private readonly IToolStoreClient _client;
+        private readonly Func<string, IUnpackZipToolSupport, ToolInstaller.UnzipToolReturnAccumulator> _unpackZipTool; 
+
+        public TestToolUpdateHelper(IToolStoreClient client, Func<string, IUnpackZipToolSupport, ToolInstaller.UnzipToolReturnAccumulator> unpackZipTool)
+        {
+            _client = client;
+            _unpackZipTool = unpackZipTool;
+        }
+        
+        public ToolInstaller.UnzipToolReturnAccumulator UnpackZipTool(string pathToZip, IUnpackZipToolSupport unpackSupport)
+        {
+            return _unpackZipTool.Invoke(pathToZip, unpackSupport);
+        }
+
+        public string GetToolZipFile(ILongWaitBroker waitBroker, string packageIdentifier, string directory)
+        {
+            return _client.GetToolZipFile(waitBroker, packageIdentifier, directory);
+        }
+    }
+
+}