﻿/*
 * Original author: Dario Amodei <damodei .at. stanford.edu>,
 *                  Mallick Lab, Department of Radiology, Stanford
 *
 * Copyright 2013 University of Washington - Seattle, WA
 * 
 * Licensed under the Apache License, Version 2.0 (the "License");
 * you may not use this file except in compliance with the License.
 * You may obtain a copy of the License at
 *
 *     http://www.apache.org/licenses/LICENSE-2.0
 *
 * Unless required by applicable law or agreed to in writing, software
 * distributed under the License is distributed on an "AS IS" BASIS,
 * WITHOUT WARRANTIES OR CONDITIONS OF ANY KIND, either express or implied.
 * See the License for the specific language governing permissions and
 * limitations under the License.
 */

using System;
using System.Collections.Generic;
using System.IO;
using System.Linq;
using Microsoft.VisualStudio.TestTools.UnitTesting;
using pwiz.Common.Collections;
using pwiz.Skyline.Alerts;
using pwiz.Skyline.FileUI;
using pwiz.Skyline.Model;
using pwiz.Skyline.Model.DocSettings;
using pwiz.Skyline.Model.DocSettings.Extensions;
using pwiz.Skyline.Model.Irt;
using pwiz.Skyline.Model.Lib;
using pwiz.Skyline.Model.Results;
using pwiz.Skyline.Properties;
using pwiz.Skyline.SettingsUI;
using pwiz.Skyline.SettingsUI.Irt;
using pwiz.Skyline.Util;
using pwiz.Skyline.Util.Extensions;
using pwiz.SkylineTestUtil;

namespace pwiz.SkylineTestFunctional
{
    [TestClass]
    public class AssayLibraryImportTest : AbstractFunctionalTest
    {
        [TestMethod]
        public void TestAssayLibraryImport()
        {
            TestFilesZip = @"TestFunctional\AssayLibraryImportTest.zip";
            RunFunctionalTest();
        }

        protected override void DoTest()
        {
            TestAssayImportGeneral();
            TestModificationMatcher();
            TestBlankDocScenario();
            TestEmbeddedIrts();

            TestAssayImport2();
        }

        protected void TestAssayImportGeneral()
        {
            var documentExisting = TestFilesDir.GetTestPath("AQUA4_Human_Existing_Calc.sky");
            // 1. Import mass list with iRT's into document, then cancel
            LoadDocument(documentExisting);
            string textNoError = TestFilesDir.GetTestPath("OpenSWATH_SM4_NoError.csv");
            var docOld = SkylineWindow.Document;
            ImportTransitionListSkipColumnSelectWithMessage<MultiButtonMsgDlg>(textNoError, importIrtMessage =>
            {
                Assert.AreEqual(importIrtMessage.Message,
                    Resources.SkylineWindow_ImportMassList_The_transition_list_appears_to_contain_iRT_library_values___Add_these_iRT_values_to_the_iRT_calculator_);
                importIrtMessage.BtnCancelClick();
            });
            WaitForDocumentLoaded();
            // Document should be reference equal to what it was before
            Assert.AreSame(SkylineWindow.Document, docOld);

            // 2. Skip iRT's, then cancel on library import prompt, leading to no document change
            ImportTransitionListSkipColumnSelectWithMessage<MultiButtonMsgDlg>(textNoError, importIrtMessage =>
            {
                Assert.AreEqual(importIrtMessage.Message,
                    Resources.SkylineWindow_ImportMassList_The_transition_list_appears_to_contain_iRT_library_values___Add_these_iRT_values_to_the_iRT_calculator_);
                importIrtMessage.Btn1Click();
            });
            var libraryDlgCancel = WaitForOpenForm<MultiButtonMsgDlg>();
            OkDialog(libraryDlgCancel, libraryDlgCancel.BtnCancelClick);
            WaitForDocumentLoaded();
            Assert.AreSame(SkylineWindow.Document, docOld);

            // 3. Import transitions but decline to import iRT's
            ImportTransitionListSkipColumnSelectWithMessage<MultiButtonMsgDlg>(textNoError, importIrtMessage =>
            {
                Assert.AreEqual(importIrtMessage.Message,
                    Resources.SkylineWindow_ImportMassList_The_transition_list_appears_to_contain_iRT_library_values___Add_these_iRT_values_to_the_iRT_calculator_);
                importIrtMessage.Btn1Click();
            });
            SkipLibraryDlg();
            WaitForDocumentLoaded();
            // Transitions have been imported, but not iRT
            ValidateDocAndIrt(294, 11, 10);

            // 4. Importing mass list with iRT's into document with existing iRT calculator, no conflicts
            LoadDocument(documentExisting);
            ImportTransitionListSkipColumnSelectWithMessage<MultiButtonMsgDlg>(textNoError, importIrtMessage =>
            {
                Assert.AreEqual(importIrtMessage.Message,
                    Resources.SkylineWindow_ImportMassList_The_transition_list_appears_to_contain_iRT_library_values___Add_these_iRT_values_to_the_iRT_calculator_);
                importIrtMessage.Btn0Click();
            });
            SkipLibraryDlg();
            WaitForDocumentLoaded();
            ValidateDocAndIrt(294, 295, 10);

            // 5. Peptide iRT in document conflicts with peptide iRT in database, respond by canceling whole operation
            LoadDocument(documentExisting);
            var docOldImport = SkylineWindow.Document;
            string textConflict = TestFilesDir.GetTestPath("OpenSWATH_SM4_Overwrite.csv");
            ImportTransitionListSkipColumnSelectWithMessage<MultiButtonMsgDlg>(textConflict, importIrt => importIrt.Btn0Click());
            var importIrtConflictOverwrite = WaitForOpenForm<MultiButtonMsgDlg>();
            RunUI(() => Assert.AreEqual(importIrtConflictOverwrite.Message,
                                        TextUtil.LineSeparate( string.Format(Resources.SkylineWindow_ImportMassList_The_iRT_calculator_already_contains__0__of_the_imported_peptides_, 1),
                                                                Resources.SkylineWindow_ImportMassList_Keep_the_existing_iRT_value_or_overwrite_with_the_imported_value_)));
            OkDialog(importIrtConflictOverwrite, importIrtConflictOverwrite.BtnCancelClick);
            WaitForDocumentLoaded();
            // Document is reference equal to what it was before, even if we cancel at second menu
            Assert.AreSame(docOldImport, SkylineWindow.Document);

            // 6. Peptide iRT in document conflicts with peptide iRT in database, don't overwrite
            LoadDocument(documentExisting);
            ImportTransitionListSkipColumnSelectWithMessage<MultiButtonMsgDlg>(textConflict, importIrt => importIrt.Btn0Click());
            var importIrtConflictOverwriteNo = WaitForOpenForm<MultiButtonMsgDlg>();
            RunUI(() => Assert.AreEqual(importIrtConflictOverwriteNo.Message,
                                        TextUtil.LineSeparate(string.Format(Resources.SkylineWindow_ImportMassList_The_iRT_calculator_already_contains__0__of_the_imported_peptides_, 1),
                                                                Resources.SkylineWindow_ImportMassList_Keep_the_existing_iRT_value_or_overwrite_with_the_imported_value_)));
            // Don't overwrite the iRT value
            OkDialog(importIrtConflictOverwriteNo, importIrtConflictOverwriteNo.Btn0Click);
            SkipLibraryDlg();
            WaitForDocumentLoaded();
            var calculator = ValidateDocAndIrt(355, 355, 10);
            RunUI(() =>
            {
                var scores = calculator.PeptideScores.ToList();
                var peptides = scores.Select(item => item.Key.Sequence).ToList();
                int conflictIndex = peptides.IndexOf("YVPIHTIDDGYSVIK");
                Assert.AreNotEqual(-1, conflictIndex);
                double conflictIrt = scores[conflictIndex].Value;
                Assert.AreEqual(conflictIrt, 76.0, 0.1);
            });

            // 7. If mass list contains a peptide that is already an iRT standard, throw exception
            LoadDocument(documentExisting);
            var docOldStandard = SkylineWindow.Document;
            string textStandard = TestFilesDir.GetTestPath("OpenSWATH_SM4_StandardsConflict.csv");
            ImportTransitionListSkipColumnSelectWithMessage<MultiButtonMsgDlg>(textStandard, importIrt => importIrt.Btn0Click());
            var importIrtConflictOverwriteConflict = WaitForOpenForm<MultiButtonMsgDlg>();
            OkDialog(importIrtConflictOverwriteConflict, importIrtConflictOverwriteConflict.Btn1Click);
            var messageDlgStandard = WaitForOpenForm<MessageDlg>();
            RunUI(() => Assert.AreEqual(messageDlgStandard.Message,
                string.Format(Resources.SkylineWindow_ImportFastaFile_Failed_reading_the_file__0__1__,
                              textStandard,
                              string.Format(Resources.SkylineWindow_AddIrtPeptides_Imported_peptide__0__with_iRT_library_value_is_already_being_used_as_an_iRT_standard_,
                                            "GTFIIDPGGVIR"))));
            OkDialog(messageDlgStandard, messageDlgStandard.OkDialog);
            WaitForDocumentLoaded();
            Assert.AreSame(docOldStandard, SkylineWindow.Document);

            // 8. Mass list contains different iRT times on same peptide
            LoadDocument(documentExisting);
            var docOldIrt = SkylineWindow.Document;
            string textIrtConflict = TestFilesDir.GetTestPath("OpenSWATH_SM4_InconsistentIrt.csv");
            ImportTransitionListSkipColumnSelectWithMessage<ImportTransitionListErrorDlg>(textIrtConflict, messageDlg =>
            {
                var expectedMessage = string.Format(Resources.PeptideGroupBuilder_FinalizeTransitionGroups_Two_transitions_of_the_same_precursor___0___m_z__1_____have_different_iRT_values___2__and__3___iRT_values_must_be_assigned_consistently_in_an_imported_transition_list_,
                                                    "YVPIHTIDDGYSVIK", 864.458, 49.8, 50.2);
                Assert.AreEqual(1, messageDlg.ErrorList.Count);
                var firstError = messageDlg.ErrorList.First();
                Assert.AreEqual(expectedMessage, firstError.ErrorMessage);
                messageDlg.CancelDialog();
            });
            WaitForDocumentLoaded();
            Assert.AreSame(docOldIrt, SkylineWindow.Document);

            // 8.1 Mass list contains different iRT values on two non-contiguous lines of the same transition group
            string textIrtGroupConflict = TestFilesDir.GetTestPath("InterleavedInconsistentIrt.csv");
            ImportTransitionListSkipColumnSelectWithMessage<ImportTransitionListErrorDlg>(textIrtGroupConflict, messageDlg =>
            {
                Assert.AreEqual(59, messageDlg.ErrorList.Count);
                messageDlg.CancelDialog();
            });
            WaitForDocumentLoaded();
            Assert.AreSame(docOldIrt, SkylineWindow.Document);
            // Now remove the modified column which is bogus and causing errors
            RemoveColumn(textIrtGroupConflict, 22);
            ImportTransitionListSkipColumnSelectWithMessage<ImportTransitionListErrorDlg>(textIrtGroupConflict, messageDlg =>
            {
                var expectedMessage = string.Format(Resources.PeptideGroupBuilder_FinalizeTransitionGroups_Two_transitions_of_the_same_precursor___0___m_z__1_____have_different_iRT_values___2__and__3___iRT_values_must_be_assigned_consistently_in_an_imported_transition_list_,
                                                            "AAAAAAAAAAAAAAAGAAGK", 492.9385,  53, 54);
                Assert.AreEqual(2, messageDlg.ErrorList.Count);
                var firstError = messageDlg.ErrorList.First();
                Assert.AreEqual(expectedMessage, firstError.ErrorMessage);
                messageDlg.CancelDialog();
            });
            WaitForDocumentLoaded();
            Assert.AreSame(docOldIrt, SkylineWindow.Document);

            // 8.2 Try again, this time click OK on the error dialog, accepting all transitions except the 3 with errors
            string textIrtGroupConflictAccept = TestFilesDir.GetTestPath("InterleavedInconsistentIrt.csv");
            ImportTransitionListSkipColumnSelectWithMessage<ImportTransitionListErrorDlg>(textIrtGroupConflictAccept, messageDlg =>
            {
                var expectedMessage = string.Format(Resources.PeptideGroupBuilder_FinalizeTransitionGroups_Two_transitions_of_the_same_precursor___0___m_z__1_____have_different_iRT_values___2__and__3___iRT_values_must_be_assigned_consistently_in_an_imported_transition_list_,
                                                            "AAAAAAAAAAAAAAAGAAGK", 492.9385, 53, 54);
                Assert.AreEqual(2, messageDlg.ErrorList.Count);
                var firstError = messageDlg.ErrorList.First();
                Assert.AreEqual(expectedMessage, firstError.ErrorMessage);
                messageDlg.AcceptButton.PerformClick();
            });
            var confirmIrtDlg = WaitForOpenForm<MultiButtonMsgDlg>();
            OkDialog(confirmIrtDlg, confirmIrtDlg.Btn0Click);
            var libraryAcceptDlg = WaitForOpenForm<MultiButtonMsgDlg>();
            OkDialog(libraryAcceptDlg, libraryAcceptDlg.Btn0Click);
            ValidateDocAndIrt(16, 361, 10);
            RunUI(() =>
            {
                var docCurrent = SkylineWindow.DocumentUI;
                // All of the transitions are there except for the ones with errors
                Assert.AreEqual(docCurrent.PeptideTransitionCount, 109);
                Assert.AreEqual(docCurrent.PeptideTransitionGroupCount, 22);
                // Spectral library results are there
                var currentLibraries = docCurrent.Settings.PeptideSettings.Libraries;
                Assert.IsTrue(currentLibraries.HasLibraries);
                Assert.IsTrue(currentLibraries.IsLoaded);
                Assert.AreEqual(1, currentLibraries.Libraries.Count);
                Assert.AreEqual(1, currentLibraries.LibrarySpecs.Count);
                Assert.AreEqual("AQUA4_Human_Existing_Calc-assay", currentLibraries.LibrarySpecs[0].Name);
                var currentLibrary = currentLibraries.Libraries[0];
                Assert.AreEqual(12, currentLibrary.SpectrumCount);
            });

            // 9. iRT not a number leads to error
            LoadDocument(documentExisting);
            var docNanIrt = SkylineWindow.Document;
            WaitForDocumentLoaded();
            const string textIrtNan = "PrecursorMz\tProductMz\tTr_recalibrated\tLibraryIntensity\tdecoy\tPeptideSequence\tProteinName\n728.88\t924.539\tBAD_IRT\t3305.3\t0\tADSTGTLVITDPTR\tAQUA4SWATH_HMLangeA\n";
            RunUI(() => ClipboardEx.SetText(textIrtNan));
            PasteTransitionListSkipColumnSelectWithMessage<ImportTransitionListErrorDlg>(messageDlg =>
            {
                var expectedMessage = string.Format(Resources.MassListImporter_AddRow_Invalid_iRT_value_at_precusor_m_z__0__for_peptide__1_, 
                                                                        728.88, 
                                                                        "ADSTGTLVITDPTR");
                Assert.AreEqual(1, messageDlg.ErrorList.Count);
                var firstError = messageDlg.ErrorList.First();
                Assert.AreEqual(expectedMessage, firstError.ErrorMessage);
                messageDlg.AcceptButton.PerformClick();
            });
            WaitForDocumentLoaded();
            Assert.AreSame(docNanIrt, SkylineWindow.Document);

            // 10. iRT blank leads to error
            const string textIrtBlank = "PrecursorMz\tProductMz\tiRT\tLibraryIntensity\tdecoy\tPeptideSequence\tProteinName\n728.88\t924.539\t\t3305.3\t0\tADSTGTLVITDPTR\tAQUA4SWATH_HMLangeA\n";
            RunUI(() => ClipboardEx.SetText(textIrtBlank));
            PasteTransitionListSkipColumnSelectWithMessage<ImportTransitionListErrorDlg>(messageDlg =>
            {
                var expectedMessage = string.Format(Resources.MassListImporter_AddRow_Invalid_iRT_value_at_precusor_m_z__0__for_peptide__1_,
                                                        728.88,
                                                        "ADSTGTLVITDPTR");
                Assert.AreEqual(1, messageDlg.ErrorList.Count);
                var firstError = messageDlg.ErrorList.First();
                Assert.AreEqual(expectedMessage, firstError.ErrorMessage);
                messageDlg.AcceptButton.PerformClick();
            });
            WaitForDocumentLoaded();
            Assert.AreSame(docNanIrt, SkylineWindow.Document);

            // 11. Library not a number leads to error
            const string textLibraryNan = "PrecursorMz\tProductMz\tiRT\tLibraryIntensity\tdecoy\tPeptideSequence\tProteinName\n728.88\t924.539\t30.5\tBAD_LIBRARY\t0\tADSTGTLVITDPTR\tAQUA4SWATH_HMLangeA\n";
            RunUI(() => ClipboardEx.SetText(textLibraryNan));
            PasteTransitionListSkipColumnSelectWithMessage<ImportTransitionListErrorDlg>(messageDlg =>
            {
                var expectedMessage = string.Format(Resources.MassListImporter_AddRow_Invalid_library_intensity_at_precursor__0__for_peptide__1_,
                                                        728.88,
                                                        "ADSTGTLVITDPTR");
                Assert.AreEqual(1, messageDlg.ErrorList.Count);
                var firstError = messageDlg.ErrorList.First();
                Assert.AreEqual(expectedMessage, firstError.ErrorMessage);
                messageDlg.AcceptButton.PerformClick();
            });
            WaitForDocumentLoaded();
            Assert.AreSame(docNanIrt, SkylineWindow.Document);

            // 12. Library blank leads to error
            const string textLibraryBlank = "PrecursorMz\tProductMz\tTr_recalibrated\tRelaTive_IntEnsity\tdecoy\tPeptideSequence\tProteinName\n728.88\t924.539\t30.5\t\t0\tADSTGTLVITDPTR\tAQUA4SWATH_HMLangeA\n";
            RunUI(() => ClipboardEx.SetText(textLibraryBlank));
            PasteTransitionListSkipColumnSelectWithMessage<ImportTransitionListErrorDlg>(messageDlg =>
            {
                var expectedMessage = string.Format(Resources.MassListImporter_AddRow_Invalid_library_intensity_at_precursor__0__for_peptide__1_,
                                                        728.88,
                                                        "ADSTGTLVITDPTR");
                Assert.AreEqual(1, messageDlg.ErrorList.Count);
                var firstError = messageDlg.ErrorList.First();
                Assert.AreEqual(expectedMessage, firstError.ErrorMessage);
                messageDlg.AcceptButton.PerformClick();
            });
            WaitForDocumentLoaded();
            Assert.AreSame(docNanIrt, SkylineWindow.Document);

            // 13. Title column missing causes iRT's and library to be skipped
            const string textTitleMissing = "728.88\t924.539\t\t3305.3\t0\tADSTGTLVITDPTR\tAQUA4SWATH_HMLangeA\n";
            RunUI(() => ClipboardEx.SetText(textTitleMissing));

            using (new WaitDocumentChange(null, true))
            {
                PasteTransitionListSkipColumnSelect();
            }

            // Transition gets added but not iRT
            ValidateDocAndIrt(11, 361, 10);

            // 14. Same as 5 but this time do overwrite the iRT value
            LoadDocument(documentExisting);
            ImportTransitionListSkipColumnSelectWithMessage<MultiButtonMsgDlg>(textConflict, importIrt => importIrt.Btn0Click());
            var importIrtConflictOverwriteYes = WaitForOpenForm<MultiButtonMsgDlg>();
            RunUI(() => Assert.AreEqual(importIrtConflictOverwriteYes.Message,
                                        TextUtil.LineSeparate(string.Format(Resources.SkylineWindow_ImportMassList_The_iRT_calculator_already_contains__0__of_the_imported_peptides_, 1),
                                                                Resources.SkylineWindow_ImportMassList_Keep_the_existing_iRT_value_or_overwrite_with_the_imported_value_)));
            OkDialog(importIrtConflictOverwriteYes, importIrtConflictOverwriteYes.Btn1Click);
            SkipLibraryDlg();
            WaitForDocumentLoaded();
            calculator = ValidateDocAndIrt(355, 361, 10);
            RunUI(() =>
            {
                var scores = calculator.PeptideScores.ToList();
                var peptides = scores.Select(item => item.Key.Sequence).ToList();
                int conflictIndex = peptides.IndexOf("YVPIHTIDDGYSVIK");
                Assert.AreNotEqual(-1, conflictIndex);
                double conflictIrt = scores[conflictIndex].Value;
                Assert.AreEqual(conflictIrt, 49.8, 0.1);
            });

            // 15. Repeat 11, this time no dialog box should show up at all, and the iRT calculator should be unchanged
            var docLoaded = LoadDocument(documentExisting);
            var calculatorOld = docLoaded.Settings.PeptideSettings.Prediction.RetentionTime.Calculator;
            ImportTransitionListSkipColumnSelectWithMessage<MultiButtonMsgDlg>(textConflict, libraryDlg => libraryDlg.Btn1Click());
            var docMassList = WaitForDocumentChangeLoaded(docLoaded);
            calculator = ValidateDocAndIrt(355, 361, 10);
            RunUI(() => 
            {
                var scores = calculator.PeptideScores.ToList();
                var peptides = scores.Select(item => item.Key.Sequence).ToList();
                int conflictIndex = peptides.IndexOf("YVPIHTIDDGYSVIK");
                Assert.AreNotEqual(-1, conflictIndex);
                double conflictIrt = scores[conflictIndex].Value;
                Assert.AreEqual(conflictIrt, 49.8, 0.1);
            });
            Assert.AreSame(calculatorOld, docMassList.Settings.PeptideSettings.Prediction.RetentionTime.Calculator);

            // Test on-the-fly creation of iRT calculator as part of mass list import

            // 16. Attempt to create iRT calculator, then cancel, leaves the document the same
            var documentBlank = TestFilesDir.GetTestPath("AQUA4_Human_Blank.sky");
            var docCreateIrtCancel = LoadDocument(documentBlank);
<<<<<<< HEAD
            ImportTransitionListSkipColumnSelectWithMessage<MultiButtonMsgDlg>(textConflict, importIrt =>
=======
            docCreateIrtCancel = AllowAllIonTypes();
            RunDlg<MultiButtonMsgDlg>(() => SkylineWindow.ImportMassList(textConflict), importIrt =>
>>>>>>> db3e7d28
            {
                Assert.AreEqual(importIrt.Message,
                                Resources.SkylineWindow_ImportMassList_The_transition_list_appears_to_contain_iRT_values__but_the_document_does_not_have_an_iRT_calculator___Create_a_new_calculator_and_add_these_iRT_values_);
                importIrt.Btn0Click();
            });
            var createIrtCalc = WaitForOpenForm<CreateIrtCalculatorDlg>();
            OkDialog(createIrtCalc, createIrtCalc.CancelDialog);
            var docCreateIrtError = WaitForDocumentLoaded();
            // Document hasn't changed
            Assert.AreSame(docCreateIrtCancel, docCreateIrtError);

            // 17. Missing name in CreateIrtCalculatorDlg shows error message
            ImportTransitionListSkipColumnSelectWithMessage<MultiButtonMsgDlg>(textConflict, importIrt => importIrt.Btn0Click());
            var createIrtError = WaitForOpenForm<CreateIrtCalculatorDlg>();
            RunUI(() =>
            {
                createIrtError.IrtImportType = CreateIrtCalculatorDlg.IrtType.existing;
            });
            RunDlg<MessageDlg>(createIrtError.OkDialog, messageDlg =>
            {
                Assert.AreEqual(messageDlg.Message, Resources.CreateIrtCalculatorDlg_OkDialog_Calculator_name_cannot_be_empty);
                messageDlg.OkDialog();
            });

            // 18. Missing existing database name shows error message
            RunUI(() =>
            {
                createIrtError.CalculatorName = "test1";
            });
            RunDlg<MessageDlg>(createIrtError.OkDialog, messageDlg =>
            {
                Assert.AreEqual(messageDlg.Message, Resources.CreateIrtCalculatorDlg_OkDialog_iRT_database_field_must_contain_a_path_to_a_valid_file_);
                messageDlg.OkDialog();
            });

            // 19. Try to open existing database file that doesn't exist
            RunUI(() =>
            {
                createIrtError.ExistingDatabaseName = TestFilesDir.GetTestPath("bad_file_name");
            });
            RunDlg<MessageDlg>(createIrtError.OkDialog, messageDlg =>
            {
                Assert.AreEqual(messageDlg.Message, string.Format(Resources.CreateIrtCalculatorDlg_OkDialog_iRT_database_field_must_contain_a_path_to_a_valid_file_));
                messageDlg.OkDialog();
            });

            // 20. Try to open existing database that isn't a database file
            RunUI(() =>
            {
                createIrtError.ExistingDatabaseName = textConflict;
            });
            RunDlg<MessageDlg>(createIrtError.OkDialog, messageDlg =>
            {
                Assert.AreEqual(messageDlg.Message, string.Format(Resources.CreateIrtCalculatorDlg_OkDialog_Failed_to_open_the_database_file___0_,
                                                                  string.Format(Resources.IrtDb_GetIrtDb_The_file__0__could_not_be_opened, textConflict)));
                messageDlg.OkDialog();
            });

            // 21. Try to open corrupted database file
            var irtFileCorrupted = TestFilesDir.GetTestPath("irtAll_corrupted.irtdb");
            RunUI(() =>
            {
                createIrtError.ExistingDatabaseName = irtFileCorrupted;
            });
            RunDlg<MessageDlg>(createIrtError.OkDialog, messageDlg =>
            {
                Assert.AreEqual(messageDlg.Message, string.Format(Resources.CreateIrtCalculatorDlg_OkDialog_Failed_to_open_the_database_file___0_,
                                                                  string.Format(Resources.IrtDb_GetIrtDb_The_file__0__could_not_be_opened, irtFileCorrupted)));
                messageDlg.OkDialog();
            });

            // 22. Missing new database name shows error message
            string newDatabase = TestFilesDir.GetTestPath("irtNew.irtdb");
            string textIrt = TestFilesDir.GetTestPath("OpenSWATH_SM4_iRT.csv");
            RunUI(() =>
            {
                createIrtError.IrtImportType = CreateIrtCalculatorDlg.IrtType.separate_list;
                createIrtError.TextFilename = textIrt;
            });
            RunDlg<MessageDlg>(createIrtError.OkDialog, messageDlg =>
            {
                Assert.AreEqual(messageDlg.Message, Resources.CreateIrtCalculatorDlg_OkDialog_iRT_database_field_must_not_be_empty_);
                messageDlg.OkDialog();
            });

            // 23. Missing textIrt file shows error message
            RunUI(() =>
            {
                createIrtError.TextFilename = "";
                createIrtError.NewDatabaseName = newDatabase;
            });
            RunDlg<MessageDlg>(createIrtError.OkDialog, messageDlg =>
            {
                Assert.AreEqual(messageDlg.Message, Resources.CreateIrtCalculatorDlg_OkDialog_Transition_list_field_must_contain_a_path_to_a_valid_file_);
                messageDlg.OkDialog();
            });

            // 24. Blank textIrt file shows error message
            RunUI(() =>
            {
                createIrtError.TextFilename = TestFilesDir.GetTestPath("blank_file.txt");
                createIrtError.NewDatabaseName = newDatabase;
            });
            RunDlg<MessageDlg>(createIrtError.OkDialog, messageDlg =>
            {
                Assert.AreEqual(messageDlg.Message, string.Format(Resources.CreateIrtCalculatorDlg_OkDialog_Error_reading_iRT_standards_transition_list___0_,
                                                                  Resources.SkylineWindow_importMassListMenuItem_Click_Data_columns_not_found_in_first_line));
                messageDlg.OkDialog();
            });

            // Test creation of iRT calculator from protein embedded in the imported transition list
            
            // 24.1 Empty database name for creating from protein shows error message
            RunUI(() =>
            {
                createIrtError.IrtImportType = CreateIrtCalculatorDlg.IrtType.protein;
            });
            RunDlg<MessageDlg>(createIrtError.OkDialog, messageDlg =>
            {
                Assert.AreEqual(messageDlg.Message, Resources.CreateIrtCalculatorDlg_OkDialog_iRT_database_field_must_not_be_empty_);
                messageDlg.OkDialog();
            });

            OkDialog(createIrtError, createIrtError.CancelDialog);
            WaitForDocumentLoaded();
            // Document hasn't changed
            Assert.AreSame(docCreateIrtError, SkylineWindow.Document);

            // 25. Successful import and successful creation of iRT database and library
            // Document starts empty with no transitions and no iRT calculator
            // 355 transitions, libraries, and iRT times are imported, including libraries for the iRT times
            var docCalcGood = LoadDocument(documentBlank);
            Assert.AreEqual(0, docCalcGood.PeptideTransitions.Count());
<<<<<<< HEAD
            ImportTransitionListSkipColumnSelectWithMessage<MultiButtonMsgDlg>(textConflict, importIrt => importIrt.Btn0Click());
=======
            AllowAllIonTypes();
            RunDlg<MultiButtonMsgDlg>(() => SkylineWindow.ImportMassList(textConflict), importIrt => importIrt.Btn0Click());
>>>>>>> db3e7d28
            var createIrtCalcGood = WaitForOpenForm<CreateIrtCalculatorDlg>();
            RunUI(() =>
            {
                createIrtCalcGood.IrtImportType = CreateIrtCalculatorDlg.IrtType.separate_list;
                createIrtCalcGood.CalculatorName = "test1";
                createIrtCalcGood.TextFilename = textIrt;
                createIrtCalcGood.NewDatabaseName = newDatabase;
            });
            OkDialog(createIrtCalcGood, createIrtCalcGood.OkDialog);
            var libraryDlgAll = WaitForOpenForm<MultiButtonMsgDlg>();
            // Make small change to document to test robustness to concurrent document change
            RunUI(() => SkylineWindow.ModifyDocument("test change", doc =>
            {
                var settingsNew = doc.Settings.ChangeTransitionFilter(filter => filter.ChangePeptideProductCharges(Adduct.ProtonatedFromCharges(1, 2, 3)));
                doc = doc.ChangeSettings(settingsNew);
                return doc;
            }));
            OkDialog(libraryDlgAll, libraryDlgAll.Btn0Click);
            WaitForDocumentLoaded();
            ValidateDocAndIrt(355, 355, 10);
            RunUI(() =>
            {
                var libraries = SkylineWindow.DocumentUI.Settings.PeptideSettings.Libraries;
                Assert.IsTrue(libraries.HasLibraries);
                Assert.IsTrue(libraries.IsLoaded);
                Assert.AreEqual(1, libraries.Libraries.Count);
                Assert.AreEqual(1, libraries.LibrarySpecs.Count);
                Assert.AreEqual("AQUA4_Human_Blank-assay", libraries.LibrarySpecs[0].Name);
                var library = libraries.Libraries[0];
                Assert.AreEqual(355, library.SpectrumCount);
            });
            bool foundLibraryCheck = false;
            foreach (var groupNode in SkylineWindow.Document.PeptideTransitionGroups)
            {
                Assert.IsTrue(groupNode.HasLibInfo);
                Assert.IsTrue(groupNode.HasLibRanks);
                foreach (var transition in groupNode.Transitions)
                {
                    // Every transition excpet a and z transitions (which are filtered out in the transition settings) has library info
                    if (Equals(transition.Transition.IonType, IonType.a) || Equals(transition.Transition.IonType, IonType.z))
                        continue;
                    Assert.IsTrue(transition.HasLibInfo);
                    if (String.Equals(groupNode.TransitionGroup.Peptide.Sequence, "DAVNDITAK") && String.Equals(transition.Transition.FragmentIonName, "y7"))
                    {
                        Assert.AreEqual(transition.LibInfo.Intensity, 7336, 1e-2);
                        Assert.AreEqual(transition.LibInfo.Rank, 2);
                        foundLibraryCheck = true;
                    }
                }
            }
            Assert.IsTrue(foundLibraryCheck);
            Assert.IsNotNull(SkylineWindow.Document.Settings.PeptideSettings.Prediction.RetentionTime);
            Assert.IsNotNull(SkylineWindow.Document.Settings.PeptideSettings.Prediction.RetentionTime.Calculator);
            Assert.IsTrue(Settings.Default.RetentionTimeList.Contains(SkylineWindow.Document.Settings.PeptideSettings.Prediction.RetentionTime));
            Assert.IsTrue(Settings.Default.RTScoreCalculatorList.Contains(SkylineWindow.Document.Settings.PeptideSettings.Prediction.RetentionTime.Calculator));
            // Check iRT peptides are the same as the ones in the document tree
            var documentPeptides = SkylineWindow.Document.Peptides.Select(pep => pep.ModifiedTarget).ToList();
            var calc = SkylineWindow.Document.Settings.PeptideSettings.Prediction.RetentionTime.Calculator as RCalcIrt;
            Assert.IsNotNull(calc);
            var irtPeptides = calc.PeptideScores.Select(kvp => kvp.Key).ToList();
            Assert.AreEqual(documentPeptides.Count, irtPeptides.Count);
            Assert.AreEqual(documentPeptides.Count, documentPeptides.Intersect(irtPeptides).Count());

            // 26. Successful import and succesful load of existing database, with keeping of iRT's, plus successful library import
            var irtOriginal = TestFilesDir.GetTestPath("irtOriginal.irtdb");
            var docReload = LoadDocument(documentBlank);
            Assert.IsNull(docReload.Settings.PeptideSettings.Prediction.RetentionTime);
            Assert.AreEqual(0, SkylineWindow.Document.PeptideTransitionCount);
            ImportTransitionListSkipColumnSelectWithMessage<MultiButtonMsgDlg>(textConflict, importIrt => importIrt.Btn0Click());
            var createIrtCalcExisting = WaitForOpenForm<CreateIrtCalculatorDlg>();
            RunUI(() =>
            {
                createIrtCalcExisting.IrtImportType = CreateIrtCalculatorDlg.IrtType.existing;
                createIrtCalcExisting.CalculatorName = "test2";
                createIrtCalcExisting.ExistingDatabaseName = irtOriginal;
            });
            OkDialog(createIrtCalcExisting, createIrtCalcExisting.OkDialog);
            var dlgKeep = WaitForOpenForm<MultiButtonMsgDlg>();
            RunUI(() => Assert.AreEqual(TextUtil.LineSeparate(string.Format(Resources.SkylineWindow_ImportMassList_The_iRT_calculator_already_contains__0__of_the_imported_peptides_, 1),
                Resources.SkylineWindow_ImportMassList_Keep_the_existing_iRT_value_or_overwrite_with_the_imported_value_), dlgKeep.Message));
            OkDialog(dlgKeep, dlgKeep.Btn0Click);
            var libraryDlgYes = WaitForOpenForm<MultiButtonMsgDlg>();
            RunUI(() => Assert.AreEqual(Resources.SkylineWindow_ImportMassList_The_transition_list_appears_to_contain_spectral_library_intensities___Create_a_document_library_from_these_intensities_, libraryDlgYes.Message));
            OkDialog(libraryDlgYes, libraryDlgYes.Btn0Click);
            var libraryDlgOverwriteYes = WaitForOpenForm<MultiButtonMsgDlg>();
            RunUI(() => AssertEx.AreComparableStrings(Resources.SkylineWindow_ImportMassList_There_is_an_existing_library_with_the_same_name__0__as_the_document_library_to_be_created___Overwrite_this_library_or_skip_import_of_library_intensities_, libraryDlgOverwriteYes.Message));
            OkDialog(libraryDlgOverwriteYes, libraryDlgOverwriteYes.Btn0Click);
            WaitForDocumentLoaded();
            calculator = ValidateDocAndIrt(345, 355, 10);
            RunUI(() =>
            {
                var scores = calculator.PeptideScores.ToList();
                var peptides = scores.Select(item => item.Key.Sequence).ToList();
                int conflictIndex = peptides.IndexOf("YVPIHTIDDGYSVIK");
                Assert.AreNotEqual(-1, conflictIndex);
                double conflictIrt = scores[conflictIndex].Value;
                Assert.AreEqual(conflictIrt, 76.0, 0.1);
                var libraries = SkylineWindow.DocumentUI.Settings.PeptideSettings.Libraries;
                Assert.IsTrue(libraries.HasLibraries);
                Assert.IsTrue(libraries.IsLoaded);
                Assert.AreEqual(1, libraries.Libraries.Count);
                Assert.AreEqual(1, libraries.LibrarySpecs.Count);
                Assert.AreEqual("AQUA4_Human_Blank-assay", libraries.LibrarySpecs[0].Name);
                var library = libraries.Libraries[0];
                Assert.AreEqual(345, library.SpectrumCount);
            });
            // ReSharper disable once PossibleNullReferenceException
            var calcTemp = SkylineWindow.Document.Settings.PeptideSettings.Prediction.RetentionTime.Calculator as RCalcIrt;
            Assert.IsNotNull(calcTemp);
            string dbPath = calcTemp.DatabasePath;
            IrtDb db = IrtDb.GetIrtDb(dbPath, null);
            var oldPeptides = db.GetPeptides().ToList();
            var standardSeq = from peptide in oldPeptides where peptide.Standard select peptide.Target;
            standardSeq = standardSeq.ToList();
            foreach (var groupNode in SkylineWindow.Document.PeptideTransitionGroups)
            {
                // Every node other than iRT standards now has library info
                if (standardSeq.Contains(groupNode.TransitionGroup.Peptide.Target))
                    continue;
                Assert.IsTrue(groupNode.HasLibInfo);
                Assert.IsTrue(groupNode.HasLibRanks);
                foreach (var transition in groupNode.Transitions)
                {
                    Assert.IsTrue(transition.HasLibInfo);
                }
            }
            Assert.IsNotNull(SkylineWindow.Document.Settings.PeptideSettings.Prediction.RetentionTime);
            Assert.IsNotNull(SkylineWindow.Document.Settings.PeptideSettings.Prediction.RetentionTime.Calculator);
            VerifyEmptyRTRegression();
            Assert.IsTrue(Settings.Default.RTScoreCalculatorList.Contains(SkylineWindow.Document.Settings.PeptideSettings.Prediction.RetentionTime.Calculator));
            Assert.IsTrue(Settings.Default.SpectralLibraryList.Contains(SkylineWindow.Document.Settings.PeptideSettings.Libraries.LibrarySpecs[0]));

            // 27. Successful import and succesful load of existing database, with overwrite of iRT's, plus overwrite of library
            var docImport = LoadDocument(documentBlank);
            Assert.IsNull(docImport.Settings.PeptideSettings.Prediction.RetentionTime);
            Assert.AreEqual(0, SkylineWindow.Document.PeptideTransitions.Count());
            ImportTransitionListSkipColumnSelectWithMessage<MultiButtonMsgDlg>(textConflict, importIrt => importIrt.Btn0Click());
            var createIrtCalcExistingOverwrite = WaitForOpenForm<CreateIrtCalculatorDlg>();
            RunUI(() =>
            {
                createIrtCalcExistingOverwrite.IrtImportType = CreateIrtCalculatorDlg.IrtType.existing;
                createIrtCalcExistingOverwrite.CalculatorName = "test2";
                createIrtCalcExistingOverwrite.ExistingDatabaseName = irtOriginal;
            });
            RunDlg<MultiButtonMsgDlg>(createIrtCalcExistingOverwrite.OkDialog, messageDlg =>
            {
                Assert.AreEqual(messageDlg.Message, Resources.CreateIrtCalculatorDlg_OkDialog_A_calculator_with_that_name_already_exists___Do_you_want_to_replace_it_);
                messageDlg.Btn1Click();
            });
            var dlgOverwrite = WaitForOpenForm<MultiButtonMsgDlg>();
            RunUI(() => Assert.AreEqual(TextUtil.LineSeparate(string.Format(Resources.SkylineWindow_ImportMassList_The_iRT_calculator_already_contains__0__of_the_imported_peptides_, 1),
                Resources.SkylineWindow_ImportMassList_Keep_the_existing_iRT_value_or_overwrite_with_the_imported_value_), dlgOverwrite.Message));
            OkDialog(dlgOverwrite, dlgOverwrite.Btn1Click);
            var libraryDlgYesNew = WaitForOpenForm<MultiButtonMsgDlg>();
            RunUI(() => Assert.AreEqual(Resources.SkylineWindow_ImportMassList_The_transition_list_appears_to_contain_spectral_library_intensities___Create_a_document_library_from_these_intensities_,
                libraryDlgYesNew.Message));
            OkDialog(libraryDlgYesNew, libraryDlgYesNew.Btn0Click);
            var libraryDlgOverwrite = WaitForOpenForm<MultiButtonMsgDlg>();
            string libraryName = Path.GetFileNameWithoutExtension(documentBlank) + BiblioSpecLiteSpec.ASSAY_NAME;
            RunUI(() => Assert.AreEqual(string.Format(Resources.SkylineWindow_ImportMassList_There_is_an_existing_library_with_the_same_name__0__as_the_document_library_to_be_created___Overwrite_this_library_or_skip_import_of_library_intensities_, libraryName),
                libraryDlgOverwrite.Message));
            OkDialog(libraryDlgOverwrite, libraryDlgOverwrite.Btn0Click);
            WaitForDocumentLoaded();
            var openAlert = FindOpenForm<AlertDlg>();
            if (openAlert != null)
                Assert.Fail("Found unexpected alert: {0}", openAlert.Message);

            calculator = ValidateDocAndIrt(345, 355, 10);
            RunUI(() =>
            {
                var scores = calculator.PeptideScores.ToList();
                var peptides = scores.Select(item => item.Key.Sequence).ToList();
                int conflictIndex = peptides.IndexOf("YVPIHTIDDGYSVIK");
                Assert.AreNotEqual(-1, conflictIndex);
                double conflictIrt = scores[conflictIndex].Value;
                Assert.AreEqual(conflictIrt, 49.8, 0.1);
                var libraries = SkylineWindow.DocumentUI.Settings.PeptideSettings.Libraries;
                Assert.IsTrue(libraries.HasLibraries);
                Assert.IsTrue(libraries.IsLoaded);
                Assert.AreEqual(1, libraries.Libraries.Count);
                Assert.AreEqual(1, libraries.LibrarySpecs.Count);
                Assert.AreEqual("AQUA4_Human_Blank-assay", libraries.LibrarySpecs[0].Name);
                var library = libraries.Libraries[0];
                Assert.AreEqual(345, library.SpectrumCount);
            });
            foreach (var groupNode in SkylineWindow.Document.PeptideTransitionGroups)
            {
                // Every node other than iRT standards now has library info
                if (standardSeq.Contains(groupNode.TransitionGroup.Peptide.Target))
                    continue;
                Assert.IsTrue(groupNode.HasLibInfo);
                Assert.IsTrue(groupNode.HasLibRanks);
                foreach (var transition in groupNode.Transitions)
                {
                    Assert.IsTrue(transition.HasLibInfo);
                }
            }
            Assert.IsNotNull(SkylineWindow.Document.Settings.PeptideSettings.Prediction.RetentionTime);
            Assert.IsNotNull(SkylineWindow.Document.Settings.PeptideSettings.Prediction.RetentionTime.Calculator);
            VerifyEmptyRTRegression();
            Assert.IsTrue(Settings.Default.RTScoreCalculatorList.Contains(SkylineWindow.Document.Settings.PeptideSettings.Prediction.RetentionTime.Calculator));
            Assert.IsTrue(Settings.Default.SpectralLibraryList.Contains(SkylineWindow.Document.Settings.PeptideSettings.Libraries.LibrarySpecs[0]));

            // 28.  Do exactly the same thing over again, should happen silently, with only a prompt to add library info
<<<<<<< HEAD
            ImportTransitionListSkipColumnSelectWithMessage<MultiButtonMsgDlg>(textConflict, libraryDlgRepeat => libraryDlgRepeat.Btn0Click());
            TryWaitForCondition(6000, () => SkylineWindow.Document.PeptideCount == 690); // Peptide count checked below
=======
            RunDlg<MultiButtonMsgDlg>(() => SkylineWindow.ImportMassList(textConflict), libraryDlgRepeat => libraryDlgRepeat.Btn0Click());
>>>>>>> db3e7d28
            WaitForDocumentLoaded();
            ValidateDocAndIrt(690, 355, 10);
            RunUI(() =>
            {
                var libraries = SkylineWindow.DocumentUI.Settings.PeptideSettings.Libraries;
                Assert.IsTrue(libraries.HasLibraries);
                Assert.IsTrue(libraries.IsLoaded);
                Assert.AreEqual(1, libraries.Libraries.Count);
                Assert.AreEqual(1, libraries.LibrarySpecs.Count);
                Assert.AreEqual("AQUA4_Human_Blank-assay", libraries.LibrarySpecs[0].Name);
                var library = libraries.Libraries[0];
                Assert.AreEqual(345, library.SpectrumCount);
            });


            // 29. Start with blank document, skip iRT's entirely but import library intensities, show this works out fine
            var docLibraryOnly = LoadDocument(documentBlank);
            Assert.IsNull(docLibraryOnly.Settings.PeptideSettings.Prediction.RetentionTime);
            Assert.AreEqual(0, SkylineWindow.Document.PeptideTransitions.Count());
            ImportTransitionListSkipColumnSelectWithMessage<MultiButtonMsgDlg>(textNoError, importIrt => importIrt.Btn1Click());
            var libraryDlgLibOnly = WaitForOpenForm<MultiButtonMsgDlg>();
            OkDialog(libraryDlgLibOnly, libraryDlgLibOnly.Btn0Click);
            var libraryDlgOverwriteLibOnly = WaitForOpenForm<MultiButtonMsgDlg>();
            RunUI(libraryDlgOverwriteLibOnly.Btn0Click);
            var docLibraryOnlyComplete = WaitForDocumentChangeLoaded(docLibraryOnly);
            // Haven't created a calculator
            Assert.IsNull(docLibraryOnlyComplete.Settings.PeptideSettings.Prediction.RetentionTime);
            RunUI(() =>
            {
                var libraries = docLibraryOnlyComplete.Settings.PeptideSettings.Libraries;
                Assert.IsTrue(libraries.HasLibraries);
                Assert.IsTrue(libraries.IsLoaded);
                Assert.AreEqual(1, libraries.Libraries.Count);
                Assert.AreEqual(1, libraries.LibrarySpecs.Count);
                Assert.AreEqual("AQUA4_Human_Blank-assay", libraries.LibrarySpecs[0].Name);
                var library = libraries.Libraries[0];
                Assert.AreEqual(284, library.SpectrumCount);
            });

            // 30. Repeat import with a larger library, show that there are no duplicates and it gets replaced cleanly
            ImportTransitionListSkipColumnSelectWithMessage<MultiButtonMsgDlg>(textConflict, importIrt => importIrt.Btn1Click());
            var libraryDlgBiggerLib = WaitForOpenForm<MultiButtonMsgDlg>();
            OkDialog(libraryDlgBiggerLib, libraryDlgBiggerLib.Btn0Click);
            var docLargeLibrary = WaitForDocumentChangeLoaded(docLibraryOnlyComplete);
            Assert.IsNull(docLargeLibrary.Settings.PeptideSettings.Prediction.RetentionTime);
            RunUI(() =>
            {
                var libraries = docLargeLibrary.Settings.PeptideSettings.Libraries;
                Assert.IsTrue(libraries.HasLibraries);
                Assert.IsTrue(libraries.IsLoaded);
                Assert.AreEqual(1, libraries.Libraries.Count);
                Assert.AreEqual(1, libraries.LibrarySpecs.Count);
                Assert.AreEqual("AQUA4_Human_Blank-assay", libraries.LibrarySpecs[0].Name);
                var library = libraries.Libraries[0];
                Assert.AreEqual(345, library.SpectrumCount);
            });


            // 31. Start with blank document, skip iRT's, cancel on library overwrite, document should be the same
            var docCancel = LoadDocument(documentBlank);
            ImportTransitionListSkipColumnSelectWithMessage<MultiButtonMsgDlg>(textConflict, importIrt => importIrt.Btn1Click());
            var libraryDlgCancelNew = WaitForOpenForm<MultiButtonMsgDlg>();
            OkDialog(libraryDlgCancelNew, libraryDlgCancelNew.Btn0Click);
            var libraryDlgOverwriteCancel = WaitForOpenForm<MultiButtonMsgDlg>();
            OkDialog(libraryDlgOverwriteCancel, libraryDlgOverwriteCancel.BtnCancelClick);
            WaitForDocumentLoaded();
            Assert.AreSame(SkylineWindow.Document, docCancel);

            // 32. Start with blank document, skip iRT's, decline to overwrite, only document should have changed
            var docInitial31 = LoadDocument(documentBlank);
            ImportTransitionListSkipColumnSelectWithMessage<MultiButtonMsgDlg>(textConflict, importIrt => importIrt.Btn1Click());
            var libraryDlgDecline = WaitForOpenForm<MultiButtonMsgDlg>();
            OkDialog(libraryDlgDecline, libraryDlgDecline.Btn0Click);
            var libraryDlgOverwriteDecline = WaitForOpenForm<MultiButtonMsgDlg>();
            OkDialog(libraryDlgOverwriteDecline, libraryDlgOverwriteDecline.Btn1Click);
            var docComplete31 = WaitForDocumentChangeLoaded(docInitial31);
            RunUI(() =>
            {
                Assert.IsNull(docComplete31.Settings.PeptideSettings.Prediction.RetentionTime);
                var libraries = docComplete31.Settings.PeptideSettings.Libraries;
                Assert.IsFalse(libraries.HasLibraries);
                Assert.AreEqual(345, docComplete31.PeptideCount);
            });

            // 33. Try a different document with interleaved heavy and light transitions of the same peptide
            // Tests mixing of transition groups within a peptide
            var documentInterleaved = TestFilesDir.GetTestPath("Consensus_Dario_iRT_new_blank.sky");
            var textInterleaved = TestFilesDir.GetTestPath("Interleaved.csv");
            RemoveColumn(textInterleaved, 22);
            RunUI(() => SkylineWindow.OpenFile(documentInterleaved));
            ImportTransitionListSkipColumnSelectWithMessage<MultiButtonMsgDlg>(textInterleaved, addIrtDlg => addIrtDlg.Btn0Click());
            var libraryInterleaved = WaitForOpenForm<MultiButtonMsgDlg>();
            // Change to document to test handling of concurrent change during mass list import
            RunUI(() => SkylineWindow.ModifyDocument("test change", doc =>
            {
                var settingsNew = doc.Settings.ChangeTransitionFilter(filter => filter.ChangePeptideProductCharges(Adduct.ProtonatedFromCharges(1, 2, 3 )));
                doc = doc.ChangeSettings(settingsNew);
                return doc;
            }));
            OkDialog(libraryInterleaved, libraryInterleaved.Btn0Click);
            TryWaitForConditionUI(6000, () => SkylineWindow.DocumentUI.PeptideCount == 6);  // Peptide count checked below
            WaitForDocumentLoaded();
            RunUI(() =>
            {
                var docInterleaved = SkylineWindow.DocumentUI;
                Assert.AreEqual(6, docInterleaved.PeptideCount);
                Assert.AreEqual(60, docInterleaved.PeptideTransitionCount);
                var libraries = docInterleaved.Settings.PeptideSettings.Libraries;
                Assert.IsTrue(libraries.HasLibraries);
                Assert.IsTrue(libraries.IsLoaded);
                Assert.AreEqual(1, libraries.Libraries.Count);
                Assert.AreEqual(1, libraries.LibrarySpecs.Count);
                Assert.AreEqual("Consensus_Dario_iRT_new_blank-assay", libraries.LibrarySpecs[0].Name);
                var library = libraries.Libraries[0];
                Assert.AreEqual(12, library.SpectrumCount);
                foreach (var groupNode in docInterleaved.PeptideTransitionGroups)
                {
                    Assert.IsTrue(groupNode.HasLibInfo);
                    Assert.IsTrue(groupNode.HasLibRanks);
                    foreach (var transition in groupNode.Transitions)
                    {
                        Assert.IsTrue(transition.HasLibInfo);
                    }
                }
            });

            // 34. Interleaved transition groups within a peptide can have different iRT's, and they will be averaged together
            var documentInterleavedIrt = TestFilesDir.GetTestPath("Consensus_Dario_iRT_new_blank.sky");
            var textInterleavedIrt = TestFilesDir.GetTestPath("InterleavedDiffIrt.csv");
            RemoveColumn(textInterleavedIrt, 22);
            RunUI(() => SkylineWindow.OpenFile(documentInterleavedIrt));
            ImportTransitionListSkipColumnSelectWithMessage<MultiButtonMsgDlg>(textInterleavedIrt, addIrtDlg => addIrtDlg.Btn0Click());
            var irtOverwrite = WaitForOpenForm<MultiButtonMsgDlg>();
            OkDialog(irtOverwrite, irtOverwrite.Btn1Click);
            var libraryInterleavedIrt = WaitForOpenForm<MultiButtonMsgDlg>();
            OkDialog(libraryInterleavedIrt, libraryInterleavedIrt.Btn0Click);
            var libraryDlgOverwriteIrt = WaitForOpenForm<MultiButtonMsgDlg>();
            RunUI(libraryDlgOverwriteIrt.Btn0Click);
            TryWaitForConditionUI(6000, () => SkylineWindow.DocumentUI.PeptideCount == 6);
            WaitForDocumentLoaded();
            Assert.AreEqual(6, SkylineWindow.Document.PeptideCount);
            var irtValue = SkylineWindow.Document.Settings.PeptideSettings.Prediction.RetentionTime.Calculator.ScoreSequence(new Target("AAAAAAAAAAAAAAAGAAGK"));
            Assert.IsNotNull(irtValue);
            Assert.AreEqual(irtValue.Value, 52.407, 1e-3);

            // Make sure all the iRT magic works even when no spectral library info is present
            // (regression test in response to crash when libraries not present)
            var textInterleavedIrtNoLib = TestFilesDir.GetTestPath("InterleavedDiffIrt.csv");
            RunUI(() => SkylineWindow.OpenFile(documentInterleavedIrt));
            ImportTransitionListSkipColumnSelectWithMessage<MultiButtonMsgDlg>(textInterleavedIrtNoLib, addIrtDlg => addIrtDlg.Btn0Click());
            var irtOverwriteNoLib = WaitForOpenForm<MultiButtonMsgDlg>();
            OkDialog(irtOverwriteNoLib, irtOverwriteNoLib.Btn1Click);
            TryWaitForConditionUI(6000, () => SkylineWindow.DocumentUI.PeptideCount == 6);
            WaitForDocumentLoaded();
            Assert.AreEqual(6, SkylineWindow.Document.PeptideCount);
            var irtValueNoLib = SkylineWindow.Document.Settings.PeptideSettings.Prediction.RetentionTime.Calculator.ScoreSequence(new Target("AAAAAAAAAAAAAAAGAAGK"));
            Assert.IsNotNull(irtValueNoLib);
            Assert.AreEqual(irtValueNoLib.Value, 52.407, 1e-3);

        }

        private static SrmDocument AllowAllIonTypes()
        {
            RunUI(() => SkylineWindow.ModifyDocument("Allow all fragment ions - because test file contains a2", doc =>
            {
                return doc.ChangeSettings(doc.Settings.ChangeTransitionFilter(f =>
                    f.ChangePeptideIonTypes(Transition.PEPTIDE_ION_TYPES)));
            }));
            return SkylineWindow.Document;
        }

        private static void VerifyEmptyRTRegression()
        {
            RetentionTimeRegression rtRegression;
            Assert.IsTrue(
                Settings.Default.RetentionTimeList.TryGetValue(
                    SkylineWindow.Document.Settings.PeptideSettings.Prediction.RetentionTime.Name, out rtRegression));
            Assert.IsNull(rtRegression.Conversion);
                // Probably not what was expected when this test was written, but no regression is created, because document lacks standard peptide targets
            Assert.AreEqual(SkylineWindow.Document.Settings.PeptideSettings.Prediction.RetentionTime,
                rtRegression.ClearEquations());
        }

        private static void RemoveColumn(string textIrtGroupConflict, int columnIndex)
        {
            // Now Skyline will choose the modified column which causes different errors. So we remove it.
            string[] lines = File.ReadAllLines(textIrtGroupConflict);
            for (int i = 0; i < lines.Length; i++)
            {
                lines[i] =
                    string.Join(TextUtil.SEPARATOR_TSV.ToString(),
                        lines[i].ParseDsvFields(TextUtil.SEPARATOR_TSV)
                            .Where((s, j) => j != columnIndex).ToArray());
            }
            File.WriteAllLines(textIrtGroupConflict, lines);
        }

        public void TestModificationMatcher()
        {
            var documentModMatcher = TestFilesDir.GetTestPath("ETH_Ludo_Heavy.sky");
            LoadDocument(documentModMatcher);
            var docModMatcher = SkylineWindow.Document;

            // If the modifications are readable but don't match the precursor mass, throw an error
            string textModWrongMatch = "PrecursorMz\tProductMz\tPeptideSequence\tProteinName\n" + 1005.9 + "\t" + 868.39 + "\tPVIC[+57]ATQM[+16]LESMTYNPR\t1/YAL038W\n";
            RunUI(() => ClipboardEx.SetText(textModWrongMatch));
            PasteTransitionListSkipColumnSelectWithMessage<ImportTransitionListErrorDlg>(messageDlg =>
            {
                var expectedMessage = TextUtil.SpaceSeparate(string.Format(Resources.MassListRowReader_CalcPrecursorExplanations_,
                                                             1005.9, 1013.9734, 8.0734, "PVICATQMLESMTYNPR"),
                                                             Resources.MzMatchException_suggestion);
                Assert.AreEqual(messageDlg.ErrorList.Count, 1);
                var firstError = messageDlg.ErrorList.First();
                Assert.AreEqual(firstError.ErrorMessage, expectedMessage);
                messageDlg.AcceptButton.PerformClick();
            });
            WaitForDocumentLoaded();
            Assert.AreSame(docModMatcher, SkylineWindow.Document);

            // When mods are unreadable, default to the approach of deducing modified state from precursor mz
            const string textModifiedSeqExpected = "PVIC[+57.021464]ATQM[+15.994915]LESMTYNPR";
            double precursorMz = 1013.9, productMz = 868.39;
            const string textModPrefixFormat = "PrecursorMz\tProductMz\tPeptideSequence\tProteinName\n{0}\t{1}\t";
            string textModPrefix = string.Format(textModPrefixFormat, precursorMz, productMz);
            string textModUnreadMod = textModPrefix + "PVIC[CAM]ATQM[bad_mod_&^$]LESMTYNPR\t1/YAL038W\n";
            RunUI(() => ClipboardEx.SetText(textModUnreadMod));
            PasteOnePeptide(textModifiedSeqExpected);

            // When there are no mods, default to the approach of deducing modified state from precursor mz
            LoadDocument(documentModMatcher);
            string textModNone = textModPrefix + "PVICATQMLESMTYNPR\t1/YAL038W\n";
            RunUI(() => ClipboardEx.SetText(textModNone));
            PasteOnePeptide(textModifiedSeqExpected);

            // By specifying mods explicitly, we can distinguish between oxidations at two different sites
            LoadDocument(documentModMatcher);
            string textModFirst = textModPrefix + "PVIC[+57]ATQM[+16]LESMTYNPR\t1/YAL038W\n";
            RunUI(() => ClipboardEx.SetText(textModFirst));
            PasteOnePeptide(textModifiedSeqExpected);

            LoadDocument(documentModMatcher);
            textModPrefix = string.Format(textModPrefixFormat, precursorMz, productMz + 16); // Add +16 to product which now contains the mod
            string textModSecond = textModPrefix + "PVIC[+" + string.Format("{0:F01}", 57) + "]ATQMLESM[+" + string.Format("{0:F01}", 16) + "]TYNPR\t1/YAL038W\n";
            RunUI(() => ClipboardEx.SetText(textModSecond));
            PasteOnePeptide("PVIC[+57.021464]ATQMLESM[+15.994915]TYNPR");


            // Test a difficult case containing modifications of the same peptide at two different sites, make sure Skyline handles it correctly
            var documentToughCase = TestFilesDir.GetTestPath("ToughModCase.sky");
            var textToughCase = TestFilesDir.GetTestPath("ToughModCase.csv");
            for (int i = 0; i < 2; ++i)
            {
                LoadDocument(documentToughCase);
                if (i == 1)
                {
                    // Works even when none of these transitions are allowed by the settings
                    SkylineWindow.Document.Settings.TransitionSettings.Filter.ChangePeptideIonTypes(new [] {IonType.z});
                    SkylineWindow.Document.Settings.TransitionSettings.Filter.ChangePeptidePrecursorCharges(Adduct.ProtonatedFromCharges( 5 ));
                }
                using (new WaitDocumentChange())
                {
                    ImportTransitionListSkipColumnSelectWithMessage<MultiButtonMsgDlg>(textToughCase, importIrt => importIrt.Btn1Click());
                    SkipLibraryDlg();
                }
                WaitForDocumentLoaded();
                RunUI(() =>
                {
                    var peptides = SkylineWindow.DocumentUI.Peptides.ToList();
                    Assert.AreEqual(2, peptides.Count);
                    Assert.AreEqual("AALIM[+15.994915]QVLQLTADQIAMLPPEQR", peptides[0].ModifiedSequence);
                    Assert.AreEqual("AALIMQVLQLTADQIAM[+15.994915]LPPEQR", peptides[1].ModifiedSequence);
                    Assert.AreEqual(1, peptides[0].TransitionGroupCount);
                    Assert.AreEqual(1, peptides[1].TransitionGroupCount);
                    Assert.AreEqual(6, peptides[0].TransitionCount);
                    Assert.AreEqual(6, peptides[1].TransitionCount);
                });    
            }
            RunUI(() => SkylineWindow.SaveDocument());

            // Show we can import data (response to issue preventing data import on assay libraries)
            // Import the raw data
            var importResultsDlg = ShowDialog<ImportResultsDlg>(SkylineWindow.ImportResults);
            RunUI(() =>
            {
                string fileName = TestFilesDir.GetTestPath("OverlapTest.mzML");
                importResultsDlg.RadioAddNewChecked = true;
                var path = new KeyValuePair<string, MsDataFileUri[]>[1];
                path[0] = new KeyValuePair<string, MsDataFileUri[]>(fileName,
                                            new[] { MsDataFileUri.Parse(fileName) });
                importResultsDlg.NamedPathSets = path;
            });
            OkDialog(importResultsDlg, importResultsDlg.OkDialog);
            WaitForConditionUI(2 * 60 * 1000, () => SkylineWindow.DocumentUI.Settings.MeasuredResults.IsLoaded);    // 2 minutes
            RunUI(() => SkylineWindow.SaveDocument());

            // Show data can be imported with modified sequence column following bare sequence column
            var skyChooseSeqCol = TestFilesDir.GetTestPath("AutoDetectModColumn.sky");
            string pathChooseSeqCol = TestFilesDir.GetTestPath("phl004_canonical_s64_osw-small-all.tsv");
            LoadDocument(skyChooseSeqCol);
            ImportTransitionListSkipColumnSelectWithMessage<MultiButtonMsgDlg>(pathChooseSeqCol, addIrtDlg => addIrtDlg.Btn1Click());
            var addLibraryDlg = WaitForOpenForm<MultiButtonMsgDlg>();
            RunUI(() => addLibraryDlg.Btn1Click());
            RunUI(() => SkylineWindow.SaveDocument());
            // Reload to test that appropriate modifications have actually been added to the document
            LoadDocument(skyChooseSeqCol);
        }

        private static void PasteOnePeptide(string textModifiedSeqExpected)
        {
<<<<<<< HEAD
            PasteTransitionListSkipColumnSelect();
            TryWaitForCondition(3000, () => SkylineWindow.Document.PeptideCount == 1);
            Assert.AreEqual(1, SkylineWindow.Document.PeptideCount);
            var peptideNode = SkylineWindow.Document.Peptides.First();
=======
            SkylineWindow.Paste();
            TryWaitForConditionUI(3000, () => SkylineWindow.DocumentUI.PeptideCount == 1);
            Assert.AreEqual(1, SkylineWindow.DocumentUI.PeptideCount);
            var peptideNode = SkylineWindow.DocumentUI.Peptides.First();
>>>>>>> db3e7d28
            Assert.AreEqual(textModifiedSeqExpected, peptideNode.ModifiedSequence);
        }

        protected void TestBlankDocScenario()
        {
            RunUI(() => SkylineWindow.NewDocument());
            var docOld = SkylineWindow.Document;
            string textNoError = TestFilesDir.GetTestPath("Interleaved.csv");
            ImportTransitionListSkipColumnSelectWithMessage<ImportTransitionListErrorDlg>(textNoError, errorDlg =>
            {
                Assert.AreEqual(errorDlg.ErrorList.Count, 30);
                errorDlg.AcceptButton.PerformClick();
            });
            var irtDlg = WaitForOpenForm<MultiButtonMsgDlg>();
            OkDialog(irtDlg, irtDlg.Btn1Click);
            var libraryAcceptDlg = WaitForOpenForm<MultiButtonMsgDlg>();
            OkDialog(libraryAcceptDlg, libraryAcceptDlg.Btn0Click);
            var saveDocumentDlg = WaitForOpenForm<MultiButtonMsgDlg>();
            OkDialog(saveDocumentDlg, saveDocumentDlg.BtnCancelClick);
            WaitForDocumentLoaded();
            Assert.IsTrue(ReferenceEquals(docOld, SkylineWindow.Document));

            // TODO: test a successful save of the document.  Current issue is that SaveDocument Dlg can't be used in functional tests...
        }

        protected void TestEmbeddedIrts()
        {
            var documentBlank = TestFilesDir.GetTestPath("AQUA4_Human_Blank.sky");
            LoadDocument(documentBlank);
            AllowAllIonTypes();
            string textEmbedded = TestFilesDir.GetTestPath("OpenSWATH_SM4_Combined.csv");
            RemoveColumn(textEmbedded, 11); // Remove bad modified sequence column that import would use
            ImportTransitionListSkipColumnSelectWithMessage<MultiButtonMsgDlg>(textEmbedded, importIrt => importIrt.Btn0Click());
            var createIrtDlg = WaitForOpenForm<CreateIrtCalculatorDlg>();
            string newDatabase = TestFilesDir.GetTestPath("irtEmbedded.irtdb");
            RunUI(() =>
            {
                createIrtDlg.CalculatorName = "irtEmbedded";
                createIrtDlg.IrtImportType = CreateIrtCalculatorDlg.IrtType.protein;
                createIrtDlg.NewDatabaseNameProtein = newDatabase;
                Assert.AreEqual(createIrtDlg.GetProtein(0), "IRT");
                createIrtDlg.SelectedProtein = "IRT";
                Assert.AreEqual(createIrtDlg.CountProteins, 14);
            });
            OkDialog(createIrtDlg, createIrtDlg.OkDialog);
            SkipLibraryDlg();
            WaitForDocumentLoaded();
            ValidateDocAndIrt(294, 294, 10);
            RunUI(() => SkylineWindow.SaveDocument());
        }

        private void TestAssayImport2()
        {
            RunUI(() => SkylineWindow.NewDocument());

            var csvFile = TestFilesDir.GetTestPath("OpenSWATH_SM4_NoError.csv");
            var saveDlg = ShowDialog<MultiButtonMsgDlg>(() => SkylineWindow.ImportAssayLibrary(csvFile));
            OkDialog(saveDlg, saveDlg.BtnCancelClick);
            var doc = SkylineWindow.Document;

            var peptideSettings = ShowDialog<PeptideSettingsUI>(SkylineWindow.ShowPeptideSettingsUI);
            var editMods = ShowDialog<EditListDlg<SettingsListBase<StaticMod>, StaticMod>>(peptideSettings.EditHeavyMods);
            RunUI(() =>
            {
                editMods.AddItem(new StaticMod("Label:13C(6)15N(2) (C-term K)", "K", ModTerminus.C, LabelAtoms.C13 | LabelAtoms.N15));
                editMods.AddItem(new StaticMod("Label:13C(6)15N(4) (C-term R)", "R", ModTerminus.C, LabelAtoms.C13 | LabelAtoms.N15));
            });
            OkDialog(editMods, editMods.OkDialog);
            RunUI(() =>
            {
                peptideSettings.SetIsotopeModifications(0, true);
                peptideSettings.SetIsotopeModifications(1, true);
            });
            OkDialog(peptideSettings, peptideSettings.OkDialog);
            doc = WaitForDocumentChange(doc);

            var skyFile = TestFilesDir.GetTestPath("assayimport.sky");
            RunUI(() => Assert.IsTrue(SkylineWindow.SaveDocument(skyFile)));
            doc = WaitForDocumentChange(doc);

            // Import assay library and choose a protein
            ImportAssayLibrarySkipColumnSelect(csvFile);
            var chooseIrt = WaitForOpenForm<ChooseIrtStandardPeptidesDlg>();
            const string irtProteinName = "AQUA4SWATH_HMLangeG";
            RunUI(() =>
            {
                var proteinNames = chooseIrt.ProteinNames.ToArray();
                AssertEx.AreEqualDeep(proteinNames, new List<string>{
                    "AQUA4SWATH_HMLangeA", "AQUA4SWATH_HMLangeB", "AQUA4SWATH_HMLangeC", "AQUA4SWATH_HMLangeD", "AQUA4SWATH_HMLangeE", "AQUA4SWATH_HMLangeF", "AQUA4SWATH_HMLangeG",
                    "AQUA4SWATH_HumanEbhardt", "AQUA4SWATH_Lepto", "AQUA4SWATH_MouseSabido", "AQUA4SWATH_MycoplasmaSchmidt", "AQUA4SWATH_PombeSchmidt", "AQUA4SWATH_Spyo"
                });
            });
            OkDialog(chooseIrt, () => chooseIrt.OkDialogProtein(irtProteinName));
            doc = WaitForDocumentChange(doc);
            AssertEx.IsDocumentState(doc, null, 14, 284, 1119);
            Assert.AreEqual(irtProteinName, doc.PeptideGroups.First().Name);
            CheckAssayLibrarySettings();

            // Undo import
            RunUI(SkylineWindow.Undo);
            WaitForDocumentChange(doc);

            // Import assay library and choose a file
            doc = AllowAllIonTypes();
            var irtCsvFile = TestFilesDir.GetTestPath("OpenSWATH_SM4_iRT.csv");
            var overwriteDlg = ShowDialog<MultiButtonMsgDlg>(() => SkylineWindow.ImportAssayLibrary(csvFile)); 
            var transitionSelectdgl = ShowDialog<ImportTransitionListColumnSelectDlg>(overwriteDlg.BtnYesClick);
            var chooseIrt2 = ShowDialog<ChooseIrtStandardPeptidesDlg>(transitionSelectdgl.AcceptButton.PerformClick);
            OkDialog(chooseIrt2, () => chooseIrt2.OkDialogFile(irtCsvFile));
            doc = WaitForDocumentChange(doc);
            AssertEx.IsDocumentState(doc, null, 24, 294, 1170);
            CollectionUtil.ForEach(SkylineWindow.Document.PeptideGroups.Take(10), protein => Assert.IsTrue(protein.Name.StartsWith("AQRT_")));
            CheckAssayLibrarySettings();

            // Import assay library and choose CiRTs
            RunUI(() =>
            {
                SkylineWindow.NewDocument(true);
                SkylineWindow.ResetDefaultSettings();
                Assert.IsTrue(SkylineWindow.SaveDocument(TestFilesDir.GetTestPath("assay_import_cirt.sky")));
            });
            doc = SkylineWindow.Document;
            var transitionErrs = ShowDialog<ImportTransitionListErrorDlg>(() => SkylineWindow.ImportAssayLibrary(TestFilesDir.GetTestPath("cirts.tsv")));
            var chooseIrt3 = ShowDialog<ChooseIrtStandardPeptidesDlg>(transitionErrs.AcceptButton.PerformClick);
            var useCirtsDlg = ShowDialog<AddIrtStandardsDlg>(() => chooseIrt3.OkDialogStandard(IrtStandard.CIRT_SHORT));
            RunUI(() => useCirtsDlg.StandardCount = 12);
            OkDialog(useCirtsDlg, useCirtsDlg.OkDialog);
            doc = WaitForDocumentChange(doc);
            AssertEx.IsDocumentState(doc, null, 63, 120, 202, 1574);
            CheckAssayLibrarySettings();

            // Undo import
            RunUI(SkylineWindow.Undo);
            doc = WaitForDocumentChange(doc);

            // Import assay library and choose a standard
            var chooseStandard = IrtStandard.BIOGNOSYS_11;
            var overwriteDlg2 = ShowDialog<MultiButtonMsgDlg>(() => SkylineWindow.ImportAssayLibrary(TestFilesDir.GetTestPath("cirts.tsv")));
            var transitionErrs2 = ShowDialog<ImportTransitionListErrorDlg>(() => overwriteDlg2.BtnYesClick());
            var chooseIrt4 = ShowDialog<ChooseIrtStandardPeptidesDlg>(transitionErrs2.AcceptButton.PerformClick);
            OkDialog(chooseIrt4, () => chooseIrt4.OkDialogStandard(chooseStandard));
            doc = WaitForDocumentChange(doc);
            // We should have an extra peptide group and extra peptides since the standard peptides should've been added to the document
            AssertEx.IsDocumentState(doc, null, 64, 120 + chooseStandard.Peptides.Count, null, null);
            var biognosysTargets = new TargetMap<bool>(chooseStandard.Peptides.Select(pep => new KeyValuePair<Target, bool>(pep.ModifiedTarget, true)));
            var standardGroup = doc.PeptideGroups.First();
            Assert.AreEqual(chooseStandard.Peptides.Count, standardGroup.PeptideCount);
            foreach (var nodePep in standardGroup.Peptides)
                Assert.IsTrue(biognosysTargets.ContainsKey(nodePep.ModifiedTarget));
            RunUI(() => SkylineWindow.SaveDocument());
        }

<<<<<<< HEAD
        public static void ImportTransitionListSkipColumnSelectWithMessage<TDlg>(string csvPath, Action<TDlg> messageAction)
            where TDlg : FormEx
        {
            ImportTransitionListSkipColumnSelect(csvPath);
            var messageDlg = WaitForOpenForm<TDlg>();
            OkDialog(messageDlg, () => messageAction(messageDlg));
        }

        public static void PasteTransitionListSkipColumnSelectWithMessage<TDlg>(Action<TDlg> messageAction)
            where TDlg : FormEx
        {
            PasteTransitionListSkipColumnSelect();
            var messageDlg = WaitForOpenForm<TDlg>();
            OkDialog(messageDlg, () => messageAction(messageDlg));
        }

        public static RCalcIrt ValidateDocAndIrt(SrmDocument doc, int peptides, int irtTotal, int irtStandards)
=======
        public RCalcIrt ValidateDocAndIrt(int peptides, int irtTotal, int irtStandards)
>>>>>>> db3e7d28
        {
            TryWaitForConditionUI(6000, () => SkylineWindow.DocumentUI.PeptideCount == peptides); // Peptide count checked below
            RCalcIrt calculator = null;
            RunUI(() =>
            {
                var doc = SkylineWindow.DocumentUI;
                Assert.AreEqual(peptides, doc.PeptideCount);
                calculator = doc.Settings.PeptideSettings.Prediction.RetentionTime.Calculator as RCalcIrt;
                Assert.IsNotNull(calculator);
                var peptideSeqs = calculator.PeptideScores.Select(item => item.Key).ToList();
                Assert.AreEqual(irtTotal, peptideSeqs.Count);
                Assert.AreEqual(irtStandards, calculator.GetStandardPeptides(peptideSeqs).Count());
            });
            return calculator;
        }

        public SrmDocument LoadDocument(string document)
        {
            RunUI(() => SkylineWindow.OpenFile(document));
            return WaitForDocumentLoaded();
        }

        public void SkipLibraryDlg()
        {
            var libraryDlg = WaitForOpenForm<MultiButtonMsgDlg>();
            OkDialog(libraryDlg, libraryDlg.Btn1Click);
        }

        private static void CheckAssayLibrarySettings()
        {
            var doc = SkylineWindow.Document;

            var calc = (RCalcIrt) doc.Settings.PeptideSettings.Prediction.RetentionTime.Calculator;
            Assert.AreEqual(SkylineWindow.AssayLibraryName, calc.Name);
            Assert.AreEqual(SkylineWindow.AssayLibraryFileName, calc.DatabasePath);

            var lib = doc.Settings.PeptideSettings.Libraries.LibrarySpecs.FirstOrDefault(libSpec => libSpec.Name.Equals(SkylineWindow.AssayLibraryName));
            Assert.IsNotNull(lib);
            Assert.AreEqual(SkylineWindow.AssayLibraryFileName, lib.FilePath);

            foreach (var nodePepGroup in doc.PeptideGroups)
            {
                foreach (var nodePep in nodePepGroup.Peptides)
                {
                    Assert.IsNotNull(calc.ScoreSequence(nodePep.ModifiedTarget));
                    Assert.IsTrue(nodePep.HasLibInfo);
                }
            }
        }
    }
}
<|MERGE_RESOLUTION|>--- conflicted
+++ resolved
@@ -1,1261 +1,1239 @@
-﻿/*
- * Original author: Dario Amodei <damodei .at. stanford.edu>,
- *                  Mallick Lab, Department of Radiology, Stanford
- *
- * Copyright 2013 University of Washington - Seattle, WA
- * 
- * Licensed under the Apache License, Version 2.0 (the "License");
- * you may not use this file except in compliance with the License.
- * You may obtain a copy of the License at
- *
- *     http://www.apache.org/licenses/LICENSE-2.0
- *
- * Unless required by applicable law or agreed to in writing, software
- * distributed under the License is distributed on an "AS IS" BASIS,
- * WITHOUT WARRANTIES OR CONDITIONS OF ANY KIND, either express or implied.
- * See the License for the specific language governing permissions and
- * limitations under the License.
- */
-
-using System;
-using System.Collections.Generic;
-using System.IO;
-using System.Linq;
-using Microsoft.VisualStudio.TestTools.UnitTesting;
-using pwiz.Common.Collections;
-using pwiz.Skyline.Alerts;
-using pwiz.Skyline.FileUI;
-using pwiz.Skyline.Model;
-using pwiz.Skyline.Model.DocSettings;
-using pwiz.Skyline.Model.DocSettings.Extensions;
-using pwiz.Skyline.Model.Irt;
-using pwiz.Skyline.Model.Lib;
-using pwiz.Skyline.Model.Results;
-using pwiz.Skyline.Properties;
-using pwiz.Skyline.SettingsUI;
-using pwiz.Skyline.SettingsUI.Irt;
-using pwiz.Skyline.Util;
-using pwiz.Skyline.Util.Extensions;
-using pwiz.SkylineTestUtil;
-
-namespace pwiz.SkylineTestFunctional
-{
-    [TestClass]
-    public class AssayLibraryImportTest : AbstractFunctionalTest
-    {
-        [TestMethod]
-        public void TestAssayLibraryImport()
-        {
-            TestFilesZip = @"TestFunctional\AssayLibraryImportTest.zip";
-            RunFunctionalTest();
-        }
-
-        protected override void DoTest()
-        {
-            TestAssayImportGeneral();
-            TestModificationMatcher();
-            TestBlankDocScenario();
-            TestEmbeddedIrts();
-
-            TestAssayImport2();
-        }
-
-        protected void TestAssayImportGeneral()
-        {
-            var documentExisting = TestFilesDir.GetTestPath("AQUA4_Human_Existing_Calc.sky");
-            // 1. Import mass list with iRT's into document, then cancel
-            LoadDocument(documentExisting);
-            string textNoError = TestFilesDir.GetTestPath("OpenSWATH_SM4_NoError.csv");
-            var docOld = SkylineWindow.Document;
-            ImportTransitionListSkipColumnSelectWithMessage<MultiButtonMsgDlg>(textNoError, importIrtMessage =>
-            {
-                Assert.AreEqual(importIrtMessage.Message,
-                    Resources.SkylineWindow_ImportMassList_The_transition_list_appears_to_contain_iRT_library_values___Add_these_iRT_values_to_the_iRT_calculator_);
-                importIrtMessage.BtnCancelClick();
-            });
-            WaitForDocumentLoaded();
-            // Document should be reference equal to what it was before
-            Assert.AreSame(SkylineWindow.Document, docOld);
-
-            // 2. Skip iRT's, then cancel on library import prompt, leading to no document change
-            ImportTransitionListSkipColumnSelectWithMessage<MultiButtonMsgDlg>(textNoError, importIrtMessage =>
-            {
-                Assert.AreEqual(importIrtMessage.Message,
-                    Resources.SkylineWindow_ImportMassList_The_transition_list_appears_to_contain_iRT_library_values___Add_these_iRT_values_to_the_iRT_calculator_);
-                importIrtMessage.Btn1Click();
-            });
-            var libraryDlgCancel = WaitForOpenForm<MultiButtonMsgDlg>();
-            OkDialog(libraryDlgCancel, libraryDlgCancel.BtnCancelClick);
-            WaitForDocumentLoaded();
-            Assert.AreSame(SkylineWindow.Document, docOld);
-
-            // 3. Import transitions but decline to import iRT's
-            ImportTransitionListSkipColumnSelectWithMessage<MultiButtonMsgDlg>(textNoError, importIrtMessage =>
-            {
-                Assert.AreEqual(importIrtMessage.Message,
-                    Resources.SkylineWindow_ImportMassList_The_transition_list_appears_to_contain_iRT_library_values___Add_these_iRT_values_to_the_iRT_calculator_);
-                importIrtMessage.Btn1Click();
-            });
-            SkipLibraryDlg();
-            WaitForDocumentLoaded();
-            // Transitions have been imported, but not iRT
-            ValidateDocAndIrt(294, 11, 10);
-
-            // 4. Importing mass list with iRT's into document with existing iRT calculator, no conflicts
-            LoadDocument(documentExisting);
-            ImportTransitionListSkipColumnSelectWithMessage<MultiButtonMsgDlg>(textNoError, importIrtMessage =>
-            {
-                Assert.AreEqual(importIrtMessage.Message,
-                    Resources.SkylineWindow_ImportMassList_The_transition_list_appears_to_contain_iRT_library_values___Add_these_iRT_values_to_the_iRT_calculator_);
-                importIrtMessage.Btn0Click();
-            });
-            SkipLibraryDlg();
-            WaitForDocumentLoaded();
-            ValidateDocAndIrt(294, 295, 10);
-
-            // 5. Peptide iRT in document conflicts with peptide iRT in database, respond by canceling whole operation
-            LoadDocument(documentExisting);
-            var docOldImport = SkylineWindow.Document;
-            string textConflict = TestFilesDir.GetTestPath("OpenSWATH_SM4_Overwrite.csv");
-            ImportTransitionListSkipColumnSelectWithMessage<MultiButtonMsgDlg>(textConflict, importIrt => importIrt.Btn0Click());
-            var importIrtConflictOverwrite = WaitForOpenForm<MultiButtonMsgDlg>();
-            RunUI(() => Assert.AreEqual(importIrtConflictOverwrite.Message,
-                                        TextUtil.LineSeparate( string.Format(Resources.SkylineWindow_ImportMassList_The_iRT_calculator_already_contains__0__of_the_imported_peptides_, 1),
-                                                                Resources.SkylineWindow_ImportMassList_Keep_the_existing_iRT_value_or_overwrite_with_the_imported_value_)));
-            OkDialog(importIrtConflictOverwrite, importIrtConflictOverwrite.BtnCancelClick);
-            WaitForDocumentLoaded();
-            // Document is reference equal to what it was before, even if we cancel at second menu
-            Assert.AreSame(docOldImport, SkylineWindow.Document);
-
-            // 6. Peptide iRT in document conflicts with peptide iRT in database, don't overwrite
-            LoadDocument(documentExisting);
-            ImportTransitionListSkipColumnSelectWithMessage<MultiButtonMsgDlg>(textConflict, importIrt => importIrt.Btn0Click());
-            var importIrtConflictOverwriteNo = WaitForOpenForm<MultiButtonMsgDlg>();
-            RunUI(() => Assert.AreEqual(importIrtConflictOverwriteNo.Message,
-                                        TextUtil.LineSeparate(string.Format(Resources.SkylineWindow_ImportMassList_The_iRT_calculator_already_contains__0__of_the_imported_peptides_, 1),
-                                                                Resources.SkylineWindow_ImportMassList_Keep_the_existing_iRT_value_or_overwrite_with_the_imported_value_)));
-            // Don't overwrite the iRT value
-            OkDialog(importIrtConflictOverwriteNo, importIrtConflictOverwriteNo.Btn0Click);
-            SkipLibraryDlg();
-            WaitForDocumentLoaded();
-            var calculator = ValidateDocAndIrt(355, 355, 10);
-            RunUI(() =>
-            {
-                var scores = calculator.PeptideScores.ToList();
-                var peptides = scores.Select(item => item.Key.Sequence).ToList();
-                int conflictIndex = peptides.IndexOf("YVPIHTIDDGYSVIK");
-                Assert.AreNotEqual(-1, conflictIndex);
-                double conflictIrt = scores[conflictIndex].Value;
-                Assert.AreEqual(conflictIrt, 76.0, 0.1);
-            });
-
-            // 7. If mass list contains a peptide that is already an iRT standard, throw exception
-            LoadDocument(documentExisting);
-            var docOldStandard = SkylineWindow.Document;
-            string textStandard = TestFilesDir.GetTestPath("OpenSWATH_SM4_StandardsConflict.csv");
-            ImportTransitionListSkipColumnSelectWithMessage<MultiButtonMsgDlg>(textStandard, importIrt => importIrt.Btn0Click());
-            var importIrtConflictOverwriteConflict = WaitForOpenForm<MultiButtonMsgDlg>();
-            OkDialog(importIrtConflictOverwriteConflict, importIrtConflictOverwriteConflict.Btn1Click);
-            var messageDlgStandard = WaitForOpenForm<MessageDlg>();
-            RunUI(() => Assert.AreEqual(messageDlgStandard.Message,
-                string.Format(Resources.SkylineWindow_ImportFastaFile_Failed_reading_the_file__0__1__,
-                              textStandard,
-                              string.Format(Resources.SkylineWindow_AddIrtPeptides_Imported_peptide__0__with_iRT_library_value_is_already_being_used_as_an_iRT_standard_,
-                                            "GTFIIDPGGVIR"))));
-            OkDialog(messageDlgStandard, messageDlgStandard.OkDialog);
-            WaitForDocumentLoaded();
-            Assert.AreSame(docOldStandard, SkylineWindow.Document);
-
-            // 8. Mass list contains different iRT times on same peptide
-            LoadDocument(documentExisting);
-            var docOldIrt = SkylineWindow.Document;
-            string textIrtConflict = TestFilesDir.GetTestPath("OpenSWATH_SM4_InconsistentIrt.csv");
-            ImportTransitionListSkipColumnSelectWithMessage<ImportTransitionListErrorDlg>(textIrtConflict, messageDlg =>
-            {
-                var expectedMessage = string.Format(Resources.PeptideGroupBuilder_FinalizeTransitionGroups_Two_transitions_of_the_same_precursor___0___m_z__1_____have_different_iRT_values___2__and__3___iRT_values_must_be_assigned_consistently_in_an_imported_transition_list_,
-                                                    "YVPIHTIDDGYSVIK", 864.458, 49.8, 50.2);
-                Assert.AreEqual(1, messageDlg.ErrorList.Count);
-                var firstError = messageDlg.ErrorList.First();
-                Assert.AreEqual(expectedMessage, firstError.ErrorMessage);
-                messageDlg.CancelDialog();
-            });
-            WaitForDocumentLoaded();
-            Assert.AreSame(docOldIrt, SkylineWindow.Document);
-
-            // 8.1 Mass list contains different iRT values on two non-contiguous lines of the same transition group
-            string textIrtGroupConflict = TestFilesDir.GetTestPath("InterleavedInconsistentIrt.csv");
-            ImportTransitionListSkipColumnSelectWithMessage<ImportTransitionListErrorDlg>(textIrtGroupConflict, messageDlg =>
-            {
-                Assert.AreEqual(59, messageDlg.ErrorList.Count);
-                messageDlg.CancelDialog();
-            });
-            WaitForDocumentLoaded();
-            Assert.AreSame(docOldIrt, SkylineWindow.Document);
-            // Now remove the modified column which is bogus and causing errors
-            RemoveColumn(textIrtGroupConflict, 22);
-            ImportTransitionListSkipColumnSelectWithMessage<ImportTransitionListErrorDlg>(textIrtGroupConflict, messageDlg =>
-            {
-                var expectedMessage = string.Format(Resources.PeptideGroupBuilder_FinalizeTransitionGroups_Two_transitions_of_the_same_precursor___0___m_z__1_____have_different_iRT_values___2__and__3___iRT_values_must_be_assigned_consistently_in_an_imported_transition_list_,
-                                                            "AAAAAAAAAAAAAAAGAAGK", 492.9385,  53, 54);
-                Assert.AreEqual(2, messageDlg.ErrorList.Count);
-                var firstError = messageDlg.ErrorList.First();
-                Assert.AreEqual(expectedMessage, firstError.ErrorMessage);
-                messageDlg.CancelDialog();
-            });
-            WaitForDocumentLoaded();
-            Assert.AreSame(docOldIrt, SkylineWindow.Document);
-
-            // 8.2 Try again, this time click OK on the error dialog, accepting all transitions except the 3 with errors
-            string textIrtGroupConflictAccept = TestFilesDir.GetTestPath("InterleavedInconsistentIrt.csv");
-            ImportTransitionListSkipColumnSelectWithMessage<ImportTransitionListErrorDlg>(textIrtGroupConflictAccept, messageDlg =>
-            {
-                var expectedMessage = string.Format(Resources.PeptideGroupBuilder_FinalizeTransitionGroups_Two_transitions_of_the_same_precursor___0___m_z__1_____have_different_iRT_values___2__and__3___iRT_values_must_be_assigned_consistently_in_an_imported_transition_list_,
-                                                            "AAAAAAAAAAAAAAAGAAGK", 492.9385, 53, 54);
-                Assert.AreEqual(2, messageDlg.ErrorList.Count);
-                var firstError = messageDlg.ErrorList.First();
-                Assert.AreEqual(expectedMessage, firstError.ErrorMessage);
-                messageDlg.AcceptButton.PerformClick();
-            });
-            var confirmIrtDlg = WaitForOpenForm<MultiButtonMsgDlg>();
-            OkDialog(confirmIrtDlg, confirmIrtDlg.Btn0Click);
-            var libraryAcceptDlg = WaitForOpenForm<MultiButtonMsgDlg>();
-            OkDialog(libraryAcceptDlg, libraryAcceptDlg.Btn0Click);
-            ValidateDocAndIrt(16, 361, 10);
-            RunUI(() =>
-            {
-                var docCurrent = SkylineWindow.DocumentUI;
-                // All of the transitions are there except for the ones with errors
-                Assert.AreEqual(docCurrent.PeptideTransitionCount, 109);
-                Assert.AreEqual(docCurrent.PeptideTransitionGroupCount, 22);
-                // Spectral library results are there
-                var currentLibraries = docCurrent.Settings.PeptideSettings.Libraries;
-                Assert.IsTrue(currentLibraries.HasLibraries);
-                Assert.IsTrue(currentLibraries.IsLoaded);
-                Assert.AreEqual(1, currentLibraries.Libraries.Count);
-                Assert.AreEqual(1, currentLibraries.LibrarySpecs.Count);
-                Assert.AreEqual("AQUA4_Human_Existing_Calc-assay", currentLibraries.LibrarySpecs[0].Name);
-                var currentLibrary = currentLibraries.Libraries[0];
-                Assert.AreEqual(12, currentLibrary.SpectrumCount);
-            });
-
-            // 9. iRT not a number leads to error
-            LoadDocument(documentExisting);
-            var docNanIrt = SkylineWindow.Document;
-            WaitForDocumentLoaded();
-            const string textIrtNan = "PrecursorMz\tProductMz\tTr_recalibrated\tLibraryIntensity\tdecoy\tPeptideSequence\tProteinName\n728.88\t924.539\tBAD_IRT\t3305.3\t0\tADSTGTLVITDPTR\tAQUA4SWATH_HMLangeA\n";
-            RunUI(() => ClipboardEx.SetText(textIrtNan));
-            PasteTransitionListSkipColumnSelectWithMessage<ImportTransitionListErrorDlg>(messageDlg =>
-            {
-                var expectedMessage = string.Format(Resources.MassListImporter_AddRow_Invalid_iRT_value_at_precusor_m_z__0__for_peptide__1_, 
-                                                                        728.88, 
-                                                                        "ADSTGTLVITDPTR");
-                Assert.AreEqual(1, messageDlg.ErrorList.Count);
-                var firstError = messageDlg.ErrorList.First();
-                Assert.AreEqual(expectedMessage, firstError.ErrorMessage);
-                messageDlg.AcceptButton.PerformClick();
-            });
-            WaitForDocumentLoaded();
-            Assert.AreSame(docNanIrt, SkylineWindow.Document);
-
-            // 10. iRT blank leads to error
-            const string textIrtBlank = "PrecursorMz\tProductMz\tiRT\tLibraryIntensity\tdecoy\tPeptideSequence\tProteinName\n728.88\t924.539\t\t3305.3\t0\tADSTGTLVITDPTR\tAQUA4SWATH_HMLangeA\n";
-            RunUI(() => ClipboardEx.SetText(textIrtBlank));
-            PasteTransitionListSkipColumnSelectWithMessage<ImportTransitionListErrorDlg>(messageDlg =>
-            {
-                var expectedMessage = string.Format(Resources.MassListImporter_AddRow_Invalid_iRT_value_at_precusor_m_z__0__for_peptide__1_,
-                                                        728.88,
-                                                        "ADSTGTLVITDPTR");
-                Assert.AreEqual(1, messageDlg.ErrorList.Count);
-                var firstError = messageDlg.ErrorList.First();
-                Assert.AreEqual(expectedMessage, firstError.ErrorMessage);
-                messageDlg.AcceptButton.PerformClick();
-            });
-            WaitForDocumentLoaded();
-            Assert.AreSame(docNanIrt, SkylineWindow.Document);
-
-            // 11. Library not a number leads to error
-            const string textLibraryNan = "PrecursorMz\tProductMz\tiRT\tLibraryIntensity\tdecoy\tPeptideSequence\tProteinName\n728.88\t924.539\t30.5\tBAD_LIBRARY\t0\tADSTGTLVITDPTR\tAQUA4SWATH_HMLangeA\n";
-            RunUI(() => ClipboardEx.SetText(textLibraryNan));
-            PasteTransitionListSkipColumnSelectWithMessage<ImportTransitionListErrorDlg>(messageDlg =>
-            {
-                var expectedMessage = string.Format(Resources.MassListImporter_AddRow_Invalid_library_intensity_at_precursor__0__for_peptide__1_,
-                                                        728.88,
-                                                        "ADSTGTLVITDPTR");
-                Assert.AreEqual(1, messageDlg.ErrorList.Count);
-                var firstError = messageDlg.ErrorList.First();
-                Assert.AreEqual(expectedMessage, firstError.ErrorMessage);
-                messageDlg.AcceptButton.PerformClick();
-            });
-            WaitForDocumentLoaded();
-            Assert.AreSame(docNanIrt, SkylineWindow.Document);
-
-            // 12. Library blank leads to error
-            const string textLibraryBlank = "PrecursorMz\tProductMz\tTr_recalibrated\tRelaTive_IntEnsity\tdecoy\tPeptideSequence\tProteinName\n728.88\t924.539\t30.5\t\t0\tADSTGTLVITDPTR\tAQUA4SWATH_HMLangeA\n";
-            RunUI(() => ClipboardEx.SetText(textLibraryBlank));
-            PasteTransitionListSkipColumnSelectWithMessage<ImportTransitionListErrorDlg>(messageDlg =>
-            {
-                var expectedMessage = string.Format(Resources.MassListImporter_AddRow_Invalid_library_intensity_at_precursor__0__for_peptide__1_,
-                                                        728.88,
-                                                        "ADSTGTLVITDPTR");
-                Assert.AreEqual(1, messageDlg.ErrorList.Count);
-                var firstError = messageDlg.ErrorList.First();
-                Assert.AreEqual(expectedMessage, firstError.ErrorMessage);
-                messageDlg.AcceptButton.PerformClick();
-            });
-            WaitForDocumentLoaded();
-            Assert.AreSame(docNanIrt, SkylineWindow.Document);
-
-            // 13. Title column missing causes iRT's and library to be skipped
-            const string textTitleMissing = "728.88\t924.539\t\t3305.3\t0\tADSTGTLVITDPTR\tAQUA4SWATH_HMLangeA\n";
-            RunUI(() => ClipboardEx.SetText(textTitleMissing));
-
-            using (new WaitDocumentChange(null, true))
-            {
-                PasteTransitionListSkipColumnSelect();
-            }
-
-            // Transition gets added but not iRT
-            ValidateDocAndIrt(11, 361, 10);
-
-            // 14. Same as 5 but this time do overwrite the iRT value
-            LoadDocument(documentExisting);
-            ImportTransitionListSkipColumnSelectWithMessage<MultiButtonMsgDlg>(textConflict, importIrt => importIrt.Btn0Click());
-            var importIrtConflictOverwriteYes = WaitForOpenForm<MultiButtonMsgDlg>();
-            RunUI(() => Assert.AreEqual(importIrtConflictOverwriteYes.Message,
-                                        TextUtil.LineSeparate(string.Format(Resources.SkylineWindow_ImportMassList_The_iRT_calculator_already_contains__0__of_the_imported_peptides_, 1),
-                                                                Resources.SkylineWindow_ImportMassList_Keep_the_existing_iRT_value_or_overwrite_with_the_imported_value_)));
-            OkDialog(importIrtConflictOverwriteYes, importIrtConflictOverwriteYes.Btn1Click);
-            SkipLibraryDlg();
-            WaitForDocumentLoaded();
-            calculator = ValidateDocAndIrt(355, 361, 10);
-            RunUI(() =>
-            {
-                var scores = calculator.PeptideScores.ToList();
-                var peptides = scores.Select(item => item.Key.Sequence).ToList();
-                int conflictIndex = peptides.IndexOf("YVPIHTIDDGYSVIK");
-                Assert.AreNotEqual(-1, conflictIndex);
-                double conflictIrt = scores[conflictIndex].Value;
-                Assert.AreEqual(conflictIrt, 49.8, 0.1);
-            });
-
-            // 15. Repeat 11, this time no dialog box should show up at all, and the iRT calculator should be unchanged
-            var docLoaded = LoadDocument(documentExisting);
-            var calculatorOld = docLoaded.Settings.PeptideSettings.Prediction.RetentionTime.Calculator;
-            ImportTransitionListSkipColumnSelectWithMessage<MultiButtonMsgDlg>(textConflict, libraryDlg => libraryDlg.Btn1Click());
-            var docMassList = WaitForDocumentChangeLoaded(docLoaded);
-            calculator = ValidateDocAndIrt(355, 361, 10);
-            RunUI(() => 
-            {
-                var scores = calculator.PeptideScores.ToList();
-                var peptides = scores.Select(item => item.Key.Sequence).ToList();
-                int conflictIndex = peptides.IndexOf("YVPIHTIDDGYSVIK");
-                Assert.AreNotEqual(-1, conflictIndex);
-                double conflictIrt = scores[conflictIndex].Value;
-                Assert.AreEqual(conflictIrt, 49.8, 0.1);
-            });
-            Assert.AreSame(calculatorOld, docMassList.Settings.PeptideSettings.Prediction.RetentionTime.Calculator);
-
-            // Test on-the-fly creation of iRT calculator as part of mass list import
-
-            // 16. Attempt to create iRT calculator, then cancel, leaves the document the same
-            var documentBlank = TestFilesDir.GetTestPath("AQUA4_Human_Blank.sky");
-            var docCreateIrtCancel = LoadDocument(documentBlank);
-<<<<<<< HEAD
-            ImportTransitionListSkipColumnSelectWithMessage<MultiButtonMsgDlg>(textConflict, importIrt =>
-=======
-            docCreateIrtCancel = AllowAllIonTypes();
-            RunDlg<MultiButtonMsgDlg>(() => SkylineWindow.ImportMassList(textConflict), importIrt =>
->>>>>>> db3e7d28
-            {
-                Assert.AreEqual(importIrt.Message,
-                                Resources.SkylineWindow_ImportMassList_The_transition_list_appears_to_contain_iRT_values__but_the_document_does_not_have_an_iRT_calculator___Create_a_new_calculator_and_add_these_iRT_values_);
-                importIrt.Btn0Click();
-            });
-            var createIrtCalc = WaitForOpenForm<CreateIrtCalculatorDlg>();
-            OkDialog(createIrtCalc, createIrtCalc.CancelDialog);
-            var docCreateIrtError = WaitForDocumentLoaded();
-            // Document hasn't changed
-            Assert.AreSame(docCreateIrtCancel, docCreateIrtError);
-
-            // 17. Missing name in CreateIrtCalculatorDlg shows error message
-            ImportTransitionListSkipColumnSelectWithMessage<MultiButtonMsgDlg>(textConflict, importIrt => importIrt.Btn0Click());
-            var createIrtError = WaitForOpenForm<CreateIrtCalculatorDlg>();
-            RunUI(() =>
-            {
-                createIrtError.IrtImportType = CreateIrtCalculatorDlg.IrtType.existing;
-            });
-            RunDlg<MessageDlg>(createIrtError.OkDialog, messageDlg =>
-            {
-                Assert.AreEqual(messageDlg.Message, Resources.CreateIrtCalculatorDlg_OkDialog_Calculator_name_cannot_be_empty);
-                messageDlg.OkDialog();
-            });
-
-            // 18. Missing existing database name shows error message
-            RunUI(() =>
-            {
-                createIrtError.CalculatorName = "test1";
-            });
-            RunDlg<MessageDlg>(createIrtError.OkDialog, messageDlg =>
-            {
-                Assert.AreEqual(messageDlg.Message, Resources.CreateIrtCalculatorDlg_OkDialog_iRT_database_field_must_contain_a_path_to_a_valid_file_);
-                messageDlg.OkDialog();
-            });
-
-            // 19. Try to open existing database file that doesn't exist
-            RunUI(() =>
-            {
-                createIrtError.ExistingDatabaseName = TestFilesDir.GetTestPath("bad_file_name");
-            });
-            RunDlg<MessageDlg>(createIrtError.OkDialog, messageDlg =>
-            {
-                Assert.AreEqual(messageDlg.Message, string.Format(Resources.CreateIrtCalculatorDlg_OkDialog_iRT_database_field_must_contain_a_path_to_a_valid_file_));
-                messageDlg.OkDialog();
-            });
-
-            // 20. Try to open existing database that isn't a database file
-            RunUI(() =>
-            {
-                createIrtError.ExistingDatabaseName = textConflict;
-            });
-            RunDlg<MessageDlg>(createIrtError.OkDialog, messageDlg =>
-            {
-                Assert.AreEqual(messageDlg.Message, string.Format(Resources.CreateIrtCalculatorDlg_OkDialog_Failed_to_open_the_database_file___0_,
-                                                                  string.Format(Resources.IrtDb_GetIrtDb_The_file__0__could_not_be_opened, textConflict)));
-                messageDlg.OkDialog();
-            });
-
-            // 21. Try to open corrupted database file
-            var irtFileCorrupted = TestFilesDir.GetTestPath("irtAll_corrupted.irtdb");
-            RunUI(() =>
-            {
-                createIrtError.ExistingDatabaseName = irtFileCorrupted;
-            });
-            RunDlg<MessageDlg>(createIrtError.OkDialog, messageDlg =>
-            {
-                Assert.AreEqual(messageDlg.Message, string.Format(Resources.CreateIrtCalculatorDlg_OkDialog_Failed_to_open_the_database_file___0_,
-                                                                  string.Format(Resources.IrtDb_GetIrtDb_The_file__0__could_not_be_opened, irtFileCorrupted)));
-                messageDlg.OkDialog();
-            });
-
-            // 22. Missing new database name shows error message
-            string newDatabase = TestFilesDir.GetTestPath("irtNew.irtdb");
-            string textIrt = TestFilesDir.GetTestPath("OpenSWATH_SM4_iRT.csv");
-            RunUI(() =>
-            {
-                createIrtError.IrtImportType = CreateIrtCalculatorDlg.IrtType.separate_list;
-                createIrtError.TextFilename = textIrt;
-            });
-            RunDlg<MessageDlg>(createIrtError.OkDialog, messageDlg =>
-            {
-                Assert.AreEqual(messageDlg.Message, Resources.CreateIrtCalculatorDlg_OkDialog_iRT_database_field_must_not_be_empty_);
-                messageDlg.OkDialog();
-            });
-
-            // 23. Missing textIrt file shows error message
-            RunUI(() =>
-            {
-                createIrtError.TextFilename = "";
-                createIrtError.NewDatabaseName = newDatabase;
-            });
-            RunDlg<MessageDlg>(createIrtError.OkDialog, messageDlg =>
-            {
-                Assert.AreEqual(messageDlg.Message, Resources.CreateIrtCalculatorDlg_OkDialog_Transition_list_field_must_contain_a_path_to_a_valid_file_);
-                messageDlg.OkDialog();
-            });
-
-            // 24. Blank textIrt file shows error message
-            RunUI(() =>
-            {
-                createIrtError.TextFilename = TestFilesDir.GetTestPath("blank_file.txt");
-                createIrtError.NewDatabaseName = newDatabase;
-            });
-            RunDlg<MessageDlg>(createIrtError.OkDialog, messageDlg =>
-            {
-                Assert.AreEqual(messageDlg.Message, string.Format(Resources.CreateIrtCalculatorDlg_OkDialog_Error_reading_iRT_standards_transition_list___0_,
-                                                                  Resources.SkylineWindow_importMassListMenuItem_Click_Data_columns_not_found_in_first_line));
-                messageDlg.OkDialog();
-            });
-
-            // Test creation of iRT calculator from protein embedded in the imported transition list
-            
-            // 24.1 Empty database name for creating from protein shows error message
-            RunUI(() =>
-            {
-                createIrtError.IrtImportType = CreateIrtCalculatorDlg.IrtType.protein;
-            });
-            RunDlg<MessageDlg>(createIrtError.OkDialog, messageDlg =>
-            {
-                Assert.AreEqual(messageDlg.Message, Resources.CreateIrtCalculatorDlg_OkDialog_iRT_database_field_must_not_be_empty_);
-                messageDlg.OkDialog();
-            });
-
-            OkDialog(createIrtError, createIrtError.CancelDialog);
-            WaitForDocumentLoaded();
-            // Document hasn't changed
-            Assert.AreSame(docCreateIrtError, SkylineWindow.Document);
-
-            // 25. Successful import and successful creation of iRT database and library
-            // Document starts empty with no transitions and no iRT calculator
-            // 355 transitions, libraries, and iRT times are imported, including libraries for the iRT times
-            var docCalcGood = LoadDocument(documentBlank);
-            Assert.AreEqual(0, docCalcGood.PeptideTransitions.Count());
-<<<<<<< HEAD
-            ImportTransitionListSkipColumnSelectWithMessage<MultiButtonMsgDlg>(textConflict, importIrt => importIrt.Btn0Click());
-=======
-            AllowAllIonTypes();
-            RunDlg<MultiButtonMsgDlg>(() => SkylineWindow.ImportMassList(textConflict), importIrt => importIrt.Btn0Click());
->>>>>>> db3e7d28
-            var createIrtCalcGood = WaitForOpenForm<CreateIrtCalculatorDlg>();
-            RunUI(() =>
-            {
-                createIrtCalcGood.IrtImportType = CreateIrtCalculatorDlg.IrtType.separate_list;
-                createIrtCalcGood.CalculatorName = "test1";
-                createIrtCalcGood.TextFilename = textIrt;
-                createIrtCalcGood.NewDatabaseName = newDatabase;
-            });
-            OkDialog(createIrtCalcGood, createIrtCalcGood.OkDialog);
-            var libraryDlgAll = WaitForOpenForm<MultiButtonMsgDlg>();
-            // Make small change to document to test robustness to concurrent document change
-            RunUI(() => SkylineWindow.ModifyDocument("test change", doc =>
-            {
-                var settingsNew = doc.Settings.ChangeTransitionFilter(filter => filter.ChangePeptideProductCharges(Adduct.ProtonatedFromCharges(1, 2, 3)));
-                doc = doc.ChangeSettings(settingsNew);
-                return doc;
-            }));
-            OkDialog(libraryDlgAll, libraryDlgAll.Btn0Click);
-            WaitForDocumentLoaded();
-            ValidateDocAndIrt(355, 355, 10);
-            RunUI(() =>
-            {
-                var libraries = SkylineWindow.DocumentUI.Settings.PeptideSettings.Libraries;
-                Assert.IsTrue(libraries.HasLibraries);
-                Assert.IsTrue(libraries.IsLoaded);
-                Assert.AreEqual(1, libraries.Libraries.Count);
-                Assert.AreEqual(1, libraries.LibrarySpecs.Count);
-                Assert.AreEqual("AQUA4_Human_Blank-assay", libraries.LibrarySpecs[0].Name);
-                var library = libraries.Libraries[0];
-                Assert.AreEqual(355, library.SpectrumCount);
-            });
-            bool foundLibraryCheck = false;
-            foreach (var groupNode in SkylineWindow.Document.PeptideTransitionGroups)
-            {
-                Assert.IsTrue(groupNode.HasLibInfo);
-                Assert.IsTrue(groupNode.HasLibRanks);
-                foreach (var transition in groupNode.Transitions)
-                {
-                    // Every transition excpet a and z transitions (which are filtered out in the transition settings) has library info
-                    if (Equals(transition.Transition.IonType, IonType.a) || Equals(transition.Transition.IonType, IonType.z))
-                        continue;
-                    Assert.IsTrue(transition.HasLibInfo);
-                    if (String.Equals(groupNode.TransitionGroup.Peptide.Sequence, "DAVNDITAK") && String.Equals(transition.Transition.FragmentIonName, "y7"))
-                    {
-                        Assert.AreEqual(transition.LibInfo.Intensity, 7336, 1e-2);
-                        Assert.AreEqual(transition.LibInfo.Rank, 2);
-                        foundLibraryCheck = true;
-                    }
-                }
-            }
-            Assert.IsTrue(foundLibraryCheck);
-            Assert.IsNotNull(SkylineWindow.Document.Settings.PeptideSettings.Prediction.RetentionTime);
-            Assert.IsNotNull(SkylineWindow.Document.Settings.PeptideSettings.Prediction.RetentionTime.Calculator);
-            Assert.IsTrue(Settings.Default.RetentionTimeList.Contains(SkylineWindow.Document.Settings.PeptideSettings.Prediction.RetentionTime));
-            Assert.IsTrue(Settings.Default.RTScoreCalculatorList.Contains(SkylineWindow.Document.Settings.PeptideSettings.Prediction.RetentionTime.Calculator));
-            // Check iRT peptides are the same as the ones in the document tree
-            var documentPeptides = SkylineWindow.Document.Peptides.Select(pep => pep.ModifiedTarget).ToList();
-            var calc = SkylineWindow.Document.Settings.PeptideSettings.Prediction.RetentionTime.Calculator as RCalcIrt;
-            Assert.IsNotNull(calc);
-            var irtPeptides = calc.PeptideScores.Select(kvp => kvp.Key).ToList();
-            Assert.AreEqual(documentPeptides.Count, irtPeptides.Count);
-            Assert.AreEqual(documentPeptides.Count, documentPeptides.Intersect(irtPeptides).Count());
-
-            // 26. Successful import and succesful load of existing database, with keeping of iRT's, plus successful library import
-            var irtOriginal = TestFilesDir.GetTestPath("irtOriginal.irtdb");
-            var docReload = LoadDocument(documentBlank);
-            Assert.IsNull(docReload.Settings.PeptideSettings.Prediction.RetentionTime);
-            Assert.AreEqual(0, SkylineWindow.Document.PeptideTransitionCount);
-            ImportTransitionListSkipColumnSelectWithMessage<MultiButtonMsgDlg>(textConflict, importIrt => importIrt.Btn0Click());
-            var createIrtCalcExisting = WaitForOpenForm<CreateIrtCalculatorDlg>();
-            RunUI(() =>
-            {
-                createIrtCalcExisting.IrtImportType = CreateIrtCalculatorDlg.IrtType.existing;
-                createIrtCalcExisting.CalculatorName = "test2";
-                createIrtCalcExisting.ExistingDatabaseName = irtOriginal;
-            });
-            OkDialog(createIrtCalcExisting, createIrtCalcExisting.OkDialog);
-            var dlgKeep = WaitForOpenForm<MultiButtonMsgDlg>();
-            RunUI(() => Assert.AreEqual(TextUtil.LineSeparate(string.Format(Resources.SkylineWindow_ImportMassList_The_iRT_calculator_already_contains__0__of_the_imported_peptides_, 1),
-                Resources.SkylineWindow_ImportMassList_Keep_the_existing_iRT_value_or_overwrite_with_the_imported_value_), dlgKeep.Message));
-            OkDialog(dlgKeep, dlgKeep.Btn0Click);
-            var libraryDlgYes = WaitForOpenForm<MultiButtonMsgDlg>();
-            RunUI(() => Assert.AreEqual(Resources.SkylineWindow_ImportMassList_The_transition_list_appears_to_contain_spectral_library_intensities___Create_a_document_library_from_these_intensities_, libraryDlgYes.Message));
-            OkDialog(libraryDlgYes, libraryDlgYes.Btn0Click);
-            var libraryDlgOverwriteYes = WaitForOpenForm<MultiButtonMsgDlg>();
-            RunUI(() => AssertEx.AreComparableStrings(Resources.SkylineWindow_ImportMassList_There_is_an_existing_library_with_the_same_name__0__as_the_document_library_to_be_created___Overwrite_this_library_or_skip_import_of_library_intensities_, libraryDlgOverwriteYes.Message));
-            OkDialog(libraryDlgOverwriteYes, libraryDlgOverwriteYes.Btn0Click);
-            WaitForDocumentLoaded();
-            calculator = ValidateDocAndIrt(345, 355, 10);
-            RunUI(() =>
-            {
-                var scores = calculator.PeptideScores.ToList();
-                var peptides = scores.Select(item => item.Key.Sequence).ToList();
-                int conflictIndex = peptides.IndexOf("YVPIHTIDDGYSVIK");
-                Assert.AreNotEqual(-1, conflictIndex);
-                double conflictIrt = scores[conflictIndex].Value;
-                Assert.AreEqual(conflictIrt, 76.0, 0.1);
-                var libraries = SkylineWindow.DocumentUI.Settings.PeptideSettings.Libraries;
-                Assert.IsTrue(libraries.HasLibraries);
-                Assert.IsTrue(libraries.IsLoaded);
-                Assert.AreEqual(1, libraries.Libraries.Count);
-                Assert.AreEqual(1, libraries.LibrarySpecs.Count);
-                Assert.AreEqual("AQUA4_Human_Blank-assay", libraries.LibrarySpecs[0].Name);
-                var library = libraries.Libraries[0];
-                Assert.AreEqual(345, library.SpectrumCount);
-            });
-            // ReSharper disable once PossibleNullReferenceException
-            var calcTemp = SkylineWindow.Document.Settings.PeptideSettings.Prediction.RetentionTime.Calculator as RCalcIrt;
-            Assert.IsNotNull(calcTemp);
-            string dbPath = calcTemp.DatabasePath;
-            IrtDb db = IrtDb.GetIrtDb(dbPath, null);
-            var oldPeptides = db.GetPeptides().ToList();
-            var standardSeq = from peptide in oldPeptides where peptide.Standard select peptide.Target;
-            standardSeq = standardSeq.ToList();
-            foreach (var groupNode in SkylineWindow.Document.PeptideTransitionGroups)
-            {
-                // Every node other than iRT standards now has library info
-                if (standardSeq.Contains(groupNode.TransitionGroup.Peptide.Target))
-                    continue;
-                Assert.IsTrue(groupNode.HasLibInfo);
-                Assert.IsTrue(groupNode.HasLibRanks);
-                foreach (var transition in groupNode.Transitions)
-                {
-                    Assert.IsTrue(transition.HasLibInfo);
-                }
-            }
-            Assert.IsNotNull(SkylineWindow.Document.Settings.PeptideSettings.Prediction.RetentionTime);
-            Assert.IsNotNull(SkylineWindow.Document.Settings.PeptideSettings.Prediction.RetentionTime.Calculator);
-            VerifyEmptyRTRegression();
-            Assert.IsTrue(Settings.Default.RTScoreCalculatorList.Contains(SkylineWindow.Document.Settings.PeptideSettings.Prediction.RetentionTime.Calculator));
-            Assert.IsTrue(Settings.Default.SpectralLibraryList.Contains(SkylineWindow.Document.Settings.PeptideSettings.Libraries.LibrarySpecs[0]));
-
-            // 27. Successful import and succesful load of existing database, with overwrite of iRT's, plus overwrite of library
-            var docImport = LoadDocument(documentBlank);
-            Assert.IsNull(docImport.Settings.PeptideSettings.Prediction.RetentionTime);
-            Assert.AreEqual(0, SkylineWindow.Document.PeptideTransitions.Count());
-            ImportTransitionListSkipColumnSelectWithMessage<MultiButtonMsgDlg>(textConflict, importIrt => importIrt.Btn0Click());
-            var createIrtCalcExistingOverwrite = WaitForOpenForm<CreateIrtCalculatorDlg>();
-            RunUI(() =>
-            {
-                createIrtCalcExistingOverwrite.IrtImportType = CreateIrtCalculatorDlg.IrtType.existing;
-                createIrtCalcExistingOverwrite.CalculatorName = "test2";
-                createIrtCalcExistingOverwrite.ExistingDatabaseName = irtOriginal;
-            });
-            RunDlg<MultiButtonMsgDlg>(createIrtCalcExistingOverwrite.OkDialog, messageDlg =>
-            {
-                Assert.AreEqual(messageDlg.Message, Resources.CreateIrtCalculatorDlg_OkDialog_A_calculator_with_that_name_already_exists___Do_you_want_to_replace_it_);
-                messageDlg.Btn1Click();
-            });
-            var dlgOverwrite = WaitForOpenForm<MultiButtonMsgDlg>();
-            RunUI(() => Assert.AreEqual(TextUtil.LineSeparate(string.Format(Resources.SkylineWindow_ImportMassList_The_iRT_calculator_already_contains__0__of_the_imported_peptides_, 1),
-                Resources.SkylineWindow_ImportMassList_Keep_the_existing_iRT_value_or_overwrite_with_the_imported_value_), dlgOverwrite.Message));
-            OkDialog(dlgOverwrite, dlgOverwrite.Btn1Click);
-            var libraryDlgYesNew = WaitForOpenForm<MultiButtonMsgDlg>();
-            RunUI(() => Assert.AreEqual(Resources.SkylineWindow_ImportMassList_The_transition_list_appears_to_contain_spectral_library_intensities___Create_a_document_library_from_these_intensities_,
-                libraryDlgYesNew.Message));
-            OkDialog(libraryDlgYesNew, libraryDlgYesNew.Btn0Click);
-            var libraryDlgOverwrite = WaitForOpenForm<MultiButtonMsgDlg>();
-            string libraryName = Path.GetFileNameWithoutExtension(documentBlank) + BiblioSpecLiteSpec.ASSAY_NAME;
-            RunUI(() => Assert.AreEqual(string.Format(Resources.SkylineWindow_ImportMassList_There_is_an_existing_library_with_the_same_name__0__as_the_document_library_to_be_created___Overwrite_this_library_or_skip_import_of_library_intensities_, libraryName),
-                libraryDlgOverwrite.Message));
-            OkDialog(libraryDlgOverwrite, libraryDlgOverwrite.Btn0Click);
-            WaitForDocumentLoaded();
-            var openAlert = FindOpenForm<AlertDlg>();
-            if (openAlert != null)
-                Assert.Fail("Found unexpected alert: {0}", openAlert.Message);
-
-            calculator = ValidateDocAndIrt(345, 355, 10);
-            RunUI(() =>
-            {
-                var scores = calculator.PeptideScores.ToList();
-                var peptides = scores.Select(item => item.Key.Sequence).ToList();
-                int conflictIndex = peptides.IndexOf("YVPIHTIDDGYSVIK");
-                Assert.AreNotEqual(-1, conflictIndex);
-                double conflictIrt = scores[conflictIndex].Value;
-                Assert.AreEqual(conflictIrt, 49.8, 0.1);
-                var libraries = SkylineWindow.DocumentUI.Settings.PeptideSettings.Libraries;
-                Assert.IsTrue(libraries.HasLibraries);
-                Assert.IsTrue(libraries.IsLoaded);
-                Assert.AreEqual(1, libraries.Libraries.Count);
-                Assert.AreEqual(1, libraries.LibrarySpecs.Count);
-                Assert.AreEqual("AQUA4_Human_Blank-assay", libraries.LibrarySpecs[0].Name);
-                var library = libraries.Libraries[0];
-                Assert.AreEqual(345, library.SpectrumCount);
-            });
-            foreach (var groupNode in SkylineWindow.Document.PeptideTransitionGroups)
-            {
-                // Every node other than iRT standards now has library info
-                if (standardSeq.Contains(groupNode.TransitionGroup.Peptide.Target))
-                    continue;
-                Assert.IsTrue(groupNode.HasLibInfo);
-                Assert.IsTrue(groupNode.HasLibRanks);
-                foreach (var transition in groupNode.Transitions)
-                {
-                    Assert.IsTrue(transition.HasLibInfo);
-                }
-            }
-            Assert.IsNotNull(SkylineWindow.Document.Settings.PeptideSettings.Prediction.RetentionTime);
-            Assert.IsNotNull(SkylineWindow.Document.Settings.PeptideSettings.Prediction.RetentionTime.Calculator);
-            VerifyEmptyRTRegression();
-            Assert.IsTrue(Settings.Default.RTScoreCalculatorList.Contains(SkylineWindow.Document.Settings.PeptideSettings.Prediction.RetentionTime.Calculator));
-            Assert.IsTrue(Settings.Default.SpectralLibraryList.Contains(SkylineWindow.Document.Settings.PeptideSettings.Libraries.LibrarySpecs[0]));
-
-            // 28.  Do exactly the same thing over again, should happen silently, with only a prompt to add library info
-<<<<<<< HEAD
-            ImportTransitionListSkipColumnSelectWithMessage<MultiButtonMsgDlg>(textConflict, libraryDlgRepeat => libraryDlgRepeat.Btn0Click());
-            TryWaitForCondition(6000, () => SkylineWindow.Document.PeptideCount == 690); // Peptide count checked below
-=======
-            RunDlg<MultiButtonMsgDlg>(() => SkylineWindow.ImportMassList(textConflict), libraryDlgRepeat => libraryDlgRepeat.Btn0Click());
->>>>>>> db3e7d28
-            WaitForDocumentLoaded();
-            ValidateDocAndIrt(690, 355, 10);
-            RunUI(() =>
-            {
-                var libraries = SkylineWindow.DocumentUI.Settings.PeptideSettings.Libraries;
-                Assert.IsTrue(libraries.HasLibraries);
-                Assert.IsTrue(libraries.IsLoaded);
-                Assert.AreEqual(1, libraries.Libraries.Count);
-                Assert.AreEqual(1, libraries.LibrarySpecs.Count);
-                Assert.AreEqual("AQUA4_Human_Blank-assay", libraries.LibrarySpecs[0].Name);
-                var library = libraries.Libraries[0];
-                Assert.AreEqual(345, library.SpectrumCount);
-            });
-
-
-            // 29. Start with blank document, skip iRT's entirely but import library intensities, show this works out fine
-            var docLibraryOnly = LoadDocument(documentBlank);
-            Assert.IsNull(docLibraryOnly.Settings.PeptideSettings.Prediction.RetentionTime);
-            Assert.AreEqual(0, SkylineWindow.Document.PeptideTransitions.Count());
-            ImportTransitionListSkipColumnSelectWithMessage<MultiButtonMsgDlg>(textNoError, importIrt => importIrt.Btn1Click());
-            var libraryDlgLibOnly = WaitForOpenForm<MultiButtonMsgDlg>();
-            OkDialog(libraryDlgLibOnly, libraryDlgLibOnly.Btn0Click);
-            var libraryDlgOverwriteLibOnly = WaitForOpenForm<MultiButtonMsgDlg>();
-            RunUI(libraryDlgOverwriteLibOnly.Btn0Click);
-            var docLibraryOnlyComplete = WaitForDocumentChangeLoaded(docLibraryOnly);
-            // Haven't created a calculator
-            Assert.IsNull(docLibraryOnlyComplete.Settings.PeptideSettings.Prediction.RetentionTime);
-            RunUI(() =>
-            {
-                var libraries = docLibraryOnlyComplete.Settings.PeptideSettings.Libraries;
-                Assert.IsTrue(libraries.HasLibraries);
-                Assert.IsTrue(libraries.IsLoaded);
-                Assert.AreEqual(1, libraries.Libraries.Count);
-                Assert.AreEqual(1, libraries.LibrarySpecs.Count);
-                Assert.AreEqual("AQUA4_Human_Blank-assay", libraries.LibrarySpecs[0].Name);
-                var library = libraries.Libraries[0];
-                Assert.AreEqual(284, library.SpectrumCount);
-            });
-
-            // 30. Repeat import with a larger library, show that there are no duplicates and it gets replaced cleanly
-            ImportTransitionListSkipColumnSelectWithMessage<MultiButtonMsgDlg>(textConflict, importIrt => importIrt.Btn1Click());
-            var libraryDlgBiggerLib = WaitForOpenForm<MultiButtonMsgDlg>();
-            OkDialog(libraryDlgBiggerLib, libraryDlgBiggerLib.Btn0Click);
-            var docLargeLibrary = WaitForDocumentChangeLoaded(docLibraryOnlyComplete);
-            Assert.IsNull(docLargeLibrary.Settings.PeptideSettings.Prediction.RetentionTime);
-            RunUI(() =>
-            {
-                var libraries = docLargeLibrary.Settings.PeptideSettings.Libraries;
-                Assert.IsTrue(libraries.HasLibraries);
-                Assert.IsTrue(libraries.IsLoaded);
-                Assert.AreEqual(1, libraries.Libraries.Count);
-                Assert.AreEqual(1, libraries.LibrarySpecs.Count);
-                Assert.AreEqual("AQUA4_Human_Blank-assay", libraries.LibrarySpecs[0].Name);
-                var library = libraries.Libraries[0];
-                Assert.AreEqual(345, library.SpectrumCount);
-            });
-
-
-            // 31. Start with blank document, skip iRT's, cancel on library overwrite, document should be the same
-            var docCancel = LoadDocument(documentBlank);
-            ImportTransitionListSkipColumnSelectWithMessage<MultiButtonMsgDlg>(textConflict, importIrt => importIrt.Btn1Click());
-            var libraryDlgCancelNew = WaitForOpenForm<MultiButtonMsgDlg>();
-            OkDialog(libraryDlgCancelNew, libraryDlgCancelNew.Btn0Click);
-            var libraryDlgOverwriteCancel = WaitForOpenForm<MultiButtonMsgDlg>();
-            OkDialog(libraryDlgOverwriteCancel, libraryDlgOverwriteCancel.BtnCancelClick);
-            WaitForDocumentLoaded();
-            Assert.AreSame(SkylineWindow.Document, docCancel);
-
-            // 32. Start with blank document, skip iRT's, decline to overwrite, only document should have changed
-            var docInitial31 = LoadDocument(documentBlank);
-            ImportTransitionListSkipColumnSelectWithMessage<MultiButtonMsgDlg>(textConflict, importIrt => importIrt.Btn1Click());
-            var libraryDlgDecline = WaitForOpenForm<MultiButtonMsgDlg>();
-            OkDialog(libraryDlgDecline, libraryDlgDecline.Btn0Click);
-            var libraryDlgOverwriteDecline = WaitForOpenForm<MultiButtonMsgDlg>();
-            OkDialog(libraryDlgOverwriteDecline, libraryDlgOverwriteDecline.Btn1Click);
-            var docComplete31 = WaitForDocumentChangeLoaded(docInitial31);
-            RunUI(() =>
-            {
-                Assert.IsNull(docComplete31.Settings.PeptideSettings.Prediction.RetentionTime);
-                var libraries = docComplete31.Settings.PeptideSettings.Libraries;
-                Assert.IsFalse(libraries.HasLibraries);
-                Assert.AreEqual(345, docComplete31.PeptideCount);
-            });
-
-            // 33. Try a different document with interleaved heavy and light transitions of the same peptide
-            // Tests mixing of transition groups within a peptide
-            var documentInterleaved = TestFilesDir.GetTestPath("Consensus_Dario_iRT_new_blank.sky");
-            var textInterleaved = TestFilesDir.GetTestPath("Interleaved.csv");
-            RemoveColumn(textInterleaved, 22);
-            RunUI(() => SkylineWindow.OpenFile(documentInterleaved));
-            ImportTransitionListSkipColumnSelectWithMessage<MultiButtonMsgDlg>(textInterleaved, addIrtDlg => addIrtDlg.Btn0Click());
-            var libraryInterleaved = WaitForOpenForm<MultiButtonMsgDlg>();
-            // Change to document to test handling of concurrent change during mass list import
-            RunUI(() => SkylineWindow.ModifyDocument("test change", doc =>
-            {
-                var settingsNew = doc.Settings.ChangeTransitionFilter(filter => filter.ChangePeptideProductCharges(Adduct.ProtonatedFromCharges(1, 2, 3 )));
-                doc = doc.ChangeSettings(settingsNew);
-                return doc;
-            }));
-            OkDialog(libraryInterleaved, libraryInterleaved.Btn0Click);
-            TryWaitForConditionUI(6000, () => SkylineWindow.DocumentUI.PeptideCount == 6);  // Peptide count checked below
-            WaitForDocumentLoaded();
-            RunUI(() =>
-            {
-                var docInterleaved = SkylineWindow.DocumentUI;
-                Assert.AreEqual(6, docInterleaved.PeptideCount);
-                Assert.AreEqual(60, docInterleaved.PeptideTransitionCount);
-                var libraries = docInterleaved.Settings.PeptideSettings.Libraries;
-                Assert.IsTrue(libraries.HasLibraries);
-                Assert.IsTrue(libraries.IsLoaded);
-                Assert.AreEqual(1, libraries.Libraries.Count);
-                Assert.AreEqual(1, libraries.LibrarySpecs.Count);
-                Assert.AreEqual("Consensus_Dario_iRT_new_blank-assay", libraries.LibrarySpecs[0].Name);
-                var library = libraries.Libraries[0];
-                Assert.AreEqual(12, library.SpectrumCount);
-                foreach (var groupNode in docInterleaved.PeptideTransitionGroups)
-                {
-                    Assert.IsTrue(groupNode.HasLibInfo);
-                    Assert.IsTrue(groupNode.HasLibRanks);
-                    foreach (var transition in groupNode.Transitions)
-                    {
-                        Assert.IsTrue(transition.HasLibInfo);
-                    }
-                }
-            });
-
-            // 34. Interleaved transition groups within a peptide can have different iRT's, and they will be averaged together
-            var documentInterleavedIrt = TestFilesDir.GetTestPath("Consensus_Dario_iRT_new_blank.sky");
-            var textInterleavedIrt = TestFilesDir.GetTestPath("InterleavedDiffIrt.csv");
-            RemoveColumn(textInterleavedIrt, 22);
-            RunUI(() => SkylineWindow.OpenFile(documentInterleavedIrt));
-            ImportTransitionListSkipColumnSelectWithMessage<MultiButtonMsgDlg>(textInterleavedIrt, addIrtDlg => addIrtDlg.Btn0Click());
-            var irtOverwrite = WaitForOpenForm<MultiButtonMsgDlg>();
-            OkDialog(irtOverwrite, irtOverwrite.Btn1Click);
-            var libraryInterleavedIrt = WaitForOpenForm<MultiButtonMsgDlg>();
-            OkDialog(libraryInterleavedIrt, libraryInterleavedIrt.Btn0Click);
-            var libraryDlgOverwriteIrt = WaitForOpenForm<MultiButtonMsgDlg>();
-            RunUI(libraryDlgOverwriteIrt.Btn0Click);
-            TryWaitForConditionUI(6000, () => SkylineWindow.DocumentUI.PeptideCount == 6);
-            WaitForDocumentLoaded();
-            Assert.AreEqual(6, SkylineWindow.Document.PeptideCount);
-            var irtValue = SkylineWindow.Document.Settings.PeptideSettings.Prediction.RetentionTime.Calculator.ScoreSequence(new Target("AAAAAAAAAAAAAAAGAAGK"));
-            Assert.IsNotNull(irtValue);
-            Assert.AreEqual(irtValue.Value, 52.407, 1e-3);
-
-            // Make sure all the iRT magic works even when no spectral library info is present
-            // (regression test in response to crash when libraries not present)
-            var textInterleavedIrtNoLib = TestFilesDir.GetTestPath("InterleavedDiffIrt.csv");
-            RunUI(() => SkylineWindow.OpenFile(documentInterleavedIrt));
-            ImportTransitionListSkipColumnSelectWithMessage<MultiButtonMsgDlg>(textInterleavedIrtNoLib, addIrtDlg => addIrtDlg.Btn0Click());
-            var irtOverwriteNoLib = WaitForOpenForm<MultiButtonMsgDlg>();
-            OkDialog(irtOverwriteNoLib, irtOverwriteNoLib.Btn1Click);
-            TryWaitForConditionUI(6000, () => SkylineWindow.DocumentUI.PeptideCount == 6);
-            WaitForDocumentLoaded();
-            Assert.AreEqual(6, SkylineWindow.Document.PeptideCount);
-            var irtValueNoLib = SkylineWindow.Document.Settings.PeptideSettings.Prediction.RetentionTime.Calculator.ScoreSequence(new Target("AAAAAAAAAAAAAAAGAAGK"));
-            Assert.IsNotNull(irtValueNoLib);
-            Assert.AreEqual(irtValueNoLib.Value, 52.407, 1e-3);
-
-        }
-
-        private static SrmDocument AllowAllIonTypes()
-        {
-            RunUI(() => SkylineWindow.ModifyDocument("Allow all fragment ions - because test file contains a2", doc =>
-            {
-                return doc.ChangeSettings(doc.Settings.ChangeTransitionFilter(f =>
-                    f.ChangePeptideIonTypes(Transition.PEPTIDE_ION_TYPES)));
-            }));
-            return SkylineWindow.Document;
-        }
-
-        private static void VerifyEmptyRTRegression()
-        {
-            RetentionTimeRegression rtRegression;
-            Assert.IsTrue(
-                Settings.Default.RetentionTimeList.TryGetValue(
-                    SkylineWindow.Document.Settings.PeptideSettings.Prediction.RetentionTime.Name, out rtRegression));
-            Assert.IsNull(rtRegression.Conversion);
-                // Probably not what was expected when this test was written, but no regression is created, because document lacks standard peptide targets
-            Assert.AreEqual(SkylineWindow.Document.Settings.PeptideSettings.Prediction.RetentionTime,
-                rtRegression.ClearEquations());
-        }
-
-        private static void RemoveColumn(string textIrtGroupConflict, int columnIndex)
-        {
-            // Now Skyline will choose the modified column which causes different errors. So we remove it.
-            string[] lines = File.ReadAllLines(textIrtGroupConflict);
-            for (int i = 0; i < lines.Length; i++)
-            {
-                lines[i] =
-                    string.Join(TextUtil.SEPARATOR_TSV.ToString(),
-                        lines[i].ParseDsvFields(TextUtil.SEPARATOR_TSV)
-                            .Where((s, j) => j != columnIndex).ToArray());
-            }
-            File.WriteAllLines(textIrtGroupConflict, lines);
-        }
-
-        public void TestModificationMatcher()
-        {
-            var documentModMatcher = TestFilesDir.GetTestPath("ETH_Ludo_Heavy.sky");
-            LoadDocument(documentModMatcher);
-            var docModMatcher = SkylineWindow.Document;
-
-            // If the modifications are readable but don't match the precursor mass, throw an error
-            string textModWrongMatch = "PrecursorMz\tProductMz\tPeptideSequence\tProteinName\n" + 1005.9 + "\t" + 868.39 + "\tPVIC[+57]ATQM[+16]LESMTYNPR\t1/YAL038W\n";
-            RunUI(() => ClipboardEx.SetText(textModWrongMatch));
-            PasteTransitionListSkipColumnSelectWithMessage<ImportTransitionListErrorDlg>(messageDlg =>
-            {
-                var expectedMessage = TextUtil.SpaceSeparate(string.Format(Resources.MassListRowReader_CalcPrecursorExplanations_,
-                                                             1005.9, 1013.9734, 8.0734, "PVICATQMLESMTYNPR"),
-                                                             Resources.MzMatchException_suggestion);
-                Assert.AreEqual(messageDlg.ErrorList.Count, 1);
-                var firstError = messageDlg.ErrorList.First();
-                Assert.AreEqual(firstError.ErrorMessage, expectedMessage);
-                messageDlg.AcceptButton.PerformClick();
-            });
-            WaitForDocumentLoaded();
-            Assert.AreSame(docModMatcher, SkylineWindow.Document);
-
-            // When mods are unreadable, default to the approach of deducing modified state from precursor mz
-            const string textModifiedSeqExpected = "PVIC[+57.021464]ATQM[+15.994915]LESMTYNPR";
-            double precursorMz = 1013.9, productMz = 868.39;
-            const string textModPrefixFormat = "PrecursorMz\tProductMz\tPeptideSequence\tProteinName\n{0}\t{1}\t";
-            string textModPrefix = string.Format(textModPrefixFormat, precursorMz, productMz);
-            string textModUnreadMod = textModPrefix + "PVIC[CAM]ATQM[bad_mod_&^$]LESMTYNPR\t1/YAL038W\n";
-            RunUI(() => ClipboardEx.SetText(textModUnreadMod));
-            PasteOnePeptide(textModifiedSeqExpected);
-
-            // When there are no mods, default to the approach of deducing modified state from precursor mz
-            LoadDocument(documentModMatcher);
-            string textModNone = textModPrefix + "PVICATQMLESMTYNPR\t1/YAL038W\n";
-            RunUI(() => ClipboardEx.SetText(textModNone));
-            PasteOnePeptide(textModifiedSeqExpected);
-
-            // By specifying mods explicitly, we can distinguish between oxidations at two different sites
-            LoadDocument(documentModMatcher);
-            string textModFirst = textModPrefix + "PVIC[+57]ATQM[+16]LESMTYNPR\t1/YAL038W\n";
-            RunUI(() => ClipboardEx.SetText(textModFirst));
-            PasteOnePeptide(textModifiedSeqExpected);
-
-            LoadDocument(documentModMatcher);
-            textModPrefix = string.Format(textModPrefixFormat, precursorMz, productMz + 16); // Add +16 to product which now contains the mod
-            string textModSecond = textModPrefix + "PVIC[+" + string.Format("{0:F01}", 57) + "]ATQMLESM[+" + string.Format("{0:F01}", 16) + "]TYNPR\t1/YAL038W\n";
-            RunUI(() => ClipboardEx.SetText(textModSecond));
-            PasteOnePeptide("PVIC[+57.021464]ATQMLESM[+15.994915]TYNPR");
-
-
-            // Test a difficult case containing modifications of the same peptide at two different sites, make sure Skyline handles it correctly
-            var documentToughCase = TestFilesDir.GetTestPath("ToughModCase.sky");
-            var textToughCase = TestFilesDir.GetTestPath("ToughModCase.csv");
-            for (int i = 0; i < 2; ++i)
-            {
-                LoadDocument(documentToughCase);
-                if (i == 1)
-                {
-                    // Works even when none of these transitions are allowed by the settings
-                    SkylineWindow.Document.Settings.TransitionSettings.Filter.ChangePeptideIonTypes(new [] {IonType.z});
-                    SkylineWindow.Document.Settings.TransitionSettings.Filter.ChangePeptidePrecursorCharges(Adduct.ProtonatedFromCharges( 5 ));
-                }
-                using (new WaitDocumentChange())
-                {
-                    ImportTransitionListSkipColumnSelectWithMessage<MultiButtonMsgDlg>(textToughCase, importIrt => importIrt.Btn1Click());
-                    SkipLibraryDlg();
-                }
-                WaitForDocumentLoaded();
-                RunUI(() =>
-                {
-                    var peptides = SkylineWindow.DocumentUI.Peptides.ToList();
-                    Assert.AreEqual(2, peptides.Count);
-                    Assert.AreEqual("AALIM[+15.994915]QVLQLTADQIAMLPPEQR", peptides[0].ModifiedSequence);
-                    Assert.AreEqual("AALIMQVLQLTADQIAM[+15.994915]LPPEQR", peptides[1].ModifiedSequence);
-                    Assert.AreEqual(1, peptides[0].TransitionGroupCount);
-                    Assert.AreEqual(1, peptides[1].TransitionGroupCount);
-                    Assert.AreEqual(6, peptides[0].TransitionCount);
-                    Assert.AreEqual(6, peptides[1].TransitionCount);
-                });    
-            }
-            RunUI(() => SkylineWindow.SaveDocument());
-
-            // Show we can import data (response to issue preventing data import on assay libraries)
-            // Import the raw data
-            var importResultsDlg = ShowDialog<ImportResultsDlg>(SkylineWindow.ImportResults);
-            RunUI(() =>
-            {
-                string fileName = TestFilesDir.GetTestPath("OverlapTest.mzML");
-                importResultsDlg.RadioAddNewChecked = true;
-                var path = new KeyValuePair<string, MsDataFileUri[]>[1];
-                path[0] = new KeyValuePair<string, MsDataFileUri[]>(fileName,
-                                            new[] { MsDataFileUri.Parse(fileName) });
-                importResultsDlg.NamedPathSets = path;
-            });
-            OkDialog(importResultsDlg, importResultsDlg.OkDialog);
-            WaitForConditionUI(2 * 60 * 1000, () => SkylineWindow.DocumentUI.Settings.MeasuredResults.IsLoaded);    // 2 minutes
-            RunUI(() => SkylineWindow.SaveDocument());
-
-            // Show data can be imported with modified sequence column following bare sequence column
-            var skyChooseSeqCol = TestFilesDir.GetTestPath("AutoDetectModColumn.sky");
-            string pathChooseSeqCol = TestFilesDir.GetTestPath("phl004_canonical_s64_osw-small-all.tsv");
-            LoadDocument(skyChooseSeqCol);
-            ImportTransitionListSkipColumnSelectWithMessage<MultiButtonMsgDlg>(pathChooseSeqCol, addIrtDlg => addIrtDlg.Btn1Click());
-            var addLibraryDlg = WaitForOpenForm<MultiButtonMsgDlg>();
-            RunUI(() => addLibraryDlg.Btn1Click());
-            RunUI(() => SkylineWindow.SaveDocument());
-            // Reload to test that appropriate modifications have actually been added to the document
-            LoadDocument(skyChooseSeqCol);
-        }
-
-        private static void PasteOnePeptide(string textModifiedSeqExpected)
-        {
-<<<<<<< HEAD
-            PasteTransitionListSkipColumnSelect();
-            TryWaitForCondition(3000, () => SkylineWindow.Document.PeptideCount == 1);
-            Assert.AreEqual(1, SkylineWindow.Document.PeptideCount);
-            var peptideNode = SkylineWindow.Document.Peptides.First();
-=======
-            SkylineWindow.Paste();
-            TryWaitForConditionUI(3000, () => SkylineWindow.DocumentUI.PeptideCount == 1);
-            Assert.AreEqual(1, SkylineWindow.DocumentUI.PeptideCount);
-            var peptideNode = SkylineWindow.DocumentUI.Peptides.First();
->>>>>>> db3e7d28
-            Assert.AreEqual(textModifiedSeqExpected, peptideNode.ModifiedSequence);
-        }
-
-        protected void TestBlankDocScenario()
-        {
-            RunUI(() => SkylineWindow.NewDocument());
-            var docOld = SkylineWindow.Document;
-            string textNoError = TestFilesDir.GetTestPath("Interleaved.csv");
-            ImportTransitionListSkipColumnSelectWithMessage<ImportTransitionListErrorDlg>(textNoError, errorDlg =>
-            {
-                Assert.AreEqual(errorDlg.ErrorList.Count, 30);
-                errorDlg.AcceptButton.PerformClick();
-            });
-            var irtDlg = WaitForOpenForm<MultiButtonMsgDlg>();
-            OkDialog(irtDlg, irtDlg.Btn1Click);
-            var libraryAcceptDlg = WaitForOpenForm<MultiButtonMsgDlg>();
-            OkDialog(libraryAcceptDlg, libraryAcceptDlg.Btn0Click);
-            var saveDocumentDlg = WaitForOpenForm<MultiButtonMsgDlg>();
-            OkDialog(saveDocumentDlg, saveDocumentDlg.BtnCancelClick);
-            WaitForDocumentLoaded();
-            Assert.IsTrue(ReferenceEquals(docOld, SkylineWindow.Document));
-
-            // TODO: test a successful save of the document.  Current issue is that SaveDocument Dlg can't be used in functional tests...
-        }
-
-        protected void TestEmbeddedIrts()
-        {
-            var documentBlank = TestFilesDir.GetTestPath("AQUA4_Human_Blank.sky");
-            LoadDocument(documentBlank);
-            AllowAllIonTypes();
-            string textEmbedded = TestFilesDir.GetTestPath("OpenSWATH_SM4_Combined.csv");
-            RemoveColumn(textEmbedded, 11); // Remove bad modified sequence column that import would use
-            ImportTransitionListSkipColumnSelectWithMessage<MultiButtonMsgDlg>(textEmbedded, importIrt => importIrt.Btn0Click());
-            var createIrtDlg = WaitForOpenForm<CreateIrtCalculatorDlg>();
-            string newDatabase = TestFilesDir.GetTestPath("irtEmbedded.irtdb");
-            RunUI(() =>
-            {
-                createIrtDlg.CalculatorName = "irtEmbedded";
-                createIrtDlg.IrtImportType = CreateIrtCalculatorDlg.IrtType.protein;
-                createIrtDlg.NewDatabaseNameProtein = newDatabase;
-                Assert.AreEqual(createIrtDlg.GetProtein(0), "IRT");
-                createIrtDlg.SelectedProtein = "IRT";
-                Assert.AreEqual(createIrtDlg.CountProteins, 14);
-            });
-            OkDialog(createIrtDlg, createIrtDlg.OkDialog);
-            SkipLibraryDlg();
-            WaitForDocumentLoaded();
-            ValidateDocAndIrt(294, 294, 10);
-            RunUI(() => SkylineWindow.SaveDocument());
-        }
-
-        private void TestAssayImport2()
-        {
-            RunUI(() => SkylineWindow.NewDocument());
-
-            var csvFile = TestFilesDir.GetTestPath("OpenSWATH_SM4_NoError.csv");
-            var saveDlg = ShowDialog<MultiButtonMsgDlg>(() => SkylineWindow.ImportAssayLibrary(csvFile));
-            OkDialog(saveDlg, saveDlg.BtnCancelClick);
-            var doc = SkylineWindow.Document;
-
-            var peptideSettings = ShowDialog<PeptideSettingsUI>(SkylineWindow.ShowPeptideSettingsUI);
-            var editMods = ShowDialog<EditListDlg<SettingsListBase<StaticMod>, StaticMod>>(peptideSettings.EditHeavyMods);
-            RunUI(() =>
-            {
-                editMods.AddItem(new StaticMod("Label:13C(6)15N(2) (C-term K)", "K", ModTerminus.C, LabelAtoms.C13 | LabelAtoms.N15));
-                editMods.AddItem(new StaticMod("Label:13C(6)15N(4) (C-term R)", "R", ModTerminus.C, LabelAtoms.C13 | LabelAtoms.N15));
-            });
-            OkDialog(editMods, editMods.OkDialog);
-            RunUI(() =>
-            {
-                peptideSettings.SetIsotopeModifications(0, true);
-                peptideSettings.SetIsotopeModifications(1, true);
-            });
-            OkDialog(peptideSettings, peptideSettings.OkDialog);
-            doc = WaitForDocumentChange(doc);
-
-            var skyFile = TestFilesDir.GetTestPath("assayimport.sky");
-            RunUI(() => Assert.IsTrue(SkylineWindow.SaveDocument(skyFile)));
-            doc = WaitForDocumentChange(doc);
-
-            // Import assay library and choose a protein
-            ImportAssayLibrarySkipColumnSelect(csvFile);
-            var chooseIrt = WaitForOpenForm<ChooseIrtStandardPeptidesDlg>();
-            const string irtProteinName = "AQUA4SWATH_HMLangeG";
-            RunUI(() =>
-            {
-                var proteinNames = chooseIrt.ProteinNames.ToArray();
-                AssertEx.AreEqualDeep(proteinNames, new List<string>{
-                    "AQUA4SWATH_HMLangeA", "AQUA4SWATH_HMLangeB", "AQUA4SWATH_HMLangeC", "AQUA4SWATH_HMLangeD", "AQUA4SWATH_HMLangeE", "AQUA4SWATH_HMLangeF", "AQUA4SWATH_HMLangeG",
-                    "AQUA4SWATH_HumanEbhardt", "AQUA4SWATH_Lepto", "AQUA4SWATH_MouseSabido", "AQUA4SWATH_MycoplasmaSchmidt", "AQUA4SWATH_PombeSchmidt", "AQUA4SWATH_Spyo"
-                });
-            });
-            OkDialog(chooseIrt, () => chooseIrt.OkDialogProtein(irtProteinName));
-            doc = WaitForDocumentChange(doc);
-            AssertEx.IsDocumentState(doc, null, 14, 284, 1119);
-            Assert.AreEqual(irtProteinName, doc.PeptideGroups.First().Name);
-            CheckAssayLibrarySettings();
-
-            // Undo import
-            RunUI(SkylineWindow.Undo);
-            WaitForDocumentChange(doc);
-
-            // Import assay library and choose a file
-            doc = AllowAllIonTypes();
-            var irtCsvFile = TestFilesDir.GetTestPath("OpenSWATH_SM4_iRT.csv");
-            var overwriteDlg = ShowDialog<MultiButtonMsgDlg>(() => SkylineWindow.ImportAssayLibrary(csvFile)); 
-            var transitionSelectdgl = ShowDialog<ImportTransitionListColumnSelectDlg>(overwriteDlg.BtnYesClick);
-            var chooseIrt2 = ShowDialog<ChooseIrtStandardPeptidesDlg>(transitionSelectdgl.AcceptButton.PerformClick);
-            OkDialog(chooseIrt2, () => chooseIrt2.OkDialogFile(irtCsvFile));
-            doc = WaitForDocumentChange(doc);
-            AssertEx.IsDocumentState(doc, null, 24, 294, 1170);
-            CollectionUtil.ForEach(SkylineWindow.Document.PeptideGroups.Take(10), protein => Assert.IsTrue(protein.Name.StartsWith("AQRT_")));
-            CheckAssayLibrarySettings();
-
-            // Import assay library and choose CiRTs
-            RunUI(() =>
-            {
-                SkylineWindow.NewDocument(true);
-                SkylineWindow.ResetDefaultSettings();
-                Assert.IsTrue(SkylineWindow.SaveDocument(TestFilesDir.GetTestPath("assay_import_cirt.sky")));
-            });
-            doc = SkylineWindow.Document;
-            var transitionErrs = ShowDialog<ImportTransitionListErrorDlg>(() => SkylineWindow.ImportAssayLibrary(TestFilesDir.GetTestPath("cirts.tsv")));
-            var chooseIrt3 = ShowDialog<ChooseIrtStandardPeptidesDlg>(transitionErrs.AcceptButton.PerformClick);
-            var useCirtsDlg = ShowDialog<AddIrtStandardsDlg>(() => chooseIrt3.OkDialogStandard(IrtStandard.CIRT_SHORT));
-            RunUI(() => useCirtsDlg.StandardCount = 12);
-            OkDialog(useCirtsDlg, useCirtsDlg.OkDialog);
-            doc = WaitForDocumentChange(doc);
-            AssertEx.IsDocumentState(doc, null, 63, 120, 202, 1574);
-            CheckAssayLibrarySettings();
-
-            // Undo import
-            RunUI(SkylineWindow.Undo);
-            doc = WaitForDocumentChange(doc);
-
-            // Import assay library and choose a standard
-            var chooseStandard = IrtStandard.BIOGNOSYS_11;
-            var overwriteDlg2 = ShowDialog<MultiButtonMsgDlg>(() => SkylineWindow.ImportAssayLibrary(TestFilesDir.GetTestPath("cirts.tsv")));
-            var transitionErrs2 = ShowDialog<ImportTransitionListErrorDlg>(() => overwriteDlg2.BtnYesClick());
-            var chooseIrt4 = ShowDialog<ChooseIrtStandardPeptidesDlg>(transitionErrs2.AcceptButton.PerformClick);
-            OkDialog(chooseIrt4, () => chooseIrt4.OkDialogStandard(chooseStandard));
-            doc = WaitForDocumentChange(doc);
-            // We should have an extra peptide group and extra peptides since the standard peptides should've been added to the document
-            AssertEx.IsDocumentState(doc, null, 64, 120 + chooseStandard.Peptides.Count, null, null);
-            var biognosysTargets = new TargetMap<bool>(chooseStandard.Peptides.Select(pep => new KeyValuePair<Target, bool>(pep.ModifiedTarget, true)));
-            var standardGroup = doc.PeptideGroups.First();
-            Assert.AreEqual(chooseStandard.Peptides.Count, standardGroup.PeptideCount);
-            foreach (var nodePep in standardGroup.Peptides)
-                Assert.IsTrue(biognosysTargets.ContainsKey(nodePep.ModifiedTarget));
-            RunUI(() => SkylineWindow.SaveDocument());
-        }
-
-<<<<<<< HEAD
-        public static void ImportTransitionListSkipColumnSelectWithMessage<TDlg>(string csvPath, Action<TDlg> messageAction)
-            where TDlg : FormEx
-        {
-            ImportTransitionListSkipColumnSelect(csvPath);
-            var messageDlg = WaitForOpenForm<TDlg>();
-            OkDialog(messageDlg, () => messageAction(messageDlg));
-        }
-
-        public static void PasteTransitionListSkipColumnSelectWithMessage<TDlg>(Action<TDlg> messageAction)
-            where TDlg : FormEx
-        {
-            PasteTransitionListSkipColumnSelect();
-            var messageDlg = WaitForOpenForm<TDlg>();
-            OkDialog(messageDlg, () => messageAction(messageDlg));
-        }
-
-        public static RCalcIrt ValidateDocAndIrt(SrmDocument doc, int peptides, int irtTotal, int irtStandards)
-=======
-        public RCalcIrt ValidateDocAndIrt(int peptides, int irtTotal, int irtStandards)
->>>>>>> db3e7d28
-        {
-            TryWaitForConditionUI(6000, () => SkylineWindow.DocumentUI.PeptideCount == peptides); // Peptide count checked below
-            RCalcIrt calculator = null;
-            RunUI(() =>
-            {
-                var doc = SkylineWindow.DocumentUI;
-                Assert.AreEqual(peptides, doc.PeptideCount);
-                calculator = doc.Settings.PeptideSettings.Prediction.RetentionTime.Calculator as RCalcIrt;
-                Assert.IsNotNull(calculator);
-                var peptideSeqs = calculator.PeptideScores.Select(item => item.Key).ToList();
-                Assert.AreEqual(irtTotal, peptideSeqs.Count);
-                Assert.AreEqual(irtStandards, calculator.GetStandardPeptides(peptideSeqs).Count());
-            });
-            return calculator;
-        }
-
-        public SrmDocument LoadDocument(string document)
-        {
-            RunUI(() => SkylineWindow.OpenFile(document));
-            return WaitForDocumentLoaded();
-        }
-
-        public void SkipLibraryDlg()
-        {
-            var libraryDlg = WaitForOpenForm<MultiButtonMsgDlg>();
-            OkDialog(libraryDlg, libraryDlg.Btn1Click);
-        }
-
-        private static void CheckAssayLibrarySettings()
-        {
-            var doc = SkylineWindow.Document;
-
-            var calc = (RCalcIrt) doc.Settings.PeptideSettings.Prediction.RetentionTime.Calculator;
-            Assert.AreEqual(SkylineWindow.AssayLibraryName, calc.Name);
-            Assert.AreEqual(SkylineWindow.AssayLibraryFileName, calc.DatabasePath);
-
-            var lib = doc.Settings.PeptideSettings.Libraries.LibrarySpecs.FirstOrDefault(libSpec => libSpec.Name.Equals(SkylineWindow.AssayLibraryName));
-            Assert.IsNotNull(lib);
-            Assert.AreEqual(SkylineWindow.AssayLibraryFileName, lib.FilePath);
-
-            foreach (var nodePepGroup in doc.PeptideGroups)
-            {
-                foreach (var nodePep in nodePepGroup.Peptides)
-                {
-                    Assert.IsNotNull(calc.ScoreSequence(nodePep.ModifiedTarget));
-                    Assert.IsTrue(nodePep.HasLibInfo);
-                }
-            }
-        }
-    }
-}
+﻿/*
+ * Original author: Dario Amodei <damodei .at. stanford.edu>,
+ *                  Mallick Lab, Department of Radiology, Stanford
+ *
+ * Copyright 2013 University of Washington - Seattle, WA
+ * 
+ * Licensed under the Apache License, Version 2.0 (the "License");
+ * you may not use this file except in compliance with the License.
+ * You may obtain a copy of the License at
+ *
+ *     http://www.apache.org/licenses/LICENSE-2.0
+ *
+ * Unless required by applicable law or agreed to in writing, software
+ * distributed under the License is distributed on an "AS IS" BASIS,
+ * WITHOUT WARRANTIES OR CONDITIONS OF ANY KIND, either express or implied.
+ * See the License for the specific language governing permissions and
+ * limitations under the License.
+ */
+
+using System;
+using System.Collections.Generic;
+using System.IO;
+using System.Linq;
+using Microsoft.VisualStudio.TestTools.UnitTesting;
+using pwiz.Common.Collections;
+using pwiz.Skyline.Alerts;
+using pwiz.Skyline.FileUI;
+using pwiz.Skyline.Model;
+using pwiz.Skyline.Model.DocSettings;
+using pwiz.Skyline.Model.DocSettings.Extensions;
+using pwiz.Skyline.Model.Irt;
+using pwiz.Skyline.Model.Lib;
+using pwiz.Skyline.Model.Results;
+using pwiz.Skyline.Properties;
+using pwiz.Skyline.SettingsUI;
+using pwiz.Skyline.SettingsUI.Irt;
+using pwiz.Skyline.Util;
+using pwiz.Skyline.Util.Extensions;
+using pwiz.SkylineTestUtil;
+
+namespace pwiz.SkylineTestFunctional
+{
+    [TestClass]
+    public class AssayLibraryImportTest : AbstractFunctionalTest
+    {
+        [TestMethod]
+        public void TestAssayLibraryImport()
+        {
+            TestFilesZip = @"TestFunctional\AssayLibraryImportTest.zip";
+            RunFunctionalTest();
+        }
+
+        protected override void DoTest()
+        {
+//            TestAssayImportGeneral();
+//            TestModificationMatcher();
+//            TestBlankDocScenario();
+//            TestEmbeddedIrts();
+
+            TestAssayImport2();
+        }
+
+        protected void TestAssayImportGeneral()
+        {
+            var documentExisting = TestFilesDir.GetTestPath("AQUA4_Human_Existing_Calc.sky");
+            // 1. Import mass list with iRT's into document, then cancel
+            LoadDocument(documentExisting);
+            string textNoError = TestFilesDir.GetTestPath("OpenSWATH_SM4_NoError.csv");
+            var docOld = SkylineWindow.Document;
+            ImportTransitionListSkipColumnSelectWithMessage<MultiButtonMsgDlg>(textNoError, importIrtMessage =>
+            {
+                Assert.AreEqual(importIrtMessage.Message,
+                    Resources.SkylineWindow_ImportMassList_The_transition_list_appears_to_contain_iRT_library_values___Add_these_iRT_values_to_the_iRT_calculator_);
+                importIrtMessage.BtnCancelClick();
+            });
+            WaitForDocumentLoaded();
+            // Document should be reference equal to what it was before
+            Assert.AreSame(SkylineWindow.Document, docOld);
+
+            // 2. Skip iRT's, then cancel on library import prompt, leading to no document change
+            ImportTransitionListSkipColumnSelectWithMessage<MultiButtonMsgDlg>(textNoError, importIrtMessage =>
+            {
+                Assert.AreEqual(importIrtMessage.Message,
+                    Resources.SkylineWindow_ImportMassList_The_transition_list_appears_to_contain_iRT_library_values___Add_these_iRT_values_to_the_iRT_calculator_);
+                importIrtMessage.Btn1Click();
+            });
+            var libraryDlgCancel = WaitForOpenForm<MultiButtonMsgDlg>();
+            OkDialog(libraryDlgCancel, libraryDlgCancel.BtnCancelClick);
+            WaitForDocumentLoaded();
+            Assert.AreSame(SkylineWindow.Document, docOld);
+
+            // 3. Import transitions but decline to import iRT's
+            ImportTransitionListSkipColumnSelectWithMessage<MultiButtonMsgDlg>(textNoError, importIrtMessage =>
+            {
+                Assert.AreEqual(importIrtMessage.Message,
+                    Resources.SkylineWindow_ImportMassList_The_transition_list_appears_to_contain_iRT_library_values___Add_these_iRT_values_to_the_iRT_calculator_);
+                importIrtMessage.Btn1Click();
+            });
+            SkipLibraryDlg();
+            WaitForDocumentLoaded();
+            // Transitions have been imported, but not iRT
+            ValidateDocAndIrt(294, 11, 10);
+
+            // 4. Importing mass list with iRT's into document with existing iRT calculator, no conflicts
+            LoadDocument(documentExisting);
+            ImportTransitionListSkipColumnSelectWithMessage<MultiButtonMsgDlg>(textNoError, importIrtMessage =>
+            {
+                Assert.AreEqual(importIrtMessage.Message,
+                    Resources.SkylineWindow_ImportMassList_The_transition_list_appears_to_contain_iRT_library_values___Add_these_iRT_values_to_the_iRT_calculator_);
+                importIrtMessage.Btn0Click();
+            });
+            SkipLibraryDlg();
+            WaitForDocumentLoaded();
+            ValidateDocAndIrt(294, 295, 10);
+
+            // 5. Peptide iRT in document conflicts with peptide iRT in database, respond by canceling whole operation
+            LoadDocument(documentExisting);
+            var docOldImport = SkylineWindow.Document;
+            string textConflict = TestFilesDir.GetTestPath("OpenSWATH_SM4_Overwrite.csv");
+            ImportTransitionListSkipColumnSelectWithMessage<MultiButtonMsgDlg>(textConflict, importIrt => importIrt.Btn0Click());
+            var importIrtConflictOverwrite = WaitForOpenForm<MultiButtonMsgDlg>();
+            RunUI(() => Assert.AreEqual(importIrtConflictOverwrite.Message,
+                                        TextUtil.LineSeparate( string.Format(Resources.SkylineWindow_ImportMassList_The_iRT_calculator_already_contains__0__of_the_imported_peptides_, 1),
+                                                                Resources.SkylineWindow_ImportMassList_Keep_the_existing_iRT_value_or_overwrite_with_the_imported_value_)));
+            OkDialog(importIrtConflictOverwrite, importIrtConflictOverwrite.BtnCancelClick);
+            WaitForDocumentLoaded();
+            // Document is reference equal to what it was before, even if we cancel at second menu
+            Assert.AreSame(docOldImport, SkylineWindow.Document);
+
+            // 6. Peptide iRT in document conflicts with peptide iRT in database, don't overwrite
+            LoadDocument(documentExisting);
+            ImportTransitionListSkipColumnSelectWithMessage<MultiButtonMsgDlg>(textConflict, importIrt => importIrt.Btn0Click());
+            var importIrtConflictOverwriteNo = WaitForOpenForm<MultiButtonMsgDlg>();
+            RunUI(() => Assert.AreEqual(importIrtConflictOverwriteNo.Message,
+                                        TextUtil.LineSeparate(string.Format(Resources.SkylineWindow_ImportMassList_The_iRT_calculator_already_contains__0__of_the_imported_peptides_, 1),
+                                                                Resources.SkylineWindow_ImportMassList_Keep_the_existing_iRT_value_or_overwrite_with_the_imported_value_)));
+            // Don't overwrite the iRT value
+            OkDialog(importIrtConflictOverwriteNo, importIrtConflictOverwriteNo.Btn0Click);
+            SkipLibraryDlg();
+            WaitForDocumentLoaded();
+            var calculator = ValidateDocAndIrt(355, 355, 10);
+            RunUI(() =>
+            {
+                var scores = calculator.PeptideScores.ToList();
+                var peptides = scores.Select(item => item.Key.Sequence).ToList();
+                int conflictIndex = peptides.IndexOf("YVPIHTIDDGYSVIK");
+                Assert.AreNotEqual(-1, conflictIndex);
+                double conflictIrt = scores[conflictIndex].Value;
+                Assert.AreEqual(conflictIrt, 76.0, 0.1);
+            });
+
+            // 7. If mass list contains a peptide that is already an iRT standard, throw exception
+            LoadDocument(documentExisting);
+            var docOldStandard = SkylineWindow.Document;
+            string textStandard = TestFilesDir.GetTestPath("OpenSWATH_SM4_StandardsConflict.csv");
+            ImportTransitionListSkipColumnSelectWithMessage<MultiButtonMsgDlg>(textStandard, importIrt => importIrt.Btn0Click());
+            var importIrtConflictOverwriteConflict = WaitForOpenForm<MultiButtonMsgDlg>();
+            OkDialog(importIrtConflictOverwriteConflict, importIrtConflictOverwriteConflict.Btn1Click);
+            var messageDlgStandard = WaitForOpenForm<MessageDlg>();
+            RunUI(() => Assert.AreEqual(messageDlgStandard.Message,
+                string.Format(Resources.SkylineWindow_ImportFastaFile_Failed_reading_the_file__0__1__,
+                              textStandard,
+                              string.Format(Resources.SkylineWindow_AddIrtPeptides_Imported_peptide__0__with_iRT_library_value_is_already_being_used_as_an_iRT_standard_,
+                                            "GTFIIDPGGVIR"))));
+            OkDialog(messageDlgStandard, messageDlgStandard.OkDialog);
+            WaitForDocumentLoaded();
+            Assert.AreSame(docOldStandard, SkylineWindow.Document);
+
+            // 8. Mass list contains different iRT times on same peptide
+            LoadDocument(documentExisting);
+            var docOldIrt = SkylineWindow.Document;
+            string textIrtConflict = TestFilesDir.GetTestPath("OpenSWATH_SM4_InconsistentIrt.csv");
+            ImportTransitionListSkipColumnSelectWithMessage<ImportTransitionListErrorDlg>(textIrtConflict, messageDlg =>
+            {
+                var expectedMessage = string.Format(Resources.PeptideGroupBuilder_FinalizeTransitionGroups_Two_transitions_of_the_same_precursor___0___m_z__1_____have_different_iRT_values___2__and__3___iRT_values_must_be_assigned_consistently_in_an_imported_transition_list_,
+                                                    "YVPIHTIDDGYSVIK", 864.458, 49.8, 50.2);
+                Assert.AreEqual(1, messageDlg.ErrorList.Count);
+                var firstError = messageDlg.ErrorList.First();
+                Assert.AreEqual(expectedMessage, firstError.ErrorMessage);
+                messageDlg.CancelDialog();
+            });
+            WaitForDocumentLoaded();
+            Assert.AreSame(docOldIrt, SkylineWindow.Document);
+
+            // 8.1 Mass list contains different iRT values on two non-contiguous lines of the same transition group
+            string textIrtGroupConflict = TestFilesDir.GetTestPath("InterleavedInconsistentIrt.csv");
+            ImportTransitionListSkipColumnSelectWithMessage<ImportTransitionListErrorDlg>(textIrtGroupConflict, messageDlg =>
+            {
+                Assert.AreEqual(59, messageDlg.ErrorList.Count);
+                messageDlg.CancelDialog();
+            });
+            WaitForDocumentLoaded();
+            Assert.AreSame(docOldIrt, SkylineWindow.Document);
+            // Now remove the modified column which is bogus and causing errors
+            RemoveColumn(textIrtGroupConflict, 22);
+            ImportTransitionListSkipColumnSelectWithMessage<ImportTransitionListErrorDlg>(textIrtGroupConflict, messageDlg =>
+            {
+                var expectedMessage = string.Format(Resources.PeptideGroupBuilder_FinalizeTransitionGroups_Two_transitions_of_the_same_precursor___0___m_z__1_____have_different_iRT_values___2__and__3___iRT_values_must_be_assigned_consistently_in_an_imported_transition_list_,
+                                                            "AAAAAAAAAAAAAAAGAAGK", 492.9385,  53, 54);
+                Assert.AreEqual(2, messageDlg.ErrorList.Count);
+                var firstError = messageDlg.ErrorList.First();
+                Assert.AreEqual(expectedMessage, firstError.ErrorMessage);
+                messageDlg.CancelDialog();
+            });
+            WaitForDocumentLoaded();
+            Assert.AreSame(docOldIrt, SkylineWindow.Document);
+
+            // 8.2 Try again, this time click OK on the error dialog, accepting all transitions except the 3 with errors
+            string textIrtGroupConflictAccept = TestFilesDir.GetTestPath("InterleavedInconsistentIrt.csv");
+            ImportTransitionListSkipColumnSelectWithMessage<ImportTransitionListErrorDlg>(textIrtGroupConflictAccept, messageDlg =>
+            {
+                var expectedMessage = string.Format(Resources.PeptideGroupBuilder_FinalizeTransitionGroups_Two_transitions_of_the_same_precursor___0___m_z__1_____have_different_iRT_values___2__and__3___iRT_values_must_be_assigned_consistently_in_an_imported_transition_list_,
+                                                            "AAAAAAAAAAAAAAAGAAGK", 492.9385, 53, 54);
+                Assert.AreEqual(2, messageDlg.ErrorList.Count);
+                var firstError = messageDlg.ErrorList.First();
+                Assert.AreEqual(expectedMessage, firstError.ErrorMessage);
+                messageDlg.AcceptButton.PerformClick();
+            });
+            var confirmIrtDlg = WaitForOpenForm<MultiButtonMsgDlg>();
+            OkDialog(confirmIrtDlg, confirmIrtDlg.Btn0Click);
+            var libraryAcceptDlg = WaitForOpenForm<MultiButtonMsgDlg>();
+            OkDialog(libraryAcceptDlg, libraryAcceptDlg.Btn0Click);
+            ValidateDocAndIrt(16, 361, 10);
+            RunUI(() =>
+            {
+                var docCurrent = SkylineWindow.DocumentUI;
+                // All of the transitions are there except for the ones with errors
+                Assert.AreEqual(docCurrent.PeptideTransitionCount, 109);
+                Assert.AreEqual(docCurrent.PeptideTransitionGroupCount, 22);
+                // Spectral library results are there
+                var currentLibraries = docCurrent.Settings.PeptideSettings.Libraries;
+                Assert.IsTrue(currentLibraries.HasLibraries);
+                Assert.IsTrue(currentLibraries.IsLoaded);
+                Assert.AreEqual(1, currentLibraries.Libraries.Count);
+                Assert.AreEqual(1, currentLibraries.LibrarySpecs.Count);
+                Assert.AreEqual("AQUA4_Human_Existing_Calc-assay", currentLibraries.LibrarySpecs[0].Name);
+                var currentLibrary = currentLibraries.Libraries[0];
+                Assert.AreEqual(12, currentLibrary.SpectrumCount);
+            });
+
+            // 9. iRT not a number leads to error
+            LoadDocument(documentExisting);
+            var docNanIrt = SkylineWindow.Document;
+            WaitForDocumentLoaded();
+            const string textIrtNan = "PrecursorMz\tProductMz\tTr_recalibrated\tLibraryIntensity\tdecoy\tPeptideSequence\tProteinName\n728.88\t924.539\tBAD_IRT\t3305.3\t0\tADSTGTLVITDPTR\tAQUA4SWATH_HMLangeA\n";
+            RunUI(() => ClipboardEx.SetText(textIrtNan));
+            PasteTransitionListSkipColumnSelectWithMessage<ImportTransitionListErrorDlg>(messageDlg =>
+            {
+                var expectedMessage = string.Format(Resources.MassListImporter_AddRow_Invalid_iRT_value_at_precusor_m_z__0__for_peptide__1_, 
+                                                                        728.88, 
+                                                                        "ADSTGTLVITDPTR");
+                Assert.AreEqual(1, messageDlg.ErrorList.Count);
+                var firstError = messageDlg.ErrorList.First();
+                Assert.AreEqual(expectedMessage, firstError.ErrorMessage);
+                messageDlg.AcceptButton.PerformClick();
+            });
+            WaitForDocumentLoaded();
+            Assert.AreSame(docNanIrt, SkylineWindow.Document);
+
+            // 10. iRT blank leads to error
+            const string textIrtBlank = "PrecursorMz\tProductMz\tiRT\tLibraryIntensity\tdecoy\tPeptideSequence\tProteinName\n728.88\t924.539\t\t3305.3\t0\tADSTGTLVITDPTR\tAQUA4SWATH_HMLangeA\n";
+            RunUI(() => ClipboardEx.SetText(textIrtBlank));
+            PasteTransitionListSkipColumnSelectWithMessage<ImportTransitionListErrorDlg>(messageDlg =>
+            {
+                var expectedMessage = string.Format(Resources.MassListImporter_AddRow_Invalid_iRT_value_at_precusor_m_z__0__for_peptide__1_,
+                                                        728.88,
+                                                        "ADSTGTLVITDPTR");
+                Assert.AreEqual(1, messageDlg.ErrorList.Count);
+                var firstError = messageDlg.ErrorList.First();
+                Assert.AreEqual(expectedMessage, firstError.ErrorMessage);
+                messageDlg.AcceptButton.PerformClick();
+            });
+            WaitForDocumentLoaded();
+            Assert.AreSame(docNanIrt, SkylineWindow.Document);
+
+            // 11. Library not a number leads to error
+            const string textLibraryNan = "PrecursorMz\tProductMz\tiRT\tLibraryIntensity\tdecoy\tPeptideSequence\tProteinName\n728.88\t924.539\t30.5\tBAD_LIBRARY\t0\tADSTGTLVITDPTR\tAQUA4SWATH_HMLangeA\n";
+            RunUI(() => ClipboardEx.SetText(textLibraryNan));
+            PasteTransitionListSkipColumnSelectWithMessage<ImportTransitionListErrorDlg>(messageDlg =>
+            {
+                var expectedMessage = string.Format(Resources.MassListImporter_AddRow_Invalid_library_intensity_at_precursor__0__for_peptide__1_,
+                                                        728.88,
+                                                        "ADSTGTLVITDPTR");
+                Assert.AreEqual(1, messageDlg.ErrorList.Count);
+                var firstError = messageDlg.ErrorList.First();
+                Assert.AreEqual(expectedMessage, firstError.ErrorMessage);
+                messageDlg.AcceptButton.PerformClick();
+            });
+            WaitForDocumentLoaded();
+            Assert.AreSame(docNanIrt, SkylineWindow.Document);
+
+            // 12. Library blank leads to error
+            const string textLibraryBlank = "PrecursorMz\tProductMz\tTr_recalibrated\tRelaTive_IntEnsity\tdecoy\tPeptideSequence\tProteinName\n728.88\t924.539\t30.5\t\t0\tADSTGTLVITDPTR\tAQUA4SWATH_HMLangeA\n";
+            RunUI(() => ClipboardEx.SetText(textLibraryBlank));
+            PasteTransitionListSkipColumnSelectWithMessage<ImportTransitionListErrorDlg>(messageDlg =>
+            {
+                var expectedMessage = string.Format(Resources.MassListImporter_AddRow_Invalid_library_intensity_at_precursor__0__for_peptide__1_,
+                                                        728.88,
+                                                        "ADSTGTLVITDPTR");
+                Assert.AreEqual(1, messageDlg.ErrorList.Count);
+                var firstError = messageDlg.ErrorList.First();
+                Assert.AreEqual(expectedMessage, firstError.ErrorMessage);
+                messageDlg.AcceptButton.PerformClick();
+            });
+            WaitForDocumentLoaded();
+            Assert.AreSame(docNanIrt, SkylineWindow.Document);
+
+            // 13. Title column missing causes iRT's and library to be skipped
+            const string textTitleMissing = "728.88\t924.539\t\t3305.3\t0\tADSTGTLVITDPTR\tAQUA4SWATH_HMLangeA\n";
+            RunUI(() => ClipboardEx.SetText(textTitleMissing));
+
+            using (new WaitDocumentChange(null, true))
+            {
+                PasteTransitionListSkipColumnSelect();
+            }
+
+            // Transition gets added but not iRT
+            ValidateDocAndIrt(11, 361, 10);
+
+            // 14. Same as 5 but this time do overwrite the iRT value
+            LoadDocument(documentExisting);
+            ImportTransitionListSkipColumnSelectWithMessage<MultiButtonMsgDlg>(textConflict, importIrt => importIrt.Btn0Click());
+            var importIrtConflictOverwriteYes = WaitForOpenForm<MultiButtonMsgDlg>();
+            RunUI(() => Assert.AreEqual(importIrtConflictOverwriteYes.Message,
+                                        TextUtil.LineSeparate(string.Format(Resources.SkylineWindow_ImportMassList_The_iRT_calculator_already_contains__0__of_the_imported_peptides_, 1),
+                                                                Resources.SkylineWindow_ImportMassList_Keep_the_existing_iRT_value_or_overwrite_with_the_imported_value_)));
+            OkDialog(importIrtConflictOverwriteYes, importIrtConflictOverwriteYes.Btn1Click);
+            SkipLibraryDlg();
+            WaitForDocumentLoaded();
+            calculator = ValidateDocAndIrt(355, 361, 10);
+            RunUI(() =>
+            {
+                var scores = calculator.PeptideScores.ToList();
+                var peptides = scores.Select(item => item.Key.Sequence).ToList();
+                int conflictIndex = peptides.IndexOf("YVPIHTIDDGYSVIK");
+                Assert.AreNotEqual(-1, conflictIndex);
+                double conflictIrt = scores[conflictIndex].Value;
+                Assert.AreEqual(conflictIrt, 49.8, 0.1);
+            });
+
+            // 15. Repeat 11, this time no dialog box should show up at all, and the iRT calculator should be unchanged
+            var docLoaded = LoadDocument(documentExisting);
+            var calculatorOld = docLoaded.Settings.PeptideSettings.Prediction.RetentionTime.Calculator;
+            ImportTransitionListSkipColumnSelectWithMessage<MultiButtonMsgDlg>(textConflict, libraryDlg => libraryDlg.Btn1Click());
+            var docMassList = WaitForDocumentChangeLoaded(docLoaded);
+            calculator = ValidateDocAndIrt(355, 361, 10);
+            RunUI(() => 
+            {
+                var scores = calculator.PeptideScores.ToList();
+                var peptides = scores.Select(item => item.Key.Sequence).ToList();
+                int conflictIndex = peptides.IndexOf("YVPIHTIDDGYSVIK");
+                Assert.AreNotEqual(-1, conflictIndex);
+                double conflictIrt = scores[conflictIndex].Value;
+                Assert.AreEqual(conflictIrt, 49.8, 0.1);
+            });
+            Assert.AreSame(calculatorOld, docMassList.Settings.PeptideSettings.Prediction.RetentionTime.Calculator);
+
+            // Test on-the-fly creation of iRT calculator as part of mass list import
+
+            // 16. Attempt to create iRT calculator, then cancel, leaves the document the same
+            var documentBlank = TestFilesDir.GetTestPath("AQUA4_Human_Blank.sky");
+            var docCreateIrtCancel = LoadDocument(documentBlank);
+            docCreateIrtCancel = AllowAllIonTypes();
+            ImportTransitionListSkipColumnSelectWithMessage<MultiButtonMsgDlg>(textConflict, importIrt =>
+            {
+                Assert.AreEqual(importIrt.Message,
+                                Resources.SkylineWindow_ImportMassList_The_transition_list_appears_to_contain_iRT_values__but_the_document_does_not_have_an_iRT_calculator___Create_a_new_calculator_and_add_these_iRT_values_);
+                importIrt.Btn0Click();
+            });
+            var createIrtCalc = WaitForOpenForm<CreateIrtCalculatorDlg>();
+            OkDialog(createIrtCalc, createIrtCalc.CancelDialog);
+            var docCreateIrtError = WaitForDocumentLoaded();
+            // Document hasn't changed
+            Assert.AreSame(docCreateIrtCancel, docCreateIrtError);
+
+            // 17. Missing name in CreateIrtCalculatorDlg shows error message
+            ImportTransitionListSkipColumnSelectWithMessage<MultiButtonMsgDlg>(textConflict, importIrt => importIrt.Btn0Click());
+            var createIrtError = WaitForOpenForm<CreateIrtCalculatorDlg>();
+            RunUI(() =>
+            {
+                createIrtError.IrtImportType = CreateIrtCalculatorDlg.IrtType.existing;
+            });
+            RunDlg<MessageDlg>(createIrtError.OkDialog, messageDlg =>
+            {
+                Assert.AreEqual(messageDlg.Message, Resources.CreateIrtCalculatorDlg_OkDialog_Calculator_name_cannot_be_empty);
+                messageDlg.OkDialog();
+            });
+
+            // 18. Missing existing database name shows error message
+            RunUI(() =>
+            {
+                createIrtError.CalculatorName = "test1";
+            });
+            RunDlg<MessageDlg>(createIrtError.OkDialog, messageDlg =>
+            {
+                Assert.AreEqual(messageDlg.Message, Resources.CreateIrtCalculatorDlg_OkDialog_iRT_database_field_must_contain_a_path_to_a_valid_file_);
+                messageDlg.OkDialog();
+            });
+
+            // 19. Try to open existing database file that doesn't exist
+            RunUI(() =>
+            {
+                createIrtError.ExistingDatabaseName = TestFilesDir.GetTestPath("bad_file_name");
+            });
+            RunDlg<MessageDlg>(createIrtError.OkDialog, messageDlg =>
+            {
+                Assert.AreEqual(messageDlg.Message, string.Format(Resources.CreateIrtCalculatorDlg_OkDialog_iRT_database_field_must_contain_a_path_to_a_valid_file_));
+                messageDlg.OkDialog();
+            });
+
+            // 20. Try to open existing database that isn't a database file
+            RunUI(() =>
+            {
+                createIrtError.ExistingDatabaseName = textConflict;
+            });
+            RunDlg<MessageDlg>(createIrtError.OkDialog, messageDlg =>
+            {
+                Assert.AreEqual(messageDlg.Message, string.Format(Resources.CreateIrtCalculatorDlg_OkDialog_Failed_to_open_the_database_file___0_,
+                                                                  string.Format(Resources.IrtDb_GetIrtDb_The_file__0__could_not_be_opened, textConflict)));
+                messageDlg.OkDialog();
+            });
+
+            // 21. Try to open corrupted database file
+            var irtFileCorrupted = TestFilesDir.GetTestPath("irtAll_corrupted.irtdb");
+            RunUI(() =>
+            {
+                createIrtError.ExistingDatabaseName = irtFileCorrupted;
+            });
+            RunDlg<MessageDlg>(createIrtError.OkDialog, messageDlg =>
+            {
+                Assert.AreEqual(messageDlg.Message, string.Format(Resources.CreateIrtCalculatorDlg_OkDialog_Failed_to_open_the_database_file___0_,
+                                                                  string.Format(Resources.IrtDb_GetIrtDb_The_file__0__could_not_be_opened, irtFileCorrupted)));
+                messageDlg.OkDialog();
+            });
+
+            // 22. Missing new database name shows error message
+            string newDatabase = TestFilesDir.GetTestPath("irtNew.irtdb");
+            string textIrt = TestFilesDir.GetTestPath("OpenSWATH_SM4_iRT.csv");
+            RunUI(() =>
+            {
+                createIrtError.IrtImportType = CreateIrtCalculatorDlg.IrtType.separate_list;
+                createIrtError.TextFilename = textIrt;
+            });
+            RunDlg<MessageDlg>(createIrtError.OkDialog, messageDlg =>
+            {
+                Assert.AreEqual(messageDlg.Message, Resources.CreateIrtCalculatorDlg_OkDialog_iRT_database_field_must_not_be_empty_);
+                messageDlg.OkDialog();
+            });
+
+            // 23. Missing textIrt file shows error message
+            RunUI(() =>
+            {
+                createIrtError.TextFilename = "";
+                createIrtError.NewDatabaseName = newDatabase;
+            });
+            RunDlg<MessageDlg>(createIrtError.OkDialog, messageDlg =>
+            {
+                Assert.AreEqual(messageDlg.Message, Resources.CreateIrtCalculatorDlg_OkDialog_Transition_list_field_must_contain_a_path_to_a_valid_file_);
+                messageDlg.OkDialog();
+            });
+
+            // 24. Blank textIrt file shows error message
+            RunUI(() =>
+            {
+                createIrtError.TextFilename = TestFilesDir.GetTestPath("blank_file.txt");
+                createIrtError.NewDatabaseName = newDatabase;
+            });
+            RunDlg<MessageDlg>(createIrtError.OkDialog, messageDlg =>
+            {
+                Assert.AreEqual(messageDlg.Message, string.Format(Resources.CreateIrtCalculatorDlg_OkDialog_Error_reading_iRT_standards_transition_list___0_,
+                                                                  Resources.SkylineWindow_importMassListMenuItem_Click_Data_columns_not_found_in_first_line));
+                messageDlg.OkDialog();
+            });
+
+            // Test creation of iRT calculator from protein embedded in the imported transition list
+            
+            // 24.1 Empty database name for creating from protein shows error message
+            RunUI(() =>
+            {
+                createIrtError.IrtImportType = CreateIrtCalculatorDlg.IrtType.protein;
+            });
+            RunDlg<MessageDlg>(createIrtError.OkDialog, messageDlg =>
+            {
+                Assert.AreEqual(messageDlg.Message, Resources.CreateIrtCalculatorDlg_OkDialog_iRT_database_field_must_not_be_empty_);
+                messageDlg.OkDialog();
+            });
+
+            OkDialog(createIrtError, createIrtError.CancelDialog);
+            WaitForDocumentLoaded();
+            // Document hasn't changed
+            Assert.AreSame(docCreateIrtError, SkylineWindow.Document);
+
+            // 25. Successful import and successful creation of iRT database and library
+            // Document starts empty with no transitions and no iRT calculator
+            // 355 transitions, libraries, and iRT times are imported, including libraries for the iRT times
+            var docCalcGood = LoadDocument(documentBlank);
+            Assert.AreEqual(0, docCalcGood.PeptideTransitions.Count());
+            AllowAllIonTypes();
+            ImportTransitionListSkipColumnSelectWithMessage<MultiButtonMsgDlg>(textConflict, importIrt => importIrt.Btn0Click());
+            var createIrtCalcGood = WaitForOpenForm<CreateIrtCalculatorDlg>();
+            RunUI(() =>
+            {
+                createIrtCalcGood.IrtImportType = CreateIrtCalculatorDlg.IrtType.separate_list;
+                createIrtCalcGood.CalculatorName = "test1";
+                createIrtCalcGood.TextFilename = textIrt;
+                createIrtCalcGood.NewDatabaseName = newDatabase;
+            });
+            OkDialog(createIrtCalcGood, createIrtCalcGood.OkDialog);
+            var libraryDlgAll = WaitForOpenForm<MultiButtonMsgDlg>();
+            // Make small change to document to test robustness to concurrent document change
+            RunUI(() => SkylineWindow.ModifyDocument("test change", doc =>
+            {
+                var settingsNew = doc.Settings.ChangeTransitionFilter(filter => filter.ChangePeptideProductCharges(Adduct.ProtonatedFromCharges(1, 2, 3)));
+                doc = doc.ChangeSettings(settingsNew);
+                return doc;
+            }));
+            OkDialog(libraryDlgAll, libraryDlgAll.Btn0Click);
+            WaitForDocumentLoaded();
+            ValidateDocAndIrt(355, 355, 10);
+            RunUI(() =>
+            {
+                var libraries = SkylineWindow.DocumentUI.Settings.PeptideSettings.Libraries;
+                Assert.IsTrue(libraries.HasLibraries);
+                Assert.IsTrue(libraries.IsLoaded);
+                Assert.AreEqual(1, libraries.Libraries.Count);
+                Assert.AreEqual(1, libraries.LibrarySpecs.Count);
+                Assert.AreEqual("AQUA4_Human_Blank-assay", libraries.LibrarySpecs[0].Name);
+                var library = libraries.Libraries[0];
+                Assert.AreEqual(355, library.SpectrumCount);
+            });
+            bool foundLibraryCheck = false;
+            foreach (var groupNode in SkylineWindow.Document.PeptideTransitionGroups)
+            {
+                Assert.IsTrue(groupNode.HasLibInfo);
+                Assert.IsTrue(groupNode.HasLibRanks);
+                foreach (var transition in groupNode.Transitions)
+                {
+                    // Every transition excpet a and z transitions (which are filtered out in the transition settings) has library info
+                    if (Equals(transition.Transition.IonType, IonType.a) || Equals(transition.Transition.IonType, IonType.z))
+                        continue;
+                    Assert.IsTrue(transition.HasLibInfo);
+                    if (String.Equals(groupNode.TransitionGroup.Peptide.Sequence, "DAVNDITAK") && String.Equals(transition.Transition.FragmentIonName, "y7"))
+                    {
+                        Assert.AreEqual(transition.LibInfo.Intensity, 7336, 1e-2);
+                        Assert.AreEqual(transition.LibInfo.Rank, 2);
+                        foundLibraryCheck = true;
+                    }
+                }
+            }
+            Assert.IsTrue(foundLibraryCheck);
+            Assert.IsNotNull(SkylineWindow.Document.Settings.PeptideSettings.Prediction.RetentionTime);
+            Assert.IsNotNull(SkylineWindow.Document.Settings.PeptideSettings.Prediction.RetentionTime.Calculator);
+            Assert.IsTrue(Settings.Default.RetentionTimeList.Contains(SkylineWindow.Document.Settings.PeptideSettings.Prediction.RetentionTime));
+            Assert.IsTrue(Settings.Default.RTScoreCalculatorList.Contains(SkylineWindow.Document.Settings.PeptideSettings.Prediction.RetentionTime.Calculator));
+            // Check iRT peptides are the same as the ones in the document tree
+            var documentPeptides = SkylineWindow.Document.Peptides.Select(pep => pep.ModifiedTarget).ToList();
+            var calc = SkylineWindow.Document.Settings.PeptideSettings.Prediction.RetentionTime.Calculator as RCalcIrt;
+            Assert.IsNotNull(calc);
+            var irtPeptides = calc.PeptideScores.Select(kvp => kvp.Key).ToList();
+            Assert.AreEqual(documentPeptides.Count, irtPeptides.Count);
+            Assert.AreEqual(documentPeptides.Count, documentPeptides.Intersect(irtPeptides).Count());
+
+            // 26. Successful import and succesful load of existing database, with keeping of iRT's, plus successful library import
+            var irtOriginal = TestFilesDir.GetTestPath("irtOriginal.irtdb");
+            var docReload = LoadDocument(documentBlank);
+            Assert.IsNull(docReload.Settings.PeptideSettings.Prediction.RetentionTime);
+            Assert.AreEqual(0, SkylineWindow.Document.PeptideTransitionCount);
+            ImportTransitionListSkipColumnSelectWithMessage<MultiButtonMsgDlg>(textConflict, importIrt => importIrt.Btn0Click());
+            var createIrtCalcExisting = WaitForOpenForm<CreateIrtCalculatorDlg>();
+            RunUI(() =>
+            {
+                createIrtCalcExisting.IrtImportType = CreateIrtCalculatorDlg.IrtType.existing;
+                createIrtCalcExisting.CalculatorName = "test2";
+                createIrtCalcExisting.ExistingDatabaseName = irtOriginal;
+            });
+            OkDialog(createIrtCalcExisting, createIrtCalcExisting.OkDialog);
+            var dlgKeep = WaitForOpenForm<MultiButtonMsgDlg>();
+            RunUI(() => Assert.AreEqual(TextUtil.LineSeparate(string.Format(Resources.SkylineWindow_ImportMassList_The_iRT_calculator_already_contains__0__of_the_imported_peptides_, 1),
+                Resources.SkylineWindow_ImportMassList_Keep_the_existing_iRT_value_or_overwrite_with_the_imported_value_), dlgKeep.Message));
+            OkDialog(dlgKeep, dlgKeep.Btn0Click);
+            var libraryDlgYes = WaitForOpenForm<MultiButtonMsgDlg>();
+            RunUI(() => Assert.AreEqual(Resources.SkylineWindow_ImportMassList_The_transition_list_appears_to_contain_spectral_library_intensities___Create_a_document_library_from_these_intensities_, libraryDlgYes.Message));
+            OkDialog(libraryDlgYes, libraryDlgYes.Btn0Click);
+            var libraryDlgOverwriteYes = WaitForOpenForm<MultiButtonMsgDlg>();
+            RunUI(() => AssertEx.AreComparableStrings(Resources.SkylineWindow_ImportMassList_There_is_an_existing_library_with_the_same_name__0__as_the_document_library_to_be_created___Overwrite_this_library_or_skip_import_of_library_intensities_, libraryDlgOverwriteYes.Message));
+            OkDialog(libraryDlgOverwriteYes, libraryDlgOverwriteYes.Btn0Click);
+            WaitForDocumentLoaded();
+            calculator = ValidateDocAndIrt(345, 355, 10);
+            RunUI(() =>
+            {
+                var scores = calculator.PeptideScores.ToList();
+                var peptides = scores.Select(item => item.Key.Sequence).ToList();
+                int conflictIndex = peptides.IndexOf("YVPIHTIDDGYSVIK");
+                Assert.AreNotEqual(-1, conflictIndex);
+                double conflictIrt = scores[conflictIndex].Value;
+                Assert.AreEqual(conflictIrt, 76.0, 0.1);
+                var libraries = SkylineWindow.DocumentUI.Settings.PeptideSettings.Libraries;
+                Assert.IsTrue(libraries.HasLibraries);
+                Assert.IsTrue(libraries.IsLoaded);
+                Assert.AreEqual(1, libraries.Libraries.Count);
+                Assert.AreEqual(1, libraries.LibrarySpecs.Count);
+                Assert.AreEqual("AQUA4_Human_Blank-assay", libraries.LibrarySpecs[0].Name);
+                var library = libraries.Libraries[0];
+                Assert.AreEqual(345, library.SpectrumCount);
+            });
+            // ReSharper disable once PossibleNullReferenceException
+            var calcTemp = SkylineWindow.Document.Settings.PeptideSettings.Prediction.RetentionTime.Calculator as RCalcIrt;
+            Assert.IsNotNull(calcTemp);
+            string dbPath = calcTemp.DatabasePath;
+            IrtDb db = IrtDb.GetIrtDb(dbPath, null);
+            var oldPeptides = db.GetPeptides().ToList();
+            var standardSeq = from peptide in oldPeptides where peptide.Standard select peptide.Target;
+            standardSeq = standardSeq.ToList();
+            foreach (var groupNode in SkylineWindow.Document.PeptideTransitionGroups)
+            {
+                // Every node other than iRT standards now has library info
+                if (standardSeq.Contains(groupNode.TransitionGroup.Peptide.Target))
+                    continue;
+                Assert.IsTrue(groupNode.HasLibInfo);
+                Assert.IsTrue(groupNode.HasLibRanks);
+                foreach (var transition in groupNode.Transitions)
+                {
+                    Assert.IsTrue(transition.HasLibInfo);
+                }
+            }
+            Assert.IsNotNull(SkylineWindow.Document.Settings.PeptideSettings.Prediction.RetentionTime);
+            Assert.IsNotNull(SkylineWindow.Document.Settings.PeptideSettings.Prediction.RetentionTime.Calculator);
+            VerifyEmptyRTRegression();
+            Assert.IsTrue(Settings.Default.RTScoreCalculatorList.Contains(SkylineWindow.Document.Settings.PeptideSettings.Prediction.RetentionTime.Calculator));
+            Assert.IsTrue(Settings.Default.SpectralLibraryList.Contains(SkylineWindow.Document.Settings.PeptideSettings.Libraries.LibrarySpecs[0]));
+
+            // 27. Successful import and succesful load of existing database, with overwrite of iRT's, plus overwrite of library
+            var docImport = LoadDocument(documentBlank);
+            Assert.IsNull(docImport.Settings.PeptideSettings.Prediction.RetentionTime);
+            Assert.AreEqual(0, SkylineWindow.Document.PeptideTransitions.Count());
+            ImportTransitionListSkipColumnSelectWithMessage<MultiButtonMsgDlg>(textConflict, importIrt => importIrt.Btn0Click());
+            var createIrtCalcExistingOverwrite = WaitForOpenForm<CreateIrtCalculatorDlg>();
+            RunUI(() =>
+            {
+                createIrtCalcExistingOverwrite.IrtImportType = CreateIrtCalculatorDlg.IrtType.existing;
+                createIrtCalcExistingOverwrite.CalculatorName = "test2";
+                createIrtCalcExistingOverwrite.ExistingDatabaseName = irtOriginal;
+            });
+            RunDlg<MultiButtonMsgDlg>(createIrtCalcExistingOverwrite.OkDialog, messageDlg =>
+            {
+                Assert.AreEqual(messageDlg.Message, Resources.CreateIrtCalculatorDlg_OkDialog_A_calculator_with_that_name_already_exists___Do_you_want_to_replace_it_);
+                messageDlg.Btn1Click();
+            });
+            var dlgOverwrite = WaitForOpenForm<MultiButtonMsgDlg>();
+            RunUI(() => Assert.AreEqual(TextUtil.LineSeparate(string.Format(Resources.SkylineWindow_ImportMassList_The_iRT_calculator_already_contains__0__of_the_imported_peptides_, 1),
+                Resources.SkylineWindow_ImportMassList_Keep_the_existing_iRT_value_or_overwrite_with_the_imported_value_), dlgOverwrite.Message));
+            OkDialog(dlgOverwrite, dlgOverwrite.Btn1Click);
+            var libraryDlgYesNew = WaitForOpenForm<MultiButtonMsgDlg>();
+            RunUI(() => Assert.AreEqual(Resources.SkylineWindow_ImportMassList_The_transition_list_appears_to_contain_spectral_library_intensities___Create_a_document_library_from_these_intensities_,
+                libraryDlgYesNew.Message));
+            OkDialog(libraryDlgYesNew, libraryDlgYesNew.Btn0Click);
+            var libraryDlgOverwrite = WaitForOpenForm<MultiButtonMsgDlg>();
+            string libraryName = Path.GetFileNameWithoutExtension(documentBlank) + BiblioSpecLiteSpec.ASSAY_NAME;
+            RunUI(() => Assert.AreEqual(string.Format(Resources.SkylineWindow_ImportMassList_There_is_an_existing_library_with_the_same_name__0__as_the_document_library_to_be_created___Overwrite_this_library_or_skip_import_of_library_intensities_, libraryName),
+                libraryDlgOverwrite.Message));
+            OkDialog(libraryDlgOverwrite, libraryDlgOverwrite.Btn0Click);
+            WaitForDocumentLoaded();
+            var openAlert = FindOpenForm<AlertDlg>();
+            if (openAlert != null)
+                Assert.Fail("Found unexpected alert: {0}", openAlert.Message);
+
+            calculator = ValidateDocAndIrt(345, 355, 10);
+            RunUI(() =>
+            {
+                var scores = calculator.PeptideScores.ToList();
+                var peptides = scores.Select(item => item.Key.Sequence).ToList();
+                int conflictIndex = peptides.IndexOf("YVPIHTIDDGYSVIK");
+                Assert.AreNotEqual(-1, conflictIndex);
+                double conflictIrt = scores[conflictIndex].Value;
+                Assert.AreEqual(conflictIrt, 49.8, 0.1);
+                var libraries = SkylineWindow.DocumentUI.Settings.PeptideSettings.Libraries;
+                Assert.IsTrue(libraries.HasLibraries);
+                Assert.IsTrue(libraries.IsLoaded);
+                Assert.AreEqual(1, libraries.Libraries.Count);
+                Assert.AreEqual(1, libraries.LibrarySpecs.Count);
+                Assert.AreEqual("AQUA4_Human_Blank-assay", libraries.LibrarySpecs[0].Name);
+                var library = libraries.Libraries[0];
+                Assert.AreEqual(345, library.SpectrumCount);
+            });
+            foreach (var groupNode in SkylineWindow.Document.PeptideTransitionGroups)
+            {
+                // Every node other than iRT standards now has library info
+                if (standardSeq.Contains(groupNode.TransitionGroup.Peptide.Target))
+                    continue;
+                Assert.IsTrue(groupNode.HasLibInfo);
+                Assert.IsTrue(groupNode.HasLibRanks);
+                foreach (var transition in groupNode.Transitions)
+                {
+                    Assert.IsTrue(transition.HasLibInfo);
+                }
+            }
+            Assert.IsNotNull(SkylineWindow.Document.Settings.PeptideSettings.Prediction.RetentionTime);
+            Assert.IsNotNull(SkylineWindow.Document.Settings.PeptideSettings.Prediction.RetentionTime.Calculator);
+            VerifyEmptyRTRegression();
+            Assert.IsTrue(Settings.Default.RTScoreCalculatorList.Contains(SkylineWindow.Document.Settings.PeptideSettings.Prediction.RetentionTime.Calculator));
+            Assert.IsTrue(Settings.Default.SpectralLibraryList.Contains(SkylineWindow.Document.Settings.PeptideSettings.Libraries.LibrarySpecs[0]));
+
+            // 28.  Do exactly the same thing over again, should happen silently, with only a prompt to add library info
+            ImportTransitionListSkipColumnSelectWithMessage<MultiButtonMsgDlg>(textConflict, libraryDlgRepeat => libraryDlgRepeat.Btn0Click());
+            WaitForDocumentLoaded();
+            ValidateDocAndIrt(690, 355, 10);
+            RunUI(() =>
+            {
+                var libraries = SkylineWindow.DocumentUI.Settings.PeptideSettings.Libraries;
+                Assert.IsTrue(libraries.HasLibraries);
+                Assert.IsTrue(libraries.IsLoaded);
+                Assert.AreEqual(1, libraries.Libraries.Count);
+                Assert.AreEqual(1, libraries.LibrarySpecs.Count);
+                Assert.AreEqual("AQUA4_Human_Blank-assay", libraries.LibrarySpecs[0].Name);
+                var library = libraries.Libraries[0];
+                Assert.AreEqual(345, library.SpectrumCount);
+            });
+
+
+            // 29. Start with blank document, skip iRT's entirely but import library intensities, show this works out fine
+            var docLibraryOnly = LoadDocument(documentBlank);
+            Assert.IsNull(docLibraryOnly.Settings.PeptideSettings.Prediction.RetentionTime);
+            Assert.AreEqual(0, SkylineWindow.Document.PeptideTransitions.Count());
+            ImportTransitionListSkipColumnSelectWithMessage<MultiButtonMsgDlg>(textNoError, importIrt => importIrt.Btn1Click());
+            var libraryDlgLibOnly = WaitForOpenForm<MultiButtonMsgDlg>();
+            OkDialog(libraryDlgLibOnly, libraryDlgLibOnly.Btn0Click);
+            var libraryDlgOverwriteLibOnly = WaitForOpenForm<MultiButtonMsgDlg>();
+            RunUI(libraryDlgOverwriteLibOnly.Btn0Click);
+            var docLibraryOnlyComplete = WaitForDocumentChangeLoaded(docLibraryOnly);
+            // Haven't created a calculator
+            Assert.IsNull(docLibraryOnlyComplete.Settings.PeptideSettings.Prediction.RetentionTime);
+            RunUI(() =>
+            {
+                var libraries = docLibraryOnlyComplete.Settings.PeptideSettings.Libraries;
+                Assert.IsTrue(libraries.HasLibraries);
+                Assert.IsTrue(libraries.IsLoaded);
+                Assert.AreEqual(1, libraries.Libraries.Count);
+                Assert.AreEqual(1, libraries.LibrarySpecs.Count);
+                Assert.AreEqual("AQUA4_Human_Blank-assay", libraries.LibrarySpecs[0].Name);
+                var library = libraries.Libraries[0];
+                Assert.AreEqual(284, library.SpectrumCount);
+            });
+
+            // 30. Repeat import with a larger library, show that there are no duplicates and it gets replaced cleanly
+            ImportTransitionListSkipColumnSelectWithMessage<MultiButtonMsgDlg>(textConflict, importIrt => importIrt.Btn1Click());
+            var libraryDlgBiggerLib = WaitForOpenForm<MultiButtonMsgDlg>();
+            OkDialog(libraryDlgBiggerLib, libraryDlgBiggerLib.Btn0Click);
+            var docLargeLibrary = WaitForDocumentChangeLoaded(docLibraryOnlyComplete);
+            Assert.IsNull(docLargeLibrary.Settings.PeptideSettings.Prediction.RetentionTime);
+            RunUI(() =>
+            {
+                var libraries = docLargeLibrary.Settings.PeptideSettings.Libraries;
+                Assert.IsTrue(libraries.HasLibraries);
+                Assert.IsTrue(libraries.IsLoaded);
+                Assert.AreEqual(1, libraries.Libraries.Count);
+                Assert.AreEqual(1, libraries.LibrarySpecs.Count);
+                Assert.AreEqual("AQUA4_Human_Blank-assay", libraries.LibrarySpecs[0].Name);
+                var library = libraries.Libraries[0];
+                Assert.AreEqual(345, library.SpectrumCount);
+            });
+
+
+            // 31. Start with blank document, skip iRT's, cancel on library overwrite, document should be the same
+            var docCancel = LoadDocument(documentBlank);
+            ImportTransitionListSkipColumnSelectWithMessage<MultiButtonMsgDlg>(textConflict, importIrt => importIrt.Btn1Click());
+            var libraryDlgCancelNew = WaitForOpenForm<MultiButtonMsgDlg>();
+            OkDialog(libraryDlgCancelNew, libraryDlgCancelNew.Btn0Click);
+            var libraryDlgOverwriteCancel = WaitForOpenForm<MultiButtonMsgDlg>();
+            OkDialog(libraryDlgOverwriteCancel, libraryDlgOverwriteCancel.BtnCancelClick);
+            WaitForDocumentLoaded();
+            Assert.AreSame(SkylineWindow.Document, docCancel);
+
+            // 32. Start with blank document, skip iRT's, decline to overwrite, only document should have changed
+            var docInitial31 = LoadDocument(documentBlank);
+            ImportTransitionListSkipColumnSelectWithMessage<MultiButtonMsgDlg>(textConflict, importIrt => importIrt.Btn1Click());
+            var libraryDlgDecline = WaitForOpenForm<MultiButtonMsgDlg>();
+            OkDialog(libraryDlgDecline, libraryDlgDecline.Btn0Click);
+            var libraryDlgOverwriteDecline = WaitForOpenForm<MultiButtonMsgDlg>();
+            OkDialog(libraryDlgOverwriteDecline, libraryDlgOverwriteDecline.Btn1Click);
+            var docComplete31 = WaitForDocumentChangeLoaded(docInitial31);
+            RunUI(() =>
+            {
+                Assert.IsNull(docComplete31.Settings.PeptideSettings.Prediction.RetentionTime);
+                var libraries = docComplete31.Settings.PeptideSettings.Libraries;
+                Assert.IsFalse(libraries.HasLibraries);
+                Assert.AreEqual(345, docComplete31.PeptideCount);
+            });
+
+            // 33. Try a different document with interleaved heavy and light transitions of the same peptide
+            // Tests mixing of transition groups within a peptide
+            var documentInterleaved = TestFilesDir.GetTestPath("Consensus_Dario_iRT_new_blank.sky");
+            var textInterleaved = TestFilesDir.GetTestPath("Interleaved.csv");
+            RemoveColumn(textInterleaved, 22);
+            RunUI(() => SkylineWindow.OpenFile(documentInterleaved));
+            ImportTransitionListSkipColumnSelectWithMessage<MultiButtonMsgDlg>(textInterleaved, addIrtDlg => addIrtDlg.Btn0Click());
+            var libraryInterleaved = WaitForOpenForm<MultiButtonMsgDlg>();
+            // Change to document to test handling of concurrent change during mass list import
+            RunUI(() => SkylineWindow.ModifyDocument("test change", doc =>
+            {
+                var settingsNew = doc.Settings.ChangeTransitionFilter(filter => filter.ChangePeptideProductCharges(Adduct.ProtonatedFromCharges(1, 2, 3 )));
+                doc = doc.ChangeSettings(settingsNew);
+                return doc;
+            }));
+            OkDialog(libraryInterleaved, libraryInterleaved.Btn0Click);
+            TryWaitForConditionUI(6000, () => SkylineWindow.DocumentUI.PeptideCount == 6);  // Peptide count checked below
+            WaitForDocumentLoaded();
+            RunUI(() =>
+            {
+                var docInterleaved = SkylineWindow.DocumentUI;
+                Assert.AreEqual(6, docInterleaved.PeptideCount);
+                Assert.AreEqual(60, docInterleaved.PeptideTransitionCount);
+                var libraries = docInterleaved.Settings.PeptideSettings.Libraries;
+                Assert.IsTrue(libraries.HasLibraries);
+                Assert.IsTrue(libraries.IsLoaded);
+                Assert.AreEqual(1, libraries.Libraries.Count);
+                Assert.AreEqual(1, libraries.LibrarySpecs.Count);
+                Assert.AreEqual("Consensus_Dario_iRT_new_blank-assay", libraries.LibrarySpecs[0].Name);
+                var library = libraries.Libraries[0];
+                Assert.AreEqual(12, library.SpectrumCount);
+                foreach (var groupNode in docInterleaved.PeptideTransitionGroups)
+                {
+                    Assert.IsTrue(groupNode.HasLibInfo);
+                    Assert.IsTrue(groupNode.HasLibRanks);
+                    foreach (var transition in groupNode.Transitions)
+                    {
+                        Assert.IsTrue(transition.HasLibInfo);
+                    }
+                }
+            });
+
+            // 34. Interleaved transition groups within a peptide can have different iRT's, and they will be averaged together
+            var documentInterleavedIrt = TestFilesDir.GetTestPath("Consensus_Dario_iRT_new_blank.sky");
+            var textInterleavedIrt = TestFilesDir.GetTestPath("InterleavedDiffIrt.csv");
+            RemoveColumn(textInterleavedIrt, 22);
+            RunUI(() => SkylineWindow.OpenFile(documentInterleavedIrt));
+            ImportTransitionListSkipColumnSelectWithMessage<MultiButtonMsgDlg>(textInterleavedIrt, addIrtDlg => addIrtDlg.Btn0Click());
+            var irtOverwrite = WaitForOpenForm<MultiButtonMsgDlg>();
+            OkDialog(irtOverwrite, irtOverwrite.Btn1Click);
+            var libraryInterleavedIrt = WaitForOpenForm<MultiButtonMsgDlg>();
+            OkDialog(libraryInterleavedIrt, libraryInterleavedIrt.Btn0Click);
+            var libraryDlgOverwriteIrt = WaitForOpenForm<MultiButtonMsgDlg>();
+            RunUI(libraryDlgOverwriteIrt.Btn0Click);
+            TryWaitForConditionUI(6000, () => SkylineWindow.DocumentUI.PeptideCount == 6);
+            WaitForDocumentLoaded();
+            Assert.AreEqual(6, SkylineWindow.Document.PeptideCount);
+            var irtValue = SkylineWindow.Document.Settings.PeptideSettings.Prediction.RetentionTime.Calculator.ScoreSequence(new Target("AAAAAAAAAAAAAAAGAAGK"));
+            Assert.IsNotNull(irtValue);
+            Assert.AreEqual(irtValue.Value, 52.407, 1e-3);
+
+            // Make sure all the iRT magic works even when no spectral library info is present
+            // (regression test in response to crash when libraries not present)
+            var textInterleavedIrtNoLib = TestFilesDir.GetTestPath("InterleavedDiffIrt.csv");
+            RunUI(() => SkylineWindow.OpenFile(documentInterleavedIrt));
+            ImportTransitionListSkipColumnSelectWithMessage<MultiButtonMsgDlg>(textInterleavedIrtNoLib, addIrtDlg => addIrtDlg.Btn0Click());
+            var irtOverwriteNoLib = WaitForOpenForm<MultiButtonMsgDlg>();
+            OkDialog(irtOverwriteNoLib, irtOverwriteNoLib.Btn1Click);
+            TryWaitForConditionUI(6000, () => SkylineWindow.DocumentUI.PeptideCount == 6);
+            WaitForDocumentLoaded();
+            Assert.AreEqual(6, SkylineWindow.Document.PeptideCount);
+            var irtValueNoLib = SkylineWindow.Document.Settings.PeptideSettings.Prediction.RetentionTime.Calculator.ScoreSequence(new Target("AAAAAAAAAAAAAAAGAAGK"));
+            Assert.IsNotNull(irtValueNoLib);
+            Assert.AreEqual(irtValueNoLib.Value, 52.407, 1e-3);
+
+        }
+
+        private static SrmDocument AllowAllIonTypes()
+        {
+            RunUI(() => SkylineWindow.ModifyDocument("Allow all fragment ions - because test file contains a2", doc =>
+            {
+                return doc.ChangeSettings(doc.Settings.ChangeTransitionFilter(f =>
+                    f.ChangePeptideIonTypes(Transition.PEPTIDE_ION_TYPES)));
+            }));
+            return SkylineWindow.Document;
+        }
+
+        private static void VerifyEmptyRTRegression()
+        {
+            RetentionTimeRegression rtRegression;
+            Assert.IsTrue(
+                Settings.Default.RetentionTimeList.TryGetValue(
+                    SkylineWindow.Document.Settings.PeptideSettings.Prediction.RetentionTime.Name, out rtRegression));
+            Assert.IsNull(rtRegression.Conversion);
+                // Probably not what was expected when this test was written, but no regression is created, because document lacks standard peptide targets
+            Assert.AreEqual(SkylineWindow.Document.Settings.PeptideSettings.Prediction.RetentionTime,
+                rtRegression.ClearEquations());
+        }
+
+        private static void RemoveColumn(string textIrtGroupConflict, int columnIndex)
+        {
+            // Now Skyline will choose the modified column which causes different errors. So we remove it.
+            string[] lines = File.ReadAllLines(textIrtGroupConflict);
+            for (int i = 0; i < lines.Length; i++)
+            {
+                lines[i] =
+                    string.Join(TextUtil.SEPARATOR_TSV.ToString(),
+                        lines[i].ParseDsvFields(TextUtil.SEPARATOR_TSV)
+                            .Where((s, j) => j != columnIndex).ToArray());
+            }
+            File.WriteAllLines(textIrtGroupConflict, lines);
+        }
+
+        public void TestModificationMatcher()
+        {
+            var documentModMatcher = TestFilesDir.GetTestPath("ETH_Ludo_Heavy.sky");
+            LoadDocument(documentModMatcher);
+            var docModMatcher = SkylineWindow.Document;
+
+            // If the modifications are readable but don't match the precursor mass, throw an error
+            string textModWrongMatch = "PrecursorMz\tProductMz\tPeptideSequence\tProteinName\n" + 1005.9 + "\t" + 868.39 + "\tPVIC[+57]ATQM[+16]LESMTYNPR\t1/YAL038W\n";
+            RunUI(() => ClipboardEx.SetText(textModWrongMatch));
+            PasteTransitionListSkipColumnSelectWithMessage<ImportTransitionListErrorDlg>(messageDlg =>
+            {
+                var expectedMessage = TextUtil.SpaceSeparate(string.Format(Resources.MassListRowReader_CalcPrecursorExplanations_,
+                                                             1005.9, 1013.9734, 8.0734, "PVICATQMLESMTYNPR"),
+                                                             Resources.MzMatchException_suggestion);
+                Assert.AreEqual(messageDlg.ErrorList.Count, 1);
+                var firstError = messageDlg.ErrorList.First();
+                Assert.AreEqual(firstError.ErrorMessage, expectedMessage);
+                messageDlg.AcceptButton.PerformClick();
+            });
+            WaitForDocumentLoaded();
+            Assert.AreSame(docModMatcher, SkylineWindow.Document);
+
+            // When mods are unreadable, default to the approach of deducing modified state from precursor mz
+            const string textModifiedSeqExpected = "PVIC[+57.021464]ATQM[+15.994915]LESMTYNPR";
+            double precursorMz = 1013.9, productMz = 868.39;
+            const string textModPrefixFormat = "PrecursorMz\tProductMz\tPeptideSequence\tProteinName\n{0}\t{1}\t";
+            string textModPrefix = string.Format(textModPrefixFormat, precursorMz, productMz);
+            string textModUnreadMod = textModPrefix + "PVIC[CAM]ATQM[bad_mod_&^$]LESMTYNPR\t1/YAL038W\n";
+            RunUI(() => ClipboardEx.SetText(textModUnreadMod));
+            RunUI(() => PasteOnePeptide(textModifiedSeqExpected));
+
+            // When there are no mods, default to the approach of deducing modified state from precursor mz
+            LoadDocument(documentModMatcher);
+            string textModNone = textModPrefix + "PVICATQMLESMTYNPR\t1/YAL038W\n";
+            RunUI(() => ClipboardEx.SetText(textModNone));
+            RunUI(() => PasteOnePeptide(textModifiedSeqExpected));
+
+            // By specifying mods explicitly, we can distinguish between oxidations at two different sites
+            LoadDocument(documentModMatcher);
+            string textModFirst = textModPrefix + "PVIC[+57]ATQM[+16]LESMTYNPR\t1/YAL038W\n";
+            RunUI(() => ClipboardEx.SetText(textModFirst));
+            RunUI(() => PasteOnePeptide(textModifiedSeqExpected));
+
+            LoadDocument(documentModMatcher);
+            textModPrefix = string.Format(textModPrefixFormat, precursorMz, productMz + 16); // Add +16 to product which now contains the mod
+            string textModSecond = textModPrefix + "PVIC[+" + string.Format("{0:F01}", 57) + "]ATQMLESM[+" + string.Format("{0:F01}", 16) + "]TYNPR\t1/YAL038W\n";
+            RunUI(() => ClipboardEx.SetText(textModSecond));
+            RunUI(() => PasteOnePeptide("PVIC[+57.021464]ATQMLESM[+15.994915]TYNPR"));
+
+
+            // Test a difficult case containing modifications of the same peptide at two different sites, make sure Skyline handles it correctly
+            var documentToughCase = TestFilesDir.GetTestPath("ToughModCase.sky");
+            var textToughCase = TestFilesDir.GetTestPath("ToughModCase.csv");
+            for (int i = 0; i < 2; ++i)
+            {
+                LoadDocument(documentToughCase);
+                if (i == 1)
+                {
+                    // Works even when none of these transitions are allowed by the settings
+                    SkylineWindow.Document.Settings.TransitionSettings.Filter.ChangePeptideIonTypes(new [] {IonType.z});
+                    SkylineWindow.Document.Settings.TransitionSettings.Filter.ChangePeptidePrecursorCharges(Adduct.ProtonatedFromCharges( 5 ));
+                }
+                using (new WaitDocumentChange())
+                {
+                    ImportTransitionListSkipColumnSelectWithMessage<MultiButtonMsgDlg>(textToughCase, importIrt => importIrt.Btn1Click());
+                    SkipLibraryDlg();
+                }
+                WaitForDocumentLoaded();
+                RunUI(() =>
+                {
+                    var peptides = SkylineWindow.DocumentUI.Peptides.ToList();
+                    Assert.AreEqual(2, peptides.Count);
+                    Assert.AreEqual("AALIM[+15.994915]QVLQLTADQIAMLPPEQR", peptides[0].ModifiedSequence);
+                    Assert.AreEqual("AALIMQVLQLTADQIAM[+15.994915]LPPEQR", peptides[1].ModifiedSequence);
+                    Assert.AreEqual(1, peptides[0].TransitionGroupCount);
+                    Assert.AreEqual(1, peptides[1].TransitionGroupCount);
+                    Assert.AreEqual(6, peptides[0].TransitionCount);
+                    Assert.AreEqual(6, peptides[1].TransitionCount);
+                });    
+            }
+            RunUI(() => SkylineWindow.SaveDocument());
+
+            // Show we can import data (response to issue preventing data import on assay libraries)
+            // Import the raw data
+            var importResultsDlg = ShowDialog<ImportResultsDlg>(SkylineWindow.ImportResults);
+            RunUI(() =>
+            {
+                string fileName = TestFilesDir.GetTestPath("OverlapTest.mzML");
+                importResultsDlg.RadioAddNewChecked = true;
+                var path = new KeyValuePair<string, MsDataFileUri[]>[1];
+                path[0] = new KeyValuePair<string, MsDataFileUri[]>(fileName,
+                                            new[] { MsDataFileUri.Parse(fileName) });
+                importResultsDlg.NamedPathSets = path;
+            });
+            OkDialog(importResultsDlg, importResultsDlg.OkDialog);
+            WaitForConditionUI(2 * 60 * 1000, () => SkylineWindow.DocumentUI.Settings.MeasuredResults.IsLoaded);    // 2 minutes
+            RunUI(() => SkylineWindow.SaveDocument());
+
+            // Show data can be imported with modified sequence column following bare sequence column
+            var skyChooseSeqCol = TestFilesDir.GetTestPath("AutoDetectModColumn.sky");
+            string pathChooseSeqCol = TestFilesDir.GetTestPath("phl004_canonical_s64_osw-small-all.tsv");
+            LoadDocument(skyChooseSeqCol);
+            ImportTransitionListSkipColumnSelectWithMessage<MultiButtonMsgDlg>(pathChooseSeqCol, addIrtDlg => addIrtDlg.Btn1Click());
+            var addLibraryDlg = WaitForOpenForm<MultiButtonMsgDlg>();
+            RunUI(() => addLibraryDlg.Btn1Click());
+            RunUI(() => SkylineWindow.SaveDocument());
+            // Reload to test that appropriate modifications have actually been added to the document
+            LoadDocument(skyChooseSeqCol);
+        }
+
+        private static void PasteOnePeptide(string textModifiedSeqExpected)
+        {
+            PasteTransitionListSkipColumnSelect();
+            TryWaitForConditionUI(3000, () => SkylineWindow.DocumentUI.PeptideCount == 1);
+            Assert.AreEqual(1, SkylineWindow.DocumentUI.PeptideCount);
+            var peptideNode = SkylineWindow.DocumentUI.Peptides.First();
+            Assert.AreEqual(textModifiedSeqExpected, peptideNode.ModifiedSequence);
+        }
+
+        protected void TestBlankDocScenario()
+        {
+            RunUI(() => SkylineWindow.NewDocument());
+            var docOld = SkylineWindow.Document;
+            string textNoError = TestFilesDir.GetTestPath("Interleaved.csv");
+            ImportTransitionListSkipColumnSelectWithMessage<ImportTransitionListErrorDlg>(textNoError, errorDlg =>
+            {
+                Assert.AreEqual(errorDlg.ErrorList.Count, 30);
+                errorDlg.AcceptButton.PerformClick();
+            });
+            var irtDlg = WaitForOpenForm<MultiButtonMsgDlg>();
+            OkDialog(irtDlg, irtDlg.Btn1Click);
+            var libraryAcceptDlg = WaitForOpenForm<MultiButtonMsgDlg>();
+            OkDialog(libraryAcceptDlg, libraryAcceptDlg.Btn0Click);
+            var saveDocumentDlg = WaitForOpenForm<MultiButtonMsgDlg>();
+            OkDialog(saveDocumentDlg, saveDocumentDlg.BtnCancelClick);
+            WaitForDocumentLoaded();
+            Assert.IsTrue(ReferenceEquals(docOld, SkylineWindow.Document));
+
+            // TODO: test a successful save of the document.  Current issue is that SaveDocument Dlg can't be used in functional tests...
+        }
+
+        protected void TestEmbeddedIrts()
+        {
+            var documentBlank = TestFilesDir.GetTestPath("AQUA4_Human_Blank.sky");
+            LoadDocument(documentBlank);
+            AllowAllIonTypes();
+            string textEmbedded = TestFilesDir.GetTestPath("OpenSWATH_SM4_Combined.csv");
+            RemoveColumn(textEmbedded, 11); // Remove bad modified sequence column that import would use
+            ImportTransitionListSkipColumnSelectWithMessage<MultiButtonMsgDlg>(textEmbedded, importIrt => importIrt.Btn0Click());
+            var createIrtDlg = WaitForOpenForm<CreateIrtCalculatorDlg>();
+            string newDatabase = TestFilesDir.GetTestPath("irtEmbedded.irtdb");
+            RunUI(() =>
+            {
+                createIrtDlg.CalculatorName = "irtEmbedded";
+                createIrtDlg.IrtImportType = CreateIrtCalculatorDlg.IrtType.protein;
+                createIrtDlg.NewDatabaseNameProtein = newDatabase;
+                Assert.AreEqual(createIrtDlg.GetProtein(0), "IRT");
+                createIrtDlg.SelectedProtein = "IRT";
+                Assert.AreEqual(createIrtDlg.CountProteins, 14);
+            });
+            OkDialog(createIrtDlg, createIrtDlg.OkDialog);
+            SkipLibraryDlg();
+            WaitForDocumentLoaded();
+            ValidateDocAndIrt(294, 294, 10);
+            RunUI(() => SkylineWindow.SaveDocument());
+        }
+
+        private void TestAssayImport2()
+        {
+            RunUI(() => SkylineWindow.NewDocument());
+
+            var csvFile = TestFilesDir.GetTestPath("OpenSWATH_SM4_NoError.csv");
+            var saveDlg = ShowDialog<MultiButtonMsgDlg>(() => SkylineWindow.ImportAssayLibrary(csvFile));
+            OkDialog(saveDlg, saveDlg.BtnCancelClick);
+            var doc = SkylineWindow.Document;
+
+            var peptideSettings = ShowDialog<PeptideSettingsUI>(SkylineWindow.ShowPeptideSettingsUI);
+            var editMods = ShowDialog<EditListDlg<SettingsListBase<StaticMod>, StaticMod>>(peptideSettings.EditHeavyMods);
+            RunUI(() =>
+            {
+                editMods.AddItem(new StaticMod("Label:13C(6)15N(2) (C-term K)", "K", ModTerminus.C, LabelAtoms.C13 | LabelAtoms.N15));
+                editMods.AddItem(new StaticMod("Label:13C(6)15N(4) (C-term R)", "R", ModTerminus.C, LabelAtoms.C13 | LabelAtoms.N15));
+            });
+            OkDialog(editMods, editMods.OkDialog);
+            RunUI(() =>
+            {
+                peptideSettings.SetIsotopeModifications(0, true);
+                peptideSettings.SetIsotopeModifications(1, true);
+            });
+            OkDialog(peptideSettings, peptideSettings.OkDialog);
+            doc = WaitForDocumentChange(doc);
+
+            var skyFile = TestFilesDir.GetTestPath("assayimport.sky");
+            RunUI(() => Assert.IsTrue(SkylineWindow.SaveDocument(skyFile)));
+            doc = WaitForDocumentChange(doc);
+
+            // Import assay library and choose a protein
+            ImportAssayLibrarySkipColumnSelect(csvFile);
+            var chooseIrt = WaitForOpenForm<ChooseIrtStandardPeptidesDlg>();
+            const string irtProteinName = "AQUA4SWATH_HMLangeG";
+            RunUI(() =>
+            {
+                var proteinNames = chooseIrt.ProteinNames.ToArray();
+                AssertEx.AreEqualDeep(proteinNames, new List<string>{
+                    "AQUA4SWATH_HMLangeA", "AQUA4SWATH_HMLangeB", "AQUA4SWATH_HMLangeC", "AQUA4SWATH_HMLangeD", "AQUA4SWATH_HMLangeE", "AQUA4SWATH_HMLangeF", "AQUA4SWATH_HMLangeG",
+                    "AQUA4SWATH_HumanEbhardt", "AQUA4SWATH_Lepto", "AQUA4SWATH_MouseSabido", "AQUA4SWATH_MycoplasmaSchmidt", "AQUA4SWATH_PombeSchmidt", "AQUA4SWATH_Spyo"
+                });
+            });
+            OkDialog(chooseIrt, () => chooseIrt.OkDialogProtein(irtProteinName));
+            doc = WaitForDocumentChange(doc);
+            AssertEx.IsDocumentState(doc, null, 14, 284, 1119);
+            Assert.AreEqual(irtProteinName, doc.PeptideGroups.First().Name);
+            CheckAssayLibrarySettings();
+
+            // Undo import
+            RunUI(SkylineWindow.Undo);
+            WaitForDocumentChange(doc);
+
+            // Import assay library and choose a file
+            doc = AllowAllIonTypes();
+            var irtCsvFile = TestFilesDir.GetTestPath("OpenSWATH_SM4_iRT.csv");
+            var overwriteDlg = ShowDialog<MultiButtonMsgDlg>(() => SkylineWindow.ImportAssayLibrary(csvFile)); 
+            var transitionSelectdgl = ShowDialog<ImportTransitionListColumnSelectDlg>(overwriteDlg.BtnYesClick); // Expect a confirmation of column selections
+            var chooseIrt2 = ShowDialog<ChooseIrtStandardPeptidesDlg>(transitionSelectdgl.AcceptButton.PerformClick);
+            OkDialog(chooseIrt2, () => chooseIrt2.OkDialogFile(irtCsvFile));
+            doc = WaitForDocumentChange(doc);
+            AssertEx.IsDocumentState(doc, null, 24, 294, 1170);
+            CollectionUtil.ForEach(SkylineWindow.Document.PeptideGroups.Take(10), protein => Assert.IsTrue(protein.Name.StartsWith("AQRT_")));
+            CheckAssayLibrarySettings();
+
+            // Import assay library and choose CiRTs
+            RunUI(() =>
+            {
+                SkylineWindow.NewDocument(true);
+                SkylineWindow.ResetDefaultSettings();
+                Assert.IsTrue(SkylineWindow.SaveDocument(TestFilesDir.GetTestPath("assay_import_cirt.sky")));
+            });
+            doc = SkylineWindow.Document;
+            ImportAssayLibrarySkipColumnSelect(TestFilesDir.GetTestPath("cirts.tsv"));
+            var transitionErrs = WaitForOpenForm<ImportTransitionListErrorDlg>();
+            var chooseIrt3 = ShowDialog<ChooseIrtStandardPeptidesDlg>(transitionErrs.AcceptButton.PerformClick);
+            var useCirtsDlg = ShowDialog<AddIrtStandardsDlg>(() => chooseIrt3.OkDialogStandard(IrtStandard.CIRT_SHORT));
+            RunUI(() => useCirtsDlg.StandardCount = 12);
+            OkDialog(useCirtsDlg, useCirtsDlg.OkDialog);
+            doc = WaitForDocumentChange(doc);
+            AssertEx.IsDocumentState(doc, null, 63, 120, 202, 1574);
+            CheckAssayLibrarySettings();
+
+            // Undo import
+            RunUI(SkylineWindow.Undo);
+            doc = WaitForDocumentChange(doc);
+
+            // Import assay library and choose a standard
+            var chooseStandard = IrtStandard.BIOGNOSYS_11;
+            var overwriteDlg2 = ShowDialog<MultiButtonMsgDlg>(() => SkylineWindow.ImportAssayLibrary(TestFilesDir.GetTestPath("cirts.tsv")));
+            transitionSelectdgl = ShowDialog<ImportTransitionListColumnSelectDlg>(overwriteDlg2.BtnYesClick);  // Expect a confirmation of column selections
+            var transitionErrs2 = ShowDialog<ImportTransitionListErrorDlg>(() => transitionSelectdgl.AcceptButton.PerformClick()); // Expect an error report
+            var chooseIrt4 = ShowDialog<ChooseIrtStandardPeptidesDlg>(transitionErrs2.AcceptButton.PerformClick);
+            OkDialog(chooseIrt4, () => chooseIrt4.OkDialogStandard(chooseStandard));
+            doc = WaitForDocumentChange(doc);
+            // We should have an extra peptide group and extra peptides since the standard peptides should've been added to the document
+            AssertEx.IsDocumentState(doc, null, 64, 120 + chooseStandard.Peptides.Count, null, null);
+            var biognosysTargets = new TargetMap<bool>(chooseStandard.Peptides.Select(pep => new KeyValuePair<Target, bool>(pep.ModifiedTarget, true)));
+            var standardGroup = doc.PeptideGroups.First();
+            Assert.AreEqual(chooseStandard.Peptides.Count, standardGroup.PeptideCount);
+            foreach (var nodePep in standardGroup.Peptides)
+                Assert.IsTrue(biognosysTargets.ContainsKey(nodePep.ModifiedTarget));
+            RunUI(() => SkylineWindow.SaveDocument());
+        }
+
+        public static void ImportTransitionListSkipColumnSelectWithMessage<TDlg>(string csvPath, Action<TDlg> messageAction)
+            where TDlg : FormEx
+        {
+            ImportTransitionListSkipColumnSelect(csvPath);
+            var messageDlg = WaitForOpenForm<TDlg>();
+            OkDialog(messageDlg, () => messageAction(messageDlg));
+        }
+
+        public static void PasteTransitionListSkipColumnSelectWithMessage<TDlg>(Action<TDlg> messageAction)
+            where TDlg : FormEx
+        {
+            PasteTransitionListSkipColumnSelect();
+            var messageDlg = WaitForOpenForm<TDlg>();
+            OkDialog(messageDlg, () => messageAction(messageDlg));
+        }
+
+        public static RCalcIrt ValidateDocAndIrt(int peptides, int irtTotal, int irtStandards)
+        {
+            TryWaitForConditionUI(6000, () => SkylineWindow.DocumentUI.PeptideCount == peptides); // Peptide count checked below
+            RCalcIrt calculator = null;
+            RunUI(() =>
+            {
+                var doc = SkylineWindow.DocumentUI;
+                Assert.AreEqual(peptides, doc.PeptideCount);
+                calculator = doc.Settings.PeptideSettings.Prediction.RetentionTime.Calculator as RCalcIrt;
+                Assert.IsNotNull(calculator);
+                var peptideSeqs = calculator.PeptideScores.Select(item => item.Key).ToList();
+                Assert.AreEqual(irtTotal, peptideSeqs.Count);
+                Assert.AreEqual(irtStandards, calculator.GetStandardPeptides(peptideSeqs).Count());
+            });
+            return calculator;
+        }
+
+        public SrmDocument LoadDocument(string document)
+        {
+            RunUI(() => SkylineWindow.OpenFile(document));
+            return WaitForDocumentLoaded();
+        }
+
+        public void SkipLibraryDlg()
+        {
+            var libraryDlg = WaitForOpenForm<MultiButtonMsgDlg>();
+            OkDialog(libraryDlg, libraryDlg.Btn1Click);
+        }
+
+        private static void CheckAssayLibrarySettings()
+        {
+            var doc = SkylineWindow.Document;
+
+            var calc = (RCalcIrt) doc.Settings.PeptideSettings.Prediction.RetentionTime.Calculator;
+            Assert.AreEqual(SkylineWindow.AssayLibraryName, calc.Name);
+            Assert.AreEqual(SkylineWindow.AssayLibraryFileName, calc.DatabasePath);
+
+            var lib = doc.Settings.PeptideSettings.Libraries.LibrarySpecs.FirstOrDefault(libSpec => libSpec.Name.Equals(SkylineWindow.AssayLibraryName));
+            Assert.IsNotNull(lib);
+            Assert.AreEqual(SkylineWindow.AssayLibraryFileName, lib.FilePath);
+
+            foreach (var nodePepGroup in doc.PeptideGroups)
+            {
+                foreach (var nodePep in nodePepGroup.Peptides)
+                {
+                    Assert.IsNotNull(calc.ScoreSequence(nodePep.ModifiedTarget));
+                    Assert.IsTrue(nodePep.HasLibInfo);
+                }
+            }
+        }
+    }
+}