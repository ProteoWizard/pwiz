--- conflicted
+++ resolved
@@ -1,1314 +1,1311 @@
-/*
- * Original author: Tahmina Baker <tabaker .at. u.washington.edu>,
- *                  UWPR, Department of Genome Sciences, UW
- *
- * Copyright 2010 University of Washington - Seattle, WA
- * 
- * Licensed under the Apache License, Version 2.0 (the "License");
- * you may not use this file except in compliance with the License.
- * You may obtain a copy of the License at
- *
- *     http://www.apache.org/licenses/LICENSE-2.0
- *
- * Unless required by applicable law or agreed to in writing, software
- * distributed under the License is distributed on an "AS IS" BASIS,
- * WITHOUT WARRANTIES OR CONDITIONS OF ANY KIND, either express or implied.
- * See the License for the specific language governing permissions and
- * limitations under the License.
- */
-
-using System;
-using System.Collections.Generic;
-using System.Drawing;
-using System.Globalization;
-using System.Linq;
-using System.Windows.Forms;
-using Microsoft.VisualStudio.TestTools.UnitTesting;
-using pwiz.MSGraph;
-using pwiz.Skyline.Alerts;
-using pwiz.Skyline.Controls.SeqNode;
-using pwiz.Skyline.Model;
-using pwiz.Skyline.Model.DocSettings;
-using pwiz.Skyline.Model.DocSettings.Extensions;
-using pwiz.Skyline.Model.Lib;
-using pwiz.Skyline.Model.Proteome;
-using pwiz.Skyline.Properties;
-using pwiz.Skyline.SettingsUI;
-using pwiz.Skyline.Util;
-using pwiz.SkylineTestUtil;
-
-namespace pwiz.SkylineTestFunctional
-{
-    /// <summary>
-    /// Summary description for LibraryExplorerTest
-    /// </summary>
-    [TestClass]
-    public class LibraryExplorerTest : AbstractFunctionalTest
-    {
-        private const string INVALID_SEARCH = "C[";
-
-        private struct TestLibInfo
-        {
-            public string Name { get; private set; }
-            public string Filename { get; private set; }
-            public string UniquePeptide { get; private set; }
-
-            public TestLibInfo(string name, string filename, string uniquePeptide) : this()
-            {
-                Name = name;
-                Filename = filename;
-                UniquePeptide = uniquePeptide;
-            }
-        }
-
-        private const string HUMANB2MG_LIB = "HumanB2MGLib";
-        private const string ANL_COMBINED = "ANL Combined";
-        private const string PHOSPHO_LIB = "PhosphoLib";
-        private const string YEAST = "Yeast";
-        private const string SHIMADZU_MLB = "Shimadzu MLB";
-        private const string NIST_SMALL_MOL = "NIST Small Molecules";
-        private const string MULTIPLE_MOL_IDS = "MultipleMolecularIDs";
-
-        private readonly TestLibInfo[] _testLibs = {
-                                                       new TestLibInfo(HUMANB2MG_LIB, "human_b2mg-5-06-2009-it.sptxt", "EVDLLK+"),
-                                                       new TestLibInfo("HumanCRPLib", "human_crp-5-06-2009-it.sptxt", "TDMSR++"), 
-                                                       new TestLibInfo(ANL_COMBINED, "ANL_combined.blib", ""),
-                                                       new TestLibInfo(PHOSPHO_LIB, "phospho_30882_v2.blib", ""),
-                                                       new TestLibInfo(YEAST, "Yeast_atlas.blib", ""),
-                                                       new TestLibInfo("sketchyPeakAnnotations", "sketchyPeakAnnotations.blib", "Glc06Reduced[M-H]"),
-                                                       new TestLibInfo("BadFormula", "bad_formula.blib", ""),
-                                                       new TestLibInfo("LipidCreator", "lc_all.blib", "PE 12:0_12:0[M-H]"),
-                                                       new TestLibInfo(SHIMADZU_MLB, "Small_Library-Positive-ions_CE-Merged.blib", "LSD[M+H]"), // Can be found in BiblioSpec test/output directory if update is needed
-                                                       new TestLibInfo(NIST_SMALL_MOL+" Redundant", "SmallMolRedundant.msp", ".alpha.-Helical Corticotropin Releasing Factor (9-41)[M+4H]"),
-                                                       new TestLibInfo(NIST_SMALL_MOL, "SmallMol.MSP", ".alpha.-Helical Corticotropin Releasing Factor (9-41)[M+4H]"), // Note .ext is all caps to test case insensitivity
-<<<<<<< HEAD
-                                                       new TestLibInfo(MULTIPLE_MOL_IDS, "MultipleMolecularIDs.blib", "")
-=======
-                                                       new TestLibInfo("mini_x", "mini_x.blib", "YLXEEDEDAYKK++")
->>>>>>> e4f674e6
-                                                   };
-
-        private PeptideSettingsUI PeptideSettingsUI { get; set; }
-        private ViewLibraryDlg _viewLibUI;
-        private bool asSmallMolecules;
-
-        [TestMethod]
-        public void TestLibraryExplorerAsSmallMolecules()
-        {
-            if (!RunSmallMoleculeTestVersions)
-            {
-                Console.Write(MSG_SKIPPING_SMALLMOLECULE_TEST_VERSION);
-                return;
-            }
-            TestFilesZip = @"TestFunctional\LibraryExplorerTest.zip";
-            asSmallMolecules = true;
-            RunFunctionalTest();
-        }
-
-        [TestMethod]
-        public void TestLibraryExplorer()
-        {
-            TestFilesZip = @"TestFunctional\LibraryExplorerTest.zip";
-            asSmallMolecules = false;
-            RunFunctionalTest();
-        }
-
-        protected override void DoTest()
-        {
-            SetUpTestLibraries();
-            if (asSmallMolecules)
-            {
-                TestSmallMoleculeFunctionality(6, 2, null, 3); // .blib with wonky fragment annotations
-                TestSmallMoleculeFunctionality(5, 0, Resources.BiblioSpecLiteLibrary_Load_Failed_loading_library__0__); // .blib with bogus formula entry
-                TestSmallMoleculeFunctionality(4, 5); // .blib with fragment annotations
-                TestSmallMoleculeFunctionality(2, 57, Resources.NistLibraryBase_CreateCache_); // NIST with redundant entries
-                TestSmallMoleculeFunctionality(1, 57); // NIST
-                TestSmallMoleculeFunctionality(3, 3); // .blib
-                TestSearchFunctionality();
-            }
-            else
-            {
-                TestBasicFunctionality();
-                RunDlg<MultiButtonMsgDlg>(SkylineWindow.NewDocument, msgDlg => msgDlg.Btn1Click());
-                TestModificationMatching();
-                TestTooltip();
-            }
-        }
-
-        private void SetUpTestLibraries()
-        {
-            PeptideSettingsUI = ShowDialog<PeptideSettingsUI>(SkylineWindow.ShowPeptideSettingsUI);
-
-            Assert.IsNotNull(PeptideSettingsUI);
-
-            var editListUI = ShowDialog<EditListDlg<SettingsListBase<LibrarySpec>, LibrarySpec>>(PeptideSettingsUI.EditLibraryList);
-            int numLibs = _testLibs.Length;
-            for (int i = 0; i < numLibs; i++)
-            {
-                AddLibrary(editListUI, _testLibs[i]);
-            }
-            RunUI(editListUI.OkDialog);
-            WaitForClosedForm(editListUI);
-
-            // Make sure the libraries actually show up in the peptide settings dialog before continuing.
-            WaitForConditionUI(() => _testLibs.Length == PeptideSettingsUI.AvailableLibraries.Length);
-
-            RunUI(() => Assert.IsFalse(PeptideSettingsUI.IsSettingsChanged));
-
-            RunUI(() => PeptideSettingsUI.OkDialog());
-            WaitForClosedForm(PeptideSettingsUI);
-        }
-
-        /// <summary>
-        /// Focus on the search box, enter text, and then verify that the specified number of spectra appear
-        /// </summary>
-        private static void FilterListAndVerifyCount(Control filterBox, ListBox spectraList, string filterText, int count)
-        {
-            RunUI(() =>
-            {
-                filterBox.Focus();
-                filterBox.Text = filterText;
-                // Compare expected number of filtered results to actual
-                Assert.AreEqual(count, spectraList.Items.Count);
-
-            });
-        }
-
-        private void TestSearchFunctionality()
-        {
-            // Launch the Library Explorer dialog
-            _viewLibUI = ShowDialog<ViewLibraryDlg>(SkylineWindow.ViewSpectralLibraries);
-            OkayAllModificationsDlg();
-            ComboBox libComboBox = null;
-            ListBox pepList = null;
-            TextBox filterTextBox = null;
-            ComboBox filterCategoryComboBox = null;
-            RunUI(() =>
-            {
-                // Find the combo box which controls the selected library
-                libComboBox = (ComboBox) _viewLibUI.Controls.Find("comboLibrary", true)[0];
-                // Select a library of small molecules to test small molecule search
-                libComboBox.SelectedIndex = libComboBox.FindStringExact(SHIMADZU_MLB);
-
-                // Find the peptides list control
-                pepList = (ListBox) _viewLibUI.Controls.Find("listPeptide", true)[0];
-
-                // Find the filter text box
-                filterTextBox = (TextBox) _viewLibUI.Controls.Find("textPeptide", true)[0];
-
-                // Find the filter category combo box
-                filterCategoryComboBox = (ComboBox) _viewLibUI.Controls.Find("comboFilterCategory", true)[0];
-
-            });
-
-            // Filter category combo box should be set to "Name" by default
-            Assert.AreEqual(filterCategoryComboBox.SelectedItem.ToString(), Resources.SmallMoleculeLibraryAttributes_KeyValuePairs_Name);
-
-            // Test filtering by formula
-            RunUI(() =>
-            {
-                filterCategoryComboBox.SelectedIndex =
-                    filterCategoryComboBox.FindStringExact(Resources
-                        .SmallMoleculeLibraryAttributes_KeyValuePairs_Formula);
-            });
-
-            // Entering 'C' should not filter out any spectra as every formula in this library starts with carbon
-            FilterListAndVerifyCount(filterTextBox, pepList, "C", 6);
-
-            // Verify that the entries are in alphabetical order of molecule name, despite being filtered by formula
-            var pepItems = pepList.Items;
-            for (var i = 1; i < pepItems.Count; i++)
-            {
-                var x = (ViewLibraryPepInfo) pepItems[i - 1];
-                var y = (ViewLibraryPepInfo) pepItems[i];
-                Assert.IsTrue(StringComparer.OrdinalIgnoreCase.Compare(x.DisplayText, y.DisplayText) <= 0);
-            }
-
-            // Entering the formula for Midazolam should filter out all other spectra
-            var midazolamFormula = "C18H13ClFN3";
-            FilterListAndVerifyCount(filterTextBox, pepList, midazolamFormula, 1);
-
-            // Check case insensitivity
-            FilterListAndVerifyCount(filterTextBox, pepList, midazolamFormula.ToLowerInvariant(), 1);
-
-            // Clearing search box should bring up every entry and hide match type tip
-            FilterListAndVerifyCount(filterTextBox, pepList, "", 6);
-
-            // Entering 'SD' should filter out all entries as nothing starts with SD
-            FilterListAndVerifyCount(filterTextBox, pepList, "SD", 0);
-
-            // Clearing search box should bring up every entry and hide match type tip
-            FilterListAndVerifyCount(filterTextBox, pepList, "", 6);
-
-            // Now test filtering by precursor m/z
-            RunUI(() =>
-            {
-                filterCategoryComboBox.SelectedIndex =
-                    filterCategoryComboBox.FindStringExact(Resources.PeptideTipProvider_RenderTip_Precursor_m_z);
-            });
-
-            // If the test is running in french, use a comma as a decimal separator
-            var midazolamMz = "326.0855";
-            var inFrench = CultureInfo.CurrentCulture.Equals(CultureInfo.GetCultureInfo("fr-FR"));
-            midazolamMz = inFrench ? midazolamMz.Replace(".", ",") : midazolamMz;
-
-
-            // Entering '32' should narrow the match types down to Precursor Mz and filter the list down to three entries
-            FilterListAndVerifyCount(filterTextBox, pepList, midazolamMz.Substring(0, 2), 2);
-
-            // Entering the exact precursor m/z of Midazolam should narrow the list down to only Midazolam
-            FilterListAndVerifyCount(filterTextBox, pepList, midazolamMz, 1);
-
-
-            // An m/z value within our search tolerance but not exactly the precursor m/z of Midazolam should not filter out Midazolam
-            var inexactMidazolamMz = "326.1";
-            FilterListAndVerifyCount(filterTextBox, pepList,
-                inFrench ? inexactMidazolamMz.Replace(".", ",") : inexactMidazolamMz, 1);
-
-            // Test filtering by CAS registry number
-            RunUI(() =>
-            {
-                filterCategoryComboBox.SelectedIndex =
-                    filterCategoryComboBox.FindStringExact("cas");
-            });
-            FilterListAndVerifyCount(filterTextBox, pepList, "4928", 1);
-
-            // Now switch to a list with multiple molecular IDs
-            RunUI(() => { libComboBox.SelectedIndex = libComboBox.FindStringExact(MULTIPLE_MOL_IDS); });
-
-            // Do we find all the filter categories?
-            var actualCategories = new List<string>();
-            foreach (var item in filterCategoryComboBox.Items)
-            {
-                actualCategories.Add(item.ToString());
-            }
-
-            var expectedCategories = new List<string>
-            {
-                Resources.SmallMoleculeLibraryAttributes_KeyValuePairs_Name, Resources.SmallMoleculeLibraryAttributes_KeyValuePairs_Formula,
-                Resources.SmallMoleculeLibraryAttributes_KeyValuePairs_InChIKey, Resources.EditIonMobilityLibraryDlg_EditIonMobilityLibraryDlg_Adduct,
-                Resources.PeptideTipProvider_RenderTip_Precursor_m_z, "cas", "InChi", "SMILES", "MadeUpFakeKey"
-            };
-            CollectionAssert.AreEqual(expectedCategories, actualCategories);
-
-            // Test filtering when only some entries have our search field
-            RunUI(() =>
-            {
-                filterCategoryComboBox.SelectedIndex =
-                    filterCategoryComboBox.FindStringExact("MadeUpFakeKey");
-            });
-
-            FilterListAndVerifyCount(filterTextBox, pepList, "123", 1);
-
-
-            // Now test search behavior on a peptide list
-            ShowDialog<AddModificationsDlg>(
-                () => libComboBox.SelectedIndex = libComboBox.FindStringExact(HUMANB2MG_LIB));
-            OkayAllModificationsDlg();
-
-
-            // Searching for a peptide sequence should work as well
-            FilterListAndVerifyCount(filterTextBox, pepList, "CY", 2);
-
-            // Check that the search result is highlighted in the peptide tool tip
-            RunUI(() => {
-                var pep = _viewLibUI.GetTipProvider(1);
-                var seqParts = pep.GetSeqParts();
-                Assert.AreEqual(seqParts[0].Bold, true);
-                Assert.AreEqual(seqParts[1].Bold, true);
-
-                // Text not matching the filter text should not be in bold
-                Assert.AreEqual(seqParts[2].Bold, false);
-            });
-
-            // Now test filtering by precursor m/z
-            RunUI(() =>
-            {
-                filterCategoryComboBox.SelectedIndex =
-                    filterCategoryComboBox.FindStringExact(Resources.PeptideTipProvider_RenderTip_Precursor_m_z);
-            });
-
-            // Precursor searching should work here as well
-            FilterListAndVerifyCount(filterTextBox, pepList, "6", 13);
-
-            // Close the spectral library explorer
-            RunUI(() => _viewLibUI.CancelDialog());
-            WaitForClosedForm(_viewLibUI);
-        }
-
-        private void TestBasicFunctionality()
-        {
-            // Launch the Library Explorer dialog
-            _viewLibUI = ShowDialog<ViewLibraryDlg>(SkylineWindow.ViewSpectralLibraries);
-
-            // Ensure the appropriate default library is selected
-            ComboBox libComboBox = null;
-            ListBox pepList = null;
-            string libSelected = null;
-            RunUI(() =>
-            {
-                libComboBox = (ComboBox)_viewLibUI.Controls.Find("comboLibrary", true)[0];
-                Assert.IsNotNull(libComboBox);
-                libSelected = libComboBox.SelectedItem.ToString();
-
-                // Find the peptides list control
-                pepList = (ListBox)_viewLibUI.Controls.Find("listPeptide", true)[0];
-                Assert.IsNotNull(pepList);
-            });
-            Assert.AreEqual(_testLibs[0].Name, libSelected);
-
-            // Initially, peptide with index 0 should be selected
-            WaitForConditionUI(() => pepList.SelectedIndex != -1);
-            OkayAllModificationsDlg();
-
-            ViewLibraryPepInfo previousPeptide = default(ViewLibraryPepInfo);
-            int peptideIndex = -1;
-            RunUI(() =>
-            {
-                previousPeptide = (ViewLibraryPepInfo)pepList.SelectedItem;
-                peptideIndex = pepList.SelectedIndex;
-            });
-            Assert.IsNotNull(previousPeptide);
-            Assert.AreEqual(0, peptideIndex);
-            Assert.AreEqual(3, previousPeptide.Adduct.AdductCharge, "Expected charge 3 on " + previousPeptide.AnnotatedDisplayText);
-
-            // Now try to select a different peptide and check to see if the
-            // selection changes
-            const int selectPeptideIndex = 1;
-            RunUI(() =>
-            {
-                pepList.SelectedIndex = selectPeptideIndex;
-            });
-
-            ViewLibraryPepInfo selPeptide = default(ViewLibraryPepInfo);
-            RunUI(() =>
-            {
-                Assert.AreEqual(selectPeptideIndex, pepList.SelectedIndex); // Did selection change work?
-
-                selPeptide = (ViewLibraryPepInfo)pepList.SelectedItem;
-            });
-            Assert.IsNotNull(selPeptide);
-            if (Equals(previousPeptide, selPeptide))
-                Assert.AreNotEqual(previousPeptide.AnnotatedDisplayText, selPeptide.AnnotatedDisplayText);
-            Assert.AreEqual(2, selPeptide.Adduct.AdductCharge, "Expected charge 2 on " + selPeptide.AnnotatedDisplayText);
-
-            // Click the "Next" link
-            RunUI(() =>
-                      {
-                          var nextLink = (IButtonControl)_viewLibUI.Controls.Find("NextLink", true)[0];
-                          Assert.IsNotNull(nextLink);
-
-                          nextLink.PerformClick();
-                      });
-            RunUI(() =>
-            {
-                previousPeptide = (ViewLibraryPepInfo)pepList.SelectedItem;
-            });
-
-            // Click "Previous" link and ensure the peptide selected changes
-            RunUI(() =>
-                      {
-                          var previousLink = (IButtonControl) _viewLibUI.Controls.Find("PreviousLink", true)[0];
-                          Assert.IsNotNull(previousLink);
-
-                          previousLink.PerformClick();
-                      });
-            RunUI(() =>
-            {
-                selPeptide = (ViewLibraryPepInfo)pepList.SelectedItem;
-            });
-            Assert.AreNotEqual(previousPeptide, selPeptide);
-
-
-            // Test valid peptide search
-            TextBox pepTextBox = null;
-            RunUI(() =>
-            {
-                pepTextBox = (TextBox)_viewLibUI.Controls.Find("textPeptide", true)[0];
-                Assert.IsNotNull(pepTextBox);
-
-                pepTextBox.Focus();
-                pepTextBox.Text = _testLibs[0].UniquePeptide;
-            });
-            int pepsCount = 0;
-            RunUI(() =>
-            {
-                selPeptide = (ViewLibraryPepInfo)pepList.SelectedItem;
-                pepsCount = pepList.Items.Count;
-            });
-            Assert.AreEqual(_testLibs[0].UniquePeptide, selPeptide.AnnotatedDisplayText);
-            Assert.AreEqual(1, pepsCount);
-
-            // Test invalid peptide search
-            RunUI(() =>
-            {
-                pepTextBox.Focus();
-                pepTextBox.Text = INVALID_SEARCH;
-            });
-            RunUI(() =>
-            {
-                pepsCount = pepList.Items.Count;
-            });
-            Assert.AreEqual(0, pepsCount);
-
-            // Test clearing invalid peptide search
-            RunUI(() =>
-            {
-                pepTextBox.Focus();
-                pepTextBox.Text = "";
-            });
-            selPeptide = default(ViewLibraryPepInfo);
-            RunUI(() =>
-            {
-                selPeptide = (ViewLibraryPepInfo)pepList.SelectedItem;
-                pepsCount = pepList.Items.Count;
-            });
-            Assert.IsNotNull(selPeptide);
-            Assert.AreNotEqual(0, pepsCount);
-
-            // Test selecting a different library
-            previousPeptide = selPeptide;
-            SelectLibWithAllMods(libComboBox, 1);
-            RunUI(() =>
-            {
-                libComboBox.SelectedIndex = 1;
-            });
-            RunUI(() =>
-            {
-                libSelected = libComboBox.SelectedItem.ToString();
-            });
-            Assert.AreEqual(libSelected, _testLibs[1].Name);
-            RunUI(() =>
-            {
-                selPeptide = (ViewLibraryPepInfo)pepList.SelectedItem;
-            });
-            Assert.IsNotNull(selPeptide);
-            Assert.AreNotEqual(previousPeptide, selPeptide);
-
-            // If the library is not in the document settings, offer to add the library to the settings.
-            // If the user declines, add the peptides anyways, but strip them so they do not appear to be
-            // connected to any library.
-            RunDlg<MultiButtonMsgDlg>(_viewLibUI.AddPeptide, msgDlg => msgDlg.Btn1Click());
-            Assert.AreEqual(1, SkylineWindow.Document.PeptideCount);
-            Assert.IsFalse(SkylineWindow.Document.Peptides.Contains(nodePep => nodePep.HasLibInfo));
-            RunUI(() =>
-                      {
-                          SkylineWindow.SelectAll();
-                          SkylineWindow.EditDelete();
-                      });
-
-            // Test adding peptides offers to add library if not already in settings.
-            // Test add single peptide.
-            using (new CheckDocumentStateWithPossibleProteinMetadataBackgroundUpdate(1, 1, 1, 3))
-            {
-                RunDlg<MultiButtonMsgDlg>(_viewLibUI.AddPeptide, msgDlg => msgDlg.Btn0Click());
-            }
-            RunUI(SkylineWindow.EditDelete);
-
-            // Test unmatched peptides are correct.
-            // One unmatched because its precursor m/z is outside the instrument measurement range
-            AddAllPeptides(1, 4, 3);
-
-            // Verify that everything matches, given a wide enough mass range
-            RunUI(() => SkylineWindow.ModifyDocument("Change m/z range",
-                    doc => doc.ChangeSettings(doc.Settings.ChangeTransitionInstrument(inst =>
-                        inst.ChangeMaxMz(TransitionInstrument.MAX_MEASURABLE_MZ)))));
-            WaitForConditionUI(() => !_viewLibUI.HasUnmatchedPeptides);
-            RunUI(() => SkylineWindow.ModifyDocument("Change m/z range",
-                    doc => doc.ChangeSettings(doc.Settings.ChangeTransitionInstrument(inst =>
-                        inst.ChangeMaxMz(1500)))));
-            WaitForConditionUI(() => _viewLibUI.HasUnmatchedPeptides);
-
-            // Test library peptides are merged without duplicates.
-            TestForDuplicatePeptides();
-
-            // Test library peptides only get added to the document once.
-            var docOriginal = SkylineWindow.Document;
-            RunDlg<MessageDlg>(_viewLibUI.AddPeptide, msgDlg => msgDlg.OkDialog());
-            var filterMatchedPeptidesDlg5 = ShowDialog<FilterMatchedPeptidesDlg>(() => _viewLibUI.AddAllPeptides(true));
-            RunDlg<MessageDlg>(filterMatchedPeptidesDlg5.OkDialog, msgDlg => msgDlg.OkDialog());
-            Assert.AreSame(docOriginal, SkylineWindow.Document);
-
-            // Test missing peptides added. 
-            RunUI(() =>
-            {
-                var sequenceTree = SkylineWindow.SequenceTree;
-                var nodePeps = sequenceTree.Nodes[0].Nodes;
-                sequenceTree.SelectedNode = nodePeps[0];
-                sequenceTree.KeysOverride = Keys.Control;
-                for (int i = 2; i < 10; i += 2)
-                {
-                    sequenceTree.SelectedNode = nodePeps[i];
-                }
-                sequenceTree.KeysOverride = Keys.None;
-                SkylineWindow.EditDelete();
-            });
-            AddAllPeptides();
-            var docAddBack = SkylineWindow.Document;
-            // Peptides will be added back in a different order
-            AssertEx.IsDocumentState(docAddBack, null,
-                docOriginal.PeptideGroupCount, docOriginal.PeptideCount,
-                docOriginal.PeptideTransitionGroupCount, docOriginal.PeptideTransitionCount);
-            TestSamePeptides(docOriginal.Peptides);
-
-            // Test missing transition groups added correctly.
-            RunUI(() =>
-            {
-                var sequenceTree = SkylineWindow.SequenceTree;
-                sequenceTree.SelectedNode = sequenceTree.Nodes[0].Nodes[0].Nodes[0];
-                sequenceTree.KeysOverride = Keys.Control;
-                for (int x = 0; x < 5; x++)
-                {
-                    var nodePep = sequenceTree.Nodes[0].Nodes[x];
-                    var nodeGroups = nodePep.Nodes;
-                    for (int i = 0; i < nodeGroups.Count; i += 2)
-                    {
-                        sequenceTree.SelectedNode = nodeGroups[i];
-                    }
-                }
-                SkylineWindow.EditDelete();
-            });
-            AddAllPeptides();
-            var docAddBackGroups = SkylineWindow.Document;
-            // Check all precursor charges present.
-            foreach (PeptideDocNode nodePep in docOriginal.Peptides)
-            {
-                var key = nodePep.Key;
-                foreach (TransitionGroupDocNode nodeGroup in nodePep.Children)
-                {
-                    var charge = nodeGroup.TransitionGroup.PrecursorAdduct;
-                    Assert.IsTrue(docAddBackGroups.Peptides.Contains(nodePepDoc => Equals(key, nodePepDoc.Key)
-                        && nodePepDoc.HasChildCharge(charge)));
-                }
-            }
-            // Check no duplicate TransitionGroups added.
-            TestForDuplicateTransitionGroups();
-
-            // Test peptides get heavy label modifications.
-            List<StaticMod> heavyMods15N = 
-                new List<StaticMod> { new StaticMod("15N", null, null, null, LabelAtoms.N15, null, null) };
-            RunUI(() =>
-            {
-                SkylineWindow.SelectAll();
-                SkylineWindow.EditDelete();
-                var settings = SkylineWindow.Document.Settings.ChangePeptideModifications(mods => new PeptideModifications(mods.StaticModifications,
-                   new[] { new TypedModifications(IsotopeLabelType.heavy, heavyMods15N) }));
-                SkylineWindow.ModifyDocument("Change heavy modifications", doc => doc.ChangeSettings(settings));
-            });
-            AddAllPeptides();
-
-            // All peptides should have a heavy label transition group. 
-            // There should be no peptide whose children do not contain a transition group with heavy label type.
-            Assert.IsFalse(SkylineWindow.Document.Peptides.Contains(nodePep =>
-                !nodePep.Children.Contains(nodeGroup =>
-                    ((TransitionGroupDocNode)nodeGroup).TransitionGroup.LabelType.Equals(IsotopeLabelType.heavy))));
-
-            // Test peptide setting changes update the library explorer.
-            RunUI(() => SkylineWindow.ModifyDocument("Change static modifications", 
-                doc => doc.ChangeSettings(SkylineWindow.Document.Settings.ChangePeptideModifications(mods =>
-                mods.ChangeStaticModifications(new List<StaticMod>())))));
-            AddAllPeptides(1, 8, 3);
-
-            // Along with Heavy 15N added earlier in the test, adding this modification means that all library peptides
-            // will match to the document settings.
-            StaticMod varMetOxidized = new StaticMod("Methionine Oxidized", "M", null, true, "O",
-                LabelAtoms.None, RelativeRT.Matching, null, null, null);
-            var metOxidizedSettings = SkylineWindow.Document.Settings.ChangePeptideModifications(mods =>
-                mods.ChangeStaticModifications(new[] { varMetOxidized }));
-
-            RunUI(() =>
-                      {
-                          SkylineWindow.SelectAll();
-                          SkylineWindow.EditDelete();
-                          SkylineWindow.ModifyDocument("Change static mods",
-                                                       doc => doc.ChangeSettings(metOxidizedSettings));
-                      });
-            
-            // Switch to ANL_Combined library
-            RunUI(() => libComboBox.SelectedIndex = 2);
-
-            // Add single peptide to the document.
-            RunDlg<MultiButtonMsgDlg>(() => _viewLibUI.AddPeptide(true), msgDlg => { msgDlg.Btn0Click(); });
-
-            WaitForProteinMetadataBackgroundLoaderCompletedUI();
-            var nodePepAdded = SkylineWindow.SequenceTree.Nodes[0].Nodes[0];
-            // Because document settings match the library, no duplicates should be found.
-            AddAllPeptides(0);
-
-            // Even though there are two matches in the library for the the nodePep we just added 
-            // to the document (one with light modifications and one with heavy), the two spectrum 
-            // both have the same charge. In this case, both spectrum should be ignored when Add All
-            // is called.
-            Assert.AreEqual(nodePepAdded, SkylineWindow.SequenceTree.Nodes[0].Nodes[0]);
-            Assert.AreEqual(3, SkylineWindow.Document.PeptideCount);
-
-            // Switch to the Phospho Loss Library
-            SelectLibWithAllMods(libComboBox, 3);
-
-            // Add modifications to the document matching the settings of the library. 
-            var phosphoLossMod = new StaticMod("Phospho Loss", "S, T", null, true, "HPO3",
-                                  LabelAtoms.None, RelativeRT.Matching, null, null, new[] { new FragmentLoss("H3PO4"), });
-            var phosphoLossSettings =
-                SkylineWindow.Document.Settings.ChangePeptideModifications(mods => mods.ChangeStaticModifications(new[] { phosphoLossMod }));
-            RunUI(() =>
-                SkylineWindow.ModifyDocument("Change static mods", doc => doc.ChangeSettings(phosphoLossSettings)));
-
-            RunDlg<MultiButtonMsgDlg>(() => _viewLibUI.AddAllPeptides(true), msgDlg => msgDlg.Btn0Click());
-
-            // Again, we should be able to match all peptides since the document settings match use the peptides found 
-            // in the library.
-            var addAllPeptidesDlg = WaitForOpenForm<MultiButtonMsgDlg>();
-            RunUI(() =>
-            {
-                Assert.AreEqual(0, (int)addAllPeptidesDlg.Tag);
-                addAllPeptidesDlg.Btn1Click();
-            });
-            WaitForClosedForm<MultiButtonMsgDlg>();
-
-            // Test losses are being displayed in the graph, indicating that the spectrum have been matched correctly.
-            WaitForConditionUI(() => _viewLibUI.GraphItem.IonLabels.Contains(str => str.Contains("98")));
-            Assert.IsTrue(_viewLibUI.GraphItem.IonLabels.Contains(str => str.Contains("98")));
-
-            // Associate yeast background proteome
-            var peptideSettingsUI = ShowDialog<PeptideSettingsUI>(SkylineWindow.ShowPeptideSettingsUI);
-            RunDlg<BuildBackgroundProteomeDlg>(peptideSettingsUI.ShowBuildBackgroundProteomeDlg, 
-                buildBackgroundProteomeDlg =>
-            {
-                buildBackgroundProteomeDlg.BackgroundProteomePath = TestFilesDir.GetTestPath("yeast_mini.protdb");
-                buildBackgroundProteomeDlg.BackgroundProteomeName = "Yeast";
-                buildBackgroundProteomeDlg.OkDialog();
-            });
-            RunUI(peptideSettingsUI.OkDialog);
-            WaitForDocumentLoaded(); // Give background loader a chance to get the protein metadata too
-
-            RunDlg<TransitionSettingsUI>(SkylineWindow.ShowTransitionSettingsUI, transitionSettingsUI =>
-            {
-                transitionSettingsUI.PrecursorCharges = "1,2,3";
-                transitionSettingsUI.OkDialog();
-            });
-
-            // Test add all with the yeast background proteome connected.
-            RunUI(() =>
-            {
-                SkylineWindow.SelectAll();
-                SkylineWindow.EditDelete();
-                // Switch to yeast library.
-                libComboBox.SelectedIndex = 4;
-                _viewLibUI.AssociateMatchingProteins = true;
-            });
-            var addLibraryDlg = ShowDialog<MultiButtonMsgDlg>(() => _viewLibUI.AddAllPeptides(true));
-            OkDialog(addLibraryDlg, addLibraryDlg.Btn0Click);
-            // Add the library to the document.
-            var filterMatchedPeptidesDlg = WaitForOpenForm<FilterMatchedPeptidesDlg>();
-            RunUI(() => filterMatchedPeptidesDlg.AddUnmatched = false);
-            using (new CheckDocumentStateWithPossibleProteinMetadataBackgroundUpdate(4, 10, 13, 39))
-            {
-                RunDlg<MultiButtonMsgDlg>(filterMatchedPeptidesDlg.OkDialog, messageDlg => messageDlg.Btn1Click());
-            }
-            Assert.IsFalse(SkylineWindow.Document.Peptides.Contains(nodePep => !nodePep.HasLibInfo));
-
-            // Test adding a single peptide that matches two different proteins using keep all.
-            RunUI(() =>
-                      {
-                          SkylineWindow.Undo();
-                          _viewLibUI.ChangeSelectedPeptide("ADTGIAVEGATDAAR+");
-                      });
-            using (new CheckDocumentStateWithPossibleProteinMetadataBackgroundUpdate(2, 2, 2, 6))
-            {
-                RunDlg<FilterMatchedPeptidesDlg>(() => _viewLibUI.AddPeptide(true),
-                    filterMatchedPeptideDlg => filterMatchedPeptideDlg.OkDialog());
-            }
-
-            // Test adding a second charge state for that peptide.
-            RunUI(() => _viewLibUI.ChangeSelectedPeptide("ADTGIAVEGATDAAR++"));
-            using (new CheckDocumentStateWithPossibleProteinMetadataBackgroundUpdate(2, 2, 4, 12))
-            {
-                RunDlg<FilterMatchedPeptidesDlg>(() => _viewLibUI.AddPeptide(true),
-                    filterMatchedPeptideDlg => filterMatchedPeptideDlg.OkDialog());
-            }
-            RunDlg<FilterMatchedPeptidesDlg>(() => _viewLibUI.AddPeptide(true),
-                      filterMatchedPeptideDlg => filterMatchedPeptideDlg.OkDialog());
-
-            // Test adding a second charge state - No Duplicates.
-            RunUI(() => SkylineWindow.Undo());
-            var docPrev = WaitForDocumentLoaded();
-            RunDlg<FilterMatchedPeptidesDlg>(() => _viewLibUI.AddPeptide(true),
-                      filterMatchedPeptideDlg =>
-            {
-                filterMatchedPeptideDlg.DuplicateProteinsFilter = BackgroundProteome.DuplicateProteinsFilter.NoDuplicates;
-                filterMatchedPeptideDlg.OkDialog();
-            });
-            Assert.AreEqual(docPrev, WaitForDocumentLoaded());
-
-            // Test adding a second charge state - First Only.
-            using (new CheckDocumentStateWithPossibleProteinMetadataBackgroundUpdate(2, 2, 3, 9))
-            {
-                RunDlg<FilterMatchedPeptidesDlg>(() => _viewLibUI.AddPeptide(true), filterMatchedPeptideDlg =>
-                {
-                    filterMatchedPeptideDlg.DuplicateProteinsFilter =
-                        BackgroundProteome.DuplicateProteinsFilter.FirstOccurence;
-                    filterMatchedPeptideDlg.OkDialog();
-                });
-            }
-
-            RunUI(() =>
-            {
-                SkylineWindow.Undo();
-                SkylineWindow.Undo();
-                // Add doubly charged state, no protein association.
-                _viewLibUI.AssociateMatchingProteins = false;
-                _viewLibUI.AddPeptide(true);
-                _viewLibUI.AssociateMatchingProteins = true;
-            });
-
-            // Add doubly charged state with protein assocation.
-            RunDlg<FilterMatchedPeptidesDlg>(() => _viewLibUI.AddPeptide(true),
-                filterMatchedPeptideDlg => filterMatchedPeptideDlg.OkDialog());  // First only
-            // Select singly charged state
-            RunUI(() => _viewLibUI.ChangeSelectedPeptide("ADTGIAVEGATDAAR+"));
-            // Test adding peptide associated with the background proteome does not affect any matching peptides that are 
-            // in peptide lists.
-            using (new CheckDocumentStateWithPossibleProteinMetadataBackgroundUpdate(2, 2, 3, 9))
-            {
-                RunDlg<FilterMatchedPeptidesDlg>(() => _viewLibUI.AddPeptide(true),
-                    filterMatchedPeptideDlg => filterMatchedPeptideDlg.OkDialog()); // First only
-            }
-            var peptideGroups = SkylineWindow.Document.PeptideGroups.ToArray();
-            int index = peptideGroups.IndexOf(nodeGroup => nodeGroup.IsPeptideList);
-            Assert.IsTrue(peptideGroups[index].Children.Count == 1);
-
-            // Test selecting no duplicates prevents any peptide from appearing twice in the document.
-            RunUI(() => SkylineWindow.Undo());
-            RunUI(() => SkylineWindow.Undo());
-            var filterMatchedPeptidesDlg1 = ShowDialog<FilterMatchedPeptidesDlg>(() => _viewLibUI.AddAllPeptides(true));
-            RunUI(() => filterMatchedPeptidesDlg1.DuplicateProteinsFilter = BackgroundProteome.DuplicateProteinsFilter.NoDuplicates);
-            RunDlg<MultiButtonMsgDlg>(filterMatchedPeptidesDlg1.OkDialog, messageDlg => messageDlg.Btn1Click());
-            TestForDuplicatePeptides();
-
-            // Test selecting first occurence prevents any peptide from appearing twice in the document.
-            RunUI(() => SkylineWindow.Undo());
-            var filterMatchedPeptidesDlg2 = ShowDialog<FilterMatchedPeptidesDlg>(() => _viewLibUI.AddAllPeptides(true));
-            RunUI(() => filterMatchedPeptidesDlg2.DuplicateProteinsFilter = BackgroundProteome.DuplicateProteinsFilter.FirstOccurence);
-            RunDlg<MultiButtonMsgDlg>(filterMatchedPeptidesDlg2.OkDialog, messageDlg => messageDlg.Btn1Click());
-            TestForDuplicatePeptides();
-
-            // Test peptides are added to "Library Peptides" peptide list if this peptide group already exists.
-            using (new CheckDocumentStateWithPossibleProteinMetadataBackgroundUpdate(1, 2, 3, 9))
-            {
-                RunUI(() =>
-                    {
-                        SkylineWindow.Undo();
-                        _viewLibUI.AssociateMatchingProteins = false;
-                        _viewLibUI.AddPeptide(true);
-                        _viewLibUI.ChangeSelectedPeptide("AAAP");
-                        _viewLibUI.AddPeptide(true);
-                    });
-            }
-
-            RunUI(() =>
-            {
-                SkylineWindow.SelectAll();
-                SkylineWindow.EditDelete();
-            });
-
-            // Test library with a modified 'X'.
-            SelectLibWithAllMods(libComboBox, 11);
-            RunUI(() => Assert.IsTrue(_viewLibUI.ChangeSelectedPeptide("YLX[+16.0]EEDEDAYKK++")));
-
-            // Close the Library Explorer dialog
-            OkDialog(_viewLibUI, _viewLibUI.CancelDialog);
-        }
-
-        private void OkayAllModificationsDlg()
-        {
-            var modDlg = WaitForOpenForm<AddModificationsDlg>();
-            _viewLibUI.IsUpdateComplete = false;
-            OkDialog(modDlg, modDlg.OkDialogAll);
-            // Wait for the list update caused by adding all modifications to complete
-            WaitForConditionUI(() => _viewLibUI.IsUpdateComplete);
-        }
-
-        private void SelectLibWithAllMods(ComboBox libComboBox, int libIndex)
-        {
-            RunDlg<AddModificationsDlg>(() => libComboBox.SelectedIndex = libIndex, dlg =>
-            {
-                _viewLibUI.IsUpdateComplete = false;
-                dlg.OkDialogAll();
-            });
-            WaitForConditionUI(() => _viewLibUI.IsUpdateComplete);
-        }
-
-        private void TestSmallMoleculeFunctionality(int index, int expectedIonLabelCount1, string expectError = null, int? expectedIonLabelCount2 = null)
-        {
-
-            // Launch the Library Explorer dialog
-            _viewLibUI = ShowDialog<ViewLibraryDlg>(SkylineWindow.ViewSpectralLibraries);
-            OkayAllModificationsDlg();
-
-            // Ensure the appropriate default library is selected
-            ComboBox libComboBox = null;
-            ListBox pepList = null;
-            string libSelected = null;
-            var libIndex = _testLibs.Length - index -1;
-            bool isNIST = (index < 3);
-            bool isLipidCreator = (index == 4);
-            bool isSketchyFragmentAnnotations = (index == 6);
-            if (expectError != null)
-            {
-                var errWin = ShowDialog<MessageDlg>(() =>
-                {
-                    libComboBox = (ComboBox) _viewLibUI.Controls.Find("comboLibrary", true)[0];
-                    Assert.IsNotNull(libComboBox);
-                    libComboBox.SelectedIndex = libIndex;
-                });
-                AssertEx.AreComparableStrings(expectError, errWin.Message);
-                errWin.OkDialog();
-                RunUI(() => _viewLibUI.CancelDialog());
-                WaitForClosedForm(_viewLibUI);
-                return;
-            }
-
-            RunUI(() =>
-            {
-                libComboBox = (ComboBox)_viewLibUI.Controls.Find("comboLibrary", true)[0];
-                Assert.IsNotNull(libComboBox);
-                libComboBox.SelectedIndex = libIndex;
-                libSelected = libComboBox.SelectedItem.ToString();
-
-                // Find the peptides list control
-                pepList = (ListBox)_viewLibUI.Controls.Find("listPeptide", true)[0];
-                Assert.IsNotNull(pepList);
-            });
-            Assert.AreEqual(_testLibs[libIndex].Name, libSelected);
-
-            // Verify that the color of annotations for ranked ions are being retrieved correctly
-            var graphControl = (MSGraphControl)_viewLibUI.Controls.Find("graphControl", true).First();
-            foreach (var annotation in from item in graphControl.GraphPane.CurveList
-                let info = item.Tag as IMSGraphItemExtended
-                from pt in (MSPointList)
-                    item.Points
-                select info.AnnotatePoint(pt) into annotation
-                where annotation != null
-                where annotation.ZOrder != null
-                select annotation)
-            {
-                Assert.AreEqual(annotation.FontSpec.FontColor,
-                    IonTypeExtension.GetTypeColor(IonType.custom, annotation.ZOrder.Value));
-            }
-
-            // Test valid peptide search
-            TextBox pepTextBox = null;
-            RunUI(() =>
-            {
-                pepTextBox = (TextBox)_viewLibUI.Controls.Find("textPeptide", true)[0];
-                Assert.IsNotNull(pepTextBox);
-
-                pepTextBox.Focus();
-                pepTextBox.Text = _testLibs[libIndex].UniquePeptide;
-            });
-            int pepsCount = 0;
-            ViewLibraryPepInfo selPeptide = default(ViewLibraryPepInfo);
-            RunUI(() =>
-            {
-                selPeptide = (ViewLibraryPepInfo)pepList.SelectedItem;
-                pepsCount = pepList.Items.Count;
-            });
-            Assert.AreEqual(_testLibs[libIndex].UniquePeptide, selPeptide.AnnotatedDisplayText);
-            Assert.AreEqual(1, pepsCount);
-            // Verify operation of charge state buttons CONSIDER(bspratt): we probably want adduct-level control eventually
-            RunUI(() =>
-            {
-                _viewLibUI.GraphSettings.ShowCharge2 = false;
-                Assert.AreEqual(expectedIonLabelCount1, _viewLibUI.GraphItem.IonLabels.Count(l => !string.IsNullOrEmpty(l)));
-                _viewLibUI.GraphSettings.ShowCharge2 = true;
-                Assert.AreEqual(expectedIonLabelCount2 ?? expectedIonLabelCount1, _viewLibUI.GraphItem.IonLabels.Count(l => !string.IsNullOrEmpty(l)));
-                _viewLibUI.GraphSettings.ShowCharge2 = false;
-            });
-            // Add all to document, expect to be asked if we want to add library to doc as well
-            RunDlg<MultiButtonMsgDlg>(() => _viewLibUI.AddAllPeptides(true), msgDlg => msgDlg.Btn1Click());
-            if (isLipidCreator || isSketchyFragmentAnnotations || index == 1)
-            {
-                // Expect to be asked if we want to add peptides that don't match filter
-                var confirmMismatch = WaitForOpenForm<FilterMatchedPeptidesDlg>(); // Confirm adding peptides that don't match settings
-                OkDialog(confirmMismatch, confirmMismatch.OkDialog);
-            } 
-            var confirmAdd = WaitForOpenForm<MultiButtonMsgDlg>(); // Confirm adding n peptides
-            OkDialog(confirmAdd, confirmAdd.BtnYesClick);
-            WaitForDocumentLoaded();
-
-            RunUI(() => _viewLibUI.CancelDialog());
-            WaitForClosedForm(_viewLibUI);
-            if (isNIST)
-            {
-                AssertEx.IsDocumentState(SkylineWindow.Document, null, 1, 74, 222, 14358); // Was 666, from when we only took top N ranked by intensity then mz, but now we take that or all annotated
-            }
-            else if (isLipidCreator)
-            {
-                AssertEx.IsDocumentState(SkylineWindow.Document, null, 1, 66, 66, 504);
-            }
-            else if (isSketchyFragmentAnnotations)
-            {
-                AssertEx.IsDocumentState(SkylineWindow.Document, null, 1, 5, 15);
-                Assume.IsTrue(SkylineWindow.Document.MoleculeTransitions.ToArray()[7].Annotations.Note.Contains("masses differ"));
-            }
-            else
-            {
-                AssertEx.IsDocumentState(SkylineWindow.Document, null, 1, 6, 18);
-            }
-
-            RunUI(() =>
-            {
-                SkylineWindow.SelectAll();
-                SkylineWindow.EditDelete();
-            });
-
-           
-        }
-        private ComboBox _libComboBox;
-        private ListBox _pepList;
-
-        private void TestModificationMatching()
-        {
-            var phosphoLossMod = new StaticMod("Phospho Loss", "S, T", null, true, "HPO3",
-                LabelAtoms.None, RelativeRT.Matching, null, null, new[] { new FragmentLoss("H3PO4"), });
-
-            RunUI(() =>
-            {
-                Settings.Default.StaticModList.Clear();
-                Settings.Default.StaticModList.Add(phosphoLossMod.ChangeExplicit(false));
-            });
-
-            var phosphoNotVariable = SkylineWindow.Document.Settings.ChangePeptideModifications(
-                mods => mods.ChangeStaticModifications(new[] { phosphoLossMod.ChangeExplicit(false) }));
-            RunUI(() => SkylineWindow.ModifyDocument("Change static mods",
-                                                     doc => doc.ChangeSettings(phosphoNotVariable)));
-
-            RelaunchLibExplorer(false, false, PHOSPHO_LIB);
-
-            // Test doesn't find variable match if implicit match exists in doc
-            WaitForConditionUI(() => !_viewLibUI.HasUnmatchedPeptides);
-            using (new CheckDocumentStateWithPossibleProteinMetadataBackgroundUpdate(1, 4, 4, 12))
-            {
-                RunDlg<MultiButtonMsgDlg>(() => _viewLibUI.AddAllPeptides(true), msgDlg => msgDlg.Btn1Click());
-            }
-            Assert.IsTrue(SkylineWindow.Document.Settings.PeptideSettings.Modifications.StaticModifications
-                .Contains(mod => mod.Equivalent(phosphoLossMod)));
-            Assert.IsFalse(SkylineWindow.Document.Settings.PeptideSettings.Modifications.StaticModifications
-                .Contains(mod => mod.Equivalent(phosphoLossMod) && mod.IsVariable));
-            RunUI(SkylineWindow.Undo);
-
-            // Test creates variable mod if implicit match exists in globals
-            var pepModsNoMods1 =
-                SkylineWindow.Document.Settings.ChangePeptideModifications(mods =>
-                    mods.ChangeStaticModifications(new StaticMod[0]));
-            RunUI(() => SkylineWindow.ModifyDocument("Change static mods", doc => 
-                doc.ChangeSettings(pepModsNoMods1)));
-
-            RelaunchLibExplorer(false, false, PHOSPHO_LIB);
-
-            using (new CheckDocumentStateWithPossibleProteinMetadataBackgroundUpdate(1, 4, 4, 12))
-            {
-                RunDlg<MultiButtonMsgDlg>(() => _viewLibUI.AddAllPeptides(true), msgDlg => msgDlg.Btn1Click());
-            }
-            Assert.IsTrue(SkylineWindow.Document.Settings.PeptideSettings.Modifications.StaticModifications
-                .Contains(mod => mod.Equivalent(phosphoLossMod) && mod.IsVariable));
-            Assert.IsFalse(SkylineWindow.Document.Settings.PeptideSettings.Modifications.StaticModifications
-                .Contains(mod => mod.Equivalent(phosphoLossMod) && !mod.IsVariable));
-
-            // Test implicit mods only created if safe to do so
-            RunUI(() => SkylineWindow.Undo());
-            SelectLibWithAllMods(_libComboBox, 4);
-            WaitForConditionUI(() => _pepList.SelectedIndex != -1);
-            WaitForConditionUI(() => _viewLibUI.HasMatches);
-            RunDlg<MultiButtonMsgDlg>(() => _viewLibUI.AddAllPeptides(true), msgDlg => { msgDlg.Btn0Click(); });
-
-            var fmpDlg0 = WaitForOpenForm<FilterMatchedPeptidesDlg>();
-            RunUI(() => fmpDlg0.AddFiltered = true);
-            using (new CheckDocumentStateWithPossibleProteinMetadataBackgroundUpdate(1, 82, 96,
-                TransitionGroup.IsAvoidMismatchedIsotopeTransitions ? 282 : 288))
-            {
-                RunDlg<MultiButtonMsgDlg>(fmpDlg0.OkDialog, msgDlg => msgDlg.Btn1Click());
-            }
-            // Implicit mod is created because there are no conflicting peptides in the current document.
-            Assert.IsTrue(
-                SkylineWindow.Document.Settings.PeptideSettings.Modifications.StaticModifications.Contains(mod =>
-                !mod.IsExplicit && !mod.IsVariable));
-
-            var nodeRemoved = "";
-            RunUI(() =>
-            {
-                Settings.Default.EditFindText = "C";
-                SkylineWindow.FindNext(false);
-                nodeRemoved = ((PeptideTreeNode) SkylineWindow.SelectedNode).DocNode.Peptide.Sequence;
-                SkylineWindow.EditDelete();
-            });
-            Assert.IsFalse(
-                SkylineWindow.Document.Settings.PeptideSettings.Modifications.StaticModifications.Contains(mod =>
-                mod.IsExplicit));
-            var pepModsNoMods2 =
-                SkylineWindow.Document.Settings.ChangePeptideModifications(mods =>
-                    mods.ChangeStaticModifications(new StaticMod[0]));
-            RunUI(() => SkylineWindow.ModifyDocument("Change static mods", doc =>
-                doc.ChangeSettings(pepModsNoMods2)));
-            RelaunchLibExplorer(false, false, YEAST);
-            RunUI(() =>
-            {
-                _viewLibUI.ChangeSelectedPeptide(nodeRemoved.Replace("C", "C[+57.0]"));
-                _viewLibUI.AddPeptide(true);
-            });
-
-            // Explicit mod is created because an implicit mod conflicts with current document settings.
-            Assert.IsFalse(
-                SkylineWindow.Document.Settings.PeptideSettings.Modifications.StaticModifications.Contains(mod =>
-                !mod.IsExplicit));
-            Assert.IsTrue(SkylineWindow.Document.Peptides.Contains(nodePep => 
-                nodePep.Peptide.Sequence == nodeRemoved && nodePep.HasExplicitMods));
-
-            // Implicit modifications only added to document if they apply to the added peptide
-            RunUI(() =>
-                      {
-                          SkylineWindow.SelectAll();
-                          SkylineWindow.EditDelete();
-                      });
-            var pepModsNoMods3 =
-                SkylineWindow.Document.Settings.ChangePeptideModifications(mods =>
-                mods.ChangeStaticModifications(new StaticMod[0]));
-            RunUI(() => SkylineWindow.ModifyDocument("Change static mods", doc =>
-                doc.ChangeSettings(pepModsNoMods3)));
-            RunUI(() => Settings.Default.StaticModList.Clear());
-            RelaunchLibExplorer(true, true, ANL_COMBINED);
-            RunUI(() => _viewLibUI.AddPeptide(true));
-            Assert.AreEqual(0, Settings.Default.StaticModList.Count); // TODO
-
-            // Variable mods not added if conflict with existing peptides.
-            RunUI(() =>
-            {
-                _pepList.SelectedIndex = 1;
-                _viewLibUI.AddPeptide(true);
-            });
-            Assert.IsFalse(SkylineWindow.Document.Peptides.Contains(nodePep => 
-                nodePep.HasExplicitMods && nodePep.ExplicitMods.IsVariableStaticMods)); // TODO
-
-            // Test removing mod from globals affects matches
-            var pepModsNoMods4 = SkylineWindow.Document.Settings.ChangePeptideModifications(mods =>
-                mods.ChangeStaticModifications(Settings.Default.StaticModList.GetDefaults().ToArray()));
-            RunUI(() => SkylineWindow.ModifyDocument("Change static mods", doc =>
-                doc.ChangeSettings(pepModsNoMods4)));
-            RunUI(() =>
-            {
-                Settings.Default.StaticModList.Clear();
-                Settings.Default.StaticModList.AddRange(Settings.Default.StaticModList.GetDefaults());
-            });
-            RelaunchLibExplorer(false, false, YEAST);
-            WaitForConditionUI(() => !_viewLibUI.HasUnmatchedPeptides);
-
-            // Test removing mod from doc does not remove matches
-            Settings.Default.StaticModList.Clear();
-            var pepModsNone = SkylineWindow.Document.Settings.ChangePeptideModifications(mods =>
-                mods.ChangeStaticModifications(new StaticMod[0]));
-            RunUI(() => SkylineWindow.ModifyDocument("Change static mods", doc =>
-                doc.ChangeSettings(pepModsNone)));
-            RunUI(SkylineWindow.Activate);
-            RunUI(_viewLibUI.Activate);
-            WaitForConditionUI(() => _pepList.Items.Count == 96);
-            WaitForConditionUI(() => _pepList.SelectedIndex != -1);
-            WaitForConditionUI(() => !_viewLibUI.HasUnmatchedPeptides);
-
-            // Relaunch explorer without modification matching
-            RunUI(() => _viewLibUI.CancelDialog());
-            WaitForClosedForm(_viewLibUI);
-            _viewLibUI = ShowDialog<ViewLibraryDlg>(() => SkylineWindow.OpenLibraryExplorer(YEAST));
-            var matchedPepModsDlg = WaitForOpenForm<AddModificationsDlg>();
-            RunUI(matchedPepModsDlg.CancelDialog);
-            WaitForConditionUI(() => _pepList.Items.Count == 96);
-            WaitForConditionUI(() => _pepList.SelectedIndex != -1);
-            WaitForConditionUI(() => _viewLibUI.HasUnmatchedPeptides);
-
-            // Test adding mod to doc affects matches
-            RunUI(() => Settings.Default.StaticModList.AddRange(Settings.Default.StaticModList.GetDefaults()));
-            var pepModsDefault = SkylineWindow.Document.Settings.ChangePeptideModifications(mods =>
-                mods.ChangeStaticModifications(Settings.Default.StaticModList.Select(mod =>
-                    mod.ChangeExplicit(false)).ToArray()));
-            RunUI(() => SkylineWindow.ModifyDocument("Change static mods", doc =>
-                doc.ChangeSettings(pepModsDefault)));
-            RunUI(SkylineWindow.Activate);
-            RunUI(_viewLibUI.Activate);
-            WaitForConditionUI(() => _pepList.Items.Count == 96);
-            WaitForConditionUI(() => _pepList.SelectedIndex != -1);
-            WaitForConditionUI(() => !_viewLibUI.HasUnmatchedPeptides);
-
-            RunUI(() => _viewLibUI.CancelDialog());
-            WaitForClosedForm(_viewLibUI);
-        }
-
-        private void TestTooltip()
-        {
-            // Test modification matching tooltip coloration
-            RelaunchLibExplorer(true, true, PHOSPHO_LIB); // All ExplicitMods selected
-            RunUI(() =>
-            {
-                var pep1 = _viewLibUI.GetTipProvider(0);
-                Assert.AreEqual(pep1.GetSeqParts()[10].Text, "S[+80.0]");
-                Assert.AreEqual(pep1.GetSeqParts()[10].Color, Brushes.Black);
-                var pep3 = _viewLibUI.GetTipProvider(2);
-                Assert.AreEqual(pep3.GetSeqParts().Count, 13); // Sequences without mods are also split into parts
-                Assert.AreEqual(pep1.GetMzParts().Count, 0); // In mz range so should not have red mz out of range tooltip
-                Assert.AreEqual(pep3.GetMzParts().Count, 0); // In mz range so should not have red mz out of range tooltip
-            });
-            RunUI(() => _viewLibUI.CancelDialog());
-            WaitForClosedForm(_viewLibUI);
-            RelaunchLibExplorer(true, false, PHOSPHO_LIB); // No ExplicitMods selected
-            RunUI(() =>
-            {
-                var pep1 = _viewLibUI.GetTipProvider(0);
-                // No explicit mods selected so S[+80.0] should be red and have a question mark
-                Assert.AreEqual(pep1.GetSeqParts()[10].Text, "S[+80.0?]");
-                Assert.AreEqual(pep1.GetSeqParts()[10].Color, Brushes.Red);
-                Assert.AreEqual(pep1.GetMzParts().Count, 0); // In mz range so should not have red mz out of range tooltip
-            });
-            // Test MZ range tooltip out of bounds
-            RunUI(() => SkylineWindow.ModifyDocument("Change m/z range",
-                doc => doc.ChangeSettings(doc.Settings.ChangeTransitionInstrument(inst =>
-                    inst.ChangeMinMz(700)))));
-            RunUI(() => SkylineWindow.ModifyDocument("Change m/z range",
-                doc => doc.ChangeSettings(doc.Settings.ChangeTransitionInstrument(inst =>
-                    inst.ChangeMaxMz(900)))));
-            RunUI(() =>
-            {
-                var pep1 = _viewLibUI.GetTipProvider(0);
-                Assert.AreEqual(pep1.GetSeqParts()[10].Text, "S[+80.0?]");
-                Assert.AreEqual(pep1.GetMzParts().Count, 0); // not out of bounds
-                var pep2 = _viewLibUI.GetTipProvider(1);
-                Assert.AreEqual(pep2.GetMzParts().Count, 3);
-                Assert.AreEqual(pep2.GetMzParts()[1].Text, "900"); // out of upper bound
-                Assert.AreEqual(pep2.GetMzParts()[1].Color, Brushes.Red);
-                var pep3 = _viewLibUI.GetTipProvider(2);
-                Assert.AreEqual(pep3.GetMzParts()[1].Text, "700"); // out of lower bound
-                Assert.AreEqual(pep3.GetMzParts()[1].Color, Brushes.Red);
-                var pep4 = _viewLibUI.GetTipProvider(3);
-                Assert.AreEqual(pep4.GetMzParts().Count, 0);  // not out of bounds
-            });
-            RunUI(() => _viewLibUI.CancelDialog());
-            WaitForClosedForm(_viewLibUI);
-        }
-
-        private void RelaunchLibExplorer(bool showModsDlg, bool okAll, string libName)
-        {
-            if (_viewLibUI != null)
-            {
-                RunUI(() => _viewLibUI.CancelDialog());
-                WaitForClosedForm(_viewLibUI);
-            }
-            _viewLibUI = ShowDialog<ViewLibraryDlg>(() => SkylineWindow.OpenLibraryExplorer(libName));
-            if (showModsDlg)
-            {
-                var modDlg = WaitForOpenForm<AddModificationsDlg>();
-                RunUI(() =>
-                {
-                    _viewLibUI.IsUpdateComplete = false;
-                    if (okAll)
-                        modDlg.OkDialogAll();
-                    else
-                        modDlg.OkDialog();
-                });
-                WaitForClosedForm(modDlg);
-                WaitForConditionUI(() => _viewLibUI.IsUpdateComplete);
-            }
-            RunUI(() =>
-            {
-                // Find the libary combobox control
-                _libComboBox = (ComboBox)_viewLibUI.Controls.Find("comboLibrary", true)[0];
-                Assert.IsNotNull(_libComboBox);
-                // Find the peptides list control
-                _pepList = (ListBox)_viewLibUI.Controls.Find("listPeptide", true)[0];
-                Assert.IsNotNull(_pepList);
-            });
-            WaitForConditionUI(() => _pepList.SelectedIndex != -1);
-            WaitForConditionUI(() => _viewLibUI.HasMatches || FindOpenForm<MultiButtonMsgDlg>() != null);
-            Assert.IsNull(FindOpenForm<MultiButtonMsgDlg>());
-            var docLibraries = SkylineWindow.Document.Settings.PeptideSettings.Libraries;
-            
-            if (docLibraries.GetLibrary(libName) == null)
-            {
-                SrmDocument libDoc = null;
-                RunDlg<MultiButtonMsgDlg>(() => _viewLibUI.CheckLibraryInSettings(out libDoc, true), msgDlg => msgDlg.Btn0Click());  
-            }            
-        }
-
-        private void AddAllPeptides(int? expectedUnmatched = null, int? explicitMods = null, int? variableMods = null)
-        {
-            var filterMatchedPeptidesDlg = ShowDialog<FilterMatchedPeptidesDlg>(() => _viewLibUI.AddAllPeptides(true));
-            var docBefore = WaitForProteinMetadataBackgroundLoaderCompletedUI();
-            RunDlg<MultiButtonMsgDlg>(filterMatchedPeptidesDlg.OkDialog, addLibraryPepsDlg =>
-            {
-                if(expectedUnmatched != null)
-                    Assert.AreEqual(expectedUnmatched, (int)addLibraryPepsDlg.Tag);
-                addLibraryPepsDlg.Btn1Click();
-            });
-            var docAfter = WaitForDocumentChange(docBefore);
-            if (explicitMods.HasValue)
-                Assert.AreEqual(explicitMods.Value, CountExplicitMods(docAfter) - CountExplicitMods(docBefore));
-            if (variableMods.HasValue)
-                Assert.AreEqual(variableMods.Value, CountVariableMods(docAfter) - CountVariableMods(docBefore));
-        }
-
-        /// <summary>
-        /// Returns a count of peptides in a document with explicit modifications which contain more
-        /// than just variable static mods.
-        /// </summary>
-        private static int CountExplicitMods(SrmDocument doc)
-        {
-            return doc.Peptides.Count(
-                nodePep => nodePep.HasExplicitMods &&
-                           (!nodePep.HasVariableMods || nodePep.ExplicitMods.GetHeavyModifications().Any()));
-        }
-
-        /// <summary>
-        /// Returns a count of peptides in a document with variable modifications.
-        /// </summary>
-        private int CountVariableMods(SrmDocument doc)
-        {
-            return doc.Peptides.Count(nodePep => nodePep.HasVariableMods);
-        }
-
-        private void AddLibrary(EditListDlg<SettingsListBase<LibrarySpec>, LibrarySpec> editListUI, TestLibInfo info)
-        {
-            RunDlg<EditLibraryDlg>(editListUI.AddItem, addLibUI =>
-            {
-                var nameTextBox = (TextBox)addLibUI.Controls.Find("textName", true)[0];
-                Assert.IsNotNull(nameTextBox);
-                var pathTextBox = (TextBox)addLibUI.Controls.Find("textPath", true)[0];
-                Assert.IsNotNull(pathTextBox);
-                nameTextBox.Text = info.Name;
-                pathTextBox.Text = TestFilesDir.GetTestPath(info.Filename);
-                addLibUI.OkDialog();
-            });
-        }
-
-        private static void TestForDuplicatePeptides()
-        {
-            Assert.AreEqual(SkylineWindow.Document.PeptideCount,
-                            (from nodePep in SkylineWindow.Document.Peptides
-                             group nodePep by nodePep.Key into g
-                             select g).Count());
-        }
-
-        private static void TestForDuplicateTransitionGroups()
-        {
-            foreach (var tranGroup in SkylineWindow.Document.PeptideTransitionGroups)
-            {
-                TransitionGroupDocNode @group = tranGroup;
-                Assert.AreEqual(1, SkylineWindow.Document.PeptideTransitionGroups.Count(docTranGroup =>
-                                                                                 ReferenceEquals(docTranGroup, group)));
-            }
-        }
-
-        private static void TestSamePeptides(IEnumerable<PeptideDocNode> peptides)
-        {
-            foreach (PeptideDocNode nodePep in peptides)
-            {
-                Assert.IsTrue(SkylineWindow.Document.Peptides.Contains(nodePep));
-            }
-        }
-    }
-}
+/*
+ * Original author: Tahmina Baker <tabaker .at. u.washington.edu>,
+ *                  UWPR, Department of Genome Sciences, UW
+ *
+ * Copyright 2010 University of Washington - Seattle, WA
+ * 
+ * Licensed under the Apache License, Version 2.0 (the "License");
+ * you may not use this file except in compliance with the License.
+ * You may obtain a copy of the License at
+ *
+ *     http://www.apache.org/licenses/LICENSE-2.0
+ *
+ * Unless required by applicable law or agreed to in writing, software
+ * distributed under the License is distributed on an "AS IS" BASIS,
+ * WITHOUT WARRANTIES OR CONDITIONS OF ANY KIND, either express or implied.
+ * See the License for the specific language governing permissions and
+ * limitations under the License.
+ */
+
+using System;
+using System.Collections.Generic;
+using System.Drawing;
+using System.Globalization;
+using System.Linq;
+using System.Windows.Forms;
+using Microsoft.VisualStudio.TestTools.UnitTesting;
+using pwiz.MSGraph;
+using pwiz.Skyline.Alerts;
+using pwiz.Skyline.Controls.SeqNode;
+using pwiz.Skyline.Model;
+using pwiz.Skyline.Model.DocSettings;
+using pwiz.Skyline.Model.DocSettings.Extensions;
+using pwiz.Skyline.Model.Lib;
+using pwiz.Skyline.Model.Proteome;
+using pwiz.Skyline.Properties;
+using pwiz.Skyline.SettingsUI;
+using pwiz.Skyline.Util;
+using pwiz.SkylineTestUtil;
+
+namespace pwiz.SkylineTestFunctional
+{
+    /// <summary>
+    /// Summary description for LibraryExplorerTest
+    /// </summary>
+    [TestClass]
+    public class LibraryExplorerTest : AbstractFunctionalTest
+    {
+        private const string INVALID_SEARCH = "C[";
+
+        private struct TestLibInfo
+        {
+            public string Name { get; private set; }
+            public string Filename { get; private set; }
+            public string UniquePeptide { get; private set; }
+
+            public TestLibInfo(string name, string filename, string uniquePeptide) : this()
+            {
+                Name = name;
+                Filename = filename;
+                UniquePeptide = uniquePeptide;
+            }
+        }
+
+        private const string HUMANB2MG_LIB = "HumanB2MGLib";
+        private const string ANL_COMBINED = "ANL Combined";
+        private const string PHOSPHO_LIB = "PhosphoLib";
+        private const string YEAST = "Yeast";
+        private const string SHIMADZU_MLB = "Shimadzu MLB";
+        private const string NIST_SMALL_MOL = "NIST Small Molecules";
+        private const string MULTIPLE_MOL_IDS = "MultipleMolecularIDs";
+
+        private readonly TestLibInfo[] _testLibs = {
+                                                       new TestLibInfo(HUMANB2MG_LIB, "human_b2mg-5-06-2009-it.sptxt", "EVDLLK+"),
+                                                       new TestLibInfo("HumanCRPLib", "human_crp-5-06-2009-it.sptxt", "TDMSR++"), 
+                                                       new TestLibInfo(ANL_COMBINED, "ANL_combined.blib", ""),
+                                                       new TestLibInfo(PHOSPHO_LIB, "phospho_30882_v2.blib", ""),
+                                                       new TestLibInfo(YEAST, "Yeast_atlas.blib", ""),
+                                                       new TestLibInfo("sketchyPeakAnnotations", "sketchyPeakAnnotations.blib", "Glc06Reduced[M-H]"),
+                                                       new TestLibInfo("BadFormula", "bad_formula.blib", ""),
+                                                       new TestLibInfo("LipidCreator", "lc_all.blib", "PE 12:0_12:0[M-H]"),
+                                                       new TestLibInfo(SHIMADZU_MLB, "Small_Library-Positive-ions_CE-Merged.blib", "LSD[M+H]"), // Can be found in BiblioSpec test/output directory if update is needed
+                                                       new TestLibInfo(NIST_SMALL_MOL+" Redundant", "SmallMolRedundant.msp", ".alpha.-Helical Corticotropin Releasing Factor (9-41)[M+4H]"),
+                                                       new TestLibInfo(NIST_SMALL_MOL, "SmallMol.MSP", ".alpha.-Helical Corticotropin Releasing Factor (9-41)[M+4H]"), // Note .ext is all caps to test case insensitivity
+                                                       new TestLibInfo("mini_x", "mini_x.blib", "YLXEEDEDAYKK++")
+                                                       new TestLibInfo(MULTIPLE_MOL_IDS, "MultipleMolecularIDs.blib", "")
+                                                   };
+
+        private PeptideSettingsUI PeptideSettingsUI { get; set; }
+        private ViewLibraryDlg _viewLibUI;
+        private bool asSmallMolecules;
+
+        [TestMethod]
+        public void TestLibraryExplorerAsSmallMolecules()
+        {
+            if (!RunSmallMoleculeTestVersions)
+            {
+                Console.Write(MSG_SKIPPING_SMALLMOLECULE_TEST_VERSION);
+                return;
+            }
+            TestFilesZip = @"TestFunctional\LibraryExplorerTest.zip";
+            asSmallMolecules = true;
+            RunFunctionalTest();
+        }
+
+        [TestMethod]
+        public void TestLibraryExplorer()
+        {
+            TestFilesZip = @"TestFunctional\LibraryExplorerTest.zip";
+            asSmallMolecules = false;
+            RunFunctionalTest();
+        }
+
+        protected override void DoTest()
+        {
+            SetUpTestLibraries();
+            if (asSmallMolecules)
+            {
+                TestSmallMoleculeFunctionality(6, 2, null, 3); // .blib with wonky fragment annotations
+                TestSmallMoleculeFunctionality(5, 0, Resources.BiblioSpecLiteLibrary_Load_Failed_loading_library__0__); // .blib with bogus formula entry
+                TestSmallMoleculeFunctionality(4, 5); // .blib with fragment annotations
+                TestSmallMoleculeFunctionality(2, 57, Resources.NistLibraryBase_CreateCache_); // NIST with redundant entries
+                TestSmallMoleculeFunctionality(1, 57); // NIST
+                TestSmallMoleculeFunctionality(3, 3); // .blib
+                TestSearchFunctionality();
+            }
+            else
+            {
+                TestBasicFunctionality();
+                RunDlg<MultiButtonMsgDlg>(SkylineWindow.NewDocument, msgDlg => msgDlg.Btn1Click());
+                TestModificationMatching();
+                TestTooltip();
+            }
+        }
+
+        private void SetUpTestLibraries()
+        {
+            PeptideSettingsUI = ShowDialog<PeptideSettingsUI>(SkylineWindow.ShowPeptideSettingsUI);
+
+            Assert.IsNotNull(PeptideSettingsUI);
+
+            var editListUI = ShowDialog<EditListDlg<SettingsListBase<LibrarySpec>, LibrarySpec>>(PeptideSettingsUI.EditLibraryList);
+            int numLibs = _testLibs.Length;
+            for (int i = 0; i < numLibs; i++)
+            {
+                AddLibrary(editListUI, _testLibs[i]);
+            }
+            RunUI(editListUI.OkDialog);
+            WaitForClosedForm(editListUI);
+
+            // Make sure the libraries actually show up in the peptide settings dialog before continuing.
+            WaitForConditionUI(() => _testLibs.Length == PeptideSettingsUI.AvailableLibraries.Length);
+
+            RunUI(() => Assert.IsFalse(PeptideSettingsUI.IsSettingsChanged));
+
+            RunUI(() => PeptideSettingsUI.OkDialog());
+            WaitForClosedForm(PeptideSettingsUI);
+        }
+
+        /// <summary>
+        /// Focus on the search box, enter text, and then verify that the specified number of spectra appear
+        /// </summary>
+        private static void FilterListAndVerifyCount(Control filterBox, ListBox spectraList, string filterText, int count)
+        {
+            RunUI(() =>
+            {
+                filterBox.Focus();
+                filterBox.Text = filterText;
+                // Compare expected number of filtered results to actual
+                Assert.AreEqual(count, spectraList.Items.Count);
+
+            });
+        }
+
+        private void TestSearchFunctionality()
+        {
+            // Launch the Library Explorer dialog
+            _viewLibUI = ShowDialog<ViewLibraryDlg>(SkylineWindow.ViewSpectralLibraries);
+            OkayAllModificationsDlg();
+            ComboBox libComboBox = null;
+            ListBox pepList = null;
+            TextBox filterTextBox = null;
+            ComboBox filterCategoryComboBox = null;
+            RunUI(() =>
+            {
+                // Find the combo box which controls the selected library
+                libComboBox = (ComboBox) _viewLibUI.Controls.Find("comboLibrary", true)[0];
+                // Select a library of small molecules to test small molecule search
+                libComboBox.SelectedIndex = libComboBox.FindStringExact(SHIMADZU_MLB);
+
+                // Find the peptides list control
+                pepList = (ListBox) _viewLibUI.Controls.Find("listPeptide", true)[0];
+
+                // Find the filter text box
+                filterTextBox = (TextBox) _viewLibUI.Controls.Find("textPeptide", true)[0];
+
+                // Find the filter category combo box
+                filterCategoryComboBox = (ComboBox) _viewLibUI.Controls.Find("comboFilterCategory", true)[0];
+
+            });
+
+            // Filter category combo box should be set to "Name" by default
+            Assert.AreEqual(filterCategoryComboBox.SelectedItem.ToString(), Resources.SmallMoleculeLibraryAttributes_KeyValuePairs_Name);
+
+            // Test filtering by formula
+            RunUI(() =>
+            {
+                filterCategoryComboBox.SelectedIndex =
+                    filterCategoryComboBox.FindStringExact(Resources
+                        .SmallMoleculeLibraryAttributes_KeyValuePairs_Formula);
+            });
+
+            // Entering 'C' should not filter out any spectra as every formula in this library starts with carbon
+            FilterListAndVerifyCount(filterTextBox, pepList, "C", 6);
+
+            // Verify that the entries are in alphabetical order of molecule name, despite being filtered by formula
+            var pepItems = pepList.Items;
+            for (var i = 1; i < pepItems.Count; i++)
+            {
+                var x = (ViewLibraryPepInfo) pepItems[i - 1];
+                var y = (ViewLibraryPepInfo) pepItems[i];
+                Assert.IsTrue(StringComparer.OrdinalIgnoreCase.Compare(x.DisplayText, y.DisplayText) <= 0);
+            }
+
+            // Entering the formula for Midazolam should filter out all other spectra
+            var midazolamFormula = "C18H13ClFN3";
+            FilterListAndVerifyCount(filterTextBox, pepList, midazolamFormula, 1);
+
+            // Check case insensitivity
+            FilterListAndVerifyCount(filterTextBox, pepList, midazolamFormula.ToLowerInvariant(), 1);
+
+            // Clearing search box should bring up every entry and hide match type tip
+            FilterListAndVerifyCount(filterTextBox, pepList, "", 6);
+
+            // Entering 'SD' should filter out all entries as nothing starts with SD
+            FilterListAndVerifyCount(filterTextBox, pepList, "SD", 0);
+
+            // Clearing search box should bring up every entry and hide match type tip
+            FilterListAndVerifyCount(filterTextBox, pepList, "", 6);
+
+            // Now test filtering by precursor m/z
+            RunUI(() =>
+            {
+                filterCategoryComboBox.SelectedIndex =
+                    filterCategoryComboBox.FindStringExact(Resources.PeptideTipProvider_RenderTip_Precursor_m_z);
+            });
+
+            // If the test is running in french, use a comma as a decimal separator
+            var midazolamMz = "326.0855";
+            var inFrench = CultureInfo.CurrentCulture.Equals(CultureInfo.GetCultureInfo("fr-FR"));
+            midazolamMz = inFrench ? midazolamMz.Replace(".", ",") : midazolamMz;
+
+
+            // Entering '32' should narrow the match types down to Precursor Mz and filter the list down to three entries
+            FilterListAndVerifyCount(filterTextBox, pepList, midazolamMz.Substring(0, 2), 2);
+
+            // Entering the exact precursor m/z of Midazolam should narrow the list down to only Midazolam
+            FilterListAndVerifyCount(filterTextBox, pepList, midazolamMz, 1);
+
+
+            // An m/z value within our search tolerance but not exactly the precursor m/z of Midazolam should not filter out Midazolam
+            var inexactMidazolamMz = "326.1";
+            FilterListAndVerifyCount(filterTextBox, pepList,
+                inFrench ? inexactMidazolamMz.Replace(".", ",") : inexactMidazolamMz, 1);
+
+            // Test filtering by CAS registry number
+            RunUI(() =>
+            {
+                filterCategoryComboBox.SelectedIndex =
+                    filterCategoryComboBox.FindStringExact("cas");
+            });
+            FilterListAndVerifyCount(filterTextBox, pepList, "4928", 1);
+
+            // Now switch to a list with multiple molecular IDs
+            RunUI(() => { libComboBox.SelectedIndex = libComboBox.FindStringExact(MULTIPLE_MOL_IDS); });
+
+            // Do we find all the filter categories?
+            var actualCategories = new List<string>();
+            foreach (var item in filterCategoryComboBox.Items)
+            {
+                actualCategories.Add(item.ToString());
+            }
+
+            var expectedCategories = new List<string>
+            {
+                Resources.SmallMoleculeLibraryAttributes_KeyValuePairs_Name, Resources.SmallMoleculeLibraryAttributes_KeyValuePairs_Formula,
+                Resources.SmallMoleculeLibraryAttributes_KeyValuePairs_InChIKey, Resources.EditIonMobilityLibraryDlg_EditIonMobilityLibraryDlg_Adduct,
+                Resources.PeptideTipProvider_RenderTip_Precursor_m_z, "cas", "InChi", "SMILES", "MadeUpFakeKey"
+            };
+            CollectionAssert.AreEqual(expectedCategories, actualCategories);
+
+            // Test filtering when only some entries have our search field
+            RunUI(() =>
+            {
+                filterCategoryComboBox.SelectedIndex =
+                    filterCategoryComboBox.FindStringExact("MadeUpFakeKey");
+            });
+
+            FilterListAndVerifyCount(filterTextBox, pepList, "123", 1);
+
+
+            // Now test search behavior on a peptide list
+            ShowDialog<AddModificationsDlg>(
+                () => libComboBox.SelectedIndex = libComboBox.FindStringExact(HUMANB2MG_LIB));
+            OkayAllModificationsDlg();
+
+
+            // Searching for a peptide sequence should work as well
+            FilterListAndVerifyCount(filterTextBox, pepList, "CY", 2);
+
+            // Check that the search result is highlighted in the peptide tool tip
+            RunUI(() => {
+                var pep = _viewLibUI.GetTipProvider(1);
+                var seqParts = pep.GetSeqParts();
+                Assert.AreEqual(seqParts[0].Bold, true);
+                Assert.AreEqual(seqParts[1].Bold, true);
+
+                // Text not matching the filter text should not be in bold
+                Assert.AreEqual(seqParts[2].Bold, false);
+            });
+
+            // Now test filtering by precursor m/z
+            RunUI(() =>
+            {
+                filterCategoryComboBox.SelectedIndex =
+                    filterCategoryComboBox.FindStringExact(Resources.PeptideTipProvider_RenderTip_Precursor_m_z);
+            });
+
+            // Precursor searching should work here as well
+            FilterListAndVerifyCount(filterTextBox, pepList, "6", 13);
+
+            // Close the spectral library explorer
+            RunUI(() => _viewLibUI.CancelDialog());
+            WaitForClosedForm(_viewLibUI);
+        }
+
+        private void TestBasicFunctionality()
+        {
+            // Launch the Library Explorer dialog
+            _viewLibUI = ShowDialog<ViewLibraryDlg>(SkylineWindow.ViewSpectralLibraries);
+
+            // Ensure the appropriate default library is selected
+            ComboBox libComboBox = null;
+            ListBox pepList = null;
+            string libSelected = null;
+            RunUI(() =>
+            {
+                libComboBox = (ComboBox)_viewLibUI.Controls.Find("comboLibrary", true)[0];
+                Assert.IsNotNull(libComboBox);
+                libSelected = libComboBox.SelectedItem.ToString();
+
+                // Find the peptides list control
+                pepList = (ListBox)_viewLibUI.Controls.Find("listPeptide", true)[0];
+                Assert.IsNotNull(pepList);
+            });
+            Assert.AreEqual(_testLibs[0].Name, libSelected);
+
+            // Initially, peptide with index 0 should be selected
+            WaitForConditionUI(() => pepList.SelectedIndex != -1);
+            OkayAllModificationsDlg();
+
+            ViewLibraryPepInfo previousPeptide = default(ViewLibraryPepInfo);
+            int peptideIndex = -1;
+            RunUI(() =>
+            {
+                previousPeptide = (ViewLibraryPepInfo)pepList.SelectedItem;
+                peptideIndex = pepList.SelectedIndex;
+            });
+            Assert.IsNotNull(previousPeptide);
+            Assert.AreEqual(0, peptideIndex);
+            Assert.AreEqual(3, previousPeptide.Adduct.AdductCharge, "Expected charge 3 on " + previousPeptide.AnnotatedDisplayText);
+
+            // Now try to select a different peptide and check to see if the
+            // selection changes
+            const int selectPeptideIndex = 1;
+            RunUI(() =>
+            {
+                pepList.SelectedIndex = selectPeptideIndex;
+            });
+
+            ViewLibraryPepInfo selPeptide = default(ViewLibraryPepInfo);
+            RunUI(() =>
+            {
+                Assert.AreEqual(selectPeptideIndex, pepList.SelectedIndex); // Did selection change work?
+
+                selPeptide = (ViewLibraryPepInfo)pepList.SelectedItem;
+            });
+            Assert.IsNotNull(selPeptide);
+            if (Equals(previousPeptide, selPeptide))
+                Assert.AreNotEqual(previousPeptide.AnnotatedDisplayText, selPeptide.AnnotatedDisplayText);
+            Assert.AreEqual(2, selPeptide.Adduct.AdductCharge, "Expected charge 2 on " + selPeptide.AnnotatedDisplayText);
+
+            // Click the "Next" link
+            RunUI(() =>
+                      {
+                          var nextLink = (IButtonControl)_viewLibUI.Controls.Find("NextLink", true)[0];
+                          Assert.IsNotNull(nextLink);
+
+                          nextLink.PerformClick();
+                      });
+            RunUI(() =>
+            {
+                previousPeptide = (ViewLibraryPepInfo)pepList.SelectedItem;
+            });
+
+            // Click "Previous" link and ensure the peptide selected changes
+            RunUI(() =>
+                      {
+                          var previousLink = (IButtonControl) _viewLibUI.Controls.Find("PreviousLink", true)[0];
+                          Assert.IsNotNull(previousLink);
+
+                          previousLink.PerformClick();
+                      });
+            RunUI(() =>
+            {
+                selPeptide = (ViewLibraryPepInfo)pepList.SelectedItem;
+            });
+            Assert.AreNotEqual(previousPeptide, selPeptide);
+
+
+            // Test valid peptide search
+            TextBox pepTextBox = null;
+            RunUI(() =>
+            {
+                pepTextBox = (TextBox)_viewLibUI.Controls.Find("textPeptide", true)[0];
+                Assert.IsNotNull(pepTextBox);
+
+                pepTextBox.Focus();
+                pepTextBox.Text = _testLibs[0].UniquePeptide;
+            });
+            int pepsCount = 0;
+            RunUI(() =>
+            {
+                selPeptide = (ViewLibraryPepInfo)pepList.SelectedItem;
+                pepsCount = pepList.Items.Count;
+            });
+            Assert.AreEqual(_testLibs[0].UniquePeptide, selPeptide.AnnotatedDisplayText);
+            Assert.AreEqual(1, pepsCount);
+
+            // Test invalid peptide search
+            RunUI(() =>
+            {
+                pepTextBox.Focus();
+                pepTextBox.Text = INVALID_SEARCH;
+            });
+            RunUI(() =>
+            {
+                pepsCount = pepList.Items.Count;
+            });
+            Assert.AreEqual(0, pepsCount);
+
+            // Test clearing invalid peptide search
+            RunUI(() =>
+            {
+                pepTextBox.Focus();
+                pepTextBox.Text = "";
+            });
+            selPeptide = default(ViewLibraryPepInfo);
+            RunUI(() =>
+            {
+                selPeptide = (ViewLibraryPepInfo)pepList.SelectedItem;
+                pepsCount = pepList.Items.Count;
+            });
+            Assert.IsNotNull(selPeptide);
+            Assert.AreNotEqual(0, pepsCount);
+
+            // Test selecting a different library
+            previousPeptide = selPeptide;
+            SelectLibWithAllMods(libComboBox, 1);
+            RunUI(() =>
+            {
+                libComboBox.SelectedIndex = 1;
+            });
+            RunUI(() =>
+            {
+                libSelected = libComboBox.SelectedItem.ToString();
+            });
+            Assert.AreEqual(libSelected, _testLibs[1].Name);
+            RunUI(() =>
+            {
+                selPeptide = (ViewLibraryPepInfo)pepList.SelectedItem;
+            });
+            Assert.IsNotNull(selPeptide);
+            Assert.AreNotEqual(previousPeptide, selPeptide);
+
+            // If the library is not in the document settings, offer to add the library to the settings.
+            // If the user declines, add the peptides anyways, but strip them so they do not appear to be
+            // connected to any library.
+            RunDlg<MultiButtonMsgDlg>(_viewLibUI.AddPeptide, msgDlg => msgDlg.Btn1Click());
+            Assert.AreEqual(1, SkylineWindow.Document.PeptideCount);
+            Assert.IsFalse(SkylineWindow.Document.Peptides.Contains(nodePep => nodePep.HasLibInfo));
+            RunUI(() =>
+                      {
+                          SkylineWindow.SelectAll();
+                          SkylineWindow.EditDelete();
+                      });
+
+            // Test adding peptides offers to add library if not already in settings.
+            // Test add single peptide.
+            using (new CheckDocumentStateWithPossibleProteinMetadataBackgroundUpdate(1, 1, 1, 3))
+            {
+                RunDlg<MultiButtonMsgDlg>(_viewLibUI.AddPeptide, msgDlg => msgDlg.Btn0Click());
+            }
+            RunUI(SkylineWindow.EditDelete);
+
+            // Test unmatched peptides are correct.
+            // One unmatched because its precursor m/z is outside the instrument measurement range
+            AddAllPeptides(1, 4, 3);
+
+            // Verify that everything matches, given a wide enough mass range
+            RunUI(() => SkylineWindow.ModifyDocument("Change m/z range",
+                    doc => doc.ChangeSettings(doc.Settings.ChangeTransitionInstrument(inst =>
+                        inst.ChangeMaxMz(TransitionInstrument.MAX_MEASURABLE_MZ)))));
+            WaitForConditionUI(() => !_viewLibUI.HasUnmatchedPeptides);
+            RunUI(() => SkylineWindow.ModifyDocument("Change m/z range",
+                    doc => doc.ChangeSettings(doc.Settings.ChangeTransitionInstrument(inst =>
+                        inst.ChangeMaxMz(1500)))));
+            WaitForConditionUI(() => _viewLibUI.HasUnmatchedPeptides);
+
+            // Test library peptides are merged without duplicates.
+            TestForDuplicatePeptides();
+
+            // Test library peptides only get added to the document once.
+            var docOriginal = SkylineWindow.Document;
+            RunDlg<MessageDlg>(_viewLibUI.AddPeptide, msgDlg => msgDlg.OkDialog());
+            var filterMatchedPeptidesDlg5 = ShowDialog<FilterMatchedPeptidesDlg>(() => _viewLibUI.AddAllPeptides(true));
+            RunDlg<MessageDlg>(filterMatchedPeptidesDlg5.OkDialog, msgDlg => msgDlg.OkDialog());
+            Assert.AreSame(docOriginal, SkylineWindow.Document);
+
+            // Test missing peptides added. 
+            RunUI(() =>
+            {
+                var sequenceTree = SkylineWindow.SequenceTree;
+                var nodePeps = sequenceTree.Nodes[0].Nodes;
+                sequenceTree.SelectedNode = nodePeps[0];
+                sequenceTree.KeysOverride = Keys.Control;
+                for (int i = 2; i < 10; i += 2)
+                {
+                    sequenceTree.SelectedNode = nodePeps[i];
+                }
+                sequenceTree.KeysOverride = Keys.None;
+                SkylineWindow.EditDelete();
+            });
+            AddAllPeptides();
+            var docAddBack = SkylineWindow.Document;
+            // Peptides will be added back in a different order
+            AssertEx.IsDocumentState(docAddBack, null,
+                docOriginal.PeptideGroupCount, docOriginal.PeptideCount,
+                docOriginal.PeptideTransitionGroupCount, docOriginal.PeptideTransitionCount);
+            TestSamePeptides(docOriginal.Peptides);
+
+            // Test missing transition groups added correctly.
+            RunUI(() =>
+            {
+                var sequenceTree = SkylineWindow.SequenceTree;
+                sequenceTree.SelectedNode = sequenceTree.Nodes[0].Nodes[0].Nodes[0];
+                sequenceTree.KeysOverride = Keys.Control;
+                for (int x = 0; x < 5; x++)
+                {
+                    var nodePep = sequenceTree.Nodes[0].Nodes[x];
+                    var nodeGroups = nodePep.Nodes;
+                    for (int i = 0; i < nodeGroups.Count; i += 2)
+                    {
+                        sequenceTree.SelectedNode = nodeGroups[i];
+                    }
+                }
+                SkylineWindow.EditDelete();
+            });
+            AddAllPeptides();
+            var docAddBackGroups = SkylineWindow.Document;
+            // Check all precursor charges present.
+            foreach (PeptideDocNode nodePep in docOriginal.Peptides)
+            {
+                var key = nodePep.Key;
+                foreach (TransitionGroupDocNode nodeGroup in nodePep.Children)
+                {
+                    var charge = nodeGroup.TransitionGroup.PrecursorAdduct;
+                    Assert.IsTrue(docAddBackGroups.Peptides.Contains(nodePepDoc => Equals(key, nodePepDoc.Key)
+                        && nodePepDoc.HasChildCharge(charge)));
+                }
+            }
+            // Check no duplicate TransitionGroups added.
+            TestForDuplicateTransitionGroups();
+
+            // Test peptides get heavy label modifications.
+            List<StaticMod> heavyMods15N = 
+                new List<StaticMod> { new StaticMod("15N", null, null, null, LabelAtoms.N15, null, null) };
+            RunUI(() =>
+            {
+                SkylineWindow.SelectAll();
+                SkylineWindow.EditDelete();
+                var settings = SkylineWindow.Document.Settings.ChangePeptideModifications(mods => new PeptideModifications(mods.StaticModifications,
+                   new[] { new TypedModifications(IsotopeLabelType.heavy, heavyMods15N) }));
+                SkylineWindow.ModifyDocument("Change heavy modifications", doc => doc.ChangeSettings(settings));
+            });
+            AddAllPeptides();
+
+            // All peptides should have a heavy label transition group. 
+            // There should be no peptide whose children do not contain a transition group with heavy label type.
+            Assert.IsFalse(SkylineWindow.Document.Peptides.Contains(nodePep =>
+                !nodePep.Children.Contains(nodeGroup =>
+                    ((TransitionGroupDocNode)nodeGroup).TransitionGroup.LabelType.Equals(IsotopeLabelType.heavy))));
+
+            // Test peptide setting changes update the library explorer.
+            RunUI(() => SkylineWindow.ModifyDocument("Change static modifications", 
+                doc => doc.ChangeSettings(SkylineWindow.Document.Settings.ChangePeptideModifications(mods =>
+                mods.ChangeStaticModifications(new List<StaticMod>())))));
+            AddAllPeptides(1, 8, 3);
+
+            // Along with Heavy 15N added earlier in the test, adding this modification means that all library peptides
+            // will match to the document settings.
+            StaticMod varMetOxidized = new StaticMod("Methionine Oxidized", "M", null, true, "O",
+                LabelAtoms.None, RelativeRT.Matching, null, null, null);
+            var metOxidizedSettings = SkylineWindow.Document.Settings.ChangePeptideModifications(mods =>
+                mods.ChangeStaticModifications(new[] { varMetOxidized }));
+
+            RunUI(() =>
+                      {
+                          SkylineWindow.SelectAll();
+                          SkylineWindow.EditDelete();
+                          SkylineWindow.ModifyDocument("Change static mods",
+                                                       doc => doc.ChangeSettings(metOxidizedSettings));
+                      });
+            
+            // Switch to ANL_Combined library
+            RunUI(() => libComboBox.SelectedIndex = 2);
+
+            // Add single peptide to the document.
+            RunDlg<MultiButtonMsgDlg>(() => _viewLibUI.AddPeptide(true), msgDlg => { msgDlg.Btn0Click(); });
+
+            WaitForProteinMetadataBackgroundLoaderCompletedUI();
+            var nodePepAdded = SkylineWindow.SequenceTree.Nodes[0].Nodes[0];
+            // Because document settings match the library, no duplicates should be found.
+            AddAllPeptides(0);
+
+            // Even though there are two matches in the library for the the nodePep we just added 
+            // to the document (one with light modifications and one with heavy), the two spectrum 
+            // both have the same charge. In this case, both spectrum should be ignored when Add All
+            // is called.
+            Assert.AreEqual(nodePepAdded, SkylineWindow.SequenceTree.Nodes[0].Nodes[0]);
+            Assert.AreEqual(3, SkylineWindow.Document.PeptideCount);
+
+            // Switch to the Phospho Loss Library
+            SelectLibWithAllMods(libComboBox, 3);
+
+            // Add modifications to the document matching the settings of the library. 
+            var phosphoLossMod = new StaticMod("Phospho Loss", "S, T", null, true, "HPO3",
+                                  LabelAtoms.None, RelativeRT.Matching, null, null, new[] { new FragmentLoss("H3PO4"), });
+            var phosphoLossSettings =
+                SkylineWindow.Document.Settings.ChangePeptideModifications(mods => mods.ChangeStaticModifications(new[] { phosphoLossMod }));
+            RunUI(() =>
+                SkylineWindow.ModifyDocument("Change static mods", doc => doc.ChangeSettings(phosphoLossSettings)));
+
+            RunDlg<MultiButtonMsgDlg>(() => _viewLibUI.AddAllPeptides(true), msgDlg => msgDlg.Btn0Click());
+
+            // Again, we should be able to match all peptides since the document settings match use the peptides found 
+            // in the library.
+            var addAllPeptidesDlg = WaitForOpenForm<MultiButtonMsgDlg>();
+            RunUI(() =>
+            {
+                Assert.AreEqual(0, (int)addAllPeptidesDlg.Tag);
+                addAllPeptidesDlg.Btn1Click();
+            });
+            WaitForClosedForm<MultiButtonMsgDlg>();
+
+            // Test losses are being displayed in the graph, indicating that the spectrum have been matched correctly.
+            WaitForConditionUI(() => _viewLibUI.GraphItem.IonLabels.Contains(str => str.Contains("98")));
+            Assert.IsTrue(_viewLibUI.GraphItem.IonLabels.Contains(str => str.Contains("98")));
+
+            // Associate yeast background proteome
+            var peptideSettingsUI = ShowDialog<PeptideSettingsUI>(SkylineWindow.ShowPeptideSettingsUI);
+            RunDlg<BuildBackgroundProteomeDlg>(peptideSettingsUI.ShowBuildBackgroundProteomeDlg, 
+                buildBackgroundProteomeDlg =>
+            {
+                buildBackgroundProteomeDlg.BackgroundProteomePath = TestFilesDir.GetTestPath("yeast_mini.protdb");
+                buildBackgroundProteomeDlg.BackgroundProteomeName = "Yeast";
+                buildBackgroundProteomeDlg.OkDialog();
+            });
+            RunUI(peptideSettingsUI.OkDialog);
+            WaitForDocumentLoaded(); // Give background loader a chance to get the protein metadata too
+
+            RunDlg<TransitionSettingsUI>(SkylineWindow.ShowTransitionSettingsUI, transitionSettingsUI =>
+            {
+                transitionSettingsUI.PrecursorCharges = "1,2,3";
+                transitionSettingsUI.OkDialog();
+            });
+
+            // Test add all with the yeast background proteome connected.
+            RunUI(() =>
+            {
+                SkylineWindow.SelectAll();
+                SkylineWindow.EditDelete();
+                // Switch to yeast library.
+                libComboBox.SelectedIndex = 4;
+                _viewLibUI.AssociateMatchingProteins = true;
+            });
+            var addLibraryDlg = ShowDialog<MultiButtonMsgDlg>(() => _viewLibUI.AddAllPeptides(true));
+            OkDialog(addLibraryDlg, addLibraryDlg.Btn0Click);
+            // Add the library to the document.
+            var filterMatchedPeptidesDlg = WaitForOpenForm<FilterMatchedPeptidesDlg>();
+            RunUI(() => filterMatchedPeptidesDlg.AddUnmatched = false);
+            using (new CheckDocumentStateWithPossibleProteinMetadataBackgroundUpdate(4, 10, 13, 39))
+            {
+                RunDlg<MultiButtonMsgDlg>(filterMatchedPeptidesDlg.OkDialog, messageDlg => messageDlg.Btn1Click());
+            }
+            Assert.IsFalse(SkylineWindow.Document.Peptides.Contains(nodePep => !nodePep.HasLibInfo));
+
+            // Test adding a single peptide that matches two different proteins using keep all.
+            RunUI(() =>
+                      {
+                          SkylineWindow.Undo();
+                          _viewLibUI.ChangeSelectedPeptide("ADTGIAVEGATDAAR+");
+                      });
+            using (new CheckDocumentStateWithPossibleProteinMetadataBackgroundUpdate(2, 2, 2, 6))
+            {
+                RunDlg<FilterMatchedPeptidesDlg>(() => _viewLibUI.AddPeptide(true),
+                    filterMatchedPeptideDlg => filterMatchedPeptideDlg.OkDialog());
+            }
+
+            // Test adding a second charge state for that peptide.
+            RunUI(() => _viewLibUI.ChangeSelectedPeptide("ADTGIAVEGATDAAR++"));
+            using (new CheckDocumentStateWithPossibleProteinMetadataBackgroundUpdate(2, 2, 4, 12))
+            {
+                RunDlg<FilterMatchedPeptidesDlg>(() => _viewLibUI.AddPeptide(true),
+                    filterMatchedPeptideDlg => filterMatchedPeptideDlg.OkDialog());
+            }
+            RunDlg<FilterMatchedPeptidesDlg>(() => _viewLibUI.AddPeptide(true),
+                      filterMatchedPeptideDlg => filterMatchedPeptideDlg.OkDialog());
+
+            // Test adding a second charge state - No Duplicates.
+            RunUI(() => SkylineWindow.Undo());
+            var docPrev = WaitForDocumentLoaded();
+            RunDlg<FilterMatchedPeptidesDlg>(() => _viewLibUI.AddPeptide(true),
+                      filterMatchedPeptideDlg =>
+            {
+                filterMatchedPeptideDlg.DuplicateProteinsFilter = BackgroundProteome.DuplicateProteinsFilter.NoDuplicates;
+                filterMatchedPeptideDlg.OkDialog();
+            });
+            Assert.AreEqual(docPrev, WaitForDocumentLoaded());
+
+            // Test adding a second charge state - First Only.
+            using (new CheckDocumentStateWithPossibleProteinMetadataBackgroundUpdate(2, 2, 3, 9))
+            {
+                RunDlg<FilterMatchedPeptidesDlg>(() => _viewLibUI.AddPeptide(true), filterMatchedPeptideDlg =>
+                {
+                    filterMatchedPeptideDlg.DuplicateProteinsFilter =
+                        BackgroundProteome.DuplicateProteinsFilter.FirstOccurence;
+                    filterMatchedPeptideDlg.OkDialog();
+                });
+            }
+
+            RunUI(() =>
+            {
+                SkylineWindow.Undo();
+                SkylineWindow.Undo();
+                // Add doubly charged state, no protein association.
+                _viewLibUI.AssociateMatchingProteins = false;
+                _viewLibUI.AddPeptide(true);
+                _viewLibUI.AssociateMatchingProteins = true;
+            });
+
+            // Add doubly charged state with protein assocation.
+            RunDlg<FilterMatchedPeptidesDlg>(() => _viewLibUI.AddPeptide(true),
+                filterMatchedPeptideDlg => filterMatchedPeptideDlg.OkDialog());  // First only
+            // Select singly charged state
+            RunUI(() => _viewLibUI.ChangeSelectedPeptide("ADTGIAVEGATDAAR+"));
+            // Test adding peptide associated with the background proteome does not affect any matching peptides that are 
+            // in peptide lists.
+            using (new CheckDocumentStateWithPossibleProteinMetadataBackgroundUpdate(2, 2, 3, 9))
+            {
+                RunDlg<FilterMatchedPeptidesDlg>(() => _viewLibUI.AddPeptide(true),
+                    filterMatchedPeptideDlg => filterMatchedPeptideDlg.OkDialog()); // First only
+            }
+            var peptideGroups = SkylineWindow.Document.PeptideGroups.ToArray();
+            int index = peptideGroups.IndexOf(nodeGroup => nodeGroup.IsPeptideList);
+            Assert.IsTrue(peptideGroups[index].Children.Count == 1);
+
+            // Test selecting no duplicates prevents any peptide from appearing twice in the document.
+            RunUI(() => SkylineWindow.Undo());
+            RunUI(() => SkylineWindow.Undo());
+            var filterMatchedPeptidesDlg1 = ShowDialog<FilterMatchedPeptidesDlg>(() => _viewLibUI.AddAllPeptides(true));
+            RunUI(() => filterMatchedPeptidesDlg1.DuplicateProteinsFilter = BackgroundProteome.DuplicateProteinsFilter.NoDuplicates);
+            RunDlg<MultiButtonMsgDlg>(filterMatchedPeptidesDlg1.OkDialog, messageDlg => messageDlg.Btn1Click());
+            TestForDuplicatePeptides();
+
+            // Test selecting first occurence prevents any peptide from appearing twice in the document.
+            RunUI(() => SkylineWindow.Undo());
+            var filterMatchedPeptidesDlg2 = ShowDialog<FilterMatchedPeptidesDlg>(() => _viewLibUI.AddAllPeptides(true));
+            RunUI(() => filterMatchedPeptidesDlg2.DuplicateProteinsFilter = BackgroundProteome.DuplicateProteinsFilter.FirstOccurence);
+            RunDlg<MultiButtonMsgDlg>(filterMatchedPeptidesDlg2.OkDialog, messageDlg => messageDlg.Btn1Click());
+            TestForDuplicatePeptides();
+
+            // Test peptides are added to "Library Peptides" peptide list if this peptide group already exists.
+            using (new CheckDocumentStateWithPossibleProteinMetadataBackgroundUpdate(1, 2, 3, 9))
+            {
+                RunUI(() =>
+                    {
+                        SkylineWindow.Undo();
+                        _viewLibUI.AssociateMatchingProteins = false;
+                        _viewLibUI.AddPeptide(true);
+                        _viewLibUI.ChangeSelectedPeptide("AAAP");
+                        _viewLibUI.AddPeptide(true);
+                    });
+            }
+
+            RunUI(() =>
+            {
+                SkylineWindow.SelectAll();
+                SkylineWindow.EditDelete();
+            });
+
+            // Test library with a modified 'X'.
+            SelectLibWithAllMods(libComboBox, 11);
+            RunUI(() => Assert.IsTrue(_viewLibUI.ChangeSelectedPeptide("YLX[+16.0]EEDEDAYKK++")));
+
+            // Close the Library Explorer dialog
+            OkDialog(_viewLibUI, _viewLibUI.CancelDialog);
+        }
+
+        private void OkayAllModificationsDlg()
+        {
+            var modDlg = WaitForOpenForm<AddModificationsDlg>();
+            _viewLibUI.IsUpdateComplete = false;
+            OkDialog(modDlg, modDlg.OkDialogAll);
+            // Wait for the list update caused by adding all modifications to complete
+            WaitForConditionUI(() => _viewLibUI.IsUpdateComplete);
+        }
+
+        private void SelectLibWithAllMods(ComboBox libComboBox, int libIndex)
+        {
+            RunDlg<AddModificationsDlg>(() => libComboBox.SelectedIndex = libIndex, dlg =>
+            {
+                _viewLibUI.IsUpdateComplete = false;
+                dlg.OkDialogAll();
+            });
+            WaitForConditionUI(() => _viewLibUI.IsUpdateComplete);
+        }
+
+        private void TestSmallMoleculeFunctionality(int index, int expectedIonLabelCount1, string expectError = null, int? expectedIonLabelCount2 = null)
+        {
+
+            // Launch the Library Explorer dialog
+            _viewLibUI = ShowDialog<ViewLibraryDlg>(SkylineWindow.ViewSpectralLibraries);
+            OkayAllModificationsDlg();
+
+            // Ensure the appropriate default library is selected
+            ComboBox libComboBox = null;
+            ListBox pepList = null;
+            string libSelected = null;
+            var libIndex = _testLibs.Length - index -1;
+            bool isNIST = (index < 3);
+            bool isLipidCreator = (index == 4);
+            bool isSketchyFragmentAnnotations = (index == 6);
+            if (expectError != null)
+            {
+                var errWin = ShowDialog<MessageDlg>(() =>
+                {
+                    libComboBox = (ComboBox) _viewLibUI.Controls.Find("comboLibrary", true)[0];
+                    Assert.IsNotNull(libComboBox);
+                    libComboBox.SelectedIndex = libIndex;
+                });
+                AssertEx.AreComparableStrings(expectError, errWin.Message);
+                errWin.OkDialog();
+                RunUI(() => _viewLibUI.CancelDialog());
+                WaitForClosedForm(_viewLibUI);
+                return;
+            }
+
+            RunUI(() =>
+            {
+                libComboBox = (ComboBox)_viewLibUI.Controls.Find("comboLibrary", true)[0];
+                Assert.IsNotNull(libComboBox);
+                libComboBox.SelectedIndex = libIndex;
+                libSelected = libComboBox.SelectedItem.ToString();
+
+                // Find the peptides list control
+                pepList = (ListBox)_viewLibUI.Controls.Find("listPeptide", true)[0];
+                Assert.IsNotNull(pepList);
+            });
+            Assert.AreEqual(_testLibs[libIndex].Name, libSelected);
+
+            // Verify that the color of annotations for ranked ions are being retrieved correctly
+            var graphControl = (MSGraphControl)_viewLibUI.Controls.Find("graphControl", true).First();
+            foreach (var annotation in from item in graphControl.GraphPane.CurveList
+                let info = item.Tag as IMSGraphItemExtended
+                from pt in (MSPointList)
+                    item.Points
+                select info.AnnotatePoint(pt) into annotation
+                where annotation != null
+                where annotation.ZOrder != null
+                select annotation)
+            {
+                Assert.AreEqual(annotation.FontSpec.FontColor,
+                    IonTypeExtension.GetTypeColor(IonType.custom, annotation.ZOrder.Value));
+            }
+
+            // Test valid peptide search
+            TextBox pepTextBox = null;
+            RunUI(() =>
+            {
+                pepTextBox = (TextBox)_viewLibUI.Controls.Find("textPeptide", true)[0];
+                Assert.IsNotNull(pepTextBox);
+
+                pepTextBox.Focus();
+                pepTextBox.Text = _testLibs[libIndex].UniquePeptide;
+            });
+            int pepsCount = 0;
+            ViewLibraryPepInfo selPeptide = default(ViewLibraryPepInfo);
+            RunUI(() =>
+            {
+                selPeptide = (ViewLibraryPepInfo)pepList.SelectedItem;
+                pepsCount = pepList.Items.Count;
+            });
+            Assert.AreEqual(_testLibs[libIndex].UniquePeptide, selPeptide.AnnotatedDisplayText);
+            Assert.AreEqual(1, pepsCount);
+            // Verify operation of charge state buttons CONSIDER(bspratt): we probably want adduct-level control eventually
+            RunUI(() =>
+            {
+                _viewLibUI.GraphSettings.ShowCharge2 = false;
+                Assert.AreEqual(expectedIonLabelCount1, _viewLibUI.GraphItem.IonLabels.Count(l => !string.IsNullOrEmpty(l)));
+                _viewLibUI.GraphSettings.ShowCharge2 = true;
+                Assert.AreEqual(expectedIonLabelCount2 ?? expectedIonLabelCount1, _viewLibUI.GraphItem.IonLabels.Count(l => !string.IsNullOrEmpty(l)));
+                _viewLibUI.GraphSettings.ShowCharge2 = false;
+            });
+            // Add all to document, expect to be asked if we want to add library to doc as well
+            RunDlg<MultiButtonMsgDlg>(() => _viewLibUI.AddAllPeptides(true), msgDlg => msgDlg.Btn1Click());
+            if (isLipidCreator || isSketchyFragmentAnnotations || index == 1)
+            {
+                // Expect to be asked if we want to add peptides that don't match filter
+                var confirmMismatch = WaitForOpenForm<FilterMatchedPeptidesDlg>(); // Confirm adding peptides that don't match settings
+                OkDialog(confirmMismatch, confirmMismatch.OkDialog);
+            } 
+            var confirmAdd = WaitForOpenForm<MultiButtonMsgDlg>(); // Confirm adding n peptides
+            OkDialog(confirmAdd, confirmAdd.BtnYesClick);
+            WaitForDocumentLoaded();
+
+            RunUI(() => _viewLibUI.CancelDialog());
+            WaitForClosedForm(_viewLibUI);
+            if (isNIST)
+            {
+                AssertEx.IsDocumentState(SkylineWindow.Document, null, 1, 74, 222, 14358); // Was 666, from when we only took top N ranked by intensity then mz, but now we take that or all annotated
+            }
+            else if (isLipidCreator)
+            {
+                AssertEx.IsDocumentState(SkylineWindow.Document, null, 1, 66, 66, 504);
+            }
+            else if (isSketchyFragmentAnnotations)
+            {
+                AssertEx.IsDocumentState(SkylineWindow.Document, null, 1, 5, 15);
+                Assume.IsTrue(SkylineWindow.Document.MoleculeTransitions.ToArray()[7].Annotations.Note.Contains("masses differ"));
+            }
+            else
+            {
+                AssertEx.IsDocumentState(SkylineWindow.Document, null, 1, 6, 18);
+            }
+
+            RunUI(() =>
+            {
+                SkylineWindow.SelectAll();
+                SkylineWindow.EditDelete();
+            });
+
+           
+        }
+        private ComboBox _libComboBox;
+        private ListBox _pepList;
+
+        private void TestModificationMatching()
+        {
+            var phosphoLossMod = new StaticMod("Phospho Loss", "S, T", null, true, "HPO3",
+                LabelAtoms.None, RelativeRT.Matching, null, null, new[] { new FragmentLoss("H3PO4"), });
+
+            RunUI(() =>
+            {
+                Settings.Default.StaticModList.Clear();
+                Settings.Default.StaticModList.Add(phosphoLossMod.ChangeExplicit(false));
+            });
+
+            var phosphoNotVariable = SkylineWindow.Document.Settings.ChangePeptideModifications(
+                mods => mods.ChangeStaticModifications(new[] { phosphoLossMod.ChangeExplicit(false) }));
+            RunUI(() => SkylineWindow.ModifyDocument("Change static mods",
+                                                     doc => doc.ChangeSettings(phosphoNotVariable)));
+
+            RelaunchLibExplorer(false, false, PHOSPHO_LIB);
+
+            // Test doesn't find variable match if implicit match exists in doc
+            WaitForConditionUI(() => !_viewLibUI.HasUnmatchedPeptides);
+            using (new CheckDocumentStateWithPossibleProteinMetadataBackgroundUpdate(1, 4, 4, 12))
+            {
+                RunDlg<MultiButtonMsgDlg>(() => _viewLibUI.AddAllPeptides(true), msgDlg => msgDlg.Btn1Click());
+            }
+            Assert.IsTrue(SkylineWindow.Document.Settings.PeptideSettings.Modifications.StaticModifications
+                .Contains(mod => mod.Equivalent(phosphoLossMod)));
+            Assert.IsFalse(SkylineWindow.Document.Settings.PeptideSettings.Modifications.StaticModifications
+                .Contains(mod => mod.Equivalent(phosphoLossMod) && mod.IsVariable));
+            RunUI(SkylineWindow.Undo);
+
+            // Test creates variable mod if implicit match exists in globals
+            var pepModsNoMods1 =
+                SkylineWindow.Document.Settings.ChangePeptideModifications(mods =>
+                    mods.ChangeStaticModifications(new StaticMod[0]));
+            RunUI(() => SkylineWindow.ModifyDocument("Change static mods", doc => 
+                doc.ChangeSettings(pepModsNoMods1)));
+
+            RelaunchLibExplorer(false, false, PHOSPHO_LIB);
+
+            using (new CheckDocumentStateWithPossibleProteinMetadataBackgroundUpdate(1, 4, 4, 12))
+            {
+                RunDlg<MultiButtonMsgDlg>(() => _viewLibUI.AddAllPeptides(true), msgDlg => msgDlg.Btn1Click());
+            }
+            Assert.IsTrue(SkylineWindow.Document.Settings.PeptideSettings.Modifications.StaticModifications
+                .Contains(mod => mod.Equivalent(phosphoLossMod) && mod.IsVariable));
+            Assert.IsFalse(SkylineWindow.Document.Settings.PeptideSettings.Modifications.StaticModifications
+                .Contains(mod => mod.Equivalent(phosphoLossMod) && !mod.IsVariable));
+
+            // Test implicit mods only created if safe to do so
+            RunUI(() => SkylineWindow.Undo());
+            SelectLibWithAllMods(_libComboBox, 4);
+            WaitForConditionUI(() => _pepList.SelectedIndex != -1);
+            WaitForConditionUI(() => _viewLibUI.HasMatches);
+            RunDlg<MultiButtonMsgDlg>(() => _viewLibUI.AddAllPeptides(true), msgDlg => { msgDlg.Btn0Click(); });
+
+            var fmpDlg0 = WaitForOpenForm<FilterMatchedPeptidesDlg>();
+            RunUI(() => fmpDlg0.AddFiltered = true);
+            using (new CheckDocumentStateWithPossibleProteinMetadataBackgroundUpdate(1, 82, 96,
+                TransitionGroup.IsAvoidMismatchedIsotopeTransitions ? 282 : 288))
+            {
+                RunDlg<MultiButtonMsgDlg>(fmpDlg0.OkDialog, msgDlg => msgDlg.Btn1Click());
+            }
+            // Implicit mod is created because there are no conflicting peptides in the current document.
+            Assert.IsTrue(
+                SkylineWindow.Document.Settings.PeptideSettings.Modifications.StaticModifications.Contains(mod =>
+                !mod.IsExplicit && !mod.IsVariable));
+
+            var nodeRemoved = "";
+            RunUI(() =>
+            {
+                Settings.Default.EditFindText = "C";
+                SkylineWindow.FindNext(false);
+                nodeRemoved = ((PeptideTreeNode) SkylineWindow.SelectedNode).DocNode.Peptide.Sequence;
+                SkylineWindow.EditDelete();
+            });
+            Assert.IsFalse(
+                SkylineWindow.Document.Settings.PeptideSettings.Modifications.StaticModifications.Contains(mod =>
+                mod.IsExplicit));
+            var pepModsNoMods2 =
+                SkylineWindow.Document.Settings.ChangePeptideModifications(mods =>
+                    mods.ChangeStaticModifications(new StaticMod[0]));
+            RunUI(() => SkylineWindow.ModifyDocument("Change static mods", doc =>
+                doc.ChangeSettings(pepModsNoMods2)));
+            RelaunchLibExplorer(false, false, YEAST);
+            RunUI(() =>
+            {
+                _viewLibUI.ChangeSelectedPeptide(nodeRemoved.Replace("C", "C[+57.0]"));
+                _viewLibUI.AddPeptide(true);
+            });
+
+            // Explicit mod is created because an implicit mod conflicts with current document settings.
+            Assert.IsFalse(
+                SkylineWindow.Document.Settings.PeptideSettings.Modifications.StaticModifications.Contains(mod =>
+                !mod.IsExplicit));
+            Assert.IsTrue(SkylineWindow.Document.Peptides.Contains(nodePep => 
+                nodePep.Peptide.Sequence == nodeRemoved && nodePep.HasExplicitMods));
+
+            // Implicit modifications only added to document if they apply to the added peptide
+            RunUI(() =>
+                      {
+                          SkylineWindow.SelectAll();
+                          SkylineWindow.EditDelete();
+                      });
+            var pepModsNoMods3 =
+                SkylineWindow.Document.Settings.ChangePeptideModifications(mods =>
+                mods.ChangeStaticModifications(new StaticMod[0]));
+            RunUI(() => SkylineWindow.ModifyDocument("Change static mods", doc =>
+                doc.ChangeSettings(pepModsNoMods3)));
+            RunUI(() => Settings.Default.StaticModList.Clear());
+            RelaunchLibExplorer(true, true, ANL_COMBINED);
+            RunUI(() => _viewLibUI.AddPeptide(true));
+            Assert.AreEqual(0, Settings.Default.StaticModList.Count); // TODO
+
+            // Variable mods not added if conflict with existing peptides.
+            RunUI(() =>
+            {
+                _pepList.SelectedIndex = 1;
+                _viewLibUI.AddPeptide(true);
+            });
+            Assert.IsFalse(SkylineWindow.Document.Peptides.Contains(nodePep => 
+                nodePep.HasExplicitMods && nodePep.ExplicitMods.IsVariableStaticMods)); // TODO
+
+            // Test removing mod from globals affects matches
+            var pepModsNoMods4 = SkylineWindow.Document.Settings.ChangePeptideModifications(mods =>
+                mods.ChangeStaticModifications(Settings.Default.StaticModList.GetDefaults().ToArray()));
+            RunUI(() => SkylineWindow.ModifyDocument("Change static mods", doc =>
+                doc.ChangeSettings(pepModsNoMods4)));
+            RunUI(() =>
+            {
+                Settings.Default.StaticModList.Clear();
+                Settings.Default.StaticModList.AddRange(Settings.Default.StaticModList.GetDefaults());
+            });
+            RelaunchLibExplorer(false, false, YEAST);
+            WaitForConditionUI(() => !_viewLibUI.HasUnmatchedPeptides);
+
+            // Test removing mod from doc does not remove matches
+            Settings.Default.StaticModList.Clear();
+            var pepModsNone = SkylineWindow.Document.Settings.ChangePeptideModifications(mods =>
+                mods.ChangeStaticModifications(new StaticMod[0]));
+            RunUI(() => SkylineWindow.ModifyDocument("Change static mods", doc =>
+                doc.ChangeSettings(pepModsNone)));
+            RunUI(SkylineWindow.Activate);
+            RunUI(_viewLibUI.Activate);
+            WaitForConditionUI(() => _pepList.Items.Count == 96);
+            WaitForConditionUI(() => _pepList.SelectedIndex != -1);
+            WaitForConditionUI(() => !_viewLibUI.HasUnmatchedPeptides);
+
+            // Relaunch explorer without modification matching
+            RunUI(() => _viewLibUI.CancelDialog());
+            WaitForClosedForm(_viewLibUI);
+            _viewLibUI = ShowDialog<ViewLibraryDlg>(() => SkylineWindow.OpenLibraryExplorer(YEAST));
+            var matchedPepModsDlg = WaitForOpenForm<AddModificationsDlg>();
+            RunUI(matchedPepModsDlg.CancelDialog);
+            WaitForConditionUI(() => _pepList.Items.Count == 96);
+            WaitForConditionUI(() => _pepList.SelectedIndex != -1);
+            WaitForConditionUI(() => _viewLibUI.HasUnmatchedPeptides);
+
+            // Test adding mod to doc affects matches
+            RunUI(() => Settings.Default.StaticModList.AddRange(Settings.Default.StaticModList.GetDefaults()));
+            var pepModsDefault = SkylineWindow.Document.Settings.ChangePeptideModifications(mods =>
+                mods.ChangeStaticModifications(Settings.Default.StaticModList.Select(mod =>
+                    mod.ChangeExplicit(false)).ToArray()));
+            RunUI(() => SkylineWindow.ModifyDocument("Change static mods", doc =>
+                doc.ChangeSettings(pepModsDefault)));
+            RunUI(SkylineWindow.Activate);
+            RunUI(_viewLibUI.Activate);
+            WaitForConditionUI(() => _pepList.Items.Count == 96);
+            WaitForConditionUI(() => _pepList.SelectedIndex != -1);
+            WaitForConditionUI(() => !_viewLibUI.HasUnmatchedPeptides);
+
+            RunUI(() => _viewLibUI.CancelDialog());
+            WaitForClosedForm(_viewLibUI);
+        }
+
+        private void TestTooltip()
+        {
+            // Test modification matching tooltip coloration
+            RelaunchLibExplorer(true, true, PHOSPHO_LIB); // All ExplicitMods selected
+            RunUI(() =>
+            {
+                var pep1 = _viewLibUI.GetTipProvider(0);
+                Assert.AreEqual(pep1.GetSeqParts()[10].Text, "S[+80.0]");
+                Assert.AreEqual(pep1.GetSeqParts()[10].Color, Brushes.Black);
+                var pep3 = _viewLibUI.GetTipProvider(2);
+                Assert.AreEqual(pep3.GetSeqParts().Count, 13); // Sequences without mods are also split into parts
+                Assert.AreEqual(pep1.GetMzParts().Count, 0); // In mz range so should not have red mz out of range tooltip
+                Assert.AreEqual(pep3.GetMzParts().Count, 0); // In mz range so should not have red mz out of range tooltip
+            });
+            RunUI(() => _viewLibUI.CancelDialog());
+            WaitForClosedForm(_viewLibUI);
+            RelaunchLibExplorer(true, false, PHOSPHO_LIB); // No ExplicitMods selected
+            RunUI(() =>
+            {
+                var pep1 = _viewLibUI.GetTipProvider(0);
+                // No explicit mods selected so S[+80.0] should be red and have a question mark
+                Assert.AreEqual(pep1.GetSeqParts()[10].Text, "S[+80.0?]");
+                Assert.AreEqual(pep1.GetSeqParts()[10].Color, Brushes.Red);
+                Assert.AreEqual(pep1.GetMzParts().Count, 0); // In mz range so should not have red mz out of range tooltip
+            });
+            // Test MZ range tooltip out of bounds
+            RunUI(() => SkylineWindow.ModifyDocument("Change m/z range",
+                doc => doc.ChangeSettings(doc.Settings.ChangeTransitionInstrument(inst =>
+                    inst.ChangeMinMz(700)))));
+            RunUI(() => SkylineWindow.ModifyDocument("Change m/z range",
+                doc => doc.ChangeSettings(doc.Settings.ChangeTransitionInstrument(inst =>
+                    inst.ChangeMaxMz(900)))));
+            RunUI(() =>
+            {
+                var pep1 = _viewLibUI.GetTipProvider(0);
+                Assert.AreEqual(pep1.GetSeqParts()[10].Text, "S[+80.0?]");
+                Assert.AreEqual(pep1.GetMzParts().Count, 0); // not out of bounds
+                var pep2 = _viewLibUI.GetTipProvider(1);
+                Assert.AreEqual(pep2.GetMzParts().Count, 3);
+                Assert.AreEqual(pep2.GetMzParts()[1].Text, "900"); // out of upper bound
+                Assert.AreEqual(pep2.GetMzParts()[1].Color, Brushes.Red);
+                var pep3 = _viewLibUI.GetTipProvider(2);
+                Assert.AreEqual(pep3.GetMzParts()[1].Text, "700"); // out of lower bound
+                Assert.AreEqual(pep3.GetMzParts()[1].Color, Brushes.Red);
+                var pep4 = _viewLibUI.GetTipProvider(3);
+                Assert.AreEqual(pep4.GetMzParts().Count, 0);  // not out of bounds
+            });
+            RunUI(() => _viewLibUI.CancelDialog());
+            WaitForClosedForm(_viewLibUI);
+        }
+
+        private void RelaunchLibExplorer(bool showModsDlg, bool okAll, string libName)
+        {
+            if (_viewLibUI != null)
+            {
+                RunUI(() => _viewLibUI.CancelDialog());
+                WaitForClosedForm(_viewLibUI);
+            }
+            _viewLibUI = ShowDialog<ViewLibraryDlg>(() => SkylineWindow.OpenLibraryExplorer(libName));
+            if (showModsDlg)
+            {
+                var modDlg = WaitForOpenForm<AddModificationsDlg>();
+                RunUI(() =>
+                {
+                    _viewLibUI.IsUpdateComplete = false;
+                    if (okAll)
+                        modDlg.OkDialogAll();
+                    else
+                        modDlg.OkDialog();
+                });
+                WaitForClosedForm(modDlg);
+                WaitForConditionUI(() => _viewLibUI.IsUpdateComplete);
+            }
+            RunUI(() =>
+            {
+                // Find the libary combobox control
+                _libComboBox = (ComboBox)_viewLibUI.Controls.Find("comboLibrary", true)[0];
+                Assert.IsNotNull(_libComboBox);
+                // Find the peptides list control
+                _pepList = (ListBox)_viewLibUI.Controls.Find("listPeptide", true)[0];
+                Assert.IsNotNull(_pepList);
+            });
+            WaitForConditionUI(() => _pepList.SelectedIndex != -1);
+            WaitForConditionUI(() => _viewLibUI.HasMatches || FindOpenForm<MultiButtonMsgDlg>() != null);
+            Assert.IsNull(FindOpenForm<MultiButtonMsgDlg>());
+            var docLibraries = SkylineWindow.Document.Settings.PeptideSettings.Libraries;
+            
+            if (docLibraries.GetLibrary(libName) == null)
+            {
+                SrmDocument libDoc = null;
+                RunDlg<MultiButtonMsgDlg>(() => _viewLibUI.CheckLibraryInSettings(out libDoc, true), msgDlg => msgDlg.Btn0Click());  
+            }            
+        }
+
+        private void AddAllPeptides(int? expectedUnmatched = null, int? explicitMods = null, int? variableMods = null)
+        {
+            var filterMatchedPeptidesDlg = ShowDialog<FilterMatchedPeptidesDlg>(() => _viewLibUI.AddAllPeptides(true));
+            var docBefore = WaitForProteinMetadataBackgroundLoaderCompletedUI();
+            RunDlg<MultiButtonMsgDlg>(filterMatchedPeptidesDlg.OkDialog, addLibraryPepsDlg =>
+            {
+                if(expectedUnmatched != null)
+                    Assert.AreEqual(expectedUnmatched, (int)addLibraryPepsDlg.Tag);
+                addLibraryPepsDlg.Btn1Click();
+            });
+            var docAfter = WaitForDocumentChange(docBefore);
+            if (explicitMods.HasValue)
+                Assert.AreEqual(explicitMods.Value, CountExplicitMods(docAfter) - CountExplicitMods(docBefore));
+            if (variableMods.HasValue)
+                Assert.AreEqual(variableMods.Value, CountVariableMods(docAfter) - CountVariableMods(docBefore));
+        }
+
+        /// <summary>
+        /// Returns a count of peptides in a document with explicit modifications which contain more
+        /// than just variable static mods.
+        /// </summary>
+        private static int CountExplicitMods(SrmDocument doc)
+        {
+            return doc.Peptides.Count(
+                nodePep => nodePep.HasExplicitMods &&
+                           (!nodePep.HasVariableMods || nodePep.ExplicitMods.GetHeavyModifications().Any()));
+        }
+
+        /// <summary>
+        /// Returns a count of peptides in a document with variable modifications.
+        /// </summary>
+        private int CountVariableMods(SrmDocument doc)
+        {
+            return doc.Peptides.Count(nodePep => nodePep.HasVariableMods);
+        }
+
+        private void AddLibrary(EditListDlg<SettingsListBase<LibrarySpec>, LibrarySpec> editListUI, TestLibInfo info)
+        {
+            RunDlg<EditLibraryDlg>(editListUI.AddItem, addLibUI =>
+            {
+                var nameTextBox = (TextBox)addLibUI.Controls.Find("textName", true)[0];
+                Assert.IsNotNull(nameTextBox);
+                var pathTextBox = (TextBox)addLibUI.Controls.Find("textPath", true)[0];
+                Assert.IsNotNull(pathTextBox);
+                nameTextBox.Text = info.Name;
+                pathTextBox.Text = TestFilesDir.GetTestPath(info.Filename);
+                addLibUI.OkDialog();
+            });
+        }
+
+        private static void TestForDuplicatePeptides()
+        {
+            Assert.AreEqual(SkylineWindow.Document.PeptideCount,
+                            (from nodePep in SkylineWindow.Document.Peptides
+                             group nodePep by nodePep.Key into g
+                             select g).Count());
+        }
+
+        private static void TestForDuplicateTransitionGroups()
+        {
+            foreach (var tranGroup in SkylineWindow.Document.PeptideTransitionGroups)
+            {
+                TransitionGroupDocNode @group = tranGroup;
+                Assert.AreEqual(1, SkylineWindow.Document.PeptideTransitionGroups.Count(docTranGroup =>
+                                                                                 ReferenceEquals(docTranGroup, group)));
+            }
+        }
+
+        private static void TestSamePeptides(IEnumerable<PeptideDocNode> peptides)
+        {
+            foreach (PeptideDocNode nodePep in peptides)
+            {
+                Assert.IsTrue(SkylineWindow.Document.Peptides.Contains(nodePep));
+            }
+        }
+    }
+}