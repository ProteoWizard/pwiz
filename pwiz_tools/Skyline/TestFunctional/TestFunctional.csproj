--- conflicted
+++ resolved
@@ -1,1152 +1,577 @@
-<<<<<<< HEAD
-﻿<?xml version="1.0" encoding="utf-8"?>
-<Project ToolsVersion="12.0" DefaultTargets="Build" xmlns="http://schemas.microsoft.com/developer/msbuild/2003">
-  <PropertyGroup>
-    <Configuration Condition=" '$(Configuration)' == '' ">Debug</Configuration>
-    <Platform Condition=" '$(Platform)' == '' ">AnyCPU</Platform>
-    <ProductVersion>9.0.30729</ProductVersion>
-    <SchemaVersion>2.0</SchemaVersion>
-    <ProjectGuid>{1B7E62FF-463B-4B3E-8E37-72F1A7C2BFD9}</ProjectGuid>
-    <OutputType>Library</OutputType>
-    <AppDesignerFolder>Properties</AppDesignerFolder>
-    <RootNamespace>pwiz.SkylineTestFunctional</RootNamespace>
-    <AssemblyName>TestFunctional</AssemblyName>
-    <TargetFrameworkVersion>v4.7.2</TargetFrameworkVersion>
-    <FileAlignment>512</FileAlignment>
-    <ProjectTypeGuids>{3AC096D0-A1C2-E12C-1390-A8335801FDAB};{FAE04EC0-301F-11D3-BF4B-00C04F79EFBC}</ProjectTypeGuids>
-    <FileUpgradeFlags>
-    </FileUpgradeFlags>
-    <OldToolsVersion>4.0</OldToolsVersion>
-    <UpgradeBackupLocation />
-    <TargetFrameworkProfile />
-    <ResolveAssemblyWarnOrErrorOnTargetArchitectureMismatch>None</ResolveAssemblyWarnOrErrorOnTargetArchitectureMismatch>
-    <IsWebBootstrapper>false</IsWebBootstrapper>
-    <PublishUrl>publish\</PublishUrl>
-    <Install>true</Install>
-    <InstallFrom>Disk</InstallFrom>
-    <UpdateEnabled>false</UpdateEnabled>
-    <UpdateMode>Foreground</UpdateMode>
-    <UpdateInterval>7</UpdateInterval>
-    <UpdateIntervalUnits>Days</UpdateIntervalUnits>
-    <UpdatePeriodically>false</UpdatePeriodically>
-    <UpdateRequired>false</UpdateRequired>
-    <MapFileExtensions>true</MapFileExtensions>
-    <ApplicationRevision>0</ApplicationRevision>
-    <ApplicationVersion>1.0.0.%2a</ApplicationVersion>
-    <UseApplicationTrust>false</UseApplicationTrust>
-    <BootstrapperEnabled>true</BootstrapperEnabled>
-  </PropertyGroup>
-  <PropertyGroup Condition=" '$(Configuration)|$(Platform)' == 'Debug|AnyCPU' ">
-    <DebugSymbols>true</DebugSymbols>
-    <DebugType>full</DebugType>
-    <Optimize>false</Optimize>
-    <OutputPath>bin\Debug\</OutputPath>
-    <DefineConstants>DEBUG;TRACE</DefineConstants>
-    <ErrorReport>prompt</ErrorReport>
-    <WarningLevel>4</WarningLevel>
-    <UseVSHostingProcess>false</UseVSHostingProcess>
-    <Prefer32Bit>false</Prefer32Bit>
-  </PropertyGroup>
-  <PropertyGroup Condition=" '$(Configuration)|$(Platform)' == 'Release|AnyCPU' ">
-    <DebugType>pdbonly</DebugType>
-    <Optimize>true</Optimize>
-    <OutputPath>bin\Release\</OutputPath>
-    <DefineConstants>TRACE</DefineConstants>
-    <ErrorReport>prompt</ErrorReport>
-    <WarningLevel>4</WarningLevel>
-    <UseVSHostingProcess>false</UseVSHostingProcess>
-    <Prefer32Bit>false</Prefer32Bit>
-  </PropertyGroup>
-  <PropertyGroup Condition=" '$(Configuration)|$(Platform)' == 'Debug|x86' ">
-    <DebugSymbols>true</DebugSymbols>
-    <OutputPath>..\bin\x86\Debug\</OutputPath>
-    <DefineConstants>DEBUG;TRACE</DefineConstants>
-    <DebugType>full</DebugType>
-    <PlatformTarget>x86</PlatformTarget>
-    <ErrorReport>prompt</ErrorReport>
-    <UseVSHostingProcess>false</UseVSHostingProcess>
-    <Prefer32Bit>false</Prefer32Bit>
-  </PropertyGroup>
-  <PropertyGroup Condition=" '$(Configuration)|$(Platform)' == 'Release|x86' ">
-    <OutputPath>..\bin\x86\Release\</OutputPath>
-    <DefineConstants>TRACE</DefineConstants>
-    <Optimize>true</Optimize>
-    <DebugType>pdbonly</DebugType>
-    <PlatformTarget>x86</PlatformTarget>
-    <ErrorReport>prompt</ErrorReport>
-    <UseVSHostingProcess>false</UseVSHostingProcess>
-    <Prefer32Bit>false</Prefer32Bit>
-  </PropertyGroup>
-  <PropertyGroup Condition=" '$(Configuration)|$(Platform)' == 'Debug|x64' ">
-    <DebugSymbols>true</DebugSymbols>
-    <OutputPath>..\bin\x64\Debug\</OutputPath>
-    <DefineConstants>DEBUG;TRACE</DefineConstants>
-    <DebugType>full</DebugType>
-    <PlatformTarget>AnyCPU</PlatformTarget>
-    <UseVSHostingProcess>false</UseVSHostingProcess>
-    <ErrorReport>prompt</ErrorReport>
-    <Prefer32Bit>false</Prefer32Bit>
-  </PropertyGroup>
-  <PropertyGroup Condition=" '$(Configuration)|$(Platform)' == 'Release|x64' ">
-    <OutputPath>..\bin\x64\Release\</OutputPath>
-    <DefineConstants>TRACE</DefineConstants>
-    <Optimize>true</Optimize>
-    <DebugType>pdbonly</DebugType>
-    <PlatformTarget>x64</PlatformTarget>
-    <UseVSHostingProcess>false</UseVSHostingProcess>
-    <ErrorReport>prompt</ErrorReport>
-    <Prefer32Bit>false</Prefer32Bit>
-  </PropertyGroup>
-  <PropertyGroup>
-    <AutoGenerateBindingRedirects>true</AutoGenerateBindingRedirects>
-    <GenerateBindingRedirectsOutputType>true</GenerateBindingRedirectsOutputType>
-  </PropertyGroup>
-  <ItemGroup>
-    <Reference Include="DigitalRune.Windows.Docking, Version=1.3.5.0, Culture=neutral, processorArchitecture=MSIL">
-      <SpecificVersion>False</SpecificVersion>
-      <HintPath>..\..\Shared\Lib\DigitalRune.Windows.Docking.dll</HintPath>
-    </Reference>
-    <Reference Include="DotNetZip">
-      <SpecificVersion>False</SpecificVersion>
-      <HintPath>..\..\Shared\Lib\DotNetZip\DotNetZip.dll</HintPath>
-    </Reference>
-    <Reference Include="Google.Protobuf, Version=3.5.1.0, Culture=neutral, PublicKeyToken=a7d26565bac4d604" />
-    <Reference Include="Grpc.Core, Version=1.0.0.0, Culture=neutral, PublicKeyToken=d754f35622e28bad, processorArchitecture=MSIL">
-      <SpecificVersion>False</SpecificVersion>
-      <HintPath>..\..\Shared\Lib\Grpc.Core.dll</HintPath>
-    </Reference>
-    <Reference Include="Grpc.Core.Api, Version=1.0.0.0, Culture=neutral, PublicKeyToken=d754f35622e28bad, processorArchitecture=MSIL">
-      <SpecificVersion>False</SpecificVersion>
-      <HintPath>..\..\Shared\Lib\Grpc.Core.Api.dll</HintPath>
-    </Reference>
-    <Reference Include="log4net">
-      <SpecificVersion>False</SpecificVersion>
-      <HintPath>..\..\Shared\Lib\log4net.dll</HintPath>
-    </Reference>
-    <Reference Include="Microsoft.VisualStudio.QualityTools.UnitTestFramework, Version=10.0.0.0, Culture=neutral, PublicKeyToken=b03f5f7f11d50a3a, processorArchitecture=MSIL" />
-    <Reference Include="Newtonsoft.Json">
-      <SpecificVersion>False</SpecificVersion>
-      <HintPath>..\..\Shared\Lib\Newtonsoft.Json.dll</HintPath>
-    </Reference>
-    <Reference Include="NHibernate">
-      <SpecificVersion>False</SpecificVersion>
-      <HintPath>..\..\Shared\Lib\NHibernate\NHibernate.dll</HintPath>
-    </Reference>
-    <Reference Include="System" />
-    <Reference Include="System.Core">
-      <RequiredTargetFramework>3.5</RequiredTargetFramework>
-    </Reference>
-    <Reference Include="System.Data" />
-    <Reference Include="System.Data.DataSetExtensions">
-      <RequiredTargetFramework>3.5</RequiredTargetFramework>
-    </Reference>
-    <Reference Include="System.Data.SQLite, Version=1.0.105.2, Culture=neutral, PublicKeyToken=db937bc2d44ff139, processorArchitecture=$(PLATFORM)">
-      <SpecificVersion>False</SpecificVersion>
-      <HintPath>..\..\..\libraries\SQLite\$(PLATFORM)\System.Data.SQLite.dll</HintPath>
-      <Private>True</Private>
-    </Reference>
-    <Reference Include="System.Deployment" />
-    <Reference Include="System.Drawing" />
-    <Reference Include="System.ServiceModel" />
-    <Reference Include="System.Windows.Forms" />
-    <Reference Include="System.Xml" />
-    <Reference Include="UIAutomationClient">
-      <RequiredTargetFramework>3.0</RequiredTargetFramework>
-    </Reference>
-    <Reference Include="UIAutomationTypes">
-      <RequiredTargetFramework>3.0</RequiredTargetFramework>
-    </Reference>
-  </ItemGroup>
-  <ItemGroup>
-    <Compile Include="AccessServerTest.cs" />
-    <Compile Include="AddAllPeptidesWithModificationsTest.cs" />
-    <Compile Include="AssociateProteinVariantTest.cs" />
-    <Compile Include="BlibMoleculeListsTest.cs" />
-    <Compile Include="CrosslinkChromatogramTest.cs" />
-    <Compile Include="CrosslinkingTest.cs" />
-    <Compile Include="CrosslinkNeutralLossTest.cs" />
-    <Compile Include="DdaSearchTest.cs" />
-    <Compile Include="DetectionsPlotTest.cs" />
-    <Compile Include="DocumentFileLockingTest.cs" />
-    <Compile Include="ExplicitAnalyteConcentrationTest.cs" />
-    <Compile Include="GroupComparisonRefineTest.cs" />
-    <Compile Include="InvalidPeptideRankIdTest.cs" />
-    <Compile Include="InvalidPeptidesInLibraryTest.cs" />
-    <Compile Include="LongWaitDlgResizeTest.cs" />
-    <Compile Include="MetadataRuleTest.cs" />
-    <Compile Include="ModificationPermuterTest.cs" />
-    <Compile Include="MultiSampleImportPeakBoundariesTest.cs" />
-    <Compile Include="NormalizeToCalibrationCurveTest.cs" />
-    <Compile Include="PeptideSettingsTooltipTest.cs" />
-    <Compile Include="ProxlTest.cs" />
-    <Compile Include="QualitativeIonRatioTest.cs" />
-    <Compile Include="ReimportPeakBoundariesTest.cs" />
-    <Compile Include="RescoreImportDocumentTest.cs" />
-    <Compile Include="RescoreRawChromatogramsTest.cs" />
-    <Compile Include="SettingsChangeReimportTest.cs" />
-    <Compile Include="SimpleRatiosTest.cs" />
-    <Compile Include="SkylineMenuTest.cs" />
-    <Compile Include="SkypTest.cs" />
-    <Compile Include="AddLibraryTest.cs" />
-    <Compile Include="AreaCVHistogramTest.cs" />
-    <Compile Include="AssociateProteinsDlgTest.cs" />
-    <Compile Include="AuditLogSavingTest.cs" />
-    <Compile Include="AuditLogTest.cs" />
-    <Compile Include="AuditLogValidationTest.cs" />
-    <Compile Include="AutoSelectTest.cs" />
-    <Compile Include="BackgroundEventThreadsTest.cs" />
-    <Compile Include="BatchCalibrationTest.cs" />
-    <Compile Include="BlibIrtTest.cs" />
-    <Compile Include="CalibrationScenariosTest.cs" />
-    <Compile Include="CalibrationTest.cs" />
-    <Compile Include="CancelExportReportTest.cs" />
-    <Compile Include="ChargedLossesTest.cs" />
-    <Compile Include="ChromDataSetMatchingTest.cs" />
-    <Compile Include="ChromGraphTransformTest.cs" />
-    <Compile Include="ChromUITest.cs" />
-    <Compile Include="DecoyTargetMatchTest.cs" />
-    <Compile Include="DisplayLanguageTest.cs" />
-    <Compile Include="DocumentGridChromatogramDataTest.cs" />
-    <Compile Include="DuplicateTransitionGroupTest.cs" />
-    <Compile Include="EncyclopeDiaScoreTest.cs" />
-    <Compile Include="ExplicitPeakScoreTest.cs" />
-    <Compile Include="ExportAnnotationsTest.cs" />
-    <Compile Include="ExpressionAnnotationsTest.cs" />
-    <Compile Include="FormUtilTest.cs" />
-    <Compile Include="FullScanFilterInteractionTest.cs" />
-    <Compile Include="HeavyNicknamesTest.cs" />
-    <Compile Include="HighReplicateCountTest.cs" />
-    <Compile Include="ImportAnnotationsTest.cs" />
-    <Compile Include="ClearAllSettingsTest.cs" />
-    <Compile Include="DocumentGridClipboardOperationsTest.cs" />
-    <Compile Include="DocumentReportTest.cs" />
-    <Compile Include="DocumentSizeErrorTest.cs" />
-    <Compile Include="EditCustomMoleculeDlgTest.cs" />
-    <Compile Include="AnnotationTest.cs" />
-    <Compile Include="ArrangeGraphsTest.cs" />
-    <Compile Include="CalculateIsolationWindowsTest.cs" />
-    <Compile Include="ConfigureToolsDlgTest.cs" />
-    <Compile Include="DocumentGridTest.cs" />
-    <Compile Include="EditCustomThemeTest.cs" />
-    <Compile Include="EditDialogsTest.cs" />
-    <Compile Include="EditSettingsTypesTest.cs" />
-    <Compile Include="EmptyFunctionalTest.cs" />
-    <Compile Include="EncyclopeDiaTest.cs" />
-    <Compile Include="ExplicitPeakBoundsTest.cs" />
-    <Compile Include="ExplicitRTTest.cs" />
-    <Compile Include="ExportChromatogramTest.cs" />
-    <Compile Include="ExportIsolationListTest.cs" />
-    <Compile Include="ExportDiaListTest.cs" />
-    <Compile Include="ExportSmallMolSpectralLibraryTest.cs" />
-    <Compile Include="ExportSpectralLibraryTest.cs" />
-    <Compile Include="FiguresOfMeritTest.cs" />
-    <Compile Include="FilterMzTest.cs" />
-    <Compile Include="FindColumnTest.cs" />
-    <Compile Include="FullScanGraphTest.cs" />
-    <Compile Include="FullScanIdTest.cs" />
-    <Compile Include="GroupComparisonPivotEditorTest.cs" />
-    <Compile Include="GroupComparisonScenariosTest.cs" />
-    <Compile Include="GroupComparisonTest.cs" />
-    <Compile Include="GroupComparisonVolcanoPlotTest.cs" />
-    <Compile Include="HighPrecModsTest.cs" />
-    <Compile Include="ImmediateWindowTest.cs" />
-    <Compile Include="ImportDocTest.cs" />
-    <Compile Include="CopyPasteTest.cs" />
-    <Compile Include="EditNoteTest.cs" />
-    <Compile Include="EditStaticModTest.cs" />
-    <Compile Include="ExplicitMultiTypeTest.cs" />
-    <Compile Include="ExplicitVariableTest.cs" />
-    <Compile Include="ImportEncyclopeDiaLibraryTest.cs" />
-    <Compile Include="ImportFailureTest.cs" />
-    <Compile Include="ImportIsolationSchemeTest.cs" />
-    <Compile Include="ImportPeptideSearchTest.cs" />
-    <Compile Include="ImportResultsCancelTest.cs" />
-    <Compile Include="ImportTransitionListTest.cs" />
-    <Compile Include="InsertModTest.cs" />
-    <Compile Include="InsertTest.cs" />
-    <Compile Include="InstallToolsTest.cs" />
-    <Compile Include="IonMobilityTest.cs" />
-    <Compile Include="IrtTest.cs" />
-    <Compile Include="IsolationSchemeTest.cs" />
-    <Compile Include="LibraryBuildShareTest.cs" />
-    <Compile Include="LibraryExplorerSpeedTest.cs" />
-    <Compile Include="LibraryExplorerTest.cs" />
-    <Compile Include="ListDesignerTest.cs" />
-    <Compile Include="LiveReportsErrorTest.cs" />
-    <Compile Include="LiveReportsFilterTest.cs" />
-    <Compile Include="LongWaitTest.cs" />
-    <Compile Include="ManageLibraryRunsTest.cs" />
-    <Compile Include="ManageResultsTest.cs" />
-    <Compile Include="ManageResultsUndoTest.cs" />
-    <Compile Include="MassErrorGraphsTest.cs" />
-    <Compile Include="MidasModificationTest.cs" />
-    <Compile Include="MidasTest.cs" />
-    <Compile Include="MiscFormsTest.cs" />
-    <Compile Include="ModifiedAreaProportionTest.cs" />
-    <Compile Include="MultiSelectPeakAreaGraphTest.cs" />
-    <Compile Include="MultiSelectRetentionTimeTest.cs" />
-    <Compile Include="MultiSelectTest.cs" />
-    <Compile Include="NegativeIonChromatogramsTest.cs" />
-    <Compile Include="NeutralLossLibraryTest.cs" />
-    <Compile Include="NeutralLossTest.cs" />
-    <Compile Include="NonLinearRegressionTest.cs" />
-    <Compile Include="OrderByReplicateAnnotationTest.cs" />
-    <Compile Include="PasteMoleculesTest.cs" />
-    <Compile Include="PasteTransitionListTest.cs" />
-    <Compile Include="PeakScoringModelTest.cs" />
-    <Compile Include="PivotEditorTest.cs" />
-    <Compile Include="PolarityMismatchTest.cs" />
-    <Compile Include="PrecursorTest.cs" />
-    <Compile Include="ProfileImport.cs" />
-    <Compile Include="ProfileMemory.cs" />
-    <Compile Include="PrositSkylineIntegrationTest.cs" />
-    <Compile Include="ProteinMetadataFunctionalTest.cs" />
-    <Compile Include="ProteinMetadataBackgroundLoaderTest.cs" />
-    <Compile Include="PythonInstallerTest.cs" />
-    <Compile Include="QuantitativeTest.cs" />
-    <Compile Include="RefineProteinListDlgTest.cs" />
-    <Compile Include="RefineListDlgTest.cs" />
-    <Compile Include="RemovePrefixSuffixTest.cs" />
-    <Compile Include="RenameProteinsTest.cs" />
-    <Compile Include="ReporterIonTest.cs" />
-    <Compile Include="ReportErrorDlgTest.cs" />
-    <Compile Include="ReportSharingTest.cs" />
-    <Compile Include="ReportSummaryTest.cs" />
-    <Compile Include="RetentionTimeAlignmentTest.cs" />
-    <Compile Include="RetentionTimeFilterTest.cs" />
-    <Compile Include="RInstallerTest.cs" />
-    <Compile Include="RowActionsTest.cs" />
-    <Compile Include="SaveAsPreviousVersionTest.cs" />
-    <Compile Include="ScheduleMethodDlgTest.cs" />
-    <Compile Include="ScientificNotationGraphsTest.cs" />
-    <Compile Include="ShareDocumentTest.cs" />
-    <Compile Include="LibraryBuildTest.cs" />
-    <Compile Include="OptimizeTest.cs" />
-    <Compile Include="ShareSettingsTest.cs" />
-    <Compile Include="SingleReplicateResponseCurveTest.cs" />
-    <Compile Include="SkylineCmdTest.cs" />
-    <Compile Include="SmallMoleculeIrtTest.cs" />
-    <Compile Include="SmallMoleculesDocumentGridTest.cs" />
-    <Compile Include="SplitGraphTest.cs" />
-    <Compile Include="SrmCourseScenarioTest.cs" />
-    <Compile Include="SrmSmMolChromTest.cs" />
-    <Compile Include="StandardTypeTest.cs" />
-    <Compile Include="StartPageTest.cs" />
-    <Compile Include="SummaryGraphLinePlotsTest.cs" />
-    <Compile Include="SummaryGraphVisibilityTest.cs" />
-    <Compile Include="SureQuantScanDescriptionTest.cs" />
-    <Compile Include="SurrogateStandardTest.cs" />
-    <Compile Include="SynchronizeSummaryZoomingTest.cs" />
-    <Compile Include="SynchSiblingsSmallMoleculesTest.cs" />
-    <Compile Include="SynchSiblingsTest.cs" />
-    <Compile Include="BackgroundProteomeTest.cs" />
-    <Compile Include="Properties\AssemblyInfo.cs" />
-    <Compile Include="ExportMethodDialogTest.cs" />
-    <Compile Include="LabelPeakPickingTest.cs" />
-    <Compile Include="TargetResolverTest.cs" />
-    <Compile Include="TicNormalizationTest.cs" />
-    <Compile Include="ToolServiceTest.cs" />
-    <Compile Include="ToolStoreDlgTest.cs" />
-    <Compile Include="ToolUpdatesTest.cs" />
-    <Compile Include="TreeRestorationTest.cs" />
-    <Compile Include="ReintegrateDlgTest.cs" />
-    <Compile Include="AssayLibraryImportTest.cs" />
-    <Compile Include="PeakBoundaryCompareTest.cs" />
-    <Compile Include="SwathIsolationListsTest.cs" />
-    <Compile Include="TriggeredAcquisitionTest.cs" />
-    <Compile Include="UIModeTest.cs" />
-    <Compile Include="UniquePeptidesDialogTest.cs" />
-    <Compile Include="UniquePeptidesSettingsTest.cs" />
-    <Compile Include="RunToRunRegressionTest.cs" />
-    <Compile Include="UpdateAnnotationsGridTest.cs" />
-    <Compile Include="UpdateGlobalStandardTest.cs" />
-    <Compile Include="UpgradeTest.cs" />
-    <Compile Include="VolcanoPlotFormattingTest.cs" />
-  </ItemGroup>
-  <ItemGroup>
-    <ProjectReference Include="..\..\Shared\BiblioSpec\BiblioSpec.csproj">
-      <Project>{32CC9B1A-9442-4B56-AF34-FB47595278A1}</Project>
-      <Name>BiblioSpec</Name>
-    </ProjectReference>
-    <ProjectReference Include="..\..\Shared\Common\Common.csproj">
-      <Project>{A5527BE9-4A62-458F-AE47-F0F9204A5CF9}</Project>
-      <Name>Common</Name>
-    </ProjectReference>
-    <ProjectReference Include="..\..\Shared\Common\CommonUtil.csproj">
-      <Project>{13BF2FFB-50A1-4AB1-83A4-5733E36905CE}</Project>
-      <Name>CommonUtil</Name>
-    </ProjectReference>
-    <ProjectReference Include="..\..\Shared\MSGraph\MSGraph.csproj">
-      <Project>{26CFD1FF-F4F7-4F66-B5B4-E686BDB9B34E}</Project>
-      <Name>MSGraph</Name>
-    </ProjectReference>
-    <ProjectReference Include="..\..\Shared\ProteomeDb\ProteomeDb.csproj">
-      <Project>{09FC3CB3-FCCD-4906-A370-160B28725936}</Project>
-      <Name>ProteomeDb</Name>
-    </ProjectReference>
-    <ProjectReference Include="..\..\Shared\ProteowizardWrapper\ProteowizardWrapper.csproj">
-      <Project>{DACEE7D5-5A6A-4001-9602-FAB1A9A2DE59}</Project>
-      <Name>ProteowizardWrapper</Name>
-    </ProjectReference>
-    <ProjectReference Include="..\..\Shared\zedgraph\ZedGraph.csproj">
-      <Project>{B99650EE-AF46-47B4-A4A9-212ADE7809B7}</Project>
-      <Name>ZedGraph</Name>
-    </ProjectReference>
-    <ProjectReference Include="..\CommonTest\CommonTest.csproj">
-      <Project>{3F077244-13E5-4815-BA55-31F030042E06}</Project>
-      <Name>CommonTest</Name>
-    </ProjectReference>
-    <ProjectReference Include="..\Skyline.csproj">
-      <Project>{DDA2EA4C-B632-4FDF-94BA-F71E4C152056}</Project>
-      <Name>Skyline</Name>
-    </ProjectReference>
-    <ProjectReference Include="..\SkylineTool\SkylineTool.csproj">
-      <Project>{3FD4E167-8F9C-4116-8122-67C7AD143490}</Project>
-      <Name>SkylineTool</Name>
-    </ProjectReference>
-    <ProjectReference Include="..\TestUtil\TestUtil.csproj">
-      <Project>{1A76F2B4-353A-4BCF-9D15-70D4B387E480}</Project>
-      <Name>TestUtil</Name>
-    </ProjectReference>
-  </ItemGroup>
-  <ItemGroup>
-    <None Include="AccessServerTest.zip" />
-    <None Include="AddAllPeptidesWithModificationsTest.zip" />
-    <None Include="AddLibraryTest.zip" />
-    <None Include="AnnotationTest.zip" />
-    <None Include="AreaCVHistogramTest.zip" />
-    <None Include="AssayLibraryImportTest.zip" />
-    <None Include="AssociateProteinVariantTest.zip" />
-    <None Include="AuditLogSavingTest.zip" />
-    <None Include="AuditLogValidationTest.zip" />
-    <None Include="BackgroundProteomeTest.zip" />
-    <None Include="BatchCalibrationTest.zip" />
-    <None Include="CalibrationScenariosTest.zip" />
-    <None Include="CalibrationTest.zip" />
-    <None Include="CancelExportReportTest.zip" />
-    <None Include="ChromGraphTransformTest.zip" />
-    <None Include="ChromUITest.zip" />
-    <None Include="ConfigureToolsDlgTest.zip" />
-    <None Include="CopyPasteTest.zip" />
-    <None Include="CrosslinkingTest.zip" />
-    <None Include="DetectionsPlotTest.zip" />
-    <None Include="DocumentGridChromatogramDataTest.zip" />
-    <None Include="DocumentGridTest.zip" />
-    <None Include="DocumentSizeErrorTest.zip" />
-    <None Include="DuplicateTransitionGroupTest.zip" />
-    <None Include="EditNoteTest.zip" />
-    <None Include="EncyclopeDiaScoreTest.zip" />
-    <None Include="EncyclopeDiaTest.zip" />
-    <None Include="ExplicitAnalyteConcentrationTest.zip" />
-    <None Include="ExplicitPeakBoundsTest.zip" />
-    <None Include="ExplicitPeakScoreTest.zip" />
-    <None Include="ExplicitRTTest.zip" />
-    <None Include="ExportChromatogramTest.zip" />
-    <None Include="ExportIsolationListTest.zip" />
-    <None Include="ExportMethodDialogTest.zip" />
-    <None Include="ExportSpectralLibraryTest.zip" />
-    <None Include="ExpressionAnnotationsTest.zip" />
-    <None Include="FiguresOfMeritTest.zip" />
-    <None Include="FilterMzTest.zip" />
-    <None Include="FullScanIdTest.zip" />
-    <None Include="GroupComparisonPivotEditorTest.zip" />
-    <None Include="GroupComparisonTest.zip" />
-    <None Include="HighPrecModsTest.zip" />
-    <None Include="HighReplicateCountTest.zip" />
-    <None Include="ImportAnnotationsTest.zip" />
-    <None Include="ImportDocTest.zip" />
-    <None Include="ImportEncyclopeDiaLibraryTest.zip" />
-    <None Include="ImportFailureTest.zip" />
-    <None Include="ImportIsolationSchemeTest.zip" />
-    <None Include="ImportPeptideSearchTest.zip" />
-    <None Include="ImportResultsCancelTest.zip" />
-    <None Include="ImportTransitionListTest.zip" />
-    <None Include="InsertTest.zip" />
-    <None Include="InstallToolsTest.zip" />
-    <None Include="InvalidPeptideRankIdTest.zip" />
-    <None Include="InvalidPeptidesInLibraryTest.zip" />
-    <None Include="IonMobilityTest.zip" />
-    <None Include="IrtTest.zip" />
-    <None Include="LabelPeakPickingTest.zip" />
-    <None Include="LibraryBuildShareTest.zip" />
-    <None Include="LibraryBuildTest.zip" />
-    <None Include="LibraryExplorerSpeedTest.zip" />
-    <None Include="LibraryExplorerTest.zip" />
-    <None Include="LibraryShareTest.zip" />
-    <None Include="LibraryShareTestPeakAnnotations.zip" />
-    <None Include="LiveReportsErrorTest.sky.zip" />
-    <None Include="LiveReportsFilterTest.zip" />
-    <None Include="ManageLibraryRunsTest.zip" />
-    <None Include="ManageResultsTest.zip" />
-    <None Include="ManageResultsUndoTest.zip" />
-    <None Include="MassErrorGraphsTest.zip" />
-    <None Include="MidasModificationTest.zip" />
-    <None Include="MidasTest.zip" />
-    <None Include="ModifiedAreaProportionTest.zip" />
-    <None Include="MultiSelectRetentionTimeTest.zip" />
-    <None Include="NegativeIonChromatogramsTest.zip" />
-    <None Include="NeutralLossLibraryTest.zip" />
-    <None Include="OptimizeTest.zip" />
-    <None Include="OrderByReplicateAnnotationTest.zip" />
-    <None Include="PasteMoleculeTest.zip" />
-    <None Include="PasteTransitionListTest.zip" />
-    <None Include="PeakBoundaryCompareTest.zip" />
-    <None Include="PeakScoringModelTest.zip" />
-    <None Include="PivotEditorTest.zip" />
-    <None Include="PrecursorTest.zip" />
-    <None Include="PrositSkylineIntegrationTest.zip" />
-    <None Include="ProteinMetadataBackgroundLoaderTest.zip" />
-    <None Include="ProteinMetadataFunctionalTest.zip" />
-    <None Include="ProxlTest.zip" />
-    <None Include="QualitativeIonRatioTest.zip" />
-    <None Include="QuantitativeTest.zip" />
-    <None Include="ReimportPeakBoundariesTest.zip" />
-    <None Include="ReintegrateDlgTest.zip" />
-    <None Include="RemovePrefixSuffixTest.zip" />
-    <None Include="RenameProteinsTest.zip" />
-    <None Include="ReportSharingTest.zip" />
-    <None Include="ReportSummaryTest.zip" />
-    <None Include="RescoreImportDocumentTest.zip" />
-    <None Include="RescoreRawChromatogramsTest.zip" />
-    <None Include="RetentionTimeAlignmentTest.zip" />
-    <None Include="RetentionTimeFilterTest.zip" />
-    <None Include="RowActionsTest.zip" />
-    <None Include="RunToRunRegressionTest.zip" />
-    <None Include="SaveAsPreviousVersionTest.zip" />
-    <None Include="SettingsChangeReimportTest.zip" />
-    <None Include="ShareSettingsTest.zip" />
-    <None Include="SingleReplicateResponseCurveTest.zip" />
-    <None Include="SkylineCmdTest.zip" />
-    <None Include="SkypTest.zip" />
-    <None Include="SmallMoleculeIrtTest.zip" />
-    <None Include="SmallMoleculesDocumentGrid.zip" />
-    <None Include="SplitGraphTest.zip" />
-    <None Include="SrmCourseScenarioTest.zip" />
-    <None Include="SrmSmMolChromTest.zip" />
-    <None Include="StandardTypeTest.zip" />
-    <None Include="StartPageTest.zip" />
-    <None Include="SummaryGraphVisibilityTest.zip" />
-    <None Include="SureQuantScanDescriptionTest.zip" />
-    <None Include="SurrogateStandardTest.zip" />
-    <None Include="SynchronizeSummaryZoomingTest.zip" />
-    <None Include="SynchSiblingsSmallMoleculesTest.zip" />
-    <None Include="SynchSiblingsTest.zip" />
-    <None Include="TargetResolverTest.zip" />
-    <None Include="TestBlibMoleculeLists.zip" />
-    <None Include="TicNormalizationTest.zip" />
-    <None Include="ToolServiceTest.zip" />
-    <None Include="ToolStoreDlgTest.zip" />
-    <None Include="ToolUpdatesTest.zip" />
-    <None Include="TreeRestorationTest.zip" />
-    <None Include="TriggeredAcquisitionTest.zip" />
-    <None Include="UIModeTest.zip" />
-    <None Include="UniquePeptidesDialogTest.zip" />
-    <None Include="UpdateGlobalStandardTest.zip" />
-  </ItemGroup>
-  <ItemGroup>
-    <BootstrapperPackage Include=".NETFramework,Version=v4.0">
-      <Visible>False</Visible>
-      <ProductName>Microsoft .NET Framework 4 %28x86 and x64%29</ProductName>
-      <Install>true</Install>
-    </BootstrapperPackage>
-    <BootstrapperPackage Include="Microsoft.Net.Client.3.5">
-      <Visible>False</Visible>
-      <ProductName>.NET Framework 3.5 SP1 Client Profile</ProductName>
-      <Install>false</Install>
-    </BootstrapperPackage>
-    <BootstrapperPackage Include="Microsoft.Net.Framework.3.5.SP1">
-      <Visible>False</Visible>
-      <ProductName>.NET Framework 3.5 SP1</ProductName>
-      <Install>false</Install>
-    </BootstrapperPackage>
-    <BootstrapperPackage Include="Microsoft.Windows.Installer.3.1">
-      <Visible>False</Visible>
-      <ProductName>Windows Installer 3.1</ProductName>
-      <Install>true</Install>
-    </BootstrapperPackage>
-  </ItemGroup>
-  <Import Project="$(MSBuildBinPath)\Microsoft.CSharp.targets" />
-  <!-- To modify your build process, add your task inside one of the targets below and uncomment it. 
-       Other similar extension points exist, see Microsoft.Common.targets.
-  <Target Name="BeforeBuild">
-  </Target>
-  <Target Name="AfterBuild">
-  </Target>
-  -->
-=======
-﻿<?xml version="1.0" encoding="utf-8"?>
-<Project ToolsVersion="12.0" DefaultTargets="Build" xmlns="http://schemas.microsoft.com/developer/msbuild/2003">
-  <PropertyGroup>
-    <Configuration Condition=" '$(Configuration)' == '' ">Debug</Configuration>
-    <Platform Condition=" '$(Platform)' == '' ">AnyCPU</Platform>
-    <ProductVersion>9.0.30729</ProductVersion>
-    <SchemaVersion>2.0</SchemaVersion>
-    <ProjectGuid>{1B7E62FF-463B-4B3E-8E37-72F1A7C2BFD9}</ProjectGuid>
-    <OutputType>Library</OutputType>
-    <AppDesignerFolder>Properties</AppDesignerFolder>
-    <RootNamespace>pwiz.SkylineTestFunctional</RootNamespace>
-    <AssemblyName>TestFunctional</AssemblyName>
-    <TargetFrameworkVersion>v4.7.2</TargetFrameworkVersion>
-    <FileAlignment>512</FileAlignment>
-    <ProjectTypeGuids>{3AC096D0-A1C2-E12C-1390-A8335801FDAB};{FAE04EC0-301F-11D3-BF4B-00C04F79EFBC}</ProjectTypeGuids>
-    <FileUpgradeFlags>
-    </FileUpgradeFlags>
-    <OldToolsVersion>4.0</OldToolsVersion>
-    <UpgradeBackupLocation />
-    <TargetFrameworkProfile />
-    <ResolveAssemblyWarnOrErrorOnTargetArchitectureMismatch>None</ResolveAssemblyWarnOrErrorOnTargetArchitectureMismatch>
-    <IsWebBootstrapper>false</IsWebBootstrapper>
-    <PublishUrl>publish\</PublishUrl>
-    <Install>true</Install>
-    <InstallFrom>Disk</InstallFrom>
-    <UpdateEnabled>false</UpdateEnabled>
-    <UpdateMode>Foreground</UpdateMode>
-    <UpdateInterval>7</UpdateInterval>
-    <UpdateIntervalUnits>Days</UpdateIntervalUnits>
-    <UpdatePeriodically>false</UpdatePeriodically>
-    <UpdateRequired>false</UpdateRequired>
-    <MapFileExtensions>true</MapFileExtensions>
-    <ApplicationRevision>0</ApplicationRevision>
-    <ApplicationVersion>1.0.0.%2a</ApplicationVersion>
-    <UseApplicationTrust>false</UseApplicationTrust>
-    <BootstrapperEnabled>true</BootstrapperEnabled>
-  </PropertyGroup>
-  <PropertyGroup Condition=" '$(Configuration)|$(Platform)' == 'Debug|AnyCPU' ">
-    <DebugSymbols>true</DebugSymbols>
-    <DebugType>full</DebugType>
-    <Optimize>false</Optimize>
-    <OutputPath>bin\Debug\</OutputPath>
-    <DefineConstants>DEBUG;TRACE</DefineConstants>
-    <ErrorReport>prompt</ErrorReport>
-    <WarningLevel>4</WarningLevel>
-    <UseVSHostingProcess>false</UseVSHostingProcess>
-    <Prefer32Bit>false</Prefer32Bit>
-  </PropertyGroup>
-  <PropertyGroup Condition=" '$(Configuration)|$(Platform)' == 'Release|AnyCPU' ">
-    <DebugType>pdbonly</DebugType>
-    <Optimize>true</Optimize>
-    <OutputPath>bin\Release\</OutputPath>
-    <DefineConstants>TRACE</DefineConstants>
-    <ErrorReport>prompt</ErrorReport>
-    <WarningLevel>4</WarningLevel>
-    <UseVSHostingProcess>false</UseVSHostingProcess>
-    <Prefer32Bit>false</Prefer32Bit>
-  </PropertyGroup>
-  <PropertyGroup Condition=" '$(Configuration)|$(Platform)' == 'Debug|x86' ">
-    <DebugSymbols>true</DebugSymbols>
-    <OutputPath>..\bin\x86\Debug\</OutputPath>
-    <DefineConstants>DEBUG;TRACE</DefineConstants>
-    <DebugType>full</DebugType>
-    <PlatformTarget>x86</PlatformTarget>
-    <ErrorReport>prompt</ErrorReport>
-    <UseVSHostingProcess>false</UseVSHostingProcess>
-    <Prefer32Bit>false</Prefer32Bit>
-  </PropertyGroup>
-  <PropertyGroup Condition=" '$(Configuration)|$(Platform)' == 'Release|x86' ">
-    <OutputPath>..\bin\x86\Release\</OutputPath>
-    <DefineConstants>TRACE</DefineConstants>
-    <Optimize>true</Optimize>
-    <DebugType>pdbonly</DebugType>
-    <PlatformTarget>x86</PlatformTarget>
-    <ErrorReport>prompt</ErrorReport>
-    <UseVSHostingProcess>false</UseVSHostingProcess>
-    <Prefer32Bit>false</Prefer32Bit>
-  </PropertyGroup>
-  <PropertyGroup Condition=" '$(Configuration)|$(Platform)' == 'Debug|x64' ">
-    <DebugSymbols>true</DebugSymbols>
-    <OutputPath>..\bin\x64\Debug\</OutputPath>
-    <DefineConstants>DEBUG;TRACE</DefineConstants>
-    <DebugType>full</DebugType>
-    <PlatformTarget>AnyCPU</PlatformTarget>
-    <UseVSHostingProcess>false</UseVSHostingProcess>
-    <ErrorReport>prompt</ErrorReport>
-    <Prefer32Bit>false</Prefer32Bit>
-  </PropertyGroup>
-  <PropertyGroup Condition=" '$(Configuration)|$(Platform)' == 'Release|x64' ">
-    <OutputPath>..\bin\x64\Release\</OutputPath>
-    <DefineConstants>TRACE</DefineConstants>
-    <Optimize>true</Optimize>
-    <DebugType>pdbonly</DebugType>
-    <PlatformTarget>x64</PlatformTarget>
-    <UseVSHostingProcess>false</UseVSHostingProcess>
-    <ErrorReport>prompt</ErrorReport>
-    <Prefer32Bit>false</Prefer32Bit>
-  </PropertyGroup>
-  <PropertyGroup>
-    <AutoGenerateBindingRedirects>true</AutoGenerateBindingRedirects>
-    <GenerateBindingRedirectsOutputType>true</GenerateBindingRedirectsOutputType>
-  </PropertyGroup>
-  <ItemGroup>
-    <Reference Include="DigitalRune.Windows.Docking, Version=1.3.5.0, Culture=neutral, processorArchitecture=MSIL">
-      <SpecificVersion>False</SpecificVersion>
-      <HintPath>..\..\Shared\Lib\DigitalRune.Windows.Docking.dll</HintPath>
-    </Reference>
-    <Reference Include="DotNetZip">
-      <SpecificVersion>False</SpecificVersion>
-      <HintPath>..\..\Shared\Lib\DotNetZip\DotNetZip.dll</HintPath>
-    </Reference>
-    <Reference Include="Google.Protobuf, Version=3.5.1.0, Culture=neutral, PublicKeyToken=a7d26565bac4d604" />
-    <Reference Include="Grpc.Core, Version=1.0.0.0, Culture=neutral, PublicKeyToken=d754f35622e28bad, processorArchitecture=MSIL">
-      <SpecificVersion>False</SpecificVersion>
-      <HintPath>..\..\Shared\Lib\Grpc.Core.dll</HintPath>
-    </Reference>
-    <Reference Include="Grpc.Core.Api, Version=1.0.0.0, Culture=neutral, PublicKeyToken=d754f35622e28bad, processorArchitecture=MSIL">
-      <SpecificVersion>False</SpecificVersion>
-      <HintPath>..\..\Shared\Lib\Grpc.Core.Api.dll</HintPath>
-    </Reference>
-    <Reference Include="log4net">
-      <SpecificVersion>False</SpecificVersion>
-      <HintPath>..\..\Shared\Lib\log4net.dll</HintPath>
-    </Reference>
-    <Reference Include="Microsoft.VisualStudio.QualityTools.UnitTestFramework, Version=10.0.0.0, Culture=neutral, PublicKeyToken=b03f5f7f11d50a3a, processorArchitecture=MSIL" />
-    <Reference Include="Newtonsoft.Json">
-      <SpecificVersion>False</SpecificVersion>
-      <HintPath>..\..\Shared\Lib\Newtonsoft.Json.dll</HintPath>
-    </Reference>
-    <Reference Include="NHibernate">
-      <SpecificVersion>False</SpecificVersion>
-      <HintPath>..\..\Shared\Lib\NHibernate\NHibernate.dll</HintPath>
-    </Reference>
-    <Reference Include="System" />
-    <Reference Include="System.Core">
-      <RequiredTargetFramework>3.5</RequiredTargetFramework>
-    </Reference>
-    <Reference Include="System.Data" />
-    <Reference Include="System.Data.DataSetExtensions">
-      <RequiredTargetFramework>3.5</RequiredTargetFramework>
-    </Reference>
-    <Reference Include="System.Data.SQLite, Version=1.0.105.2, Culture=neutral, PublicKeyToken=db937bc2d44ff139, processorArchitecture=$(PLATFORM)">
-      <SpecificVersion>False</SpecificVersion>
-      <HintPath>..\..\..\libraries\SQLite\$(PLATFORM)\System.Data.SQLite.dll</HintPath>
-      <Private>True</Private>
-    </Reference>
-    <Reference Include="System.Deployment" />
-    <Reference Include="System.Drawing" />
-    <Reference Include="System.ServiceModel" />
-    <Reference Include="System.Windows.Forms" />
-    <Reference Include="System.Xml" />
-    <Reference Include="UIAutomationClient">
-      <RequiredTargetFramework>3.0</RequiredTargetFramework>
-    </Reference>
-    <Reference Include="UIAutomationTypes">
-      <RequiredTargetFramework>3.0</RequiredTargetFramework>
-    </Reference>
-  </ItemGroup>
-  <ItemGroup>
-    <Compile Include="AccessServerTest.cs" />
-    <Compile Include="AddAllPeptidesWithModificationsTest.cs" />
-    <Compile Include="AssociateProteinVariantTest.cs" />
-    <Compile Include="BlibMoleculeListsTest.cs" />
-    <Compile Include="CrosslinkChromatogramTest.cs" />
-    <Compile Include="CrosslinkingTest.cs" />
-    <Compile Include="CrosslinkNeutralLossTest.cs" />
-    <Compile Include="DdaSearchTest.cs" />
-    <Compile Include="DetectionsPlotTest.cs" />
-    <Compile Include="DocumentFileLockingTest.cs" />
-    <Compile Include="ExplicitAnalyteConcentrationTest.cs" />
-    <Compile Include="GroupComparisonRefineTest.cs" />
-    <Compile Include="InvalidPeptideRankIdTest.cs" />
-    <Compile Include="InvalidPeptidesInLibraryTest.cs" />
-    <Compile Include="LongWaitDlgResizeTest.cs" />
-    <Compile Include="MetadataRuleTest.cs" />
-    <Compile Include="ModificationPermuterTest.cs" />
-    <Compile Include="MultiSampleImportPeakBoundariesTest.cs" />
-    <Compile Include="NoQuantitativeTransitionsTest.cs" />
-    <Compile Include="NormalizeToCalibrationCurveTest.cs" />
-    <Compile Include="PeptideSettingsTooltipTest.cs" />
-    <Compile Include="ProxlTest.cs" />
-    <Compile Include="QualitativeIonRatioTest.cs" />
-    <Compile Include="ReimportPeakBoundariesTest.cs" />
-    <Compile Include="RescoreImportDocumentTest.cs" />
-    <Compile Include="RescoreRawChromatogramsTest.cs" />
-    <Compile Include="SettingsChangeReimportTest.cs" />
-    <Compile Include="SimpleRatiosTest.cs" />
-    <Compile Include="SkylineMenuTest.cs" />
-    <Compile Include="SkypTest.cs" />
-    <Compile Include="AddLibraryTest.cs" />
-    <Compile Include="AreaCVHistogramTest.cs" />
-    <Compile Include="AssociateProteinsDlgTest.cs" />
-    <Compile Include="AuditLogSavingTest.cs" />
-    <Compile Include="AuditLogTest.cs" />
-    <Compile Include="AuditLogValidationTest.cs" />
-    <Compile Include="AutoSelectTest.cs" />
-    <Compile Include="BackgroundEventThreadsTest.cs" />
-    <Compile Include="BatchCalibrationTest.cs" />
-    <Compile Include="BlibIrtTest.cs" />
-    <Compile Include="CalibrationScenariosTest.cs" />
-    <Compile Include="CalibrationTest.cs" />
-    <Compile Include="CancelExportReportTest.cs" />
-    <Compile Include="ChargedLossesTest.cs" />
-    <Compile Include="ChromDataSetMatchingTest.cs" />
-    <Compile Include="ChromGraphTransformTest.cs" />
-    <Compile Include="ChromUITest.cs" />
-    <Compile Include="DecoyTargetMatchTest.cs" />
-    <Compile Include="DisplayLanguageTest.cs" />
-    <Compile Include="DocumentGridChromatogramDataTest.cs" />
-    <Compile Include="DuplicateTransitionGroupTest.cs" />
-    <Compile Include="EncyclopeDiaScoreTest.cs" />
-    <Compile Include="ExplicitPeakScoreTest.cs" />
-    <Compile Include="ExportAnnotationsTest.cs" />
-    <Compile Include="ExpressionAnnotationsTest.cs" />
-    <Compile Include="FormUtilTest.cs" />
-    <Compile Include="FullScanFilterInteractionTest.cs" />
-    <Compile Include="HeavyNicknamesTest.cs" />
-    <Compile Include="HighReplicateCountTest.cs" />
-    <Compile Include="ImportAnnotationsTest.cs" />
-    <Compile Include="ClearAllSettingsTest.cs" />
-    <Compile Include="DocumentGridClipboardOperationsTest.cs" />
-    <Compile Include="DocumentReportTest.cs" />
-    <Compile Include="DocumentSizeErrorTest.cs" />
-    <Compile Include="EditCustomMoleculeDlgTest.cs" />
-    <Compile Include="AnnotationTest.cs" />
-    <Compile Include="ArrangeGraphsTest.cs" />
-    <Compile Include="CalculateIsolationWindowsTest.cs" />
-    <Compile Include="ConfigureToolsDlgTest.cs" />
-    <Compile Include="DocumentGridTest.cs" />
-    <Compile Include="EditCustomThemeTest.cs" />
-    <Compile Include="EditDialogsTest.cs" />
-    <Compile Include="EditSettingsTypesTest.cs" />
-    <Compile Include="EmptyFunctionalTest.cs" />
-    <Compile Include="EncyclopeDiaTest.cs" />
-    <Compile Include="ExplicitPeakBoundsTest.cs" />
-    <Compile Include="ExplicitRTTest.cs" />
-    <Compile Include="ExportChromatogramTest.cs" />
-    <Compile Include="ExportIsolationListTest.cs" />
-    <Compile Include="ExportDiaListTest.cs" />
-    <Compile Include="ExportSmallMolSpectralLibraryTest.cs" />
-    <Compile Include="ExportSpectralLibraryTest.cs" />
-    <Compile Include="FiguresOfMeritTest.cs" />
-    <Compile Include="FilterMzTest.cs" />
-    <Compile Include="FindColumnTest.cs" />
-    <Compile Include="FullScanGraphTest.cs" />
-    <Compile Include="FullScanIdTest.cs" />
-    <Compile Include="GroupComparisonPivotEditorTest.cs" />
-    <Compile Include="GroupComparisonScenariosTest.cs" />
-    <Compile Include="GroupComparisonTest.cs" />
-    <Compile Include="GroupComparisonVolcanoPlotTest.cs" />
-    <Compile Include="HighPrecModsTest.cs" />
-    <Compile Include="ImmediateWindowTest.cs" />
-    <Compile Include="ImportDocTest.cs" />
-    <Compile Include="CopyPasteTest.cs" />
-    <Compile Include="EditNoteTest.cs" />
-    <Compile Include="EditStaticModTest.cs" />
-    <Compile Include="ExplicitMultiTypeTest.cs" />
-    <Compile Include="ExplicitVariableTest.cs" />
-    <Compile Include="ImportEncyclopeDiaLibraryTest.cs" />
-    <Compile Include="ImportFailureTest.cs" />
-    <Compile Include="ImportIsolationSchemeTest.cs" />
-    <Compile Include="ImportPeptideSearchTest.cs" />
-    <Compile Include="ImportResultsCancelTest.cs" />
-    <Compile Include="ImportTransitionListTest.cs" />
-    <Compile Include="InsertModTest.cs" />
-    <Compile Include="InsertTest.cs" />
-    <Compile Include="InstallToolsTest.cs" />
-    <Compile Include="IonMobilityTest.cs" />
-    <Compile Include="IrtTest.cs" />
-    <Compile Include="IsolationSchemeTest.cs" />
-    <Compile Include="LibraryBuildShareTest.cs" />
-    <Compile Include="LibraryExplorerSpeedTest.cs" />
-    <Compile Include="LibraryExplorerTest.cs" />
-    <Compile Include="ListDesignerTest.cs" />
-    <Compile Include="LiveReportsErrorTest.cs" />
-    <Compile Include="LiveReportsFilterTest.cs" />
-    <Compile Include="LongWaitTest.cs" />
-    <Compile Include="ManageLibraryRunsTest.cs" />
-    <Compile Include="ManageResultsTest.cs" />
-    <Compile Include="ManageResultsUndoTest.cs" />
-    <Compile Include="MassErrorGraphsTest.cs" />
-    <Compile Include="MidasModificationTest.cs" />
-    <Compile Include="MidasTest.cs" />
-    <Compile Include="MiscFormsTest.cs" />
-    <Compile Include="ModifiedAreaProportionTest.cs" />
-    <Compile Include="MultiSelectPeakAreaGraphTest.cs" />
-    <Compile Include="MultiSelectRetentionTimeTest.cs" />
-    <Compile Include="MultiSelectTest.cs" />
-    <Compile Include="NegativeIonChromatogramsTest.cs" />
-    <Compile Include="NeutralLossLibraryTest.cs" />
-    <Compile Include="NeutralLossTest.cs" />
-    <Compile Include="NonLinearRegressionTest.cs" />
-    <Compile Include="OrderByReplicateAnnotationTest.cs" />
-    <Compile Include="PasteMoleculesTest.cs" />
-    <Compile Include="PeakScoringModelTest.cs" />
-    <Compile Include="PivotEditorTest.cs" />
-    <Compile Include="PolarityMismatchTest.cs" />
-    <Compile Include="PrecursorTest.cs" />
-    <Compile Include="ProfileImport.cs" />
-    <Compile Include="ProfileMemory.cs" />
-    <Compile Include="PrositSkylineIntegrationTest.cs" />
-    <Compile Include="ProteinMetadataFunctionalTest.cs" />
-    <Compile Include="ProteinMetadataBackgroundLoaderTest.cs" />
-    <Compile Include="PythonInstallerTest.cs" />
-    <Compile Include="QuantitativeTest.cs" />
-    <Compile Include="RefineProteinListDlgTest.cs" />
-    <Compile Include="RefineListDlgTest.cs" />
-    <Compile Include="RemovePrefixSuffixTest.cs" />
-    <Compile Include="RenameProteinsTest.cs" />
-    <Compile Include="ReporterIonTest.cs" />
-    <Compile Include="ReportErrorDlgTest.cs" />
-    <Compile Include="ReportSharingTest.cs" />
-    <Compile Include="ReportSummaryTest.cs" />
-    <Compile Include="RetentionTimeAlignmentTest.cs" />
-    <Compile Include="RetentionTimeFilterTest.cs" />
-    <Compile Include="RInstallerTest.cs" />
-    <Compile Include="RowActionsTest.cs" />
-    <Compile Include="SaveAsPreviousVersionTest.cs" />
-    <Compile Include="ScheduleMethodDlgTest.cs" />
-    <Compile Include="ScientificNotationGraphsTest.cs" />
-    <Compile Include="ShareDocumentTest.cs" />
-    <Compile Include="LibraryBuildTest.cs" />
-    <Compile Include="OptimizeTest.cs" />
-    <Compile Include="ShareSettingsTest.cs" />
-    <Compile Include="SingleReplicateResponseCurveTest.cs" />
-    <Compile Include="SkylineCmdTest.cs" />
-    <Compile Include="SmallMoleculeIrtTest.cs" />
-    <Compile Include="SmallMoleculesDocumentGridTest.cs" />
-    <Compile Include="SplitGraphTest.cs" />
-    <Compile Include="SrmCourseScenarioTest.cs" />
-    <Compile Include="SrmSmMolChromTest.cs" />
-    <Compile Include="StandardTypeTest.cs" />
-    <Compile Include="StartPageTest.cs" />
-    <Compile Include="SummaryGraphLinePlotsTest.cs" />
-    <Compile Include="SummaryGraphVisibilityTest.cs" />
-    <Compile Include="SureQuantScanDescriptionTest.cs" />
-    <Compile Include="SurrogateStandardTest.cs" />
-    <Compile Include="SynchronizeSummaryZoomingTest.cs" />
-    <Compile Include="SynchSiblingsSmallMoleculesTest.cs" />
-    <Compile Include="SynchSiblingsTest.cs" />
-    <Compile Include="BackgroundProteomeTest.cs" />
-    <Compile Include="Properties\AssemblyInfo.cs" />
-    <Compile Include="ExportMethodDialogTest.cs" />
-    <Compile Include="LabelPeakPickingTest.cs" />
-    <Compile Include="TargetResolverTest.cs" />
-    <Compile Include="TicNormalizationTest.cs" />
-    <Compile Include="ToolServiceTest.cs" />
-    <Compile Include="ToolStoreDlgTest.cs" />
-    <Compile Include="ToolUpdatesTest.cs" />
-    <Compile Include="TreeRestorationTest.cs" />
-    <Compile Include="ReintegrateDlgTest.cs" />
-    <Compile Include="AssayLibraryImportTest.cs" />
-    <Compile Include="PeakBoundaryCompareTest.cs" />
-    <Compile Include="SwathIsolationListsTest.cs" />
-    <Compile Include="TriggeredAcquisitionTest.cs" />
-    <Compile Include="UIModeTest.cs" />
-    <Compile Include="UniquePeptidesDialogTest.cs" />
-    <Compile Include="UniquePeptidesSettingsTest.cs" />
-    <Compile Include="RunToRunRegressionTest.cs" />
-    <Compile Include="UpdateAnnotationsGridTest.cs" />
-    <Compile Include="UpdateGlobalStandardTest.cs" />
-    <Compile Include="UpgradeTest.cs" />
-    <Compile Include="VolcanoPlotFormattingTest.cs" />
-  </ItemGroup>
-  <ItemGroup>
-    <ProjectReference Include="..\..\Shared\BiblioSpec\BiblioSpec.csproj">
-      <Project>{32CC9B1A-9442-4B56-AF34-FB47595278A1}</Project>
-      <Name>BiblioSpec</Name>
-    </ProjectReference>
-    <ProjectReference Include="..\..\Shared\Common\Common.csproj">
-      <Project>{A5527BE9-4A62-458F-AE47-F0F9204A5CF9}</Project>
-      <Name>Common</Name>
-    </ProjectReference>
-    <ProjectReference Include="..\..\Shared\Common\CommonUtil.csproj">
-      <Project>{13BF2FFB-50A1-4AB1-83A4-5733E36905CE}</Project>
-      <Name>CommonUtil</Name>
-    </ProjectReference>
-    <ProjectReference Include="..\..\Shared\MSGraph\MSGraph.csproj">
-      <Project>{26CFD1FF-F4F7-4F66-B5B4-E686BDB9B34E}</Project>
-      <Name>MSGraph</Name>
-    </ProjectReference>
-    <ProjectReference Include="..\..\Shared\ProteomeDb\ProteomeDb.csproj">
-      <Project>{09FC3CB3-FCCD-4906-A370-160B28725936}</Project>
-      <Name>ProteomeDb</Name>
-    </ProjectReference>
-    <ProjectReference Include="..\..\Shared\ProteowizardWrapper\ProteowizardWrapper.csproj">
-      <Project>{DACEE7D5-5A6A-4001-9602-FAB1A9A2DE59}</Project>
-      <Name>ProteowizardWrapper</Name>
-    </ProjectReference>
-    <ProjectReference Include="..\..\Shared\zedgraph\ZedGraph.csproj">
-      <Project>{B99650EE-AF46-47B4-A4A9-212ADE7809B7}</Project>
-      <Name>ZedGraph</Name>
-    </ProjectReference>
-    <ProjectReference Include="..\CommonTest\CommonTest.csproj">
-      <Project>{3F077244-13E5-4815-BA55-31F030042E06}</Project>
-      <Name>CommonTest</Name>
-    </ProjectReference>
-    <ProjectReference Include="..\Skyline.csproj">
-      <Project>{DDA2EA4C-B632-4FDF-94BA-F71E4C152056}</Project>
-      <Name>Skyline</Name>
-    </ProjectReference>
-    <ProjectReference Include="..\SkylineTool\SkylineTool.csproj">
-      <Project>{3FD4E167-8F9C-4116-8122-67C7AD143490}</Project>
-      <Name>SkylineTool</Name>
-    </ProjectReference>
-    <ProjectReference Include="..\TestUtil\TestUtil.csproj">
-      <Project>{1A76F2B4-353A-4BCF-9D15-70D4B387E480}</Project>
-      <Name>TestUtil</Name>
-    </ProjectReference>
-  </ItemGroup>
-  <ItemGroup>
-    <None Include="AccessServerTest.zip" />
-    <None Include="AddAllPeptidesWithModificationsTest.zip" />
-    <None Include="AddLibraryTest.zip" />
-    <None Include="AnnotationTest.zip" />
-    <None Include="AreaCVHistogramTest.zip" />
-    <None Include="AssayLibraryImportTest.zip" />
-    <None Include="AssociateProteinVariantTest.zip" />
-    <None Include="AuditLogSavingTest.zip" />
-    <None Include="AuditLogValidationTest.zip" />
-    <None Include="BackgroundProteomeTest.zip" />
-    <None Include="BatchCalibrationTest.zip" />
-    <None Include="CalibrationScenariosTest.zip" />
-    <None Include="CalibrationTest.zip" />
-    <None Include="CancelExportReportTest.zip" />
-    <None Include="ChromGraphTransformTest.zip" />
-    <None Include="ChromUITest.zip" />
-    <None Include="ConfigureToolsDlgTest.zip" />
-    <None Include="CopyPasteTest.zip" />
-    <None Include="CrosslinkingTest.zip" />
-    <None Include="DetectionsPlotTest.zip" />
-    <None Include="DocumentGridChromatogramDataTest.zip" />
-    <None Include="DocumentGridTest.zip" />
-    <None Include="DocumentSizeErrorTest.zip" />
-    <None Include="DuplicateTransitionGroupTest.zip" />
-    <None Include="EditNoteTest.zip" />
-    <None Include="EncyclopeDiaScoreTest.zip" />
-    <None Include="EncyclopeDiaTest.zip" />
-    <None Include="ExplicitAnalyteConcentrationTest.zip" />
-    <None Include="ExplicitPeakBoundsTest.zip" />
-    <None Include="ExplicitPeakScoreTest.zip" />
-    <None Include="ExplicitRTTest.zip" />
-    <None Include="ExportChromatogramTest.zip" />
-    <None Include="ExportIsolationListTest.zip" />
-    <None Include="ExportMethodDialogTest.zip" />
-    <None Include="ExportSpectralLibraryTest.zip" />
-    <None Include="ExpressionAnnotationsTest.zip" />
-    <None Include="FiguresOfMeritTest.zip" />
-    <None Include="FilterMzTest.zip" />
-    <None Include="FullScanIdTest.zip" />
-    <None Include="GroupComparisonPivotEditorTest.zip" />
-    <None Include="GroupComparisonTest.zip" />
-    <None Include="HighPrecModsTest.zip" />
-    <None Include="HighReplicateCountTest.zip" />
-    <None Include="ImportAnnotationsTest.zip" />
-    <None Include="ImportDocTest.zip" />
-    <None Include="ImportEncyclopeDiaLibraryTest.zip" />
-    <None Include="ImportFailureTest.zip" />
-    <None Include="ImportIsolationSchemeTest.zip" />
-    <None Include="ImportPeptideSearchTest.zip" />
-    <None Include="ImportResultsCancelTest.zip" />
-    <None Include="ImportTransitionListTest.zip" />
-    <None Include="InsertTest.zip" />
-    <None Include="InstallToolsTest.zip" />
-    <None Include="InvalidPeptideRankIdTest.zip" />
-    <None Include="InvalidPeptidesInLibraryTest.zip" />
-    <None Include="IonMobilityTest.zip" />
-    <None Include="IrtTest.zip" />
-    <None Include="LabelPeakPickingTest.zip" />
-    <None Include="LibraryBuildShareTest.zip" />
-    <None Include="LibraryBuildTest.zip" />
-    <None Include="LibraryExplorerSpeedTest.zip" />
-    <None Include="LibraryExplorerTest.zip" />
-    <None Include="LibraryShareTest.zip" />
-    <None Include="LibraryShareTestPeakAnnotations.zip" />
-    <None Include="LiveReportsErrorTest.sky.zip" />
-    <None Include="LiveReportsFilterTest.zip" />
-    <None Include="ManageLibraryRunsTest.zip" />
-    <None Include="ManageResultsTest.zip" />
-    <None Include="ManageResultsUndoTest.zip" />
-    <None Include="MassErrorGraphsTest.zip" />
-    <None Include="MidasModificationTest.zip" />
-    <None Include="MidasTest.zip" />
-    <None Include="ModifiedAreaProportionTest.zip" />
-    <None Include="MultiSelectRetentionTimeTest.zip" />
-    <None Include="NegativeIonChromatogramsTest.zip" />
-    <None Include="NeutralLossLibraryTest.zip" />
-    <None Include="NoQuantitativeTransitionsTest.zip" />
-    <None Include="OptimizeTest.zip" />
-    <None Include="OrderByReplicateAnnotationTest.zip" />
-    <None Include="PasteMoleculeTest.zip" />
-    <None Include="PeakBoundaryCompareTest.zip" />
-    <None Include="PeakScoringModelTest.zip" />
-    <None Include="PivotEditorTest.zip" />
-    <None Include="PrecursorTest.zip" />
-    <None Include="PrositSkylineIntegrationTest.zip" />
-    <None Include="ProteinMetadataBackgroundLoaderTest.zip" />
-    <None Include="ProteinMetadataFunctionalTest.zip" />
-    <None Include="ProxlTest.zip" />
-    <None Include="QualitativeIonRatioTest.zip" />
-    <None Include="QuantitativeTest.zip" />
-    <None Include="ReimportPeakBoundariesTest.zip" />
-    <None Include="ReintegrateDlgTest.zip" />
-    <None Include="RemovePrefixSuffixTest.zip" />
-    <None Include="RenameProteinsTest.zip" />
-    <None Include="ReportSharingTest.zip" />
-    <None Include="ReportSummaryTest.zip" />
-    <None Include="RescoreImportDocumentTest.zip" />
-    <None Include="RescoreRawChromatogramsTest.zip" />
-    <None Include="RetentionTimeAlignmentTest.zip" />
-    <None Include="RetentionTimeFilterTest.zip" />
-    <None Include="RowActionsTest.zip" />
-    <None Include="RunToRunRegressionTest.zip" />
-    <None Include="SaveAsPreviousVersionTest.zip" />
-    <None Include="SettingsChangeReimportTest.zip" />
-    <None Include="ShareSettingsTest.zip" />
-    <None Include="SingleReplicateResponseCurveTest.zip" />
-    <None Include="SkylineCmdTest.zip" />
-    <None Include="SkypTest.zip" />
-    <None Include="SmallMoleculeIrtTest.zip" />
-    <None Include="SmallMoleculesDocumentGrid.zip" />
-    <None Include="SplitGraphTest.zip" />
-    <None Include="SrmCourseScenarioTest.zip" />
-    <None Include="SrmSmMolChromTest.zip" />
-    <None Include="StandardTypeTest.zip" />
-    <None Include="StartPageTest.zip" />
-    <None Include="SummaryGraphVisibilityTest.zip" />
-    <None Include="SureQuantScanDescriptionTest.zip" />
-    <None Include="SurrogateStandardTest.zip" />
-    <None Include="SynchronizeSummaryZoomingTest.zip" />
-    <None Include="SynchSiblingsSmallMoleculesTest.zip" />
-    <None Include="SynchSiblingsTest.zip" />
-    <None Include="TargetResolverTest.zip" />
-    <None Include="TestBlibMoleculeLists.zip" />
-    <None Include="TicNormalizationTest.zip" />
-    <None Include="ToolServiceTest.zip" />
-    <None Include="ToolStoreDlgTest.zip" />
-    <None Include="ToolUpdatesTest.zip" />
-    <None Include="TreeRestorationTest.zip" />
-    <None Include="TriggeredAcquisitionTest.zip" />
-    <None Include="UIModeTest.zip" />
-    <None Include="UniquePeptidesDialogTest.zip" />
-    <None Include="UpdateGlobalStandardTest.zip" />
-  </ItemGroup>
-  <ItemGroup>
-    <BootstrapperPackage Include=".NETFramework,Version=v4.0">
-      <Visible>False</Visible>
-      <ProductName>Microsoft .NET Framework 4 %28x86 and x64%29</ProductName>
-      <Install>true</Install>
-    </BootstrapperPackage>
-    <BootstrapperPackage Include="Microsoft.Net.Client.3.5">
-      <Visible>False</Visible>
-      <ProductName>.NET Framework 3.5 SP1 Client Profile</ProductName>
-      <Install>false</Install>
-    </BootstrapperPackage>
-    <BootstrapperPackage Include="Microsoft.Net.Framework.3.5.SP1">
-      <Visible>False</Visible>
-      <ProductName>.NET Framework 3.5 SP1</ProductName>
-      <Install>false</Install>
-    </BootstrapperPackage>
-    <BootstrapperPackage Include="Microsoft.Windows.Installer.3.1">
-      <Visible>False</Visible>
-      <ProductName>Windows Installer 3.1</ProductName>
-      <Install>true</Install>
-    </BootstrapperPackage>
-  </ItemGroup>
-  <Import Project="$(MSBuildBinPath)\Microsoft.CSharp.targets" />
-  <!-- To modify your build process, add your task inside one of the targets below and uncomment it. 
-       Other similar extension points exist, see Microsoft.Common.targets.
-  <Target Name="BeforeBuild">
-  </Target>
-  <Target Name="AfterBuild">
-  </Target>
-  -->
->>>>>>> e81e575f
+﻿<?xml version="1.0" encoding="utf-8"?>
+<Project ToolsVersion="12.0" DefaultTargets="Build" xmlns="http://schemas.microsoft.com/developer/msbuild/2003">
+  <PropertyGroup>
+    <Configuration Condition=" '$(Configuration)' == '' ">Debug</Configuration>
+    <Platform Condition=" '$(Platform)' == '' ">AnyCPU</Platform>
+    <ProductVersion>9.0.30729</ProductVersion>
+    <SchemaVersion>2.0</SchemaVersion>
+    <ProjectGuid>{1B7E62FF-463B-4B3E-8E37-72F1A7C2BFD9}</ProjectGuid>
+    <OutputType>Library</OutputType>
+    <AppDesignerFolder>Properties</AppDesignerFolder>
+    <RootNamespace>pwiz.SkylineTestFunctional</RootNamespace>
+    <AssemblyName>TestFunctional</AssemblyName>
+    <TargetFrameworkVersion>v4.7.2</TargetFrameworkVersion>
+    <FileAlignment>512</FileAlignment>
+    <ProjectTypeGuids>{3AC096D0-A1C2-E12C-1390-A8335801FDAB};{FAE04EC0-301F-11D3-BF4B-00C04F79EFBC}</ProjectTypeGuids>
+    <FileUpgradeFlags>
+    </FileUpgradeFlags>
+    <OldToolsVersion>4.0</OldToolsVersion>
+    <UpgradeBackupLocation />
+    <TargetFrameworkProfile />
+    <ResolveAssemblyWarnOrErrorOnTargetArchitectureMismatch>None</ResolveAssemblyWarnOrErrorOnTargetArchitectureMismatch>
+    <IsWebBootstrapper>false</IsWebBootstrapper>
+    <PublishUrl>publish\</PublishUrl>
+    <Install>true</Install>
+    <InstallFrom>Disk</InstallFrom>
+    <UpdateEnabled>false</UpdateEnabled>
+    <UpdateMode>Foreground</UpdateMode>
+    <UpdateInterval>7</UpdateInterval>
+    <UpdateIntervalUnits>Days</UpdateIntervalUnits>
+    <UpdatePeriodically>false</UpdatePeriodically>
+    <UpdateRequired>false</UpdateRequired>
+    <MapFileExtensions>true</MapFileExtensions>
+    <ApplicationRevision>0</ApplicationRevision>
+    <ApplicationVersion>1.0.0.%2a</ApplicationVersion>
+    <UseApplicationTrust>false</UseApplicationTrust>
+    <BootstrapperEnabled>true</BootstrapperEnabled>
+  </PropertyGroup>
+  <PropertyGroup Condition=" '$(Configuration)|$(Platform)' == 'Debug|AnyCPU' ">
+    <DebugSymbols>true</DebugSymbols>
+    <DebugType>full</DebugType>
+    <Optimize>false</Optimize>
+    <OutputPath>bin\Debug\</OutputPath>
+    <DefineConstants>DEBUG;TRACE</DefineConstants>
+    <ErrorReport>prompt</ErrorReport>
+    <WarningLevel>4</WarningLevel>
+    <UseVSHostingProcess>false</UseVSHostingProcess>
+    <Prefer32Bit>false</Prefer32Bit>
+  </PropertyGroup>
+  <PropertyGroup Condition=" '$(Configuration)|$(Platform)' == 'Release|AnyCPU' ">
+    <DebugType>pdbonly</DebugType>
+    <Optimize>true</Optimize>
+    <OutputPath>bin\Release\</OutputPath>
+    <DefineConstants>TRACE</DefineConstants>
+    <ErrorReport>prompt</ErrorReport>
+    <WarningLevel>4</WarningLevel>
+    <UseVSHostingProcess>false</UseVSHostingProcess>
+    <Prefer32Bit>false</Prefer32Bit>
+  </PropertyGroup>
+  <PropertyGroup Condition=" '$(Configuration)|$(Platform)' == 'Debug|x86' ">
+    <DebugSymbols>true</DebugSymbols>
+    <OutputPath>..\bin\x86\Debug\</OutputPath>
+    <DefineConstants>DEBUG;TRACE</DefineConstants>
+    <DebugType>full</DebugType>
+    <PlatformTarget>x86</PlatformTarget>
+    <ErrorReport>prompt</ErrorReport>
+    <UseVSHostingProcess>false</UseVSHostingProcess>
+    <Prefer32Bit>false</Prefer32Bit>
+  </PropertyGroup>
+  <PropertyGroup Condition=" '$(Configuration)|$(Platform)' == 'Release|x86' ">
+    <OutputPath>..\bin\x86\Release\</OutputPath>
+    <DefineConstants>TRACE</DefineConstants>
+    <Optimize>true</Optimize>
+    <DebugType>pdbonly</DebugType>
+    <PlatformTarget>x86</PlatformTarget>
+    <ErrorReport>prompt</ErrorReport>
+    <UseVSHostingProcess>false</UseVSHostingProcess>
+    <Prefer32Bit>false</Prefer32Bit>
+  </PropertyGroup>
+  <PropertyGroup Condition=" '$(Configuration)|$(Platform)' == 'Debug|x64' ">
+    <DebugSymbols>true</DebugSymbols>
+    <OutputPath>..\bin\x64\Debug\</OutputPath>
+    <DefineConstants>DEBUG;TRACE</DefineConstants>
+    <DebugType>full</DebugType>
+    <PlatformTarget>AnyCPU</PlatformTarget>
+    <UseVSHostingProcess>false</UseVSHostingProcess>
+    <ErrorReport>prompt</ErrorReport>
+    <Prefer32Bit>false</Prefer32Bit>
+  </PropertyGroup>
+  <PropertyGroup Condition=" '$(Configuration)|$(Platform)' == 'Release|x64' ">
+    <OutputPath>..\bin\x64\Release\</OutputPath>
+    <DefineConstants>TRACE</DefineConstants>
+    <Optimize>true</Optimize>
+    <DebugType>pdbonly</DebugType>
+    <PlatformTarget>x64</PlatformTarget>
+    <UseVSHostingProcess>false</UseVSHostingProcess>
+    <ErrorReport>prompt</ErrorReport>
+    <Prefer32Bit>false</Prefer32Bit>
+  </PropertyGroup>
+  <PropertyGroup>
+    <AutoGenerateBindingRedirects>true</AutoGenerateBindingRedirects>
+    <GenerateBindingRedirectsOutputType>true</GenerateBindingRedirectsOutputType>
+  </PropertyGroup>
+  <ItemGroup>
+    <Reference Include="DigitalRune.Windows.Docking, Version=1.3.5.0, Culture=neutral, processorArchitecture=MSIL">
+      <SpecificVersion>False</SpecificVersion>
+      <HintPath>..\..\Shared\Lib\DigitalRune.Windows.Docking.dll</HintPath>
+    </Reference>
+    <Reference Include="DotNetZip">
+      <SpecificVersion>False</SpecificVersion>
+      <HintPath>..\..\Shared\Lib\DotNetZip\DotNetZip.dll</HintPath>
+    </Reference>
+    <Reference Include="Google.Protobuf, Version=3.5.1.0, Culture=neutral, PublicKeyToken=a7d26565bac4d604" />
+    <Reference Include="Grpc.Core, Version=1.0.0.0, Culture=neutral, PublicKeyToken=d754f35622e28bad, processorArchitecture=MSIL">
+      <SpecificVersion>False</SpecificVersion>
+      <HintPath>..\..\Shared\Lib\Grpc.Core.dll</HintPath>
+    </Reference>
+    <Reference Include="Grpc.Core.Api, Version=1.0.0.0, Culture=neutral, PublicKeyToken=d754f35622e28bad, processorArchitecture=MSIL">
+      <SpecificVersion>False</SpecificVersion>
+      <HintPath>..\..\Shared\Lib\Grpc.Core.Api.dll</HintPath>
+    </Reference>
+    <Reference Include="log4net">
+      <SpecificVersion>False</SpecificVersion>
+      <HintPath>..\..\Shared\Lib\log4net.dll</HintPath>
+    </Reference>
+    <Reference Include="Microsoft.VisualStudio.QualityTools.UnitTestFramework, Version=10.0.0.0, Culture=neutral, PublicKeyToken=b03f5f7f11d50a3a, processorArchitecture=MSIL" />
+    <Reference Include="Newtonsoft.Json">
+      <SpecificVersion>False</SpecificVersion>
+      <HintPath>..\..\Shared\Lib\Newtonsoft.Json.dll</HintPath>
+    </Reference>
+    <Reference Include="NHibernate">
+      <SpecificVersion>False</SpecificVersion>
+      <HintPath>..\..\Shared\Lib\NHibernate\NHibernate.dll</HintPath>
+    </Reference>
+    <Reference Include="System" />
+    <Reference Include="System.Core">
+      <RequiredTargetFramework>3.5</RequiredTargetFramework>
+    </Reference>
+    <Reference Include="System.Data" />
+    <Reference Include="System.Data.DataSetExtensions">
+      <RequiredTargetFramework>3.5</RequiredTargetFramework>
+    </Reference>
+    <Reference Include="System.Data.SQLite, Version=1.0.105.2, Culture=neutral, PublicKeyToken=db937bc2d44ff139, processorArchitecture=$(PLATFORM)">
+      <SpecificVersion>False</SpecificVersion>
+      <HintPath>..\..\..\libraries\SQLite\$(PLATFORM)\System.Data.SQLite.dll</HintPath>
+      <Private>True</Private>
+    </Reference>
+    <Reference Include="System.Deployment" />
+    <Reference Include="System.Drawing" />
+    <Reference Include="System.ServiceModel" />
+    <Reference Include="System.Windows.Forms" />
+    <Reference Include="System.Xml" />
+    <Reference Include="UIAutomationClient">
+      <RequiredTargetFramework>3.0</RequiredTargetFramework>
+    </Reference>
+    <Reference Include="UIAutomationTypes">
+      <RequiredTargetFramework>3.0</RequiredTargetFramework>
+    </Reference>
+  </ItemGroup>
+  <ItemGroup>
+    <Compile Include="AccessServerTest.cs" />
+    <Compile Include="AddAllPeptidesWithModificationsTest.cs" />
+    <Compile Include="AssociateProteinVariantTest.cs" />
+    <Compile Include="BlibMoleculeListsTest.cs" />
+    <Compile Include="CrosslinkChromatogramTest.cs" />
+    <Compile Include="CrosslinkingTest.cs" />
+    <Compile Include="CrosslinkNeutralLossTest.cs" />
+    <Compile Include="DdaSearchTest.cs" />
+    <Compile Include="DetectionsPlotTest.cs" />
+    <Compile Include="DocumentFileLockingTest.cs" />
+    <Compile Include="ExplicitAnalyteConcentrationTest.cs" />
+    <Compile Include="GroupComparisonRefineTest.cs" />
+    <Compile Include="InvalidPeptideRankIdTest.cs" />
+    <Compile Include="InvalidPeptidesInLibraryTest.cs" />
+    <Compile Include="LongWaitDlgResizeTest.cs" />
+    <Compile Include="MetadataRuleTest.cs" />
+    <Compile Include="ModificationPermuterTest.cs" />
+    <Compile Include="MultiSampleImportPeakBoundariesTest.cs" />
+    <Compile Include="NoQuantitativeTransitionsTest.cs" />
+    <Compile Include="NormalizeToCalibrationCurveTest.cs" />
+    <Compile Include="PeptideSettingsTooltipTest.cs" />
+    <Compile Include="ProxlTest.cs" />
+    <Compile Include="QualitativeIonRatioTest.cs" />
+    <Compile Include="ReimportPeakBoundariesTest.cs" />
+    <Compile Include="RescoreImportDocumentTest.cs" />
+    <Compile Include="RescoreRawChromatogramsTest.cs" />
+    <Compile Include="SettingsChangeReimportTest.cs" />
+    <Compile Include="SimpleRatiosTest.cs" />
+    <Compile Include="SkylineMenuTest.cs" />
+    <Compile Include="SkypTest.cs" />
+    <Compile Include="AddLibraryTest.cs" />
+    <Compile Include="AreaCVHistogramTest.cs" />
+    <Compile Include="AssociateProteinsDlgTest.cs" />
+    <Compile Include="AuditLogSavingTest.cs" />
+    <Compile Include="AuditLogTest.cs" />
+    <Compile Include="AuditLogValidationTest.cs" />
+    <Compile Include="AutoSelectTest.cs" />
+    <Compile Include="BackgroundEventThreadsTest.cs" />
+    <Compile Include="BatchCalibrationTest.cs" />
+    <Compile Include="BlibIrtTest.cs" />
+    <Compile Include="CalibrationScenariosTest.cs" />
+    <Compile Include="CalibrationTest.cs" />
+    <Compile Include="CancelExportReportTest.cs" />
+    <Compile Include="ChargedLossesTest.cs" />
+    <Compile Include="ChromDataSetMatchingTest.cs" />
+    <Compile Include="ChromGraphTransformTest.cs" />
+    <Compile Include="ChromUITest.cs" />
+    <Compile Include="DecoyTargetMatchTest.cs" />
+    <Compile Include="DisplayLanguageTest.cs" />
+    <Compile Include="DocumentGridChromatogramDataTest.cs" />
+    <Compile Include="DuplicateTransitionGroupTest.cs" />
+    <Compile Include="EncyclopeDiaScoreTest.cs" />
+    <Compile Include="ExplicitPeakScoreTest.cs" />
+    <Compile Include="ExportAnnotationsTest.cs" />
+    <Compile Include="ExpressionAnnotationsTest.cs" />
+    <Compile Include="FormUtilTest.cs" />
+    <Compile Include="FullScanFilterInteractionTest.cs" />
+    <Compile Include="HeavyNicknamesTest.cs" />
+    <Compile Include="HighReplicateCountTest.cs" />
+    <Compile Include="ImportAnnotationsTest.cs" />
+    <Compile Include="ClearAllSettingsTest.cs" />
+    <Compile Include="DocumentGridClipboardOperationsTest.cs" />
+    <Compile Include="DocumentReportTest.cs" />
+    <Compile Include="DocumentSizeErrorTest.cs" />
+    <Compile Include="EditCustomMoleculeDlgTest.cs" />
+    <Compile Include="AnnotationTest.cs" />
+    <Compile Include="ArrangeGraphsTest.cs" />
+    <Compile Include="CalculateIsolationWindowsTest.cs" />
+    <Compile Include="ConfigureToolsDlgTest.cs" />
+    <Compile Include="DocumentGridTest.cs" />
+    <Compile Include="EditCustomThemeTest.cs" />
+    <Compile Include="EditDialogsTest.cs" />
+    <Compile Include="EditSettingsTypesTest.cs" />
+    <Compile Include="EmptyFunctionalTest.cs" />
+    <Compile Include="EncyclopeDiaTest.cs" />
+    <Compile Include="ExplicitPeakBoundsTest.cs" />
+    <Compile Include="ExplicitRTTest.cs" />
+    <Compile Include="ExportChromatogramTest.cs" />
+    <Compile Include="ExportIsolationListTest.cs" />
+    <Compile Include="ExportDiaListTest.cs" />
+    <Compile Include="ExportSmallMolSpectralLibraryTest.cs" />
+    <Compile Include="ExportSpectralLibraryTest.cs" />
+    <Compile Include="FiguresOfMeritTest.cs" />
+    <Compile Include="FilterMzTest.cs" />
+    <Compile Include="FindColumnTest.cs" />
+    <Compile Include="FullScanGraphTest.cs" />
+    <Compile Include="FullScanIdTest.cs" />
+    <Compile Include="GroupComparisonPivotEditorTest.cs" />
+    <Compile Include="GroupComparisonScenariosTest.cs" />
+    <Compile Include="GroupComparisonTest.cs" />
+    <Compile Include="GroupComparisonVolcanoPlotTest.cs" />
+    <Compile Include="HighPrecModsTest.cs" />
+    <Compile Include="ImmediateWindowTest.cs" />
+    <Compile Include="ImportDocTest.cs" />
+    <Compile Include="CopyPasteTest.cs" />
+    <Compile Include="EditNoteTest.cs" />
+    <Compile Include="EditStaticModTest.cs" />
+    <Compile Include="ExplicitMultiTypeTest.cs" />
+    <Compile Include="ExplicitVariableTest.cs" />
+    <Compile Include="ImportEncyclopeDiaLibraryTest.cs" />
+    <Compile Include="ImportFailureTest.cs" />
+    <Compile Include="ImportIsolationSchemeTest.cs" />
+    <Compile Include="ImportPeptideSearchTest.cs" />
+    <Compile Include="ImportResultsCancelTest.cs" />
+    <Compile Include="ImportTransitionListTest.cs" />
+    <Compile Include="InsertModTest.cs" />
+    <Compile Include="InsertTest.cs" />
+    <Compile Include="InstallToolsTest.cs" />
+    <Compile Include="IonMobilityTest.cs" />
+    <Compile Include="IrtTest.cs" />
+    <Compile Include="IsolationSchemeTest.cs" />
+    <Compile Include="LibraryBuildShareTest.cs" />
+    <Compile Include="LibraryExplorerSpeedTest.cs" />
+    <Compile Include="LibraryExplorerTest.cs" />
+    <Compile Include="ListDesignerTest.cs" />
+    <Compile Include="LiveReportsErrorTest.cs" />
+    <Compile Include="LiveReportsFilterTest.cs" />
+    <Compile Include="LongWaitTest.cs" />
+    <Compile Include="ManageLibraryRunsTest.cs" />
+    <Compile Include="ManageResultsTest.cs" />
+    <Compile Include="ManageResultsUndoTest.cs" />
+    <Compile Include="MassErrorGraphsTest.cs" />
+    <Compile Include="MidasModificationTest.cs" />
+    <Compile Include="MidasTest.cs" />
+    <Compile Include="MiscFormsTest.cs" />
+    <Compile Include="ModifiedAreaProportionTest.cs" />
+    <Compile Include="MultiSelectPeakAreaGraphTest.cs" />
+    <Compile Include="MultiSelectRetentionTimeTest.cs" />
+    <Compile Include="MultiSelectTest.cs" />
+    <Compile Include="NegativeIonChromatogramsTest.cs" />
+    <Compile Include="NeutralLossLibraryTest.cs" />
+    <Compile Include="NeutralLossTest.cs" />
+    <Compile Include="NonLinearRegressionTest.cs" />
+    <Compile Include="OrderByReplicateAnnotationTest.cs" />
+    <Compile Include="PasteMoleculesTest.cs" />
+    <Compile Include="PasteTransitionListTest.cs" />
+    <Compile Include="PeakScoringModelTest.cs" />
+    <Compile Include="PivotEditorTest.cs" />
+    <Compile Include="PolarityMismatchTest.cs" />
+    <Compile Include="PrecursorTest.cs" />
+    <Compile Include="ProfileImport.cs" />
+    <Compile Include="ProfileMemory.cs" />
+    <Compile Include="PrositSkylineIntegrationTest.cs" />
+    <Compile Include="ProteinMetadataFunctionalTest.cs" />
+    <Compile Include="ProteinMetadataBackgroundLoaderTest.cs" />
+    <Compile Include="PythonInstallerTest.cs" />
+    <Compile Include="QuantitativeTest.cs" />
+    <Compile Include="RefineProteinListDlgTest.cs" />
+    <Compile Include="RefineListDlgTest.cs" />
+    <Compile Include="RemovePrefixSuffixTest.cs" />
+    <Compile Include="RenameProteinsTest.cs" />
+    <Compile Include="ReporterIonTest.cs" />
+    <Compile Include="ReportErrorDlgTest.cs" />
+    <Compile Include="ReportSharingTest.cs" />
+    <Compile Include="ReportSummaryTest.cs" />
+    <Compile Include="RetentionTimeAlignmentTest.cs" />
+    <Compile Include="RetentionTimeFilterTest.cs" />
+    <Compile Include="RInstallerTest.cs" />
+    <Compile Include="RowActionsTest.cs" />
+    <Compile Include="SaveAsPreviousVersionTest.cs" />
+    <Compile Include="ScheduleMethodDlgTest.cs" />
+    <Compile Include="ScientificNotationGraphsTest.cs" />
+    <Compile Include="ShareDocumentTest.cs" />
+    <Compile Include="LibraryBuildTest.cs" />
+    <Compile Include="OptimizeTest.cs" />
+    <Compile Include="ShareSettingsTest.cs" />
+    <Compile Include="SingleReplicateResponseCurveTest.cs" />
+    <Compile Include="SkylineCmdTest.cs" />
+    <Compile Include="SmallMoleculeIrtTest.cs" />
+    <Compile Include="SmallMoleculesDocumentGridTest.cs" />
+    <Compile Include="SplitGraphTest.cs" />
+    <Compile Include="SrmCourseScenarioTest.cs" />
+    <Compile Include="SrmSmMolChromTest.cs" />
+    <Compile Include="StandardTypeTest.cs" />
+    <Compile Include="StartPageTest.cs" />
+    <Compile Include="SummaryGraphLinePlotsTest.cs" />
+    <Compile Include="SummaryGraphVisibilityTest.cs" />
+    <Compile Include="SureQuantScanDescriptionTest.cs" />
+    <Compile Include="SurrogateStandardTest.cs" />
+    <Compile Include="SynchronizeSummaryZoomingTest.cs" />
+    <Compile Include="SynchSiblingsSmallMoleculesTest.cs" />
+    <Compile Include="SynchSiblingsTest.cs" />
+    <Compile Include="BackgroundProteomeTest.cs" />
+    <Compile Include="Properties\AssemblyInfo.cs" />
+    <Compile Include="ExportMethodDialogTest.cs" />
+    <Compile Include="LabelPeakPickingTest.cs" />
+    <Compile Include="TargetResolverTest.cs" />
+    <Compile Include="TicNormalizationTest.cs" />
+    <Compile Include="ToolServiceTest.cs" />
+    <Compile Include="ToolStoreDlgTest.cs" />
+    <Compile Include="ToolUpdatesTest.cs" />
+    <Compile Include="TreeRestorationTest.cs" />
+    <Compile Include="ReintegrateDlgTest.cs" />
+    <Compile Include="AssayLibraryImportTest.cs" />
+    <Compile Include="PeakBoundaryCompareTest.cs" />
+    <Compile Include="SwathIsolationListsTest.cs" />
+    <Compile Include="TriggeredAcquisitionTest.cs" />
+    <Compile Include="UIModeTest.cs" />
+    <Compile Include="UniquePeptidesDialogTest.cs" />
+    <Compile Include="UniquePeptidesSettingsTest.cs" />
+    <Compile Include="RunToRunRegressionTest.cs" />
+    <Compile Include="UpdateAnnotationsGridTest.cs" />
+    <Compile Include="UpdateGlobalStandardTest.cs" />
+    <Compile Include="UpgradeTest.cs" />
+    <Compile Include="VolcanoPlotFormattingTest.cs" />
+  </ItemGroup>
+  <ItemGroup>
+    <ProjectReference Include="..\..\Shared\BiblioSpec\BiblioSpec.csproj">
+      <Project>{32CC9B1A-9442-4B56-AF34-FB47595278A1}</Project>
+      <Name>BiblioSpec</Name>
+    </ProjectReference>
+    <ProjectReference Include="..\..\Shared\Common\Common.csproj">
+      <Project>{A5527BE9-4A62-458F-AE47-F0F9204A5CF9}</Project>
+      <Name>Common</Name>
+    </ProjectReference>
+    <ProjectReference Include="..\..\Shared\Common\CommonUtil.csproj">
+      <Project>{13BF2FFB-50A1-4AB1-83A4-5733E36905CE}</Project>
+      <Name>CommonUtil</Name>
+    </ProjectReference>
+    <ProjectReference Include="..\..\Shared\MSGraph\MSGraph.csproj">
+      <Project>{26CFD1FF-F4F7-4F66-B5B4-E686BDB9B34E}</Project>
+      <Name>MSGraph</Name>
+    </ProjectReference>
+    <ProjectReference Include="..\..\Shared\ProteomeDb\ProteomeDb.csproj">
+      <Project>{09FC3CB3-FCCD-4906-A370-160B28725936}</Project>
+      <Name>ProteomeDb</Name>
+    </ProjectReference>
+    <ProjectReference Include="..\..\Shared\ProteowizardWrapper\ProteowizardWrapper.csproj">
+      <Project>{DACEE7D5-5A6A-4001-9602-FAB1A9A2DE59}</Project>
+      <Name>ProteowizardWrapper</Name>
+    </ProjectReference>
+    <ProjectReference Include="..\..\Shared\zedgraph\ZedGraph.csproj">
+      <Project>{B99650EE-AF46-47B4-A4A9-212ADE7809B7}</Project>
+      <Name>ZedGraph</Name>
+    </ProjectReference>
+    <ProjectReference Include="..\CommonTest\CommonTest.csproj">
+      <Project>{3F077244-13E5-4815-BA55-31F030042E06}</Project>
+      <Name>CommonTest</Name>
+    </ProjectReference>
+    <ProjectReference Include="..\Skyline.csproj">
+      <Project>{DDA2EA4C-B632-4FDF-94BA-F71E4C152056}</Project>
+      <Name>Skyline</Name>
+    </ProjectReference>
+    <ProjectReference Include="..\SkylineTool\SkylineTool.csproj">
+      <Project>{3FD4E167-8F9C-4116-8122-67C7AD143490}</Project>
+      <Name>SkylineTool</Name>
+    </ProjectReference>
+    <ProjectReference Include="..\TestUtil\TestUtil.csproj">
+      <Project>{1A76F2B4-353A-4BCF-9D15-70D4B387E480}</Project>
+      <Name>TestUtil</Name>
+    </ProjectReference>
+  </ItemGroup>
+  <ItemGroup>
+    <None Include="AccessServerTest.zip" />
+    <None Include="AddAllPeptidesWithModificationsTest.zip" />
+    <None Include="AddLibraryTest.zip" />
+    <None Include="AnnotationTest.zip" />
+    <None Include="AreaCVHistogramTest.zip" />
+    <None Include="AssayLibraryImportTest.zip" />
+    <None Include="AssociateProteinVariantTest.zip" />
+    <None Include="AuditLogSavingTest.zip" />
+    <None Include="AuditLogValidationTest.zip" />
+    <None Include="BackgroundProteomeTest.zip" />
+    <None Include="BatchCalibrationTest.zip" />
+    <None Include="CalibrationScenariosTest.zip" />
+    <None Include="CalibrationTest.zip" />
+    <None Include="CancelExportReportTest.zip" />
+    <None Include="ChromGraphTransformTest.zip" />
+    <None Include="ChromUITest.zip" />
+    <None Include="ConfigureToolsDlgTest.zip" />
+    <None Include="CopyPasteTest.zip" />
+    <None Include="CrosslinkingTest.zip" />
+    <None Include="DetectionsPlotTest.zip" />
+    <None Include="DocumentGridChromatogramDataTest.zip" />
+    <None Include="DocumentGridTest.zip" />
+    <None Include="DocumentSizeErrorTest.zip" />
+    <None Include="DuplicateTransitionGroupTest.zip" />
+    <None Include="EditNoteTest.zip" />
+    <None Include="EncyclopeDiaScoreTest.zip" />
+    <None Include="EncyclopeDiaTest.zip" />
+    <None Include="ExplicitAnalyteConcentrationTest.zip" />
+    <None Include="ExplicitPeakBoundsTest.zip" />
+    <None Include="ExplicitPeakScoreTest.zip" />
+    <None Include="ExplicitRTTest.zip" />
+    <None Include="ExportChromatogramTest.zip" />
+    <None Include="ExportIsolationListTest.zip" />
+    <None Include="ExportMethodDialogTest.zip" />
+    <None Include="ExportSpectralLibraryTest.zip" />
+    <None Include="ExpressionAnnotationsTest.zip" />
+    <None Include="FiguresOfMeritTest.zip" />
+    <None Include="FilterMzTest.zip" />
+    <None Include="FullScanIdTest.zip" />
+    <None Include="GroupComparisonPivotEditorTest.zip" />
+    <None Include="GroupComparisonTest.zip" />
+    <None Include="HighPrecModsTest.zip" />
+    <None Include="HighReplicateCountTest.zip" />
+    <None Include="ImportAnnotationsTest.zip" />
+    <None Include="ImportDocTest.zip" />
+    <None Include="ImportEncyclopeDiaLibraryTest.zip" />
+    <None Include="ImportFailureTest.zip" />
+    <None Include="ImportIsolationSchemeTest.zip" />
+    <None Include="ImportPeptideSearchTest.zip" />
+    <None Include="ImportResultsCancelTest.zip" />
+    <None Include="ImportTransitionListTest.zip" />
+    <None Include="InsertTest.zip" />
+    <None Include="InstallToolsTest.zip" />
+    <None Include="InvalidPeptideRankIdTest.zip" />
+    <None Include="InvalidPeptidesInLibraryTest.zip" />
+    <None Include="IonMobilityTest.zip" />
+    <None Include="IrtTest.zip" />
+    <None Include="LabelPeakPickingTest.zip" />
+    <None Include="LibraryBuildShareTest.zip" />
+    <None Include="LibraryBuildTest.zip" />
+    <None Include="LibraryExplorerSpeedTest.zip" />
+    <None Include="LibraryExplorerTest.zip" />
+    <None Include="LibraryShareTest.zip" />
+    <None Include="LibraryShareTestPeakAnnotations.zip" />
+    <None Include="LiveReportsErrorTest.sky.zip" />
+    <None Include="LiveReportsFilterTest.zip" />
+    <None Include="ManageLibraryRunsTest.zip" />
+    <None Include="ManageResultsTest.zip" />
+    <None Include="ManageResultsUndoTest.zip" />
+    <None Include="MassErrorGraphsTest.zip" />
+    <None Include="MidasModificationTest.zip" />
+    <None Include="MidasTest.zip" />
+    <None Include="ModifiedAreaProportionTest.zip" />
+    <None Include="MultiSelectRetentionTimeTest.zip" />
+    <None Include="NegativeIonChromatogramsTest.zip" />
+    <None Include="NeutralLossLibraryTest.zip" />
+    <None Include="NoQuantitativeTransitionsTest.zip" />
+    <None Include="OptimizeTest.zip" />
+    <None Include="OrderByReplicateAnnotationTest.zip" />
+    <None Include="PasteMoleculeTest.zip" />
+    <None Include="PasteTransitionListTest.zip" />
+    <None Include="PeakBoundaryCompareTest.zip" />
+    <None Include="PeakScoringModelTest.zip" />
+    <None Include="PivotEditorTest.zip" />
+    <None Include="PrecursorTest.zip" />
+    <None Include="PrositSkylineIntegrationTest.zip" />
+    <None Include="ProteinMetadataBackgroundLoaderTest.zip" />
+    <None Include="ProteinMetadataFunctionalTest.zip" />
+    <None Include="ProxlTest.zip" />
+    <None Include="QualitativeIonRatioTest.zip" />
+    <None Include="QuantitativeTest.zip" />
+    <None Include="ReimportPeakBoundariesTest.zip" />
+    <None Include="ReintegrateDlgTest.zip" />
+    <None Include="RemovePrefixSuffixTest.zip" />
+    <None Include="RenameProteinsTest.zip" />
+    <None Include="ReportSharingTest.zip" />
+    <None Include="ReportSummaryTest.zip" />
+    <None Include="RescoreImportDocumentTest.zip" />
+    <None Include="RescoreRawChromatogramsTest.zip" />
+    <None Include="RetentionTimeAlignmentTest.zip" />
+    <None Include="RetentionTimeFilterTest.zip" />
+    <None Include="RowActionsTest.zip" />
+    <None Include="RunToRunRegressionTest.zip" />
+    <None Include="SaveAsPreviousVersionTest.zip" />
+    <None Include="SettingsChangeReimportTest.zip" />
+    <None Include="ShareSettingsTest.zip" />
+    <None Include="SingleReplicateResponseCurveTest.zip" />
+    <None Include="SkylineCmdTest.zip" />
+    <None Include="SkypTest.zip" />
+    <None Include="SmallMoleculeIrtTest.zip" />
+    <None Include="SmallMoleculesDocumentGrid.zip" />
+    <None Include="SplitGraphTest.zip" />
+    <None Include="SrmCourseScenarioTest.zip" />
+    <None Include="SrmSmMolChromTest.zip" />
+    <None Include="StandardTypeTest.zip" />
+    <None Include="StartPageTest.zip" />
+    <None Include="SummaryGraphVisibilityTest.zip" />
+    <None Include="SureQuantScanDescriptionTest.zip" />
+    <None Include="SurrogateStandardTest.zip" />
+    <None Include="SynchronizeSummaryZoomingTest.zip" />
+    <None Include="SynchSiblingsSmallMoleculesTest.zip" />
+    <None Include="SynchSiblingsTest.zip" />
+    <None Include="TargetResolverTest.zip" />
+    <None Include="TestBlibMoleculeLists.zip" />
+    <None Include="TicNormalizationTest.zip" />
+    <None Include="ToolServiceTest.zip" />
+    <None Include="ToolStoreDlgTest.zip" />
+    <None Include="ToolUpdatesTest.zip" />
+    <None Include="TreeRestorationTest.zip" />
+    <None Include="TriggeredAcquisitionTest.zip" />
+    <None Include="UIModeTest.zip" />
+    <None Include="UniquePeptidesDialogTest.zip" />
+    <None Include="UpdateGlobalStandardTest.zip" />
+  </ItemGroup>
+  <ItemGroup>
+    <BootstrapperPackage Include=".NETFramework,Version=v4.0">
+      <Visible>False</Visible>
+      <ProductName>Microsoft .NET Framework 4 %28x86 and x64%29</ProductName>
+      <Install>true</Install>
+    </BootstrapperPackage>
+    <BootstrapperPackage Include="Microsoft.Net.Client.3.5">
+      <Visible>False</Visible>
+      <ProductName>.NET Framework 3.5 SP1 Client Profile</ProductName>
+      <Install>false</Install>
+    </BootstrapperPackage>
+    <BootstrapperPackage Include="Microsoft.Net.Framework.3.5.SP1">
+      <Visible>False</Visible>
+      <ProductName>.NET Framework 3.5 SP1</ProductName>
+      <Install>false</Install>
+    </BootstrapperPackage>
+    <BootstrapperPackage Include="Microsoft.Windows.Installer.3.1">
+      <Visible>False</Visible>
+      <ProductName>Windows Installer 3.1</ProductName>
+      <Install>true</Install>
+    </BootstrapperPackage>
+  </ItemGroup>
+  <Import Project="$(MSBuildBinPath)\Microsoft.CSharp.targets" />
+  <!-- To modify your build process, add your task inside one of the targets below and uncomment it. 
+       Other similar extension points exist, see Microsoft.Common.targets.
+  <Target Name="BeforeBuild">
+  </Target>
+  <Target Name="AfterBuild">
+  </Target>
+  -->
 </Project>