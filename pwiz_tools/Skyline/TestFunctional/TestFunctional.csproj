--- conflicted
+++ resolved
@@ -160,10 +160,7 @@
     <Compile Include="AccessServerTest.cs" />
     <Compile Include="AddAllPeptidesWithModificationsTest.cs" />
     <Compile Include="AssociateProteinVariantTest.cs" />
-<<<<<<< HEAD
     <Compile Include="BlibMoleculeListsTest.cs" />
-=======
->>>>>>> babd077d
     <Compile Include="CrosslinkChromatogramTest.cs" />
     <Compile Include="CrosslinkingTest.cs" />
     <Compile Include="CrosslinkNeutralLossTest.cs" />
@@ -175,10 +172,7 @@
     <Compile Include="InvalidPeptideRankIdTest.cs" />
     <Compile Include="InvalidPeptidesInLibraryTest.cs" />
     <Compile Include="LongWaitDlgResizeTest.cs" />
-<<<<<<< HEAD
-=======
     <Compile Include="MetadataRuleTest.cs" />
->>>>>>> babd077d
     <Compile Include="PeptideSettingsTooltipTest.cs" />
     <Compile Include="ProxlTest.cs" />
     <Compile Include="QualitativeIonRatioTest.cs" />
@@ -529,10 +523,7 @@
     <None Include="SynchSiblingsSmallMoleculesTest.zip" />
     <None Include="SynchSiblingsTest.zip" />
     <None Include="TargetResolverTest.zip" />
-<<<<<<< HEAD
     <None Include="TestBlibMoleculeLists.zip" />
-=======
->>>>>>> babd077d
     <None Include="ToolServiceTest.zip" />
     <None Include="ToolStoreDlgTest.zip" />
     <None Include="ToolUpdatesTest.zip" />
