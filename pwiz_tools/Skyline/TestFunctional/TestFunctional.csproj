﻿<?xml version="1.0" encoding="utf-8"?>
<Project ToolsVersion="12.0" DefaultTargets="Build" xmlns="http://schemas.microsoft.com/developer/msbuild/2003">
  <PropertyGroup>
    <Configuration Condition=" '$(Configuration)' == '' ">Debug</Configuration>
    <Platform Condition=" '$(Platform)' == '' ">AnyCPU</Platform>
    <ProductVersion>9.0.30729</ProductVersion>
    <SchemaVersion>2.0</SchemaVersion>
    <ProjectGuid>{1B7E62FF-463B-4B3E-8E37-72F1A7C2BFD9}</ProjectGuid>
    <OutputType>Library</OutputType>
    <AppDesignerFolder>Properties</AppDesignerFolder>
    <RootNamespace>pwiz.SkylineTestFunctional</RootNamespace>
    <AssemblyName>TestFunctional</AssemblyName>
    <TargetFrameworkVersion>v4.7.2</TargetFrameworkVersion>
    <FileAlignment>512</FileAlignment>
    <ProjectTypeGuids>{3AC096D0-A1C2-E12C-1390-A8335801FDAB};{FAE04EC0-301F-11D3-BF4B-00C04F79EFBC}</ProjectTypeGuids>
    <FileUpgradeFlags>
    </FileUpgradeFlags>
    <OldToolsVersion>4.0</OldToolsVersion>
    <UpgradeBackupLocation />
    <TargetFrameworkProfile />
    <ResolveAssemblyWarnOrErrorOnTargetArchitectureMismatch>None</ResolveAssemblyWarnOrErrorOnTargetArchitectureMismatch>
    <IsWebBootstrapper>false</IsWebBootstrapper>
    <PublishUrl>publish\</PublishUrl>
    <Install>true</Install>
    <InstallFrom>Disk</InstallFrom>
    <UpdateEnabled>false</UpdateEnabled>
    <UpdateMode>Foreground</UpdateMode>
    <UpdateInterval>7</UpdateInterval>
    <UpdateIntervalUnits>Days</UpdateIntervalUnits>
    <UpdatePeriodically>false</UpdatePeriodically>
    <UpdateRequired>false</UpdateRequired>
    <MapFileExtensions>true</MapFileExtensions>
    <ApplicationRevision>0</ApplicationRevision>
    <ApplicationVersion>1.0.0.%2a</ApplicationVersion>
    <UseApplicationTrust>false</UseApplicationTrust>
    <BootstrapperEnabled>true</BootstrapperEnabled>
  </PropertyGroup>
  <PropertyGroup Condition=" '$(Configuration)|$(Platform)' == 'Debug|AnyCPU' ">
    <DebugSymbols>true</DebugSymbols>
    <DebugType>full</DebugType>
    <Optimize>false</Optimize>
    <OutputPath>bin\Debug\</OutputPath>
    <DefineConstants>DEBUG;TRACE</DefineConstants>
    <ErrorReport>prompt</ErrorReport>
    <WarningLevel>4</WarningLevel>
    <UseVSHostingProcess>false</UseVSHostingProcess>
    <Prefer32Bit>false</Prefer32Bit>
  </PropertyGroup>
  <PropertyGroup Condition=" '$(Configuration)|$(Platform)' == 'Release|AnyCPU' ">
    <DebugType>pdbonly</DebugType>
    <Optimize>true</Optimize>
    <OutputPath>bin\Release\</OutputPath>
    <DefineConstants>TRACE</DefineConstants>
    <ErrorReport>prompt</ErrorReport>
    <WarningLevel>4</WarningLevel>
    <UseVSHostingProcess>false</UseVSHostingProcess>
    <Prefer32Bit>false</Prefer32Bit>
  </PropertyGroup>
  <PropertyGroup Condition=" '$(Configuration)|$(Platform)' == 'Debug|x86' ">
    <DebugSymbols>true</DebugSymbols>
    <OutputPath>..\bin\x86\Debug\</OutputPath>
    <DefineConstants>DEBUG;TRACE</DefineConstants>
    <DebugType>full</DebugType>
    <PlatformTarget>x86</PlatformTarget>
    <ErrorReport>prompt</ErrorReport>
    <UseVSHostingProcess>false</UseVSHostingProcess>
    <Prefer32Bit>false</Prefer32Bit>
  </PropertyGroup>
  <PropertyGroup Condition=" '$(Configuration)|$(Platform)' == 'Release|x86' ">
    <OutputPath>..\bin\x86\Release\</OutputPath>
    <DefineConstants>TRACE</DefineConstants>
    <Optimize>true</Optimize>
    <DebugType>pdbonly</DebugType>
    <PlatformTarget>x86</PlatformTarget>
    <ErrorReport>prompt</ErrorReport>
    <UseVSHostingProcess>false</UseVSHostingProcess>
    <Prefer32Bit>false</Prefer32Bit>
  </PropertyGroup>
  <PropertyGroup Condition=" '$(Configuration)|$(Platform)' == 'Debug|x64' ">
    <DebugSymbols>true</DebugSymbols>
    <OutputPath>..\bin\x64\Debug\</OutputPath>
    <DefineConstants>DEBUG;TRACE</DefineConstants>
    <DebugType>full</DebugType>
    <PlatformTarget>AnyCPU</PlatformTarget>
    <UseVSHostingProcess>false</UseVSHostingProcess>
    <ErrorReport>prompt</ErrorReport>
    <Prefer32Bit>false</Prefer32Bit>
  </PropertyGroup>
  <PropertyGroup Condition=" '$(Configuration)|$(Platform)' == 'Release|x64' ">
    <OutputPath>..\bin\x64\Release\</OutputPath>
    <DefineConstants>TRACE</DefineConstants>
    <Optimize>true</Optimize>
    <DebugType>pdbonly</DebugType>
    <PlatformTarget>x64</PlatformTarget>
    <UseVSHostingProcess>false</UseVSHostingProcess>
    <ErrorReport>prompt</ErrorReport>
    <Prefer32Bit>false</Prefer32Bit>
  </PropertyGroup>
  <PropertyGroup>
    <AutoGenerateBindingRedirects>true</AutoGenerateBindingRedirects>
    <GenerateBindingRedirectsOutputType>true</GenerateBindingRedirectsOutputType>
  </PropertyGroup>
  <ItemGroup>
    <Reference Include="DigitalRune.Windows.Docking, Version=1.3.5.0, Culture=neutral, processorArchitecture=MSIL">
      <SpecificVersion>False</SpecificVersion>
      <HintPath>..\..\Shared\Lib\DigitalRune.Windows.Docking.dll</HintPath>
    </Reference>
    <Reference Include="DotNetZip">
      <SpecificVersion>False</SpecificVersion>
      <HintPath>..\..\Shared\Lib\DotNetZip\DotNetZip.dll</HintPath>
    </Reference>
    <Reference Include="Google.Protobuf, Version=3.5.1.0, Culture=neutral, PublicKeyToken=a7d26565bac4d604, processorArchitecture=MSIL">
      <SpecificVersion>False</SpecificVersion>
      <HintPath>..\..\Shared\Lib\Google.Protobuf.dll</HintPath>
    </Reference>
    <Reference Include="Grpc.Core, Version=1.0.0.0, Culture=neutral, PublicKeyToken=d754f35622e28bad, processorArchitecture=MSIL">
      <SpecificVersion>False</SpecificVersion>
      <HintPath>..\..\Shared\Lib\Grpc.Core.dll</HintPath>
    </Reference>
    <Reference Include="Grpc.Core.Api, Version=1.0.0.0, Culture=neutral, PublicKeyToken=d754f35622e28bad, processorArchitecture=MSIL">
      <SpecificVersion>False</SpecificVersion>
      <HintPath>..\..\Shared\Lib\Grpc.Core.Api.dll</HintPath>
    </Reference>
    <Reference Include="log4net">
      <SpecificVersion>False</SpecificVersion>
      <HintPath>..\..\Shared\Lib\log4net.dll</HintPath>
    </Reference>
    <Reference Include="Microsoft.VisualStudio.QualityTools.UnitTestFramework, Version=10.0.0.0, Culture=neutral, PublicKeyToken=b03f5f7f11d50a3a, processorArchitecture=MSIL" />
    <Reference Include="Newtonsoft.Json">
      <SpecificVersion>False</SpecificVersion>
      <HintPath>..\..\Shared\Lib\Newtonsoft.Json.dll</HintPath>
    </Reference>
    <Reference Include="NHibernate">
      <SpecificVersion>False</SpecificVersion>
      <HintPath>..\..\Shared\Lib\NHibernate\NHibernate.dll</HintPath>
    </Reference>
    <Reference Include="System" />
    <Reference Include="System.Core">
      <RequiredTargetFramework>3.5</RequiredTargetFramework>
    </Reference>
    <Reference Include="System.Data" />
    <Reference Include="System.Data.DataSetExtensions">
      <RequiredTargetFramework>3.5</RequiredTargetFramework>
    </Reference>
    <Reference Include="System.Data.SQLite, Version=1.0.105.2, Culture=neutral, PublicKeyToken=db937bc2d44ff139, processorArchitecture=$(PLATFORM)">
      <SpecificVersion>False</SpecificVersion>
      <HintPath>..\..\..\libraries\SQLite\$(PLATFORM)\System.Data.SQLite.dll</HintPath>
      <Private>True</Private>
    </Reference>
    <Reference Include="System.Deployment" />
    <Reference Include="System.Drawing" />
    <Reference Include="System.ServiceModel" />
    <Reference Include="System.Windows.Forms" />
    <Reference Include="System.Xml" />
    <Reference Include="UIAutomationClient">
      <RequiredTargetFramework>3.0</RequiredTargetFramework>
    </Reference>
    <Reference Include="UIAutomationTypes">
      <RequiredTargetFramework>3.0</RequiredTargetFramework>
    </Reference>
  </ItemGroup>
  <ItemGroup>
    <Compile Include="AccessServerTest.cs" />
    <Compile Include="AddAllPeptidesWithModificationsTest.cs" />
    <Compile Include="AddMixedLibraryTest.cs" />
    <Compile Include="AreaNormalizeOptionTest.cs" />
    <Compile Include="AssociateProteinVariantTest.cs" />
    <Compile Include="AutoTrainModelTest.cs" />
    <Compile Include="BlibMoleculeListsTest.cs" />
    <Compile Include="CantReadSkydTest.cs" />
    <Compile Include="ConstrainNormalizationMethodTest.cs" />
    <Compile Include="DdaScoringTest.cs" />
<<<<<<< HEAD
    <Compile Include="LegacyScoringModelTest.cs" />
=======
    <Compile Include="MinimizeIrtTest.cs" />
>>>>>>> 105767dc
    <Compile Include="StartPageInsertTransitionListTest.cs" />
    <Compile Include="LibraryCacheTest.cs" />
    <Compile Include="PermuteIsotopeModificationsTest.cs" />
    <Compile Include="NewDocumentLoadLibrariesTest.cs" />
    <Compile Include="TargetRatiosTest.cs" />
    <Compile Include="ZedGraphClipboardTest.cs" />
    <Compile Include="ClusteredHeatMapTest.cs" />
    <Compile Include="ComplexCrosslinkTest.cs" />
    <Compile Include="CrosslinkChromatogramTest.cs" />
    <Compile Include="CrosslinkingTest.cs" />
    <Compile Include="CrosslinkNeutralLossTest.cs" />
    <Compile Include="DiaSearchTest.cs" />
    <Compile Include="DdaSearchTest.cs" />
    <Compile Include="DetectionsPlotTest.cs" />
    <Compile Include="DirtyDocumentSharingTest.cs" />
    <Compile Include="DocumentFileLockingTest.cs" />
    <Compile Include="DuplicateSmallMoleculePrecursorTest.cs" />
    <Compile Include="ExplicitAnalyteConcentrationTest.cs" />
    <Compile Include="GroupComparisonRefineTest.cs" />
    <Compile Include="InstrumentMinMaxTimeTest.cs" />
    <Compile Include="InvalidPeptideRankIdTest.cs" />
    <Compile Include="InvalidPeptidesInLibraryTest.cs" />
    <Compile Include="LegacyCrosslinkTest.cs" />
    <Compile Include="ListClusteringTest.cs" />
    <Compile Include="LongWaitDlgResizeTest.cs" />
    <Compile Include="MetadataRuleTest.cs" />
    <Compile Include="ModificationPermuterTest.cs" />
    <Compile Include="ModifyMoleculeTest.cs" />
    <Compile Include="MultiSampleImportPeakBoundariesTest.cs" />
    <Compile Include="NeutralLossModificationDisplayTest.cs" />
    <Compile Include="NoQuantitativeTransitionsTest.cs" />
    <Compile Include="NormalizeToCalibrationCurveTest.cs" />
    <Compile Include="PeptideSettingsTooltipTest.cs" />
    <Compile Include="PrmAcquisitionMethodTest.cs" />
    <Compile Include="ProxlTest.cs" />
    <Compile Include="QualitativeIonRatioTest.cs" />
    <Compile Include="QuantitativePeakAreaTest.cs" />
    <Compile Include="ReimportPeakBoundariesTest.cs" />
    <Compile Include="ReimportResultsTest.cs" />
    <Compile Include="RescoreImportDocumentTest.cs" />
    <Compile Include="RescoreRawChromatogramsTest.cs" />
    <Compile Include="SettingsChangeReimportTest.cs" />
    <Compile Include="SimpleRatiosTest.cs" />
    <Compile Include="SkylineMenuTest.cs" />
    <Compile Include="SkypTest.cs" />
    <Compile Include="AddLibraryTest.cs" />
    <Compile Include="AreaCVHistogramTest.cs" />
    <Compile Include="AssociateProteinsDlgTest.cs" />
    <Compile Include="AuditLogSavingTest.cs" />
    <Compile Include="AuditLogTest.cs" />
    <Compile Include="AuditLogValidationTest.cs" />
    <Compile Include="AutoSelectTest.cs" />
    <Compile Include="BackgroundEventThreadsTest.cs" />
    <Compile Include="BatchCalibrationTest.cs" />
    <Compile Include="BlibIrtTest.cs" />
    <Compile Include="CalibrationScenariosTest.cs" />
    <Compile Include="CalibrationTest.cs" />
    <Compile Include="CancelExportReportTest.cs" />
    <Compile Include="ChargedLossesTest.cs" />
    <Compile Include="ChromDataSetMatchingTest.cs" />
    <Compile Include="ChromGraphTransformTest.cs" />
    <Compile Include="ChromUITest.cs" />
    <Compile Include="DecoyTargetMatchTest.cs" />
    <Compile Include="DisplayLanguageTest.cs" />
    <Compile Include="DocumentGridChromatogramDataTest.cs" />
    <Compile Include="DuplicateTransitionGroupTest.cs" />
    <Compile Include="EncyclopeDiaScoreTest.cs" />
    <Compile Include="ExplicitPeakScoreTest.cs" />
    <Compile Include="ExportAnnotationsTest.cs" />
    <Compile Include="ExpressionAnnotationsTest.cs" />
    <Compile Include="FormUtilTest.cs" />
    <Compile Include="FullScanFilterInteractionTest.cs" />
    <Compile Include="HeavyNicknamesTest.cs" />
    <Compile Include="HighReplicateCountTest.cs" />
    <Compile Include="ImportAnnotationsTest.cs" />
    <Compile Include="ClearAllSettingsTest.cs" />
    <Compile Include="DocumentGridClipboardOperationsTest.cs" />
    <Compile Include="DocumentReportTest.cs" />
    <Compile Include="DocumentSizeErrorTest.cs" />
    <Compile Include="EditCustomMoleculeDlgTest.cs" />
    <Compile Include="AnnotationTest.cs" />
    <Compile Include="ArrangeGraphsTest.cs" />
    <Compile Include="CalculateIsolationWindowsTest.cs" />
    <Compile Include="ConfigureToolsDlgTest.cs" />
    <Compile Include="DocumentGridTest.cs" />
    <Compile Include="EditCustomThemeTest.cs" />
    <Compile Include="EditDialogsTest.cs" />
    <Compile Include="EditSettingsTypesTest.cs" />
    <Compile Include="EmptyFunctionalTest.cs" />
    <Compile Include="EncyclopeDiaTest.cs" />
    <Compile Include="ExplicitPeakBoundsTest.cs" />
    <Compile Include="ExplicitRTTest.cs" />
    <Compile Include="ExportChromatogramTest.cs" />
    <Compile Include="ExportIsolationListTest.cs" />
    <Compile Include="ExportDiaListTest.cs" />
    <Compile Include="ExportSmallMolSpectralLibraryTest.cs" />
    <Compile Include="ExportSpectralLibraryTest.cs" />
    <Compile Include="FiguresOfMeritTest.cs" />
    <Compile Include="FilterMzTest.cs" />
    <Compile Include="FindColumnTest.cs" />
    <Compile Include="FullScanGraphTest.cs" />
    <Compile Include="FullScanIdTest.cs" />
    <Compile Include="GroupComparisonPivotEditorTest.cs" />
    <Compile Include="GroupComparisonScenariosTest.cs" />
    <Compile Include="GroupComparisonTest.cs" />
    <Compile Include="GroupComparisonVolcanoPlotTest.cs" />
    <Compile Include="HighPrecModsTest.cs" />
    <Compile Include="ImmediateWindowTest.cs" />
    <Compile Include="ImportDocTest.cs" />
    <Compile Include="CopyPasteTest.cs" />
    <Compile Include="EditNoteTest.cs" />
    <Compile Include="EditStaticModTest.cs" />
    <Compile Include="ExplicitMultiTypeTest.cs" />
    <Compile Include="ExplicitVariableTest.cs" />
    <Compile Include="ImportEncyclopeDiaLibraryTest.cs" />
    <Compile Include="ImportFailureTest.cs" />
    <Compile Include="ImportIsolationSchemeTest.cs" />
    <Compile Include="ImportPeptideSearchTest.cs" />
    <Compile Include="ImportResultsCancelTest.cs" />
    <Compile Include="ImportTransitionListTest.cs" />
    <Compile Include="InsertModTest.cs" />
    <Compile Include="InsertTest.cs" />
    <Compile Include="InstallToolsTest.cs" />
    <Compile Include="IonMobilityTest.cs" />
    <Compile Include="IrtTest.cs" />
    <Compile Include="IsolationSchemeTest.cs" />
    <Compile Include="LibraryBuildShareTest.cs" />
    <Compile Include="LibraryExplorerSpeedTest.cs" />
    <Compile Include="LibraryExplorerTest.cs" />
    <Compile Include="ListDesignerTest.cs" />
    <Compile Include="LiveReportsErrorTest.cs" />
    <Compile Include="LiveReportsFilterTest.cs" />
    <Compile Include="LongWaitTest.cs" />
    <Compile Include="ManageLibraryRunsTest.cs" />
    <Compile Include="ManageResultsTest.cs" />
    <Compile Include="ManageResultsUndoTest.cs" />
    <Compile Include="MassErrorGraphsTest.cs" />
    <Compile Include="MidasModificationTest.cs" />
    <Compile Include="MidasTest.cs" />
    <Compile Include="MiscFormsTest.cs" />
    <Compile Include="ModifiedAreaProportionTest.cs" />
    <Compile Include="MultiSelectPeakAreaGraphTest.cs" />
    <Compile Include="MultiSelectRetentionTimeTest.cs" />
    <Compile Include="MultiSelectTest.cs" />
    <Compile Include="NegativeIonChromatogramsTest.cs" />
    <Compile Include="NeutralLossLibraryTest.cs" />
    <Compile Include="NeutralLossTest.cs" />
    <Compile Include="NonLinearRegressionTest.cs" />
    <Compile Include="OrderByReplicateAnnotationTest.cs" />
    <Compile Include="PasteMoleculesTest.cs" />
    <Compile Include="PasteTransitionListTest.cs" />
    <Compile Include="PeakScoringModelTest.cs" />
    <Compile Include="PivotEditorTest.cs" />
    <Compile Include="PolarityMismatchTest.cs" />
    <Compile Include="PrecursorTest.cs" />
    <Compile Include="ProfileImport.cs" />
    <Compile Include="ProfileMemory.cs" />
    <Compile Include="PrositSkylineIntegrationTest.cs" />
    <Compile Include="ProteinMetadataFunctionalTest.cs" />
    <Compile Include="ProteinMetadataBackgroundLoaderTest.cs" />
    <Compile Include="PythonInstallerTest.cs" />
    <Compile Include="QuantitativeTest.cs" />
    <Compile Include="RefineProteinListDlgTest.cs" />
    <Compile Include="RefineListDlgTest.cs" />
    <Compile Include="RemovePrefixSuffixTest.cs" />
    <Compile Include="RenameProteinsTest.cs" />
    <Compile Include="ReporterIonTest.cs" />
    <Compile Include="ReportErrorDlgTest.cs" />
    <Compile Include="ReportSharingTest.cs" />
    <Compile Include="ReportSummaryTest.cs" />
    <Compile Include="RetentionTimeAlignmentTest.cs" />
    <Compile Include="RetentionTimeFilterTest.cs" />
    <Compile Include="RInstallerTest.cs" />
    <Compile Include="RowActionsTest.cs" />
    <Compile Include="SaveAsPreviousVersionTest.cs" />
    <Compile Include="ScheduleMethodDlgTest.cs" />
    <Compile Include="ScientificNotationGraphsTest.cs" />
    <Compile Include="ShareDocumentTest.cs" />
    <Compile Include="LibraryBuildTest.cs" />
    <Compile Include="OptimizeTest.cs" />
    <Compile Include="ShareSettingsTest.cs" />
    <Compile Include="SingleReplicateResponseCurveTest.cs" />
    <Compile Include="SkylineCmdTest.cs" />
    <Compile Include="SmallMoleculeIrtTest.cs" />
    <Compile Include="SmallMoleculesDocumentGridTest.cs" />
    <Compile Include="SplitGraphTest.cs" />
    <Compile Include="SrmCourseScenarioTest.cs" />
    <Compile Include="SrmSmMolChromTest.cs" />
    <Compile Include="StandardTypeTest.cs" />
    <Compile Include="StartPageTest.cs" />
    <Compile Include="SummaryGraphLinePlotsTest.cs" />
    <Compile Include="SummaryGraphVisibilityTest.cs" />
    <Compile Include="SureQuantAcquisitionMethodSettingTest.cs" />
    <Compile Include="SureQuantScanDescriptionTest.cs" />
    <Compile Include="SurrogateStandardTest.cs" />
    <Compile Include="SynchronizedIntegrationTest.cs" />
    <Compile Include="SynchronizeSummaryZoomingTest.cs" />
    <Compile Include="SynchSiblingsSmallMoleculesTest.cs" />
    <Compile Include="SynchSiblingsTest.cs" />
    <Compile Include="BackgroundProteomeTest.cs" />
    <Compile Include="Properties\AssemblyInfo.cs" />
    <Compile Include="ExportMethodDialogTest.cs" />
    <Compile Include="LabelPeakPickingTest.cs" />
    <Compile Include="TargetResolverTest.cs" />
    <Compile Include="TicNormalizationTest.cs" />
    <Compile Include="ToolServiceTest.cs" />
    <Compile Include="ToolStoreDlgTest.cs" />
    <Compile Include="ToolUpdatesTest.cs" />
    <Compile Include="TransitionResultQuantitativeTest.cs" />
    <Compile Include="TreeRestorationTest.cs" />
    <Compile Include="ReintegrateDlgTest.cs" />
    <Compile Include="AssayLibraryImportTest.cs" />
    <Compile Include="PeakBoundaryCompareTest.cs" />
    <Compile Include="SwathIsolationListsTest.cs" />
    <Compile Include="TriggeredAcquisitionTest.cs" />
    <Compile Include="UIModeTest.cs" />
    <Compile Include="UniquePeptidesDialogTest.cs" />
    <Compile Include="UniquePeptidesSettingsTest.cs" />
    <Compile Include="RunToRunRegressionTest.cs" />
    <Compile Include="UpdateAnnotationsGridTest.cs" />
    <Compile Include="UpdateGlobalStandardTest.cs" />
    <Compile Include="UpgradeTest.cs" />
    <Compile Include="VolcanoPlotFormattingTest.cs" />
  </ItemGroup>
  <ItemGroup>
    <ProjectReference Include="..\..\Shared\BiblioSpec\BiblioSpec.csproj">
      <Project>{32CC9B1A-9442-4B56-AF34-FB47595278A1}</Project>
      <Name>BiblioSpec</Name>
    </ProjectReference>
    <ProjectReference Include="..\..\Shared\Common\Common.csproj">
      <Project>{A5527BE9-4A62-458F-AE47-F0F9204A5CF9}</Project>
      <Name>Common</Name>
    </ProjectReference>
    <ProjectReference Include="..\..\Shared\Common\CommonUtil.csproj">
      <Project>{13BF2FFB-50A1-4AB1-83A4-5733E36905CE}</Project>
      <Name>CommonUtil</Name>
    </ProjectReference>
    <ProjectReference Include="..\..\Shared\MSGraph\MSGraph.csproj">
      <Project>{26CFD1FF-F4F7-4F66-B5B4-E686BDB9B34E}</Project>
      <Name>MSGraph</Name>
    </ProjectReference>
    <ProjectReference Include="..\..\Shared\ProteomeDb\ProteomeDb.csproj">
      <Project>{09FC3CB3-FCCD-4906-A370-160B28725936}</Project>
      <Name>ProteomeDb</Name>
    </ProjectReference>
    <ProjectReference Include="..\..\Shared\ProteowizardWrapper\ProteowizardWrapper.csproj">
      <Project>{DACEE7D5-5A6A-4001-9602-FAB1A9A2DE59}</Project>
      <Name>ProteowizardWrapper</Name>
    </ProjectReference>
    <ProjectReference Include="..\..\Shared\zedgraph\ZedGraph.csproj">
      <Project>{B99650EE-AF46-47B4-A4A9-212ADE7809B7}</Project>
      <Name>ZedGraph</Name>
    </ProjectReference>
    <ProjectReference Include="..\CommonTest\CommonTest.csproj">
      <Project>{3F077244-13E5-4815-BA55-31F030042E06}</Project>
      <Name>CommonTest</Name>
    </ProjectReference>
    <ProjectReference Include="..\Skyline.csproj">
      <Project>{DDA2EA4C-B632-4FDF-94BA-F71E4C152056}</Project>
      <Name>Skyline</Name>
    </ProjectReference>
    <ProjectReference Include="..\SkylineTool\SkylineTool.csproj">
      <Project>{3FD4E167-8F9C-4116-8122-67C7AD143490}</Project>
      <Name>SkylineTool</Name>
    </ProjectReference>
    <ProjectReference Include="..\TestUtil\TestUtil.csproj">
      <Project>{1A76F2B4-353A-4BCF-9D15-70D4B387E480}</Project>
      <Name>TestUtil</Name>
    </ProjectReference>
  </ItemGroup>
  <ItemGroup>
    <None Include="AccessServerTest.zip" />
    <None Include="AddAllPeptidesWithModificationsTest.zip" />
    <None Include="AddLibraryTest.zip" />
    <None Include="AddMixedLibraryTest.zip" />
    <None Include="AnnotationTest.zip" />
    <None Include="AreaCVHistogramTest.zip" />
    <None Include="AreaNormalizeOptionTest.zip" />
    <None Include="AssayLibraryImportTest.zip" />
    <None Include="AssociateProteinVariantTest.zip" />
    <None Include="AuditLogSavingTest.zip" />
    <None Include="AuditLogValidationTest.zip" />
    <None Include="AutoTrainModelTest.zip" />
    <None Include="BackgroundProteomeTest.zip" />
    <None Include="BatchCalibrationTest.zip" />
    <None Include="BlibMoleculeListsTest.zip" />
    <None Include="CalibrationScenariosTest.zip" />
    <None Include="CalibrationTest.zip" />
    <None Include="CancelExportReportTest.zip" />
    <None Include="ChromDataSetMatchingTest.zip" />
    <None Include="ChromGraphTransformTest.zip" />
    <None Include="ChromUITest.zip" />
    <None Include="ConfigureToolsDlgTest.zip" />
    <None Include="CopyPasteTest.zip" />
    <None Include="CrosslinkingTest.zip" />
    <None Include="CrosslinkNeutralLossTest.zip" />
    <None Include="DdaSearchTest.zip" />
    <None Include="DecoyTargetMatchTest.zip" />
    <None Include="DetectionsPlotTest.zip" />
    <None Include="DiaSearchTest.zip" />
    <None Include="DocumentGridChromatogramDataTest.zip" />
    <None Include="DocumentGridTest.zip" />
    <None Include="DocumentSizeErrorTest.zip" />
    <None Include="DuplicateSmallMoleculePrecursorTest.zip" />
    <None Include="DuplicateTransitionGroupTest.zip" />
    <None Include="EditNoteTest.zip" />
    <None Include="EncyclopeDiaScoreTest.zip" />
    <None Include="EncyclopeDiaTest.zip" />
    <None Include="ExplicitAnalyteConcentrationTest.zip" />
    <None Include="ExplicitPeakBoundsTest.zip" />
    <None Include="ExplicitPeakScoreTest.zip" />
    <None Include="ExplicitRTTest.zip" />
    <None Include="ExportChromatogramTest.zip" />
    <None Include="ExportIsolationListTest.zip" />
    <None Include="ExportMethodDialogTest.zip" />
    <None Include="ExportSpectralLibraryTest.zip" />
    <None Include="ExpressionAnnotationsTest.zip" />
    <None Include="FiguresOfMeritTest.zip" />
    <None Include="FilterMzTest.zip" />
    <None Include="FullScanIdTest.zip" />
    <None Include="GroupComparisonPivotEditorTest.zip" />
    <None Include="GroupComparisonTest.zip" />
    <None Include="ClusteredHeatMapTest.zip" />
    <None Include="HighPrecModsTest.zip" />
    <None Include="HighReplicateCountTest.zip" />
    <None Include="ImportAnnotationsTest.zip" />
    <None Include="ImportDocTest.zip" />
    <None Include="ImportEncyclopeDiaLibraryTest.zip" />
    <None Include="ImportFailureTest.zip" />
    <None Include="ImportIsolationSchemeTest.zip" />
    <None Include="ImportPeptideSearchTest.zip" />
    <None Include="ImportResultsCancelTest.zip" />
    <None Include="ImportTransitionListTest.zip" />
    <None Include="InsertTest.zip" />
    <None Include="InstallToolsTest.zip" />
    <None Include="InvalidPeptideRankIdTest.zip" />
    <None Include="InvalidPeptidesInLibraryTest.zip" />
    <None Include="IonMobilityTest.zip" />
    <None Include="IrtTest.zip" />
    <None Include="LabelPeakPickingTest.zip" />
    <None Include="LegacyCrosslinkTest.zip" />
    <None Include="LegacyScoringModelTest.zip" />
    <None Include="LibraryBuildShareTest.zip" />
    <None Include="LibraryBuildTest.zip" />
    <None Include="LibraryCacheTest.zip" />
    <None Include="LibraryExplorerSpeedTest.zip" />
    <None Include="LibraryExplorerTest.zip" />
    <None Include="LibraryShareTest.zip" />
    <None Include="LibraryShareTestPeakAnnotations.zip" />
    <None Include="LiveReportsErrorTest.sky.zip" />
    <None Include="LiveReportsFilterTest.zip" />
    <None Include="ManageLibraryRunsTest.zip" />
    <None Include="ManageResultsTest.zip" />
    <None Include="ManageResultsUndoTest.zip" />
    <None Include="MassErrorGraphsTest.zip" />
    <None Include="MidasModificationTest.zip" />
    <None Include="MidasTest.zip" />
    <None Include="MinimizeIrtTest.zip" />
    <None Include="ModifiedAreaProportionTest.zip" />
    <None Include="ModifyMoleculeTest.zip" />
    <None Include="MultiSelectRetentionTimeTest.zip" />
    <None Include="NegativeIonChromatogramsTest.zip" />
    <None Include="NeutralLossLibraryTest.zip" />
    <None Include="NewDocumentLoadLibrariesTest.zip" />
    <None Include="NoQuantitativeTransitionsTest.zip" />
    <None Include="OptimizeTest.zip" />
    <None Include="OrderByReplicateAnnotationTest.zip" />
    <None Include="PasteMoleculeTest.zip" />
    <None Include="PasteTransitionListTest.zip" />
    <None Include="PeakBoundaryCompareTest.zip" />
    <None Include="PeakScoringModelTest.zip" />
    <None Include="PermuteIsotopeModificationsTest.zip" />
    <None Include="PivotEditorTest.zip" />
    <None Include="PrecursorTest.zip" />
    <None Include="PrositSkylineIntegrationTest.zip" />
    <None Include="ProteinMetadataBackgroundLoaderTest.zip" />
    <None Include="ProteinMetadataFunctionalTest.zip" />
    <None Include="ProxlTest.zip" />
    <None Include="QualitativeIonRatioTest.zip" />
    <None Include="QuantitativePeakAreaTest.zip" />
    <None Include="QuantitativeTest.zip" />
    <None Include="ReimportPeakBoundariesTest.zip" />
    <None Include="ReimportResultsTest.zip" />
    <None Include="ReintegrateDlgTest.zip" />
    <None Include="RemovePrefixSuffixTest.zip" />
    <None Include="RenameProteinsTest.zip" />
    <None Include="ReportSharingTest.zip" />
    <None Include="ReportSummaryTest.zip" />
    <None Include="RescoreImportDocumentTest.zip" />
    <None Include="RescoreRawChromatogramsTest.zip" />
    <None Include="RetentionTimeAlignmentTest.zip" />
    <None Include="RetentionTimeFilterTest.zip" />
    <None Include="RowActionsTest.zip" />
    <None Include="RunToRunRegressionTest.zip" />
    <None Include="SaveAsPreviousVersionTest.zip" />
    <None Include="SettingsChangeReimportTest.zip" />
    <None Include="ShareSettingsTest.zip" />
    <None Include="SingleReplicateResponseCurveTest.zip" />
    <None Include="SkylineCmdTest.zip" />
    <None Include="SkypTest.zip" />
    <None Include="SmallMoleculeIrtTest.zip" />
    <None Include="SmallMoleculesDocumentGrid.zip" />
    <None Include="SplitGraphTest.zip" />
    <None Include="SrmCourseScenarioTest.zip" />
    <None Include="SrmSmMolChromTest.zip" />
    <None Include="StandardTypeTest.zip" />
    <None Include="StartPageTest.zip" />
    <None Include="SummaryGraphVisibilityTest.zip" />
    <None Include="SureQuantScanDescriptionTest.zip" />
    <None Include="SurrogateStandardTest.zip" />
    <None Include="SynchronizedIntegrationTest.zip" />
    <None Include="SynchronizeSummaryZoomingTest.zip" />
    <None Include="SynchSiblingsSmallMoleculesTest.zip" />
    <None Include="SynchSiblingsTest.zip" />
    <None Include="TargetResolverTest.zip" />
    <None Include="TestBlibMoleculeLists.zip" />
    <None Include="TicNormalizationTest.zip" />
    <None Include="ToolServiceTest.zip" />
    <None Include="ToolStoreDlgTest.zip" />
    <None Include="ToolUpdatesTest.zip" />
    <None Include="TransitionResultQuantitativeTest.zip" />
    <None Include="TreeRestorationTest.zip" />
    <None Include="TriggeredAcquisitionTest.zip" />
    <None Include="UIModeTest.zip" />
    <None Include="UniquePeptidesDialogTest.zip" />
    <None Include="UpdateGlobalStandardTest.zip" />
    <None Include="ZedGraphClipboardTest.zip" />
  </ItemGroup>
  <ItemGroup>
    <BootstrapperPackage Include=".NETFramework,Version=v4.0">
      <Visible>False</Visible>
      <ProductName>Microsoft .NET Framework 4 %28x86 and x64%29</ProductName>
      <Install>true</Install>
    </BootstrapperPackage>
    <BootstrapperPackage Include="Microsoft.Net.Client.3.5">
      <Visible>False</Visible>
      <ProductName>.NET Framework 3.5 SP1 Client Profile</ProductName>
      <Install>false</Install>
    </BootstrapperPackage>
    <BootstrapperPackage Include="Microsoft.Net.Framework.3.5.SP1">
      <Visible>False</Visible>
      <ProductName>.NET Framework 3.5 SP1</ProductName>
      <Install>false</Install>
    </BootstrapperPackage>
    <BootstrapperPackage Include="Microsoft.Windows.Installer.3.1">
      <Visible>False</Visible>
      <ProductName>Windows Installer 3.1</ProductName>
      <Install>true</Install>
    </BootstrapperPackage>
  </ItemGroup>
  <Import Project="$(MSBuildBinPath)\Microsoft.CSharp.targets" />
  <!-- To modify your build process, add your task inside one of the targets below and uncomment it. 
       Other similar extension points exist, see Microsoft.Common.targets.
  <Target Name="BeforeBuild">
  </Target>
  <Target Name="AfterBuild">
  </Target>
  -->
</Project><|MERGE_RESOLUTION|>--- conflicted
+++ resolved
@@ -170,11 +170,8 @@
     <Compile Include="CantReadSkydTest.cs" />
     <Compile Include="ConstrainNormalizationMethodTest.cs" />
     <Compile Include="DdaScoringTest.cs" />
-<<<<<<< HEAD
     <Compile Include="LegacyScoringModelTest.cs" />
-=======
     <Compile Include="MinimizeIrtTest.cs" />
->>>>>>> 105767dc
     <Compile Include="StartPageInsertTransitionListTest.cs" />
     <Compile Include="LibraryCacheTest.cs" />
     <Compile Include="PermuteIsotopeModificationsTest.cs" />
