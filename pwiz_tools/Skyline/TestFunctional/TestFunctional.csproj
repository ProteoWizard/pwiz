--- conflicted
+++ resolved
@@ -163,11 +163,8 @@
     <Compile Include="CrosslinkChromatogramTest.cs" />
     <Compile Include="CrosslinkingTest.cs" />
     <Compile Include="CrosslinkNeutralLossTest.cs" />
-<<<<<<< HEAD
     <Compile Include="DdaSearchTest.cs" />
-=======
     <Compile Include="DocumentFileLockingTest.cs" />
->>>>>>> eb1e58e2
     <Compile Include="ExplicitAnalyteConcentrationTest.cs" />
     <Compile Include="GroupComparisonRefineTest.cs" />
     <Compile Include="InvalidPeptideRankIdTest.cs" />
