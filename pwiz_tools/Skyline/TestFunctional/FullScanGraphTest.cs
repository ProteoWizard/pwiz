﻿/*
 * Original author: Don Marsh <donmarsh .at. u.washington.edu>,
 *                  MacCoss Lab, Department of Genome Sciences, UW
 *
 * Copyright 2014 University of Washington - Seattle, WA
 * 
 * Licensed under the Apache License, Version 2.0 (the "License");
 * you may not use this file except in compliance with the License.
 * You may obtain a copy of the License at
 *
 *     http://www.apache.org/licenses/LICENSE-2.0
 *
 * Unless required by applicable law or agreed to in writing, software
 * distributed under the License is distributed on an "AS IS" BASIS,
 * WITHOUT WARRANTIES OR CONDITIONS OF ANY KIND, either express or implied.
 * See the License for the specific language governing permissions and
 * limitations under the License.
 */

using System.Linq;
using System.Text;
using Microsoft.VisualStudio.TestTools.UnitTesting;
using pwiz.Common.Chemistry;
using pwiz.MSGraph;
using pwiz.Skyline.Alerts;
using pwiz.Skyline.Controls.Graphs;
using pwiz.Skyline.Model.DocSettings;
using pwiz.Skyline.Model.Results;
using pwiz.Skyline.Properties;
using pwiz.Skyline.Util.Extensions;
using pwiz.SkylineTestUtil;
using ZedGraph;

namespace pwiz.SkylineTestFunctional
{
    [TestClass]
    public class FullScanGraphTest : AbstractFunctionalTestEx
    {
        [TestMethod]
        public void TestFullScanGraph()
        {
            Run(@"TestData\Results\BlibDriftTimeTest.zip");
        }

        protected override void DoTest()
        {
            var y4 = "y4";
            var y4Annotated = "y4" + TextUtil.SEPARATOR_SPACE + string.Format(@"({0})",string.Format(Resources.AbstractSpectrumGraphItem_GetLabel_rank__0__, 9));

            var ionsAnnotated = new[]
            {
                "y1" + TextUtil.SEPARATOR_SPACE + string.Format(@"({0})",string.Format(Resources.AbstractSpectrumGraphItem_GetLabel_rank__0__, 1)),
                "y1++" + TextUtil.SEPARATOR_SPACE + string.Format(@"({0})",string.Format(Resources.AbstractSpectrumGraphItem_GetLabel_rank__0__, 2)),
                "y5++" + TextUtil.SEPARATOR_SPACE + string.Format(@"({0})",string.Format(Resources.AbstractSpectrumGraphItem_GetLabel_rank__0__, 3)),
                "y7" + TextUtil.SEPARATOR_SPACE + string.Format(@"({0})",string.Format(Resources.AbstractSpectrumGraphItem_GetLabel_rank__0__, 6)),
                "y11" + TextUtil.SEPARATOR_SPACE + string.Format(@"({0})",string.Format(Resources.AbstractSpectrumGraphItem_GetLabel_rank__0__, 21))
            };


            Settings.Default.TransformTypeChromatogram = TransformChrom.interpolated.ToString();
            OpenDocument("BlibDriftTimeTest.sky");
            ImportResults("ID12692_01_UCA168_3727_040714" + ExtensionTestContext.ExtMz5);
            FindNode("453");
            WaitForGraphs();

            CloseSpectrumGraph();

            // Check ion mobility details display
            var expectedIonMobility =
                IonMobilityFilter.GetIonMobilityFilter(3.48, eIonMobilityUnits.drift_time_msec, 0, null);
            for (var loop = 0; loop < 4; loop++)
            {
                bool wantCCS = loop < 2;
                bool wantIM = loop % 2 == 0;
                RunUI(() => SkylineWindow.ShowIonMobility = wantIM);
                RunUI(() => SkylineWindow.ShowCollisionCrossSection = wantCCS);
                WaitForGraphs();
                var graphChrom = SkylineWindow.GetGraphChrom("ID12692_01_UCA168_3727_040714");
                var pane = graphChrom.GraphPane as MSGraphPane;
                var annotation = pane?.GetAnnotationLabelStrings().First() ?? string.Empty;
                AssertEx.AreEqual(wantIM, annotation.Contains(ChromGraphItem.FormatIonMobilityValue(expectedIonMobility)),
                    "did not find expected IMS information display");
                AssertEx.AreEqual(wantCCS, annotation.Contains(ChromGraphItem.FormatCollisionCrossSectionValue(expectedIonMobility)),
                    " did not find expected CCS information display");
            }

            // Simulate click on a peak in GraphChromatogram form.
            ClickChromatogram(32.95, 134.6);
            TestScale(452, 456, 0, 250);
            ClickChromatogram(33.23, 27.9);
            TestScale(452, 456, 0, 400);
            WaitForOpenForm<GraphFullScan>();   // For localization testing

            // Check arrow navigation.
            ClickForward(33.25, 0);
            TestScale(452, 456, 0, 200);
            ClickBackward(33.23, 27.9);
            TestScale(452, 456, 0, 400);

            // Check scan type selection.
            SetScanType(ChromSource.fragment, 33.24, 27.9);
            TestScale(453, 457, 0, 80);
            SetScanType(ChromSource.ms1, 33.23, 27.9);
            TestScale(452, 456, 0, 400);

            // Check filtered spectrum.
            SetFilter(true);
            TestScale(452, 456, 0, 40);
            SetFilter(false);
            TestScale(452, 456, 0, 400);

            // Check zoomed spectrum.
            SetZoom(false);
            TestScale(0, 2000, 0, 5100);
            SetZoom(true);
            TestScale(452, 456, 0, 400);

            // Check zoomed heatmap.
            SetSpectrum(false);
            TestScale(452, 456, 2.61, 4.34);
            WaitForOpenForm<GraphFullScan>();   // For localization testing

            // Check filtered heatmap.
            SetFilter(true);
            TestScale(452, 456, 3.2, 3.8);
            SetZoom(false);
            TestScale(0, 2000, 3.2, 3.8);
            SetFilter(false);
            TestScale(0, 2000, 0, 15);
            SetZoom(true);
            TestScale(452, 456, 2.61, 4.34);

            // Check click on ion label.
            SetSpectrum(true);
            SetZoom(false);
            SetScanType(ChromSource.fragment, 33.23, 27.9);
            ClickFullScan(517, 1000);

            //test mass error in un-annotated spectrum
            TestAnnotations(new[] {y4});
            RunUI(() => SkylineWindow.SetShowMassError(true));
            TestAnnotations((new [] { new StringBuilder(y4).AppendLine().Append(string.Format(Resources.GraphSpectrum_MassErrorFormat_ppm,
                "", -43.5)).ToString() }));
            RunUI(() => SkylineWindow.SetShowMassError(false));
            TestAnnotations(new[] { y4 });

            TestScale(516, 520, 0, 80);

<<<<<<< HEAD
            var noVendorCentroidedMessage = ShowDialog<MessageDlg>(() =>
                SkylineWindow.GraphFullScan.SetPeakTypeSelection(MsDataFileScanHelper.PeakType.centroided));
            OkDialog(noVendorCentroidedMessage, noVendorCentroidedMessage.OkDialog);

            //Check the rank and annotate functionality if we run in 
            //onscreen mode
=======
            //Check the annotation functionality if we run in onscreen mode
>>>>>>> 0b9c25a6
            SetShowAnnotations(true);
            if (!Skyline.Program.SkylineOffscreen)
            {
                TestAnnotations(new []{ y4Annotated });
                RunUI(() => SkylineWindow.SetShowMassError(true));
                TestAnnotations(new []{new StringBuilder(y4Annotated).AppendLine().Append(
                            string.Format(Resources.GraphSpectrum_MassErrorFormat_ppm,"+", 155.5)).ToString()});
                RunUI(() => SkylineWindow.SetShowMassError(false));
                SetZoom(false);
                TestAnnotations(ionsAnnotated);
                RunUI(() => SkylineWindow.GraphFullScan.SetMzScale(new MzRange(500,700)));
                ClickFullScan(618, 120);
                TestScale(617, 621, 0, 60);
                SetShowAnnotations(false);
                TestAnnotations(new[] { "y5" });
            }
            else
                SetShowAnnotations(false);

            // Check split graph
            ShowSplitChromatogramGraph(true);
            ClickChromatogram(33.11, 15.055, PaneKey.PRODUCTS);
            TestScale(529, 533, 0, 50);
            ClickChromatogram(33.06, 68.8, PaneKey.PRECURSORS);
            TestScale(452, 456, 0, 300);

            //test sync m/z scale
            RunUI(() => SkylineWindow.ShowGraphSpectrum(true));
            WaitForGraphs();
            RunUI(() => SkylineWindow.SynchMzScale(SkylineWindow.GraphFullScan));  // Sync from the full scan viewer to the library match
            WaitForGraphs();
            Assert.AreEqual(SkylineWindow.GraphFullScan.Range, SkylineWindow.GraphSpectrum.Range);
            var testRange = new MzRange(100, 200);
            RunUI(() => SkylineWindow.GraphSpectrum.SetMzScale(testRange));
            RunUI(() => SkylineWindow.SynchMzScale(SkylineWindow.GraphSpectrum)); // Sync from the library match to the full scan viewer
            WaitForGraphs();
            Assert.AreEqual(SkylineWindow.GraphSpectrum.Range, SkylineWindow.GraphFullScan.Range);
            Assert.AreEqual(testRange, SkylineWindow.GraphFullScan.Range);
        }

        private static void ClickFullScan(double x, double y)
        {
            RunUI(() => SkylineWindow.GraphFullScan.TestMouseClick(x, y));
        }

        private static void TestScale(double xMin, double xMax, double yMin, double yMax)
        {
            RunUI(() =>
            {
                double xAxisMin = SkylineWindow.GraphFullScan.XAxisMin;
                double xAxisMax = SkylineWindow.GraphFullScan.XAxisMax;
                double yAxisMin = SkylineWindow.GraphFullScan.YAxisMin;
                double yAxisMax = SkylineWindow.GraphFullScan.YAxisMax;

                Assert.IsTrue(xMin - xAxisMin >= 0 &&
                              xMin - xAxisMin < (xMax - xMin)/4,
                              "Expected x minimum {0}, got {1}", xMin, xAxisMin);
                Assert.IsTrue(xAxisMax - xMax >= 0 &&
                              xAxisMax - xMax < (xMax - xMin)/4,
                              "Expected x maximum {0}, got {1}", xMax, xAxisMax);
                Assert.IsTrue(yMin - yAxisMin >= 0 &&
                              yMin - yAxisMin < (yMax - yMin)/4,
                              "Expected y minimum {0}, got {1}", yMin, yAxisMin);
                Assert.IsTrue(yAxisMax - yMax >= 0 &&
                              yAxisMax - yMax < (yMax - yMin)/4,
                              "Expected y maximum {0}, got {1}", yMax, yAxisMax);
            });
        }

        private static void ClickForward(double x, double y)
        {
            RunUI(() => SkylineWindow.GraphFullScan.ChangeScan(1));
            CheckFullScanSelection(x, y);
        }

        private static void ClickBackward(double x, double y)
        {
            RunUI(() => SkylineWindow.GraphFullScan.ChangeScan(-1));
            CheckFullScanSelection(x, y);
        }

        private static void SetScanType(ChromSource source, double x, double y)
        {
            RunUI(() => SkylineWindow.GraphFullScan.SelectScanType(source));
            CheckFullScanSelection(x, y);
        }

        private static void SetShowAnnotations(bool isChecked)
        {
            RunUI(() => SkylineWindow.GraphFullScan.SetShowAnnotations(isChecked));
        }

        private static void TestAnnotations(string[] annotationText)
        {
            double xAxisMin = SkylineWindow.GraphFullScan.XAxisMin;
            double xAxisMax = SkylineWindow.GraphFullScan.XAxisMax;

            var graphLabels = SkylineWindow.GraphFullScan.ZedGraphControl.GraphPane.GraphObjList.OfType<TextObj>()
                .ToList().FindAll(txt => txt.Location.X >= xAxisMin && txt.Location.X <= xAxisMax)      //select only annotations visible in the current window)
                .Select(label => label.Text).ToHashSet();
            Assert.IsTrue(annotationText.All(txt => graphLabels.Contains(txt)));
        }
        private static void SetFilter(bool isChecked)
        {
            RunUI(() => SkylineWindow.GraphFullScan.SetFilter(isChecked));
        }

        private static void SetZoom(bool isChecked)
        {
            RunUI(() => SkylineWindow.GraphFullScan.SetZoom(isChecked));
        }

        private static void SetSpectrum(bool isChecked)
        {
            RunUI(() => SkylineWindow.GraphFullScan.SetSpectrum(isChecked));
        }
    }
}
<|MERGE_RESOLUTION|>--- conflicted
+++ resolved
@@ -1,276 +1,271 @@
-﻿/*
- * Original author: Don Marsh <donmarsh .at. u.washington.edu>,
- *                  MacCoss Lab, Department of Genome Sciences, UW
- *
- * Copyright 2014 University of Washington - Seattle, WA
- * 
- * Licensed under the Apache License, Version 2.0 (the "License");
- * you may not use this file except in compliance with the License.
- * You may obtain a copy of the License at
- *
- *     http://www.apache.org/licenses/LICENSE-2.0
- *
- * Unless required by applicable law or agreed to in writing, software
- * distributed under the License is distributed on an "AS IS" BASIS,
- * WITHOUT WARRANTIES OR CONDITIONS OF ANY KIND, either express or implied.
- * See the License for the specific language governing permissions and
- * limitations under the License.
- */
-
-using System.Linq;
-using System.Text;
-using Microsoft.VisualStudio.TestTools.UnitTesting;
-using pwiz.Common.Chemistry;
-using pwiz.MSGraph;
-using pwiz.Skyline.Alerts;
-using pwiz.Skyline.Controls.Graphs;
-using pwiz.Skyline.Model.DocSettings;
-using pwiz.Skyline.Model.Results;
-using pwiz.Skyline.Properties;
-using pwiz.Skyline.Util.Extensions;
-using pwiz.SkylineTestUtil;
-using ZedGraph;
-
-namespace pwiz.SkylineTestFunctional
-{
-    [TestClass]
-    public class FullScanGraphTest : AbstractFunctionalTestEx
-    {
-        [TestMethod]
-        public void TestFullScanGraph()
-        {
-            Run(@"TestData\Results\BlibDriftTimeTest.zip");
-        }
-
-        protected override void DoTest()
-        {
-            var y4 = "y4";
-            var y4Annotated = "y4" + TextUtil.SEPARATOR_SPACE + string.Format(@"({0})",string.Format(Resources.AbstractSpectrumGraphItem_GetLabel_rank__0__, 9));
-
-            var ionsAnnotated = new[]
-            {
-                "y1" + TextUtil.SEPARATOR_SPACE + string.Format(@"({0})",string.Format(Resources.AbstractSpectrumGraphItem_GetLabel_rank__0__, 1)),
-                "y1++" + TextUtil.SEPARATOR_SPACE + string.Format(@"({0})",string.Format(Resources.AbstractSpectrumGraphItem_GetLabel_rank__0__, 2)),
-                "y5++" + TextUtil.SEPARATOR_SPACE + string.Format(@"({0})",string.Format(Resources.AbstractSpectrumGraphItem_GetLabel_rank__0__, 3)),
-                "y7" + TextUtil.SEPARATOR_SPACE + string.Format(@"({0})",string.Format(Resources.AbstractSpectrumGraphItem_GetLabel_rank__0__, 6)),
-                "y11" + TextUtil.SEPARATOR_SPACE + string.Format(@"({0})",string.Format(Resources.AbstractSpectrumGraphItem_GetLabel_rank__0__, 21))
-            };
-
-
-            Settings.Default.TransformTypeChromatogram = TransformChrom.interpolated.ToString();
-            OpenDocument("BlibDriftTimeTest.sky");
-            ImportResults("ID12692_01_UCA168_3727_040714" + ExtensionTestContext.ExtMz5);
-            FindNode("453");
-            WaitForGraphs();
-
-            CloseSpectrumGraph();
-
-            // Check ion mobility details display
-            var expectedIonMobility =
-                IonMobilityFilter.GetIonMobilityFilter(3.48, eIonMobilityUnits.drift_time_msec, 0, null);
-            for (var loop = 0; loop < 4; loop++)
-            {
-                bool wantCCS = loop < 2;
-                bool wantIM = loop % 2 == 0;
-                RunUI(() => SkylineWindow.ShowIonMobility = wantIM);
-                RunUI(() => SkylineWindow.ShowCollisionCrossSection = wantCCS);
-                WaitForGraphs();
-                var graphChrom = SkylineWindow.GetGraphChrom("ID12692_01_UCA168_3727_040714");
-                var pane = graphChrom.GraphPane as MSGraphPane;
-                var annotation = pane?.GetAnnotationLabelStrings().First() ?? string.Empty;
-                AssertEx.AreEqual(wantIM, annotation.Contains(ChromGraphItem.FormatIonMobilityValue(expectedIonMobility)),
-                    "did not find expected IMS information display");
-                AssertEx.AreEqual(wantCCS, annotation.Contains(ChromGraphItem.FormatCollisionCrossSectionValue(expectedIonMobility)),
-                    " did not find expected CCS information display");
-            }
-
-            // Simulate click on a peak in GraphChromatogram form.
-            ClickChromatogram(32.95, 134.6);
-            TestScale(452, 456, 0, 250);
-            ClickChromatogram(33.23, 27.9);
-            TestScale(452, 456, 0, 400);
-            WaitForOpenForm<GraphFullScan>();   // For localization testing
-
-            // Check arrow navigation.
-            ClickForward(33.25, 0);
-            TestScale(452, 456, 0, 200);
-            ClickBackward(33.23, 27.9);
-            TestScale(452, 456, 0, 400);
-
-            // Check scan type selection.
-            SetScanType(ChromSource.fragment, 33.24, 27.9);
-            TestScale(453, 457, 0, 80);
-            SetScanType(ChromSource.ms1, 33.23, 27.9);
-            TestScale(452, 456, 0, 400);
-
-            // Check filtered spectrum.
-            SetFilter(true);
-            TestScale(452, 456, 0, 40);
-            SetFilter(false);
-            TestScale(452, 456, 0, 400);
-
-            // Check zoomed spectrum.
-            SetZoom(false);
-            TestScale(0, 2000, 0, 5100);
-            SetZoom(true);
-            TestScale(452, 456, 0, 400);
-
-            // Check zoomed heatmap.
-            SetSpectrum(false);
-            TestScale(452, 456, 2.61, 4.34);
-            WaitForOpenForm<GraphFullScan>();   // For localization testing
-
-            // Check filtered heatmap.
-            SetFilter(true);
-            TestScale(452, 456, 3.2, 3.8);
-            SetZoom(false);
-            TestScale(0, 2000, 3.2, 3.8);
-            SetFilter(false);
-            TestScale(0, 2000, 0, 15);
-            SetZoom(true);
-            TestScale(452, 456, 2.61, 4.34);
-
-            // Check click on ion label.
-            SetSpectrum(true);
-            SetZoom(false);
-            SetScanType(ChromSource.fragment, 33.23, 27.9);
-            ClickFullScan(517, 1000);
-
-            //test mass error in un-annotated spectrum
-            TestAnnotations(new[] {y4});
-            RunUI(() => SkylineWindow.SetShowMassError(true));
-            TestAnnotations((new [] { new StringBuilder(y4).AppendLine().Append(string.Format(Resources.GraphSpectrum_MassErrorFormat_ppm,
-                "", -43.5)).ToString() }));
-            RunUI(() => SkylineWindow.SetShowMassError(false));
-            TestAnnotations(new[] { y4 });
-
-            TestScale(516, 520, 0, 80);
-
-<<<<<<< HEAD
-            var noVendorCentroidedMessage = ShowDialog<MessageDlg>(() =>
-                SkylineWindow.GraphFullScan.SetPeakTypeSelection(MsDataFileScanHelper.PeakType.centroided));
-            OkDialog(noVendorCentroidedMessage, noVendorCentroidedMessage.OkDialog);
-
-            //Check the rank and annotate functionality if we run in 
-            //onscreen mode
-=======
-            //Check the annotation functionality if we run in onscreen mode
->>>>>>> 0b9c25a6
-            SetShowAnnotations(true);
-            if (!Skyline.Program.SkylineOffscreen)
-            {
-                TestAnnotations(new []{ y4Annotated });
-                RunUI(() => SkylineWindow.SetShowMassError(true));
-                TestAnnotations(new []{new StringBuilder(y4Annotated).AppendLine().Append(
-                            string.Format(Resources.GraphSpectrum_MassErrorFormat_ppm,"+", 155.5)).ToString()});
-                RunUI(() => SkylineWindow.SetShowMassError(false));
-                SetZoom(false);
-                TestAnnotations(ionsAnnotated);
-                RunUI(() => SkylineWindow.GraphFullScan.SetMzScale(new MzRange(500,700)));
-                ClickFullScan(618, 120);
-                TestScale(617, 621, 0, 60);
-                SetShowAnnotations(false);
-                TestAnnotations(new[] { "y5" });
-            }
-            else
-                SetShowAnnotations(false);
-
-            // Check split graph
-            ShowSplitChromatogramGraph(true);
-            ClickChromatogram(33.11, 15.055, PaneKey.PRODUCTS);
-            TestScale(529, 533, 0, 50);
-            ClickChromatogram(33.06, 68.8, PaneKey.PRECURSORS);
-            TestScale(452, 456, 0, 300);
-
-            //test sync m/z scale
-            RunUI(() => SkylineWindow.ShowGraphSpectrum(true));
-            WaitForGraphs();
-            RunUI(() => SkylineWindow.SynchMzScale(SkylineWindow.GraphFullScan));  // Sync from the full scan viewer to the library match
-            WaitForGraphs();
-            Assert.AreEqual(SkylineWindow.GraphFullScan.Range, SkylineWindow.GraphSpectrum.Range);
-            var testRange = new MzRange(100, 200);
-            RunUI(() => SkylineWindow.GraphSpectrum.SetMzScale(testRange));
-            RunUI(() => SkylineWindow.SynchMzScale(SkylineWindow.GraphSpectrum)); // Sync from the library match to the full scan viewer
-            WaitForGraphs();
-            Assert.AreEqual(SkylineWindow.GraphSpectrum.Range, SkylineWindow.GraphFullScan.Range);
-            Assert.AreEqual(testRange, SkylineWindow.GraphFullScan.Range);
-        }
-
-        private static void ClickFullScan(double x, double y)
-        {
-            RunUI(() => SkylineWindow.GraphFullScan.TestMouseClick(x, y));
-        }
-
-        private static void TestScale(double xMin, double xMax, double yMin, double yMax)
-        {
-            RunUI(() =>
-            {
-                double xAxisMin = SkylineWindow.GraphFullScan.XAxisMin;
-                double xAxisMax = SkylineWindow.GraphFullScan.XAxisMax;
-                double yAxisMin = SkylineWindow.GraphFullScan.YAxisMin;
-                double yAxisMax = SkylineWindow.GraphFullScan.YAxisMax;
-
-                Assert.IsTrue(xMin - xAxisMin >= 0 &&
-                              xMin - xAxisMin < (xMax - xMin)/4,
-                              "Expected x minimum {0}, got {1}", xMin, xAxisMin);
-                Assert.IsTrue(xAxisMax - xMax >= 0 &&
-                              xAxisMax - xMax < (xMax - xMin)/4,
-                              "Expected x maximum {0}, got {1}", xMax, xAxisMax);
-                Assert.IsTrue(yMin - yAxisMin >= 0 &&
-                              yMin - yAxisMin < (yMax - yMin)/4,
-                              "Expected y minimum {0}, got {1}", yMin, yAxisMin);
-                Assert.IsTrue(yAxisMax - yMax >= 0 &&
-                              yAxisMax - yMax < (yMax - yMin)/4,
-                              "Expected y maximum {0}, got {1}", yMax, yAxisMax);
-            });
-        }
-
-        private static void ClickForward(double x, double y)
-        {
-            RunUI(() => SkylineWindow.GraphFullScan.ChangeScan(1));
-            CheckFullScanSelection(x, y);
-        }
-
-        private static void ClickBackward(double x, double y)
-        {
-            RunUI(() => SkylineWindow.GraphFullScan.ChangeScan(-1));
-            CheckFullScanSelection(x, y);
-        }
-
-        private static void SetScanType(ChromSource source, double x, double y)
-        {
-            RunUI(() => SkylineWindow.GraphFullScan.SelectScanType(source));
-            CheckFullScanSelection(x, y);
-        }
-
-        private static void SetShowAnnotations(bool isChecked)
-        {
-            RunUI(() => SkylineWindow.GraphFullScan.SetShowAnnotations(isChecked));
-        }
-
-        private static void TestAnnotations(string[] annotationText)
-        {
-            double xAxisMin = SkylineWindow.GraphFullScan.XAxisMin;
-            double xAxisMax = SkylineWindow.GraphFullScan.XAxisMax;
-
-            var graphLabels = SkylineWindow.GraphFullScan.ZedGraphControl.GraphPane.GraphObjList.OfType<TextObj>()
-                .ToList().FindAll(txt => txt.Location.X >= xAxisMin && txt.Location.X <= xAxisMax)      //select only annotations visible in the current window)
-                .Select(label => label.Text).ToHashSet();
-            Assert.IsTrue(annotationText.All(txt => graphLabels.Contains(txt)));
-        }
-        private static void SetFilter(bool isChecked)
-        {
-            RunUI(() => SkylineWindow.GraphFullScan.SetFilter(isChecked));
-        }
-
-        private static void SetZoom(bool isChecked)
-        {
-            RunUI(() => SkylineWindow.GraphFullScan.SetZoom(isChecked));
-        }
-
-        private static void SetSpectrum(bool isChecked)
-        {
-            RunUI(() => SkylineWindow.GraphFullScan.SetSpectrum(isChecked));
-        }
-    }
-}
+﻿/*
+ * Original author: Don Marsh <donmarsh .at. u.washington.edu>,
+ *                  MacCoss Lab, Department of Genome Sciences, UW
+ *
+ * Copyright 2014 University of Washington - Seattle, WA
+ * 
+ * Licensed under the Apache License, Version 2.0 (the "License");
+ * you may not use this file except in compliance with the License.
+ * You may obtain a copy of the License at
+ *
+ *     http://www.apache.org/licenses/LICENSE-2.0
+ *
+ * Unless required by applicable law or agreed to in writing, software
+ * distributed under the License is distributed on an "AS IS" BASIS,
+ * WITHOUT WARRANTIES OR CONDITIONS OF ANY KIND, either express or implied.
+ * See the License for the specific language governing permissions and
+ * limitations under the License.
+ */
+
+using System.Linq;
+using System.Text;
+using Microsoft.VisualStudio.TestTools.UnitTesting;
+using pwiz.Common.Chemistry;
+using pwiz.MSGraph;
+using pwiz.Skyline.Alerts;
+using pwiz.Skyline.Controls.Graphs;
+using pwiz.Skyline.Model.DocSettings;
+using pwiz.Skyline.Model.Results;
+using pwiz.Skyline.Properties;
+using pwiz.Skyline.Util.Extensions;
+using pwiz.SkylineTestUtil;
+using ZedGraph;
+
+namespace pwiz.SkylineTestFunctional
+{
+    [TestClass]
+    public class FullScanGraphTest : AbstractFunctionalTestEx
+    {
+        [TestMethod]
+        public void TestFullScanGraph()
+        {
+            Run(@"TestData\Results\BlibDriftTimeTest.zip");
+        }
+
+        protected override void DoTest()
+        {
+            var y4 = "y4";
+            var y4Annotated = "y4" + TextUtil.SEPARATOR_SPACE + string.Format(@"({0})",string.Format(Resources.AbstractSpectrumGraphItem_GetLabel_rank__0__, 9));
+
+            var ionsAnnotated = new[]
+            {
+                "y1" + TextUtil.SEPARATOR_SPACE + string.Format(@"({0})",string.Format(Resources.AbstractSpectrumGraphItem_GetLabel_rank__0__, 1)),
+                "y1++" + TextUtil.SEPARATOR_SPACE + string.Format(@"({0})",string.Format(Resources.AbstractSpectrumGraphItem_GetLabel_rank__0__, 2)),
+                "y5++" + TextUtil.SEPARATOR_SPACE + string.Format(@"({0})",string.Format(Resources.AbstractSpectrumGraphItem_GetLabel_rank__0__, 3)),
+                "y7" + TextUtil.SEPARATOR_SPACE + string.Format(@"({0})",string.Format(Resources.AbstractSpectrumGraphItem_GetLabel_rank__0__, 6)),
+                "y11" + TextUtil.SEPARATOR_SPACE + string.Format(@"({0})",string.Format(Resources.AbstractSpectrumGraphItem_GetLabel_rank__0__, 21))
+            };
+
+
+            Settings.Default.TransformTypeChromatogram = TransformChrom.interpolated.ToString();
+            OpenDocument("BlibDriftTimeTest.sky");
+            ImportResults("ID12692_01_UCA168_3727_040714" + ExtensionTestContext.ExtMz5);
+            FindNode("453");
+            WaitForGraphs();
+
+            CloseSpectrumGraph();
+
+            // Check ion mobility details display
+            var expectedIonMobility =
+                IonMobilityFilter.GetIonMobilityFilter(3.48, eIonMobilityUnits.drift_time_msec, 0, null);
+            for (var loop = 0; loop < 4; loop++)
+            {
+                bool wantCCS = loop < 2;
+                bool wantIM = loop % 2 == 0;
+                RunUI(() => SkylineWindow.ShowIonMobility = wantIM);
+                RunUI(() => SkylineWindow.ShowCollisionCrossSection = wantCCS);
+                WaitForGraphs();
+                var graphChrom = SkylineWindow.GetGraphChrom("ID12692_01_UCA168_3727_040714");
+                var pane = graphChrom.GraphPane as MSGraphPane;
+                var annotation = pane?.GetAnnotationLabelStrings().First() ?? string.Empty;
+                AssertEx.AreEqual(wantIM, annotation.Contains(ChromGraphItem.FormatIonMobilityValue(expectedIonMobility)),
+                    "did not find expected IMS information display");
+                AssertEx.AreEqual(wantCCS, annotation.Contains(ChromGraphItem.FormatCollisionCrossSectionValue(expectedIonMobility)),
+                    " did not find expected CCS information display");
+            }
+
+            // Simulate click on a peak in GraphChromatogram form.
+            ClickChromatogram(32.95, 134.6);
+            TestScale(452, 456, 0, 250);
+            ClickChromatogram(33.23, 27.9);
+            TestScale(452, 456, 0, 400);
+            WaitForOpenForm<GraphFullScan>();   // For localization testing
+
+            // Check arrow navigation.
+            ClickForward(33.25, 0);
+            TestScale(452, 456, 0, 200);
+            ClickBackward(33.23, 27.9);
+            TestScale(452, 456, 0, 400);
+
+            // Check scan type selection.
+            SetScanType(ChromSource.fragment, 33.24, 27.9);
+            TestScale(453, 457, 0, 80);
+            SetScanType(ChromSource.ms1, 33.23, 27.9);
+            TestScale(452, 456, 0, 400);
+
+            // Check filtered spectrum.
+            SetFilter(true);
+            TestScale(452, 456, 0, 40);
+            SetFilter(false);
+            TestScale(452, 456, 0, 400);
+
+            // Check zoomed spectrum.
+            SetZoom(false);
+            TestScale(0, 2000, 0, 5100);
+            SetZoom(true);
+            TestScale(452, 456, 0, 400);
+
+            // Check zoomed heatmap.
+            SetSpectrum(false);
+            TestScale(452, 456, 2.61, 4.34);
+            WaitForOpenForm<GraphFullScan>();   // For localization testing
+
+            // Check filtered heatmap.
+            SetFilter(true);
+            TestScale(452, 456, 3.2, 3.8);
+            SetZoom(false);
+            TestScale(0, 2000, 3.2, 3.8);
+            SetFilter(false);
+            TestScale(0, 2000, 0, 15);
+            SetZoom(true);
+            TestScale(452, 456, 2.61, 4.34);
+
+            // Check click on ion label.
+            SetSpectrum(true);
+            SetZoom(false);
+            SetScanType(ChromSource.fragment, 33.23, 27.9);
+            ClickFullScan(517, 1000);
+
+            //test mass error in un-annotated spectrum
+            TestAnnotations(new[] {y4});
+            RunUI(() => SkylineWindow.SetShowMassError(true));
+            TestAnnotations((new [] { new StringBuilder(y4).AppendLine().Append(string.Format(Resources.GraphSpectrum_MassErrorFormat_ppm,
+                "", -43.5)).ToString() }));
+            RunUI(() => SkylineWindow.SetShowMassError(false));
+            TestAnnotations(new[] { y4 });
+
+            TestScale(516, 520, 0, 80);
+
+            var noVendorCentroidedMessage = ShowDialog<MessageDlg>(() =>
+                SkylineWindow.GraphFullScan.SetPeakTypeSelection(MsDataFileScanHelper.PeakType.centroided));
+            OkDialog(noVendorCentroidedMessage, noVendorCentroidedMessage.OkDialog);
+
+            //Check the annotation functionality if we run in onscreen mode
+            SetShowAnnotations(true);
+            if (!Skyline.Program.SkylineOffscreen)
+            {
+                TestAnnotations(new []{ y4Annotated });
+                RunUI(() => SkylineWindow.SetShowMassError(true));
+                TestAnnotations(new []{new StringBuilder(y4Annotated).AppendLine().Append(
+                            string.Format(Resources.GraphSpectrum_MassErrorFormat_ppm,"+", 155.5)).ToString()});
+                RunUI(() => SkylineWindow.SetShowMassError(false));
+                SetZoom(false);
+                TestAnnotations(ionsAnnotated);
+                RunUI(() => SkylineWindow.GraphFullScan.SetMzScale(new MzRange(500,700)));
+                ClickFullScan(618, 120);
+                TestScale(617, 621, 0, 60);
+                SetShowAnnotations(false);
+                TestAnnotations(new[] { "y5" });
+            }
+            else
+                SetShowAnnotations(false);
+
+            // Check split graph
+            ShowSplitChromatogramGraph(true);
+            ClickChromatogram(33.11, 15.055, PaneKey.PRODUCTS);
+            TestScale(529, 533, 0, 50);
+            ClickChromatogram(33.06, 68.8, PaneKey.PRECURSORS);
+            TestScale(452, 456, 0, 300);
+
+            //test sync m/z scale
+            RunUI(() => SkylineWindow.ShowGraphSpectrum(true));
+            WaitForGraphs();
+            RunUI(() => SkylineWindow.SynchMzScale(SkylineWindow.GraphFullScan));  // Sync from the full scan viewer to the library match
+            WaitForGraphs();
+            Assert.AreEqual(SkylineWindow.GraphFullScan.Range, SkylineWindow.GraphSpectrum.Range);
+            var testRange = new MzRange(100, 200);
+            RunUI(() => SkylineWindow.GraphSpectrum.SetMzScale(testRange));
+            RunUI(() => SkylineWindow.SynchMzScale(SkylineWindow.GraphSpectrum)); // Sync from the library match to the full scan viewer
+            WaitForGraphs();
+            Assert.AreEqual(SkylineWindow.GraphSpectrum.Range, SkylineWindow.GraphFullScan.Range);
+            Assert.AreEqual(testRange, SkylineWindow.GraphFullScan.Range);
+        }
+
+        private static void ClickFullScan(double x, double y)
+        {
+            RunUI(() => SkylineWindow.GraphFullScan.TestMouseClick(x, y));
+        }
+
+        private static void TestScale(double xMin, double xMax, double yMin, double yMax)
+        {
+            RunUI(() =>
+            {
+                double xAxisMin = SkylineWindow.GraphFullScan.XAxisMin;
+                double xAxisMax = SkylineWindow.GraphFullScan.XAxisMax;
+                double yAxisMin = SkylineWindow.GraphFullScan.YAxisMin;
+                double yAxisMax = SkylineWindow.GraphFullScan.YAxisMax;
+
+                Assert.IsTrue(xMin - xAxisMin >= 0 &&
+                              xMin - xAxisMin < (xMax - xMin)/4,
+                              "Expected x minimum {0}, got {1}", xMin, xAxisMin);
+                Assert.IsTrue(xAxisMax - xMax >= 0 &&
+                              xAxisMax - xMax < (xMax - xMin)/4,
+                              "Expected x maximum {0}, got {1}", xMax, xAxisMax);
+                Assert.IsTrue(yMin - yAxisMin >= 0 &&
+                              yMin - yAxisMin < (yMax - yMin)/4,
+                              "Expected y minimum {0}, got {1}", yMin, yAxisMin);
+                Assert.IsTrue(yAxisMax - yMax >= 0 &&
+                              yAxisMax - yMax < (yMax - yMin)/4,
+                              "Expected y maximum {0}, got {1}", yMax, yAxisMax);
+            });
+        }
+
+        private static void ClickForward(double x, double y)
+        {
+            RunUI(() => SkylineWindow.GraphFullScan.ChangeScan(1));
+            CheckFullScanSelection(x, y);
+        }
+
+        private static void ClickBackward(double x, double y)
+        {
+            RunUI(() => SkylineWindow.GraphFullScan.ChangeScan(-1));
+            CheckFullScanSelection(x, y);
+        }
+
+        private static void SetScanType(ChromSource source, double x, double y)
+        {
+            RunUI(() => SkylineWindow.GraphFullScan.SelectScanType(source));
+            CheckFullScanSelection(x, y);
+        }
+
+        private static void SetShowAnnotations(bool isChecked)
+        {
+            RunUI(() => SkylineWindow.GraphFullScan.SetShowAnnotations(isChecked));
+        }
+
+        private static void TestAnnotations(string[] annotationText)
+        {
+            double xAxisMin = SkylineWindow.GraphFullScan.XAxisMin;
+            double xAxisMax = SkylineWindow.GraphFullScan.XAxisMax;
+
+            var graphLabels = SkylineWindow.GraphFullScan.ZedGraphControl.GraphPane.GraphObjList.OfType<TextObj>()
+                .ToList().FindAll(txt => txt.Location.X >= xAxisMin && txt.Location.X <= xAxisMax)      //select only annotations visible in the current window)
+                .Select(label => label.Text).ToHashSet();
+            Assert.IsTrue(annotationText.All(txt => graphLabels.Contains(txt)));
+        }
+        private static void SetFilter(bool isChecked)
+        {
+            RunUI(() => SkylineWindow.GraphFullScan.SetFilter(isChecked));
+        }
+
+        private static void SetZoom(bool isChecked)
+        {
+            RunUI(() => SkylineWindow.GraphFullScan.SetZoom(isChecked));
+        }
+
+        private static void SetSpectrum(bool isChecked)
+        {
+            RunUI(() => SkylineWindow.GraphFullScan.SetSpectrum(isChecked));
+        }
+    }
+}