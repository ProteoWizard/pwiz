﻿/*
 * Original author: Tobias Rohde <tobiasr .at. uw.edu>,
 *                  MacCoss Lab, Department of Genome Sciences, UW
 *
 * Copyright 2017 University of Washington - Seattle, WA
 * 
 * Licensed under the Apache License, Version 2.0 (the "License");
 * you may not use this file except in compliance with the License.
 * You may obtain a copy of the License at
 *
 *     http://www.apache.org/licenses/LICENSE-2.0
 *
 * Unless required by applicable law or agreed to in writing, software
 * distributed under the License is distributed on an "AS IS" BASIS,
 * WITHOUT WARRANTIES OR CONDITIONS OF ANY KIND, either express or implied.
 * See the License for the specific language governing permissions and
 * limitations under the License.
 */

using System;
using System.Collections.Generic;
using System.Drawing;
using System.Linq;
using System.Windows.Forms;
using Microsoft.VisualStudio.TestTools.UnitTesting;
using pwiz.Skyline.Controls;
using pwiz.SkylineTestUtil;
using pwiz.Skyline.Controls.Graphs;
using pwiz.Skyline.EditUI;
using pwiz.Skyline.Model;
using pwiz.Skyline.Model.DocSettings.Extensions;
using pwiz.Skyline.Properties;
using pwiz.Skyline.Util;
using ZedGraph;

namespace pwiz.SkylineTestFunctional
{
    [TestClass]
    public class AreaCVHistogramTest : AbstractFunctionalTestEx
    {
        private bool RecordData { get { return false; } }

        private static int HISTOGRAM_DATA_START = 0;
        private static int HISTOGRAM2D_DATA_START = 8;
        private static int HISTOGRAM_HEAVY_START = 16;

        private static readonly AreaCVGraphDataStatistics[] STATS =
        {
            new AreaCVGraphDataStatistics(68, 73, 0, 0, 125, 1.96, 0.13, 7, 0.48281964548670575, 0.56232, 0.024),
            new AreaCVGraphDataStatistics(46, 49, 0, 0, 125, 1.96, 0.12, 9, 0.48281964548670575, 0.55776, 0.024),
            new AreaCVGraphDataStatistics(65, 73, 0, 0, 1744, 1.54, 0, 219, 0.17382216557004743, 0.20458715596330274, 0.63130733944954132),
            new AreaCVGraphDataStatistics(25, 26, 0, 0, 124, 1.54, 0.02, 20, 0.16298478671652405, 0.1970967741935484, 0.72580645161290325),
            new AreaCVGraphDataStatistics(26, 27, 0, 0, 124, 1.5, 0, 15, 0.13729195302811725, 0.17322580645161287, 0.79032258064516125),
            new AreaCVGraphDataStatistics(25, 26, 0, 0, 124, 1.5, 0, 19, 0.0910411123260385, 0.13629032258064519, 0.83064516129032262),
            new AreaCVGraphDataStatistics(25, 26, 0, 0, 124, 1.56, 0, 20, 0.16285824088051082, 0.1970967741935484, 0.70967741935483875),
            new AreaCVGraphDataStatistics(26, 27, 0, 0, 124, 1.56, 0.02, 16, 0.1766911536848243, 0.20919354838709678, 0.64516129032258063),
            new AreaCVGraphDataStatistics(121, 121, 4.05, 7.9, 125, 1.96, 0.13, 2, 0.48281964548670575, 0.56232, 0.024),
            new AreaCVGraphDataStatistics(120, 120, 4.05, 7.9, 125, 1.96, 0.12, 2, 0.48281964548670575, 0.55776, 0.024),
            new AreaCVGraphDataStatistics(782, 782, 3.0500000000000003, 8.1, 1744, 1.54, 0, 12, 0.17382216557004743, 0.2045871559633029, 0.63130733944954132),
            new AreaCVGraphDataStatistics(118, 118, 3.6500000000000004, 7.95, 124, 1.54, 0.02, 3, 0.16298478671652405, 0.19709677419354832, 0.72580645161290325),
            new AreaCVGraphDataStatistics(115, 115, 3.6500000000000004, 7.95, 124, 1.5, 0, 2, 0.13729195302811725, 0.1732258064516129, 0.79032258064516125),
            new AreaCVGraphDataStatistics(104, 104, 3.6500000000000004, 7.95, 124, 1.5, 0, 4, 0.0910411123260385, 0.13629032258064522, 0.83064516129032262),
            new AreaCVGraphDataStatistics(116, 116, 3.6500000000000004, 7.9, 124, 1.56, 0, 2, 0.16285824088051082, 0.19709677419354832, 0.70967741935483875),
            new AreaCVGraphDataStatistics(111, 111, 3.4000000000000004, 7.7, 124, 1.56, 0.02, 3, 0.1766911536848243, 0.20919354838709681, 0.64516129032258063),
            new AreaCVGraphDataStatistics(31, 31, 0, 0, 58, 0.91, 0.32, 5, 0.49278393482158084, 0.51948275862068971, 0),
            new AreaCVGraphDataStatistics(10, 10, 0, 0, 29, 0.15, 0, 7, 0.05964059360481419, 0.056206896551724145, 1),
        };

        private static readonly string[] HISTOGRAM_FINDRESULTS = 
        {
            "K.DFATVYVDAVK.D [35, 45]",
            "R.ASGIIDTLFQDR.F [181, 192]",
            "R.HTNNGMICLTSLLR.I [279, 292]",
            "K.ENSSNILDNLLSR.M [802, 814]",
            "R.ALIHCLHMS.- [436, 444]",
            "R.LTHGDFTWTTK.K [90, 100]",
            "K.YGLDLGSLLVR.L [1066, 1076]",
            "K.AGSWQITMK.G [258, 266]",
            "TLNSINIAVFSK",
            "ENEGTYYGPDGR",
            "ENLSPPLGECLLER",
            "ELLDSYIDGR",
            "EEPSADALLPIDCR",
            "AIEDYVNEFSAR",
            "MHPELGSFYDSR",
            "VTSAAFPSPIEK",
            "AEQGAYLGPLPYK",
            "TDEDVPSGPPR",
            "ETGLMAFTNLK",
            "LQTEGDGIYTLNSEK",
        };

        private static readonly string[] HISTOGRAM2D_FINDRESULTS = 
        {
            "K.DFATVYVDAVK.D [35, 45]",
            "R.ASGIIDTLFQDR.F [181, 192]",
            "R.HTNNGMICLTSLLR.I [279, 292]",
            "K.ENSSNILDNLLSR.M [802, 814]",
            "R.ALIHCLHMS.- [436, 444]",
            "R.LTHGDFTWTTK.K [90, 100]",
            "K.YGLDLGSLLVR.L [1066, 1076]",
            "K.AGSWQITMK.G [258, 266]",
            "TLNSINIAVFSK",
            "ENEGTYYGPDGR",
            "ENLSPPLGECLLER",
            "ELLDSYIDGR",
            "EEPSADALLPIDCR",
            "AIEDYVNEFSAR",
            "MHPELGSFYDSR",
            "VTSAAFPSPIEK",
            "AEQGAYLGPLPYK",
            "TDEDVPSGPPR",
            "ETGLMAFTNLK",
            "LQTEGDGIYTLNSEK",
        };

        private static int GetItemsAboveCutoff(int statsIndex)
        {
            return statsIndex < HISTOGRAM2D_DATA_START ? 66 : 118;
        }

        private readonly List<string[][]> RecordedFindResults = new List<string[][]>();

        [TestMethod]
        public void TestAreaCVHistograms()
        {
            TestFilesZip = "TestFunctional/AreaCVHistogramTest.zip";
            RunFunctionalTest();
        }

        protected override void DoTest()
        {
            OpenDocument(TestFilesDir.GetTestPath(@"Rat_plasma.sky"));
            
            // Add a bunch of unmeasured precursors and transitions which should not impact the statistics
            // This once caused the CV graphs to fail to complete calculating
            AddUnmeasuredElements();

            TestRefinement();
            TestHistogram<AreaCVHistogramGraphPane>(SkylineWindow.ShowPeakAreaCVHistogram, HISTOGRAM_DATA_START);
            TestHistogram<AreaCVHistogram2DGraphPane>(SkylineWindow.ShowPeakAreaCVHistogram2D, HISTOGRAM2D_DATA_START);

            OpenDocument(TestFilesDir.GetTestPath(@"iPRG 2015 Study mini.sky"));
            TestRefinementTransitions();

            OpenDocument(TestFilesDir.GetTestPath(@"PRM_technical_variability_tocheck.sky"));
            TestNormalizeToHeavyHistogram();

            if (RecordData)
            {
                foreach (var recordedFindResults in RecordedFindResults)
                {
                    foreach (var str in recordedFindResults)
                    {
                        Console.WriteLine(@"new[] { " + string.Join(", ", str.Select(s => "\"" + s + "\"")) + @" },");
                    }
                    Console.WriteLine();
                }
                Assert.Fail("Successfully recorded data");
            }
        }

        private void AddUnmeasuredElements()
        {
            RunUI(() => SkylineWindow.ModifyDocument("Auto-pick 2 and 3 precursor charges", document => 
                document.ChangeSettings(document.Settings.ChangeTransitionFilter(f =>
                    f.ChangeAutoSelect(true).ChangePeptidePrecursorCharges(Adduct.ProtonatedFromCharges(2, 3))))));
            var docAfter = SkylineWindow.Document;
            AssertEx.IsDocumentState(docAfter, null, 48, 125, 249, 1874);
            // Remove any added transitions that have results, because they will change the statistics
            RunUI(() => SkylineWindow.ModifyDocument("Remove new transitions with results", document =>
                RemoveTransitions(document, 1709, 1639, 67, 27)));
        }

        private SrmDocument RemoveTransitions(SrmDocument document, params int[] indexes)
        {
            foreach (var i in indexes)
            {
                var pathToTran = document.GetPathTo((int) SrmDocument.Level.Transitions, i-1);  // Numbers are from the 1-based status bar
                document = (SrmDocument) document.RemoveChild(pathToTran.Parent, document.FindNode(pathToTran));
            }

            return document;
        }

        private void TestHistogram<T>(Action showHistogram, int statsStartIndex) where T : SummaryGraphPane
        {
            RunUI(showHistogram);

            WaitForGraphs();

            ResetHistogramSettings();

            var graph = SkylineWindow.GraphPeakArea;
            var toolbar = graph.Toolbar as AreaCVToolbar;
            Assert.IsNotNull(toolbar);

            OpenAndChangeAreaCVProperties(graph, f => f.ShowCVCutoff = f.ShowMedianCV = true);

            // Test if the toolbar is there and if the displayed data is correct
            T pane;
            Assert.IsTrue(graph.TryGetGraphPane(out pane));
            Assert.IsInstanceOfType(pane, typeof(IAreaCVHistogramInfo));
            Assert.IsTrue(pane.HasToolbar);
            AssertDataCorrect(pane, statsStartIndex++);

            var histogramInfo = (IAreaCVHistogramInfo) pane;
            var itemCount = 0;
            // Verify that removing CV's above cutoff works
            RunUI(() =>
            {
                itemCount = histogramInfo.Items;
                SkylineWindow.RemoveAboveCVCutoff(graph);
            });
            int expectedBars = itemCount - GetItemsAboveCutoff(statsStartIndex);
            WaitForHistogramBarCount(histogramInfo, expectedBars);
            RunUI(SkylineWindow.Undo);

            WaitForHistogramBarCount(histogramInfo, itemCount);

            // Test if the data is correct after changing the bin width and disabling the show cv cutoff option (which affects GetTotalBars)
            RunUI(() => SkylineWindow.SetAreaCVBinWidth(2.0));
            OpenAndChangeAreaCVProperties(graph, f => f.ShowCVCutoff = false);
            AssertDataCorrect(pane, statsStartIndex++);

            // Make sure that there are no bars when the points type is decoys
            RunUI(() => SkylineWindow.SetAreaCVPointsType(PointsTypePeakArea.decoys));
            OpenAndChangeAreaCVProperties(graph, f => f.ShowMedianCV = false);
            WaitForConditionUI(() => GetCurrentData(pane) != null);
            RunUI(() => Assert.AreEqual(0, pane.GetBoxObjCount()));

            // Make sure the toolbar is displaying the annotations correctly and that grouping by "All" works
            RunUI(() => SkylineWindow.SetAreaCVGroup(new ReplicateValue.Annotation(SkylineWindow.Document.Settings.DataSettings.AnnotationDefs.First(def=>def.Name == "SubjectId"))));
            RunUI(() => SkylineWindow.SetAreaCVPointsType(PointsTypePeakArea.targets));
            WaitForGraphs();

            string[] annotations = null;
            RunUI(() => annotations = toolbar.Annotations.ToArray());

            CollectionAssert.AreEqual(annotations,
                new[]
                {
                    Resources.GraphSummary_UpdateToolbar_All,
                    "D102", "D103", "D108", "D138", "D154", "D172", "D196",
                    "H146", "H147", "H148", "H159", "H160", "H161", "H162"
                });
            RunUI(() =>
            {
                Assert.IsTrue(toolbar.GroupsVisible);
                Assert.IsFalse(toolbar.DetectionsVisible);
            });
            AssertDataCorrect(pane, statsStartIndex++);
            WaitForCondition(700, () => GetCache(pane).DataCount == 45);
            
            // Make sure that grouping by an annotation works correctly
            RunUI(() => SkylineWindow.SetAreaCVAnnotation("D102"));
            UpdateGraphAndWait(graph);
            AssertDataCorrect(pane, statsStartIndex++);

            // Verify that clicking a bar/point opens the find resuls and correctly shows the peptides
            var p = new PointF(15.0f, 10.0f); // Center of 14 CV bar
            p = pane.GeneralTransform(p, CoordType.AxisXYScale);
            var mouseEventArgs = new MouseEventArgs(MouseButtons.Left, 1, (int)p.X, (int)p.Y, 0);
            string[][] items = null;
            RunUI(() =>
            {
                pane.HandleMouseMoveEvent(pane.GraphSummary.GraphControl, mouseEventArgs);
                pane.HandleMouseClick(pane.GraphSummary.GraphControl, mouseEventArgs);
            });

            var form = WaitForOpenForm<FindResultsForm>();
            RunUI(() =>
            {
                items = form.ListView.Items.OfType<ListViewItem>().Select(l => l.SubItems
                    .OfType<ListViewItem.ListViewSubItem>().Where((item, index) => index != 1).Select(i => i.Text)
                    .ToArray()).ToArray();
            });

            if (RecordData)
            {
                RecordedFindResults.Add(items);
            }
            else
            {
                // Verify that the peptides are displayed correctly in the find results window
                string[][] expected = null;
                if (typeof(T) == typeof(AreaCVHistogramGraphPane))
                    expected = GetExpected(HISTOGRAM_FINDRESULTS);
                else if (typeof(T) == typeof(AreaCVHistogram2DGraphPane))
                    expected = GetExpected(HISTOGRAM2D_FINDRESULTS);
                else
                    Assert.Fail("T not a Histogram graph pane");

                CollectionAssert.AreEqual(expected, items, Comparer<string[]>.Create((a, b) =>
                {
                    for (var i = 0; i < Math.Min(a.Length, b.Length); ++i)
                    {
                        if (a[i] != b[i])
                            return string.Compare(a[i], b[i], StringComparison.CurrentCulture);
                    }

                    return a.Length.CompareTo(b.Length);
                }));
            }


            // Verify that global standards normalization works
            RunUI(() => SkylineWindow.SetNormalizationMethod(AreaCVNormalizationMethod.global_standards));
            WaitForGraphs();
            AssertDataCorrect(pane, statsStartIndex++);

            // Verify that median normalization works
            RunUI(() => SkylineWindow.SetNormalizationMethod(AreaCVNormalizationMethod.medians));
            WaitForGraphs();
            AssertDataCorrect(pane, statsStartIndex++);

            // Verify that transition count works
            RunUI(() =>
            {
                SkylineWindow.SetNormalizationMethod(AreaCVNormalizationMethod.none);
                SkylineWindow.SetAreaCVTransitions(AreaCVTransitions.count, 3);
            });
            WaitForGraphs();
            AssertDataCorrect(pane, statsStartIndex++);

            // Verify that best transition and top 1 transitions are the same
            RunUI(() => SkylineWindow.SetAreaCVTransitions(AreaCVTransitions.best, -1));
            WaitForGraphs();
            AssertDataCorrect(pane, statsStartIndex);

            RunUI(() => SkylineWindow.SetAreaCVTransitions(AreaCVTransitions.count, 1));
            WaitForGraphs();
            AssertDataCorrect(pane, statsStartIndex++);

            RunUI(() =>
            {
                SkylineWindow.SetNormalizationMethod(AreaCVNormalizationMethod.medians);
                SkylineWindow.SetAreaCVTransitions(AreaCVTransitions.all, -1);
            });
        }

        private static void ResetHistogramSettings()
        {
            RunUI(() =>
            {
                SkylineWindow.SetAreaCVBinWidth(1.0);
                SkylineWindow.SetAreaCVPointsType(PointsTypePeakArea.targets);
                SkylineWindow.SetAreaCVGroup(null);
                SkylineWindow.SetNormalizationMethod(AreaCVNormalizationMethod.none);
            });

            WaitForGraphs();
        }

        private void TestNormalizeToHeavyHistogram()
        {
            RunUI(SkylineWindow.ShowPeakAreaCVHistogram);

            ResetHistogramSettings();

            AreaCVHistogramGraphPane pane;
            Assert.IsTrue(SkylineWindow.GraphPeakArea.TryGetGraphPane(out pane));
            Assert.IsInstanceOfType(pane, typeof(IAreaCVHistogramInfo));

            int startIndex = HISTOGRAM_HEAVY_START;
            AssertDataCorrect(pane, startIndex++);

            RunUI(() => SkylineWindow.SetNormalizationMethod(AreaCVNormalizationMethod.ratio, 0));
            AssertDataCorrect(pane, startIndex);
        }

        private void TestRefinement()
        {
            var graphStates = new [] { (48, 3, 4, 36), (48, 10, 11, 76), (48, 16, 17, 110), (48, 15, 16, 104) };

            // Verify cv cutoff refinement works
            var refineDlg = ShowDialog<RefineDlg>(() => SkylineWindow.ShowRefineDlg());
            RunUI(() => { refineDlg.CVCutoff = 20; });
<<<<<<< HEAD
            var doc = SkylineWindow.Document;
            OkDialog(refineDlg, refineDlg.OkDialog);
            doc = WaitForDocumentChange(doc);
            var refineDocState = (doc.PeptideGroupCount, doc.PeptideCount, doc.PeptideTransitionGroupCount,
                doc.PeptideTransitionCount);
            AssertEx.AreEqual(graphStates[0], refineDocState);
=======
            OkDialog(refineDlg, refineDlg.OkDialog);
            WaitForCondition(() =>
            {
                var doc = SkylineWindow.Document;
                var refineDocState = (doc.PeptideGroupCount, doc.PeptideCount, doc.PeptideTransitionGroupCount,
                    doc.PeptideTransitionCount);
                return Equals(graphStates[0], refineDocState);
            });
>>>>>>> d7e41e31
            RunUI(SkylineWindow.Undo);

            // Normalize to global standards
            refineDlg = ShowDialog<RefineDlg>(() => SkylineWindow.ShowRefineDlg());
            RunUI(() =>
            {
                refineDlg.CVCutoff = 20;
                refineDlg.NormalizationMethod = AreaCVNormalizationMethod.global_standards;
            });
            OkDialog(refineDlg, refineDlg.OkDialog);
            WaitForCondition(() =>
            {
                var doc = SkylineWindow.Document;
                var refineDocState = (doc.PeptideGroupCount, doc.PeptideCount, doc.PeptideTransitionGroupCount,
                    doc.PeptideTransitionCount);
                return Equals(graphStates[0], refineDocState);
            });
            RunUI(SkylineWindow.Undo);

            // Normalize to medians
            refineDlg = ShowDialog<RefineDlg>(() => SkylineWindow.ShowRefineDlg());
            RunUI(() =>
            {
                refineDlg.CVCutoff = 20;
                refineDlg.NormalizationMethod = AreaCVNormalizationMethod.medians;
            });
            OkDialog(refineDlg, refineDlg.OkDialog);
            WaitForCondition(() =>
            {
                var doc = SkylineWindow.Document;
                var refineDocState = (doc.PeptideGroupCount, doc.PeptideCount, doc.PeptideTransitionGroupCount,
                    doc.PeptideTransitionCount);
                return Equals(graphStates[1], refineDocState);
            });
            RunUI(SkylineWindow.Undo);

            // Best transitions for products
            refineDlg = ShowDialog<RefineDlg>(() => SkylineWindow.ShowRefineDlg());
            RunUI(() =>
            {
                refineDlg.CVCutoff = 30;
                refineDlg.Transition = AreaCVTransitions.best;
                refineDlg.MSLevel = AreaCVMsLevel.products;
            });
            OkDialog(refineDlg, refineDlg.OkDialog);
            WaitForCondition(() =>
            {
                var doc = SkylineWindow.Document;
                var refineDocState = (doc.PeptideGroupCount, doc.PeptideCount, doc.PeptideTransitionGroupCount,
                    doc.PeptideTransitionCount);
                return Equals(graphStates[2], refineDocState);
            });
            RunUI(SkylineWindow.Undo);

            // Transition count for products
            refineDlg = ShowDialog<RefineDlg>(() => SkylineWindow.ShowRefineDlg());
            RunUI(() =>
            {
                refineDlg.CVCutoff = 30;
                refineDlg.Transition = AreaCVTransitions.count;
                refineDlg.TransitionCount = 14;
                refineDlg.MSLevel = AreaCVMsLevel.products;
            });
            OkDialog(refineDlg, refineDlg.OkDialog);
            WaitForCondition(() =>
            {
                var doc = SkylineWindow.Document;
                var refineDocState = (doc.PeptideGroupCount, doc.PeptideCount, doc.PeptideTransitionGroupCount,
                    doc.PeptideTransitionCount);
                return Equals(graphStates[3], refineDocState);
            });
            RunUI(SkylineWindow.Undo);
        }

        private void TestRefinementTransitions()
        {
            var graphStates = new[] { (1, 2, 2, 6), (1, 2, 3, 9) };

            // Verify transition count works for precursors
            var refineDlg = ShowDialog<RefineDlg>(() => SkylineWindow.ShowRefineDlg());
            RunUI(() =>
            {
                refineDlg.CVCutoff = 15;
                refineDlg.Transition = AreaCVTransitions.count;
                refineDlg.TransitionCount = 3;
                refineDlg.MSLevel = AreaCVMsLevel.precursors;
            });
            OkDialog(refineDlg, refineDlg.OkDialog);
            WaitForCondition(() =>
            {
                var doc = SkylineWindow.Document;
                var refineDocState = (doc.PeptideGroupCount, doc.PeptideCount, doc.PeptideTransitionGroupCount,
                    doc.PeptideTransitionCount);
                return Equals(graphStates[1], refineDocState);
            });
            RunUI(SkylineWindow.Undo);

            // Verify best and top 1 counts are equal for precursors
            refineDlg = ShowDialog<RefineDlg>(() => SkylineWindow.ShowRefineDlg());
            RunUI(() =>
            {
                refineDlg.CVCutoff = 15;
                refineDlg.Transition = AreaCVTransitions.best;
                refineDlg.MSLevel = AreaCVMsLevel.precursors;
            });
            OkDialog(refineDlg, refineDlg.OkDialog);
            WaitForCondition(() =>
            {
                var doc = SkylineWindow.Document;
                var refineDocState = (doc.PeptideGroupCount, doc.PeptideCount, doc.PeptideTransitionGroupCount,
                    doc.PeptideTransitionCount);
                return Equals(graphStates[0], refineDocState);
            });
            RunUI(SkylineWindow.Undo);

            refineDlg = ShowDialog<RefineDlg>(() => SkylineWindow.ShowRefineDlg());
            RunUI(() =>
            {
                refineDlg.CVCutoff = 15;
                refineDlg.Transition = AreaCVTransitions.count;
                refineDlg.TransitionCount = 1;
                refineDlg.MSLevel = AreaCVMsLevel.precursors;
            });
            OkDialog(refineDlg, refineDlg.OkDialog);
            WaitForCondition(() =>
            {
                var doc = SkylineWindow.Document;
                var refineDocState = (doc.PeptideGroupCount, doc.PeptideCount, doc.PeptideTransitionGroupCount,
                    doc.PeptideTransitionCount);
                return Equals(graphStates[0], refineDocState);
            });
            RunUI(SkylineWindow.Undo);
        }

        private string[][] GetExpected(string[] foundText)
        {
            return foundText.Select(t => new[] {t, PeptideAnnotationPairFinder.GetDisplayText(0.14, "D102")}).ToArray();
        }

        private void WaitForHistogramBarCount(IAreaCVHistogramInfo histogramInfo, int expectedBars)
        {
            WaitForConditionUI(() => histogramInfo.Items == expectedBars,
                string.Format("Expecting {0} bars", expectedBars));
        }

        private static AreaCVGraphData.AreaCVGraphDataCache GetCache(SummaryGraphPane pane)
        {
            return GetPaneValue(pane, support => support.Cache);
        }

        private static AreaCVGraphData GetCurrentData(SummaryGraphPane pane)
        {
            return GetPaneValue(pane, support => support.CurrentData);
        }

        private static TVal GetPaneValue<TVal>(SummaryGraphPane pane, Func<IAreaCVHistogramInfo, TVal> getValue)
        {
            var info = pane as IAreaCVHistogramInfo;
            if (info != null)
                return getValue(info);

            Assert.Fail("Graph pane is not a histogram/histogram2d graph pane");
            return default(TVal);
        }

        private void AssertDataCorrect(SummaryGraphPane pane, int statsIndex)
        {
            AreaCVGraphData data = null;
            WaitForConditionUI(() => (data = GetCurrentData(pane)) != null);
            WaitForGraphs();

            RunUI(() =>
            {
                var info = pane as IAreaCVHistogramInfo;
                int items = info != null ? info.Items : 0;
                var graphDataStatistics = new AreaCVGraphDataStatistics(data, items);

                if (!RecordData)
                {
                    AssertEx.AreEqual(STATS[statsIndex], new AreaCVGraphDataStatistics(data, items));
                }
                else
                    Console.WriteLine(graphDataStatistics.ToCode());
            });
        }
    }
}
<|MERGE_RESOLUTION|>--- conflicted
+++ resolved
@@ -1,582 +1,573 @@
-﻿/*
- * Original author: Tobias Rohde <tobiasr .at. uw.edu>,
- *                  MacCoss Lab, Department of Genome Sciences, UW
- *
- * Copyright 2017 University of Washington - Seattle, WA
- * 
- * Licensed under the Apache License, Version 2.0 (the "License");
- * you may not use this file except in compliance with the License.
- * You may obtain a copy of the License at
- *
- *     http://www.apache.org/licenses/LICENSE-2.0
- *
- * Unless required by applicable law or agreed to in writing, software
- * distributed under the License is distributed on an "AS IS" BASIS,
- * WITHOUT WARRANTIES OR CONDITIONS OF ANY KIND, either express or implied.
- * See the License for the specific language governing permissions and
- * limitations under the License.
- */
-
-using System;
-using System.Collections.Generic;
-using System.Drawing;
-using System.Linq;
-using System.Windows.Forms;
-using Microsoft.VisualStudio.TestTools.UnitTesting;
-using pwiz.Skyline.Controls;
-using pwiz.SkylineTestUtil;
-using pwiz.Skyline.Controls.Graphs;
-using pwiz.Skyline.EditUI;
-using pwiz.Skyline.Model;
-using pwiz.Skyline.Model.DocSettings.Extensions;
-using pwiz.Skyline.Properties;
-using pwiz.Skyline.Util;
-using ZedGraph;
-
-namespace pwiz.SkylineTestFunctional
-{
-    [TestClass]
-    public class AreaCVHistogramTest : AbstractFunctionalTestEx
-    {
-        private bool RecordData { get { return false; } }
-
-        private static int HISTOGRAM_DATA_START = 0;
-        private static int HISTOGRAM2D_DATA_START = 8;
-        private static int HISTOGRAM_HEAVY_START = 16;
-
-        private static readonly AreaCVGraphDataStatistics[] STATS =
-        {
-            new AreaCVGraphDataStatistics(68, 73, 0, 0, 125, 1.96, 0.13, 7, 0.48281964548670575, 0.56232, 0.024),
-            new AreaCVGraphDataStatistics(46, 49, 0, 0, 125, 1.96, 0.12, 9, 0.48281964548670575, 0.55776, 0.024),
-            new AreaCVGraphDataStatistics(65, 73, 0, 0, 1744, 1.54, 0, 219, 0.17382216557004743, 0.20458715596330274, 0.63130733944954132),
-            new AreaCVGraphDataStatistics(25, 26, 0, 0, 124, 1.54, 0.02, 20, 0.16298478671652405, 0.1970967741935484, 0.72580645161290325),
-            new AreaCVGraphDataStatistics(26, 27, 0, 0, 124, 1.5, 0, 15, 0.13729195302811725, 0.17322580645161287, 0.79032258064516125),
-            new AreaCVGraphDataStatistics(25, 26, 0, 0, 124, 1.5, 0, 19, 0.0910411123260385, 0.13629032258064519, 0.83064516129032262),
-            new AreaCVGraphDataStatistics(25, 26, 0, 0, 124, 1.56, 0, 20, 0.16285824088051082, 0.1970967741935484, 0.70967741935483875),
-            new AreaCVGraphDataStatistics(26, 27, 0, 0, 124, 1.56, 0.02, 16, 0.1766911536848243, 0.20919354838709678, 0.64516129032258063),
-            new AreaCVGraphDataStatistics(121, 121, 4.05, 7.9, 125, 1.96, 0.13, 2, 0.48281964548670575, 0.56232, 0.024),
-            new AreaCVGraphDataStatistics(120, 120, 4.05, 7.9, 125, 1.96, 0.12, 2, 0.48281964548670575, 0.55776, 0.024),
-            new AreaCVGraphDataStatistics(782, 782, 3.0500000000000003, 8.1, 1744, 1.54, 0, 12, 0.17382216557004743, 0.2045871559633029, 0.63130733944954132),
-            new AreaCVGraphDataStatistics(118, 118, 3.6500000000000004, 7.95, 124, 1.54, 0.02, 3, 0.16298478671652405, 0.19709677419354832, 0.72580645161290325),
-            new AreaCVGraphDataStatistics(115, 115, 3.6500000000000004, 7.95, 124, 1.5, 0, 2, 0.13729195302811725, 0.1732258064516129, 0.79032258064516125),
-            new AreaCVGraphDataStatistics(104, 104, 3.6500000000000004, 7.95, 124, 1.5, 0, 4, 0.0910411123260385, 0.13629032258064522, 0.83064516129032262),
-            new AreaCVGraphDataStatistics(116, 116, 3.6500000000000004, 7.9, 124, 1.56, 0, 2, 0.16285824088051082, 0.19709677419354832, 0.70967741935483875),
-            new AreaCVGraphDataStatistics(111, 111, 3.4000000000000004, 7.7, 124, 1.56, 0.02, 3, 0.1766911536848243, 0.20919354838709681, 0.64516129032258063),
-            new AreaCVGraphDataStatistics(31, 31, 0, 0, 58, 0.91, 0.32, 5, 0.49278393482158084, 0.51948275862068971, 0),
-            new AreaCVGraphDataStatistics(10, 10, 0, 0, 29, 0.15, 0, 7, 0.05964059360481419, 0.056206896551724145, 1),
-        };
-
-        private static readonly string[] HISTOGRAM_FINDRESULTS = 
-        {
-            "K.DFATVYVDAVK.D [35, 45]",
-            "R.ASGIIDTLFQDR.F [181, 192]",
-            "R.HTNNGMICLTSLLR.I [279, 292]",
-            "K.ENSSNILDNLLSR.M [802, 814]",
-            "R.ALIHCLHMS.- [436, 444]",
-            "R.LTHGDFTWTTK.K [90, 100]",
-            "K.YGLDLGSLLVR.L [1066, 1076]",
-            "K.AGSWQITMK.G [258, 266]",
-            "TLNSINIAVFSK",
-            "ENEGTYYGPDGR",
-            "ENLSPPLGECLLER",
-            "ELLDSYIDGR",
-            "EEPSADALLPIDCR",
-            "AIEDYVNEFSAR",
-            "MHPELGSFYDSR",
-            "VTSAAFPSPIEK",
-            "AEQGAYLGPLPYK",
-            "TDEDVPSGPPR",
-            "ETGLMAFTNLK",
-            "LQTEGDGIYTLNSEK",
-        };
-
-        private static readonly string[] HISTOGRAM2D_FINDRESULTS = 
-        {
-            "K.DFATVYVDAVK.D [35, 45]",
-            "R.ASGIIDTLFQDR.F [181, 192]",
-            "R.HTNNGMICLTSLLR.I [279, 292]",
-            "K.ENSSNILDNLLSR.M [802, 814]",
-            "R.ALIHCLHMS.- [436, 444]",
-            "R.LTHGDFTWTTK.K [90, 100]",
-            "K.YGLDLGSLLVR.L [1066, 1076]",
-            "K.AGSWQITMK.G [258, 266]",
-            "TLNSINIAVFSK",
-            "ENEGTYYGPDGR",
-            "ENLSPPLGECLLER",
-            "ELLDSYIDGR",
-            "EEPSADALLPIDCR",
-            "AIEDYVNEFSAR",
-            "MHPELGSFYDSR",
-            "VTSAAFPSPIEK",
-            "AEQGAYLGPLPYK",
-            "TDEDVPSGPPR",
-            "ETGLMAFTNLK",
-            "LQTEGDGIYTLNSEK",
-        };
-
-        private static int GetItemsAboveCutoff(int statsIndex)
-        {
-            return statsIndex < HISTOGRAM2D_DATA_START ? 66 : 118;
-        }
-
-        private readonly List<string[][]> RecordedFindResults = new List<string[][]>();
-
-        [TestMethod]
-        public void TestAreaCVHistograms()
-        {
-            TestFilesZip = "TestFunctional/AreaCVHistogramTest.zip";
-            RunFunctionalTest();
-        }
-
-        protected override void DoTest()
-        {
-            OpenDocument(TestFilesDir.GetTestPath(@"Rat_plasma.sky"));
-            
-            // Add a bunch of unmeasured precursors and transitions which should not impact the statistics
-            // This once caused the CV graphs to fail to complete calculating
-            AddUnmeasuredElements();
-
-            TestRefinement();
-            TestHistogram<AreaCVHistogramGraphPane>(SkylineWindow.ShowPeakAreaCVHistogram, HISTOGRAM_DATA_START);
-            TestHistogram<AreaCVHistogram2DGraphPane>(SkylineWindow.ShowPeakAreaCVHistogram2D, HISTOGRAM2D_DATA_START);
-
-            OpenDocument(TestFilesDir.GetTestPath(@"iPRG 2015 Study mini.sky"));
-            TestRefinementTransitions();
-
-            OpenDocument(TestFilesDir.GetTestPath(@"PRM_technical_variability_tocheck.sky"));
-            TestNormalizeToHeavyHistogram();
-
-            if (RecordData)
-            {
-                foreach (var recordedFindResults in RecordedFindResults)
-                {
-                    foreach (var str in recordedFindResults)
-                    {
-                        Console.WriteLine(@"new[] { " + string.Join(", ", str.Select(s => "\"" + s + "\"")) + @" },");
-                    }
-                    Console.WriteLine();
-                }
-                Assert.Fail("Successfully recorded data");
-            }
-        }
-
-        private void AddUnmeasuredElements()
-        {
-            RunUI(() => SkylineWindow.ModifyDocument("Auto-pick 2 and 3 precursor charges", document => 
-                document.ChangeSettings(document.Settings.ChangeTransitionFilter(f =>
-                    f.ChangeAutoSelect(true).ChangePeptidePrecursorCharges(Adduct.ProtonatedFromCharges(2, 3))))));
-            var docAfter = SkylineWindow.Document;
-            AssertEx.IsDocumentState(docAfter, null, 48, 125, 249, 1874);
-            // Remove any added transitions that have results, because they will change the statistics
-            RunUI(() => SkylineWindow.ModifyDocument("Remove new transitions with results", document =>
-                RemoveTransitions(document, 1709, 1639, 67, 27)));
-        }
-
-        private SrmDocument RemoveTransitions(SrmDocument document, params int[] indexes)
-        {
-            foreach (var i in indexes)
-            {
-                var pathToTran = document.GetPathTo((int) SrmDocument.Level.Transitions, i-1);  // Numbers are from the 1-based status bar
-                document = (SrmDocument) document.RemoveChild(pathToTran.Parent, document.FindNode(pathToTran));
-            }
-
-            return document;
-        }
-
-        private void TestHistogram<T>(Action showHistogram, int statsStartIndex) where T : SummaryGraphPane
-        {
-            RunUI(showHistogram);
-
-            WaitForGraphs();
-
-            ResetHistogramSettings();
-
-            var graph = SkylineWindow.GraphPeakArea;
-            var toolbar = graph.Toolbar as AreaCVToolbar;
-            Assert.IsNotNull(toolbar);
-
-            OpenAndChangeAreaCVProperties(graph, f => f.ShowCVCutoff = f.ShowMedianCV = true);
-
-            // Test if the toolbar is there and if the displayed data is correct
-            T pane;
-            Assert.IsTrue(graph.TryGetGraphPane(out pane));
-            Assert.IsInstanceOfType(pane, typeof(IAreaCVHistogramInfo));
-            Assert.IsTrue(pane.HasToolbar);
-            AssertDataCorrect(pane, statsStartIndex++);
-
-            var histogramInfo = (IAreaCVHistogramInfo) pane;
-            var itemCount = 0;
-            // Verify that removing CV's above cutoff works
-            RunUI(() =>
-            {
-                itemCount = histogramInfo.Items;
-                SkylineWindow.RemoveAboveCVCutoff(graph);
-            });
-            int expectedBars = itemCount - GetItemsAboveCutoff(statsStartIndex);
-            WaitForHistogramBarCount(histogramInfo, expectedBars);
-            RunUI(SkylineWindow.Undo);
-
-            WaitForHistogramBarCount(histogramInfo, itemCount);
-
-            // Test if the data is correct after changing the bin width and disabling the show cv cutoff option (which affects GetTotalBars)
-            RunUI(() => SkylineWindow.SetAreaCVBinWidth(2.0));
-            OpenAndChangeAreaCVProperties(graph, f => f.ShowCVCutoff = false);
-            AssertDataCorrect(pane, statsStartIndex++);
-
-            // Make sure that there are no bars when the points type is decoys
-            RunUI(() => SkylineWindow.SetAreaCVPointsType(PointsTypePeakArea.decoys));
-            OpenAndChangeAreaCVProperties(graph, f => f.ShowMedianCV = false);
-            WaitForConditionUI(() => GetCurrentData(pane) != null);
-            RunUI(() => Assert.AreEqual(0, pane.GetBoxObjCount()));
-
-            // Make sure the toolbar is displaying the annotations correctly and that grouping by "All" works
-            RunUI(() => SkylineWindow.SetAreaCVGroup(new ReplicateValue.Annotation(SkylineWindow.Document.Settings.DataSettings.AnnotationDefs.First(def=>def.Name == "SubjectId"))));
-            RunUI(() => SkylineWindow.SetAreaCVPointsType(PointsTypePeakArea.targets));
-            WaitForGraphs();
-
-            string[] annotations = null;
-            RunUI(() => annotations = toolbar.Annotations.ToArray());
-
-            CollectionAssert.AreEqual(annotations,
-                new[]
-                {
-                    Resources.GraphSummary_UpdateToolbar_All,
-                    "D102", "D103", "D108", "D138", "D154", "D172", "D196",
-                    "H146", "H147", "H148", "H159", "H160", "H161", "H162"
-                });
-            RunUI(() =>
-            {
-                Assert.IsTrue(toolbar.GroupsVisible);
-                Assert.IsFalse(toolbar.DetectionsVisible);
-            });
-            AssertDataCorrect(pane, statsStartIndex++);
-            WaitForCondition(700, () => GetCache(pane).DataCount == 45);
-            
-            // Make sure that grouping by an annotation works correctly
-            RunUI(() => SkylineWindow.SetAreaCVAnnotation("D102"));
-            UpdateGraphAndWait(graph);
-            AssertDataCorrect(pane, statsStartIndex++);
-
-            // Verify that clicking a bar/point opens the find resuls and correctly shows the peptides
-            var p = new PointF(15.0f, 10.0f); // Center of 14 CV bar
-            p = pane.GeneralTransform(p, CoordType.AxisXYScale);
-            var mouseEventArgs = new MouseEventArgs(MouseButtons.Left, 1, (int)p.X, (int)p.Y, 0);
-            string[][] items = null;
-            RunUI(() =>
-            {
-                pane.HandleMouseMoveEvent(pane.GraphSummary.GraphControl, mouseEventArgs);
-                pane.HandleMouseClick(pane.GraphSummary.GraphControl, mouseEventArgs);
-            });
-
-            var form = WaitForOpenForm<FindResultsForm>();
-            RunUI(() =>
-            {
-                items = form.ListView.Items.OfType<ListViewItem>().Select(l => l.SubItems
-                    .OfType<ListViewItem.ListViewSubItem>().Where((item, index) => index != 1).Select(i => i.Text)
-                    .ToArray()).ToArray();
-            });
-
-            if (RecordData)
-            {
-                RecordedFindResults.Add(items);
-            }
-            else
-            {
-                // Verify that the peptides are displayed correctly in the find results window
-                string[][] expected = null;
-                if (typeof(T) == typeof(AreaCVHistogramGraphPane))
-                    expected = GetExpected(HISTOGRAM_FINDRESULTS);
-                else if (typeof(T) == typeof(AreaCVHistogram2DGraphPane))
-                    expected = GetExpected(HISTOGRAM2D_FINDRESULTS);
-                else
-                    Assert.Fail("T not a Histogram graph pane");
-
-                CollectionAssert.AreEqual(expected, items, Comparer<string[]>.Create((a, b) =>
-                {
-                    for (var i = 0; i < Math.Min(a.Length, b.Length); ++i)
-                    {
-                        if (a[i] != b[i])
-                            return string.Compare(a[i], b[i], StringComparison.CurrentCulture);
-                    }
-
-                    return a.Length.CompareTo(b.Length);
-                }));
-            }
-
-
-            // Verify that global standards normalization works
-            RunUI(() => SkylineWindow.SetNormalizationMethod(AreaCVNormalizationMethod.global_standards));
-            WaitForGraphs();
-            AssertDataCorrect(pane, statsStartIndex++);
-
-            // Verify that median normalization works
-            RunUI(() => SkylineWindow.SetNormalizationMethod(AreaCVNormalizationMethod.medians));
-            WaitForGraphs();
-            AssertDataCorrect(pane, statsStartIndex++);
-
-            // Verify that transition count works
-            RunUI(() =>
-            {
-                SkylineWindow.SetNormalizationMethod(AreaCVNormalizationMethod.none);
-                SkylineWindow.SetAreaCVTransitions(AreaCVTransitions.count, 3);
-            });
-            WaitForGraphs();
-            AssertDataCorrect(pane, statsStartIndex++);
-
-            // Verify that best transition and top 1 transitions are the same
-            RunUI(() => SkylineWindow.SetAreaCVTransitions(AreaCVTransitions.best, -1));
-            WaitForGraphs();
-            AssertDataCorrect(pane, statsStartIndex);
-
-            RunUI(() => SkylineWindow.SetAreaCVTransitions(AreaCVTransitions.count, 1));
-            WaitForGraphs();
-            AssertDataCorrect(pane, statsStartIndex++);
-
-            RunUI(() =>
-            {
-                SkylineWindow.SetNormalizationMethod(AreaCVNormalizationMethod.medians);
-                SkylineWindow.SetAreaCVTransitions(AreaCVTransitions.all, -1);
-            });
-        }
-
-        private static void ResetHistogramSettings()
-        {
-            RunUI(() =>
-            {
-                SkylineWindow.SetAreaCVBinWidth(1.0);
-                SkylineWindow.SetAreaCVPointsType(PointsTypePeakArea.targets);
-                SkylineWindow.SetAreaCVGroup(null);
-                SkylineWindow.SetNormalizationMethod(AreaCVNormalizationMethod.none);
-            });
-
-            WaitForGraphs();
-        }
-
-        private void TestNormalizeToHeavyHistogram()
-        {
-            RunUI(SkylineWindow.ShowPeakAreaCVHistogram);
-
-            ResetHistogramSettings();
-
-            AreaCVHistogramGraphPane pane;
-            Assert.IsTrue(SkylineWindow.GraphPeakArea.TryGetGraphPane(out pane));
-            Assert.IsInstanceOfType(pane, typeof(IAreaCVHistogramInfo));
-
-            int startIndex = HISTOGRAM_HEAVY_START;
-            AssertDataCorrect(pane, startIndex++);
-
-            RunUI(() => SkylineWindow.SetNormalizationMethod(AreaCVNormalizationMethod.ratio, 0));
-            AssertDataCorrect(pane, startIndex);
-        }
-
-        private void TestRefinement()
-        {
-            var graphStates = new [] { (48, 3, 4, 36), (48, 10, 11, 76), (48, 16, 17, 110), (48, 15, 16, 104) };
-
-            // Verify cv cutoff refinement works
-            var refineDlg = ShowDialog<RefineDlg>(() => SkylineWindow.ShowRefineDlg());
-            RunUI(() => { refineDlg.CVCutoff = 20; });
-<<<<<<< HEAD
-            var doc = SkylineWindow.Document;
-            OkDialog(refineDlg, refineDlg.OkDialog);
-            doc = WaitForDocumentChange(doc);
-            var refineDocState = (doc.PeptideGroupCount, doc.PeptideCount, doc.PeptideTransitionGroupCount,
-                doc.PeptideTransitionCount);
-            AssertEx.AreEqual(graphStates[0], refineDocState);
-=======
-            OkDialog(refineDlg, refineDlg.OkDialog);
-            WaitForCondition(() =>
-            {
-                var doc = SkylineWindow.Document;
-                var refineDocState = (doc.PeptideGroupCount, doc.PeptideCount, doc.PeptideTransitionGroupCount,
-                    doc.PeptideTransitionCount);
-                return Equals(graphStates[0], refineDocState);
-            });
->>>>>>> d7e41e31
-            RunUI(SkylineWindow.Undo);
-
-            // Normalize to global standards
-            refineDlg = ShowDialog<RefineDlg>(() => SkylineWindow.ShowRefineDlg());
-            RunUI(() =>
-            {
-                refineDlg.CVCutoff = 20;
-                refineDlg.NormalizationMethod = AreaCVNormalizationMethod.global_standards;
-            });
-            OkDialog(refineDlg, refineDlg.OkDialog);
-            WaitForCondition(() =>
-            {
-                var doc = SkylineWindow.Document;
-                var refineDocState = (doc.PeptideGroupCount, doc.PeptideCount, doc.PeptideTransitionGroupCount,
-                    doc.PeptideTransitionCount);
-                return Equals(graphStates[0], refineDocState);
-            });
-            RunUI(SkylineWindow.Undo);
-
-            // Normalize to medians
-            refineDlg = ShowDialog<RefineDlg>(() => SkylineWindow.ShowRefineDlg());
-            RunUI(() =>
-            {
-                refineDlg.CVCutoff = 20;
-                refineDlg.NormalizationMethod = AreaCVNormalizationMethod.medians;
-            });
-            OkDialog(refineDlg, refineDlg.OkDialog);
-            WaitForCondition(() =>
-            {
-                var doc = SkylineWindow.Document;
-                var refineDocState = (doc.PeptideGroupCount, doc.PeptideCount, doc.PeptideTransitionGroupCount,
-                    doc.PeptideTransitionCount);
-                return Equals(graphStates[1], refineDocState);
-            });
-            RunUI(SkylineWindow.Undo);
-
-            // Best transitions for products
-            refineDlg = ShowDialog<RefineDlg>(() => SkylineWindow.ShowRefineDlg());
-            RunUI(() =>
-            {
-                refineDlg.CVCutoff = 30;
-                refineDlg.Transition = AreaCVTransitions.best;
-                refineDlg.MSLevel = AreaCVMsLevel.products;
-            });
-            OkDialog(refineDlg, refineDlg.OkDialog);
-            WaitForCondition(() =>
-            {
-                var doc = SkylineWindow.Document;
-                var refineDocState = (doc.PeptideGroupCount, doc.PeptideCount, doc.PeptideTransitionGroupCount,
-                    doc.PeptideTransitionCount);
-                return Equals(graphStates[2], refineDocState);
-            });
-            RunUI(SkylineWindow.Undo);
-
-            // Transition count for products
-            refineDlg = ShowDialog<RefineDlg>(() => SkylineWindow.ShowRefineDlg());
-            RunUI(() =>
-            {
-                refineDlg.CVCutoff = 30;
-                refineDlg.Transition = AreaCVTransitions.count;
-                refineDlg.TransitionCount = 14;
-                refineDlg.MSLevel = AreaCVMsLevel.products;
-            });
-            OkDialog(refineDlg, refineDlg.OkDialog);
-            WaitForCondition(() =>
-            {
-                var doc = SkylineWindow.Document;
-                var refineDocState = (doc.PeptideGroupCount, doc.PeptideCount, doc.PeptideTransitionGroupCount,
-                    doc.PeptideTransitionCount);
-                return Equals(graphStates[3], refineDocState);
-            });
-            RunUI(SkylineWindow.Undo);
-        }
-
-        private void TestRefinementTransitions()
-        {
-            var graphStates = new[] { (1, 2, 2, 6), (1, 2, 3, 9) };
-
-            // Verify transition count works for precursors
-            var refineDlg = ShowDialog<RefineDlg>(() => SkylineWindow.ShowRefineDlg());
-            RunUI(() =>
-            {
-                refineDlg.CVCutoff = 15;
-                refineDlg.Transition = AreaCVTransitions.count;
-                refineDlg.TransitionCount = 3;
-                refineDlg.MSLevel = AreaCVMsLevel.precursors;
-            });
-            OkDialog(refineDlg, refineDlg.OkDialog);
-            WaitForCondition(() =>
-            {
-                var doc = SkylineWindow.Document;
-                var refineDocState = (doc.PeptideGroupCount, doc.PeptideCount, doc.PeptideTransitionGroupCount,
-                    doc.PeptideTransitionCount);
-                return Equals(graphStates[1], refineDocState);
-            });
-            RunUI(SkylineWindow.Undo);
-
-            // Verify best and top 1 counts are equal for precursors
-            refineDlg = ShowDialog<RefineDlg>(() => SkylineWindow.ShowRefineDlg());
-            RunUI(() =>
-            {
-                refineDlg.CVCutoff = 15;
-                refineDlg.Transition = AreaCVTransitions.best;
-                refineDlg.MSLevel = AreaCVMsLevel.precursors;
-            });
-            OkDialog(refineDlg, refineDlg.OkDialog);
-            WaitForCondition(() =>
-            {
-                var doc = SkylineWindow.Document;
-                var refineDocState = (doc.PeptideGroupCount, doc.PeptideCount, doc.PeptideTransitionGroupCount,
-                    doc.PeptideTransitionCount);
-                return Equals(graphStates[0], refineDocState);
-            });
-            RunUI(SkylineWindow.Undo);
-
-            refineDlg = ShowDialog<RefineDlg>(() => SkylineWindow.ShowRefineDlg());
-            RunUI(() =>
-            {
-                refineDlg.CVCutoff = 15;
-                refineDlg.Transition = AreaCVTransitions.count;
-                refineDlg.TransitionCount = 1;
-                refineDlg.MSLevel = AreaCVMsLevel.precursors;
-            });
-            OkDialog(refineDlg, refineDlg.OkDialog);
-            WaitForCondition(() =>
-            {
-                var doc = SkylineWindow.Document;
-                var refineDocState = (doc.PeptideGroupCount, doc.PeptideCount, doc.PeptideTransitionGroupCount,
-                    doc.PeptideTransitionCount);
-                return Equals(graphStates[0], refineDocState);
-            });
-            RunUI(SkylineWindow.Undo);
-        }
-
-        private string[][] GetExpected(string[] foundText)
-        {
-            return foundText.Select(t => new[] {t, PeptideAnnotationPairFinder.GetDisplayText(0.14, "D102")}).ToArray();
-        }
-
-        private void WaitForHistogramBarCount(IAreaCVHistogramInfo histogramInfo, int expectedBars)
-        {
-            WaitForConditionUI(() => histogramInfo.Items == expectedBars,
-                string.Format("Expecting {0} bars", expectedBars));
-        }
-
-        private static AreaCVGraphData.AreaCVGraphDataCache GetCache(SummaryGraphPane pane)
-        {
-            return GetPaneValue(pane, support => support.Cache);
-        }
-
-        private static AreaCVGraphData GetCurrentData(SummaryGraphPane pane)
-        {
-            return GetPaneValue(pane, support => support.CurrentData);
-        }
-
-        private static TVal GetPaneValue<TVal>(SummaryGraphPane pane, Func<IAreaCVHistogramInfo, TVal> getValue)
-        {
-            var info = pane as IAreaCVHistogramInfo;
-            if (info != null)
-                return getValue(info);
-
-            Assert.Fail("Graph pane is not a histogram/histogram2d graph pane");
-            return default(TVal);
-        }
-
-        private void AssertDataCorrect(SummaryGraphPane pane, int statsIndex)
-        {
-            AreaCVGraphData data = null;
-            WaitForConditionUI(() => (data = GetCurrentData(pane)) != null);
-            WaitForGraphs();
-
-            RunUI(() =>
-            {
-                var info = pane as IAreaCVHistogramInfo;
-                int items = info != null ? info.Items : 0;
-                var graphDataStatistics = new AreaCVGraphDataStatistics(data, items);
-
-                if (!RecordData)
-                {
-                    AssertEx.AreEqual(STATS[statsIndex], new AreaCVGraphDataStatistics(data, items));
-                }
-                else
-                    Console.WriteLine(graphDataStatistics.ToCode());
-            });
-        }
-    }
-}
+﻿/*
+ * Original author: Tobias Rohde <tobiasr .at. uw.edu>,
+ *                  MacCoss Lab, Department of Genome Sciences, UW
+ *
+ * Copyright 2017 University of Washington - Seattle, WA
+ * 
+ * Licensed under the Apache License, Version 2.0 (the "License");
+ * you may not use this file except in compliance with the License.
+ * You may obtain a copy of the License at
+ *
+ *     http://www.apache.org/licenses/LICENSE-2.0
+ *
+ * Unless required by applicable law or agreed to in writing, software
+ * distributed under the License is distributed on an "AS IS" BASIS,
+ * WITHOUT WARRANTIES OR CONDITIONS OF ANY KIND, either express or implied.
+ * See the License for the specific language governing permissions and
+ * limitations under the License.
+ */
+
+using System;
+using System.Collections.Generic;
+using System.Drawing;
+using System.Linq;
+using System.Windows.Forms;
+using Microsoft.VisualStudio.TestTools.UnitTesting;
+using pwiz.Skyline.Controls;
+using pwiz.SkylineTestUtil;
+using pwiz.Skyline.Controls.Graphs;
+using pwiz.Skyline.EditUI;
+using pwiz.Skyline.Model;
+using pwiz.Skyline.Model.DocSettings.Extensions;
+using pwiz.Skyline.Properties;
+using pwiz.Skyline.Util;
+using ZedGraph;
+
+namespace pwiz.SkylineTestFunctional
+{
+    [TestClass]
+    public class AreaCVHistogramTest : AbstractFunctionalTestEx
+    {
+        private bool RecordData { get { return false; } }
+
+        private static int HISTOGRAM_DATA_START = 0;
+        private static int HISTOGRAM2D_DATA_START = 8;
+        private static int HISTOGRAM_HEAVY_START = 16;
+
+        private static readonly AreaCVGraphDataStatistics[] STATS =
+        {
+            new AreaCVGraphDataStatistics(68, 73, 0, 0, 125, 1.96, 0.13, 7, 0.48281964548670575, 0.56232, 0.024),
+            new AreaCVGraphDataStatistics(46, 49, 0, 0, 125, 1.96, 0.12, 9, 0.48281964548670575, 0.55776, 0.024),
+            new AreaCVGraphDataStatistics(65, 73, 0, 0, 1744, 1.54, 0, 219, 0.17382216557004743, 0.20458715596330274, 0.63130733944954132),
+            new AreaCVGraphDataStatistics(25, 26, 0, 0, 124, 1.54, 0.02, 20, 0.16298478671652405, 0.1970967741935484, 0.72580645161290325),
+            new AreaCVGraphDataStatistics(26, 27, 0, 0, 124, 1.5, 0, 15, 0.13729195302811725, 0.17322580645161287, 0.79032258064516125),
+            new AreaCVGraphDataStatistics(25, 26, 0, 0, 124, 1.5, 0, 19, 0.0910411123260385, 0.13629032258064519, 0.83064516129032262),
+            new AreaCVGraphDataStatistics(25, 26, 0, 0, 124, 1.56, 0, 20, 0.16285824088051082, 0.1970967741935484, 0.70967741935483875),
+            new AreaCVGraphDataStatistics(26, 27, 0, 0, 124, 1.56, 0.02, 16, 0.1766911536848243, 0.20919354838709678, 0.64516129032258063),
+            new AreaCVGraphDataStatistics(121, 121, 4.05, 7.9, 125, 1.96, 0.13, 2, 0.48281964548670575, 0.56232, 0.024),
+            new AreaCVGraphDataStatistics(120, 120, 4.05, 7.9, 125, 1.96, 0.12, 2, 0.48281964548670575, 0.55776, 0.024),
+            new AreaCVGraphDataStatistics(782, 782, 3.0500000000000003, 8.1, 1744, 1.54, 0, 12, 0.17382216557004743, 0.2045871559633029, 0.63130733944954132),
+            new AreaCVGraphDataStatistics(118, 118, 3.6500000000000004, 7.95, 124, 1.54, 0.02, 3, 0.16298478671652405, 0.19709677419354832, 0.72580645161290325),
+            new AreaCVGraphDataStatistics(115, 115, 3.6500000000000004, 7.95, 124, 1.5, 0, 2, 0.13729195302811725, 0.1732258064516129, 0.79032258064516125),
+            new AreaCVGraphDataStatistics(104, 104, 3.6500000000000004, 7.95, 124, 1.5, 0, 4, 0.0910411123260385, 0.13629032258064522, 0.83064516129032262),
+            new AreaCVGraphDataStatistics(116, 116, 3.6500000000000004, 7.9, 124, 1.56, 0, 2, 0.16285824088051082, 0.19709677419354832, 0.70967741935483875),
+            new AreaCVGraphDataStatistics(111, 111, 3.4000000000000004, 7.7, 124, 1.56, 0.02, 3, 0.1766911536848243, 0.20919354838709681, 0.64516129032258063),
+            new AreaCVGraphDataStatistics(31, 31, 0, 0, 58, 0.91, 0.32, 5, 0.49278393482158084, 0.51948275862068971, 0),
+            new AreaCVGraphDataStatistics(10, 10, 0, 0, 29, 0.15, 0, 7, 0.05964059360481419, 0.056206896551724145, 1),
+        };
+
+        private static readonly string[] HISTOGRAM_FINDRESULTS = 
+        {
+            "K.DFATVYVDAVK.D [35, 45]",
+            "R.ASGIIDTLFQDR.F [181, 192]",
+            "R.HTNNGMICLTSLLR.I [279, 292]",
+            "K.ENSSNILDNLLSR.M [802, 814]",
+            "R.ALIHCLHMS.- [436, 444]",
+            "R.LTHGDFTWTTK.K [90, 100]",
+            "K.YGLDLGSLLVR.L [1066, 1076]",
+            "K.AGSWQITMK.G [258, 266]",
+            "TLNSINIAVFSK",
+            "ENEGTYYGPDGR",
+            "ENLSPPLGECLLER",
+            "ELLDSYIDGR",
+            "EEPSADALLPIDCR",
+            "AIEDYVNEFSAR",
+            "MHPELGSFYDSR",
+            "VTSAAFPSPIEK",
+            "AEQGAYLGPLPYK",
+            "TDEDVPSGPPR",
+            "ETGLMAFTNLK",
+            "LQTEGDGIYTLNSEK",
+        };
+
+        private static readonly string[] HISTOGRAM2D_FINDRESULTS = 
+        {
+            "K.DFATVYVDAVK.D [35, 45]",
+            "R.ASGIIDTLFQDR.F [181, 192]",
+            "R.HTNNGMICLTSLLR.I [279, 292]",
+            "K.ENSSNILDNLLSR.M [802, 814]",
+            "R.ALIHCLHMS.- [436, 444]",
+            "R.LTHGDFTWTTK.K [90, 100]",
+            "K.YGLDLGSLLVR.L [1066, 1076]",
+            "K.AGSWQITMK.G [258, 266]",
+            "TLNSINIAVFSK",
+            "ENEGTYYGPDGR",
+            "ENLSPPLGECLLER",
+            "ELLDSYIDGR",
+            "EEPSADALLPIDCR",
+            "AIEDYVNEFSAR",
+            "MHPELGSFYDSR",
+            "VTSAAFPSPIEK",
+            "AEQGAYLGPLPYK",
+            "TDEDVPSGPPR",
+            "ETGLMAFTNLK",
+            "LQTEGDGIYTLNSEK",
+        };
+
+        private static int GetItemsAboveCutoff(int statsIndex)
+        {
+            return statsIndex < HISTOGRAM2D_DATA_START ? 66 : 118;
+        }
+
+        private readonly List<string[][]> RecordedFindResults = new List<string[][]>();
+
+        [TestMethod]
+        public void TestAreaCVHistograms()
+        {
+            TestFilesZip = "TestFunctional/AreaCVHistogramTest.zip";
+            RunFunctionalTest();
+        }
+
+        protected override void DoTest()
+        {
+            OpenDocument(TestFilesDir.GetTestPath(@"Rat_plasma.sky"));
+            
+            // Add a bunch of unmeasured precursors and transitions which should not impact the statistics
+            // This once caused the CV graphs to fail to complete calculating
+            AddUnmeasuredElements();
+
+            TestRefinement();
+            TestHistogram<AreaCVHistogramGraphPane>(SkylineWindow.ShowPeakAreaCVHistogram, HISTOGRAM_DATA_START);
+            TestHistogram<AreaCVHistogram2DGraphPane>(SkylineWindow.ShowPeakAreaCVHistogram2D, HISTOGRAM2D_DATA_START);
+
+            OpenDocument(TestFilesDir.GetTestPath(@"iPRG 2015 Study mini.sky"));
+            TestRefinementTransitions();
+
+            OpenDocument(TestFilesDir.GetTestPath(@"PRM_technical_variability_tocheck.sky"));
+            TestNormalizeToHeavyHistogram();
+
+            if (RecordData)
+            {
+                foreach (var recordedFindResults in RecordedFindResults)
+                {
+                    foreach (var str in recordedFindResults)
+                    {
+                        Console.WriteLine(@"new[] { " + string.Join(", ", str.Select(s => "\"" + s + "\"")) + @" },");
+                    }
+                    Console.WriteLine();
+                }
+                Assert.Fail("Successfully recorded data");
+            }
+        }
+
+        private void AddUnmeasuredElements()
+        {
+            RunUI(() => SkylineWindow.ModifyDocument("Auto-pick 2 and 3 precursor charges", document => 
+                document.ChangeSettings(document.Settings.ChangeTransitionFilter(f =>
+                    f.ChangeAutoSelect(true).ChangePeptidePrecursorCharges(Adduct.ProtonatedFromCharges(2, 3))))));
+            var docAfter = SkylineWindow.Document;
+            AssertEx.IsDocumentState(docAfter, null, 48, 125, 249, 1874);
+            // Remove any added transitions that have results, because they will change the statistics
+            RunUI(() => SkylineWindow.ModifyDocument("Remove new transitions with results", document =>
+                RemoveTransitions(document, 1709, 1639, 67, 27)));
+        }
+
+        private SrmDocument RemoveTransitions(SrmDocument document, params int[] indexes)
+        {
+            foreach (var i in indexes)
+            {
+                var pathToTran = document.GetPathTo((int) SrmDocument.Level.Transitions, i-1);  // Numbers are from the 1-based status bar
+                document = (SrmDocument) document.RemoveChild(pathToTran.Parent, document.FindNode(pathToTran));
+            }
+
+            return document;
+        }
+
+        private void TestHistogram<T>(Action showHistogram, int statsStartIndex) where T : SummaryGraphPane
+        {
+            RunUI(showHistogram);
+
+            WaitForGraphs();
+
+            ResetHistogramSettings();
+
+            var graph = SkylineWindow.GraphPeakArea;
+            var toolbar = graph.Toolbar as AreaCVToolbar;
+            Assert.IsNotNull(toolbar);
+
+            OpenAndChangeAreaCVProperties(graph, f => f.ShowCVCutoff = f.ShowMedianCV = true);
+
+            // Test if the toolbar is there and if the displayed data is correct
+            T pane;
+            Assert.IsTrue(graph.TryGetGraphPane(out pane));
+            Assert.IsInstanceOfType(pane, typeof(IAreaCVHistogramInfo));
+            Assert.IsTrue(pane.HasToolbar);
+            AssertDataCorrect(pane, statsStartIndex++);
+
+            var histogramInfo = (IAreaCVHistogramInfo) pane;
+            var itemCount = 0;
+            // Verify that removing CV's above cutoff works
+            RunUI(() =>
+            {
+                itemCount = histogramInfo.Items;
+                SkylineWindow.RemoveAboveCVCutoff(graph);
+            });
+            int expectedBars = itemCount - GetItemsAboveCutoff(statsStartIndex);
+            WaitForHistogramBarCount(histogramInfo, expectedBars);
+            RunUI(SkylineWindow.Undo);
+
+            WaitForHistogramBarCount(histogramInfo, itemCount);
+
+            // Test if the data is correct after changing the bin width and disabling the show cv cutoff option (which affects GetTotalBars)
+            RunUI(() => SkylineWindow.SetAreaCVBinWidth(2.0));
+            OpenAndChangeAreaCVProperties(graph, f => f.ShowCVCutoff = false);
+            AssertDataCorrect(pane, statsStartIndex++);
+
+            // Make sure that there are no bars when the points type is decoys
+            RunUI(() => SkylineWindow.SetAreaCVPointsType(PointsTypePeakArea.decoys));
+            OpenAndChangeAreaCVProperties(graph, f => f.ShowMedianCV = false);
+            WaitForConditionUI(() => GetCurrentData(pane) != null);
+            RunUI(() => Assert.AreEqual(0, pane.GetBoxObjCount()));
+
+            // Make sure the toolbar is displaying the annotations correctly and that grouping by "All" works
+            RunUI(() => SkylineWindow.SetAreaCVGroup(new ReplicateValue.Annotation(SkylineWindow.Document.Settings.DataSettings.AnnotationDefs.First(def=>def.Name == "SubjectId"))));
+            RunUI(() => SkylineWindow.SetAreaCVPointsType(PointsTypePeakArea.targets));
+            WaitForGraphs();
+
+            string[] annotations = null;
+            RunUI(() => annotations = toolbar.Annotations.ToArray());
+
+            CollectionAssert.AreEqual(annotations,
+                new[]
+                {
+                    Resources.GraphSummary_UpdateToolbar_All,
+                    "D102", "D103", "D108", "D138", "D154", "D172", "D196",
+                    "H146", "H147", "H148", "H159", "H160", "H161", "H162"
+                });
+            RunUI(() =>
+            {
+                Assert.IsTrue(toolbar.GroupsVisible);
+                Assert.IsFalse(toolbar.DetectionsVisible);
+            });
+            AssertDataCorrect(pane, statsStartIndex++);
+            WaitForCondition(700, () => GetCache(pane).DataCount == 45);
+            
+            // Make sure that grouping by an annotation works correctly
+            RunUI(() => SkylineWindow.SetAreaCVAnnotation("D102"));
+            UpdateGraphAndWait(graph);
+            AssertDataCorrect(pane, statsStartIndex++);
+
+            // Verify that clicking a bar/point opens the find resuls and correctly shows the peptides
+            var p = new PointF(15.0f, 10.0f); // Center of 14 CV bar
+            p = pane.GeneralTransform(p, CoordType.AxisXYScale);
+            var mouseEventArgs = new MouseEventArgs(MouseButtons.Left, 1, (int)p.X, (int)p.Y, 0);
+            string[][] items = null;
+            RunUI(() =>
+            {
+                pane.HandleMouseMoveEvent(pane.GraphSummary.GraphControl, mouseEventArgs);
+                pane.HandleMouseClick(pane.GraphSummary.GraphControl, mouseEventArgs);
+            });
+
+            var form = WaitForOpenForm<FindResultsForm>();
+            RunUI(() =>
+            {
+                items = form.ListView.Items.OfType<ListViewItem>().Select(l => l.SubItems
+                    .OfType<ListViewItem.ListViewSubItem>().Where((item, index) => index != 1).Select(i => i.Text)
+                    .ToArray()).ToArray();
+            });
+
+            if (RecordData)
+            {
+                RecordedFindResults.Add(items);
+            }
+            else
+            {
+                // Verify that the peptides are displayed correctly in the find results window
+                string[][] expected = null;
+                if (typeof(T) == typeof(AreaCVHistogramGraphPane))
+                    expected = GetExpected(HISTOGRAM_FINDRESULTS);
+                else if (typeof(T) == typeof(AreaCVHistogram2DGraphPane))
+                    expected = GetExpected(HISTOGRAM2D_FINDRESULTS);
+                else
+                    Assert.Fail("T not a Histogram graph pane");
+
+                CollectionAssert.AreEqual(expected, items, Comparer<string[]>.Create((a, b) =>
+                {
+                    for (var i = 0; i < Math.Min(a.Length, b.Length); ++i)
+                    {
+                        if (a[i] != b[i])
+                            return string.Compare(a[i], b[i], StringComparison.CurrentCulture);
+                    }
+
+                    return a.Length.CompareTo(b.Length);
+                }));
+            }
+
+
+            // Verify that global standards normalization works
+            RunUI(() => SkylineWindow.SetNormalizationMethod(AreaCVNormalizationMethod.global_standards));
+            WaitForGraphs();
+            AssertDataCorrect(pane, statsStartIndex++);
+
+            // Verify that median normalization works
+            RunUI(() => SkylineWindow.SetNormalizationMethod(AreaCVNormalizationMethod.medians));
+            WaitForGraphs();
+            AssertDataCorrect(pane, statsStartIndex++);
+
+            // Verify that transition count works
+            RunUI(() =>
+            {
+                SkylineWindow.SetNormalizationMethod(AreaCVNormalizationMethod.none);
+                SkylineWindow.SetAreaCVTransitions(AreaCVTransitions.count, 3);
+            });
+            WaitForGraphs();
+            AssertDataCorrect(pane, statsStartIndex++);
+
+            // Verify that best transition and top 1 transitions are the same
+            RunUI(() => SkylineWindow.SetAreaCVTransitions(AreaCVTransitions.best, -1));
+            WaitForGraphs();
+            AssertDataCorrect(pane, statsStartIndex);
+
+            RunUI(() => SkylineWindow.SetAreaCVTransitions(AreaCVTransitions.count, 1));
+            WaitForGraphs();
+            AssertDataCorrect(pane, statsStartIndex++);
+
+            RunUI(() =>
+            {
+                SkylineWindow.SetNormalizationMethod(AreaCVNormalizationMethod.medians);
+                SkylineWindow.SetAreaCVTransitions(AreaCVTransitions.all, -1);
+            });
+        }
+
+        private static void ResetHistogramSettings()
+        {
+            RunUI(() =>
+            {
+                SkylineWindow.SetAreaCVBinWidth(1.0);
+                SkylineWindow.SetAreaCVPointsType(PointsTypePeakArea.targets);
+                SkylineWindow.SetAreaCVGroup(null);
+                SkylineWindow.SetNormalizationMethod(AreaCVNormalizationMethod.none);
+            });
+
+            WaitForGraphs();
+        }
+
+        private void TestNormalizeToHeavyHistogram()
+        {
+            RunUI(SkylineWindow.ShowPeakAreaCVHistogram);
+
+            ResetHistogramSettings();
+
+            AreaCVHistogramGraphPane pane;
+            Assert.IsTrue(SkylineWindow.GraphPeakArea.TryGetGraphPane(out pane));
+            Assert.IsInstanceOfType(pane, typeof(IAreaCVHistogramInfo));
+
+            int startIndex = HISTOGRAM_HEAVY_START;
+            AssertDataCorrect(pane, startIndex++);
+
+            RunUI(() => SkylineWindow.SetNormalizationMethod(AreaCVNormalizationMethod.ratio, 0));
+            AssertDataCorrect(pane, startIndex);
+        }
+
+        private void TestRefinement()
+        {
+            var graphStates = new [] { (48, 3, 4, 36), (48, 10, 11, 76), (48, 16, 17, 110), (48, 15, 16, 104) };
+
+            // Verify cv cutoff refinement works
+            var refineDlg = ShowDialog<RefineDlg>(() => SkylineWindow.ShowRefineDlg());
+            RunUI(() => { refineDlg.CVCutoff = 20; });
+            OkDialog(refineDlg, refineDlg.OkDialog);
+            WaitForCondition(() =>
+            {
+                var doc = SkylineWindow.Document;
+                var refineDocState = (doc.PeptideGroupCount, doc.PeptideCount, doc.PeptideTransitionGroupCount,
+                    doc.PeptideTransitionCount);
+                return Equals(graphStates[0], refineDocState);
+            });
+            RunUI(SkylineWindow.Undo);
+
+            // Normalize to global standards
+            refineDlg = ShowDialog<RefineDlg>(() => SkylineWindow.ShowRefineDlg());
+            RunUI(() =>
+            {
+                refineDlg.CVCutoff = 20;
+                refineDlg.NormalizationMethod = AreaCVNormalizationMethod.global_standards;
+            });
+            OkDialog(refineDlg, refineDlg.OkDialog);
+            WaitForCondition(() =>
+            {
+                var doc = SkylineWindow.Document;
+                var refineDocState = (doc.PeptideGroupCount, doc.PeptideCount, doc.PeptideTransitionGroupCount,
+                    doc.PeptideTransitionCount);
+                return Equals(graphStates[0], refineDocState);
+            });
+            RunUI(SkylineWindow.Undo);
+
+            // Normalize to medians
+            refineDlg = ShowDialog<RefineDlg>(() => SkylineWindow.ShowRefineDlg());
+            RunUI(() =>
+            {
+                refineDlg.CVCutoff = 20;
+                refineDlg.NormalizationMethod = AreaCVNormalizationMethod.medians;
+            });
+            OkDialog(refineDlg, refineDlg.OkDialog);
+            WaitForCondition(() =>
+            {
+                var doc = SkylineWindow.Document;
+                var refineDocState = (doc.PeptideGroupCount, doc.PeptideCount, doc.PeptideTransitionGroupCount,
+                    doc.PeptideTransitionCount);
+                return Equals(graphStates[1], refineDocState);
+            });
+            RunUI(SkylineWindow.Undo);
+
+            // Best transitions for products
+            refineDlg = ShowDialog<RefineDlg>(() => SkylineWindow.ShowRefineDlg());
+            RunUI(() =>
+            {
+                refineDlg.CVCutoff = 30;
+                refineDlg.Transition = AreaCVTransitions.best;
+                refineDlg.MSLevel = AreaCVMsLevel.products;
+            });
+            OkDialog(refineDlg, refineDlg.OkDialog);
+            WaitForCondition(() =>
+            {
+                var doc = SkylineWindow.Document;
+                var refineDocState = (doc.PeptideGroupCount, doc.PeptideCount, doc.PeptideTransitionGroupCount,
+                    doc.PeptideTransitionCount);
+                return Equals(graphStates[2], refineDocState);
+            });
+            RunUI(SkylineWindow.Undo);
+
+            // Transition count for products
+            refineDlg = ShowDialog<RefineDlg>(() => SkylineWindow.ShowRefineDlg());
+            RunUI(() =>
+            {
+                refineDlg.CVCutoff = 30;
+                refineDlg.Transition = AreaCVTransitions.count;
+                refineDlg.TransitionCount = 14;
+                refineDlg.MSLevel = AreaCVMsLevel.products;
+            });
+            OkDialog(refineDlg, refineDlg.OkDialog);
+            WaitForCondition(() =>
+            {
+                var doc = SkylineWindow.Document;
+                var refineDocState = (doc.PeptideGroupCount, doc.PeptideCount, doc.PeptideTransitionGroupCount,
+                    doc.PeptideTransitionCount);
+                return Equals(graphStates[3], refineDocState);
+            });
+            RunUI(SkylineWindow.Undo);
+        }
+
+        private void TestRefinementTransitions()
+        {
+            var graphStates = new[] { (1, 2, 2, 6), (1, 2, 3, 9) };
+
+            // Verify transition count works for precursors
+            var refineDlg = ShowDialog<RefineDlg>(() => SkylineWindow.ShowRefineDlg());
+            RunUI(() =>
+            {
+                refineDlg.CVCutoff = 15;
+                refineDlg.Transition = AreaCVTransitions.count;
+                refineDlg.TransitionCount = 3;
+                refineDlg.MSLevel = AreaCVMsLevel.precursors;
+            });
+            OkDialog(refineDlg, refineDlg.OkDialog);
+            WaitForCondition(() =>
+            {
+                var doc = SkylineWindow.Document;
+                var refineDocState = (doc.PeptideGroupCount, doc.PeptideCount, doc.PeptideTransitionGroupCount,
+                    doc.PeptideTransitionCount);
+                return Equals(graphStates[1], refineDocState);
+            });
+            RunUI(SkylineWindow.Undo);
+
+            // Verify best and top 1 counts are equal for precursors
+            refineDlg = ShowDialog<RefineDlg>(() => SkylineWindow.ShowRefineDlg());
+            RunUI(() =>
+            {
+                refineDlg.CVCutoff = 15;
+                refineDlg.Transition = AreaCVTransitions.best;
+                refineDlg.MSLevel = AreaCVMsLevel.precursors;
+            });
+            OkDialog(refineDlg, refineDlg.OkDialog);
+            WaitForCondition(() =>
+            {
+                var doc = SkylineWindow.Document;
+                var refineDocState = (doc.PeptideGroupCount, doc.PeptideCount, doc.PeptideTransitionGroupCount,
+                    doc.PeptideTransitionCount);
+                return Equals(graphStates[0], refineDocState);
+            });
+            RunUI(SkylineWindow.Undo);
+
+            refineDlg = ShowDialog<RefineDlg>(() => SkylineWindow.ShowRefineDlg());
+            RunUI(() =>
+            {
+                refineDlg.CVCutoff = 15;
+                refineDlg.Transition = AreaCVTransitions.count;
+                refineDlg.TransitionCount = 1;
+                refineDlg.MSLevel = AreaCVMsLevel.precursors;
+            });
+            OkDialog(refineDlg, refineDlg.OkDialog);
+            WaitForCondition(() =>
+            {
+                var doc = SkylineWindow.Document;
+                var refineDocState = (doc.PeptideGroupCount, doc.PeptideCount, doc.PeptideTransitionGroupCount,
+                    doc.PeptideTransitionCount);
+                return Equals(graphStates[0], refineDocState);
+            });
+            RunUI(SkylineWindow.Undo);
+        }
+
+        private string[][] GetExpected(string[] foundText)
+        {
+            return foundText.Select(t => new[] {t, PeptideAnnotationPairFinder.GetDisplayText(0.14, "D102")}).ToArray();
+        }
+
+        private void WaitForHistogramBarCount(IAreaCVHistogramInfo histogramInfo, int expectedBars)
+        {
+            WaitForConditionUI(() => histogramInfo.Items == expectedBars,
+                string.Format("Expecting {0} bars", expectedBars));
+        }
+
+        private static AreaCVGraphData.AreaCVGraphDataCache GetCache(SummaryGraphPane pane)
+        {
+            return GetPaneValue(pane, support => support.Cache);
+        }
+
+        private static AreaCVGraphData GetCurrentData(SummaryGraphPane pane)
+        {
+            return GetPaneValue(pane, support => support.CurrentData);
+        }
+
+        private static TVal GetPaneValue<TVal>(SummaryGraphPane pane, Func<IAreaCVHistogramInfo, TVal> getValue)
+        {
+            var info = pane as IAreaCVHistogramInfo;
+            if (info != null)
+                return getValue(info);
+
+            Assert.Fail("Graph pane is not a histogram/histogram2d graph pane");
+            return default(TVal);
+        }
+
+        private void AssertDataCorrect(SummaryGraphPane pane, int statsIndex)
+        {
+            AreaCVGraphData data = null;
+            WaitForConditionUI(() => (data = GetCurrentData(pane)) != null);
+            WaitForGraphs();
+
+            RunUI(() =>
+            {
+                var info = pane as IAreaCVHistogramInfo;
+                int items = info != null ? info.Items : 0;
+                var graphDataStatistics = new AreaCVGraphDataStatistics(data, items);
+
+                if (!RecordData)
+                {
+                    AssertEx.AreEqual(STATS[statsIndex], new AreaCVGraphDataStatistics(data, items));
+                }
+                else
+                    Console.WriteLine(graphDataStatistics.ToCode());
+            });
+        }
+    }
+}