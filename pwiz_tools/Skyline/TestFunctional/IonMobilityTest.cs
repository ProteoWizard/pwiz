﻿/*
 * Original author: Brian Pratt <bspratt .at. u.washington.edu>,
 *                  MacCoss Lab, Department of Genome Sciences, UW
 *
 * Copyright 2014 University of Washington - Seattle, WA
 * 
 * Licensed under the Apache License, Version 2.0 (the "License");
 * you may not use this file except in compliance with the License.
 * You may obtain a copy of the License at
 *
 *     http://www.apache.org/licenses/LICENSE-2.0
 *
 * Unless required by applicable law or agreed to in writing, software
 * distributed under the License is distributed on an "AS IS" BASIS,
 * WITHOUT WARRANTIES OR CONDITIONS OF ANY KIND, either express or implied.
 * See the License for the specific language governing permissions and
 * limitations under the License.
 */
using System;
using System.Collections.Generic;
using System.Globalization;
using System.IO;
using System.Linq;
using System.Text;
using Microsoft.VisualStudio.TestTools.UnitTesting;
using pwiz.Common.Chemistry;
using pwiz.Common.SystemUtil;
using pwiz.Skyline.Alerts;
using pwiz.Skyline.FileUI;
using pwiz.Skyline.Model;
using pwiz.Skyline.Model.DocSettings;
using pwiz.Skyline.Model.IonMobility;
using pwiz.Skyline.Model.Lib;
using pwiz.Skyline.Properties;
using pwiz.Skyline.SettingsUI;
using pwiz.Skyline.SettingsUI.IonMobility;
using pwiz.Skyline.Util;
using pwiz.SkylineTestUtil;

namespace pwiz.SkylineTestFunctional
{
    [TestClass]
    public class IonMobilityTest : AbstractFunctionalTestEx
    {
        [TestMethod]
        public void TestIonMobility()
        {
            TestFilesZip = @"TestFunctional\IonMobilityTest.zip";
            RunFunctionalTest();
        }

        private ValidatingIonMobilityPrecursor BuildValidatingIonMobilityPeptide(string seq, Adduct precursorAdduct,
            double ccs, double driftTime, double highEnergyDriftTimeOffsetMsec, eIonMobilityUnits units = eIonMobilityUnits.drift_time_msec)
        {
            return new ValidatingIonMobilityPrecursor(new Target(seq), precursorAdduct, ccs, driftTime,
                highEnergyDriftTimeOffsetMsec, units);
        }

        protected override void DoTest()
        {
            using (var testFilesDir = new TestFilesDir(TestContext, TestFilesZip))
            {
                // Make sure we haven't forgotten to update anything if a new IMS type has been added
                foreach(eIonMobilityUnits units in Enum.GetValues(typeof(eIonMobilityUnits)))
                {
                    if (units != eIonMobilityUnits.unknown)
                    {
                        AssertEx.IsNotNull(IonMobilityFilter.IonMobilityUnitsL10NString(units));
                    }
                }

                const double HIGH_ENERGY_DRIFT_TIME_OFFSET_MSEC = -.1;

                // do a few unit tests on the UI error handlers
                TestGetIonMobilityDBErrorHandling(testFilesDir);
                TestImportIonMobilityFromSpectralLibraryErrorHandling();
                TestEditIonMobilityLibraryDlgErrorHandling();

                // Now exercise the UI

                var goodPeptide = BuildValidatingIonMobilityPeptide("SISIVGSYVGNR", Adduct.SINGLY_PROTONATED, 133.3210342, 23.4, HIGH_ENERGY_DRIFT_TIME_OFFSET_MSEC);
                AssertEx.IsNull(goodPeptide.Validate());
                var badPeptides = new[]
                {
                    BuildValidatingIonMobilityPeptide("@#$!", Adduct.SINGLY_PROTONATED, 133.3210342, 23.4, HIGH_ENERGY_DRIFT_TIME_OFFSET_MSEC),
                    BuildValidatingIonMobilityPeptide("SISIVGSYVGNR", Adduct.SINGLY_PROTONATED, 0, 0, 0),
                    BuildValidatingIonMobilityPeptide("SISIVGSYVGNR", Adduct.SINGLY_PROTONATED, -133.3210342, -23.4, -HIGH_ENERGY_DRIFT_TIME_OFFSET_MSEC),
                };
                foreach (var badPeptide in badPeptides)
                {
                    AssertEx.IsNotNull(badPeptide.Validate());
                }

                var CCS_ANELLINVK_MH = 119.2825783;
                var DRIFTTIME_ANELLINVK = 21.4;
                var ionMobilityPeptides = new[]  // N.B. These are made-up values
                {
                    BuildValidatingIonMobilityPeptide("SISIVGSYVGNR", Adduct.SINGLY_PROTONATED, 133.3210342, 23.4, HIGH_ENERGY_DRIFT_TIME_OFFSET_MSEC),
                    BuildValidatingIonMobilityPeptide("SISIVGSYVGNR", Adduct.SINGLY_PROTONATED, 133.3210342, 23.4, HIGH_ENERGY_DRIFT_TIME_OFFSET_MSEC), // Redundant - should be tossed
                    BuildValidatingIonMobilityPeptide("SISIVGSYVGNR", Adduct.SINGLY_PROTONATED, 134.3210342, 24.4, HIGH_ENERGY_DRIFT_TIME_OFFSET_MSEC), // Multiple conformers - should be retained
                    BuildValidatingIonMobilityPeptide("SISIVGSYVGNR", Adduct.SINGLY_PROTONATED, 134.3210342, 123.4, 0, eIonMobilityUnits.inverse_K0_Vsec_per_cm2), // Different measurement units - should be retained
                    BuildValidatingIonMobilityPeptide("CCSDVFNQVVK", Adduct.SINGLY_PROTONATED, 131.2405487, 22.4, HIGH_ENERGY_DRIFT_TIME_OFFSET_MSEC),
                    BuildValidatingIonMobilityPeptide("CCSDVFNQVVK", Adduct.SINGLY_PROTONATED, 131.2405487, 22.4, HIGH_ENERGY_DRIFT_TIME_OFFSET_MSEC), // Redundant - should be tossed
                    BuildValidatingIonMobilityPeptide("ANELLINVK", Adduct.SINGLY_PROTONATED, CCS_ANELLINVK_MH, DRIFTTIME_ANELLINVK, HIGH_ENERGY_DRIFT_TIME_OFFSET_MSEC),
                    BuildValidatingIonMobilityPeptide("ANELLINVK", Adduct.SINGLY_PROTONATED, CCS_ANELLINVK_MH, DRIFTTIME_ANELLINVK, HIGH_ENERGY_DRIFT_TIME_OFFSET_MSEC), // Redundant - should be tossed
                    BuildValidatingIonMobilityPeptide("EALDFFAR", Adduct.SINGLY_PROTONATED, 110.6867676, 20.4, HIGH_ENERGY_DRIFT_TIME_OFFSET_MSEC),
                    BuildValidatingIonMobilityPeptide("EALDFFAR", Adduct.SINGLY_PROTONATED, 110.6867676, 20.4, HIGH_ENERGY_DRIFT_TIME_OFFSET_MSEC), // Redundant - should be tossed
                    BuildValidatingIonMobilityPeptide("GVIFYESHGK", Adduct.SINGLY_PROTONATED, 123.7844632, 20.6, HIGH_ENERGY_DRIFT_TIME_OFFSET_MSEC),
                    BuildValidatingIonMobilityPeptide("GVIFYESHGK", Adduct.SINGLY_PROTONATED, 123.7844632, 20.6, HIGH_ENERGY_DRIFT_TIME_OFFSET_MSEC), // Redundant - should be tossed
                    BuildValidatingIonMobilityPeptide("EKDIVGAVLK", Adduct.SINGLY_PROTONATED, 124.3414249, 20.7, HIGH_ENERGY_DRIFT_TIME_OFFSET_MSEC),
                    BuildValidatingIonMobilityPeptide("EKDIVGAVLK", Adduct.SINGLY_PROTONATED, 124.3414249, 20.7, HIGH_ENERGY_DRIFT_TIME_OFFSET_MSEC), // Redundant - should be tossed
                    BuildValidatingIonMobilityPeptide("VVGLSTLPEIYEK", Adduct.SINGLY_PROTONATED, 149.857687, 25.7, HIGH_ENERGY_DRIFT_TIME_OFFSET_MSEC),
                    BuildValidatingIonMobilityPeptide("VVGLSTLPEIYEK", Adduct.SINGLY_PROTONATED, 149.857687, 25.7, HIGH_ENERGY_DRIFT_TIME_OFFSET_MSEC), // Redundant - should be tossed
                    BuildValidatingIonMobilityPeptide("VVGLSTLPEIYEK", Adduct.SINGLY_PROTONATED, 149.857687, 25.7, HIGH_ENERGY_DRIFT_TIME_OFFSET_MSEC), // Redundant - should be tossed
                    BuildValidatingIonMobilityPeptide("ANGTTVLVGMPAGAK", Adduct.SINGLY_PROTONATED, 144.7461979, 24.7, HIGH_ENERGY_DRIFT_TIME_OFFSET_MSEC),
                    BuildValidatingIonMobilityPeptide("ANGTTVLVGMPAGAK", Adduct.SINGLY_PROTONATED, 144.7461979, 24.7, HIGH_ENERGY_DRIFT_TIME_OFFSET_MSEC), // Redundant - should be tossed
                    BuildValidatingIonMobilityPeptide("IGDYAGIK", Adduct.SINGLY_PROTONATED,  102.2694763, 14.7, HIGH_ENERGY_DRIFT_TIME_OFFSET_MSEC),
                    BuildValidatingIonMobilityPeptide("IGDYAGIK", Adduct.SINGLY_PROTONATED,  102.2694763, 14.7, HIGH_ENERGY_DRIFT_TIME_OFFSET_MSEC), // Redundant - should be tossed
                    BuildValidatingIonMobilityPeptide("GDYAGIK", Adduct.SINGLY_PROTONATED,  91.09155861, 13.7, HIGH_ENERGY_DRIFT_TIME_OFFSET_MSEC),
                    BuildValidatingIonMobilityPeptide("GDYAGIK", Adduct.SINGLY_PROTONATED,  91.09155861, 13.7, HIGH_ENERGY_DRIFT_TIME_OFFSET_MSEC), // Redundant - should be tossed
                    BuildValidatingIonMobilityPeptide("IFYESHGK", Adduct.SINGLY_PROTONATED, 111.2756406, 14.2, HIGH_ENERGY_DRIFT_TIME_OFFSET_MSEC),
                    BuildValidatingIonMobilityPeptide("EALDFFAR", Adduct.SINGLY_PROTONATED, 110.6867676, 14.3, HIGH_ENERGY_DRIFT_TIME_OFFSET_MSEC), // CCS conflict, should be tossed
                    BuildValidatingIonMobilityPeptide("EALDFFAR", Adduct.DOUBLY_PROTONATED, 90.6867676, 7.3, HIGH_ENERGY_DRIFT_TIME_OFFSET_MSEC), // Different charge, should be retained
                };
                var message = EditIonMobilityLibraryDlg.ValidateUniquePrecursors(ionMobilityPeptides, out var minimalSet); // Check for conflicts, strip out dupes

                AssertEx.AreComparableStrings(Resources.EditIonMobilityLibraryDlg_ValidateUniquePrecursors_The_ion__0__has_multiple_ion_mobility_values__Skyline_supports_multiple_conformers__so_this_may_be_intentional_,
                    message);
                const int EXPECTED_DB_ENTRIES = 14;
                AssertEx.AreEqual(EXPECTED_DB_ENTRIES, minimalSet.Count, "known good data imported but with wrong result count");

                // Present the Ion Mobility tab of the transition settings dialog
                var transitionSettingsDlg1 = ShowDialog<TransitionSettingsUI>(
                    () => SkylineWindow.ShowTransitionSettingsUI(TransitionSettingsUI.TABS.IonMobility));
                // Simulate picking "Add..." from the Ion Mobility Libraries button context menu
                var ionMobilityLibDlg1 = ShowDialog<EditIonMobilityLibraryDlg>(transitionSettingsDlg1.IonMobilityControl.AddIonMobilityLibrary);
                // Simulate user pasting in collisional cross section data to create a new ion mobility library
                string testlibName = "testlib";
                string databasePath = testFilesDir.GetTestPath(testlibName + IonMobilityDb.EXT);
                RunUI(() =>
                {
                    ionMobilityLibDlg1.LibraryName = testlibName;
                    ionMobilityLibDlg1.CreateDatabaseFile(databasePath); // Simulare user click on Create button
                    ionMobilityLibDlg1.SetOffsetHighEnergySpectraCheckbox(true);
                    string libraryText = BuildPasteLibraryText(ionMobilityPeptides,
                        seq => seq.Substring(0, seq.Length - 1),
                        ionMobilityLibDlg1.GetOffsetHighEnergySpectraCheckbox());
                    SetClipboardText(libraryText);
                });
                // Expect to be warned about multiple conformer
                var warnDlg = ShowDialog<MessageDlg>(() => ionMobilityLibDlg1.DoPasteLibrary());
                RunUI(() =>
                {
                    warnDlg.OkDialog();
                    ionMobilityLibDlg1.OkDialog();
                });
                RunUI(() => transitionSettingsDlg1.IonMobilityControl.WindowWidthType = IonMobilityWindowWidthCalculator.IonMobilityWindowWidthType.resolving_power);
                RunUI(() => transitionSettingsDlg1.IonMobilityControl.SetResolvingPower(50));
                WaitForClosedForm(ionMobilityLibDlg1);
                RunUI(transitionSettingsDlg1.OkDialog);
                WaitForClosedForm(transitionSettingsDlg1);
                // Rename that library
                const string testlibName2 = "testlib2";
                var transitionSettingsDlg2 = ShowDialog<TransitionSettingsUI>(
                    () => SkylineWindow.ShowTransitionSettingsUI(TransitionSettingsUI.TABS.IonMobility));

                // Simulate user picking Edit... from the Ion Mobility Library combo control
                var editIonMobilityLibraryDlg = ShowDialog<EditIonMobilityLibraryDlg>(transitionSettingsDlg2.IonMobilityControl.EditIonMobilityLibrary);

                RunUI(() =>
                {
                    editIonMobilityLibraryDlg.LibraryName = testlibName2;
                    editIonMobilityLibraryDlg.OkDialog();
                });
                WaitForClosedForm(editIonMobilityLibraryDlg);

                var olddoc = SkylineWindow.Document;
                // Set other parameters - name, resolving power
                const double resolvingPower = 123.4;
                RunUI(() =>
                {
                    transitionSettingsDlg2.IonMobilityControl.WindowWidthType = IonMobilityWindowWidthCalculator.IonMobilityWindowWidthType.resolving_power;
                    transitionSettingsDlg2.IonMobilityControl.IonMobilityFilterResolvingPower = resolvingPower;
                    // Go back to the first library we created
                    transitionSettingsDlg2.IonMobilityControl.SelectedIonMobilityLibrary= testlibName;
                });
                RunUI(transitionSettingsDlg2.OkDialog);

                /*
                * Check that the database was created successfully
                * Check that it has the correct number of entries
                */
                IonMobilityDb db = IonMobilityDb.GetIonMobilityDb(databasePath, null);
                var dbPrecursorAndIonMobilities = db.GetIonMobilities();
                AssertEx.AreEqual(EXPECTED_DB_ENTRIES, dbPrecursorAndIonMobilities.Count());
                WaitForDocumentChange(olddoc);

                // Check serialization and background loader
                WaitForDocumentLoaded();
                RunUI(() =>
                {
                    SkylineWindow.SaveDocument(TestContext.GetTestPath("test.sky"));
                    SkylineWindow.NewDocument();
                    SkylineWindow.OpenFile(TestContext.GetTestPath("test.sky"));
                });
                var doc = WaitForDocumentLoaded();

                // Set UI for mixed proteomics / small mol sp we can test pasting of small mol details
                RunUI(() => SkylineWindow.SetUIMode(SrmDocument.DOCUMENT_TYPE.mixed));

                // Verify that the schema has been updated to include these new settings
                AssertEx.ValidatesAgainstSchema(doc);
                // Do some DT calculations
                double driftTimeMax = 1000.0;
                var node = FindNodes("ANELLINV", Adduct.SINGLY_PROTONATED);
                var centerIonMobility = doc.Settings.GetIonMobilityHelper(
                    node.NodePep, node.NodeGroup, null, null, driftTimeMax);
                AssertEx.AreEqual(DRIFTTIME_ANELLINVK, centerIonMobility.IonMobilityAndCCS.IonMobility.Mobility);
                AssertEx.AreEqual(2 * DRIFTTIME_ANELLINVK / resolvingPower, centerIonMobility.IonMobilityExtractionWindowWidth);
                AssertEx.AreEqual(DRIFTTIME_ANELLINVK + HIGH_ENERGY_DRIFT_TIME_OFFSET_MSEC, centerIonMobility.IonMobilityAndCCS.GetHighEnergyIonMobility());

                var centerIonMobilityNoHighEnergy = doc.Settings.GetIonMobilityHelper(
                    node.NodePep, node.NodeGroup, null, null, driftTimeMax);
                AssertEx.AreEqual(DRIFTTIME_ANELLINVK, centerIonMobilityNoHighEnergy.IonMobilityAndCCS.IonMobility.Mobility);
                AssertEx.AreEqual(2 * DRIFTTIME_ANELLINVK / resolvingPower, centerIonMobilityNoHighEnergy.IonMobilityExtractionWindowWidth);
                AssertEx.AreEqual(DRIFTTIME_ANELLINVK+HIGH_ENERGY_DRIFT_TIME_OFFSET_MSEC, centerIonMobilityNoHighEnergy.IonMobilityAndCCS.GetHighEnergyIonMobility());

                //
                // Test importing collisional cross sections from a spectral lib that has drift times but no high energy offset info
                //
                var peptideSettingsUI = ShowDialog<PeptideSettingsUI>(SkylineWindow.ShowPeptideSettingsUI);
                const string libname = "libIMS";
                var blibPath = TestContext.GetTestPath("IonMobilityTest\\mse-mobility.filtered-scaled.blib");
                var editListUI =
                    ShowDialog<EditListDlg<SettingsListBase<LibrarySpec>, LibrarySpec>>(peptideSettingsUI.EditLibraryList);
                RunDlg<EditLibraryDlg>(editListUI.AddItem, editLibraryDlg =>
                {
                    editLibraryDlg.LibrarySpec = new BiblioSpecLibSpec(libname, blibPath); 
                    editLibraryDlg.OkDialog();
                });
                OkDialog(editListUI, editListUI.OkDialog);
                RunUI(() => peptideSettingsUI.PickedLibraries = new[] { libname });
                OkDialog(peptideSettingsUI, peptideSettingsUI.OkDialog);
                var transitionSettingsUI = ShowDialog<TransitionSettingsUI>(SkylineWindow.ShowTransitionSettingsUI);
                var ionMobilityControl = transitionSettingsUI.IonMobilityControl;

                // Check error cases for resolving power (caused unexpected exception)
                RunUI(() =>
                {
                    ionMobilityControl.IsUseSpectralLibraryIonMobilities = true;
                    ionMobilityControl.IonMobilityFilterResolvingPower = null;

                });
                RunDlg<MessageDlg>(transitionSettingsUI.OkDialog, dlg =>
                {
                    AssertEx.AreComparableStrings(Resources.MessageBoxHelper_ValidateDecimalTextBox__0__must_contain_a_decimal_value, dlg.Message);
                    dlg.OkDialog();
                });
                RunUI(() => ionMobilityControl.IonMobilityFilterResolvingPower = -1);
                RunDlg<MessageDlg>(transitionSettingsUI.OkDialog, dlg =>
                {
                    AssertEx.AreEqual(Resources.EditIonMobilityLibraryDlg_ValidateResolvingPower_Resolving_power_must_be_greater_than_0_, dlg.Message);
                    dlg.OkDialog();
                });
                RunUI(() => ionMobilityControl.IonMobilityFilterResolvingPower = 50);

                RunUI(() => ionMobilityControl.IsUseSpectralLibraryIonMobilities = false);

                OkDialog(transitionSettingsUI, transitionSettingsUI.OkDialog);
                WaitForDocumentLoaded(); // Let that library load

                // In this lib: ANGTTVLVGMPAGAK at z=2, with drift time 4.99820623749102
                // and, a single CCS value, for ANELLINVK, which is 3.8612432898618
                // Present the Prediction tab of the peptide settings dialog
                var transitionSettingsDlg3 = ShowDialog<TransitionSettingsUI>(
                    () => SkylineWindow.ShowTransitionSettingsUI(TransitionSettingsUI.TABS.IonMobility));
                RunUI(() => transitionSettingsDlg3.IonMobilityControl.SetResolvingPower(resolvingPower));
                // Simulate picking "Add..." from the Ion Mobility Library combo control
                var ionMobilityLibraryDlg = ShowDialog<EditIonMobilityLibraryDlg>(transitionSettingsDlg3.IonMobilityControl.AddIonMobilityLibrary);
                const double deadeelsDT = 3.456;
                const double deadeelsCCS = 345.67;
                const double deadeelsDTHighEnergyOffset = -0.1;
                var fourCols = "DEADEELS\t5\t" +
                               deadeelsCCS.ToString(CultureInfo.CurrentCulture) + "\t" +
                               deadeelsDT.ToString(CultureInfo.CurrentCulture) + "\t" +
                               Resources.IonMobilityFilter_IonMobilityUnitsString_Drift_Time__ms_;
                var fiveCols = fourCols + "\t" + deadeelsDTHighEnergyOffset.ToString(CultureInfo.CurrentCulture);
                testlibName = "test3";
                RunUI(() =>
                {
                    ionMobilityLibraryDlg.LibraryName = testlibName;
                    // Simulate user pasting in some measured drift time info without high energy offset, even though its enabled - should not throw
                    ionMobilityLibraryDlg.SetOffsetHighEnergySpectraCheckbox(true);
                    SetClipboardText(fourCols);
                    ionMobilityLibraryDlg.DoPasteLibrary();
                    // Simulate user pasting in some measured drift time info with high energy offset
                    SetClipboardText(fiveCols);
                    ionMobilityLibraryDlg.DoPasteLibrary();
                    // Now turn off the high energy column and paste in five columns - should fail
                    ionMobilityLibraryDlg.SetOffsetHighEnergySpectraCheckbox(false);
                    SetClipboardText(fiveCols);
                });
                // An error will appear because the column count is wrong
                ShowDialog<MessageDlg>(ionMobilityLibraryDlg.DoPasteLibrary);
                var errorDlg = WaitForOpenForm<MessageDlg>();
<<<<<<< HEAD
                Assert.IsTrue(errorDlg.Message.Contains(string.Format(Resources.SettingsUIUtil_DoPasteText_Incorrect_number_of_columns__0__found_on_line__1__, 5, 1)));
=======
                AssertEx.AreEqual(string.Format(Resources.SettingsUIUtil_DoPasteText_Incorrect_number_of_columns__0__found_on_line__1__, 6, 1), errorDlg.Message);
>>>>>>> 62d694a7
                errorDlg.OkDialog();
                RunUI(() =>
                {
                    // And now paste in four columns, should be OK
                    SetClipboardText(fourCols);
<<<<<<< HEAD
                    driftTimePredictorDlg3.PasteMeasuredDriftTimes();
                });

                // Try pasting molecule data - arrange in MoleculeAccessionNumbers.PREFERRED_DISPLAY_ORDER as expected by the small molecules column manager
                string DescribeAsSmallMolecule(string s)
                {
                    // N.B.the formula is correct but other details are from an unrelated molecule
                    var ids = new Dictionary<string, string>
                    {
                        {MoleculeAccessionNumbers.TagInChiKey, "VACCAVUAMIDAGB-UHFFFAOYSA-N"},
                        {MoleculeAccessionNumbers.TagInChI, "InChI=1S/C9H10N4O2S2/c1-6-11-12-9(16-6)13-17(14,15)8-4-2-7(10)3-5-8/h2-5H,10H2,1H3,(H,12,13)"},
                        {MoleculeAccessionNumbers.TagKEGG, "D00870"},
                        {MoleculeAccessionNumbers.TagSMILES, "O=S(=O)(Nc1nnc(s1)C)c2ccc(N)cc2"},
                        {MoleculeAccessionNumbers.TagHMDB, "0015522"},
                        {MoleculeAccessionNumbers.TagCAS, "57-68-1"}
                    };
                    AssertEx.AreEqual(MoleculeAccessionNumbers.PREFERRED_DISPLAY_ORDER.Length, MoleculeAccessionNumbers.PRIORITY_ORDER.Length);
                    AssertEx.AreEqual(MoleculeAccessionNumbers.PREFERRED_DISPLAY_ORDER.Length, ids.Count);

                    return string.Join("\t", "pep_" + s.Replace("\t5\t", "\tM+5H\t"), "C35H54N8O20", 
                        string.Join("\t", MoleculeAccessionNumbers.PREFERRED_DISPLAY_ORDER.Select(tag => ids[tag])));
                }
=======
                    ionMobilityLibraryDlg.DoPasteLibrary();
>>>>>>> 62d694a7

                var smallMolFiveCols = DescribeAsSmallMolecule(fiveCols);
                RunUI(() =>
                {
                    driftTimePredictorDlg3.SetOffsetHighEnergySpectraCheckbox(true);
                    SetClipboardText(smallMolFiveCols);
                    driftTimePredictorDlg3.PasteMeasuredDriftTimes();
                });
                // And again, without HE offset column
                var smallMolFourCols = DescribeAsSmallMolecule(fourCols);
                RunUI(() =>
                {
                    driftTimePredictorDlg3.SetOffsetHighEnergySpectraCheckbox(false);
                    SetClipboardText(smallMolFourCols);
                    driftTimePredictorDlg3.PasteMeasuredDriftTimes();
                });

                RunUI(() =>
                {
                    // Finally turn the high energy column back on, and put in a value
<<<<<<< HEAD
                    driftTimePredictorDlg3.SetOffsetHighEnergySpectraCheckbox(true);
                    SetClipboardText(fiveCols + "\n" + smallMolFiveCols);
                    driftTimePredictorDlg3.PasteMeasuredDriftTimes();
=======
                    ionMobilityLibraryDlg.SetOffsetHighEnergySpectraCheckbox(true);
                    SetClipboardText(fiveCols);
                    ionMobilityLibraryDlg.DoPasteLibrary();
>>>>>>> 62d694a7
                });
                // Expect an error message requesting a filename for the new library
                ShowDialog<MessageDlg>(ionMobilityLibraryDlg.OkDialog);
                errorDlg = WaitForOpenForm<MessageDlg>();
                AssertEx.IsTrue(errorDlg.Message.Contains(Resources.EditIonMobilityLibraryDlg_OkDialog_Please_choose_a_file_for_the_ion_mobility_library));
                errorDlg.OkDialog();
                RunUI(() =>
                {
                    ionMobilityLibraryDlg.CreateDatabaseFile(testlibName + IonMobilityDb.EXT);
                });
                // Expect an error message requesting a full path for the new library
                ShowDialog<MessageDlg>(ionMobilityLibraryDlg.OkDialog);
                errorDlg = WaitForOpenForm<MessageDlg>();
                AssertEx.IsTrue(errorDlg.Message.Contains(Resources.EditIonMobilityLibraryDlg_OkDialog_Please_use_a_full_path_to_a_file_for_the_ion_mobility_library_));
                errorDlg.OkDialog();
                RunUI(() =>
                {
                    ionMobilityLibraryDlg.CreateDatabaseFile(testFilesDir.GetTestPath(testlibName + IonMobilityDb.EXT));
                });

                /* We don't handle any external ion mobility library formats yet
                // Test import ion mobility data from an external file format (other than spectral libs).
                var ionMobilityLibDlg3 = ShowDialog<EditIonMobilityLibraryDlg>(ionMobilityLibraryDlg.AddIonMobilityLibrary);
                const string testlibName3 = "testlib3";
                string databasePath3 = testFilesDir.GetTestPath(testlibName3 + IonMobilityDb.EXT);
                RunUI(() =>
                {
                    ionMobilityLibDlg3.LibraryName = testlibName3;
                    ionMobilityLibDlg3.CreateDatabase(databasePath3, testlibName3);
                });
                */
                // Simulate pressing "Import" button from the Edit Ion Mobility Library dialog
                var importSpectralLibDlg =
                    ShowDialog<ImportIonMobilityFromSpectralLibraryDlg>(ionMobilityLibraryDlg.ImportFromSpectralLibrary);
                RunUI(() =>
                {
                    // Set up to fail - don't provide z=2 info
                    importSpectralLibDlg.Source = SpectralLibrarySource.settings; // Simulate user selecting 1st radio button
                });
                RunUI(() => importSpectralLibDlg.OkDialog()); // User clicks OK 
                RunUI(() =>
                {
                    importSpectralLibDlg.Source = SpectralLibrarySource.file; // Simulate user selecting 2nd radio button
                    importSpectralLibDlg.FilePath = blibPath; // Simulate user entering filename
                    importSpectralLibDlg.OkDialog();
                });
                WaitForClosedForm(importSpectralLibDlg);
                WaitForCondition(() => ionMobilityLibraryDlg.LibraryMobilitiesFlatCount > 8); // Let that library load
                RunUI(ionMobilityLibraryDlg.OkDialog);
                WaitForClosedForm(ionMobilityLibraryDlg);
                RunUI(() => transitionSettingsDlg3.OkDialog());
                WaitForClosedForm(transitionSettingsDlg3);
                doc = WaitForDocumentChangeLoaded(doc); // Let that library load

                // Do some DT calculations with this new library
                node = FindNodes("ANELLINVK", Adduct.DOUBLY_PROTONATED);
                centerIonMobility = doc.Settings.GetIonMobilityHelper(
                    node.NodePep, node.NodeGroup, null, null, driftTimeMax);
                AssertEx.IsTrue(centerIonMobility.IsEmpty); // This library entry was CCS only, so GetIonMobilityHelp with no ionMobilityFunctionsProvider returns EMPTY
                node = FindNodes("ANGTTVLVGMPAGAK", Adduct.DOUBLY_PROTONATED);
                centerIonMobility = doc.Settings.GetIonMobilityHelper(
                    node.NodePep, node.NodeGroup, null, null, driftTimeMax);
                var dt = 4.99820623749102;
                AssertEx.IsFalse(centerIonMobility.IonMobilityAndCCS.CollisionalCrossSectionSqA.HasValue);
                AssertEx.AreEqual(dt, centerIonMobility.IonMobilityAndCCS.IonMobility.Mobility.Value, .000001);
                AssertEx.AreEqual(2 * dt / resolvingPower, centerIonMobility.IonMobilityExtractionWindowWidth ?? 0, .000001);

                node = FindNodes("DEADEELS", Adduct.TRIPLY_PROTONATED);
                centerIonMobility = doc.Settings.GetIonMobilityHelper(
                    node.NodePep, node.NodeGroup, null, null, driftTimeMax); // Should fail to find anything
                AssertEx.IsTrue(centerIonMobility.IsEmpty);

                node = FindNodes("DEADEELS", Adduct.QUINTUPLY_PROTONATED);
                centerIonMobility = doc.Settings.GetIonMobilityHelper(
                    node.NodePep, node.NodeGroup, null, null, driftTimeMax);
                AssertEx.AreEqual(deadeelsDT, centerIonMobility.IonMobilityAndCCS.IonMobility.Mobility.Value, .000001);
                AssertEx.AreEqual(deadeelsDT+deadeelsDTHighEnergyOffset, centerIonMobility.IonMobilityAndCCS.GetHighEnergyIonMobility() ?? -1, .000001);
                AssertEx.AreEqual(2 * (deadeelsDT / resolvingPower), centerIonMobility.IonMobilityExtractionWindowWidth??0, .0001); // Directly measured, should match

                // Now check handling of scenario where user pastes in high energy offsets then unchecks the "Use High Energy Offsets" box
                var transitionSettingsDlg4 = ShowDialog<TransitionSettingsUI>(
                    () => SkylineWindow.ShowTransitionSettingsUI(TransitionSettingsUI.TABS.IonMobility));
                // Simulate picking "Edit Current..." from the Ion Mobility Library combo control
                var mobilityLibraryDlg = ShowDialog<EditIonMobilityLibraryDlg>(transitionSettingsDlg4.IonMobilityControl.EditIonMobilityLibrary);
                RunUI(() =>
                {
                    AssertEx.IsTrue(mobilityLibraryDlg.GetOffsetHighEnergySpectraCheckbox()); // Should start out enabled if we have offsets
                    mobilityLibraryDlg.SetOffsetHighEnergySpectraCheckbox(false); // Turn off the high energy offset column
                    mobilityLibraryDlg.LibraryName="test4";
                });
                RunUI(()=>mobilityLibraryDlg.OkDialog());
                WaitForClosedForm(mobilityLibraryDlg);
                RunUI(transitionSettingsDlg4.OkDialog);
                WaitForClosedForm(transitionSettingsDlg4);
                doc = WaitForDocumentChangeLoaded(doc);
                node = FindNodes("DEADEELS", Adduct.QUINTUPLY_PROTONATED);
                centerIonMobility = doc.Settings.GetIonMobilityHelper(
                    node.NodePep, node.NodeGroup, null, null, driftTimeMax);
                AssertEx.AreEqual(deadeelsDT, centerIonMobility.IonMobilityAndCCS.IonMobility.Mobility.Value, .000001);
                AssertEx.AreEqual(deadeelsDT-0.1, centerIonMobility.IonMobilityAndCCS.GetHighEnergyIonMobility() ?? -1, .000001); // High energy value should now be same as low energy value
                AssertEx.AreEqual(2 * (deadeelsDT / resolvingPower), centerIonMobility.IonMobilityExtractionWindowWidth??0, .0001); // Directly measured, should match

                // Now make sure that high energy checkbox initial state is as we expect (expect it checked since lib has HE offsets)
                var transitionSettingsDlg5 = ShowDialog<TransitionSettingsUI>(
                    () => SkylineWindow.ShowTransitionSettingsUI(TransitionSettingsUI.TABS.IonMobility));
                // Simulate picking "Edit Current..." from the Ion Mobility Library combo control
                var driftTimePredictorDlg5 = ShowDialog<EditIonMobilityLibraryDlg>(transitionSettingsDlg5.IonMobilityControl.EditIonMobilityLibrary);
                RunUI(() => AssertEx.IsTrue(driftTimePredictorDlg5.GetOffsetHighEnergySpectraCheckbox()));
                RunUI(driftTimePredictorDlg5.CancelDialog);
                WaitForClosedForm(driftTimePredictorDlg5);
                OkDialog(transitionSettingsDlg5, () => transitionSettingsDlg5.OkDialog());

                // Try it with linear range instead of resolving power
                var transitionSettingsDlg6 = ShowDialog<TransitionSettingsUI>(
                    () => SkylineWindow.ShowTransitionSettingsUI(TransitionSettingsUI.TABS.IonMobility));
                RunUI(() => transitionSettingsDlg6.IonMobilityControl.WindowWidthType = IonMobilityWindowWidthCalculator.IonMobilityWindowWidthType.linear_range);
                // Simulate picking "Edit Current..." from the Ion Mobility Library combo control
                var driftTimePredictorDlg6 = ShowDialog<EditIonMobilityLibraryDlg>(transitionSettingsDlg6.IonMobilityControl.EditIonMobilityLibrary);
                var widthAtDtZero = 10;
                var widthAtDtMax = 1000;
                RunUI(() => transitionSettingsDlg6.IonMobilityControl.SetWidthAtIonMobilityMax(widthAtDtMax));
                RunUI(() => transitionSettingsDlg6.IonMobilityControl.SetWidthAtIonMobilityZero(widthAtDtZero));
                OkDialog(driftTimePredictorDlg6, () => driftTimePredictorDlg6.OkDialog());
                OkDialog(transitionSettingsDlg6, () => transitionSettingsDlg6.OkDialog());
                doc = WaitForDocumentChangeLoaded(doc);
                node = FindNodes("DEADEELS", Adduct.QUINTUPLY_PROTONATED);
                centerIonMobility = doc.Settings.GetIonMobilityHelper(
                    node.NodePep, node.NodeGroup, null, null, driftTimeMax);
                AssertEx.AreEqual(deadeelsDT, centerIonMobility.IonMobilityAndCCS.IonMobility.Mobility.Value, .000001);
                AssertEx.AreEqual(deadeelsDT-0.1, centerIonMobility.IonMobilityAndCCS.GetHighEnergyIonMobility() ?? -1, .000001); // High energy value should now be same as low energy value
                AssertEx.AreEqual(widthAtDtZero + deadeelsDT * (widthAtDtMax - widthAtDtZero) / driftTimeMax, centerIonMobility.IonMobilityExtractionWindowWidth??0, .0001);

                // Try it with fixed width
                var transitionSettingsDlg7= ShowDialog<TransitionSettingsUI>(
                    () => SkylineWindow.ShowTransitionSettingsUI(TransitionSettingsUI.TABS.IonMobility));
                RunUI(() => transitionSettingsDlg7.IonMobilityControl.WindowWidthType = IonMobilityWindowWidthCalculator.IonMobilityWindowWidthType.fixed_width);
                // Simulate picking "Edit Current..." from the Ion Mobility Library combo control
                var driftTimePredictorDlg7 = ShowDialog<EditIonMobilityLibraryDlg>(transitionSettingsDlg7.IonMobilityControl.EditIonMobilityLibrary);
                var fixedWidth = 100;
                RunUI(() => transitionSettingsDlg7.IonMobilityControl.SetFixedWidth(fixedWidth));
                OkDialog(driftTimePredictorDlg7, () => driftTimePredictorDlg7.OkDialog());
                OkDialog(transitionSettingsDlg7, () => transitionSettingsDlg7.OkDialog());
                doc = WaitForDocumentChangeLoaded(doc);
                node = FindNodes("DEADEELS", Adduct.QUINTUPLY_PROTONATED);
                centerIonMobility = doc.Settings.GetIonMobilityHelper(
                    node.NodePep, node.NodeGroup, null, null, driftTimeMax);
                AssertEx.AreEqual(deadeelsDT, centerIonMobility.IonMobilityAndCCS.IonMobility.Mobility.Value, .000001);
                AssertEx.AreEqual(deadeelsDT-0.1, centerIonMobility.IonMobilityAndCCS.GetHighEnergyIonMobility() ?? -1, .000001); // High energy value should now be same as low energy value
                AssertEx.AreEqual(fixedWidth, centerIonMobility.IonMobilityExtractionWindowWidth??0, .0001);

            }
            TestMeasuredDriftTimes();
        }

        private void SetUiDocument(SrmDocument newDocument)
        {
            RunUI(() => AssertEx.IsTrue(SkylineWindow.SetDocument(newDocument, SkylineWindow.DocumentUI)));
        }

        private static string BuildPasteLibraryText(IEnumerable<ValidatingIonMobilityPrecursor> mobilities, Func<string, string> adjustSeq, bool useHighEnergyOffset)
        {
            var pasteBuilder = new StringBuilder();
            foreach (var item in mobilities)
            {
                var target = item.Precursor.Target;
                var adduct = item.Precursor.Adduct;
                pasteBuilder.Append(adjustSeq(target.ToString()))
                    .Append('\t')
                    .Append(adduct)
                    .Append('\t')
                    .Append(item.CollisionalCrossSectionSqA == 0 ? string.Empty : item.CollisionalCrossSectionSqA.ToString(CultureInfo.CurrentCulture))
                    .Append('\t')
                    .Append(item.IonMobility == 0 ? string.Empty : item.IonMobility.ToString(CultureInfo.CurrentCulture))
                    .Append('\t')
                    .Append(item.IonMobilityUnitsDisplay);
                if (useHighEnergyOffset)
                    pasteBuilder.Append('\t').Append(item.HighEnergyIonMobilityOffset.ToString(CultureInfo.CurrentCulture));
                pasteBuilder.AppendLine();
            }

            return pasteBuilder.ToString();
        }

        /// <summary>
        /// Test various error conditions in IonMobilityDb.cs
        /// </summary>
        public void TestGetIonMobilityDBErrorHandling(TestFilesDir testFilesDir)
        {
            AssertEx.ThrowsException<DatabaseOpeningException>(() => IonMobilityDb.GetIonMobilityDb(null, null),
                Resources.IonMobilityDb_GetIonMobilityDb_Please_provide_a_path_to_an_existing_ion_mobility_library_);

            const string badfilename = "nonexistent_file.imsdb";
            AssertEx.ThrowsException<DatabaseOpeningException>(
                () => IonMobilityDb.GetIonMobilityDb(badfilename, null),
                String.Format(
                    Resources.IonMobilityDb_GetIonMobilityDb_The_ion_mobility_library_file__0__could_not_be_found__Perhaps_you_did_not_have_sufficient_privileges_to_create_it_,
                    badfilename));

            string bogusfile = testFilesDir.GetTestPath("bogus.imdb");
            using (FileStream fs = File.Create(bogusfile))
            {
                Byte[] info = new UTF8Encoding(true).GetBytes("This is a bogus file.");
                fs.Write(info, 0, info.Length);
            }
            AssertEx.ThrowsException<DatabaseOpeningException>(
                () => IonMobilityDb.GetIonMobilityDb(bogusfile, null),
                String.Format(
                    Resources.IonMobilityDb_GetIonMobilityDb_The_file__0__is_not_a_valid_ion_mobility_library_file_,
                    bogusfile));
        }

        /// <summary>
        /// Test various error conditions in ImportIonMobilityFromSpectralLibrary.cs
        /// </summary>
        public void TestImportIonMobilityFromSpectralLibraryErrorHandling()
        {
            var message = ImportIonMobilityFromSpectralLibraryDlg.ValidateSpectralLibraryPath(null);
            AssertEx.AreEqual(message,
                Resources
                    .ImportIonMobilityFromSpectralLibrary_ValidateSpectralLibraryPath_Please_specify_a_path_to_an_existing_spectral_library);

            message =
                ImportIonMobilityFromSpectralLibraryDlg.ValidateSpectralLibraryPath("redundant." + BiblioSpecLiteSpec.EXT_REDUNDANT);
            AssertEx.Contains(message,
                Resources.ImportIonMobilityFromSpectralLibrary_ValidateSpectralLibraryPath_Please_choose_a_non_redundant_library_);

            message = ImportIonMobilityFromSpectralLibraryDlg.ValidateSpectralLibraryPath("badchoice.nist");
            // Only wants to see .blib
            AssertEx.Contains(message,
                Resources
                    .ImportIonMobilityFromSpectralLibrary_ValidateSpectralLibraryPath_Only_BiblioSpec_libraries_contain_enough_ion_mobility_information_to_support_this_operation_);

            message = ImportIonMobilityFromSpectralLibraryDlg.ValidateSpectralLibraryPath("fakefile." + BiblioSpecLiteSpec.EXT);
            // File is well named but doesn't exist
            AssertEx.Contains(message,
                Resources
                    .ImportIonMobilityFromSpectralLibrary_ValidateSpectralLibraryPath_Please_specify_a_path_to_an_existing_spectral_library_);
        }

        private void TestParser(int errCol, string errVal, string expectedMessage)
        {
            var dtValues = InitializeIonMobilityTestColumns();
            dtValues[errCol] = errVal;
            var message = CollisionalCrossSectionGridViewDriverBase<ValidatingIonMobilityPrecursor>.ValidateRow(dtValues,
                1, TargetResolver.EMPTY, out _);
            if (string.IsNullOrEmpty(expectedMessage))
                AssertEx.AreEqualLines(string.Empty, message ?? string.Empty);
            else
                AssertEx.Contains(message, expectedMessage);
        }

        /// <summary>
        /// Test various error conditions in EditIonMobilityLibraryDlg.cs,
        /// mostly around handling conflicting values
        /// </summary>
        public void TestEditIonMobilityLibraryDlgErrorHandling()
        {
            var peptides = new List<ValidatingIonMobilityPrecursor>();
            var targetResolver = TargetResolver.EMPTY;

            var seq = "JKLMN";
            const double HIGH_ENERGY_DRIFT_OFFSET_MSEC = -0.5;
            peptides.Add(BuildValidatingIonMobilityPeptide(seq, Adduct.SINGLY_PROTONATED, 1, .5,HIGH_ENERGY_DRIFT_OFFSET_MSEC));
            peptides.Add(BuildValidatingIonMobilityPeptide(seq, Adduct.DOUBLY_PROTONATED, 2.1, 1.52, HIGH_ENERGY_DRIFT_OFFSET_MSEC));
            peptides.Add(BuildValidatingIonMobilityPeptide(seq, Adduct.SINGLY_PROTONATED, 1.1, .52, HIGH_ENERGY_DRIFT_OFFSET_MSEC)); // Multiple conformers
            var message = EditIonMobilityLibraryDlg.ValidateUniquePrecursors(peptides, out var peptideSet);
            AssertEx.AreEqual(message, string.Format(Resources.EditIonMobilityLibraryDlg_ValidateUniquePrecursors_The_ion__0__has_multiple_ion_mobility_values__Skyline_supports_multiple_conformers__so_this_may_be_intentional_,
                peptides.First().Precursor));
            AssertEx.AreEqual(3, peptideSet.Count);


            string seqB = seq + "L";
            peptides.Add(BuildValidatingIonMobilityPeptide(seqB, Adduct.SINGLY_PROTONATED, 1.1, 3.3, HIGH_ENERGY_DRIFT_OFFSET_MSEC));
            peptides.Add(BuildValidatingIonMobilityPeptide(seqB, Adduct.SINGLY_PROTONATED, 1.2, 3.4, HIGH_ENERGY_DRIFT_OFFSET_MSEC));
            message = EditIonMobilityLibraryDlg.ValidateUniquePrecursors(peptides, out peptideSet);
            AssertEx.Contains(message,
                Resources.EditIonMobilityLibraryDlg_ValidateUniquePrecursors_The_following_ions_have_multiple_ion_mobility_values__Skyline_supports_multiple_conformers__so_this_may_be_intentional_);

            for (int n = 0; n < 20; n++)
            {
                seqB = seqB + "M";
                peptides.Add(BuildValidatingIonMobilityPeptide(seqB, Adduct.SINGLY_PROTONATED, n, (n+1)*.5, HIGH_ENERGY_DRIFT_OFFSET_MSEC));
                peptides.Add(BuildValidatingIonMobilityPeptide(seqB, Adduct.SINGLY_PROTONATED, n + 1, (n+2)*.5, HIGH_ENERGY_DRIFT_OFFSET_MSEC));
            }
            message = EditIonMobilityLibraryDlg.ValidateUniquePrecursors(peptides, out peptideSet);
            const int lineNumber = 1;
            AssertEx.Contains(message,
                string.Format(Resources.EditIonMobilityLibraryDlg_ValidateUniquePrecursors_This_list_contains__0__ions_with_multiple_ion_mobility_values__Skyline_supports_multiple_conformers__so_this_may_be_intentional_,
                    22));
            RunUI(() =>
            {
                using (var IonMobilityFilteringUserControl = new IonMobilityFilteringUserControl())
                {
                    AssertEx.Contains(IonMobilityFilteringUserControl.ValidateResolvingPower(-1),
                        Resources
                            .EditIonMobilityLibraryDlg_ValidateResolvingPower_Resolving_power_must_be_greater_than_0_);
                    AssertEx.IsNull(IonMobilityFilteringUserControl.ValidateResolvingPower(1));

                    AssertEx.Contains(IonMobilityFilteringUserControl.ValidateWidth(-1),
                        Resources.DriftTimeWindowWidthCalculator_Validate_Peak_width_must_be_non_negative_);
                    AssertEx.IsNull(IonMobilityFilteringUserControl.ValidateWidth(1));
                    AssertEx.IsNull(IonMobilityFilteringUserControl.ValidateWidth(0));
                    AssertEx.IsNull(IonMobilityFilteringUserControl.ValidateResolvingPower(0));

                    IonMobilityFilteringUserControl
                        .ShowOnlyResolvingPowerControls(300); // In this mode, insist on non-negative width parameters
                    AssertEx.Contains(IonMobilityFilteringUserControl.ValidateWidth(-1),
                        Resources.DriftTimeWindowWidthCalculator_Validate_Peak_width_must_be_non_negative_);
                    AssertEx.Contains(IonMobilityFilteringUserControl.ValidateResolvingPower(0),
                        Resources
                            .EditIonMobilityLibraryDlg_ValidateResolvingPower_Resolving_power_must_be_greater_than_0_);
                }
            });


            TestParser(EditIonMobilityLibraryDlg.COLUMN_ADDUCT, "99",String.Format(
                Resources.CollisionalCrossSectionGridViewDriverBase_ValidateRow__0__is_not_a_valid_charge__Precursor_charges_must_be_integers_with_absolute_value_between_1_and__1__,
                99, TransitionGroup.MAX_PRECURSOR_CHARGE));
<<<<<<< HEAD
            string[] dtValues = { null, null, null, null, null };
            AssertEx.Contains(MeasuredDriftTimeTable.ValidateMeasuredDriftTimeCellValues(new[] { "", "" }, null, 0),
                Resources.MeasuredDriftTimeTable_ValidateMeasuredDriftTimeCellValues_The_pasted_text_must_have_three_columns_);
            AssertEx.Contains(MeasuredDriftTimeTable.ValidateMeasuredDriftTimeCellValues(dtValues, null, 0),
                Resources.MeasuredDriftTimeTable_ValidateMeasuredDriftTimeCellValues_A_modified_peptide_sequence_is_required_for_each_entry_);
            dtValues[EditDriftTimePredictorDlg.COLUMN_SEQUENCE] = "$%$%!";
            AssertEx.Contains(MeasuredDriftTimeTable.ValidateMeasuredDriftTimeCellValues(dtValues, null, 0),
                String.Format(Resources.MeasuredDriftTimeTable_ValidateMeasuredDriftTimeCellValues_The_sequence__0__is_not_a_valid_modified_peptide_sequence_, dtValues[0]));
            dtValues[EditDriftTimePredictorDlg.COLUMN_SEQUENCE] = "JKLM";
            dtValues[EditDriftTimePredictorDlg.COLUMN_CHARGE] = "dog";
            dtValues[EditDriftTimePredictorDlg.COLUMN_ION_MOBILITY] = "-0.2";
            dtValues[EditDriftTimePredictorDlg.COLUMN_CCS] = "1";
            dtValues[EditDriftTimePredictorDlg.COLUMN_HIGH_ENERGY_OFFSET] = "";
            AssertEx.Contains(MeasuredDriftTimeTable.ValidateMeasuredDriftTimeCellValues(dtValues, null, 0),
                String.Format(Resources.EditDriftTimePredictorDlg_ValidateCharge_The_entry__0__is_not_a_valid_charge__Precursor_charges_must_be_integer_values_between_1_and__1__,
                    dtValues[EditDriftTimePredictorDlg.COLUMN_CHARGE].Trim(), TransitionGroup.MAX_PRECURSOR_CHARGE));
            dtValues[EditDriftTimePredictorDlg.COLUMN_ION_MOBILITY] = (17.9).ToString(CultureInfo.CurrentCulture);
            dtValues[EditDriftTimePredictorDlg.COLUMN_CHARGE] = "2";
            Assert.IsNull(MeasuredDriftTimeTable.ValidateMeasuredDriftTimeCellValues(dtValues, null, 0), 
                string.Format("unexpected error {0}", MeasuredDriftTimeTable.ValidateMeasuredDriftTimeCellValues(dtValues, null, 0)));
            dtValues[EditDriftTimePredictorDlg.COLUMN_ION_MOBILITY] = "fish";
            AssertEx.Contains(MeasuredDriftTimeTable.ValidateMeasuredDriftTimeCellValues(dtValues, null, 0),
                String.Format(Resources.MeasuredDriftTimeTable_ValidateMeasuredDriftTimeCellValues_The_value__0__is_not_a_valid_drift_time_, dtValues[EditDriftTimePredictorDlg.COLUMN_ION_MOBILITY].Trim()));
            dtValues[EditDriftTimePredictorDlg.COLUMN_ION_MOBILITY] = (17.9).ToString(CultureInfo.CurrentCulture);
            dtValues[EditDriftTimePredictorDlg.COLUMN_CCS] = "fish";
            dtValues[EditDriftTimePredictorDlg.COLUMN_HIGH_ENERGY_OFFSET] = "-.3";
            AssertEx.Contains(MeasuredDriftTimeTable.ValidateMeasuredDriftTimeCellValues(dtValues, null, 0),
                String.Format(Resources.MeasuredDriftTimeTable_ValidateMeasuredDriftTimeCellValues_The_value__0__is_not_a_valid_collisional_cross_section_, dtValues[EditDriftTimePredictorDlg.COLUMN_CCS].Trim()));
            dtValues[EditDriftTimePredictorDlg.COLUMN_CCS] = "123";
            dtValues[EditDriftTimePredictorDlg.COLUMN_HIGH_ENERGY_OFFSET] = "dog";
            AssertEx.Contains(MeasuredDriftTimeTable.ValidateMeasuredDriftTimeCellValues(dtValues, null, 0),
                String.Format(Resources.MeasuredDriftTimeTable_ValidateMeasuredDriftTimeCellValues_The_value__0__is_not_a_valid_high_energy_offset_, dtValues[EditDriftTimePredictorDlg.COLUMN_HIGH_ENERGY_OFFSET].Trim()));

            AssertEx.Contains(ChargeRegressionTable.ValidateCharge(0),
                String.Format(
                Resources.EditDriftTimePredictorDlg_ValidateCharge_The_entry__0__is_not_a_valid_charge__Precursor_charges_must_be_integer_values_between_1_and__1__,
                0, TransitionGroup.MAX_PRECURSOR_CHARGE));
            AssertEx.Contains(ChargeRegressionTable.ValidateCharge(99),
                String.Format(
                Resources.EditDriftTimePredictorDlg_ValidateCharge_The_entry__0__is_not_a_valid_charge__Precursor_charges_must_be_integer_values_between_1_and__1__,
                99, TransitionGroup.MAX_PRECURSOR_CHARGE));
            Assert.IsNull(ChargeRegressionTable.ValidateCharge(1));
            Assert.IsNull(ChargeRegressionTable.ValidateCharge(TransitionGroup.MAX_PRECURSOR_CHARGE));

            string[] values = { "", "", "" };
            AssertEx.Contains(ChargeRegressionTable.ValidateRegressionCellValues(values, null),
                string.Format(
                Resources.EditDriftTimePredictorDlg_ValidateRegressionCellValues_the_value__0__is_not_a_valid_charge__Charges_must_be_integer_values_between_1_and__1__,
                values[0], TransitionGroup.MAX_PRECURSOR_CHARGE));

            values[0] = "1";
            AssertEx.Contains(ChargeRegressionTable.ValidateRegressionCellValues(values, null),
                string.Format(Resources.EditDriftTimePredictorDlg_ValidateRegressionCellValues_the_value__0__is_not_a_valid_slope_, values[1]));

            values[1] = "1";
            AssertEx.Contains(ChargeRegressionTable.ValidateRegressionCellValues(values, null),
                string.Format(Resources.EditDriftTimePredictorDlg_ValidateRegressionCellValues_the_value__0__is_not_a_valid_intercept_, values[2]));

            values[2] = "1";
            Assert.IsNull(ChargeRegressionTable.ValidateRegressionCellValues(values, null));

            object[] column = { "1" };
            AssertEx.Contains(CollisionalCrossSectionGridViewDriverBase<ValidatingIonMobilityPeptide>.ValidateRow(column, null, 1),
               Resources.CollisionalCrossSectionGridViewDriverBase_ValidateRow_The_pasted_text_must_have_at_least_two_columns_);

            object[] columns = { "", "", "" };
            const int lineNumber = 1;
            AssertEx.Contains(CollisionalCrossSectionGridViewDriverBase<ValidatingIonMobilityPeptide>.ValidateRow(columns, null, lineNumber),
               string.Format(Resources.CollisionalCrossSectionGridViewDriverBase_ValidateRow_Missing_peptide_sequence_on_line__0__, lineNumber));

            columns[0] = "@#%!";
            AssertEx.Contains(CollisionalCrossSectionGridViewDriverBase<ValidatingIonMobilityPeptide>.ValidateRow(columns, null, lineNumber),
               string.Format(Resources.CollisionalCrossSectionGridViewDriverBase_ValidateRow_The_text__0__is_not_a_valid_peptide_sequence_on_line__1__, columns[0], lineNumber));

            columns[0] = "JKLM";
            AssertEx.Contains(CollisionalCrossSectionGridViewDriverBase<ValidatingIonMobilityPeptide>.ValidateRow(columns, null, lineNumber),
               string.Format(Resources.CollisionalCrossSectionGridViewDriverBase_ValidateRow_Missing_collisional_cross_section_value_on_line__0__, lineNumber));

            columns[1] = "fish";
            AssertEx.Contains(CollisionalCrossSectionGridViewDriverBase<ValidatingIonMobilityPeptide>.ValidateRow(columns, null, lineNumber),
                string.Format(Resources.CollisionalCrossSectionGridViewDriverBase_ValidateRow_Invalid_number_format__0__for_collisional_cross_section_on_line__1__,
                            columns[1], lineNumber));

            columns[1] = "0";
            AssertEx.Contains(CollisionalCrossSectionGridViewDriverBase<ValidatingIonMobilityPeptide>.ValidateRow(columns, null, lineNumber),
                string.Format(Resources.CollisionalCrossSectionGridViewDriverBase_ValidateRow_The_collisional_cross_section__0__must_be_greater_than_zero_on_line__1__,
                                columns[1], lineNumber));

            columns[1] = "1";
            Assert.IsNull(CollisionalCrossSectionGridViewDriverBase<ValidatingIonMobilityPeptide>.ValidateRow(columns, null, lineNumber));

            columns[2] = "zeke"; // HighEnergyDriftTimeOffsetMsec
            AssertEx.Contains(CollisionalCrossSectionGridViewDriverBase<ValidatingIonMobilityPeptide>.ValidateRow(columns, null, lineNumber),
                string.Format(Resources.CollisionalCrossSectionGridViewDriverBase_ValidateRow_Invalid_number_format__0__for_high_energy_drift_time_offset_on_line__1__,
                                columns[2], lineNumber));

            columns[2] = ""; // HighEnergyDriftTimeOffsetMsec
            Assert.IsNull(CollisionalCrossSectionGridViewDriverBase<ValidatingIonMobilityPeptide>.ValidateRow(columns, null, lineNumber));

            columns[2] = "1"; // HighEnergyDriftTimeOffsetMsec (usually negative, but we don't demand it)
            Assert.IsNull(CollisionalCrossSectionGridViewDriverBase<ValidatingIonMobilityPeptide>.ValidateRow(columns, null, lineNumber));


            var pep = BuildValidatingIonMobilityPeptide(string.Empty, Adduct.EMPTY, 0, 0);
=======
            AssertEx.Contains(CollisionalCrossSectionGridViewDriverBase<ValidatingIonMobilityPrecursor>.ValidateRow(new[] { "", "" }, lineNumber, TargetResolver.EMPTY, out _),
                Resources.CollisionalCrossSectionGridViewDriverBase_ValidateRow_The_pasted_text_must_at_a_minimum_contain_columns_for_peptide_and_adduct__along_with_collisional_cross_section_and_or_ion_mobility_);
            TestParser(EditIonMobilityLibraryDlg.COLUMN_TARGET, "",
                string.Format(Resources.CollisionalCrossSectionGridViewDriverBase_ValidateRow_Missing_peptide_sequence_on_line__0__, lineNumber));
            TestParser(EditIonMobilityLibraryDlg.COLUMN_TARGET, "$%$%!",
                string.Format(Resources.CollisionalCrossSectionGridViewDriverBase_ValidateRow_The_text__0__is_not_a_valid_peptide_sequence_on_line__1__, "$%$%!", lineNumber));
            TestParser(EditIonMobilityLibraryDlg.COLUMN_ADDUCT, "dog",
                string.Format(Resources.CollisionalCrossSectionGridViewDriverBase_ValidateRow_Could_not_parse_adduct_description___0___on_line__1_, "dog", lineNumber));
            TestParser(EditIonMobilityLibraryDlg.COLUMN_ION_MOBILITY, (17.9).ToString(CultureInfo.CurrentCulture), null);
            TestParser(EditIonMobilityLibraryDlg.COLUMN_ADDUCT, "",
                string.Format(Resources.CollisionalCrossSectionGridViewDriverBase_ValidateRow_Missing_adduct_description_on_line__0_, lineNumber));

            object[] column = { "1" };
            AssertEx.Contains(CollisionalCrossSectionGridViewDriverBase<ValidatingIonMobilityPrecursor>.ValidateRow(column, 1, targetResolver, out _),
                Resources.CollisionalCrossSectionGridViewDriverBase_ValidateRow_The_pasted_text_must_at_a_minimum_contain_columns_for_peptide_and_adduct__along_with_collisional_cross_section_and_or_ion_mobility_);

            var dtValues = InitializeIonMobilityTestColumns();
            dtValues[EditIonMobilityLibraryDlg.COLUMN_CCS] =
                dtValues[EditIonMobilityLibraryDlg.COLUMN_ION_MOBILITY] = "";
            AssertEx.Contains(
                CollisionalCrossSectionGridViewDriverBase<ValidatingIonMobilityPrecursor>.ValidateRow(dtValues,
                    1, TargetResolver.EMPTY, out _), string.Format(Resources.CollisionalCrossSectionGridViewDriverBase_ValidateRow_Missing_collisional_cross_section_value_on_line__0__, lineNumber));
            AssertEx.Contains(
                CollisionalCrossSectionGridViewDriverBase<ValidatingIonMobilityPrecursor>.ValidateRow(dtValues,
                    1, TargetResolver.EMPTY, out _), string.Format(Resources.CollisionalCrossSectionGridViewDriverBase_ValidateRow_Missing_ion_mobility_value_on_line__0__, lineNumber));

            dtValues = InitializeIonMobilityTestColumns();
            dtValues[EditIonMobilityLibraryDlg.COLUMN_ADDUCT] = "M+H";
            AssertEx.IsNull(CollisionalCrossSectionGridViewDriverBase<ValidatingIonMobilityPrecursor>.ValidateRow(dtValues, lineNumber, TargetResolver.EMPTY, out _));

            dtValues = InitializeIonMobilityTestColumns();
            dtValues[EditIonMobilityLibraryDlg.COLUMN_HIGH_ENERGY_OFFSET] = "zeke"; // HighEnergyDriftTimeOffsetMsec
            AssertEx.Contains(CollisionalCrossSectionGridViewDriverBase<ValidatingIonMobilityPrecursor>.ValidateRow(dtValues, lineNumber, TargetResolver.EMPTY, out _),
                string.Format(Resources.CollisionalCrossSectionGridViewDriverBase_ValidateRow_Cannot_read_high_energy_ion_mobility_offset_value___0___on_line__1__,
                    "zeke", lineNumber));

            dtValues[EditIonMobilityLibraryDlg.COLUMN_HIGH_ENERGY_OFFSET] = ""; // HighEnergyDriftTimeOffset
            AssertEx.IsNull(CollisionalCrossSectionGridViewDriverBase<ValidatingIonMobilityPrecursor>.ValidateRow(dtValues, lineNumber, TargetResolver.EMPTY, out _));

            dtValues[EditIonMobilityLibraryDlg.COLUMN_HIGH_ENERGY_OFFSET] = "1"; // HighEnergyDriftTimeOffset (usually negative, but we don't demand it)
            AssertEx.IsNull(CollisionalCrossSectionGridViewDriverBase<ValidatingIonMobilityPrecursor>.ValidateRow(dtValues, lineNumber, TargetResolver.EMPTY, out _));

            var pep = BuildValidatingIonMobilityPeptide(string.Empty, Adduct.EMPTY, 0, 0, 0);
>>>>>>> 62d694a7
            AssertEx.Contains(pep.Validate(), Resources.ValidatingIonMobilityPeptide_ValidateSequence_A_modified_peptide_sequence_is_required_for_each_entry_);

            seq = "@#%!";
            pep = BuildValidatingIonMobilityPeptide(seq, Adduct.EMPTY, -1, 0, 0);
            AssertEx.Contains(pep.Validate(), string.Format(
                Resources.ValidatingIonMobilityPeptide_ValidateSequence_The_sequence__0__is_not_a_valid_modified_peptide_sequence_, seq));
            AssertEx.Contains(pep.Validate(),
                Resources.ValidatingIonMobilityPeptide_ValidateAdduct_A_valid_adduct_description__e_g____M_H____must_be_provided_);
            AssertEx.Contains(pep.Validate(),
                Resources.ValidatingIonMobilityPeptide_ValidateCollisionalCrossSection_Measured_collisional_cross_section_values_must_be_valid_decimal_numbers_greater_than_zero_);

            pep = BuildValidatingIonMobilityPeptide(seq, Adduct.EMPTY, 0, 0, 0);
            AssertEx.Contains(pep.Validate(), string.Format(
                Resources.ValidatingIonMobilityPeptide_ValidateSequence_The_sequence__0__is_not_a_valid_modified_peptide_sequence_, seq));

            pep = BuildValidatingIonMobilityPeptide("JLKM", Adduct.SINGLY_PROTONATED, 1, 2, 0);
            AssertEx.IsNull(pep.Validate());

            pep = BuildValidatingIonMobilityPeptide("JLKM", Adduct.SINGLY_PROTONATED, 1, 0, 0);
            AssertEx.IsNull(pep.Validate());

            pep = BuildValidatingIonMobilityPeptide("JLKM", Adduct.SINGLY_PROTONATED, 0, 1, 0);
            AssertEx.IsNull(pep.Validate());

        }

        private static string[] InitializeIonMobilityTestColumns()
        {
            var dtValues = new string[] {null, null, null, null, null, null};
            dtValues[EditIonMobilityLibraryDlg.COLUMN_TARGET] = "JKLM";
            dtValues[EditIonMobilityLibraryDlg.COLUMN_ADDUCT] = "+2";
            dtValues[EditIonMobilityLibraryDlg.COLUMN_ION_MOBILITY] = (0.2).ToString(CultureInfo.CurrentCulture);
            dtValues[EditIonMobilityLibraryDlg.COLUMN_CCS] = "1";
            dtValues[EditIonMobilityLibraryDlg.COLUMN_HIGH_ENERGY_OFFSET] = (-0.1).ToString(CultureInfo.CurrentCulture);
            dtValues[EditIonMobilityLibraryDlg.COLUMN_ION_MOBILITY_UNITS] = @"ドリフト時間(ms)"; // Japanese, tests our ability to handle cross-culture imports
            return dtValues;
        }

        private PeptidePrecursorPair FindNodes(string seq, Adduct adduct)
        {
            var result = SkylineWindow.Document.PeptidePrecursorPairs.FirstOrDefault(pair =>
              pair.NodePep.IsProteomic &&
              pair.NodePep.Target.Sequence.Equals(seq) &&
              pair.NodeGroup.PrecursorAdduct.Equals(adduct));
            if (result?.NodePep == null)
            {
                var targ = new Target(seq);
                var pep = new Peptide(targ);
                var pepnode = new PeptideDocNode(pep);
                var group = new TransitionGroup(pep, adduct, IsotopeLabelType.light);
                var groupnode = new TransitionGroupDocNode(group, new TransitionDocNode[0]);
                result = new PeptidePrecursorPair(pepnode, groupnode);
            }
            return result;
        }

        /// <summary>
        /// Tests our ability to discover drift times by inspecting loaded results
        /// </summary>
        private void TestMeasuredDriftTimes()
        {
            var testFilesDir = new TestFilesDir(TestContext, @"TestData\Results\BlibDriftTimeTest.zip"); // Re-used from BlibDriftTimeTest
            // Open document with some peptides but no results
            var documentFile = TestFilesDir.GetTestPath(@"..\BlibDriftTimeTest\BlibDriftTimeTest.sky");
            WaitForCondition(() => File.Exists(documentFile));
            RunUI(() => SkylineWindow.OpenFile(documentFile));
            WaitForDocumentLoaded();
            var doc = SkylineWindow.Document;

            // Import an mz5 file that contains drift info
            ImportResultsFile(testFilesDir.GetTestPath(@"..\BlibDriftTimeTest\ID12692_01_UCA168_3727_040714" + ExtensionTestContext.ExtMz5));
            // Verify ability to extract predictions from raw data
            var transitionSettingsDlg = ShowDialog<TransitionSettingsUI>(
                () => SkylineWindow.ShowTransitionSettingsUI(TransitionSettingsUI.TABS.IonMobility));

            // Simulate user picking Add... from the Ion Mobility Library combo control
            var ionMobilityLibraryDlg = ShowDialog<EditIonMobilityLibraryDlg>(transitionSettingsDlg.IonMobilityControl.AddIonMobilityLibrary);
            string libName = "TestMeasuredDriftTimes";
            const double resolvingPower = 123.4;
            RunUI(() => transitionSettingsDlg.IonMobilityControl.IonMobilityFilterResolvingPower = resolvingPower);

            var databasePath = TestFilesDir.GetTestPath(libName + IonMobilityDb.EXT);

            RunUI(() =>
            {
                ionMobilityLibraryDlg.LibraryName = libName;
                ionMobilityLibraryDlg.CreateDatabaseFile(databasePath); // Simulate user click on Create button
                ionMobilityLibraryDlg.SetOffsetHighEnergySpectraCheckbox(true);
                ionMobilityLibraryDlg.GetIonMobilitiesFromResults();
                ionMobilityLibraryDlg.OkDialog();
            });
            WaitForClosedForm(ionMobilityLibraryDlg);
            RunUI(() =>
            {
                transitionSettingsDlg.OkDialog();
            });
            WaitForClosedForm(transitionSettingsDlg);
            doc = WaitForDocumentChange(doc);
            
            var result = doc.Settings.TransitionSettings.IonMobilityFiltering.IonMobilityLibrary;
            AssertEx.AreEqual(2, result.Count);
            var key3 = new LibKey("GLAGVENVTELKK", Adduct.TRIPLY_PROTONATED);
            var key2 = new LibKey("GLAGVENVTELKK", Adduct.DOUBLY_PROTONATED);
            const double expectedDT3= 4.0709;
            const double expectedOffset3 = 0.8969;
            AssertEx.AreEqual(expectedDT3, result.GetIonMobilityInfo(key3).First().IonMobility.Mobility.Value, .001);
            AssertEx.AreEqual(expectedOffset3, result.GetIonMobilityInfo(key3).First().HighEnergyIonMobilityValueOffset.Value, .001); // High energy offset
            const double expectedDT2 = 5.5889;
            const double expectedOffset2 = -1.1039;
            AssertEx.AreEqual(expectedDT2, result.GetIonMobilityInfo(key2).First().IonMobility.Mobility.Value, .001);
            AssertEx.AreEqual(expectedOffset2, result.GetIonMobilityInfo(key2).First().HighEnergyIonMobilityValueOffset.Value, .001);  // High energy offset
            var doc2 = WaitForDocumentLoaded();

            // Reimport with these new settings, then export a spectral library and verify it got IMS data
            RunDlg<ManageResultsDlg>(SkylineWindow.ManageResults, dlg =>
            {
                var chromatograms = doc2.Settings.MeasuredResults.Chromatograms;
                dlg.SelectedChromatograms = new[] { chromatograms[0] };
                dlg.ReimportResults();
                dlg.OkDialog();
            });
            WaitForDocumentLoaded();
            var progress = new SilentProgressMonitor();
            var exported = testFilesDir.GetTestPath("export.blib");
            new SpectralLibraryExporter(SkylineWindow.Document, SkylineWindow.DocumentFilePath)
                .ExportSpectralLibrary(exported, progress);
            var refSpectra = GetRefSpectra(exported);
            AssertEx.IsTrue(refSpectra.All(r => (r.IonMobility??0) > 0));


            // Deleting the msdata file prevents us from reading the raw IM data, expect an exception
            File.Delete(testFilesDir.GetTestPath(@"..\BlibDriftTimeTest\ID12692_01_UCA168_3727_040714" + ExtensionTestContext.ExtMz5)); // So we can't read raw IMS data
            transitionSettingsDlg = ShowDialog<TransitionSettingsUI>(
                () => SkylineWindow.ShowTransitionSettingsUI(TransitionSettingsUI.TABS.IonMobility));
            RunUI(() => transitionSettingsDlg.IonMobilityControl.IonMobilityFilterResolvingPower = resolvingPower);
            var driftTimePredictorDoomedDlg = ShowDialog<EditIonMobilityLibraryDlg>(transitionSettingsDlg.IonMobilityControl.AddIonMobilityLibrary);

            libName += "_doomed";
            databasePath = TestFilesDir.GetTestPath(libName + IonMobilityDb.EXT);

            RunUI(() =>
            {
                driftTimePredictorDoomedDlg.LibraryName = libName;
                driftTimePredictorDoomedDlg.CreateDatabaseFile(databasePath); // Simulate user click on Create button
            });
            RunDlg<MessageDlg>(driftTimePredictorDoomedDlg.GetIonMobilitiesFromResults,
                messageDlg =>
                {
                    AssertEx.AreComparableStrings(
                        Resources.IonMobilityFinder_ProcessMSLevel_Failed_using_results_to_populate_ion_mobility_library_,
                        messageDlg.Message);
                    messageDlg.OkDialog();
                });

            RunUI(() => driftTimePredictorDoomedDlg.CancelDialog());
            WaitForClosedForm(driftTimePredictorDoomedDlg);
            RunUI(() =>
            {
                transitionSettingsDlg.OkDialog();
            });
            WaitForClosedForm(transitionSettingsDlg);
        }

    }
}
<|MERGE_RESOLUTION|>--- conflicted
+++ resolved
@@ -1,1003 +1,840 @@
-﻿/*
- * Original author: Brian Pratt <bspratt .at. u.washington.edu>,
- *                  MacCoss Lab, Department of Genome Sciences, UW
- *
- * Copyright 2014 University of Washington - Seattle, WA
- * 
- * Licensed under the Apache License, Version 2.0 (the "License");
- * you may not use this file except in compliance with the License.
- * You may obtain a copy of the License at
- *
- *     http://www.apache.org/licenses/LICENSE-2.0
- *
- * Unless required by applicable law or agreed to in writing, software
- * distributed under the License is distributed on an "AS IS" BASIS,
- * WITHOUT WARRANTIES OR CONDITIONS OF ANY KIND, either express or implied.
- * See the License for the specific language governing permissions and
- * limitations under the License.
- */
-using System;
-using System.Collections.Generic;
-using System.Globalization;
-using System.IO;
-using System.Linq;
-using System.Text;
-using Microsoft.VisualStudio.TestTools.UnitTesting;
-using pwiz.Common.Chemistry;
-using pwiz.Common.SystemUtil;
-using pwiz.Skyline.Alerts;
-using pwiz.Skyline.FileUI;
-using pwiz.Skyline.Model;
-using pwiz.Skyline.Model.DocSettings;
-using pwiz.Skyline.Model.IonMobility;
-using pwiz.Skyline.Model.Lib;
-using pwiz.Skyline.Properties;
-using pwiz.Skyline.SettingsUI;
-using pwiz.Skyline.SettingsUI.IonMobility;
-using pwiz.Skyline.Util;
-using pwiz.SkylineTestUtil;
-
-namespace pwiz.SkylineTestFunctional
-{
-    [TestClass]
-    public class IonMobilityTest : AbstractFunctionalTestEx
-    {
-        [TestMethod]
-        public void TestIonMobility()
-        {
-            TestFilesZip = @"TestFunctional\IonMobilityTest.zip";
-            RunFunctionalTest();
-        }
-
-        private ValidatingIonMobilityPrecursor BuildValidatingIonMobilityPeptide(string seq, Adduct precursorAdduct,
-            double ccs, double driftTime, double highEnergyDriftTimeOffsetMsec, eIonMobilityUnits units = eIonMobilityUnits.drift_time_msec)
-        {
-            return new ValidatingIonMobilityPrecursor(new Target(seq), precursorAdduct, ccs, driftTime,
-                highEnergyDriftTimeOffsetMsec, units);
-        }
-
-        protected override void DoTest()
-        {
-            using (var testFilesDir = new TestFilesDir(TestContext, TestFilesZip))
-            {
-                // Make sure we haven't forgotten to update anything if a new IMS type has been added
-                foreach(eIonMobilityUnits units in Enum.GetValues(typeof(eIonMobilityUnits)))
-                {
-                    if (units != eIonMobilityUnits.unknown)
-                    {
-                        AssertEx.IsNotNull(IonMobilityFilter.IonMobilityUnitsL10NString(units));
-                    }
-                }
-
-                const double HIGH_ENERGY_DRIFT_TIME_OFFSET_MSEC = -.1;
-
-                // do a few unit tests on the UI error handlers
-                TestGetIonMobilityDBErrorHandling(testFilesDir);
-                TestImportIonMobilityFromSpectralLibraryErrorHandling();
-                TestEditIonMobilityLibraryDlgErrorHandling();
-
-                // Now exercise the UI
-
-                var goodPeptide = BuildValidatingIonMobilityPeptide("SISIVGSYVGNR", Adduct.SINGLY_PROTONATED, 133.3210342, 23.4, HIGH_ENERGY_DRIFT_TIME_OFFSET_MSEC);
-                AssertEx.IsNull(goodPeptide.Validate());
-                var badPeptides = new[]
-                {
-                    BuildValidatingIonMobilityPeptide("@#$!", Adduct.SINGLY_PROTONATED, 133.3210342, 23.4, HIGH_ENERGY_DRIFT_TIME_OFFSET_MSEC),
-                    BuildValidatingIonMobilityPeptide("SISIVGSYVGNR", Adduct.SINGLY_PROTONATED, 0, 0, 0),
-                    BuildValidatingIonMobilityPeptide("SISIVGSYVGNR", Adduct.SINGLY_PROTONATED, -133.3210342, -23.4, -HIGH_ENERGY_DRIFT_TIME_OFFSET_MSEC),
-                };
-                foreach (var badPeptide in badPeptides)
-                {
-                    AssertEx.IsNotNull(badPeptide.Validate());
-                }
-
-                var CCS_ANELLINVK_MH = 119.2825783;
-                var DRIFTTIME_ANELLINVK = 21.4;
-                var ionMobilityPeptides = new[]  // N.B. These are made-up values
-                {
-                    BuildValidatingIonMobilityPeptide("SISIVGSYVGNR", Adduct.SINGLY_PROTONATED, 133.3210342, 23.4, HIGH_ENERGY_DRIFT_TIME_OFFSET_MSEC),
-                    BuildValidatingIonMobilityPeptide("SISIVGSYVGNR", Adduct.SINGLY_PROTONATED, 133.3210342, 23.4, HIGH_ENERGY_DRIFT_TIME_OFFSET_MSEC), // Redundant - should be tossed
-                    BuildValidatingIonMobilityPeptide("SISIVGSYVGNR", Adduct.SINGLY_PROTONATED, 134.3210342, 24.4, HIGH_ENERGY_DRIFT_TIME_OFFSET_MSEC), // Multiple conformers - should be retained
-                    BuildValidatingIonMobilityPeptide("SISIVGSYVGNR", Adduct.SINGLY_PROTONATED, 134.3210342, 123.4, 0, eIonMobilityUnits.inverse_K0_Vsec_per_cm2), // Different measurement units - should be retained
-                    BuildValidatingIonMobilityPeptide("CCSDVFNQVVK", Adduct.SINGLY_PROTONATED, 131.2405487, 22.4, HIGH_ENERGY_DRIFT_TIME_OFFSET_MSEC),
-                    BuildValidatingIonMobilityPeptide("CCSDVFNQVVK", Adduct.SINGLY_PROTONATED, 131.2405487, 22.4, HIGH_ENERGY_DRIFT_TIME_OFFSET_MSEC), // Redundant - should be tossed
-                    BuildValidatingIonMobilityPeptide("ANELLINVK", Adduct.SINGLY_PROTONATED, CCS_ANELLINVK_MH, DRIFTTIME_ANELLINVK, HIGH_ENERGY_DRIFT_TIME_OFFSET_MSEC),
-                    BuildValidatingIonMobilityPeptide("ANELLINVK", Adduct.SINGLY_PROTONATED, CCS_ANELLINVK_MH, DRIFTTIME_ANELLINVK, HIGH_ENERGY_DRIFT_TIME_OFFSET_MSEC), // Redundant - should be tossed
-                    BuildValidatingIonMobilityPeptide("EALDFFAR", Adduct.SINGLY_PROTONATED, 110.6867676, 20.4, HIGH_ENERGY_DRIFT_TIME_OFFSET_MSEC),
-                    BuildValidatingIonMobilityPeptide("EALDFFAR", Adduct.SINGLY_PROTONATED, 110.6867676, 20.4, HIGH_ENERGY_DRIFT_TIME_OFFSET_MSEC), // Redundant - should be tossed
-                    BuildValidatingIonMobilityPeptide("GVIFYESHGK", Adduct.SINGLY_PROTONATED, 123.7844632, 20.6, HIGH_ENERGY_DRIFT_TIME_OFFSET_MSEC),
-                    BuildValidatingIonMobilityPeptide("GVIFYESHGK", Adduct.SINGLY_PROTONATED, 123.7844632, 20.6, HIGH_ENERGY_DRIFT_TIME_OFFSET_MSEC), // Redundant - should be tossed
-                    BuildValidatingIonMobilityPeptide("EKDIVGAVLK", Adduct.SINGLY_PROTONATED, 124.3414249, 20.7, HIGH_ENERGY_DRIFT_TIME_OFFSET_MSEC),
-                    BuildValidatingIonMobilityPeptide("EKDIVGAVLK", Adduct.SINGLY_PROTONATED, 124.3414249, 20.7, HIGH_ENERGY_DRIFT_TIME_OFFSET_MSEC), // Redundant - should be tossed
-                    BuildValidatingIonMobilityPeptide("VVGLSTLPEIYEK", Adduct.SINGLY_PROTONATED, 149.857687, 25.7, HIGH_ENERGY_DRIFT_TIME_OFFSET_MSEC),
-                    BuildValidatingIonMobilityPeptide("VVGLSTLPEIYEK", Adduct.SINGLY_PROTONATED, 149.857687, 25.7, HIGH_ENERGY_DRIFT_TIME_OFFSET_MSEC), // Redundant - should be tossed
-                    BuildValidatingIonMobilityPeptide("VVGLSTLPEIYEK", Adduct.SINGLY_PROTONATED, 149.857687, 25.7, HIGH_ENERGY_DRIFT_TIME_OFFSET_MSEC), // Redundant - should be tossed
-                    BuildValidatingIonMobilityPeptide("ANGTTVLVGMPAGAK", Adduct.SINGLY_PROTONATED, 144.7461979, 24.7, HIGH_ENERGY_DRIFT_TIME_OFFSET_MSEC),
-                    BuildValidatingIonMobilityPeptide("ANGTTVLVGMPAGAK", Adduct.SINGLY_PROTONATED, 144.7461979, 24.7, HIGH_ENERGY_DRIFT_TIME_OFFSET_MSEC), // Redundant - should be tossed
-                    BuildValidatingIonMobilityPeptide("IGDYAGIK", Adduct.SINGLY_PROTONATED,  102.2694763, 14.7, HIGH_ENERGY_DRIFT_TIME_OFFSET_MSEC),
-                    BuildValidatingIonMobilityPeptide("IGDYAGIK", Adduct.SINGLY_PROTONATED,  102.2694763, 14.7, HIGH_ENERGY_DRIFT_TIME_OFFSET_MSEC), // Redundant - should be tossed
-                    BuildValidatingIonMobilityPeptide("GDYAGIK", Adduct.SINGLY_PROTONATED,  91.09155861, 13.7, HIGH_ENERGY_DRIFT_TIME_OFFSET_MSEC),
-                    BuildValidatingIonMobilityPeptide("GDYAGIK", Adduct.SINGLY_PROTONATED,  91.09155861, 13.7, HIGH_ENERGY_DRIFT_TIME_OFFSET_MSEC), // Redundant - should be tossed
-                    BuildValidatingIonMobilityPeptide("IFYESHGK", Adduct.SINGLY_PROTONATED, 111.2756406, 14.2, HIGH_ENERGY_DRIFT_TIME_OFFSET_MSEC),
-                    BuildValidatingIonMobilityPeptide("EALDFFAR", Adduct.SINGLY_PROTONATED, 110.6867676, 14.3, HIGH_ENERGY_DRIFT_TIME_OFFSET_MSEC), // CCS conflict, should be tossed
-                    BuildValidatingIonMobilityPeptide("EALDFFAR", Adduct.DOUBLY_PROTONATED, 90.6867676, 7.3, HIGH_ENERGY_DRIFT_TIME_OFFSET_MSEC), // Different charge, should be retained
-                };
-                var message = EditIonMobilityLibraryDlg.ValidateUniquePrecursors(ionMobilityPeptides, out var minimalSet); // Check for conflicts, strip out dupes
-
-                AssertEx.AreComparableStrings(Resources.EditIonMobilityLibraryDlg_ValidateUniquePrecursors_The_ion__0__has_multiple_ion_mobility_values__Skyline_supports_multiple_conformers__so_this_may_be_intentional_,
-                    message);
-                const int EXPECTED_DB_ENTRIES = 14;
-                AssertEx.AreEqual(EXPECTED_DB_ENTRIES, minimalSet.Count, "known good data imported but with wrong result count");
-
-                // Present the Ion Mobility tab of the transition settings dialog
-                var transitionSettingsDlg1 = ShowDialog<TransitionSettingsUI>(
-                    () => SkylineWindow.ShowTransitionSettingsUI(TransitionSettingsUI.TABS.IonMobility));
-                // Simulate picking "Add..." from the Ion Mobility Libraries button context menu
-                var ionMobilityLibDlg1 = ShowDialog<EditIonMobilityLibraryDlg>(transitionSettingsDlg1.IonMobilityControl.AddIonMobilityLibrary);
-                // Simulate user pasting in collisional cross section data to create a new ion mobility library
-                string testlibName = "testlib";
-                string databasePath = testFilesDir.GetTestPath(testlibName + IonMobilityDb.EXT);
-                RunUI(() =>
-                {
-                    ionMobilityLibDlg1.LibraryName = testlibName;
-                    ionMobilityLibDlg1.CreateDatabaseFile(databasePath); // Simulare user click on Create button
-                    ionMobilityLibDlg1.SetOffsetHighEnergySpectraCheckbox(true);
-                    string libraryText = BuildPasteLibraryText(ionMobilityPeptides,
-                        seq => seq.Substring(0, seq.Length - 1),
-                        ionMobilityLibDlg1.GetOffsetHighEnergySpectraCheckbox());
-                    SetClipboardText(libraryText);
-                });
-                // Expect to be warned about multiple conformer
-                var warnDlg = ShowDialog<MessageDlg>(() => ionMobilityLibDlg1.DoPasteLibrary());
-                RunUI(() =>
-                {
-                    warnDlg.OkDialog();
-                    ionMobilityLibDlg1.OkDialog();
-                });
-                RunUI(() => transitionSettingsDlg1.IonMobilityControl.WindowWidthType = IonMobilityWindowWidthCalculator.IonMobilityWindowWidthType.resolving_power);
-                RunUI(() => transitionSettingsDlg1.IonMobilityControl.SetResolvingPower(50));
-                WaitForClosedForm(ionMobilityLibDlg1);
-                RunUI(transitionSettingsDlg1.OkDialog);
-                WaitForClosedForm(transitionSettingsDlg1);
-                // Rename that library
-                const string testlibName2 = "testlib2";
-                var transitionSettingsDlg2 = ShowDialog<TransitionSettingsUI>(
-                    () => SkylineWindow.ShowTransitionSettingsUI(TransitionSettingsUI.TABS.IonMobility));
-
-                // Simulate user picking Edit... from the Ion Mobility Library combo control
-                var editIonMobilityLibraryDlg = ShowDialog<EditIonMobilityLibraryDlg>(transitionSettingsDlg2.IonMobilityControl.EditIonMobilityLibrary);
-
-                RunUI(() =>
-                {
-                    editIonMobilityLibraryDlg.LibraryName = testlibName2;
-                    editIonMobilityLibraryDlg.OkDialog();
-                });
-                WaitForClosedForm(editIonMobilityLibraryDlg);
-
-                var olddoc = SkylineWindow.Document;
-                // Set other parameters - name, resolving power
-                const double resolvingPower = 123.4;
-                RunUI(() =>
-                {
-                    transitionSettingsDlg2.IonMobilityControl.WindowWidthType = IonMobilityWindowWidthCalculator.IonMobilityWindowWidthType.resolving_power;
-                    transitionSettingsDlg2.IonMobilityControl.IonMobilityFilterResolvingPower = resolvingPower;
-                    // Go back to the first library we created
-                    transitionSettingsDlg2.IonMobilityControl.SelectedIonMobilityLibrary= testlibName;
-                });
-                RunUI(transitionSettingsDlg2.OkDialog);
-
-                /*
-                * Check that the database was created successfully
-                * Check that it has the correct number of entries
-                */
-                IonMobilityDb db = IonMobilityDb.GetIonMobilityDb(databasePath, null);
-                var dbPrecursorAndIonMobilities = db.GetIonMobilities();
-                AssertEx.AreEqual(EXPECTED_DB_ENTRIES, dbPrecursorAndIonMobilities.Count());
-                WaitForDocumentChange(olddoc);
-
-                // Check serialization and background loader
-                WaitForDocumentLoaded();
-                RunUI(() =>
-                {
-                    SkylineWindow.SaveDocument(TestContext.GetTestPath("test.sky"));
-                    SkylineWindow.NewDocument();
-                    SkylineWindow.OpenFile(TestContext.GetTestPath("test.sky"));
-                });
-                var doc = WaitForDocumentLoaded();
-
-                // Set UI for mixed proteomics / small mol sp we can test pasting of small mol details
-                RunUI(() => SkylineWindow.SetUIMode(SrmDocument.DOCUMENT_TYPE.mixed));
-
-                // Verify that the schema has been updated to include these new settings
-                AssertEx.ValidatesAgainstSchema(doc);
-                // Do some DT calculations
-                double driftTimeMax = 1000.0;
-                var node = FindNodes("ANELLINV", Adduct.SINGLY_PROTONATED);
-                var centerIonMobility = doc.Settings.GetIonMobilityHelper(
-                    node.NodePep, node.NodeGroup, null, null, driftTimeMax);
-                AssertEx.AreEqual(DRIFTTIME_ANELLINVK, centerIonMobility.IonMobilityAndCCS.IonMobility.Mobility);
-                AssertEx.AreEqual(2 * DRIFTTIME_ANELLINVK / resolvingPower, centerIonMobility.IonMobilityExtractionWindowWidth);
-                AssertEx.AreEqual(DRIFTTIME_ANELLINVK + HIGH_ENERGY_DRIFT_TIME_OFFSET_MSEC, centerIonMobility.IonMobilityAndCCS.GetHighEnergyIonMobility());
-
-                var centerIonMobilityNoHighEnergy = doc.Settings.GetIonMobilityHelper(
-                    node.NodePep, node.NodeGroup, null, null, driftTimeMax);
-                AssertEx.AreEqual(DRIFTTIME_ANELLINVK, centerIonMobilityNoHighEnergy.IonMobilityAndCCS.IonMobility.Mobility);
-                AssertEx.AreEqual(2 * DRIFTTIME_ANELLINVK / resolvingPower, centerIonMobilityNoHighEnergy.IonMobilityExtractionWindowWidth);
-                AssertEx.AreEqual(DRIFTTIME_ANELLINVK+HIGH_ENERGY_DRIFT_TIME_OFFSET_MSEC, centerIonMobilityNoHighEnergy.IonMobilityAndCCS.GetHighEnergyIonMobility());
-
-                //
-                // Test importing collisional cross sections from a spectral lib that has drift times but no high energy offset info
-                //
-                var peptideSettingsUI = ShowDialog<PeptideSettingsUI>(SkylineWindow.ShowPeptideSettingsUI);
-                const string libname = "libIMS";
-                var blibPath = TestContext.GetTestPath("IonMobilityTest\\mse-mobility.filtered-scaled.blib");
-                var editListUI =
-                    ShowDialog<EditListDlg<SettingsListBase<LibrarySpec>, LibrarySpec>>(peptideSettingsUI.EditLibraryList);
-                RunDlg<EditLibraryDlg>(editListUI.AddItem, editLibraryDlg =>
-                {
-                    editLibraryDlg.LibrarySpec = new BiblioSpecLibSpec(libname, blibPath); 
-                    editLibraryDlg.OkDialog();
-                });
-                OkDialog(editListUI, editListUI.OkDialog);
-                RunUI(() => peptideSettingsUI.PickedLibraries = new[] { libname });
-                OkDialog(peptideSettingsUI, peptideSettingsUI.OkDialog);
-                var transitionSettingsUI = ShowDialog<TransitionSettingsUI>(SkylineWindow.ShowTransitionSettingsUI);
-                var ionMobilityControl = transitionSettingsUI.IonMobilityControl;
-
-                // Check error cases for resolving power (caused unexpected exception)
-                RunUI(() =>
-                {
-                    ionMobilityControl.IsUseSpectralLibraryIonMobilities = true;
-                    ionMobilityControl.IonMobilityFilterResolvingPower = null;
-
-                });
-                RunDlg<MessageDlg>(transitionSettingsUI.OkDialog, dlg =>
-                {
-                    AssertEx.AreComparableStrings(Resources.MessageBoxHelper_ValidateDecimalTextBox__0__must_contain_a_decimal_value, dlg.Message);
-                    dlg.OkDialog();
-                });
-                RunUI(() => ionMobilityControl.IonMobilityFilterResolvingPower = -1);
-                RunDlg<MessageDlg>(transitionSettingsUI.OkDialog, dlg =>
-                {
-                    AssertEx.AreEqual(Resources.EditIonMobilityLibraryDlg_ValidateResolvingPower_Resolving_power_must_be_greater_than_0_, dlg.Message);
-                    dlg.OkDialog();
-                });
-                RunUI(() => ionMobilityControl.IonMobilityFilterResolvingPower = 50);
-
-                RunUI(() => ionMobilityControl.IsUseSpectralLibraryIonMobilities = false);
-
-                OkDialog(transitionSettingsUI, transitionSettingsUI.OkDialog);
-                WaitForDocumentLoaded(); // Let that library load
-
-                // In this lib: ANGTTVLVGMPAGAK at z=2, with drift time 4.99820623749102
-                // and, a single CCS value, for ANELLINVK, which is 3.8612432898618
-                // Present the Prediction tab of the peptide settings dialog
-                var transitionSettingsDlg3 = ShowDialog<TransitionSettingsUI>(
-                    () => SkylineWindow.ShowTransitionSettingsUI(TransitionSettingsUI.TABS.IonMobility));
-                RunUI(() => transitionSettingsDlg3.IonMobilityControl.SetResolvingPower(resolvingPower));
-                // Simulate picking "Add..." from the Ion Mobility Library combo control
-                var ionMobilityLibraryDlg = ShowDialog<EditIonMobilityLibraryDlg>(transitionSettingsDlg3.IonMobilityControl.AddIonMobilityLibrary);
-                const double deadeelsDT = 3.456;
-                const double deadeelsCCS = 345.67;
-                const double deadeelsDTHighEnergyOffset = -0.1;
-                var fourCols = "DEADEELS\t5\t" +
-                               deadeelsCCS.ToString(CultureInfo.CurrentCulture) + "\t" +
-                               deadeelsDT.ToString(CultureInfo.CurrentCulture) + "\t" +
-                               Resources.IonMobilityFilter_IonMobilityUnitsString_Drift_Time__ms_;
-                var fiveCols = fourCols + "\t" + deadeelsDTHighEnergyOffset.ToString(CultureInfo.CurrentCulture);
-                testlibName = "test3";
-                RunUI(() =>
-                {
-                    ionMobilityLibraryDlg.LibraryName = testlibName;
-                    // Simulate user pasting in some measured drift time info without high energy offset, even though its enabled - should not throw
-                    ionMobilityLibraryDlg.SetOffsetHighEnergySpectraCheckbox(true);
-                    SetClipboardText(fourCols);
-                    ionMobilityLibraryDlg.DoPasteLibrary();
-                    // Simulate user pasting in some measured drift time info with high energy offset
-                    SetClipboardText(fiveCols);
-                    ionMobilityLibraryDlg.DoPasteLibrary();
-                    // Now turn off the high energy column and paste in five columns - should fail
-                    ionMobilityLibraryDlg.SetOffsetHighEnergySpectraCheckbox(false);
-                    SetClipboardText(fiveCols);
-                });
-                // An error will appear because the column count is wrong
-                ShowDialog<MessageDlg>(ionMobilityLibraryDlg.DoPasteLibrary);
-                var errorDlg = WaitForOpenForm<MessageDlg>();
-<<<<<<< HEAD
-                Assert.IsTrue(errorDlg.Message.Contains(string.Format(Resources.SettingsUIUtil_DoPasteText_Incorrect_number_of_columns__0__found_on_line__1__, 5, 1)));
-=======
-                AssertEx.AreEqual(string.Format(Resources.SettingsUIUtil_DoPasteText_Incorrect_number_of_columns__0__found_on_line__1__, 6, 1), errorDlg.Message);
->>>>>>> 62d694a7
-                errorDlg.OkDialog();
-                RunUI(() =>
-                {
-                    // And now paste in four columns, should be OK
-                    SetClipboardText(fourCols);
-<<<<<<< HEAD
-                    driftTimePredictorDlg3.PasteMeasuredDriftTimes();
-                });
-
-                // Try pasting molecule data - arrange in MoleculeAccessionNumbers.PREFERRED_DISPLAY_ORDER as expected by the small molecules column manager
-                string DescribeAsSmallMolecule(string s)
-                {
-                    // N.B.the formula is correct but other details are from an unrelated molecule
-                    var ids = new Dictionary<string, string>
-                    {
-                        {MoleculeAccessionNumbers.TagInChiKey, "VACCAVUAMIDAGB-UHFFFAOYSA-N"},
-                        {MoleculeAccessionNumbers.TagInChI, "InChI=1S/C9H10N4O2S2/c1-6-11-12-9(16-6)13-17(14,15)8-4-2-7(10)3-5-8/h2-5H,10H2,1H3,(H,12,13)"},
-                        {MoleculeAccessionNumbers.TagKEGG, "D00870"},
-                        {MoleculeAccessionNumbers.TagSMILES, "O=S(=O)(Nc1nnc(s1)C)c2ccc(N)cc2"},
-                        {MoleculeAccessionNumbers.TagHMDB, "0015522"},
-                        {MoleculeAccessionNumbers.TagCAS, "57-68-1"}
-                    };
-                    AssertEx.AreEqual(MoleculeAccessionNumbers.PREFERRED_DISPLAY_ORDER.Length, MoleculeAccessionNumbers.PRIORITY_ORDER.Length);
-                    AssertEx.AreEqual(MoleculeAccessionNumbers.PREFERRED_DISPLAY_ORDER.Length, ids.Count);
-
-                    return string.Join("\t", "pep_" + s.Replace("\t5\t", "\tM+5H\t"), "C35H54N8O20", 
-                        string.Join("\t", MoleculeAccessionNumbers.PREFERRED_DISPLAY_ORDER.Select(tag => ids[tag])));
-                }
-=======
-                    ionMobilityLibraryDlg.DoPasteLibrary();
->>>>>>> 62d694a7
-
-                var smallMolFiveCols = DescribeAsSmallMolecule(fiveCols);
-                RunUI(() =>
-                {
-                    driftTimePredictorDlg3.SetOffsetHighEnergySpectraCheckbox(true);
-                    SetClipboardText(smallMolFiveCols);
-                    driftTimePredictorDlg3.PasteMeasuredDriftTimes();
-                });
-                // And again, without HE offset column
-                var smallMolFourCols = DescribeAsSmallMolecule(fourCols);
-                RunUI(() =>
-                {
-                    driftTimePredictorDlg3.SetOffsetHighEnergySpectraCheckbox(false);
-                    SetClipboardText(smallMolFourCols);
-                    driftTimePredictorDlg3.PasteMeasuredDriftTimes();
-                });
-
-                RunUI(() =>
-                {
-                    // Finally turn the high energy column back on, and put in a value
-<<<<<<< HEAD
-                    driftTimePredictorDlg3.SetOffsetHighEnergySpectraCheckbox(true);
-                    SetClipboardText(fiveCols + "\n" + smallMolFiveCols);
-                    driftTimePredictorDlg3.PasteMeasuredDriftTimes();
-=======
-                    ionMobilityLibraryDlg.SetOffsetHighEnergySpectraCheckbox(true);
-                    SetClipboardText(fiveCols);
-                    ionMobilityLibraryDlg.DoPasteLibrary();
->>>>>>> 62d694a7
-                });
-                // Expect an error message requesting a filename for the new library
-                ShowDialog<MessageDlg>(ionMobilityLibraryDlg.OkDialog);
-                errorDlg = WaitForOpenForm<MessageDlg>();
-                AssertEx.IsTrue(errorDlg.Message.Contains(Resources.EditIonMobilityLibraryDlg_OkDialog_Please_choose_a_file_for_the_ion_mobility_library));
-                errorDlg.OkDialog();
-                RunUI(() =>
-                {
-                    ionMobilityLibraryDlg.CreateDatabaseFile(testlibName + IonMobilityDb.EXT);
-                });
-                // Expect an error message requesting a full path for the new library
-                ShowDialog<MessageDlg>(ionMobilityLibraryDlg.OkDialog);
-                errorDlg = WaitForOpenForm<MessageDlg>();
-                AssertEx.IsTrue(errorDlg.Message.Contains(Resources.EditIonMobilityLibraryDlg_OkDialog_Please_use_a_full_path_to_a_file_for_the_ion_mobility_library_));
-                errorDlg.OkDialog();
-                RunUI(() =>
-                {
-                    ionMobilityLibraryDlg.CreateDatabaseFile(testFilesDir.GetTestPath(testlibName + IonMobilityDb.EXT));
-                });
-
-                /* We don't handle any external ion mobility library formats yet
-                // Test import ion mobility data from an external file format (other than spectral libs).
-                var ionMobilityLibDlg3 = ShowDialog<EditIonMobilityLibraryDlg>(ionMobilityLibraryDlg.AddIonMobilityLibrary);
-                const string testlibName3 = "testlib3";
-                string databasePath3 = testFilesDir.GetTestPath(testlibName3 + IonMobilityDb.EXT);
-                RunUI(() =>
-                {
-                    ionMobilityLibDlg3.LibraryName = testlibName3;
-                    ionMobilityLibDlg3.CreateDatabase(databasePath3, testlibName3);
-                });
-                */
-                // Simulate pressing "Import" button from the Edit Ion Mobility Library dialog
-                var importSpectralLibDlg =
-                    ShowDialog<ImportIonMobilityFromSpectralLibraryDlg>(ionMobilityLibraryDlg.ImportFromSpectralLibrary);
-                RunUI(() =>
-                {
-                    // Set up to fail - don't provide z=2 info
-                    importSpectralLibDlg.Source = SpectralLibrarySource.settings; // Simulate user selecting 1st radio button
-                });
-                RunUI(() => importSpectralLibDlg.OkDialog()); // User clicks OK 
-                RunUI(() =>
-                {
-                    importSpectralLibDlg.Source = SpectralLibrarySource.file; // Simulate user selecting 2nd radio button
-                    importSpectralLibDlg.FilePath = blibPath; // Simulate user entering filename
-                    importSpectralLibDlg.OkDialog();
-                });
-                WaitForClosedForm(importSpectralLibDlg);
-                WaitForCondition(() => ionMobilityLibraryDlg.LibraryMobilitiesFlatCount > 8); // Let that library load
-                RunUI(ionMobilityLibraryDlg.OkDialog);
-                WaitForClosedForm(ionMobilityLibraryDlg);
-                RunUI(() => transitionSettingsDlg3.OkDialog());
-                WaitForClosedForm(transitionSettingsDlg3);
-                doc = WaitForDocumentChangeLoaded(doc); // Let that library load
-
-                // Do some DT calculations with this new library
-                node = FindNodes("ANELLINVK", Adduct.DOUBLY_PROTONATED);
-                centerIonMobility = doc.Settings.GetIonMobilityHelper(
-                    node.NodePep, node.NodeGroup, null, null, driftTimeMax);
-                AssertEx.IsTrue(centerIonMobility.IsEmpty); // This library entry was CCS only, so GetIonMobilityHelp with no ionMobilityFunctionsProvider returns EMPTY
-                node = FindNodes("ANGTTVLVGMPAGAK", Adduct.DOUBLY_PROTONATED);
-                centerIonMobility = doc.Settings.GetIonMobilityHelper(
-                    node.NodePep, node.NodeGroup, null, null, driftTimeMax);
-                var dt = 4.99820623749102;
-                AssertEx.IsFalse(centerIonMobility.IonMobilityAndCCS.CollisionalCrossSectionSqA.HasValue);
-                AssertEx.AreEqual(dt, centerIonMobility.IonMobilityAndCCS.IonMobility.Mobility.Value, .000001);
-                AssertEx.AreEqual(2 * dt / resolvingPower, centerIonMobility.IonMobilityExtractionWindowWidth ?? 0, .000001);
-
-                node = FindNodes("DEADEELS", Adduct.TRIPLY_PROTONATED);
-                centerIonMobility = doc.Settings.GetIonMobilityHelper(
-                    node.NodePep, node.NodeGroup, null, null, driftTimeMax); // Should fail to find anything
-                AssertEx.IsTrue(centerIonMobility.IsEmpty);
-
-                node = FindNodes("DEADEELS", Adduct.QUINTUPLY_PROTONATED);
-                centerIonMobility = doc.Settings.GetIonMobilityHelper(
-                    node.NodePep, node.NodeGroup, null, null, driftTimeMax);
-                AssertEx.AreEqual(deadeelsDT, centerIonMobility.IonMobilityAndCCS.IonMobility.Mobility.Value, .000001);
-                AssertEx.AreEqual(deadeelsDT+deadeelsDTHighEnergyOffset, centerIonMobility.IonMobilityAndCCS.GetHighEnergyIonMobility() ?? -1, .000001);
-                AssertEx.AreEqual(2 * (deadeelsDT / resolvingPower), centerIonMobility.IonMobilityExtractionWindowWidth??0, .0001); // Directly measured, should match
-
-                // Now check handling of scenario where user pastes in high energy offsets then unchecks the "Use High Energy Offsets" box
-                var transitionSettingsDlg4 = ShowDialog<TransitionSettingsUI>(
-                    () => SkylineWindow.ShowTransitionSettingsUI(TransitionSettingsUI.TABS.IonMobility));
-                // Simulate picking "Edit Current..." from the Ion Mobility Library combo control
-                var mobilityLibraryDlg = ShowDialog<EditIonMobilityLibraryDlg>(transitionSettingsDlg4.IonMobilityControl.EditIonMobilityLibrary);
-                RunUI(() =>
-                {
-                    AssertEx.IsTrue(mobilityLibraryDlg.GetOffsetHighEnergySpectraCheckbox()); // Should start out enabled if we have offsets
-                    mobilityLibraryDlg.SetOffsetHighEnergySpectraCheckbox(false); // Turn off the high energy offset column
-                    mobilityLibraryDlg.LibraryName="test4";
-                });
-                RunUI(()=>mobilityLibraryDlg.OkDialog());
-                WaitForClosedForm(mobilityLibraryDlg);
-                RunUI(transitionSettingsDlg4.OkDialog);
-                WaitForClosedForm(transitionSettingsDlg4);
-                doc = WaitForDocumentChangeLoaded(doc);
-                node = FindNodes("DEADEELS", Adduct.QUINTUPLY_PROTONATED);
-                centerIonMobility = doc.Settings.GetIonMobilityHelper(
-                    node.NodePep, node.NodeGroup, null, null, driftTimeMax);
-                AssertEx.AreEqual(deadeelsDT, centerIonMobility.IonMobilityAndCCS.IonMobility.Mobility.Value, .000001);
-                AssertEx.AreEqual(deadeelsDT-0.1, centerIonMobility.IonMobilityAndCCS.GetHighEnergyIonMobility() ?? -1, .000001); // High energy value should now be same as low energy value
-                AssertEx.AreEqual(2 * (deadeelsDT / resolvingPower), centerIonMobility.IonMobilityExtractionWindowWidth??0, .0001); // Directly measured, should match
-
-                // Now make sure that high energy checkbox initial state is as we expect (expect it checked since lib has HE offsets)
-                var transitionSettingsDlg5 = ShowDialog<TransitionSettingsUI>(
-                    () => SkylineWindow.ShowTransitionSettingsUI(TransitionSettingsUI.TABS.IonMobility));
-                // Simulate picking "Edit Current..." from the Ion Mobility Library combo control
-                var driftTimePredictorDlg5 = ShowDialog<EditIonMobilityLibraryDlg>(transitionSettingsDlg5.IonMobilityControl.EditIonMobilityLibrary);
-                RunUI(() => AssertEx.IsTrue(driftTimePredictorDlg5.GetOffsetHighEnergySpectraCheckbox()));
-                RunUI(driftTimePredictorDlg5.CancelDialog);
-                WaitForClosedForm(driftTimePredictorDlg5);
-                OkDialog(transitionSettingsDlg5, () => transitionSettingsDlg5.OkDialog());
-
-                // Try it with linear range instead of resolving power
-                var transitionSettingsDlg6 = ShowDialog<TransitionSettingsUI>(
-                    () => SkylineWindow.ShowTransitionSettingsUI(TransitionSettingsUI.TABS.IonMobility));
-                RunUI(() => transitionSettingsDlg6.IonMobilityControl.WindowWidthType = IonMobilityWindowWidthCalculator.IonMobilityWindowWidthType.linear_range);
-                // Simulate picking "Edit Current..." from the Ion Mobility Library combo control
-                var driftTimePredictorDlg6 = ShowDialog<EditIonMobilityLibraryDlg>(transitionSettingsDlg6.IonMobilityControl.EditIonMobilityLibrary);
-                var widthAtDtZero = 10;
-                var widthAtDtMax = 1000;
-                RunUI(() => transitionSettingsDlg6.IonMobilityControl.SetWidthAtIonMobilityMax(widthAtDtMax));
-                RunUI(() => transitionSettingsDlg6.IonMobilityControl.SetWidthAtIonMobilityZero(widthAtDtZero));
-                OkDialog(driftTimePredictorDlg6, () => driftTimePredictorDlg6.OkDialog());
-                OkDialog(transitionSettingsDlg6, () => transitionSettingsDlg6.OkDialog());
-                doc = WaitForDocumentChangeLoaded(doc);
-                node = FindNodes("DEADEELS", Adduct.QUINTUPLY_PROTONATED);
-                centerIonMobility = doc.Settings.GetIonMobilityHelper(
-                    node.NodePep, node.NodeGroup, null, null, driftTimeMax);
-                AssertEx.AreEqual(deadeelsDT, centerIonMobility.IonMobilityAndCCS.IonMobility.Mobility.Value, .000001);
-                AssertEx.AreEqual(deadeelsDT-0.1, centerIonMobility.IonMobilityAndCCS.GetHighEnergyIonMobility() ?? -1, .000001); // High energy value should now be same as low energy value
-                AssertEx.AreEqual(widthAtDtZero + deadeelsDT * (widthAtDtMax - widthAtDtZero) / driftTimeMax, centerIonMobility.IonMobilityExtractionWindowWidth??0, .0001);
-
-                // Try it with fixed width
-                var transitionSettingsDlg7= ShowDialog<TransitionSettingsUI>(
-                    () => SkylineWindow.ShowTransitionSettingsUI(TransitionSettingsUI.TABS.IonMobility));
-                RunUI(() => transitionSettingsDlg7.IonMobilityControl.WindowWidthType = IonMobilityWindowWidthCalculator.IonMobilityWindowWidthType.fixed_width);
-                // Simulate picking "Edit Current..." from the Ion Mobility Library combo control
-                var driftTimePredictorDlg7 = ShowDialog<EditIonMobilityLibraryDlg>(transitionSettingsDlg7.IonMobilityControl.EditIonMobilityLibrary);
-                var fixedWidth = 100;
-                RunUI(() => transitionSettingsDlg7.IonMobilityControl.SetFixedWidth(fixedWidth));
-                OkDialog(driftTimePredictorDlg7, () => driftTimePredictorDlg7.OkDialog());
-                OkDialog(transitionSettingsDlg7, () => transitionSettingsDlg7.OkDialog());
-                doc = WaitForDocumentChangeLoaded(doc);
-                node = FindNodes("DEADEELS", Adduct.QUINTUPLY_PROTONATED);
-                centerIonMobility = doc.Settings.GetIonMobilityHelper(
-                    node.NodePep, node.NodeGroup, null, null, driftTimeMax);
-                AssertEx.AreEqual(deadeelsDT, centerIonMobility.IonMobilityAndCCS.IonMobility.Mobility.Value, .000001);
-                AssertEx.AreEqual(deadeelsDT-0.1, centerIonMobility.IonMobilityAndCCS.GetHighEnergyIonMobility() ?? -1, .000001); // High energy value should now be same as low energy value
-                AssertEx.AreEqual(fixedWidth, centerIonMobility.IonMobilityExtractionWindowWidth??0, .0001);
-
-            }
-            TestMeasuredDriftTimes();
-        }
-
-        private void SetUiDocument(SrmDocument newDocument)
-        {
-            RunUI(() => AssertEx.IsTrue(SkylineWindow.SetDocument(newDocument, SkylineWindow.DocumentUI)));
-        }
-
-        private static string BuildPasteLibraryText(IEnumerable<ValidatingIonMobilityPrecursor> mobilities, Func<string, string> adjustSeq, bool useHighEnergyOffset)
-        {
-            var pasteBuilder = new StringBuilder();
-            foreach (var item in mobilities)
-            {
-                var target = item.Precursor.Target;
-                var adduct = item.Precursor.Adduct;
-                pasteBuilder.Append(adjustSeq(target.ToString()))
-                    .Append('\t')
-                    .Append(adduct)
-                    .Append('\t')
-                    .Append(item.CollisionalCrossSectionSqA == 0 ? string.Empty : item.CollisionalCrossSectionSqA.ToString(CultureInfo.CurrentCulture))
-                    .Append('\t')
-                    .Append(item.IonMobility == 0 ? string.Empty : item.IonMobility.ToString(CultureInfo.CurrentCulture))
-                    .Append('\t')
-                    .Append(item.IonMobilityUnitsDisplay);
-                if (useHighEnergyOffset)
-                    pasteBuilder.Append('\t').Append(item.HighEnergyIonMobilityOffset.ToString(CultureInfo.CurrentCulture));
-                pasteBuilder.AppendLine();
-            }
-
-            return pasteBuilder.ToString();
-        }
-
-        /// <summary>
-        /// Test various error conditions in IonMobilityDb.cs
-        /// </summary>
-        public void TestGetIonMobilityDBErrorHandling(TestFilesDir testFilesDir)
-        {
-            AssertEx.ThrowsException<DatabaseOpeningException>(() => IonMobilityDb.GetIonMobilityDb(null, null),
-                Resources.IonMobilityDb_GetIonMobilityDb_Please_provide_a_path_to_an_existing_ion_mobility_library_);
-
-            const string badfilename = "nonexistent_file.imsdb";
-            AssertEx.ThrowsException<DatabaseOpeningException>(
-                () => IonMobilityDb.GetIonMobilityDb(badfilename, null),
-                String.Format(
-                    Resources.IonMobilityDb_GetIonMobilityDb_The_ion_mobility_library_file__0__could_not_be_found__Perhaps_you_did_not_have_sufficient_privileges_to_create_it_,
-                    badfilename));
-
-            string bogusfile = testFilesDir.GetTestPath("bogus.imdb");
-            using (FileStream fs = File.Create(bogusfile))
-            {
-                Byte[] info = new UTF8Encoding(true).GetBytes("This is a bogus file.");
-                fs.Write(info, 0, info.Length);
-            }
-            AssertEx.ThrowsException<DatabaseOpeningException>(
-                () => IonMobilityDb.GetIonMobilityDb(bogusfile, null),
-                String.Format(
-                    Resources.IonMobilityDb_GetIonMobilityDb_The_file__0__is_not_a_valid_ion_mobility_library_file_,
-                    bogusfile));
-        }
-
-        /// <summary>
-        /// Test various error conditions in ImportIonMobilityFromSpectralLibrary.cs
-        /// </summary>
-        public void TestImportIonMobilityFromSpectralLibraryErrorHandling()
-        {
-            var message = ImportIonMobilityFromSpectralLibraryDlg.ValidateSpectralLibraryPath(null);
-            AssertEx.AreEqual(message,
-                Resources
-                    .ImportIonMobilityFromSpectralLibrary_ValidateSpectralLibraryPath_Please_specify_a_path_to_an_existing_spectral_library);
-
-            message =
-                ImportIonMobilityFromSpectralLibraryDlg.ValidateSpectralLibraryPath("redundant." + BiblioSpecLiteSpec.EXT_REDUNDANT);
-            AssertEx.Contains(message,
-                Resources.ImportIonMobilityFromSpectralLibrary_ValidateSpectralLibraryPath_Please_choose_a_non_redundant_library_);
-
-            message = ImportIonMobilityFromSpectralLibraryDlg.ValidateSpectralLibraryPath("badchoice.nist");
-            // Only wants to see .blib
-            AssertEx.Contains(message,
-                Resources
-                    .ImportIonMobilityFromSpectralLibrary_ValidateSpectralLibraryPath_Only_BiblioSpec_libraries_contain_enough_ion_mobility_information_to_support_this_operation_);
-
-            message = ImportIonMobilityFromSpectralLibraryDlg.ValidateSpectralLibraryPath("fakefile." + BiblioSpecLiteSpec.EXT);
-            // File is well named but doesn't exist
-            AssertEx.Contains(message,
-                Resources
-                    .ImportIonMobilityFromSpectralLibrary_ValidateSpectralLibraryPath_Please_specify_a_path_to_an_existing_spectral_library_);
-        }
-
-        private void TestParser(int errCol, string errVal, string expectedMessage)
-        {
-            var dtValues = InitializeIonMobilityTestColumns();
-            dtValues[errCol] = errVal;
-            var message = CollisionalCrossSectionGridViewDriverBase<ValidatingIonMobilityPrecursor>.ValidateRow(dtValues,
-                1, TargetResolver.EMPTY, out _);
-            if (string.IsNullOrEmpty(expectedMessage))
-                AssertEx.AreEqualLines(string.Empty, message ?? string.Empty);
-            else
-                AssertEx.Contains(message, expectedMessage);
-        }
-
-        /// <summary>
-        /// Test various error conditions in EditIonMobilityLibraryDlg.cs,
-        /// mostly around handling conflicting values
-        /// </summary>
-        public void TestEditIonMobilityLibraryDlgErrorHandling()
-        {
-            var peptides = new List<ValidatingIonMobilityPrecursor>();
-            var targetResolver = TargetResolver.EMPTY;
-
-            var seq = "JKLMN";
-            const double HIGH_ENERGY_DRIFT_OFFSET_MSEC = -0.5;
-            peptides.Add(BuildValidatingIonMobilityPeptide(seq, Adduct.SINGLY_PROTONATED, 1, .5,HIGH_ENERGY_DRIFT_OFFSET_MSEC));
-            peptides.Add(BuildValidatingIonMobilityPeptide(seq, Adduct.DOUBLY_PROTONATED, 2.1, 1.52, HIGH_ENERGY_DRIFT_OFFSET_MSEC));
-            peptides.Add(BuildValidatingIonMobilityPeptide(seq, Adduct.SINGLY_PROTONATED, 1.1, .52, HIGH_ENERGY_DRIFT_OFFSET_MSEC)); // Multiple conformers
-            var message = EditIonMobilityLibraryDlg.ValidateUniquePrecursors(peptides, out var peptideSet);
-            AssertEx.AreEqual(message, string.Format(Resources.EditIonMobilityLibraryDlg_ValidateUniquePrecursors_The_ion__0__has_multiple_ion_mobility_values__Skyline_supports_multiple_conformers__so_this_may_be_intentional_,
-                peptides.First().Precursor));
-            AssertEx.AreEqual(3, peptideSet.Count);
-
-
-            string seqB = seq + "L";
-            peptides.Add(BuildValidatingIonMobilityPeptide(seqB, Adduct.SINGLY_PROTONATED, 1.1, 3.3, HIGH_ENERGY_DRIFT_OFFSET_MSEC));
-            peptides.Add(BuildValidatingIonMobilityPeptide(seqB, Adduct.SINGLY_PROTONATED, 1.2, 3.4, HIGH_ENERGY_DRIFT_OFFSET_MSEC));
-            message = EditIonMobilityLibraryDlg.ValidateUniquePrecursors(peptides, out peptideSet);
-            AssertEx.Contains(message,
-                Resources.EditIonMobilityLibraryDlg_ValidateUniquePrecursors_The_following_ions_have_multiple_ion_mobility_values__Skyline_supports_multiple_conformers__so_this_may_be_intentional_);
-
-            for (int n = 0; n < 20; n++)
-            {
-                seqB = seqB + "M";
-                peptides.Add(BuildValidatingIonMobilityPeptide(seqB, Adduct.SINGLY_PROTONATED, n, (n+1)*.5, HIGH_ENERGY_DRIFT_OFFSET_MSEC));
-                peptides.Add(BuildValidatingIonMobilityPeptide(seqB, Adduct.SINGLY_PROTONATED, n + 1, (n+2)*.5, HIGH_ENERGY_DRIFT_OFFSET_MSEC));
-            }
-            message = EditIonMobilityLibraryDlg.ValidateUniquePrecursors(peptides, out peptideSet);
-            const int lineNumber = 1;
-            AssertEx.Contains(message,
-                string.Format(Resources.EditIonMobilityLibraryDlg_ValidateUniquePrecursors_This_list_contains__0__ions_with_multiple_ion_mobility_values__Skyline_supports_multiple_conformers__so_this_may_be_intentional_,
-                    22));
-            RunUI(() =>
-            {
-                using (var IonMobilityFilteringUserControl = new IonMobilityFilteringUserControl())
-                {
-                    AssertEx.Contains(IonMobilityFilteringUserControl.ValidateResolvingPower(-1),
-                        Resources
-                            .EditIonMobilityLibraryDlg_ValidateResolvingPower_Resolving_power_must_be_greater_than_0_);
-                    AssertEx.IsNull(IonMobilityFilteringUserControl.ValidateResolvingPower(1));
-
-                    AssertEx.Contains(IonMobilityFilteringUserControl.ValidateWidth(-1),
-                        Resources.DriftTimeWindowWidthCalculator_Validate_Peak_width_must_be_non_negative_);
-                    AssertEx.IsNull(IonMobilityFilteringUserControl.ValidateWidth(1));
-                    AssertEx.IsNull(IonMobilityFilteringUserControl.ValidateWidth(0));
-                    AssertEx.IsNull(IonMobilityFilteringUserControl.ValidateResolvingPower(0));
-
-                    IonMobilityFilteringUserControl
-                        .ShowOnlyResolvingPowerControls(300); // In this mode, insist on non-negative width parameters
-                    AssertEx.Contains(IonMobilityFilteringUserControl.ValidateWidth(-1),
-                        Resources.DriftTimeWindowWidthCalculator_Validate_Peak_width_must_be_non_negative_);
-                    AssertEx.Contains(IonMobilityFilteringUserControl.ValidateResolvingPower(0),
-                        Resources
-                            .EditIonMobilityLibraryDlg_ValidateResolvingPower_Resolving_power_must_be_greater_than_0_);
-                }
-            });
-
-
-            TestParser(EditIonMobilityLibraryDlg.COLUMN_ADDUCT, "99",String.Format(
-                Resources.CollisionalCrossSectionGridViewDriverBase_ValidateRow__0__is_not_a_valid_charge__Precursor_charges_must_be_integers_with_absolute_value_between_1_and__1__,
-                99, TransitionGroup.MAX_PRECURSOR_CHARGE));
-<<<<<<< HEAD
-            string[] dtValues = { null, null, null, null, null };
-            AssertEx.Contains(MeasuredDriftTimeTable.ValidateMeasuredDriftTimeCellValues(new[] { "", "" }, null, 0),
-                Resources.MeasuredDriftTimeTable_ValidateMeasuredDriftTimeCellValues_The_pasted_text_must_have_three_columns_);
-            AssertEx.Contains(MeasuredDriftTimeTable.ValidateMeasuredDriftTimeCellValues(dtValues, null, 0),
-                Resources.MeasuredDriftTimeTable_ValidateMeasuredDriftTimeCellValues_A_modified_peptide_sequence_is_required_for_each_entry_);
-            dtValues[EditDriftTimePredictorDlg.COLUMN_SEQUENCE] = "$%$%!";
-            AssertEx.Contains(MeasuredDriftTimeTable.ValidateMeasuredDriftTimeCellValues(dtValues, null, 0),
-                String.Format(Resources.MeasuredDriftTimeTable_ValidateMeasuredDriftTimeCellValues_The_sequence__0__is_not_a_valid_modified_peptide_sequence_, dtValues[0]));
-            dtValues[EditDriftTimePredictorDlg.COLUMN_SEQUENCE] = "JKLM";
-            dtValues[EditDriftTimePredictorDlg.COLUMN_CHARGE] = "dog";
-            dtValues[EditDriftTimePredictorDlg.COLUMN_ION_MOBILITY] = "-0.2";
-            dtValues[EditDriftTimePredictorDlg.COLUMN_CCS] = "1";
-            dtValues[EditDriftTimePredictorDlg.COLUMN_HIGH_ENERGY_OFFSET] = "";
-            AssertEx.Contains(MeasuredDriftTimeTable.ValidateMeasuredDriftTimeCellValues(dtValues, null, 0),
-                String.Format(Resources.EditDriftTimePredictorDlg_ValidateCharge_The_entry__0__is_not_a_valid_charge__Precursor_charges_must_be_integer_values_between_1_and__1__,
-                    dtValues[EditDriftTimePredictorDlg.COLUMN_CHARGE].Trim(), TransitionGroup.MAX_PRECURSOR_CHARGE));
-            dtValues[EditDriftTimePredictorDlg.COLUMN_ION_MOBILITY] = (17.9).ToString(CultureInfo.CurrentCulture);
-            dtValues[EditDriftTimePredictorDlg.COLUMN_CHARGE] = "2";
-            Assert.IsNull(MeasuredDriftTimeTable.ValidateMeasuredDriftTimeCellValues(dtValues, null, 0), 
-                string.Format("unexpected error {0}", MeasuredDriftTimeTable.ValidateMeasuredDriftTimeCellValues(dtValues, null, 0)));
-            dtValues[EditDriftTimePredictorDlg.COLUMN_ION_MOBILITY] = "fish";
-            AssertEx.Contains(MeasuredDriftTimeTable.ValidateMeasuredDriftTimeCellValues(dtValues, null, 0),
-                String.Format(Resources.MeasuredDriftTimeTable_ValidateMeasuredDriftTimeCellValues_The_value__0__is_not_a_valid_drift_time_, dtValues[EditDriftTimePredictorDlg.COLUMN_ION_MOBILITY].Trim()));
-            dtValues[EditDriftTimePredictorDlg.COLUMN_ION_MOBILITY] = (17.9).ToString(CultureInfo.CurrentCulture);
-            dtValues[EditDriftTimePredictorDlg.COLUMN_CCS] = "fish";
-            dtValues[EditDriftTimePredictorDlg.COLUMN_HIGH_ENERGY_OFFSET] = "-.3";
-            AssertEx.Contains(MeasuredDriftTimeTable.ValidateMeasuredDriftTimeCellValues(dtValues, null, 0),
-                String.Format(Resources.MeasuredDriftTimeTable_ValidateMeasuredDriftTimeCellValues_The_value__0__is_not_a_valid_collisional_cross_section_, dtValues[EditDriftTimePredictorDlg.COLUMN_CCS].Trim()));
-            dtValues[EditDriftTimePredictorDlg.COLUMN_CCS] = "123";
-            dtValues[EditDriftTimePredictorDlg.COLUMN_HIGH_ENERGY_OFFSET] = "dog";
-            AssertEx.Contains(MeasuredDriftTimeTable.ValidateMeasuredDriftTimeCellValues(dtValues, null, 0),
-                String.Format(Resources.MeasuredDriftTimeTable_ValidateMeasuredDriftTimeCellValues_The_value__0__is_not_a_valid_high_energy_offset_, dtValues[EditDriftTimePredictorDlg.COLUMN_HIGH_ENERGY_OFFSET].Trim()));
-
-            AssertEx.Contains(ChargeRegressionTable.ValidateCharge(0),
-                String.Format(
-                Resources.EditDriftTimePredictorDlg_ValidateCharge_The_entry__0__is_not_a_valid_charge__Precursor_charges_must_be_integer_values_between_1_and__1__,
-                0, TransitionGroup.MAX_PRECURSOR_CHARGE));
-            AssertEx.Contains(ChargeRegressionTable.ValidateCharge(99),
-                String.Format(
-                Resources.EditDriftTimePredictorDlg_ValidateCharge_The_entry__0__is_not_a_valid_charge__Precursor_charges_must_be_integer_values_between_1_and__1__,
-                99, TransitionGroup.MAX_PRECURSOR_CHARGE));
-            Assert.IsNull(ChargeRegressionTable.ValidateCharge(1));
-            Assert.IsNull(ChargeRegressionTable.ValidateCharge(TransitionGroup.MAX_PRECURSOR_CHARGE));
-
-            string[] values = { "", "", "" };
-            AssertEx.Contains(ChargeRegressionTable.ValidateRegressionCellValues(values, null),
-                string.Format(
-                Resources.EditDriftTimePredictorDlg_ValidateRegressionCellValues_the_value__0__is_not_a_valid_charge__Charges_must_be_integer_values_between_1_and__1__,
-                values[0], TransitionGroup.MAX_PRECURSOR_CHARGE));
-
-            values[0] = "1";
-            AssertEx.Contains(ChargeRegressionTable.ValidateRegressionCellValues(values, null),
-                string.Format(Resources.EditDriftTimePredictorDlg_ValidateRegressionCellValues_the_value__0__is_not_a_valid_slope_, values[1]));
-
-            values[1] = "1";
-            AssertEx.Contains(ChargeRegressionTable.ValidateRegressionCellValues(values, null),
-                string.Format(Resources.EditDriftTimePredictorDlg_ValidateRegressionCellValues_the_value__0__is_not_a_valid_intercept_, values[2]));
-
-            values[2] = "1";
-            Assert.IsNull(ChargeRegressionTable.ValidateRegressionCellValues(values, null));
-
-            object[] column = { "1" };
-            AssertEx.Contains(CollisionalCrossSectionGridViewDriverBase<ValidatingIonMobilityPeptide>.ValidateRow(column, null, 1),
-               Resources.CollisionalCrossSectionGridViewDriverBase_ValidateRow_The_pasted_text_must_have_at_least_two_columns_);
-
-            object[] columns = { "", "", "" };
-            const int lineNumber = 1;
-            AssertEx.Contains(CollisionalCrossSectionGridViewDriverBase<ValidatingIonMobilityPeptide>.ValidateRow(columns, null, lineNumber),
-               string.Format(Resources.CollisionalCrossSectionGridViewDriverBase_ValidateRow_Missing_peptide_sequence_on_line__0__, lineNumber));
-
-            columns[0] = "@#%!";
-            AssertEx.Contains(CollisionalCrossSectionGridViewDriverBase<ValidatingIonMobilityPeptide>.ValidateRow(columns, null, lineNumber),
-               string.Format(Resources.CollisionalCrossSectionGridViewDriverBase_ValidateRow_The_text__0__is_not_a_valid_peptide_sequence_on_line__1__, columns[0], lineNumber));
-
-            columns[0] = "JKLM";
-            AssertEx.Contains(CollisionalCrossSectionGridViewDriverBase<ValidatingIonMobilityPeptide>.ValidateRow(columns, null, lineNumber),
-               string.Format(Resources.CollisionalCrossSectionGridViewDriverBase_ValidateRow_Missing_collisional_cross_section_value_on_line__0__, lineNumber));
-
-            columns[1] = "fish";
-            AssertEx.Contains(CollisionalCrossSectionGridViewDriverBase<ValidatingIonMobilityPeptide>.ValidateRow(columns, null, lineNumber),
-                string.Format(Resources.CollisionalCrossSectionGridViewDriverBase_ValidateRow_Invalid_number_format__0__for_collisional_cross_section_on_line__1__,
-                            columns[1], lineNumber));
-
-            columns[1] = "0";
-            AssertEx.Contains(CollisionalCrossSectionGridViewDriverBase<ValidatingIonMobilityPeptide>.ValidateRow(columns, null, lineNumber),
-                string.Format(Resources.CollisionalCrossSectionGridViewDriverBase_ValidateRow_The_collisional_cross_section__0__must_be_greater_than_zero_on_line__1__,
-                                columns[1], lineNumber));
-
-            columns[1] = "1";
-            Assert.IsNull(CollisionalCrossSectionGridViewDriverBase<ValidatingIonMobilityPeptide>.ValidateRow(columns, null, lineNumber));
-
-            columns[2] = "zeke"; // HighEnergyDriftTimeOffsetMsec
-            AssertEx.Contains(CollisionalCrossSectionGridViewDriverBase<ValidatingIonMobilityPeptide>.ValidateRow(columns, null, lineNumber),
-                string.Format(Resources.CollisionalCrossSectionGridViewDriverBase_ValidateRow_Invalid_number_format__0__for_high_energy_drift_time_offset_on_line__1__,
-                                columns[2], lineNumber));
-
-            columns[2] = ""; // HighEnergyDriftTimeOffsetMsec
-            Assert.IsNull(CollisionalCrossSectionGridViewDriverBase<ValidatingIonMobilityPeptide>.ValidateRow(columns, null, lineNumber));
-
-            columns[2] = "1"; // HighEnergyDriftTimeOffsetMsec (usually negative, but we don't demand it)
-            Assert.IsNull(CollisionalCrossSectionGridViewDriverBase<ValidatingIonMobilityPeptide>.ValidateRow(columns, null, lineNumber));
-
-
-            var pep = BuildValidatingIonMobilityPeptide(string.Empty, Adduct.EMPTY, 0, 0);
-=======
-            AssertEx.Contains(CollisionalCrossSectionGridViewDriverBase<ValidatingIonMobilityPrecursor>.ValidateRow(new[] { "", "" }, lineNumber, TargetResolver.EMPTY, out _),
-                Resources.CollisionalCrossSectionGridViewDriverBase_ValidateRow_The_pasted_text_must_at_a_minimum_contain_columns_for_peptide_and_adduct__along_with_collisional_cross_section_and_or_ion_mobility_);
-            TestParser(EditIonMobilityLibraryDlg.COLUMN_TARGET, "",
-                string.Format(Resources.CollisionalCrossSectionGridViewDriverBase_ValidateRow_Missing_peptide_sequence_on_line__0__, lineNumber));
-            TestParser(EditIonMobilityLibraryDlg.COLUMN_TARGET, "$%$%!",
-                string.Format(Resources.CollisionalCrossSectionGridViewDriverBase_ValidateRow_The_text__0__is_not_a_valid_peptide_sequence_on_line__1__, "$%$%!", lineNumber));
-            TestParser(EditIonMobilityLibraryDlg.COLUMN_ADDUCT, "dog",
-                string.Format(Resources.CollisionalCrossSectionGridViewDriverBase_ValidateRow_Could_not_parse_adduct_description___0___on_line__1_, "dog", lineNumber));
-            TestParser(EditIonMobilityLibraryDlg.COLUMN_ION_MOBILITY, (17.9).ToString(CultureInfo.CurrentCulture), null);
-            TestParser(EditIonMobilityLibraryDlg.COLUMN_ADDUCT, "",
-                string.Format(Resources.CollisionalCrossSectionGridViewDriverBase_ValidateRow_Missing_adduct_description_on_line__0_, lineNumber));
-
-            object[] column = { "1" };
-            AssertEx.Contains(CollisionalCrossSectionGridViewDriverBase<ValidatingIonMobilityPrecursor>.ValidateRow(column, 1, targetResolver, out _),
-                Resources.CollisionalCrossSectionGridViewDriverBase_ValidateRow_The_pasted_text_must_at_a_minimum_contain_columns_for_peptide_and_adduct__along_with_collisional_cross_section_and_or_ion_mobility_);
-
-            var dtValues = InitializeIonMobilityTestColumns();
-            dtValues[EditIonMobilityLibraryDlg.COLUMN_CCS] =
-                dtValues[EditIonMobilityLibraryDlg.COLUMN_ION_MOBILITY] = "";
-            AssertEx.Contains(
-                CollisionalCrossSectionGridViewDriverBase<ValidatingIonMobilityPrecursor>.ValidateRow(dtValues,
-                    1, TargetResolver.EMPTY, out _), string.Format(Resources.CollisionalCrossSectionGridViewDriverBase_ValidateRow_Missing_collisional_cross_section_value_on_line__0__, lineNumber));
-            AssertEx.Contains(
-                CollisionalCrossSectionGridViewDriverBase<ValidatingIonMobilityPrecursor>.ValidateRow(dtValues,
-                    1, TargetResolver.EMPTY, out _), string.Format(Resources.CollisionalCrossSectionGridViewDriverBase_ValidateRow_Missing_ion_mobility_value_on_line__0__, lineNumber));
-
-            dtValues = InitializeIonMobilityTestColumns();
-            dtValues[EditIonMobilityLibraryDlg.COLUMN_ADDUCT] = "M+H";
-            AssertEx.IsNull(CollisionalCrossSectionGridViewDriverBase<ValidatingIonMobilityPrecursor>.ValidateRow(dtValues, lineNumber, TargetResolver.EMPTY, out _));
-
-            dtValues = InitializeIonMobilityTestColumns();
-            dtValues[EditIonMobilityLibraryDlg.COLUMN_HIGH_ENERGY_OFFSET] = "zeke"; // HighEnergyDriftTimeOffsetMsec
-            AssertEx.Contains(CollisionalCrossSectionGridViewDriverBase<ValidatingIonMobilityPrecursor>.ValidateRow(dtValues, lineNumber, TargetResolver.EMPTY, out _),
-                string.Format(Resources.CollisionalCrossSectionGridViewDriverBase_ValidateRow_Cannot_read_high_energy_ion_mobility_offset_value___0___on_line__1__,
-                    "zeke", lineNumber));
-
-            dtValues[EditIonMobilityLibraryDlg.COLUMN_HIGH_ENERGY_OFFSET] = ""; // HighEnergyDriftTimeOffset
-            AssertEx.IsNull(CollisionalCrossSectionGridViewDriverBase<ValidatingIonMobilityPrecursor>.ValidateRow(dtValues, lineNumber, TargetResolver.EMPTY, out _));
-
-            dtValues[EditIonMobilityLibraryDlg.COLUMN_HIGH_ENERGY_OFFSET] = "1"; // HighEnergyDriftTimeOffset (usually negative, but we don't demand it)
-            AssertEx.IsNull(CollisionalCrossSectionGridViewDriverBase<ValidatingIonMobilityPrecursor>.ValidateRow(dtValues, lineNumber, TargetResolver.EMPTY, out _));
-
-            var pep = BuildValidatingIonMobilityPeptide(string.Empty, Adduct.EMPTY, 0, 0, 0);
->>>>>>> 62d694a7
-            AssertEx.Contains(pep.Validate(), Resources.ValidatingIonMobilityPeptide_ValidateSequence_A_modified_peptide_sequence_is_required_for_each_entry_);
-
-            seq = "@#%!";
-            pep = BuildValidatingIonMobilityPeptide(seq, Adduct.EMPTY, -1, 0, 0);
-            AssertEx.Contains(pep.Validate(), string.Format(
-                Resources.ValidatingIonMobilityPeptide_ValidateSequence_The_sequence__0__is_not_a_valid_modified_peptide_sequence_, seq));
-            AssertEx.Contains(pep.Validate(),
-                Resources.ValidatingIonMobilityPeptide_ValidateAdduct_A_valid_adduct_description__e_g____M_H____must_be_provided_);
-            AssertEx.Contains(pep.Validate(),
-                Resources.ValidatingIonMobilityPeptide_ValidateCollisionalCrossSection_Measured_collisional_cross_section_values_must_be_valid_decimal_numbers_greater_than_zero_);
-
-            pep = BuildValidatingIonMobilityPeptide(seq, Adduct.EMPTY, 0, 0, 0);
-            AssertEx.Contains(pep.Validate(), string.Format(
-                Resources.ValidatingIonMobilityPeptide_ValidateSequence_The_sequence__0__is_not_a_valid_modified_peptide_sequence_, seq));
-
-            pep = BuildValidatingIonMobilityPeptide("JLKM", Adduct.SINGLY_PROTONATED, 1, 2, 0);
-            AssertEx.IsNull(pep.Validate());
-
-            pep = BuildValidatingIonMobilityPeptide("JLKM", Adduct.SINGLY_PROTONATED, 1, 0, 0);
-            AssertEx.IsNull(pep.Validate());
-
-            pep = BuildValidatingIonMobilityPeptide("JLKM", Adduct.SINGLY_PROTONATED, 0, 1, 0);
-            AssertEx.IsNull(pep.Validate());
-
-        }
-
-        private static string[] InitializeIonMobilityTestColumns()
-        {
-            var dtValues = new string[] {null, null, null, null, null, null};
-            dtValues[EditIonMobilityLibraryDlg.COLUMN_TARGET] = "JKLM";
-            dtValues[EditIonMobilityLibraryDlg.COLUMN_ADDUCT] = "+2";
-            dtValues[EditIonMobilityLibraryDlg.COLUMN_ION_MOBILITY] = (0.2).ToString(CultureInfo.CurrentCulture);
-            dtValues[EditIonMobilityLibraryDlg.COLUMN_CCS] = "1";
-            dtValues[EditIonMobilityLibraryDlg.COLUMN_HIGH_ENERGY_OFFSET] = (-0.1).ToString(CultureInfo.CurrentCulture);
-            dtValues[EditIonMobilityLibraryDlg.COLUMN_ION_MOBILITY_UNITS] = @"ドリフト時間(ms)"; // Japanese, tests our ability to handle cross-culture imports
-            return dtValues;
-        }
-
-        private PeptidePrecursorPair FindNodes(string seq, Adduct adduct)
-        {
-            var result = SkylineWindow.Document.PeptidePrecursorPairs.FirstOrDefault(pair =>
-              pair.NodePep.IsProteomic &&
-              pair.NodePep.Target.Sequence.Equals(seq) &&
-              pair.NodeGroup.PrecursorAdduct.Equals(adduct));
-            if (result?.NodePep == null)
-            {
-                var targ = new Target(seq);
-                var pep = new Peptide(targ);
-                var pepnode = new PeptideDocNode(pep);
-                var group = new TransitionGroup(pep, adduct, IsotopeLabelType.light);
-                var groupnode = new TransitionGroupDocNode(group, new TransitionDocNode[0]);
-                result = new PeptidePrecursorPair(pepnode, groupnode);
-            }
-            return result;
-        }
-
-        /// <summary>
-        /// Tests our ability to discover drift times by inspecting loaded results
-        /// </summary>
-        private void TestMeasuredDriftTimes()
-        {
-            var testFilesDir = new TestFilesDir(TestContext, @"TestData\Results\BlibDriftTimeTest.zip"); // Re-used from BlibDriftTimeTest
-            // Open document with some peptides but no results
-            var documentFile = TestFilesDir.GetTestPath(@"..\BlibDriftTimeTest\BlibDriftTimeTest.sky");
-            WaitForCondition(() => File.Exists(documentFile));
-            RunUI(() => SkylineWindow.OpenFile(documentFile));
-            WaitForDocumentLoaded();
-            var doc = SkylineWindow.Document;
-
-            // Import an mz5 file that contains drift info
-            ImportResultsFile(testFilesDir.GetTestPath(@"..\BlibDriftTimeTest\ID12692_01_UCA168_3727_040714" + ExtensionTestContext.ExtMz5));
-            // Verify ability to extract predictions from raw data
-            var transitionSettingsDlg = ShowDialog<TransitionSettingsUI>(
-                () => SkylineWindow.ShowTransitionSettingsUI(TransitionSettingsUI.TABS.IonMobility));
-
-            // Simulate user picking Add... from the Ion Mobility Library combo control
-            var ionMobilityLibraryDlg = ShowDialog<EditIonMobilityLibraryDlg>(transitionSettingsDlg.IonMobilityControl.AddIonMobilityLibrary);
-            string libName = "TestMeasuredDriftTimes";
-            const double resolvingPower = 123.4;
-            RunUI(() => transitionSettingsDlg.IonMobilityControl.IonMobilityFilterResolvingPower = resolvingPower);
-
-            var databasePath = TestFilesDir.GetTestPath(libName + IonMobilityDb.EXT);
-
-            RunUI(() =>
-            {
-                ionMobilityLibraryDlg.LibraryName = libName;
-                ionMobilityLibraryDlg.CreateDatabaseFile(databasePath); // Simulate user click on Create button
-                ionMobilityLibraryDlg.SetOffsetHighEnergySpectraCheckbox(true);
-                ionMobilityLibraryDlg.GetIonMobilitiesFromResults();
-                ionMobilityLibraryDlg.OkDialog();
-            });
-            WaitForClosedForm(ionMobilityLibraryDlg);
-            RunUI(() =>
-            {
-                transitionSettingsDlg.OkDialog();
-            });
-            WaitForClosedForm(transitionSettingsDlg);
-            doc = WaitForDocumentChange(doc);
-            
-            var result = doc.Settings.TransitionSettings.IonMobilityFiltering.IonMobilityLibrary;
-            AssertEx.AreEqual(2, result.Count);
-            var key3 = new LibKey("GLAGVENVTELKK", Adduct.TRIPLY_PROTONATED);
-            var key2 = new LibKey("GLAGVENVTELKK", Adduct.DOUBLY_PROTONATED);
-            const double expectedDT3= 4.0709;
-            const double expectedOffset3 = 0.8969;
-            AssertEx.AreEqual(expectedDT3, result.GetIonMobilityInfo(key3).First().IonMobility.Mobility.Value, .001);
-            AssertEx.AreEqual(expectedOffset3, result.GetIonMobilityInfo(key3).First().HighEnergyIonMobilityValueOffset.Value, .001); // High energy offset
-            const double expectedDT2 = 5.5889;
-            const double expectedOffset2 = -1.1039;
-            AssertEx.AreEqual(expectedDT2, result.GetIonMobilityInfo(key2).First().IonMobility.Mobility.Value, .001);
-            AssertEx.AreEqual(expectedOffset2, result.GetIonMobilityInfo(key2).First().HighEnergyIonMobilityValueOffset.Value, .001);  // High energy offset
-            var doc2 = WaitForDocumentLoaded();
-
-            // Reimport with these new settings, then export a spectral library and verify it got IMS data
-            RunDlg<ManageResultsDlg>(SkylineWindow.ManageResults, dlg =>
-            {
-                var chromatograms = doc2.Settings.MeasuredResults.Chromatograms;
-                dlg.SelectedChromatograms = new[] { chromatograms[0] };
-                dlg.ReimportResults();
-                dlg.OkDialog();
-            });
-            WaitForDocumentLoaded();
-            var progress = new SilentProgressMonitor();
-            var exported = testFilesDir.GetTestPath("export.blib");
-            new SpectralLibraryExporter(SkylineWindow.Document, SkylineWindow.DocumentFilePath)
-                .ExportSpectralLibrary(exported, progress);
-            var refSpectra = GetRefSpectra(exported);
-            AssertEx.IsTrue(refSpectra.All(r => (r.IonMobility??0) > 0));
-
-
-            // Deleting the msdata file prevents us from reading the raw IM data, expect an exception
-            File.Delete(testFilesDir.GetTestPath(@"..\BlibDriftTimeTest\ID12692_01_UCA168_3727_040714" + ExtensionTestContext.ExtMz5)); // So we can't read raw IMS data
-            transitionSettingsDlg = ShowDialog<TransitionSettingsUI>(
-                () => SkylineWindow.ShowTransitionSettingsUI(TransitionSettingsUI.TABS.IonMobility));
-            RunUI(() => transitionSettingsDlg.IonMobilityControl.IonMobilityFilterResolvingPower = resolvingPower);
-            var driftTimePredictorDoomedDlg = ShowDialog<EditIonMobilityLibraryDlg>(transitionSettingsDlg.IonMobilityControl.AddIonMobilityLibrary);
-
-            libName += "_doomed";
-            databasePath = TestFilesDir.GetTestPath(libName + IonMobilityDb.EXT);
-
-            RunUI(() =>
-            {
-                driftTimePredictorDoomedDlg.LibraryName = libName;
-                driftTimePredictorDoomedDlg.CreateDatabaseFile(databasePath); // Simulate user click on Create button
-            });
-            RunDlg<MessageDlg>(driftTimePredictorDoomedDlg.GetIonMobilitiesFromResults,
-                messageDlg =>
-                {
-                    AssertEx.AreComparableStrings(
-                        Resources.IonMobilityFinder_ProcessMSLevel_Failed_using_results_to_populate_ion_mobility_library_,
-                        messageDlg.Message);
-                    messageDlg.OkDialog();
-                });
-
-            RunUI(() => driftTimePredictorDoomedDlg.CancelDialog());
-            WaitForClosedForm(driftTimePredictorDoomedDlg);
-            RunUI(() =>
-            {
-                transitionSettingsDlg.OkDialog();
-            });
-            WaitForClosedForm(transitionSettingsDlg);
-        }
-
-    }
-}
+﻿/*
+ * Original author: Brian Pratt <bspratt .at. u.washington.edu>,
+ *                  MacCoss Lab, Department of Genome Sciences, UW
+ *
+ * Copyright 2014 University of Washington - Seattle, WA
+ * 
+ * Licensed under the Apache License, Version 2.0 (the "License");
+ * you may not use this file except in compliance with the License.
+ * You may obtain a copy of the License at
+ *
+ *     http://www.apache.org/licenses/LICENSE-2.0
+ *
+ * Unless required by applicable law or agreed to in writing, software
+ * distributed under the License is distributed on an "AS IS" BASIS,
+ * WITHOUT WARRANTIES OR CONDITIONS OF ANY KIND, either express or implied.
+ * See the License for the specific language governing permissions and
+ * limitations under the License.
+ */
+using System;
+using System.Collections.Generic;
+using System.Globalization;
+using System.IO;
+using System.Linq;
+using System.Text;
+using Microsoft.VisualStudio.TestTools.UnitTesting;
+using pwiz.Common.Chemistry;
+using pwiz.Common.SystemUtil;
+using pwiz.Skyline.Alerts;
+using pwiz.Skyline.FileUI;
+using pwiz.Skyline.Model;
+using pwiz.Skyline.Model.DocSettings;
+using pwiz.Skyline.Model.IonMobility;
+using pwiz.Skyline.Model.Lib;
+using pwiz.Skyline.Properties;
+using pwiz.Skyline.SettingsUI;
+using pwiz.Skyline.SettingsUI.IonMobility;
+using pwiz.Skyline.Util;
+using pwiz.SkylineTestUtil;
+
+namespace pwiz.SkylineTestFunctional
+{
+    [TestClass]
+    public class IonMobilityTest : AbstractFunctionalTestEx
+    {
+        [TestMethod]
+        public void TestIonMobility()
+        {
+            TestFilesZip = @"TestFunctional\IonMobilityTest.zip";
+            RunFunctionalTest();
+        }
+
+        private ValidatingIonMobilityPrecursor BuildValidatingIonMobilityPeptide(string seq, Adduct precursorAdduct,
+            double ccs, double driftTime, double highEnergyDriftTimeOffsetMsec, eIonMobilityUnits units = eIonMobilityUnits.drift_time_msec)
+        {
+            return new ValidatingIonMobilityPrecursor(new Target(seq), precursorAdduct, ccs, driftTime,
+                highEnergyDriftTimeOffsetMsec, units);
+        }
+
+        protected override void DoTest()
+        {
+            using (var testFilesDir = new TestFilesDir(TestContext, TestFilesZip))
+            {
+                // Make sure we haven't forgotten to update anything if a new IMS type has been added
+                foreach(eIonMobilityUnits units in Enum.GetValues(typeof(eIonMobilityUnits)))
+                {
+                    if (units != eIonMobilityUnits.unknown)
+                    {
+                        AssertEx.IsNotNull(IonMobilityFilter.IonMobilityUnitsL10NString(units));
+                    }
+                }
+
+                const double HIGH_ENERGY_DRIFT_TIME_OFFSET_MSEC = -.1;
+
+                // do a few unit tests on the UI error handlers
+                TestGetIonMobilityDBErrorHandling(testFilesDir);
+                TestImportIonMobilityFromSpectralLibraryErrorHandling();
+                TestEditIonMobilityLibraryDlgErrorHandling();
+
+                // Now exercise the UI
+
+                var goodPeptide = BuildValidatingIonMobilityPeptide("SISIVGSYVGNR", Adduct.SINGLY_PROTONATED, 133.3210342, 23.4, HIGH_ENERGY_DRIFT_TIME_OFFSET_MSEC);
+                AssertEx.IsNull(goodPeptide.Validate());
+                var badPeptides = new[]
+                {
+                    BuildValidatingIonMobilityPeptide("@#$!", Adduct.SINGLY_PROTONATED, 133.3210342, 23.4, HIGH_ENERGY_DRIFT_TIME_OFFSET_MSEC),
+                    BuildValidatingIonMobilityPeptide("SISIVGSYVGNR", Adduct.SINGLY_PROTONATED, 0, 0, 0),
+                    BuildValidatingIonMobilityPeptide("SISIVGSYVGNR", Adduct.SINGLY_PROTONATED, -133.3210342, -23.4, -HIGH_ENERGY_DRIFT_TIME_OFFSET_MSEC),
+                };
+                foreach (var badPeptide in badPeptides)
+                {
+                    AssertEx.IsNotNull(badPeptide.Validate());
+                }
+
+                var CCS_ANELLINVK_MH = 119.2825783;
+                var DRIFTTIME_ANELLINVK = 21.4;
+                var ionMobilityPeptides = new[]  // N.B. These are made-up values
+                {
+                    BuildValidatingIonMobilityPeptide("SISIVGSYVGNR", Adduct.SINGLY_PROTONATED, 133.3210342, 23.4, HIGH_ENERGY_DRIFT_TIME_OFFSET_MSEC),
+                    BuildValidatingIonMobilityPeptide("SISIVGSYVGNR", Adduct.SINGLY_PROTONATED, 133.3210342, 23.4, HIGH_ENERGY_DRIFT_TIME_OFFSET_MSEC), // Redundant - should be tossed
+                    BuildValidatingIonMobilityPeptide("SISIVGSYVGNR", Adduct.SINGLY_PROTONATED, 134.3210342, 24.4, HIGH_ENERGY_DRIFT_TIME_OFFSET_MSEC), // Multiple conformers - should be retained
+                    BuildValidatingIonMobilityPeptide("SISIVGSYVGNR", Adduct.SINGLY_PROTONATED, 134.3210342, 123.4, 0, eIonMobilityUnits.inverse_K0_Vsec_per_cm2), // Different measurement units - should be retained
+                    BuildValidatingIonMobilityPeptide("CCSDVFNQVVK", Adduct.SINGLY_PROTONATED, 131.2405487, 22.4, HIGH_ENERGY_DRIFT_TIME_OFFSET_MSEC),
+                    BuildValidatingIonMobilityPeptide("CCSDVFNQVVK", Adduct.SINGLY_PROTONATED, 131.2405487, 22.4, HIGH_ENERGY_DRIFT_TIME_OFFSET_MSEC), // Redundant - should be tossed
+                    BuildValidatingIonMobilityPeptide("ANELLINVK", Adduct.SINGLY_PROTONATED, CCS_ANELLINVK_MH, DRIFTTIME_ANELLINVK, HIGH_ENERGY_DRIFT_TIME_OFFSET_MSEC),
+                    BuildValidatingIonMobilityPeptide("ANELLINVK", Adduct.SINGLY_PROTONATED, CCS_ANELLINVK_MH, DRIFTTIME_ANELLINVK, HIGH_ENERGY_DRIFT_TIME_OFFSET_MSEC), // Redundant - should be tossed
+                    BuildValidatingIonMobilityPeptide("EALDFFAR", Adduct.SINGLY_PROTONATED, 110.6867676, 20.4, HIGH_ENERGY_DRIFT_TIME_OFFSET_MSEC),
+                    BuildValidatingIonMobilityPeptide("EALDFFAR", Adduct.SINGLY_PROTONATED, 110.6867676, 20.4, HIGH_ENERGY_DRIFT_TIME_OFFSET_MSEC), // Redundant - should be tossed
+                    BuildValidatingIonMobilityPeptide("GVIFYESHGK", Adduct.SINGLY_PROTONATED, 123.7844632, 20.6, HIGH_ENERGY_DRIFT_TIME_OFFSET_MSEC),
+                    BuildValidatingIonMobilityPeptide("GVIFYESHGK", Adduct.SINGLY_PROTONATED, 123.7844632, 20.6, HIGH_ENERGY_DRIFT_TIME_OFFSET_MSEC), // Redundant - should be tossed
+                    BuildValidatingIonMobilityPeptide("EKDIVGAVLK", Adduct.SINGLY_PROTONATED, 124.3414249, 20.7, HIGH_ENERGY_DRIFT_TIME_OFFSET_MSEC),
+                    BuildValidatingIonMobilityPeptide("EKDIVGAVLK", Adduct.SINGLY_PROTONATED, 124.3414249, 20.7, HIGH_ENERGY_DRIFT_TIME_OFFSET_MSEC), // Redundant - should be tossed
+                    BuildValidatingIonMobilityPeptide("VVGLSTLPEIYEK", Adduct.SINGLY_PROTONATED, 149.857687, 25.7, HIGH_ENERGY_DRIFT_TIME_OFFSET_MSEC),
+                    BuildValidatingIonMobilityPeptide("VVGLSTLPEIYEK", Adduct.SINGLY_PROTONATED, 149.857687, 25.7, HIGH_ENERGY_DRIFT_TIME_OFFSET_MSEC), // Redundant - should be tossed
+                    BuildValidatingIonMobilityPeptide("VVGLSTLPEIYEK", Adduct.SINGLY_PROTONATED, 149.857687, 25.7, HIGH_ENERGY_DRIFT_TIME_OFFSET_MSEC), // Redundant - should be tossed
+                    BuildValidatingIonMobilityPeptide("ANGTTVLVGMPAGAK", Adduct.SINGLY_PROTONATED, 144.7461979, 24.7, HIGH_ENERGY_DRIFT_TIME_OFFSET_MSEC),
+                    BuildValidatingIonMobilityPeptide("ANGTTVLVGMPAGAK", Adduct.SINGLY_PROTONATED, 144.7461979, 24.7, HIGH_ENERGY_DRIFT_TIME_OFFSET_MSEC), // Redundant - should be tossed
+                    BuildValidatingIonMobilityPeptide("IGDYAGIK", Adduct.SINGLY_PROTONATED,  102.2694763, 14.7, HIGH_ENERGY_DRIFT_TIME_OFFSET_MSEC),
+                    BuildValidatingIonMobilityPeptide("IGDYAGIK", Adduct.SINGLY_PROTONATED,  102.2694763, 14.7, HIGH_ENERGY_DRIFT_TIME_OFFSET_MSEC), // Redundant - should be tossed
+                    BuildValidatingIonMobilityPeptide("GDYAGIK", Adduct.SINGLY_PROTONATED,  91.09155861, 13.7, HIGH_ENERGY_DRIFT_TIME_OFFSET_MSEC),
+                    BuildValidatingIonMobilityPeptide("GDYAGIK", Adduct.SINGLY_PROTONATED,  91.09155861, 13.7, HIGH_ENERGY_DRIFT_TIME_OFFSET_MSEC), // Redundant - should be tossed
+                    BuildValidatingIonMobilityPeptide("IFYESHGK", Adduct.SINGLY_PROTONATED, 111.2756406, 14.2, HIGH_ENERGY_DRIFT_TIME_OFFSET_MSEC),
+                    BuildValidatingIonMobilityPeptide("EALDFFAR", Adduct.SINGLY_PROTONATED, 110.6867676, 14.3, HIGH_ENERGY_DRIFT_TIME_OFFSET_MSEC), // CCS conflict, should be tossed
+                    BuildValidatingIonMobilityPeptide("EALDFFAR", Adduct.DOUBLY_PROTONATED, 90.6867676, 7.3, HIGH_ENERGY_DRIFT_TIME_OFFSET_MSEC), // Different charge, should be retained
+                };
+                var message = EditIonMobilityLibraryDlg.ValidateUniquePrecursors(ionMobilityPeptides, out var minimalSet); // Check for conflicts, strip out dupes
+
+                AssertEx.AreComparableStrings(Resources.EditIonMobilityLibraryDlg_ValidateUniquePrecursors_The_ion__0__has_multiple_ion_mobility_values__Skyline_supports_multiple_conformers__so_this_may_be_intentional_,
+                    message);
+                const int EXPECTED_DB_ENTRIES = 14;
+                AssertEx.AreEqual(EXPECTED_DB_ENTRIES, minimalSet.Count, "known good data imported but with wrong result count");
+
+                // Present the Ion Mobility tab of the transition settings dialog
+                var transitionSettingsDlg1 = ShowDialog<TransitionSettingsUI>(
+                    () => SkylineWindow.ShowTransitionSettingsUI(TransitionSettingsUI.TABS.IonMobility));
+                // Simulate picking "Add..." from the Ion Mobility Libraries button context menu
+                var ionMobilityLibDlg1 = ShowDialog<EditIonMobilityLibraryDlg>(transitionSettingsDlg1.IonMobilityControl.AddIonMobilityLibrary);
+                // Simulate user pasting in collisional cross section data to create a new ion mobility library
+                string testlibName = "testlib";
+                string databasePath = testFilesDir.GetTestPath(testlibName + IonMobilityDb.EXT);
+                RunUI(() =>
+                {
+                    ionMobilityLibDlg1.LibraryName = testlibName;
+                    ionMobilityLibDlg1.CreateDatabaseFile(databasePath); // Simulare user click on Create button
+                    ionMobilityLibDlg1.SetOffsetHighEnergySpectraCheckbox(true);
+                    string libraryText = BuildPasteLibraryText(ionMobilityPeptides,
+                        seq => seq.Substring(0, seq.Length - 1),
+                        ionMobilityLibDlg1.GetOffsetHighEnergySpectraCheckbox());
+                    SetClipboardText(libraryText);
+                });
+                // Expect to be warned about multiple conformer
+                var warnDlg = ShowDialog<MessageDlg>(() => ionMobilityLibDlg1.DoPasteLibrary());
+                RunUI(() =>
+                {
+                    warnDlg.OkDialog();
+                    ionMobilityLibDlg1.OkDialog();
+                });
+                RunUI(() => transitionSettingsDlg1.IonMobilityControl.WindowWidthType = IonMobilityWindowWidthCalculator.IonMobilityWindowWidthType.resolving_power);
+                RunUI(() => transitionSettingsDlg1.IonMobilityControl.SetResolvingPower(50));
+                WaitForClosedForm(ionMobilityLibDlg1);
+                RunUI(transitionSettingsDlg1.OkDialog);
+                WaitForClosedForm(transitionSettingsDlg1);
+                // Rename that library
+                const string testlibName2 = "testlib2";
+                var transitionSettingsDlg2 = ShowDialog<TransitionSettingsUI>(
+                    () => SkylineWindow.ShowTransitionSettingsUI(TransitionSettingsUI.TABS.IonMobility));
+
+                // Simulate user picking Edit... from the Ion Mobility Library combo control
+                var editIonMobilityLibraryDlg = ShowDialog<EditIonMobilityLibraryDlg>(transitionSettingsDlg2.IonMobilityControl.EditIonMobilityLibrary);
+
+                RunUI(() =>
+                {
+                    editIonMobilityLibraryDlg.LibraryName = testlibName2;
+                    editIonMobilityLibraryDlg.OkDialog();
+                });
+                WaitForClosedForm(editIonMobilityLibraryDlg);
+
+                var olddoc = SkylineWindow.Document;
+                // Set other parameters - name, resolving power
+                const double resolvingPower = 123.4;
+                RunUI(() =>
+                {
+                    transitionSettingsDlg2.IonMobilityControl.WindowWidthType = IonMobilityWindowWidthCalculator.IonMobilityWindowWidthType.resolving_power;
+                    transitionSettingsDlg2.IonMobilityControl.IonMobilityFilterResolvingPower = resolvingPower;
+                    // Go back to the first library we created
+                    transitionSettingsDlg2.IonMobilityControl.SelectedIonMobilityLibrary= testlibName;
+                });
+                RunUI(transitionSettingsDlg2.OkDialog);
+
+                /*
+                * Check that the database was created successfully
+                * Check that it has the correct number of entries
+                */
+                IonMobilityDb db = IonMobilityDb.GetIonMobilityDb(databasePath, null);
+                var dbPrecursorAndIonMobilities = db.GetIonMobilities();
+                AssertEx.AreEqual(EXPECTED_DB_ENTRIES, dbPrecursorAndIonMobilities.Count());
+                WaitForDocumentChange(olddoc);
+
+                // Check serialization and background loader
+                WaitForDocumentLoaded();
+                RunUI(() =>
+                {
+                    SkylineWindow.SaveDocument(TestContext.GetTestPath("test.sky"));
+                    SkylineWindow.NewDocument();
+                    SkylineWindow.OpenFile(TestContext.GetTestPath("test.sky"));
+                });
+                var doc = WaitForDocumentLoaded();
+
+                // Verify that the schema has been updated to include these new settings
+                AssertEx.ValidatesAgainstSchema(doc);
+                // Do some DT calculations
+                double driftTimeMax = 1000.0;
+                var node = FindNodes("ANELLINV", Adduct.SINGLY_PROTONATED);
+                var centerIonMobility = doc.Settings.GetIonMobilityHelper(
+                    node.NodePep, node.NodeGroup, null, null, driftTimeMax);
+                AssertEx.AreEqual(DRIFTTIME_ANELLINVK, centerIonMobility.IonMobilityAndCCS.IonMobility.Mobility);
+                AssertEx.AreEqual(2 * DRIFTTIME_ANELLINVK / resolvingPower, centerIonMobility.IonMobilityExtractionWindowWidth);
+                AssertEx.AreEqual(DRIFTTIME_ANELLINVK + HIGH_ENERGY_DRIFT_TIME_OFFSET_MSEC, centerIonMobility.IonMobilityAndCCS.GetHighEnergyIonMobility());
+
+                var centerIonMobilityNoHighEnergy = doc.Settings.GetIonMobilityHelper(
+                    node.NodePep, node.NodeGroup, null, null, driftTimeMax);
+                AssertEx.AreEqual(DRIFTTIME_ANELLINVK, centerIonMobilityNoHighEnergy.IonMobilityAndCCS.IonMobility.Mobility);
+                AssertEx.AreEqual(2 * DRIFTTIME_ANELLINVK / resolvingPower, centerIonMobilityNoHighEnergy.IonMobilityExtractionWindowWidth);
+                AssertEx.AreEqual(DRIFTTIME_ANELLINVK+HIGH_ENERGY_DRIFT_TIME_OFFSET_MSEC, centerIonMobilityNoHighEnergy.IonMobilityAndCCS.GetHighEnergyIonMobility());
+
+                //
+                // Test importing collisional cross sections from a spectral lib that has drift times but no high energy offset info
+                //
+                var peptideSettingsUI = ShowDialog<PeptideSettingsUI>(SkylineWindow.ShowPeptideSettingsUI);
+                const string libname = "libIMS";
+                var blibPath = TestContext.GetTestPath("IonMobilityTest\\mse-mobility.filtered-scaled.blib");
+                var editListUI =
+                    ShowDialog<EditListDlg<SettingsListBase<LibrarySpec>, LibrarySpec>>(peptideSettingsUI.EditLibraryList);
+                RunDlg<EditLibraryDlg>(editListUI.AddItem, editLibraryDlg =>
+                {
+                    editLibraryDlg.LibrarySpec = new BiblioSpecLibSpec(libname, blibPath); 
+                    editLibraryDlg.OkDialog();
+                });
+                OkDialog(editListUI, editListUI.OkDialog);
+                RunUI(() => peptideSettingsUI.PickedLibraries = new[] { libname });
+                OkDialog(peptideSettingsUI, peptideSettingsUI.OkDialog);
+                var transitionSettingsUI = ShowDialog<TransitionSettingsUI>(SkylineWindow.ShowTransitionSettingsUI);
+                var ionMobilityControl = transitionSettingsUI.IonMobilityControl;
+
+                // Check error cases for resolving power (caused unexpected exception)
+                RunUI(() =>
+                {
+                    ionMobilityControl.IsUseSpectralLibraryIonMobilities = true;
+                    ionMobilityControl.IonMobilityFilterResolvingPower = null;
+
+                });
+                RunDlg<MessageDlg>(transitionSettingsUI.OkDialog, dlg =>
+                {
+                    AssertEx.AreComparableStrings(Resources.MessageBoxHelper_ValidateDecimalTextBox__0__must_contain_a_decimal_value, dlg.Message);
+                    dlg.OkDialog();
+                });
+                RunUI(() => ionMobilityControl.IonMobilityFilterResolvingPower = -1);
+                RunDlg<MessageDlg>(transitionSettingsUI.OkDialog, dlg =>
+                {
+                    AssertEx.AreEqual(Resources.EditIonMobilityLibraryDlg_ValidateResolvingPower_Resolving_power_must_be_greater_than_0_, dlg.Message);
+                    dlg.OkDialog();
+                });
+                RunUI(() => ionMobilityControl.IonMobilityFilterResolvingPower = 50);
+
+                RunUI(() => ionMobilityControl.IsUseSpectralLibraryIonMobilities = false);
+
+                OkDialog(transitionSettingsUI, transitionSettingsUI.OkDialog);
+                WaitForDocumentLoaded(); // Let that library load
+
+                // In this lib: ANGTTVLVGMPAGAK at z=2, with drift time 4.99820623749102
+                // and, a single CCS value, for ANELLINVK, which is 3.8612432898618
+                // Present the Prediction tab of the peptide settings dialog
+                var transitionSettingsDlg3 = ShowDialog<TransitionSettingsUI>(
+                    () => SkylineWindow.ShowTransitionSettingsUI(TransitionSettingsUI.TABS.IonMobility));
+                RunUI(() => transitionSettingsDlg3.IonMobilityControl.SetResolvingPower(resolvingPower));
+                // Simulate picking "Add..." from the Ion Mobility Library combo control
+                var ionMobilityLibraryDlg = ShowDialog<EditIonMobilityLibraryDlg>(transitionSettingsDlg3.IonMobilityControl.AddIonMobilityLibrary);
+                const double deadeelsDT = 3.456;
+                const double deadeelsCCS = 345.67;
+                const double deadeelsDTHighEnergyOffset = -0.1;
+                var fourCols = "DEADEELS\t5\t" +
+                               deadeelsCCS.ToString(CultureInfo.CurrentCulture) + "\t" +
+                               deadeelsDT.ToString(CultureInfo.CurrentCulture) + "\t" +
+                               Resources.IonMobilityFilter_IonMobilityUnitsString_Drift_Time__ms_;
+                var fiveCols = fourCols + "\t" + deadeelsDTHighEnergyOffset.ToString(CultureInfo.CurrentCulture);
+                testlibName = "test3";
+                RunUI(() =>
+                {
+                    ionMobilityLibraryDlg.LibraryName = testlibName;
+                    // Simulate user pasting in some measured drift time info without high energy offset, even though its enabled - should not throw
+                    ionMobilityLibraryDlg.SetOffsetHighEnergySpectraCheckbox(true);
+                    SetClipboardText(fourCols);
+                    ionMobilityLibraryDlg.DoPasteLibrary();
+                    // Simulate user pasting in some measured drift time info with high energy offset
+                    SetClipboardText(fiveCols);
+                    ionMobilityLibraryDlg.DoPasteLibrary();
+                    // Now turn off the high energy column and paste in five columns - should fail
+                    ionMobilityLibraryDlg.SetOffsetHighEnergySpectraCheckbox(false);
+                    SetClipboardText(fiveCols);
+                });
+                // An error will appear because the column count is wrong
+                ShowDialog<MessageDlg>(ionMobilityLibraryDlg.DoPasteLibrary);
+                var errorDlg = WaitForOpenForm<MessageDlg>();
+                AssertEx.AreEqual(string.Format(Resources.SettingsUIUtil_DoPasteText_Incorrect_number_of_columns__0__found_on_line__1__, 6, 1), errorDlg.Message);
+                errorDlg.OkDialog();
+                RunUI(() =>
+                {
+                    // And now paste in four columns, should be OK
+                    SetClipboardText(fourCols);
+                    ionMobilityLibraryDlg.DoPasteLibrary();
+
+                    // Finally turn the high energy column back on, and put in a value
+                    ionMobilityLibraryDlg.SetOffsetHighEnergySpectraCheckbox(true);
+                    SetClipboardText(fiveCols);
+                    ionMobilityLibraryDlg.DoPasteLibrary();
+                });
+                // Expect an error message requesting a filename for the new library
+                ShowDialog<MessageDlg>(ionMobilityLibraryDlg.OkDialog);
+                errorDlg = WaitForOpenForm<MessageDlg>();
+                AssertEx.IsTrue(errorDlg.Message.Contains(Resources.EditIonMobilityLibraryDlg_OkDialog_Please_choose_a_file_for_the_ion_mobility_library));
+                errorDlg.OkDialog();
+                RunUI(() =>
+                {
+                    ionMobilityLibraryDlg.CreateDatabaseFile(testlibName + IonMobilityDb.EXT);
+                });
+                // Expect an error message requesting a full path for the new library
+                ShowDialog<MessageDlg>(ionMobilityLibraryDlg.OkDialog);
+                errorDlg = WaitForOpenForm<MessageDlg>();
+                AssertEx.IsTrue(errorDlg.Message.Contains(Resources.EditIonMobilityLibraryDlg_OkDialog_Please_use_a_full_path_to_a_file_for_the_ion_mobility_library_));
+                errorDlg.OkDialog();
+                RunUI(() =>
+                {
+                    ionMobilityLibraryDlg.CreateDatabaseFile(testFilesDir.GetTestPath(testlibName + IonMobilityDb.EXT));
+                });
+
+                /* We don't handle any external ion mobility library formats yet
+                // Test import ion mobility data from an external file format (other than spectral libs).
+                var ionMobilityLibDlg3 = ShowDialog<EditIonMobilityLibraryDlg>(ionMobilityLibraryDlg.AddIonMobilityLibrary);
+                const string testlibName3 = "testlib3";
+                string databasePath3 = testFilesDir.GetTestPath(testlibName3 + IonMobilityDb.EXT);
+                RunUI(() =>
+                {
+                    ionMobilityLibDlg3.LibraryName = testlibName3;
+                    ionMobilityLibDlg3.CreateDatabase(databasePath3, testlibName3);
+                });
+                */
+                // Simulate pressing "Import" button from the Edit Ion Mobility Library dialog
+                var importSpectralLibDlg =
+                    ShowDialog<ImportIonMobilityFromSpectralLibraryDlg>(ionMobilityLibraryDlg.ImportFromSpectralLibrary);
+                RunUI(() =>
+                {
+                    // Set up to fail - don't provide z=2 info
+                    importSpectralLibDlg.Source = SpectralLibrarySource.settings; // Simulate user selecting 1st radio button
+                });
+                RunUI(() => importSpectralLibDlg.OkDialog()); // User clicks OK 
+                RunUI(() =>
+                {
+                    importSpectralLibDlg.Source = SpectralLibrarySource.file; // Simulate user selecting 2nd radio button
+                    importSpectralLibDlg.FilePath = blibPath; // Simulate user entering filename
+                    importSpectralLibDlg.OkDialog();
+                });
+                WaitForClosedForm(importSpectralLibDlg);
+                WaitForCondition(() => ionMobilityLibraryDlg.LibraryMobilitiesFlatCount > 8); // Let that library load
+                RunUI(ionMobilityLibraryDlg.OkDialog);
+                WaitForClosedForm(ionMobilityLibraryDlg);
+                RunUI(() => transitionSettingsDlg3.OkDialog());
+                WaitForClosedForm(transitionSettingsDlg3);
+                doc = WaitForDocumentChangeLoaded(doc); // Let that library load
+
+                // Do some DT calculations with this new library
+                node = FindNodes("ANELLINVK", Adduct.DOUBLY_PROTONATED);
+                centerIonMobility = doc.Settings.GetIonMobilityHelper(
+                    node.NodePep, node.NodeGroup, null, null, driftTimeMax);
+                AssertEx.IsTrue(centerIonMobility.IsEmpty); // This library entry was CCS only, so GetIonMobilityHelp with no ionMobilityFunctionsProvider returns EMPTY
+                node = FindNodes("ANGTTVLVGMPAGAK", Adduct.DOUBLY_PROTONATED);
+                centerIonMobility = doc.Settings.GetIonMobilityHelper(
+                    node.NodePep, node.NodeGroup, null, null, driftTimeMax);
+                var dt = 4.99820623749102;
+                AssertEx.IsFalse(centerIonMobility.IonMobilityAndCCS.CollisionalCrossSectionSqA.HasValue);
+                AssertEx.AreEqual(dt, centerIonMobility.IonMobilityAndCCS.IonMobility.Mobility.Value, .000001);
+                AssertEx.AreEqual(2 * dt / resolvingPower, centerIonMobility.IonMobilityExtractionWindowWidth ?? 0, .000001);
+
+                node = FindNodes("DEADEELS", Adduct.TRIPLY_PROTONATED);
+                centerIonMobility = doc.Settings.GetIonMobilityHelper(
+                    node.NodePep, node.NodeGroup, null, null, driftTimeMax); // Should fail to find anything
+                AssertEx.IsTrue(centerIonMobility.IsEmpty);
+
+                node = FindNodes("DEADEELS", Adduct.QUINTUPLY_PROTONATED);
+                centerIonMobility = doc.Settings.GetIonMobilityHelper(
+                    node.NodePep, node.NodeGroup, null, null, driftTimeMax);
+                AssertEx.AreEqual(deadeelsDT, centerIonMobility.IonMobilityAndCCS.IonMobility.Mobility.Value, .000001);
+                AssertEx.AreEqual(deadeelsDT+deadeelsDTHighEnergyOffset, centerIonMobility.IonMobilityAndCCS.GetHighEnergyIonMobility() ?? -1, .000001);
+                AssertEx.AreEqual(2 * (deadeelsDT / resolvingPower), centerIonMobility.IonMobilityExtractionWindowWidth??0, .0001); // Directly measured, should match
+
+                // Now check handling of scenario where user pastes in high energy offsets then unchecks the "Use High Energy Offsets" box
+                var transitionSettingsDlg4 = ShowDialog<TransitionSettingsUI>(
+                    () => SkylineWindow.ShowTransitionSettingsUI(TransitionSettingsUI.TABS.IonMobility));
+                // Simulate picking "Edit Current..." from the Ion Mobility Library combo control
+                var mobilityLibraryDlg = ShowDialog<EditIonMobilityLibraryDlg>(transitionSettingsDlg4.IonMobilityControl.EditIonMobilityLibrary);
+                RunUI(() =>
+                {
+                    AssertEx.IsTrue(mobilityLibraryDlg.GetOffsetHighEnergySpectraCheckbox()); // Should start out enabled if we have offsets
+                    mobilityLibraryDlg.SetOffsetHighEnergySpectraCheckbox(false); // Turn off the high energy offset column
+                    mobilityLibraryDlg.LibraryName="test4";
+                });
+                RunUI(()=>mobilityLibraryDlg.OkDialog());
+                WaitForClosedForm(mobilityLibraryDlg);
+                RunUI(transitionSettingsDlg4.OkDialog);
+                WaitForClosedForm(transitionSettingsDlg4);
+                doc = WaitForDocumentChangeLoaded(doc);
+                node = FindNodes("DEADEELS", Adduct.QUINTUPLY_PROTONATED);
+                centerIonMobility = doc.Settings.GetIonMobilityHelper(
+                    node.NodePep, node.NodeGroup, null, null, driftTimeMax);
+                AssertEx.AreEqual(deadeelsDT, centerIonMobility.IonMobilityAndCCS.IonMobility.Mobility.Value, .000001);
+                AssertEx.AreEqual(deadeelsDT-0.1, centerIonMobility.IonMobilityAndCCS.GetHighEnergyIonMobility() ?? -1, .000001); // High energy value should now be same as low energy value
+                AssertEx.AreEqual(2 * (deadeelsDT / resolvingPower), centerIonMobility.IonMobilityExtractionWindowWidth??0, .0001); // Directly measured, should match
+
+                // Now make sure that high energy checkbox initial state is as we expect (expect it checked since lib has HE offsets)
+                var transitionSettingsDlg5 = ShowDialog<TransitionSettingsUI>(
+                    () => SkylineWindow.ShowTransitionSettingsUI(TransitionSettingsUI.TABS.IonMobility));
+                // Simulate picking "Edit Current..." from the Ion Mobility Library combo control
+                var driftTimePredictorDlg5 = ShowDialog<EditIonMobilityLibraryDlg>(transitionSettingsDlg5.IonMobilityControl.EditIonMobilityLibrary);
+                RunUI(() => AssertEx.IsTrue(driftTimePredictorDlg5.GetOffsetHighEnergySpectraCheckbox()));
+                RunUI(driftTimePredictorDlg5.CancelDialog);
+                WaitForClosedForm(driftTimePredictorDlg5);
+                OkDialog(transitionSettingsDlg5, () => transitionSettingsDlg5.OkDialog());
+
+                // Try it with linear range instead of resolving power
+                var transitionSettingsDlg6 = ShowDialog<TransitionSettingsUI>(
+                    () => SkylineWindow.ShowTransitionSettingsUI(TransitionSettingsUI.TABS.IonMobility));
+                RunUI(() => transitionSettingsDlg6.IonMobilityControl.WindowWidthType = IonMobilityWindowWidthCalculator.IonMobilityWindowWidthType.linear_range);
+                // Simulate picking "Edit Current..." from the Ion Mobility Library combo control
+                var driftTimePredictorDlg6 = ShowDialog<EditIonMobilityLibraryDlg>(transitionSettingsDlg6.IonMobilityControl.EditIonMobilityLibrary);
+                var widthAtDtZero = 10;
+                var widthAtDtMax = 1000;
+                RunUI(() => transitionSettingsDlg6.IonMobilityControl.SetWidthAtIonMobilityMax(widthAtDtMax));
+                RunUI(() => transitionSettingsDlg6.IonMobilityControl.SetWidthAtIonMobilityZero(widthAtDtZero));
+                OkDialog(driftTimePredictorDlg6, () => driftTimePredictorDlg6.OkDialog());
+                OkDialog(transitionSettingsDlg6, () => transitionSettingsDlg6.OkDialog());
+                doc = WaitForDocumentChangeLoaded(doc);
+                node = FindNodes("DEADEELS", Adduct.QUINTUPLY_PROTONATED);
+                centerIonMobility = doc.Settings.GetIonMobilityHelper(
+                    node.NodePep, node.NodeGroup, null, null, driftTimeMax);
+                AssertEx.AreEqual(deadeelsDT, centerIonMobility.IonMobilityAndCCS.IonMobility.Mobility.Value, .000001);
+                AssertEx.AreEqual(deadeelsDT-0.1, centerIonMobility.IonMobilityAndCCS.GetHighEnergyIonMobility() ?? -1, .000001); // High energy value should now be same as low energy value
+                AssertEx.AreEqual(widthAtDtZero + deadeelsDT * (widthAtDtMax - widthAtDtZero) / driftTimeMax, centerIonMobility.IonMobilityExtractionWindowWidth??0, .0001);
+
+                // Try it with fixed width
+                var transitionSettingsDlg7= ShowDialog<TransitionSettingsUI>(
+                    () => SkylineWindow.ShowTransitionSettingsUI(TransitionSettingsUI.TABS.IonMobility));
+                RunUI(() => transitionSettingsDlg7.IonMobilityControl.WindowWidthType = IonMobilityWindowWidthCalculator.IonMobilityWindowWidthType.fixed_width);
+                // Simulate picking "Edit Current..." from the Ion Mobility Library combo control
+                var driftTimePredictorDlg7 = ShowDialog<EditIonMobilityLibraryDlg>(transitionSettingsDlg7.IonMobilityControl.EditIonMobilityLibrary);
+                var fixedWidth = 100;
+                RunUI(() => transitionSettingsDlg7.IonMobilityControl.SetFixedWidth(fixedWidth));
+                OkDialog(driftTimePredictorDlg7, () => driftTimePredictorDlg7.OkDialog());
+                OkDialog(transitionSettingsDlg7, () => transitionSettingsDlg7.OkDialog());
+                doc = WaitForDocumentChangeLoaded(doc);
+                node = FindNodes("DEADEELS", Adduct.QUINTUPLY_PROTONATED);
+                centerIonMobility = doc.Settings.GetIonMobilityHelper(
+                    node.NodePep, node.NodeGroup, null, null, driftTimeMax);
+                AssertEx.AreEqual(deadeelsDT, centerIonMobility.IonMobilityAndCCS.IonMobility.Mobility.Value, .000001);
+                AssertEx.AreEqual(deadeelsDT-0.1, centerIonMobility.IonMobilityAndCCS.GetHighEnergyIonMobility() ?? -1, .000001); // High energy value should now be same as low energy value
+                AssertEx.AreEqual(fixedWidth, centerIonMobility.IonMobilityExtractionWindowWidth??0, .0001);
+
+            }
+            TestMeasuredDriftTimes();
+        }
+
+        private void SetUiDocument(SrmDocument newDocument)
+        {
+            RunUI(() => AssertEx.IsTrue(SkylineWindow.SetDocument(newDocument, SkylineWindow.DocumentUI)));
+        }
+
+        private static string BuildPasteLibraryText(IEnumerable<ValidatingIonMobilityPrecursor> mobilities, Func<string, string> adjustSeq, bool useHighEnergyOffset)
+        {
+            var pasteBuilder = new StringBuilder();
+            foreach (var item in mobilities)
+            {
+                var target = item.Precursor.Target;
+                var adduct = item.Precursor.Adduct;
+                pasteBuilder.Append(adjustSeq(target.ToString()))
+                    .Append('\t')
+                    .Append(adduct)
+                    .Append('\t')
+                    .Append(item.CollisionalCrossSectionSqA == 0 ? string.Empty : item.CollisionalCrossSectionSqA.ToString(CultureInfo.CurrentCulture))
+                    .Append('\t')
+                    .Append(item.IonMobility == 0 ? string.Empty : item.IonMobility.ToString(CultureInfo.CurrentCulture))
+                    .Append('\t')
+                    .Append(item.IonMobilityUnitsDisplay);
+                if (useHighEnergyOffset)
+                    pasteBuilder.Append('\t').Append(item.HighEnergyIonMobilityOffset.ToString(CultureInfo.CurrentCulture));
+                pasteBuilder.AppendLine();
+            }
+
+            return pasteBuilder.ToString();
+        }
+
+        /// <summary>
+        /// Test various error conditions in IonMobilityDb.cs
+        /// </summary>
+        public void TestGetIonMobilityDBErrorHandling(TestFilesDir testFilesDir)
+        {
+            AssertEx.ThrowsException<DatabaseOpeningException>(() => IonMobilityDb.GetIonMobilityDb(null, null),
+                Resources.IonMobilityDb_GetIonMobilityDb_Please_provide_a_path_to_an_existing_ion_mobility_library_);
+
+            const string badfilename = "nonexistent_file.imsdb";
+            AssertEx.ThrowsException<DatabaseOpeningException>(
+                () => IonMobilityDb.GetIonMobilityDb(badfilename, null),
+                String.Format(
+                    Resources.IonMobilityDb_GetIonMobilityDb_The_ion_mobility_library_file__0__could_not_be_found__Perhaps_you_did_not_have_sufficient_privileges_to_create_it_,
+                    badfilename));
+
+            string bogusfile = testFilesDir.GetTestPath("bogus.imdb");
+            using (FileStream fs = File.Create(bogusfile))
+            {
+                Byte[] info = new UTF8Encoding(true).GetBytes("This is a bogus file.");
+                fs.Write(info, 0, info.Length);
+            }
+            AssertEx.ThrowsException<DatabaseOpeningException>(
+                () => IonMobilityDb.GetIonMobilityDb(bogusfile, null),
+                String.Format(
+                    Resources.IonMobilityDb_GetIonMobilityDb_The_file__0__is_not_a_valid_ion_mobility_library_file_,
+                    bogusfile));
+        }
+
+        /// <summary>
+        /// Test various error conditions in ImportIonMobilityFromSpectralLibrary.cs
+        /// </summary>
+        public void TestImportIonMobilityFromSpectralLibraryErrorHandling()
+        {
+            var message = ImportIonMobilityFromSpectralLibraryDlg.ValidateSpectralLibraryPath(null);
+            AssertEx.AreEqual(message,
+                Resources
+                    .ImportIonMobilityFromSpectralLibrary_ValidateSpectralLibraryPath_Please_specify_a_path_to_an_existing_spectral_library);
+
+            message =
+                ImportIonMobilityFromSpectralLibraryDlg.ValidateSpectralLibraryPath("redundant." + BiblioSpecLiteSpec.EXT_REDUNDANT);
+            AssertEx.Contains(message,
+                Resources.ImportIonMobilityFromSpectralLibrary_ValidateSpectralLibraryPath_Please_choose_a_non_redundant_library_);
+
+            message = ImportIonMobilityFromSpectralLibraryDlg.ValidateSpectralLibraryPath("badchoice.nist");
+            // Only wants to see .blib
+            AssertEx.Contains(message,
+                Resources
+                    .ImportIonMobilityFromSpectralLibrary_ValidateSpectralLibraryPath_Only_BiblioSpec_libraries_contain_enough_ion_mobility_information_to_support_this_operation_);
+
+            message = ImportIonMobilityFromSpectralLibraryDlg.ValidateSpectralLibraryPath("fakefile." + BiblioSpecLiteSpec.EXT);
+            // File is well named but doesn't exist
+            AssertEx.Contains(message,
+                Resources
+                    .ImportIonMobilityFromSpectralLibrary_ValidateSpectralLibraryPath_Please_specify_a_path_to_an_existing_spectral_library_);
+        }
+
+        private void TestParser(int errCol, string errVal, string expectedMessage)
+        {
+            var dtValues = InitializeIonMobilityTestColumns();
+            dtValues[errCol] = errVal;
+            var message = CollisionalCrossSectionGridViewDriverBase<ValidatingIonMobilityPrecursor>.ValidateRow(dtValues,
+                1, TargetResolver.EMPTY, out _);
+            if (string.IsNullOrEmpty(expectedMessage))
+                AssertEx.AreEqualLines(string.Empty, message ?? string.Empty);
+            else
+                AssertEx.Contains(message, expectedMessage);
+        }
+
+        /// <summary>
+        /// Test various error conditions in EditIonMobilityLibraryDlg.cs,
+        /// mostly around handling conflicting values
+        /// </summary>
+        public void TestEditIonMobilityLibraryDlgErrorHandling()
+        {
+            var peptides = new List<ValidatingIonMobilityPrecursor>();
+            var targetResolver = TargetResolver.EMPTY;
+
+            var seq = "JKLMN";
+            const double HIGH_ENERGY_DRIFT_OFFSET_MSEC = -0.5;
+            peptides.Add(BuildValidatingIonMobilityPeptide(seq, Adduct.SINGLY_PROTONATED, 1, .5,HIGH_ENERGY_DRIFT_OFFSET_MSEC));
+            peptides.Add(BuildValidatingIonMobilityPeptide(seq, Adduct.DOUBLY_PROTONATED, 2.1, 1.52, HIGH_ENERGY_DRIFT_OFFSET_MSEC));
+            peptides.Add(BuildValidatingIonMobilityPeptide(seq, Adduct.SINGLY_PROTONATED, 1.1, .52, HIGH_ENERGY_DRIFT_OFFSET_MSEC)); // Multiple conformers
+            var message = EditIonMobilityLibraryDlg.ValidateUniquePrecursors(peptides, out var peptideSet);
+            AssertEx.AreEqual(message, string.Format(Resources.EditIonMobilityLibraryDlg_ValidateUniquePrecursors_The_ion__0__has_multiple_ion_mobility_values__Skyline_supports_multiple_conformers__so_this_may_be_intentional_,
+                peptides.First().Precursor));
+            AssertEx.AreEqual(3, peptideSet.Count);
+
+
+            string seqB = seq + "L";
+            peptides.Add(BuildValidatingIonMobilityPeptide(seqB, Adduct.SINGLY_PROTONATED, 1.1, 3.3, HIGH_ENERGY_DRIFT_OFFSET_MSEC));
+            peptides.Add(BuildValidatingIonMobilityPeptide(seqB, Adduct.SINGLY_PROTONATED, 1.2, 3.4, HIGH_ENERGY_DRIFT_OFFSET_MSEC));
+            message = EditIonMobilityLibraryDlg.ValidateUniquePrecursors(peptides, out peptideSet);
+            AssertEx.Contains(message,
+                Resources.EditIonMobilityLibraryDlg_ValidateUniquePrecursors_The_following_ions_have_multiple_ion_mobility_values__Skyline_supports_multiple_conformers__so_this_may_be_intentional_);
+
+            for (int n = 0; n < 20; n++)
+            {
+                seqB = seqB + "M";
+                peptides.Add(BuildValidatingIonMobilityPeptide(seqB, Adduct.SINGLY_PROTONATED, n, (n+1)*.5, HIGH_ENERGY_DRIFT_OFFSET_MSEC));
+                peptides.Add(BuildValidatingIonMobilityPeptide(seqB, Adduct.SINGLY_PROTONATED, n + 1, (n+2)*.5, HIGH_ENERGY_DRIFT_OFFSET_MSEC));
+            }
+            message = EditIonMobilityLibraryDlg.ValidateUniquePrecursors(peptides, out peptideSet);
+            const int lineNumber = 1;
+            AssertEx.Contains(message,
+                string.Format(Resources.EditIonMobilityLibraryDlg_ValidateUniquePrecursors_This_list_contains__0__ions_with_multiple_ion_mobility_values__Skyline_supports_multiple_conformers__so_this_may_be_intentional_,
+                    22));
+            RunUI(() =>
+            {
+                using (var IonMobilityFilteringUserControl = new IonMobilityFilteringUserControl())
+                {
+                    AssertEx.Contains(IonMobilityFilteringUserControl.ValidateResolvingPower(-1),
+                        Resources
+                            .EditIonMobilityLibraryDlg_ValidateResolvingPower_Resolving_power_must_be_greater_than_0_);
+                    AssertEx.IsNull(IonMobilityFilteringUserControl.ValidateResolvingPower(1));
+
+                    AssertEx.Contains(IonMobilityFilteringUserControl.ValidateWidth(-1),
+                        Resources.DriftTimeWindowWidthCalculator_Validate_Peak_width_must_be_non_negative_);
+                    AssertEx.IsNull(IonMobilityFilteringUserControl.ValidateWidth(1));
+                    AssertEx.IsNull(IonMobilityFilteringUserControl.ValidateWidth(0));
+                    AssertEx.IsNull(IonMobilityFilteringUserControl.ValidateResolvingPower(0));
+
+                    IonMobilityFilteringUserControl
+                        .ShowOnlyResolvingPowerControls(300); // In this mode, insist on non-negative width parameters
+                    AssertEx.Contains(IonMobilityFilteringUserControl.ValidateWidth(-1),
+                        Resources.DriftTimeWindowWidthCalculator_Validate_Peak_width_must_be_non_negative_);
+                    AssertEx.Contains(IonMobilityFilteringUserControl.ValidateResolvingPower(0),
+                        Resources
+                            .EditIonMobilityLibraryDlg_ValidateResolvingPower_Resolving_power_must_be_greater_than_0_);
+                }
+            });
+
+
+            TestParser(EditIonMobilityLibraryDlg.COLUMN_ADDUCT, "99",String.Format(
+                Resources.CollisionalCrossSectionGridViewDriverBase_ValidateRow__0__is_not_a_valid_charge__Precursor_charges_must_be_integers_with_absolute_value_between_1_and__1__,
+                99, TransitionGroup.MAX_PRECURSOR_CHARGE));
+            AssertEx.Contains(CollisionalCrossSectionGridViewDriverBase<ValidatingIonMobilityPrecursor>.ValidateRow(new[] { "", "" }, lineNumber, TargetResolver.EMPTY, out _),
+                Resources.CollisionalCrossSectionGridViewDriverBase_ValidateRow_The_pasted_text_must_at_a_minimum_contain_columns_for_peptide_and_adduct__along_with_collisional_cross_section_and_or_ion_mobility_);
+            TestParser(EditIonMobilityLibraryDlg.COLUMN_TARGET, "",
+                string.Format(Resources.CollisionalCrossSectionGridViewDriverBase_ValidateRow_Missing_peptide_sequence_on_line__0__, lineNumber));
+            TestParser(EditIonMobilityLibraryDlg.COLUMN_TARGET, "$%$%!",
+                string.Format(Resources.CollisionalCrossSectionGridViewDriverBase_ValidateRow_The_text__0__is_not_a_valid_peptide_sequence_on_line__1__, "$%$%!", lineNumber));
+            TestParser(EditIonMobilityLibraryDlg.COLUMN_ADDUCT, "dog",
+                string.Format(Resources.CollisionalCrossSectionGridViewDriverBase_ValidateRow_Could_not_parse_adduct_description___0___on_line__1_, "dog", lineNumber));
+            TestParser(EditIonMobilityLibraryDlg.COLUMN_ION_MOBILITY, (17.9).ToString(CultureInfo.CurrentCulture), null);
+            TestParser(EditIonMobilityLibraryDlg.COLUMN_ADDUCT, "",
+                string.Format(Resources.CollisionalCrossSectionGridViewDriverBase_ValidateRow_Missing_adduct_description_on_line__0_, lineNumber));
+
+            object[] column = { "1" };
+            AssertEx.Contains(CollisionalCrossSectionGridViewDriverBase<ValidatingIonMobilityPrecursor>.ValidateRow(column, 1, targetResolver, out _),
+                Resources.CollisionalCrossSectionGridViewDriverBase_ValidateRow_The_pasted_text_must_at_a_minimum_contain_columns_for_peptide_and_adduct__along_with_collisional_cross_section_and_or_ion_mobility_);
+
+            var dtValues = InitializeIonMobilityTestColumns();
+            dtValues[EditIonMobilityLibraryDlg.COLUMN_CCS] =
+                dtValues[EditIonMobilityLibraryDlg.COLUMN_ION_MOBILITY] = "";
+            AssertEx.Contains(
+                CollisionalCrossSectionGridViewDriverBase<ValidatingIonMobilityPrecursor>.ValidateRow(dtValues,
+                    1, TargetResolver.EMPTY, out _), string.Format(Resources.CollisionalCrossSectionGridViewDriverBase_ValidateRow_Missing_collisional_cross_section_value_on_line__0__, lineNumber));
+            AssertEx.Contains(
+                CollisionalCrossSectionGridViewDriverBase<ValidatingIonMobilityPrecursor>.ValidateRow(dtValues,
+                    1, TargetResolver.EMPTY, out _), string.Format(Resources.CollisionalCrossSectionGridViewDriverBase_ValidateRow_Missing_ion_mobility_value_on_line__0__, lineNumber));
+
+            dtValues = InitializeIonMobilityTestColumns();
+            dtValues[EditIonMobilityLibraryDlg.COLUMN_ADDUCT] = "M+H";
+            AssertEx.IsNull(CollisionalCrossSectionGridViewDriverBase<ValidatingIonMobilityPrecursor>.ValidateRow(dtValues, lineNumber, TargetResolver.EMPTY, out _));
+
+            dtValues = InitializeIonMobilityTestColumns();
+            dtValues[EditIonMobilityLibraryDlg.COLUMN_HIGH_ENERGY_OFFSET] = "zeke"; // HighEnergyDriftTimeOffsetMsec
+            AssertEx.Contains(CollisionalCrossSectionGridViewDriverBase<ValidatingIonMobilityPrecursor>.ValidateRow(dtValues, lineNumber, TargetResolver.EMPTY, out _),
+                string.Format(Resources.CollisionalCrossSectionGridViewDriverBase_ValidateRow_Cannot_read_high_energy_ion_mobility_offset_value___0___on_line__1__,
+                    "zeke", lineNumber));
+
+            dtValues[EditIonMobilityLibraryDlg.COLUMN_HIGH_ENERGY_OFFSET] = ""; // HighEnergyDriftTimeOffset
+            AssertEx.IsNull(CollisionalCrossSectionGridViewDriverBase<ValidatingIonMobilityPrecursor>.ValidateRow(dtValues, lineNumber, TargetResolver.EMPTY, out _));
+
+            dtValues[EditIonMobilityLibraryDlg.COLUMN_HIGH_ENERGY_OFFSET] = "1"; // HighEnergyDriftTimeOffset (usually negative, but we don't demand it)
+            AssertEx.IsNull(CollisionalCrossSectionGridViewDriverBase<ValidatingIonMobilityPrecursor>.ValidateRow(dtValues, lineNumber, TargetResolver.EMPTY, out _));
+
+            var pep = BuildValidatingIonMobilityPeptide(string.Empty, Adduct.EMPTY, 0, 0, 0);
+            AssertEx.Contains(pep.Validate(), Resources.ValidatingIonMobilityPeptide_ValidateSequence_A_modified_peptide_sequence_is_required_for_each_entry_);
+
+            seq = "@#%!";
+            pep = BuildValidatingIonMobilityPeptide(seq, Adduct.EMPTY, -1, 0, 0);
+            AssertEx.Contains(pep.Validate(), string.Format(
+                Resources.ValidatingIonMobilityPeptide_ValidateSequence_The_sequence__0__is_not_a_valid_modified_peptide_sequence_, seq));
+            AssertEx.Contains(pep.Validate(),
+                Resources.ValidatingIonMobilityPeptide_ValidateAdduct_A_valid_adduct_description__e_g____M_H____must_be_provided_);
+            AssertEx.Contains(pep.Validate(),
+                Resources.ValidatingIonMobilityPeptide_ValidateCollisionalCrossSection_Measured_collisional_cross_section_values_must_be_valid_decimal_numbers_greater_than_zero_);
+
+            pep = BuildValidatingIonMobilityPeptide(seq, Adduct.EMPTY, 0, 0, 0);
+            AssertEx.Contains(pep.Validate(), string.Format(
+                Resources.ValidatingIonMobilityPeptide_ValidateSequence_The_sequence__0__is_not_a_valid_modified_peptide_sequence_, seq));
+
+            pep = BuildValidatingIonMobilityPeptide("JLKM", Adduct.SINGLY_PROTONATED, 1, 2, 0);
+            AssertEx.IsNull(pep.Validate());
+
+            pep = BuildValidatingIonMobilityPeptide("JLKM", Adduct.SINGLY_PROTONATED, 1, 0, 0);
+            AssertEx.IsNull(pep.Validate());
+
+            pep = BuildValidatingIonMobilityPeptide("JLKM", Adduct.SINGLY_PROTONATED, 0, 1, 0);
+            AssertEx.IsNull(pep.Validate());
+
+        }
+
+        private static string[] InitializeIonMobilityTestColumns()
+        {
+            var dtValues = new string[] {null, null, null, null, null, null};
+            dtValues[EditIonMobilityLibraryDlg.COLUMN_TARGET] = "JKLM";
+            dtValues[EditIonMobilityLibraryDlg.COLUMN_ADDUCT] = "+2";
+            dtValues[EditIonMobilityLibraryDlg.COLUMN_ION_MOBILITY] = (0.2).ToString(CultureInfo.CurrentCulture);
+            dtValues[EditIonMobilityLibraryDlg.COLUMN_CCS] = "1";
+            dtValues[EditIonMobilityLibraryDlg.COLUMN_HIGH_ENERGY_OFFSET] = (-0.1).ToString(CultureInfo.CurrentCulture);
+            dtValues[EditIonMobilityLibraryDlg.COLUMN_ION_MOBILITY_UNITS] = @"ドリフト時間(ms)"; // Japanese, tests our ability to handle cross-culture imports
+            return dtValues;
+        }
+
+        private PeptidePrecursorPair FindNodes(string seq, Adduct adduct)
+        {
+            var result = SkylineWindow.Document.PeptidePrecursorPairs.FirstOrDefault(pair =>
+              pair.NodePep.IsProteomic &&
+              pair.NodePep.Target.Sequence.Equals(seq) &&
+              pair.NodeGroup.PrecursorAdduct.Equals(adduct));
+            if (result?.NodePep == null)
+            {
+                var targ = new Target(seq);
+                var pep = new Peptide(targ);
+                var pepnode = new PeptideDocNode(pep);
+                var group = new TransitionGroup(pep, adduct, IsotopeLabelType.light);
+                var groupnode = new TransitionGroupDocNode(group, new TransitionDocNode[0]);
+                result = new PeptidePrecursorPair(pepnode, groupnode);
+            }
+            return result;
+        }
+
+        /// <summary>
+        /// Tests our ability to discover drift times by inspecting loaded results
+        /// </summary>
+        private void TestMeasuredDriftTimes()
+        {
+            var testFilesDir = new TestFilesDir(TestContext, @"TestData\Results\BlibDriftTimeTest.zip"); // Re-used from BlibDriftTimeTest
+            // Open document with some peptides but no results
+            var documentFile = TestFilesDir.GetTestPath(@"..\BlibDriftTimeTest\BlibDriftTimeTest.sky");
+            WaitForCondition(() => File.Exists(documentFile));
+            RunUI(() => SkylineWindow.OpenFile(documentFile));
+            WaitForDocumentLoaded();
+            var doc = SkylineWindow.Document;
+
+            // Import an mz5 file that contains drift info
+            ImportResultsFile(testFilesDir.GetTestPath(@"..\BlibDriftTimeTest\ID12692_01_UCA168_3727_040714" + ExtensionTestContext.ExtMz5));
+            // Verify ability to extract predictions from raw data
+            var transitionSettingsDlg = ShowDialog<TransitionSettingsUI>(
+                () => SkylineWindow.ShowTransitionSettingsUI(TransitionSettingsUI.TABS.IonMobility));
+
+            // Simulate user picking Add... from the Ion Mobility Library combo control
+            var ionMobilityLibraryDlg = ShowDialog<EditIonMobilityLibraryDlg>(transitionSettingsDlg.IonMobilityControl.AddIonMobilityLibrary);
+            string libName = "TestMeasuredDriftTimes";
+            const double resolvingPower = 123.4;
+            RunUI(() => transitionSettingsDlg.IonMobilityControl.IonMobilityFilterResolvingPower = resolvingPower);
+
+            var databasePath = TestFilesDir.GetTestPath(libName + IonMobilityDb.EXT);
+
+            RunUI(() =>
+            {
+                ionMobilityLibraryDlg.LibraryName = libName;
+                ionMobilityLibraryDlg.CreateDatabaseFile(databasePath); // Simulate user click on Create button
+                ionMobilityLibraryDlg.SetOffsetHighEnergySpectraCheckbox(true);
+                ionMobilityLibraryDlg.GetIonMobilitiesFromResults();
+                ionMobilityLibraryDlg.OkDialog();
+            });
+            WaitForClosedForm(ionMobilityLibraryDlg);
+            RunUI(() =>
+            {
+                transitionSettingsDlg.OkDialog();
+            });
+            WaitForClosedForm(transitionSettingsDlg);
+            doc = WaitForDocumentChange(doc);
+            
+            var result = doc.Settings.TransitionSettings.IonMobilityFiltering.IonMobilityLibrary;
+            AssertEx.AreEqual(2, result.Count);
+            var key3 = new LibKey("GLAGVENVTELKK", Adduct.TRIPLY_PROTONATED);
+            var key2 = new LibKey("GLAGVENVTELKK", Adduct.DOUBLY_PROTONATED);
+            const double expectedDT3= 4.0709;
+            const double expectedOffset3 = 0.8969;
+            AssertEx.AreEqual(expectedDT3, result.GetIonMobilityInfo(key3).First().IonMobility.Mobility.Value, .001);
+            AssertEx.AreEqual(expectedOffset3, result.GetIonMobilityInfo(key3).First().HighEnergyIonMobilityValueOffset.Value, .001); // High energy offset
+            const double expectedDT2 = 5.5889;
+            const double expectedOffset2 = -1.1039;
+            AssertEx.AreEqual(expectedDT2, result.GetIonMobilityInfo(key2).First().IonMobility.Mobility.Value, .001);
+            AssertEx.AreEqual(expectedOffset2, result.GetIonMobilityInfo(key2).First().HighEnergyIonMobilityValueOffset.Value, .001);  // High energy offset
+            var doc2 = WaitForDocumentLoaded();
+
+            // Reimport with these new settings, then export a spectral library and verify it got IMS data
+            RunDlg<ManageResultsDlg>(SkylineWindow.ManageResults, dlg =>
+            {
+                var chromatograms = doc2.Settings.MeasuredResults.Chromatograms;
+                dlg.SelectedChromatograms = new[] { chromatograms[0] };
+                dlg.ReimportResults();
+                dlg.OkDialog();
+            });
+            WaitForDocumentLoaded();
+            var progress = new SilentProgressMonitor();
+            var exported = testFilesDir.GetTestPath("export.blib");
+            new SpectralLibraryExporter(SkylineWindow.Document, SkylineWindow.DocumentFilePath)
+                .ExportSpectralLibrary(exported, progress);
+            var refSpectra = GetRefSpectra(exported);
+            AssertEx.IsTrue(refSpectra.All(r => (r.IonMobility??0) > 0));
+
+
+            // Deleting the msdata file prevents us from reading the raw IM data, expect an exception
+            File.Delete(testFilesDir.GetTestPath(@"..\BlibDriftTimeTest\ID12692_01_UCA168_3727_040714" + ExtensionTestContext.ExtMz5)); // So we can't read raw IMS data
+            transitionSettingsDlg = ShowDialog<TransitionSettingsUI>(
+                () => SkylineWindow.ShowTransitionSettingsUI(TransitionSettingsUI.TABS.IonMobility));
+            RunUI(() => transitionSettingsDlg.IonMobilityControl.IonMobilityFilterResolvingPower = resolvingPower);
+            var driftTimePredictorDoomedDlg = ShowDialog<EditIonMobilityLibraryDlg>(transitionSettingsDlg.IonMobilityControl.AddIonMobilityLibrary);
+
+            libName += "_doomed";
+            databasePath = TestFilesDir.GetTestPath(libName + IonMobilityDb.EXT);
+
+            RunUI(() =>
+            {
+                driftTimePredictorDoomedDlg.LibraryName = libName;
+                driftTimePredictorDoomedDlg.CreateDatabaseFile(databasePath); // Simulate user click on Create button
+            });
+            RunDlg<MessageDlg>(driftTimePredictorDoomedDlg.GetIonMobilitiesFromResults,
+                messageDlg =>
+                {
+                    AssertEx.AreComparableStrings(
+                        Resources.IonMobilityFinder_ProcessMSLevel_Failed_using_results_to_populate_ion_mobility_library_,
+                        messageDlg.Message);
+                    messageDlg.OkDialog();
+                });
+
+            RunUI(() => driftTimePredictorDoomedDlg.CancelDialog());
+            WaitForClosedForm(driftTimePredictorDoomedDlg);
+            RunUI(() =>
+            {
+                transitionSettingsDlg.OkDialog();
+            });
+            WaitForClosedForm(transitionSettingsDlg);
+        }
+
+    }
+}