--- conflicted
+++ resolved
@@ -57,14 +57,10 @@
         }
 
         protected override void DoTest()
-<<<<<<< HEAD
-        { 
-=======
         {
             TestMissingFragmentMz();
 
             RunUI(() => SkylineWindow.NewDocument());
->>>>>>> 9ee14c7e
 
             var allText = File.ReadAllText(TestFilesDir.GetTestPath("PeptideTransitionListExtendedHeaders.csv"));
             var lines = allText.Split('\n');
@@ -320,7 +316,6 @@
 
             SetClipboardText(File.ReadAllText(TestFilesDir.GetTestPath("PeptideTransitionList.csv")));
             dlg = ShowDialog<ImportTransitionListColumnSelectDlg>(() => SkylineWindow.Paste());
-<<<<<<< HEAD
 
             RunUI(() => {
                 dlg.radioPeptide.PerformClick();
@@ -328,11 +323,6 @@
                     null, // No change
                     Resources.ImportTransitionListColumnSelectDlg_PopulateComboBoxes_Ignore_Column,
                     Resources.ImportTransitionListColumnSelectDlg_PopulateComboBoxes_Precursor_m_z);
-=======
-            RunUI(() => { // Disable the peptide column
-                var comboBoxes = dlg.ComboBoxes;
-                comboBoxes[1].SelectedIndex = comboBoxes[1].FindStringExact(Resources.ImportTransitionListColumnSelectDlg_PopulateComboBoxes_Ignore_Column);
->>>>>>> 9ee14c7e
             });
             // As long as the message tells us that we are missing "Peptide Modified Sequence" and not "Molecule Molecule", then everything is working how we want it to
             var msg = ShowDialog<MessageDlg>(dlg.buttonCheckForErrors.PerformClick);
@@ -401,4 +391,4 @@
         }
 
     }
-}
+}