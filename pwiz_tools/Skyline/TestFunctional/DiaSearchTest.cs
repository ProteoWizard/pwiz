--- conflicted
+++ resolved
@@ -382,12 +382,8 @@
                 Assert.IsTrue(importPeptideSearchDlg.ClickNextButton()); // now on search progress
             });
 
-<<<<<<< HEAD
-            WaitForConditionUI(360000, () => searchSucceeded.HasValue);
-=======
-            WaitForConditionUI(120000, () => searchSucceeded.HasValue,
-                () => importPeptideSearchDlg.SearchControl.LogText);
->>>>>>> dbec8de9
+            WaitForConditionUI(120000, () => searchSucceeded.HasValue, () => importPeptideSearchDlg.SearchControl.LogText);
+
             RunUI(() => Assert.IsTrue(searchSucceeded.Value, importPeptideSearchDlg.SearchControl.LogText));
 
             RunDlg<PeptidesPerProteinDlg>(importPeptideSearchDlg.ClickNextButtonNoCheck, emptyProteinsDlg =>
