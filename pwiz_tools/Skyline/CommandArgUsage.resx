--- conflicted
+++ resolved
@@ -724,7 +724,6 @@
   <data name="_refine_max_precursor_only" xml:space="preserve">
     <value>Only the precursor charge state with the maximum peak area will be retained.</value>
   </data>
-<<<<<<< HEAD
   <data name="_refine_cv_remove_above_cutoff" xml:space="preserve">
     <value>All target precursors with peak area CV above the cutoff will be removed.</value>
   </data>
@@ -739,7 +738,7 @@
   </data>
   <data name="_refine_minimum_detections" xml:space="preserve">
     <value>All target precursors with less than the specified number of replicates with detection q value below the --refine-qvalue-cutoff are removed.</value>
-=======
+  </data>
   <data name="_import_filename_pattern" xml:space="preserve">
     <value>A regular expression that is applied to file names to select the ones that will be imported.</value>
   </data>
@@ -766,6 +765,5 @@
   </data>
   <data name="_save_settings" xml:space="preserve">
     <value>Causes settings changes to the global environment, e.g. added reports, libraries, enzymes, etc. to be saved to the program configuration file.</value>
->>>>>>> dbddceb5
   </data>
 </root>