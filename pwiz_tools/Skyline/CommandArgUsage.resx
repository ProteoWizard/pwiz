﻿<?xml version="1.0" encoding="utf-8"?>
<root>
  <!-- 
    Microsoft ResX Schema 
    
    Version 2.0
    
    The primary goals of this format is to allow a simple XML format 
    that is mostly human readable. The generation and parsing of the 
    various data types are done through the TypeConverter classes 
    associated with the data types.
    
    Example:
    
    ... ado.net/XML headers & schema ...
    <resheader name="resmimetype">text/microsoft-resx</resheader>
    <resheader name="version">2.0</resheader>
    <resheader name="reader">System.Resources.ResXResourceReader, System.Windows.Forms, ...</resheader>
    <resheader name="writer">System.Resources.ResXResourceWriter, System.Windows.Forms, ...</resheader>
    <data name="Name1"><value>this is my long string</value><comment>this is a comment</comment></data>
    <data name="Color1" type="System.Drawing.Color, System.Drawing">Blue</data>
    <data name="Bitmap1" mimetype="application/x-microsoft.net.object.binary.base64">
        <value>[base64 mime encoded serialized .NET Framework object]</value>
    </data>
    <data name="Icon1" type="System.Drawing.Icon, System.Drawing" mimetype="application/x-microsoft.net.object.bytearray.base64">
        <value>[base64 mime encoded string representing a byte array form of the .NET Framework object]</value>
        <comment>This is a comment</comment>
    </data>
                
    There are any number of "resheader" rows that contain simple 
    name/value pairs.
    
    Each data row contains a name, and value. The row also contains a 
    type or mimetype. Type corresponds to a .NET class that support 
    text/value conversion through the TypeConverter architecture. 
    Classes that don't support this are serialized and stored with the 
    mimetype set.
    
    The mimetype is used for serialized objects, and tells the 
    ResXResourceReader how to depersist the object. This is currently not 
    extensible. For a given mimetype the value must be set accordingly:
    
    Note - application/x-microsoft.net.object.binary.base64 is the format 
    that the ResXResourceWriter will generate, however the reader can 
    read any of the formats listed below.
    
    mimetype: application/x-microsoft.net.object.binary.base64
    value   : The object must be serialized with 
            : System.Runtime.Serialization.Formatters.Binary.BinaryFormatter
            : and then encoded with base64 encoding.
    
    mimetype: application/x-microsoft.net.object.soap.base64
    value   : The object must be serialized with 
            : System.Runtime.Serialization.Formatters.Soap.SoapFormatter
            : and then encoded with base64 encoding.

    mimetype: application/x-microsoft.net.object.bytearray.base64
    value   : The object must be serialized into a byte array 
            : using a System.ComponentModel.TypeConverter
            : and then encoded with base64 encoding.
    -->
  <xsd:schema id="root" xmlns="" xmlns:xsd="http://www.w3.org/2001/XMLSchema" xmlns:msdata="urn:schemas-microsoft-com:xml-msdata">
    <xsd:import namespace="http://www.w3.org/XML/1998/namespace" />
    <xsd:element name="root" msdata:IsDataSet="true">
      <xsd:complexType>
        <xsd:choice maxOccurs="unbounded">
          <xsd:element name="metadata">
            <xsd:complexType>
              <xsd:sequence>
                <xsd:element name="value" type="xsd:string" minOccurs="0" />
              </xsd:sequence>
              <xsd:attribute name="name" use="required" type="xsd:string" />
              <xsd:attribute name="type" type="xsd:string" />
              <xsd:attribute name="mimetype" type="xsd:string" />
              <xsd:attribute ref="xml:space" />
            </xsd:complexType>
          </xsd:element>
          <xsd:element name="assembly">
            <xsd:complexType>
              <xsd:attribute name="alias" type="xsd:string" />
              <xsd:attribute name="name" type="xsd:string" />
            </xsd:complexType>
          </xsd:element>
          <xsd:element name="data">
            <xsd:complexType>
              <xsd:sequence>
                <xsd:element name="value" type="xsd:string" minOccurs="0" msdata:Ordinal="1" />
                <xsd:element name="comment" type="xsd:string" minOccurs="0" msdata:Ordinal="2" />
              </xsd:sequence>
              <xsd:attribute name="name" type="xsd:string" use="required" msdata:Ordinal="1" />
              <xsd:attribute name="type" type="xsd:string" msdata:Ordinal="3" />
              <xsd:attribute name="mimetype" type="xsd:string" msdata:Ordinal="4" />
              <xsd:attribute ref="xml:space" />
            </xsd:complexType>
          </xsd:element>
          <xsd:element name="resheader">
            <xsd:complexType>
              <xsd:sequence>
                <xsd:element name="value" type="xsd:string" minOccurs="0" msdata:Ordinal="1" />
              </xsd:sequence>
              <xsd:attribute name="name" type="xsd:string" use="required" />
            </xsd:complexType>
          </xsd:element>
        </xsd:choice>
      </xsd:complexType>
    </xsd:element>
  </xsd:schema>
  <resheader name="resmimetype">
    <value>text/microsoft-resx</value>
  </resheader>
  <resheader name="version">
    <value>2.0</value>
  </resheader>
  <resheader name="reader">
    <value>System.Resources.ResXResourceReader, System.Windows.Forms, Version=4.0.0.0, Culture=neutral, PublicKeyToken=b77a5c561934e089</value>
  </resheader>
  <resheader name="writer">
    <value>System.Resources.ResXResourceWriter, System.Windows.Forms, Version=4.0.0.0, Culture=neutral, PublicKeyToken=b77a5c561934e089</value>
  </resheader>
  <data name="_add_library_name" xml:space="preserve">
    <value>Name to give the spectral library in an –-add-library-path operation.</value>
  </data>
  <data name="_add_library_path" xml:space="preserve">
    <value>Specify a spectral library to be added to the open document.</value>
  </data>
  <data name="_ionmobility_library_create" xml:space="preserve">
    <value>Add an ion mobility library to the open document, based on its currently loaded chromatograms.</value>
  </data>
  <data name="_ionmobility_library_name" xml:space="preserve">
    <value>Name to give the ion mobility library in an –-ionmobility-library-create operation.</value>
  </data>
  <data name="_batch_commands" xml:space="preserve">
    <value>Runs a file line by line treating each line like a SkylineRunner/Cmd input. Useful for automating the execution of multiple commands.  The open Skyline file remains active through all commands.</value>
  </data>
  <data name="_chromatogram_base_peaks" xml:space="preserve">
    <value>Export base peak chromatograms. Requires the --chromatogram-file argument.</value>
  </data>
  <data name="_chromatogram_file" xml:space="preserve">
    <value>The path to the tab delimited file to export chromatograms to. Defaults to exporting precursors and products.</value>
  </data>
  <data name="_chromatogram_precursors" xml:space="preserve">
    <value>Export precursor ion chromatograms. Requires the --chromatogram-file argument.</value>
  </data>
  <data name="_chromatogram_products" xml:space="preserve">
    <value>Export product ion chromatograms. Requires the --chromatogram-file argument.</value>
  </data>
  <data name="_chromatogram_tics" xml:space="preserve">
    <value>Export total ion current chromatograms. Requires the --chromatogram-file argument.</value>
  </data>
  <data name="_decoys_add" xml:space="preserve">
    <value>Add decoys to a template document for reintegrate model generation with mProphet. (decoy generation method is optional and defaults to “reverse”)</value>
  </data>
  <data name="_decoys_add_count" xml:space="preserve">
    <value>A number of decoys to add. (optional – default is to generate as many decoys as targets)</value>
  </data>
  <data name="_dir" xml:space="preserve">
    <value>Used to specify a default root directory for all other path arguments, other than the directory in which the command is run.</value>
  </data>
  <data name="_exp_file" xml:space="preserve">
    <value>Path to the method or transition list file (or directory) to export to. This option is required for method and transition list export.</value>
  </data>
  <data name="_exp_ignore_proteins" xml:space="preserve">
    <value>Ignore protein boundaries in creating methods.</value>
  </data>
  <data name="_exp_isolationlist_instrument" xml:space="preserve">
    <value>Export an isolation list. This option is required for exporting an isolation list and has no default. This option cannot be used with -–exp-translist-instrument or –exp-method-instrument, because you cannot export an isolation list and a transition list or method simultaneously.</value>
  </data>
  <data name="_exp_max_trans" xml:space="preserve">
    <value>Maximum number of transitions per injection for export strategies “protein” and “buckets” OR maximum number of simultaneous transitions for scheduled methods. The default is 100.</value>
  </data>
  <data name="_exp_method_instrument" xml:space="preserve">
    <value>Export a method. This option is required for exporting a method and has no default. This option cannot be used with --exp-isolationlist-instrument or --exp-translist-instrument, because you cannot export a method and an isolation/transition list simultaneously.</value>
  </data>
  <data name="_exp_method_type" xml:space="preserve">
    <value>Sets a standard, scheduled or triggered method. The default is “standard”.</value>
  </data>
  <data name="_exp_optimizing" xml:space="preserve">
    <value>Export a method with extra transitions for finding optimal collision energy or declustering potential.</value>
  </data>
  <data name="_exp_polarity" xml:space="preserve">
    <value>Controls export behavior for documents with both positive and negative transitions. Allows for output of only positive or only negative transitions, or creates separate outputs for each polarity. Defaults to all, and is ignored for single polarity documents.</value>
  </data>
  <data name="_exp_primary_count" xml:space="preserve">
    <value>For --exp-method-type=triggered specifies the number of transitions to make primary.</value>
  </data>
  <data name="_exp_scheduling_replicate" xml:space="preserve">
    <value>Use this only if creating a scheduled or triggered method. The default is to schedule based on an average of all replicates, but if you specify one, the method will be scheduled based on that replicate.</value>
  </data>
  <data name="_exp_strategy" xml:space="preserve">
    <value>Strategy for dividing a method into injections. The default is “single”.</value>
  </data>
  <data name="_exp_template" xml:space="preserve">
    <value>Path of the method template. This can be a file or a directory depending on your instrument. This option is required for method export.</value>
  </data>
  <data name="_exp_translist_instrument" xml:space="preserve">
    <value>Export a transition list. This option is required for exporting a transition list and has no default. This option cannot be used with --exp-isolation-list or --exp-method-instrument, because you cannot export a transition list and an isolation list or method simultaneously.</value>
  </data>
  <data name="_help" xml:space="preserve">
    <value>Shows this text.</value>
  </data>
  <data name="_ignore_transition_errors" xml:space="preserve">
    <value>When present imports all recognized transitions from a transition list or assay library, with error rows reported as warnings.</value>
  </data>
  <data name="_import_all" xml:space="preserve">
    <value>Imports from a folder all files or sub-folders which are not already in the document, naming each with the base-name of the file or sub-folder, unless the --import-naming-pattern parameter is also supplied. If --import-replicate-name is supplied, then all files are added to one multi-injection replicate.</value>
  </data>
  <data name="_import_all_files" xml:space="preserve">
    <value>Imports from a folder all files but not subfolders which are not already in the document, naming each with the base-name of the file, unless the --import-naming-pattern parameter is also supplied. If --import-replicate-name is supplied, then all files are added to one multi-injection replicate.</value>
  </data>
  <data name="_import_append" xml:space="preserve">
    <value>Append the import-file to the given replicate. This is an intention check in case the document already has a replicate with the given name. By default this is set to false. This option only works with the -–import-file option.</value>
  </data>
  <data name="_import_assay_library" xml:space="preserve">
    <value>Import an assay library transition list with columns for iRT and relative product ion abundance to create an iRT calculator and spectral library for enhanced peak picking.</value>
  </data>
  <data name="_import_before" xml:space="preserve">
    <value>When importing from a folder, only import from files with modified time before the given date.</value>
  </data>
  <data name="_import_document" xml:space="preserve">
    <value>Import another Skyline document file into the open document. This may be specified multiple times for multiple files.</value>
  </data>
  <data name="_import_document_merge_peptides" xml:space="preserve">
    <value>Matching peptides are merged if used, otherwise not.</value>
  </data>
  <data name="_import_document_results" xml:space="preserve">
    <value>Determines how any results in the imported document are handled. The default is to remove them.</value>
  </data>
  <data name="_import_fasta" xml:space="preserve">
    <value>Import a FASTA file into the open document.</value>
  </data>
  <data name="_import_file" xml:space="preserve">
    <value>Attach a replicate to the open document.</value>
  </data>
  <data name="_import_lockmass_negative" xml:space="preserve">
    <value>Waters lockmass correction m/z for negative ion scans.</value>
  </data>
  <data name="_import_lockmass_positive" xml:space="preserve">
    <value>Waters lockmass correction m/z for positive ion scans.</value>
  </data>
  <data name="_import_lockmass_tolerance" xml:space="preserve">
    <value>Waters lockmass correction tolerance m/z.</value>
  </data>
  <data name="_import_naming_pattern" xml:space="preserve">
    <value>A regular expression from which the first group will be used to name replicates in an --import-all operation (e.g. [^_]_(.*) for everything after the first underscore).</value>
  </data>
  <data name="_import_no_join" xml:space="preserve">
    <value>Import results files to individual .skyd files without joining them to the main document .skyd file. This is useful for distributed processing, as on HPC cluster.</value>
  </data>
  <data name="_import_on_or_after" xml:space="preserve">
    <value>When importing from a folder, only import from files with modified time on or after the given date.</value>
  </data>
  <data name="_import_optimizing" xml:space="preserve">
    <value>Indicates the data being imported contains extra transitions for detecting optimal collision energy or declustering potential.</value>
  </data>
  <data name="_import_peak_boundaries" xml:space="preserve">
    <value>Read peak boundaries from a comma or tab separated file</value>
  </data>
  <data name="_import_process_count" xml:space="preserve">
    <value>A number of sub-processes will be run for single-file import, after which the results from each single file will be joined by the main process. This can produce 10x performance gains on 24-core NUMA servers and 3-4x even on i7 processors, under the right conditions. Be sure to test with your system.</value>
  </data>
  <data name="_import_replicate_name" xml:space="preserve">
    <value>Name to give the new replicate in an –import-file operation.</value>
  </data>
  <data name="_import_search_add_mods" xml:space="preserve">
    <value>Adds all modifications found in peptide search results files to the open document.</value>
  </data>
  <data name="_import_search_cutoff_score" xml:space="preserve">
    <value>Defines a cutoff score (between 0 and 1) to be used when building a spectral library from peptide search results files, where 1 is for highest confidence matches and 0 includes everything. [default 0.95]</value>
  </data>
  <data name="_import_search_irts" xml:space="preserve">
    <value>Name of iRT standard to to be used when building a spectral library.</value>
  </data>
  <data name="_import_search_num_cirts" xml:space="preserve">
    <value>Specify the number of CiRT peptides to use as iRT standards if building a spectral library with CiRT peptides as iRT standards.</value>
  </data>
  <data name="_import_search_recalibrate_irts" xml:space="preserve">
    <value>If building a spectral library with iRT standards, recalibrate the iRT standard values relative to the peptides being added.</value>
  </data>
  <data name="_import_search_file" xml:space="preserve">
    <value>Import a peptide search results file into the open document, building a document-specific spectral library. This may be specified multiple times for multiple files. Use –import-fasta argument to add matched peptides as targets.</value>
  </data>
  <data name="_import_search_include_ambiguous" xml:space="preserve">
    <value>Prevent spectra with multiple ambiguous peptide matches from being discarded when building the spectral library.</value>
  </data>
  <data name="_import_search_prefer_embedded_spectra" xml:space="preserve">
    <value>For MaxQuant msms.txt files to force use of the spectra in the file rather than opening raw data files for the original spectra. The MaxQuant msms.txt files contain charge-state deconvoluted spectra which may not be appropriate for target selection.</value>
  </data>
  <data name="_import_threads" xml:space="preserve">
    <value>A number of files will be imported in parallel using threads in the main process (equivalent to “Files to import simultaneously” in the user interface), after which the results from each single file will be joined. This can produce 2-4x performance gains under the right conditions. Be sure to test with your system.</value>
  </data>
  <data name="_import_transition_list" xml:space="preserve">
    <value>Import a simple transition list with Q1, Q3 and peptide sequence.  Also supports molecule transition lists in CSV format with suitable headers.</value>
  </data>
  <data name="_import_warn_on_failure" xml:space="preserve">
    <value>If importing a file fails with an error the message is emitted as a warning, the replicate is removed, and importing continues to completion.</value>
  </data>
  <data name="_in" xml:space="preserve">
    <value>Open a Skyline file</value>
  </data>
  <data name="_irt_calc_name" xml:space="preserve">
    <value>The name for the iRT calculator created during assay library import. (optional) The default name is the document base name.</value>
  </data>
  <data name="_irt_database_path" xml:space="preserve">
    <value>The path to an existing iRT calculator (.irtdb file) to be used with an imported assay library. Or, if -–irt-standards-group-name or -–irt-standards-file are used, then this is the output path for the created .irtdb file. (optional) The default iRT calculator path is path/to/document.irtdb</value>
  </data>
  <data name="_irt_standards_file" xml:space="preserve">
    <value>The path to a separate assay library containing the iRT standards to be applied to an imported assay library. (optional)</value>
  </data>
  <data name="_irt_standards_group_name" xml:space="preserve">
    <value>The name of a protein or peptide list containing the iRT standards within an imported assay library. (optional)</value>
  </data>
  <data name="_keep_empty_proteins" xml:space="preserve">
    <value>Keeps any empty proteins in the open document after importing a FASTA file.</value>
  </data>
  <data name="_log_file" xml:space="preserve">
    <value>Sends all logged output to a file.</value>
  </data>
  <data name="_memstamp" xml:space="preserve">
    <value>All logging output will be preceded by two memory usage values managed and process private bytes in MB, rounded to the nearest MB.</value>
  </data>
  <data name="_out" xml:space="preserve">
    <value>Same as save except writes to the specified file</value>
  </data>
  <data name="_reintegrate_create_model" xml:space="preserve">
    <value>This option will cause a new model to be created, using the mProphet algorithm with all available scores for the results found in the document. (requires --reintegrate-model-name)</value>
  </data>
  <data name="_reintegrate_exclude_feature" xml:space="preserve">
    <value>Use to exclude a particular feature score by name from the model. Names can be found in the user interface. This argument may be used multiple times to exclude multiple features.</value>
  </data>
  <data name="_reintegrate_log_training" xml:space="preserve">
    <value>Causes detailed information about model training to be logged.</value>
  </data>
  <data name="_reintegrate_model_both" xml:space="preserve">
    <value>Forces the use of both decoys and second best peaks during reintegration. The default is to use decoys only.</value>
  </data>
  <data name="_reintegrate_model_iteration_count" xml:space="preserve">
    <value>Can be used to control the number of iterations performed during model creation. By default up to 10 are allowed and iterations stop when a new model produces fewer detections.</value>
  </data>
  <data name="_reintegrate_model_name" xml:space="preserve">
    <value>The name of a scoring model to use for the reintegrate operation. The model can either be pre-defined (e.g. using the Edit &gt; Refine &gt; Reintegrate form) or created automatically during this operation by using --reintegrate-create-model.</value>
  </data>
  <data name="_reintegrate_model_second_best" xml:space="preserve">
    <value>Forces the use of second best peaks during reintegration. The default is to use decoys only.</value>
  </data>
  <data name="_reintegrate_overwrite_peaks" xml:space="preserve">
    <value>Existing manually integrated peaks will be overwritten with peaks chosen by the reintegration model. (requires --reintegrate-model-name)</value>
  </data>
  <data name="_remove_all" xml:space="preserve">
    <value>Remove all results from the open document.</value>
  </data>
  <data name="_remove_before" xml:space="preserve">
    <value>Remove all results from the open document with an acquired time before the given date.</value>
  </data>
  <data name="_report_add" xml:space="preserve">
    <value>Add reports from a saved report template file to the running program.</value>
  </data>
  <data name="_report_conflict_resolution" xml:space="preserve">
    <value>Specifies how to resolve report name conflicts, by either overwriting or skipping them, when using --report-add (default is to output an error message for conflicts)</value>
  </data>
  <data name="_report_file" xml:space="preserve">
    <value>The path to export the report to. Required if --report-name is specified.</value>
  </data>
  <data name="_report_format" xml:space="preserve">
    <value>CSV for comma-separated reports (or semicolon separated, depending on your localization) or TSV for tab separated reports [default CSV]</value>
  </data>
  <data name="_report_invariant" xml:space="preserve">
    <value>Exports the report with the “Invariant” language setting, using English (US) number formats and header text without spaces, ideal for use with the R statistical programming environment.</value>
  </data>
  <data name="_report_name" xml:space="preserve">
    <value>The name of a report to export as it appears in the Skyline Export Report form.</value>
  </data>
  <data name="_save" xml:space="preserve">
    <value>Saves any changes to the file</value>
  </data>
  <data name="_share_type" xml:space="preserve">
    <value>Specifies the type, 'minimal' or 'complete', of archive to share when --share-zip is specified. Minimal is the default attempting to reduce the size of the archive to the minimum necessary to represent the targets in the document while 'complete' maintains full fidelity of all project files.</value>
  </data>
  <data name="_share_zip" xml:space="preserve">
    <value>Saves the entire project (document, results, libraries, etc.) to a ZIP archive. Defaults to a minimal archive.</value>
  </data>
  <data name="_timestamp" xml:space="preserve">
    <value>All logging output will be preceded by a time and date.</value>
  </data>
  <data name="CommandArgGroup_ToString_Argument" xml:space="preserve">
    <value>Argument</value>
  </data>
  <data name="CommandArgGroup_ToString_Description" xml:space="preserve">
    <value>Description</value>
  </data>
  <data name="CommandArgs_GROUP_GENERAL_IO_General_input_output" xml:space="preserve">
    <value>General input/output</value>
  </data>
  <data name="CommandArgs_GROUP_IMPORT_Importing_results_replicates" xml:space="preserve">
    <value>Importing results replicates</value>
  </data>
  <data name="CommandArgs_GROUP_CREATE_IMSDB_Ion_Mobility_Library" xml:space="preserve">
    <value>Creating an ion mobility library</value>
  </data>
  <data name="CommandArgs_GROUP_REMOVE_Removing_results_replicates" xml:space="preserve">
    <value>Removing results replicates</value>
  </data>
  <data name="CommandArgs_GROUP_IMPORT_DOC_Importing_other_Skyline_documents" xml:space="preserve">
    <value>Importing other Skyline documents</value>
  </data>
  <data name="CommandArgs_GROUP_FASTA_Importing_FASTA_files" xml:space="preserve">
    <value>Importing FASTA files</value>
  </data>
  <data name="CommandArgs_GROUP_IMPORT_LIST_Importing_transition_lists_and_assay_libraries" xml:space="preserve">
    <value>Importing transition lists and assay libraries</value>
  </data>
  <data name="CommandArgs_GROUP_ADD_LIBRARY_Adding_spectral_libraries" xml:space="preserve">
    <value>Adding spectral libraries</value>
  </data>
  <data name="CommandArgs_GROUP_REINTEGRATE_Reintegrate_with_advanced_peak_picking_models" xml:space="preserve">
    <value>Reintegrate with advanced peak picking models</value>
  </data>
  <data name="CommandArgs_GROUP_REPORT_Exporting_reports" xml:space="preserve">
    <value>Exporting reports</value>
  </data>
  <data name="CommandArgs_GROUP_CHROMATOGRAM_Exporting_chromatograms" xml:space="preserve">
    <value>Exporting chromatograms</value>
  </data>
  <data name="CommandArgs_GROUP_IMPORT_SEARCH_Importing_peptide_searches" xml:space="preserve">
    <value>Importing peptide searches</value>
  </data>
  <data name="CommandArgs_GROUP_LISTS_Exporting_isolation_transition_lists" xml:space="preserve">
    <value>Exporting isolation/transition lists</value>
  </data>
  <data name="CommandArgs_GROUP_METHOD_Exporting_native_instrument_methods" xml:space="preserve">
    <value>Exporting native instrument methods</value>
  </data>
  <data name="CommandArgs_GROUP_EXP_GENERAL_Method_and_transition_list_options" xml:space="preserve">
    <value>Method and transition list options</value>
  </data>
  <data name="CommandArgs_Usage_To_access_the_command_line_interface_for_Skyline_you_can_use_either_SkylineRunner_exe_or_SkylineCmd_exe_" xml:space="preserve">
    <value>To access the command-line interface for Skyline you can use either SkylineRunner.exe or SkylineCmd.exe.</value>
  </data>
  <data name="CommandArgs_Usage_" xml:space="preserve">
    <value>SkylineRunner.exe is a tiny shim executable less than 10 KB in size.  It requires a Skyline installation, performed with the self-updating web installers, on the computer on which SkylineRunner is run.  SkylineRunner simply starts a separate Skyline process running without any user interface, pipes the parameter options from the command-line to the running Skyline instance, and prints output from its Skyline instance to the command console. You can still run multiple instances of SkylineRunner and it will start multiple instances of Skyline. The Skyline instance started by SkylineRunner is independent of any other instances that may already be running on the same machine.  It is not necessary to have a visible instance of Skyline running on your computer for SkylineRunner to work.</value>
  </data>
  <data name="CommandArgs_Usage_para2" xml:space="preserve">
    <value>SkylineRunner.exe is a tiny shim executable less than 10 KB in size.  It requires a Skyline installation, performed with the self-updating web installers, on the computer on which SkylineRunner is run.  SkylineRunner simply starts a separate Skyline process running without any user interface, pipes the parameter options from the command-line to the running Skyline instance, and prints output from its Skyline instance to the command console. You can still run multiple instances of SkylineRunner and it will start multiple instances of Skyline. The Skyline instance started by SkylineRunner is independent of any other instances that may already be running on the same machine.  It is not necessary to have a visible instance of Skyline running on your computer for SkylineRunner to work.</value>
  </data>
  <data name="CommandArgs_Usage_para3" xml:space="preserve">
    <value>SkylineCmd.exe is a much simpler executable which is always installed beside Skyline.exe. It uses the Skyline.exe module as a DLL providing a much cleaner command-line implementation than SkylineRunner.exe, but you must know where SkylineCmd.exe lives on disk to run it, which is usually not the case with the web installer. Usually, you will use either the “Unplugged” installer or the Administrator installer (or recently the Wine Docker Container for Linux systems) if you want to use SkylineCmd.exe. The “Unplugged” installer comes in a ZIP file and you can just unzip it, find SkylineCmd.exe and run it in-place. The Administrator installer puts SkylineCmd.exe in C:\Program Files\Skyline.</value>
  </data>
  <data name="CommandArgs_Usage_para4" xml:space="preserve">
    <value>The Skyline command-line interface is intended for automating tasks such as quality control, scheduling and refinement, during acquisition.  With the Skyline command-line interface, you can open a Skyline document, import a newly acquired data file, and export a report or new method. You can also run large-scale chromatogram extraction and peak picking for proteomewide DIA and DDA experiments faster and consuming less memory than using the full graphic user interface. (See Webinar 14: https://skyline.ms/webinar14.url)</value>
  </data>
  <data name="CommandArgs_Usage_Until_the_section_titled_Settings_Customization_all_other_command_line_arguments_rely_on_the____in__argument_because_they_all_rely_on_having_a_Skyline_document_open_" xml:space="preserve">
    <value>Until the section titled Settings Customization all other command line arguments rely on the '--in' argument because they all rely on having a Skyline document open.</value>
  </data>
  <data name="CommandArgs_GROUP_PANORAMA_Publishing_to_Panorama" xml:space="preserve">
    <value>Publishing to Panorama</value>
  </data>
  <data name="CommandArgs_GROUP_PANORAMA_postamble" xml:space="preserve">
    <value>If the arguments above are used along with arguments to import results files into the document (--import-file or -–import-all) the Skyline document will be uploaded to the given Panorama server only if new results are added to the document.</value>
  </data>
  <data name="_full_scan_precursor_res" xml:space="preserve">
    <value>Resolving power of the precursor mass analyzer. If the mass analyzer is 'Centroided' the value is in PPM.</value>
  </data>
  <data name="_full_scan_precursor_res_mz" xml:space="preserve">
    <value>The m/z value at which the precursor mass analyzer resolving power is specified. (applies only to orbitrap and ft_icr mass analyzers)</value>
  </data>
  <data name="_full_scan_product_res" xml:space="preserve">
    <value>Resolving power of the product mass analyzer. If the mass analyzer is 'Centroided' the value is in PPM.</value>
  </data>
  <data name="_full_scan_product_res_mz" xml:space="preserve">
    <value>The m/z value at which the product mass analyzer resolving power is specified. (applies only to orbitrap and ft_icr mass analyzers)</value>
  </data>
  <data name="_full_scan_rt_filter_tolerance" xml:space="preserve">
    <value>The number of minutes on either side of the predicted time or MS/MS IDs, i.e. ± minutes.</value>
  </data>
  <data name="_panorama_folder" xml:space="preserve">
    <value>The path to a folder on the Panorama server to which the file is to be published (e.g. MyProject/MyFolder).</value>
  </data>
  <data name="_panorama_password" xml:space="preserve">
    <value>The password for a user with access to publish to the Panorama server.</value>
  </data>
  <data name="_panorama_server" xml:space="preserve">
    <value>URL of the Panorama server to which the --in file is to be published. The URL should contain the protocol (http or https), hostname and port, if required. Examples:
https://panoramaweb.org
or
http://localhost:8080</value>
  </data>
  <data name="_panorama_username" xml:space="preserve">
    <value>The username/email address for a user with access to publish to the Panorama server.</value>
  </data>
  <data name="_tool_add" xml:space="preserve">
    <value>The name of a tool to be added by its settings rather than an installation ZIP file.</value>
  </data>
  <data name="_tool_add_zip" xml:space="preserve">
    <value>Import tools from a tool installation ZIP file.</value>
  </data>
  <data name="_tool_arguments" xml:space="preserve">
    <value>Optional command-line arguments for the tool to be added, used when the tool is executed. (Not applicable to web URL commands)</value>
  </data>
  <data name="_tool_command" xml:space="preserve">
    <value>The command or webpage URL to run for a command being added by its settings rather than an installation ZIP file.</value>
  </data>
  <data name="_tool_conflict_resolution" xml:space="preserve">
    <value>Tells how to resolve a tool name conflict, by either overwriting an existing installation or skipping installation of the new tool.</value>
  </data>
  <data name="_tool_ignore_required_packages" xml:space="preserve">
    <value>Ignore required packages when installing a tool from a ZIP file.</value>
  </data>
  <data name="_tool_initial_dir" xml:space="preserve">
    <value>Optional initial directory for the tool to be added, used when the tool is executed.  (Not applicable to web URL commands)</value>
  </data>
  <data name="_tool_list_export" xml:space="preserve">
    <value>Exports all the tools in the Tools menu to a text file as line separated lists of arguments for --batch-commands.</value>
  </data>
  <data name="_tool_output_to_immediate_window" xml:space="preserve">
    <value>When present the tool output is piped to the Immediate Window at runtime.</value>
  </data>
  <data name="_tool_program_macro" xml:space="preserve">
    <value>Specifies a program title and version to use with the -–tool-program-path command. Together these commands are for importing tools from a ZIP file that use the $(ProgramPath()) macro as their command. For more information see the documentation on External Tools. e.g.
--tool-program-macro=R,2.15.2</value>
  </data>
  <data name="_tool_program_path" xml:space="preserve">
    <value>Specifies the path to an executable on the local machine for the program title and version specified by the --tool-program-macro flag.</value>
  </data>
  <data name="_tool_report" xml:space="preserve">
    <value>The name of a report in the settings to use as the input report for the tool.</value>
  </data>
  <data name="_tool_zip_conflict_resolution" xml:space="preserve">
    <value>Specify whether tool conflicts from the provided ZIP file should be resolved by overwriting or installing in parallel. This is for conflicts related to tool versioning and report names.</value>
  </data>
  <data name="_tool_zip_overwrite_annotations" xml:space="preserve">
    <value>Specify whether conflicting custom annotations from the provided ZIP file should overwrite (true) existing annotations or be skipped (false).</value>
  </data>
  <data name="CommandArgs_GROUP_SETTINGS_Transition_Settings" xml:space="preserve">
    <value>Transition Settings</value>
  </data>
  <data name="CommandArgs_GROUP_SETTINGS_Peptide_Settings" xml:space="preserve">
    <value>Peptide Settings</value>
  </data>
  <data name="CommandArgs_PATH_TO_FILE_path_to_file" xml:space="preserve">
    <value>path/to/file</value>
  </data>
  <data name="CommandArgs_PATH_TO_FOLDER" xml:space="preserve">
    <value>path/to/folder</value>
  </data>
  <data name="CommandArgs_DATE_VALUE" xml:space="preserve">
    <value>&lt;date&gt;</value>
  </data>
  <data name="CommandArgs_INT_VALUE" xml:space="preserve">
    <value>&lt;integer&gt;</value>
  </data>
  <data name="CommandArgs_NUM_VALUE" xml:space="preserve">
    <value>&lt;number&gt;</value>
  </data>
  <data name="CommandArgs_NAME_VALUE" xml:space="preserve">
    <value>&lt;name&gt;</value>
  </data>
  <data name="CommandArgs_FEATURE_NAME_VALUE" xml:space="preserve">
    <value>&lt;feature name&gt;</value>
  </data>
  <data name="CommandArgs_REPORT_NAME_VALUE" xml:space="preserve">
    <value>&lt;report name&gt;</value>
  </data>
  <data name="CommandArgs_PIPE_NAME_VALUE" xml:space="preserve">
    <value>&lt;pipe name&gt;</value>
  </data>
  <data name="CommandArgs_REGEX_VALUE" xml:space="preserve">
    <value>&lt;reg-ex&gt;</value>
  </data>
  <data name="CommandArgs_RP_VALUE" xml:space="preserve">
    <value>&lt;resolving power&gt;</value>
  </data>
  <data name="CommandArgs_MZ_VALUE" xml:space="preserve">
    <value>&lt;m/z value&gt;</value>
  </data>
  <data name="CommandArgs_MINUTES_VALUE" xml:space="preserve">
    <value>&lt;minutes&gt;</value>
  </data>
  <data name="CommandArgs_MILLIS_VALE" xml:space="preserve">
    <value>&lt;millis&gt;</value>
  </data>
  <data name="CommandArgs_SERVER_URL_VALUE" xml:space="preserve">
    <value>&lt;server url&gt;</value>
  </data>
  <data name="CommandArgs_USERNAME_VALUE" xml:space="preserve">
    <value>&lt;username&gt;</value>
  </data>
  <data name="CommandArgs_PASSWORD_VALUE" xml:space="preserve">
    <value>&lt;password&gt;</value>
  </data>
  <data name="CommandArgs_COMMAND_VALUE" xml:space="preserve">
    <value>&lt;command | url&gt;</value>
  </data>
  <data name="CommandArgs_COMMAND_ARGUMENTS_VALUE" xml:space="preserve">
    <value>"&lt;arguments&gt;"</value>
  </data>
  <data name="CommandArgs_PROGRAM_MACRO_VALUE" xml:space="preserve">
    <value>&lt;program title&gt;[,&lt;program version&gt;]</value>
  </data>
  <data name="CommandArgs_GROUP_ANNOTATIONS_Importing_annotations" xml:space="preserve">
    <value>Importing annotations</value>
  </data>
  <data name="CommandArgGroup_ToString_Applies_To" xml:space="preserve">
    <value>Applies To</value>
  </data>
  <data name="CommandArgs_ARG_EXP_DWELL_TIME_AppliesTo" xml:space="preserve">
    <value>Agilent
SCIEX</value>
  </data>
  <data name="CommandArgs_ARG_EXP_Thermo" xml:space="preserve">
    <value>Thermo</value>
  </data>
  <data name="CommandArgs_ARG_EXP_RUN_LENGTH_AppliesTo" xml:space="preserve">
    <value>Thermo
Waters</value>
  </data>
  <data name="CommandArgs_GROUP_EXP_INSTRUMENT_Vendor_specific_method_and_transition_list_options" xml:space="preserve">
    <value>Vendor-specific method and transition list options</value>
  </data>
  <data name="_exp_add_energy_ramp" xml:space="preserve">
    <value>Adds an extra column for energy ramp to the transition list.  Optional. Defaults to false.</value>
  </data>
  <data name="_exp_dwell_time" xml:space="preserve">
    <value>Dwell time per transition. This option is required for unscheduled transition lists.</value>
  </data>
  <data name="_exp_run_length" xml:space="preserve">
    <value>Run length of the entire gradient in minutes. This option is required for unscheduled experiments.</value>
  </data>
  <data name="_exp_use_s_lens" xml:space="preserve">
    <value>Adds an extra column for SLens (which defaults to 50) to the transition list.  Optional. Defaults to false.</value>
  </data>
  <data name="_import_annotations" xml:space="preserve">
    <value>Imports annotations from a CSV file into the document. Use File &gt; Export &gt; Annotations to create example files of the required format with paths to associate the annotations to document elements.</value>
  </data>
  <data name="CommandArgs_GROUP_DECOYS" xml:space="preserve">
    <value>Adding decoy peptides</value>
  </data>
  <data name="_decoys_discard" xml:space="preserve">
    <value>Forces any existing decoys to be discarded when --decoys-add is used.</value>
  </data>
  <data name="CommandArgs_GROUP_INTERNAL" xml:space="preserve">
    <value>Internal use only</value>
  </data>
  <data name="CommandArgs_GROUP_REFINEMENT" xml:space="preserve">
    <value>Refining the targets list</value>
  </data>
  <data name="_refine_add_label_type" xml:space="preserve">
    <value>Add back precursors of an isotope label type.</value>
  </data>
  <data name="_refine_auto_select_peptides" xml:space="preserve">
    <value>All proteins will be reset to auto-select the peptides they contain.</value>
  </data>
  <data name="_refine_auto_select_precursors" xml:space="preserve">
    <value>All peptides will be reset to auto-select the precursors they contain.</value>
  </data>
  <data name="_refine_auto_select_transitions" xml:space="preserve">
    <value>All precursors will be reset to auto-select the transitions they contain.</value>
  </data>
  <data name="_refine_label_type" xml:space="preserve">
    <value>Precursors of the specified isotope label type will be removed (default) or added if --refine-add-label-type is also used.</value>
  </data>
  <data name="_refine_min_peptides" xml:space="preserve">
    <value>Proteins with fewer than this number of peptides will be
removed from the document.</value>
  </data>
  <data name="_refine_min_transitions" xml:space="preserve">
    <value>Precursors with fewer than this number of transitions will be
removed from the document.</value>
  </data>
  <data name="_refine_missing_library" xml:space="preserve">
    <value>All targets that do not correspond to a library match will be removed.</value>
  </data>
  <data name="_refine_remove_duplicates" xml:space="preserve">
    <value>All peptides that are not unique within the document
will be removed.</value>
  </data>
  <data name="_refine_remove_repeats" xml:space="preserve">
    <value>All repeated peptides will be removed to leave only the
first occurrence of any peptide.</value>
  </data>
  <data name="CommandArgs_LABEL_VALUE" xml:space="preserve">
    <value>&lt;label type&gt;</value>
  </data>
  <data name="_refine_max_peak_found_ratio" xml:space="preserve">
    <value>All elements with peak found ratio above this number
will be removed from the document:

Green = 1.0
Orange &gt;= 0.5
Red &lt; 0.5</value>
  </data>
  <data name="_refine_max_peptide_peak_rank" xml:space="preserve">
    <value>All transitions with an average area peak ranking
greater than this number will be removed from the
document.</value>
  </data>
  <data name="_refine_max_transition_peak_rank" xml:space="preserve">
    <value>All transitions with an average area peak ranking
greater than this number will be removed from the
document.</value>
  </data>
  <data name="_refine_min_dotp" xml:space="preserve">
    <value>All precursors with a product ion peak area to library
spectrum dot-product below this threshold will be removed
from the document.</value>
  </data>
  <data name="_refine_min_idotp" xml:space="preserve">
    <value>All precursors with a MS1 precursor peak area to expected
isotope distribution dot-product below this threshold will be
removed from the document.</value>
  </data>
  <data name="_refine_min_peak_found_ratio" xml:space="preserve">
    <value>All elements with peak found ratio below this number
will be removed from the document:

Green = 1.0
Orange &gt;= 0.5
Red &lt; 0.5</value>
  </data>
  <data name="_refine_min_time_correlation" xml:space="preserve">
    <value>Precursors will be removed from the document
until the target value for the correlation coefficient of a linear
regression with the optimal retention time calculator
exceed this threshold.</value>
  </data>
  <data name="_refine_missing_results" xml:space="preserve">
    <value>All elements without measured results will be
removed from the document.</value>
  </data>
  <data name="_refine_prefer_larger_products" xml:space="preserve">
    <value>Causes refinement to choose larger product ions
when smaller, less selective ions yeild only fractionally
greater peak area.</value>
  </data>
  <data name="_refine_use_best_result" xml:space="preserve">
    <value>Use only the best replicate for each peptide in refinement value calculations. (use for fractionation)</value>
  </data>
  <data name="CommandArgs_GROUP_REFINEMENT_W_RESULTS" xml:space="preserve">
    <value>Refining the targets list based on imported results</value>
  </data>
  <data name="_tran_precursor_ion_charges" xml:space="preserve">
    <value>A comma-separated list of precursor ion charge states to apply to peptide molecules to generate precursor targets. Changes the transition filter settings for the open document.</value>
  </data>
  <data name="_tran_product_ion_charges" xml:space="preserve">
    <value>A comma-separated list of product ion charge states to apply to peptide fragments to generate product ion transitions. Changes the transition filter settings for the open document.</value>
  </data>
  <data name="_tran_product_ion_types" xml:space="preserve">
    <value>A comma-separated list of product ion types expected in peptide fragmentation to generate product ion transitions. Changes the transition filter settings for the open document.</value>
  </data>
  <data name="_refine_max_precursor_only" xml:space="preserve">
    <value>Only the precursor charge state with the maximum peak area will be retained.</value>
  </data>
  <data name="_refine_cv_remove_above_cutoff" xml:space="preserve">
    <value>All target precursors with peak area CV above the cutoff will be removed.</value>
  </data>
  <data name="_refine_cv_global_normalize" xml:space="preserve">
    <value>Areas used in CV calculations are normalized as specified. (default no normalization)</value>
  </data>
  <data name="_refine_cv_reference_normalize" xml:space="preserve">
    <value>Areas used in CV calculations are normalized to a reference type, e.g. "heavy".</value>
  </data>
  <data name="_refine_qvalue_cutoff" xml:space="preserve">
    <value>All target precursors with a maximum detection q value above the cutoff will be removed. If --refine-minimum-detections is used then at least the specified number of replicates must have a detection q value below the cutoff.</value>
  </data>
  <data name="_refine_minimum_detections" xml:space="preserve">
    <value>All target precursors with less than the specified number of replicates with detection q value below the --refine-qvalue-cutoff are removed.</value>
  </data>
  <data name="_import_filename_pattern" xml:space="preserve">
    <value>A regular expression that is applied to file names to select the ones that will be imported.</value>
  </data>
  <data name="_import_samplename_pattern" xml:space="preserve">
    <value>A regular expression that is applied to sample names (e.g. in a multi-injection .wiff file) to select the ones that will be imported.</value>
  </data>
  <data name="_exp_order_by_mz" xml:space="preserve">
    <value>Order exported method by m/z values in ascending order (precursor m/z, then product m/z when applicable) for optimized quadrupole switching.</value>
  </data>
  <data name="_tran_predict_ce" xml:space="preserve">
    <value>Changes the transition settings collision energy prediction setting to one of the previously defined options.</value>
  </data>
  <data name="_tran_predict_cov" xml:space="preserve">
    <value>Changes the transition settings compensation voltage prediction setting to one of the previously defined options.</value>
  </data>
  <data name="_tran_predict_dp" xml:space="preserve">
    <value>Changes the transition settings declustering potential prediction setting to one of the previously defined options.</value>
  </data>
  <data name="_tran_predict_optdb" xml:space="preserve">
    <value>Changes the transition settings optimization library used in predicting instrument parameters to one of the previously defined options.</value>
  </data>
  <data name="_version" xml:space="preserve">
    <value>Emits version information for the running installation</value>
  </data>
  <data name="_save_settings" xml:space="preserve">
    <value>Causes settings changes to the global environment, e.g. added reports, libraries, enzymes, etc. to be saved to the program configuration file.</value>
  </data>
  <data name="_refine_cv_transitions" xml:space="preserve">
    <value>Specifies the transitions for which peak areas are summed and used in CV calculations for CV refinement. (either all or a single best transition)</value>
  </data>
  <data name="_refine_cv_transitions_count" xml:space="preserve">
    <value>Specifies the count of transitions selected by library transition rank (isotopes for precursors and library for fragments) for which peak areas are summed and used in CV calculations for CV refinement.</value>
  </data>
  <data name="_refine_cv_ms_level" xml:space="preserve">
    <value>The MS level used in the CV calculations. Defaults to "products" which will usually have lower CVs than precursors in methods like PRM and DIA.</value>
  </data>
  <data name="_reintegrate_model_type" xml:space="preserve">
    <value>The type of peak scoring model to train to produce z scores and q values. (dafault mProphet) Skyline - simply scales coefficients of the default Skyline model to estimate a unit normal distribution from the decoys. SkylineML - uses the mProphet machine learning algorithm to train a model using only the default set of feature scores.</value>
  </data>
  <data name="CommandArgs_NUM_LIST_VALUE" xml:space="preserve">
    <value>&lt;number list&gt;</value>
  </data>
  <data name="_ims_library_res" xml:space="preserve">
    <value>Resolving power of ion mobility dimension used to filter around ion mobility values from the spectral libraries.</value>
  </data>
  <data name="_refine_gc_fold_change_cutoff" xml:space="preserve">
    <value>Keep only targets with a group comparision fold change above this cutoff. (optional for group comparison refinement)</value>
  </data>
  <data name="_refine_gc_ms_level" xml:space="preserve">
    <value>The MS level (1 or 2) to use in calculating peak areas for a group comparison refinement. Defaults to level 2 if both levels are present, and otherwise uses whichever level is present.</value>
  </data>
  <data name="_refine_gc_name" xml:space="preserve">
    <value>The name of a previously defined group comparison to use in refining for significantly changing targets. Specify the argument multiple times with multiple names to keep the union of multiple comparisons.</value>
  </data>
  <data name="_refine_gc_p_value_cutoff" xml:space="preserve">
    <value>Keep only targets with a group comparison adjusted p value below the specified cut-off. (required for group comparison refinement)</value>
  </data>
  <data name="CommandArgs_GROUP_MINIMIZE_RESULTS_Minimizing_results_file_size" xml:space="preserve">
    <value>Minimizing results file size</value>
  </data>
  <data name="_chromatograms_discard_unused" xml:space="preserve">
    <value>Discard all unused chromatograms from the document.</value>
  </data>
  <data name="_chromatograms_limit_noise" xml:space="preserve">
    <value>Limits the length of the chromatograms to a number of minutes around the chromatogram peak, i.e. ± minutes.</value>
  </data>
  <data name="_full_scan_acquisition_method" xml:space="preserve">
    <value>The acquisition method (None, DIA, PRM, DDA, SureQuant) for extracting from full scan data.</value>
  </data>
  <data name="_full_scan_isolation_scheme" xml:space="preserve">
    <value>The name of a predefined isolation scheme or a path to a data file from which to import the isolation scheme used when extracting from full scan DIA data.</value>
  </data>
  <data name="_full_scan_precursor_analyzer" xml:space="preserve">
    <value>The mass analyzer for precursor spectra (MS1), or "centroided" to use centroid spectra (and a mass error in PPM) instead of profile (and a resolving power).</value>
  </data>
  <data name="_full_scan_precursor_ignore_sim" xml:space="preserve">
    <value>Skip SIM scans when extracting from full scan MS1 spectra. For use when both survey MS1 and SIM scans are present to avoid chromatograms extracted from both.</value>
  </data>
  <data name="_full_scan_precursor_isotopes" xml:space="preserve">
    <value>The meaning of the precursor threshold value applied when choosing precursor isotope transitions for extraction from high-resolution mass spectra. Count indicates a constant number starting from the monoisotopic precursor. Percent indicates a minimum percentage from the most intense precursor species, i.e. the base peak. Defaults to Count.</value>
  </data>
  <data name="_full_scan_precursor_isotope_enrichment" xml:space="preserve">
    <value>The name of predefined isotope enrichment settings to use for extracting from full scan data. If none are available, use the Transition Settings form in the user interface to add a new isotope enrichment settings.</value>
  </data>
  <data name="_full_scan_precursor_threshold" xml:space="preserve">
    <value>The constant number of isotopes (starting with the monoisotopic precursor) or the percentage of base isotope intensity to extract from high resolution spectra.</value>
  </data>
  <data name="_full_scan_product_analyzer" xml:space="preserve">
    <value>The mass analyzer for product spectra, or "centroided" to use centroid spectra (and a mass error in PPM) instead of profile (and a resolving power).</value>
  </data>
  <data name="_import_search_exclude_library_sources" xml:space="preserve">
    <value>Exclude the result files used to build a library from consideration for chromatogram extraction. This can be useful when conversion and pre-processing were used on the files used for peptide spectrum matching which may not be appropriate for chromatogram extraction.</value>
  </data>
  <data name="_new" xml:space="preserve">
    <value>Create a new document using the current Skyline settings.</value>
  </data>
  <data name="_overwrite" xml:space="preserve">
    <value>Overwrite the filepath specified by --new if it already exists, instead of producing an error.</value>
  </data>
  <data name="_tran_product_end_ion" xml:space="preserve">
    <value>The largest product ion to allow a transition for.</value>
  </data>
  <data name="_tran_product_start_ion" xml:space="preserve">
    <value>The smallest product ion to allow a transition for.</value>
  </data>
  <data name="_full_scan_rt_filter" xml:space="preserve">
    <value>Sets whether chromatogram start and stop times will be limited by a range around either predicted retention times or MS/MS ID retention times.</value>
  </data>
  <data name="_library_match_tolerance" xml:space="preserve">
    <value>Maximum delta allowed when matching predicted product ion m/z values with measured MS/MS spectral library peak m/z values. The delta may be specified in either m/z or PPM units.</value>
  </data>
  <data name="_library_min_product_ions" xml:space="preserve">
    <value>Keep only precursors with at least this many product transitions matching peaks in a library spectrum.</value>
  </data>
  <data name="_library_product_ions" xml:space="preserve">
    <value>The maximum number of product transitions for each precursor matching peaks in a library spectrum, ordered by peak intensity ranking.</value>
  </data>
  <data name="_associate_proteins_group_proteins" xml:space="preserve">
    <value>Proteins that match the same set of peptides will be combined into a single target in the document.</value>
  </data>
  <data name="_associate_proteins_minimal_protein_list" xml:space="preserve">
    <value>Apply an algorithm to find the smallest (parsimonious) set of proteins that explains all of the peptides.</value>
  </data>
  <data name="_associate_proteins_min_peptides" xml:space="preserve">
    <value>The minimum number of peptides a protein must have to be added to the document.</value>
  </data>
  <data name="_associate_proteins_remove_subsets" xml:space="preserve">
    <value>Remove subset proteins but keep non-parsimonious, non-subset proteins.</value>
  </data>
  <data name="_associate_proteins_shared_peptides" xml:space="preserve">
    <value>Sets how to assign peptides that are contained in more than one protein in the FASTA or background proteome.</value>
  </data>
  <data name="_instrument_dynamic_min_mz" xml:space="preserve">
    <value>If set, minimum m/z value for product ions is calculated dynamically from the precursor m/z using a specific equation provided by Thermo-Scientific for LTQ instruments.</value>
  </data>
  <data name="_instrument_max_mz" xml:space="preserve">
    <value>Maximum measurable m/z value for the target instrument to avoid adding precursors and transitions that cannot be measured.</value>
  </data>
  <data name="_instrument_max_time" xml:space="preserve">
    <value>Maximum time allowed in chromatograms regardless of how they were acquired.  Setting this can save memory and disk space that might be used on uninteresting parts of the gradient.</value>
  </data>
  <data name="_instrument_method_mz_tolerance" xml:space="preserve">
    <value>Maximum delta for matching instrument method transition m/z values with predicted transition m/z values. (Applies only to SRM and PRM isolated m/z values.)</value>
  </data>
  <data name="_instrument_min_mz" xml:space="preserve">
    <value>Minimum measurable m/z value for the target instrument to avoid adding precursors and transitions that cannot be measured.</value>
  </data>
  <data name="_instrument_min_time" xml:space="preserve">
    <value>Minimum time allowed in chromatograms regardless of how they were acquired.  Setting this can save memory and disk space that might be used on uninteresting parts of the gradient.</value>
  </data>
  <data name="_instrument_triggered_chromatograms" xml:space="preserve">
    <value>Indicates that there may be large gaps in the retention times when spectra were acquired for certain analytes. Peaks will be truncated to not overlap with these gaps and background subtraction will not be performed.</value>
  </data>
  <data name="_library_pick_product_ions" xml:space="preserve">
    <value>The set of product ions to consider in picking transitions matching library spectrum peak m/z values. (all: all specified ion charges and types, filter: filter based on start and end transitions and special ions, or all_plus: the union of the two other options)</value>
  </data>
  <data name="_tran_product_add_special_ion" xml:space="preserve">
    <value>Add a named predefined special ion as specified in the Transition Settings form.</value>
  </data>
  <data name="_tran_product_clear_special_ions" xml:space="preserve">
    <value>Remove all special ions from the transition filter settings.</value>
  </data>
  <data name="_tran_use_dia_window_exclusion" xml:space="preserve">
    <value>Exclude product ion transitions with m/z values that fall within the precursor isolation window range. This is recommended for DIA/SWATH data where signal from unfragmented precursors can increase the probability of interference.</value>
  </data>
  <data name="CommandArgs_ARG_FULL_SCAN_PRODUCT_ISOLATION_SCHEME_path_to_result_file_to_import_the_isolation_scheme" xml:space="preserve">
    <value>path/to/result-file to import the isolation scheme from</value>
  </data>
  <data name="CommandArgs_GROUP_OTHER_FILE_TYPES" xml:space="preserve">
    <value>Exporting other file types</value>
  </data>
  <data name="_exp_speclib_file" xml:space="preserve">
    <value>Export experimental data in the current document to a spectral library file. Peak areas are used as spectrum intensities, peak apex times are used as retention times, and if the document has iRT values they will also be stored in the library.</value>
  </data>
  <data name="_exp_mprophet_exclude_feature" xml:space="preserve">
    <value>Use to exclude a particular feature score by name from the exported file. Names can be found in the user interface. This argument may be used multiple times to exclude multiple features. Requires the --exp-mprophet-features argument.</value>
  </data>
  <data name="_exp_mprophet_features" xml:space="preserve">
    <value>Export all the individual feature scores for each peptide, as well as the composite score, the p value, and the q value into the mProphet format.</value>
  </data>
  <data name="_exp_mprophet_best_peaks_only" xml:space="preserve">
    <value>Include feature scores only for the best scoring peaks. Requires the --exp-mprophet-features argument.</value>
  </data>
  <data name="_exp_mprophet_targets_only" xml:space="preserve">
    <value>Include feature scores only for targets. Requires the --exp-mprophet-features argument.</value>
  </data>
  <data name="_exp_annotations" xml:space="preserve">
    <value>Export all the annotations in the document into a text file with an ElementLocator field in the format required by --import-annotations. Use --exp-annotations-include-properties to include properties as well.</value>
  </data>
  <data name="_exp_annotations_remove_blank_rows" xml:space="preserve">
    <value>Use to remove blank rows from the exported annotations. Requires the --exp-annotations argument.</value>
  </data>
  <data name="_exp_annotations_include_object" xml:space="preserve">
    <value>Use to specify which object types to include in the exported annotations. By default all object types are included. This argument can be used multiple times to specify multiple object types. Requires the --exp-annotations argument.</value>
  </data>
  <data name="_exp_annotations_include_properties" xml:space="preserve">
    <value>Use to include all properties in the exported annotations. By default no properties are included. Requires the --exp-annotations argument.</value>
  </data>
  <data name="_pep_exclude_nterminal_aas" xml:space="preserve">
    <value>Exclude all peptides starting before this amino acid position in each protein.</value>
  </data>
  <data name="_pep_exclude_potential_ragged_ends" xml:space="preserve">
    <value>Exclude peptides resulting from cleavage sites with immediate preceding or following cleavage sites. e.g. RR, KK, RK, KR for trypsin</value>
  </data>
  <data name="_pep_max_length" xml:space="preserve">
    <value>The maximum length of a peptide to add to the document.</value>
  </data>
  <data name="_pep_min_length" xml:space="preserve">
    <value>The minimum length of a peptide to add to the document.</value>
  </data>
<<<<<<< HEAD
  <data name="CommandArgs_GROUP_ADD_ANNOTATIONS" xml:space="preserve">
    <value>Adding annotations</value>
  </data>
  <data name="_annotation_name" xml:space="preserve">
    <value>Add an annotation to the document with the specified name. Existing annotations with the same name will be overwritten.</value>
  </data>
  <data name="_annotation_targets" xml:space="preserve">
    <value>A comma-separated list of target types to apply the annotation to in an --annotation-name operation.</value>
  </data>
  <data name="_annotation_type" xml:space="preserve">
    <value>Define the data type of the annotation in an --annotation-name operation. Defaults to text.</value>
  </data>
  <data name="_annotation_values" xml:space="preserve">
    <value>A comma-separated list of values for a value_list type annotation in an --annotation-name operation. Required only in an --annotation-type=value_list operation.</value>
  </data>
  <data name="CommandArgs_ANNOTATION_VALUES_VALUE" xml:space="preserve">
    <value>"&lt;value&gt;, &lt;value&gt;, &lt;value&gt;..."</value>
  </data>
  <data name="_annotation_conflict_resolution" xml:space="preserve">
    <value>Specifies how to resolve annotation name conflicts, by either overwriting or skipping them, when using --annotation-add, --annotation-file, or --annotation-add-from-environment (default is to output an error message for conflicts).</value>
  </data>
  <data name="_annotation_file" xml:space="preserve">
    <value>Add an annotation to the document and environment from an XML format file. For an example of an XML format file, view the user.config file specified in the user interface window Tools &gt;Options &gt; Miscellaneous. Existing annotations with the same name will be overwritten.</value>
=======
  <data name="_background_proteome_file" xml:space="preserve">
    <value>The path to the background proteome (protdb) file to apply to the opened document. The name may be optionally specified by --background-proteome-name, and if not it defaults to the filename.</value>
  </data>
  <data name="_background_proteome_name" xml:space="preserve">
    <value>The name of a background proteome to apply to the opened document. The background proteome specifies the full set of proteins that may be present in the sample matrix to be injected into the mass spectrometer. If the name is not already defined in Skyline, the path to the protdb file must also be set by --background-proteome-file.</value>
  </data>
  <data name="_pep_digest_enzyme" xml:space="preserve">
    <value>The protease enzyme definition used to parse peptide sequences from protein sequences added as targets to the document. Peptide lists added as targets ignore this setting other than counting missed cleavages.</value>
  </data>
  <data name="_pep_max_missed_cleavages" xml:space="preserve">
    <value>The maximum number of missed cleavages allowed in a peptide when considering protein digestion.</value>
  </data>
  <data name="_pep_unique_by" xml:space="preserve">
    <value>"Protein" excludes any peptide that appears in more than one protein in the background proteome.  
"Gene" excludes any peptide that appears in proteins for more than one gene in the background proteome.  
"Species" excludes any peptide that appears in proteins for more than one species in the background proteome.
Useful in sample mixtures including multiple species.</value>
>>>>>>> 0dd9285a
  </data>
</root><|MERGE_RESOLUTION|>--- conflicted
+++ resolved
@@ -973,7 +973,6 @@
   <data name="_pep_min_length" xml:space="preserve">
     <value>The minimum length of a peptide to add to the document.</value>
   </data>
-<<<<<<< HEAD
   <data name="CommandArgs_GROUP_ADD_ANNOTATIONS" xml:space="preserve">
     <value>Adding annotations</value>
   </data>
@@ -997,7 +996,7 @@
   </data>
   <data name="_annotation_file" xml:space="preserve">
     <value>Add an annotation to the document and environment from an XML format file. For an example of an XML format file, view the user.config file specified in the user interface window Tools &gt;Options &gt; Miscellaneous. Existing annotations with the same name will be overwritten.</value>
-=======
+  </data>
   <data name="_background_proteome_file" xml:space="preserve">
     <value>The path to the background proteome (protdb) file to apply to the opened document. The name may be optionally specified by --background-proteome-name, and if not it defaults to the filename.</value>
   </data>
@@ -1015,6 +1014,5 @@
 "Gene" excludes any peptide that appears in proteins for more than one gene in the background proteome.  
 "Species" excludes any peptide that appears in proteins for more than one species in the background proteome.
 Useful in sample mixtures including multiple species.</value>
->>>>>>> 0dd9285a
   </data>
 </root>