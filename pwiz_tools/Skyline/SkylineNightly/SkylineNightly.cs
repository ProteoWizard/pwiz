--- conflicted
+++ resolved
@@ -30,14 +30,9 @@
 {
     public partial class SkylineNightly : Form
     {
-<<<<<<< HEAD
         private static string REG_FILESYSTEM_KEY = @"HKEY_LOCAL_MACHINE\SYSTEM\CurrentControlSet\Control\FileSystem";
         private static string REG_LONGPATHS_ENABLED = @"LongPathsEnabled";
         private static int REG_LONGPATH_VALUE = 1;
-=======
-        private const string REG_FILESYSTEM_KEY = @"HKEY_LOCAL_MACHINE\SYSTEM\CurrentControlSet\Control\FileSystem";
-        private const string REG_LONGPATHS_ENABLED = @"LongPathsEnabled";
->>>>>>> b482ae4c
 
         public static readonly Nightly.RunMode[] RunModes = 
             { Nightly.RunMode.trunk, Nightly.RunMode.perf, Nightly.RunMode.release, Nightly.RunMode.stress, Nightly.RunMode.integration, Nightly.RunMode.release_perf, Nightly.RunMode.integration_perf };
@@ -145,13 +140,9 @@
                     ts.RootFolder.RegisterTaskDefinition(Nightly.NightlyTaskNameWithUser, td);
 
                     // Registry setting LongPathsEnabled here for python to install pip and configure packages required to run AlphaPeptDeep
-<<<<<<< HEAD
                     Registry.SetValue(REG_FILESYSTEM_KEY, REG_LONGPATHS_ENABLED, REG_LONGPATH_VALUE);
-=======
-                    Registry.SetValue(REG_FILESYSTEM_KEY, REG_LONGPATHS_ENABLED, 1);
->>>>>>> b482ae4c
                 }
-            }
+              }
             }
             catch (UnauthorizedAccessException exception)
             {
