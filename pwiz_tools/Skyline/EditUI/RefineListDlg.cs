﻿/*
 * Original author: Brendan MacLean <brendanx .at. u.washington.edu>,
 *                  MacCoss Lab, Department of Genome Sciences, UW
 *
 * Copyright 2009 University of Washington - Seattle, WA
 * 
 * Licensed under the Apache License, Version 2.0 (the "License");
 * you may not use this file except in compliance with the License.
 * You may obtain a copy of the License at
 *
 *     http://www.apache.org/licenses/LICENSE-2.0
 *
 * Unless required by applicable law or agreed to in writing, software
 * distributed under the License is distributed on an "AS IS" BASIS,
 * WITHOUT WARRANTIES OR CONDITIONS OF ANY KIND, either express or implied.
 * See the License for the specific language governing permissions and
 * limitations under the License.
 */
using System;
using System.Collections.Generic;
using System.IO;
using System.Linq;
using System.Windows.Forms;
using pwiz.Common.SystemUtil;
using pwiz.Skyline.Alerts;
using pwiz.Skyline.Model;
using pwiz.Skyline.Model.AuditLog;
using pwiz.Skyline.Model.Lib;
using pwiz.Skyline.Properties;
using pwiz.Skyline.Util;
using pwiz.Skyline.Util.Extensions;

namespace pwiz.Skyline.EditUI
{
    public partial class RefineListDlg : ModeUIInvariantFormEx,  // This dialog is inherently proteomic, never wants the "peptide"->"molecule" translation
                  IAuditLogModifier<RefineListDlg.RefineListSettings>
    {
        private readonly SrmDocument _document;

        public RefineListDlg(SrmDocument document)
        {
            InitializeComponent();

            _document = document;
        }

        public LibraryKey[] AcceptedPeptides { get; private set; }

        public bool RemoveEmptyProteins
        {
            get { return cbRemoveProteins.Checked; }
            set { cbRemoveProteins.Checked = value; }            
        }

        public bool MatchModified
        {
            get { return cbMatchModified.Checked; }
            set { cbMatchModified.Checked = value; }
        }

        public string PeptidesText
        {
            get { return textPeptides.Text; }
            set { textPeptides.Text = value; }
        }

        public class RefineListSettings : AuditLogOperationSettings<RefineListSettings>, IAuditLogComparable
        {
            public RefineListSettings(string[] acceptedPeptides, bool matchModified, bool removeEmptyProteins, string peptidesText)
            {
                AcceptedPeptides = acceptedPeptides;
                MatchModified = matchModified;
                RemoveEmptyProteins = removeEmptyProteins;
                PeptidesText = peptidesText;
            }

            protected override AuditLogEntry CreateEntry(SrmDocumentPair docPair)
            {
                var entry = AuditLogEntry.CreateCountChangeEntry(MessageType.accepted_peptide,
<<<<<<< HEAD
                        MessageType.accept_peptides, AcceptedPeptides)
                    .ChangeAllInfo(new DetailLogMessage[0]);
=======
                        MessageType.accept_peptides, docPair.NewDocumentType, AcceptedPeptides)
                    .ChangeAllInfo(new LogMessage[0]);
>>>>>>> ade61137

                // TODO: if this happens more often, consider adding something like "reverse merge"
                entry = entry.Merge(base.CreateEntry(docPair));
                return entry.ChangeExtraInfo(entry.ExtraInfo + Environment.NewLine + Environment.NewLine + PeptidesText);
            }

            [Track]
            public string[] AcceptedPeptides { get; private set; }
            [Track]
            public bool MatchModified { get; private set; }
            [Track]
            public bool RemoveEmptyProteins { get; private set; }
            public string PeptidesText { get; private set; }

            public object GetDefaultObject(ObjectInfo<object> info)
            {
                return new RefineListSettings(new string[0], false, false, null);
            }
        }

        public RefineListSettings FormSettings
        {
            get
            {
                return new RefineListSettings(AcceptedPeptides.Select(key => key.Target.AuditLogText).ToArray(),
                    MatchModified, RemoveEmptyProteins, PeptidesText);
            }
        }

        public void OkDialog()
        {
            var reader = new StringReader(PeptidesText);
            var invalidLines = new List<string>();
            var notFoundLines = new List<string>();
            var acceptedPeptides = new List<LibraryKey>();
            var peptideSequences = GetPeptideSequences();

            string line;
            while ((line = reader.ReadLine()) != null)
            {
                line = line.Trim();
                if (string.IsNullOrEmpty(line))
                    continue;
                int foundAt;
                var charge = Transition.GetChargeFromIndicator(line,
                    TransitionGroup.MIN_PRECURSOR_CHARGE, TransitionGroup.MAX_PRECURSOR_CHARGE, out foundAt);
                if (!charge.IsEmpty)
                    line = line.Substring(0, foundAt);
                Target target;
                try
                {
                    // CONSIDER(bspratt) small molecule equivalent?
                    if (!FastaSequence.IsExSequence(line))
                    {
                        invalidLines.Add(line);
                        continue;
                    }
                    line = SequenceMassCalc.NormalizeModifiedSequence(line);
                    target = new Target(line); 
                }
                catch (Exception)
                {
                    invalidLines.Add(line);
                    continue;
                }

                if (!peptideSequences.ContainsKey(target))
                    notFoundLines.Add(line);
                else
                    acceptedPeptides.Add(new LibKey(target, charge).LibraryKey); 
            }

            if (invalidLines.Count > 0)
            {
                if (invalidLines.Count == 1)
                    MessageDlg.Show(this, string.Format(Resources.RefineListDlg_OkDialog_The_sequence__0__is_not_a_valid_peptide, invalidLines[0]));
                else
                    MessageDlg.Show(this, TextUtil.LineSeparate(Resources.RefineListDlg_OkDialog_The_following_sequences_are_not_valid_peptides,string.Empty, TextUtil.LineSeparate(invalidLines)));
                return;
            }
            if (acceptedPeptides.Count == 0)
            {
                MessageDlg.Show(this, Resources.RefineListDlg_OkDialog_None_of_the_specified_peptides_are_in_the_document);
                return;
            }
            if (notFoundLines.Count > 0)
            {
                string message;
                if (notFoundLines.Count == 1)
                {
                    message = string.Format(Resources.RefineListDlg_OkDialog_The_peptide__0__is_not_in_the_document_Do_you_want_to_continue, notFoundLines[0]);
                }
                else if (notFoundLines.Count < 15)
                {
                    message = TextUtil.LineSeparate(Resources.RefineListDlg_OkDialog_The_following_peptides_are_not_in_the_document, string.Empty,
                                                    TextUtil.LineSeparate(notFoundLines),string.Empty,
                                                    Resources.RefineListDlg_OkDialog_Do_you_want_to_continue);
                }
                else
                {
                    message = string.Format(Resources.RefineListDlg_OkDialog_Of_the_specified__0__peptides__1__are_not_in_the_document_Do_you_want_to_continue,
                                            notFoundLines.Count + acceptedPeptides.Count, notFoundLines.Count);
                }
                if (MultiButtonMsgDlg.Show(this, message, MultiButtonMsgDlg.BUTTON_OK) != DialogResult.OK)
                    return;
            }

            AcceptedPeptides = acceptedPeptides.ToArray();
            DialogResult = DialogResult.OK;
        }

        private void btnOk_Click(object sender, EventArgs e)
        {
            OkDialog();
        }

        private TargetMap<PeptideDocNode> GetPeptideSequences()
        {
            return new TargetMap<PeptideDocNode>(_document.Peptides.Select(pep=>new KeyValuePair<Target, PeptideDocNode>(MatchModified ? pep.ModifiedTarget : pep.Target, pep)));
        }

        private void textPeptides_Enter(object sender, EventArgs e)
        {
            AcceptButton = null;
        }

        private void textPeptides_Leave(object sender, EventArgs e)
        {
            AcceptButton = btnOk;
        }
    }
}
<|MERGE_RESOLUTION|>--- conflicted
+++ resolved
@@ -1,218 +1,213 @@
-﻿/*
- * Original author: Brendan MacLean <brendanx .at. u.washington.edu>,
- *                  MacCoss Lab, Department of Genome Sciences, UW
- *
- * Copyright 2009 University of Washington - Seattle, WA
- * 
- * Licensed under the Apache License, Version 2.0 (the "License");
- * you may not use this file except in compliance with the License.
- * You may obtain a copy of the License at
- *
- *     http://www.apache.org/licenses/LICENSE-2.0
- *
- * Unless required by applicable law or agreed to in writing, software
- * distributed under the License is distributed on an "AS IS" BASIS,
- * WITHOUT WARRANTIES OR CONDITIONS OF ANY KIND, either express or implied.
- * See the License for the specific language governing permissions and
- * limitations under the License.
- */
-using System;
-using System.Collections.Generic;
-using System.IO;
-using System.Linq;
-using System.Windows.Forms;
-using pwiz.Common.SystemUtil;
-using pwiz.Skyline.Alerts;
-using pwiz.Skyline.Model;
-using pwiz.Skyline.Model.AuditLog;
-using pwiz.Skyline.Model.Lib;
-using pwiz.Skyline.Properties;
-using pwiz.Skyline.Util;
-using pwiz.Skyline.Util.Extensions;
-
-namespace pwiz.Skyline.EditUI
-{
-    public partial class RefineListDlg : ModeUIInvariantFormEx,  // This dialog is inherently proteomic, never wants the "peptide"->"molecule" translation
-                  IAuditLogModifier<RefineListDlg.RefineListSettings>
-    {
-        private readonly SrmDocument _document;
-
-        public RefineListDlg(SrmDocument document)
-        {
-            InitializeComponent();
-
-            _document = document;
-        }
-
-        public LibraryKey[] AcceptedPeptides { get; private set; }
-
-        public bool RemoveEmptyProteins
-        {
-            get { return cbRemoveProteins.Checked; }
-            set { cbRemoveProteins.Checked = value; }            
-        }
-
-        public bool MatchModified
-        {
-            get { return cbMatchModified.Checked; }
-            set { cbMatchModified.Checked = value; }
-        }
-
-        public string PeptidesText
-        {
-            get { return textPeptides.Text; }
-            set { textPeptides.Text = value; }
-        }
-
-        public class RefineListSettings : AuditLogOperationSettings<RefineListSettings>, IAuditLogComparable
-        {
-            public RefineListSettings(string[] acceptedPeptides, bool matchModified, bool removeEmptyProteins, string peptidesText)
-            {
-                AcceptedPeptides = acceptedPeptides;
-                MatchModified = matchModified;
-                RemoveEmptyProteins = removeEmptyProteins;
-                PeptidesText = peptidesText;
-            }
-
-            protected override AuditLogEntry CreateEntry(SrmDocumentPair docPair)
-            {
-                var entry = AuditLogEntry.CreateCountChangeEntry(MessageType.accepted_peptide,
-<<<<<<< HEAD
-                        MessageType.accept_peptides, AcceptedPeptides)
-                    .ChangeAllInfo(new DetailLogMessage[0]);
-=======
-                        MessageType.accept_peptides, docPair.NewDocumentType, AcceptedPeptides)
-                    .ChangeAllInfo(new LogMessage[0]);
->>>>>>> ade61137
-
-                // TODO: if this happens more often, consider adding something like "reverse merge"
-                entry = entry.Merge(base.CreateEntry(docPair));
-                return entry.ChangeExtraInfo(entry.ExtraInfo + Environment.NewLine + Environment.NewLine + PeptidesText);
-            }
-
-            [Track]
-            public string[] AcceptedPeptides { get; private set; }
-            [Track]
-            public bool MatchModified { get; private set; }
-            [Track]
-            public bool RemoveEmptyProteins { get; private set; }
-            public string PeptidesText { get; private set; }
-
-            public object GetDefaultObject(ObjectInfo<object> info)
-            {
-                return new RefineListSettings(new string[0], false, false, null);
-            }
-        }
-
-        public RefineListSettings FormSettings
-        {
-            get
-            {
-                return new RefineListSettings(AcceptedPeptides.Select(key => key.Target.AuditLogText).ToArray(),
-                    MatchModified, RemoveEmptyProteins, PeptidesText);
-            }
-        }
-
-        public void OkDialog()
-        {
-            var reader = new StringReader(PeptidesText);
-            var invalidLines = new List<string>();
-            var notFoundLines = new List<string>();
-            var acceptedPeptides = new List<LibraryKey>();
-            var peptideSequences = GetPeptideSequences();
-
-            string line;
-            while ((line = reader.ReadLine()) != null)
-            {
-                line = line.Trim();
-                if (string.IsNullOrEmpty(line))
-                    continue;
-                int foundAt;
-                var charge = Transition.GetChargeFromIndicator(line,
-                    TransitionGroup.MIN_PRECURSOR_CHARGE, TransitionGroup.MAX_PRECURSOR_CHARGE, out foundAt);
-                if (!charge.IsEmpty)
-                    line = line.Substring(0, foundAt);
-                Target target;
-                try
-                {
-                    // CONSIDER(bspratt) small molecule equivalent?
-                    if (!FastaSequence.IsExSequence(line))
-                    {
-                        invalidLines.Add(line);
-                        continue;
-                    }
-                    line = SequenceMassCalc.NormalizeModifiedSequence(line);
-                    target = new Target(line); 
-                }
-                catch (Exception)
-                {
-                    invalidLines.Add(line);
-                    continue;
-                }
-
-                if (!peptideSequences.ContainsKey(target))
-                    notFoundLines.Add(line);
-                else
-                    acceptedPeptides.Add(new LibKey(target, charge).LibraryKey); 
-            }
-
-            if (invalidLines.Count > 0)
-            {
-                if (invalidLines.Count == 1)
-                    MessageDlg.Show(this, string.Format(Resources.RefineListDlg_OkDialog_The_sequence__0__is_not_a_valid_peptide, invalidLines[0]));
-                else
-                    MessageDlg.Show(this, TextUtil.LineSeparate(Resources.RefineListDlg_OkDialog_The_following_sequences_are_not_valid_peptides,string.Empty, TextUtil.LineSeparate(invalidLines)));
-                return;
-            }
-            if (acceptedPeptides.Count == 0)
-            {
-                MessageDlg.Show(this, Resources.RefineListDlg_OkDialog_None_of_the_specified_peptides_are_in_the_document);
-                return;
-            }
-            if (notFoundLines.Count > 0)
-            {
-                string message;
-                if (notFoundLines.Count == 1)
-                {
-                    message = string.Format(Resources.RefineListDlg_OkDialog_The_peptide__0__is_not_in_the_document_Do_you_want_to_continue, notFoundLines[0]);
-                }
-                else if (notFoundLines.Count < 15)
-                {
-                    message = TextUtil.LineSeparate(Resources.RefineListDlg_OkDialog_The_following_peptides_are_not_in_the_document, string.Empty,
-                                                    TextUtil.LineSeparate(notFoundLines),string.Empty,
-                                                    Resources.RefineListDlg_OkDialog_Do_you_want_to_continue);
-                }
-                else
-                {
-                    message = string.Format(Resources.RefineListDlg_OkDialog_Of_the_specified__0__peptides__1__are_not_in_the_document_Do_you_want_to_continue,
-                                            notFoundLines.Count + acceptedPeptides.Count, notFoundLines.Count);
-                }
-                if (MultiButtonMsgDlg.Show(this, message, MultiButtonMsgDlg.BUTTON_OK) != DialogResult.OK)
-                    return;
-            }
-
-            AcceptedPeptides = acceptedPeptides.ToArray();
-            DialogResult = DialogResult.OK;
-        }
-
-        private void btnOk_Click(object sender, EventArgs e)
-        {
-            OkDialog();
-        }
-
-        private TargetMap<PeptideDocNode> GetPeptideSequences()
-        {
-            return new TargetMap<PeptideDocNode>(_document.Peptides.Select(pep=>new KeyValuePair<Target, PeptideDocNode>(MatchModified ? pep.ModifiedTarget : pep.Target, pep)));
-        }
-
-        private void textPeptides_Enter(object sender, EventArgs e)
-        {
-            AcceptButton = null;
-        }
-
-        private void textPeptides_Leave(object sender, EventArgs e)
-        {
-            AcceptButton = btnOk;
-        }
-    }
-}
+﻿/*
+ * Original author: Brendan MacLean <brendanx .at. u.washington.edu>,
+ *                  MacCoss Lab, Department of Genome Sciences, UW
+ *
+ * Copyright 2009 University of Washington - Seattle, WA
+ * 
+ * Licensed under the Apache License, Version 2.0 (the "License");
+ * you may not use this file except in compliance with the License.
+ * You may obtain a copy of the License at
+ *
+ *     http://www.apache.org/licenses/LICENSE-2.0
+ *
+ * Unless required by applicable law or agreed to in writing, software
+ * distributed under the License is distributed on an "AS IS" BASIS,
+ * WITHOUT WARRANTIES OR CONDITIONS OF ANY KIND, either express or implied.
+ * See the License for the specific language governing permissions and
+ * limitations under the License.
+ */
+using System;
+using System.Collections.Generic;
+using System.IO;
+using System.Linq;
+using System.Windows.Forms;
+using pwiz.Common.SystemUtil;
+using pwiz.Skyline.Alerts;
+using pwiz.Skyline.Model;
+using pwiz.Skyline.Model.AuditLog;
+using pwiz.Skyline.Model.Lib;
+using pwiz.Skyline.Properties;
+using pwiz.Skyline.Util;
+using pwiz.Skyline.Util.Extensions;
+
+namespace pwiz.Skyline.EditUI
+{
+    public partial class RefineListDlg : ModeUIInvariantFormEx,  // This dialog is inherently proteomic, never wants the "peptide"->"molecule" translation
+                  IAuditLogModifier<RefineListDlg.RefineListSettings>
+    {
+        private readonly SrmDocument _document;
+
+        public RefineListDlg(SrmDocument document)
+        {
+            InitializeComponent();
+
+            _document = document;
+        }
+
+        public LibraryKey[] AcceptedPeptides { get; private set; }
+
+        public bool RemoveEmptyProteins
+        {
+            get { return cbRemoveProteins.Checked; }
+            set { cbRemoveProteins.Checked = value; }            
+        }
+
+        public bool MatchModified
+        {
+            get { return cbMatchModified.Checked; }
+            set { cbMatchModified.Checked = value; }
+        }
+
+        public string PeptidesText
+        {
+            get { return textPeptides.Text; }
+            set { textPeptides.Text = value; }
+        }
+
+        public class RefineListSettings : AuditLogOperationSettings<RefineListSettings>, IAuditLogComparable
+        {
+            public RefineListSettings(string[] acceptedPeptides, bool matchModified, bool removeEmptyProteins, string peptidesText)
+            {
+                AcceptedPeptides = acceptedPeptides;
+                MatchModified = matchModified;
+                RemoveEmptyProteins = removeEmptyProteins;
+                PeptidesText = peptidesText;
+            }
+
+            protected override AuditLogEntry CreateEntry(SrmDocumentPair docPair)
+            {
+                var entry = AuditLogEntry.CreateCountChangeEntry(MessageType.accepted_peptide,
+                        MessageType.accept_peptides, docPair.NewDocumentType, AcceptedPeptides)
+                    .ChangeAllInfo(new DetailLogMessage[0]);
+
+                // TODO: if this happens more often, consider adding something like "reverse merge"
+                entry = entry.Merge(base.CreateEntry(docPair));
+                return entry.ChangeExtraInfo(entry.ExtraInfo + Environment.NewLine + Environment.NewLine + PeptidesText);
+            }
+
+            [Track]
+            public string[] AcceptedPeptides { get; private set; }
+            [Track]
+            public bool MatchModified { get; private set; }
+            [Track]
+            public bool RemoveEmptyProteins { get; private set; }
+            public string PeptidesText { get; private set; }
+
+            public object GetDefaultObject(ObjectInfo<object> info)
+            {
+                return new RefineListSettings(new string[0], false, false, null);
+            }
+        }
+
+        public RefineListSettings FormSettings
+        {
+            get
+            {
+                return new RefineListSettings(AcceptedPeptides.Select(key => key.Target.AuditLogText).ToArray(),
+                    MatchModified, RemoveEmptyProteins, PeptidesText);
+            }
+        }
+
+        public void OkDialog()
+        {
+            var reader = new StringReader(PeptidesText);
+            var invalidLines = new List<string>();
+            var notFoundLines = new List<string>();
+            var acceptedPeptides = new List<LibraryKey>();
+            var peptideSequences = GetPeptideSequences();
+
+            string line;
+            while ((line = reader.ReadLine()) != null)
+            {
+                line = line.Trim();
+                if (string.IsNullOrEmpty(line))
+                    continue;
+                int foundAt;
+                var charge = Transition.GetChargeFromIndicator(line,
+                    TransitionGroup.MIN_PRECURSOR_CHARGE, TransitionGroup.MAX_PRECURSOR_CHARGE, out foundAt);
+                if (!charge.IsEmpty)
+                    line = line.Substring(0, foundAt);
+                Target target;
+                try
+                {
+                    // CONSIDER(bspratt) small molecule equivalent?
+                    if (!FastaSequence.IsExSequence(line))
+                    {
+                        invalidLines.Add(line);
+                        continue;
+                    }
+                    line = SequenceMassCalc.NormalizeModifiedSequence(line);
+                    target = new Target(line); 
+                }
+                catch (Exception)
+                {
+                    invalidLines.Add(line);
+                    continue;
+                }
+
+                if (!peptideSequences.ContainsKey(target))
+                    notFoundLines.Add(line);
+                else
+                    acceptedPeptides.Add(new LibKey(target, charge).LibraryKey); 
+            }
+
+            if (invalidLines.Count > 0)
+            {
+                if (invalidLines.Count == 1)
+                    MessageDlg.Show(this, string.Format(Resources.RefineListDlg_OkDialog_The_sequence__0__is_not_a_valid_peptide, invalidLines[0]));
+                else
+                    MessageDlg.Show(this, TextUtil.LineSeparate(Resources.RefineListDlg_OkDialog_The_following_sequences_are_not_valid_peptides,string.Empty, TextUtil.LineSeparate(invalidLines)));
+                return;
+            }
+            if (acceptedPeptides.Count == 0)
+            {
+                MessageDlg.Show(this, Resources.RefineListDlg_OkDialog_None_of_the_specified_peptides_are_in_the_document);
+                return;
+            }
+            if (notFoundLines.Count > 0)
+            {
+                string message;
+                if (notFoundLines.Count == 1)
+                {
+                    message = string.Format(Resources.RefineListDlg_OkDialog_The_peptide__0__is_not_in_the_document_Do_you_want_to_continue, notFoundLines[0]);
+                }
+                else if (notFoundLines.Count < 15)
+                {
+                    message = TextUtil.LineSeparate(Resources.RefineListDlg_OkDialog_The_following_peptides_are_not_in_the_document, string.Empty,
+                                                    TextUtil.LineSeparate(notFoundLines),string.Empty,
+                                                    Resources.RefineListDlg_OkDialog_Do_you_want_to_continue);
+                }
+                else
+                {
+                    message = string.Format(Resources.RefineListDlg_OkDialog_Of_the_specified__0__peptides__1__are_not_in_the_document_Do_you_want_to_continue,
+                                            notFoundLines.Count + acceptedPeptides.Count, notFoundLines.Count);
+                }
+                if (MultiButtonMsgDlg.Show(this, message, MultiButtonMsgDlg.BUTTON_OK) != DialogResult.OK)
+                    return;
+            }
+
+            AcceptedPeptides = acceptedPeptides.ToArray();
+            DialogResult = DialogResult.OK;
+        }
+
+        private void btnOk_Click(object sender, EventArgs e)
+        {
+            OkDialog();
+        }
+
+        private TargetMap<PeptideDocNode> GetPeptideSequences()
+        {
+            return new TargetMap<PeptideDocNode>(_document.Peptides.Select(pep=>new KeyValuePair<Target, PeptideDocNode>(MatchModified ? pep.ModifiedTarget : pep.Target, pep)));
+        }
+
+        private void textPeptides_Enter(object sender, EventArgs e)
+        {
+            AcceptButton = null;
+        }
+
+        private void textPeptides_Leave(object sender, EventArgs e)
+        {
+            AcceptButton = btnOk;
+        }
+    }
+}