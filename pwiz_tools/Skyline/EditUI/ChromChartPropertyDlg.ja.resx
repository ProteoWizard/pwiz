﻿<?xml version="1.0" encoding="utf-8"?>
<root>
  <!-- 
    Microsoft ResX Schema 
    
    Version 2.0
    
    The primary goals of this format is to allow a simple XML format 
    that is mostly human readable. The generation and parsing of the 
    various data types are done through the TypeConverter classes 
    associated with the data types.
    
    Example:
    
    ... ado.net/XML headers & schema ...
    <resheader name="resmimetype">text/microsoft-resx</resheader>
    <resheader name="version">2.0</resheader>
    <resheader name="reader">System.Resources.ResXResourceReader, System.Windows.Forms, ...</resheader>
    <resheader name="writer">System.Resources.ResXResourceWriter, System.Windows.Forms, ...</resheader>
    <data name="Name1"><value>this is my long string</value><comment>this is a comment</comment></data>
    <data name="Color1" type="System.Drawing.Color, System.Drawing">Blue</data>
    <data name="Bitmap1" mimetype="application/x-microsoft.net.object.binary.base64">
        <value>[base64 mime encoded serialized .NET Framework object]</value>
    </data>
    <data name="Icon1" type="System.Drawing.Icon, System.Drawing" mimetype="application/x-microsoft.net.object.bytearray.base64">
        <value>[base64 mime encoded string representing a byte array form of the .NET Framework object]</value>
        <comment>This is a comment</comment>
    </data>
                
    There are any number of "resheader" rows that contain simple 
    name/value pairs.
    
    Each data row contains a name, and value. The row also contains a 
    type or mimetype. Type corresponds to a .NET class that support 
    text/value conversion through the TypeConverter architecture. 
    Classes that don't support this are serialized and stored with the 
    mimetype set.
    
    The mimetype is used for serialized objects, and tells the 
    ResXResourceReader how to depersist the object. This is currently not 
    extensible. For a given mimetype the value must be set accordingly:
    
    Note - application/x-microsoft.net.object.binary.base64 is the format 
    that the ResXResourceWriter will generate, however the reader can 
    read any of the formats listed below.
    
    mimetype: application/x-microsoft.net.object.binary.base64
    value   : The object must be serialized with 
            : System.Runtime.Serialization.Formatters.Binary.BinaryFormatter
            : and then encoded with base64 encoding.
    
    mimetype: application/x-microsoft.net.object.soap.base64
    value   : The object must be serialized with 
            : System.Runtime.Serialization.Formatters.Soap.SoapFormatter
            : and then encoded with base64 encoding.

    mimetype: application/x-microsoft.net.object.bytearray.base64
    value   : The object must be serialized into a byte array 
            : using a System.ComponentModel.TypeConverter
            : and then encoded with base64 encoding.
    -->
  <xsd:schema id="root" xmlns="" xmlns:xsd="http://www.w3.org/2001/XMLSchema" xmlns:msdata="urn:schemas-microsoft-com:xml-msdata">
    <xsd:import namespace="http://www.w3.org/XML/1998/namespace" />
    <xsd:element name="root" msdata:IsDataSet="true">
      <xsd:complexType>
        <xsd:choice maxOccurs="unbounded">
          <xsd:element name="metadata">
            <xsd:complexType>
              <xsd:sequence>
                <xsd:element name="value" type="xsd:string" minOccurs="0" />
              </xsd:sequence>
              <xsd:attribute name="name" use="required" type="xsd:string" />
              <xsd:attribute name="type" type="xsd:string" />
              <xsd:attribute name="mimetype" type="xsd:string" />
              <xsd:attribute ref="xml:space" />
            </xsd:complexType>
          </xsd:element>
          <xsd:element name="assembly">
            <xsd:complexType>
              <xsd:attribute name="alias" type="xsd:string" />
              <xsd:attribute name="name" type="xsd:string" />
            </xsd:complexType>
          </xsd:element>
          <xsd:element name="data">
            <xsd:complexType>
              <xsd:sequence>
                <xsd:element name="value" type="xsd:string" minOccurs="0" msdata:Ordinal="1" />
                <xsd:element name="comment" type="xsd:string" minOccurs="0" msdata:Ordinal="2" />
              </xsd:sequence>
              <xsd:attribute name="name" type="xsd:string" use="required" msdata:Ordinal="1" />
              <xsd:attribute name="type" type="xsd:string" msdata:Ordinal="3" />
              <xsd:attribute name="mimetype" type="xsd:string" msdata:Ordinal="4" />
              <xsd:attribute ref="xml:space" />
            </xsd:complexType>
          </xsd:element>
          <xsd:element name="resheader">
            <xsd:complexType>
              <xsd:sequence>
                <xsd:element name="value" type="xsd:string" minOccurs="0" msdata:Ordinal="1" />
              </xsd:sequence>
              <xsd:attribute name="name" type="xsd:string" use="required" />
            </xsd:complexType>
          </xsd:element>
        </xsd:choice>
      </xsd:complexType>
    </xsd:element>
  </xsd:schema>
  <resheader name="reader">
    <value>System.Resources.ResXResourceReader, System.Windows.Forms, Version=4.0.0.0, Culture=neutral, PublicKeyToken=b77a5c561934e089</value>
  </resheader>
  <resheader name="resmimetype">
    <value>text/microsoft-resx</value>
  </resheader>
  <resheader name="version">
    <value>2.0</value>
  </resheader>
  <resheader name="writer">
    <value>System.Resources.ResXResourceWriter, System.Windows.Forms, Version=4.0.0.0, Culture=neutral, PublicKeyToken=b77a5c561934e089</value>
  </resheader>
<<<<<<< HEAD
  <assembly alias="mscorlib" name="mscorlib, Version=4.0.0.0, Culture=neutral, PublicKeyToken=b77a5c561934e089" />
  <assembly alias="System.Drawing" name="System.Drawing, Version=4.0.0.0, Culture=neutral, PublicKeyToken=b03f5f7f11d50a3a" />
=======
  <metadata name="modeUIHandler.TrayLocation" type="System.Drawing.Point, System.Drawing, Version=4.0.0.0, Culture=neutral, PublicKeyToken=b03f5f7f11d50a3a">
    <value>17, 17</value>
  </metadata>
>>>>>>> 9686bad2
  <assembly alias="System.Windows.Forms" name="System.Windows.Forms, Version=4.0.0.0, Culture=neutral, PublicKeyToken=b77a5c561934e089" />
  <metadata name="$this.Localizable" type="System.Boolean, mscorlib, Version=4.0.0.0, Culture=neutral, PublicKeyToken=b77a5c561934e089">
    <value>True</value>
  </metadata>
  <data name="$this.AutoScaleDimensions" type="System.Drawing.SizeF, System.Drawing">
    <value>6, 13</value>
  </data>
  <data name="$this.ClientSize" type="System.Drawing.Size, System.Drawing">
    <value>337, 240</value>
  </data>
  <data name="$this.StartPosition" type="System.Windows.Forms.FormStartPosition, System.Windows.Forms">
    <value>CenterParent</value>
  </data>
<<<<<<< HEAD
  <data name="$this.Text" xml:space="preserve">
    <value>クロマトグラムグラフのプロパティ</value>
=======
  <assembly alias="mscorlib" name="mscorlib, Version=4.0.0.0, Culture=neutral, PublicKeyToken=b77a5c561934e089" />
  <data name="btnCancel.TabIndex" type="System.Int32, mscorlib">
    <value>9</value>
>>>>>>> 9686bad2
  </data>
  <data name="&gt;&gt;$this.Name" xml:space="preserve">
    <value>ChromChartPropertyDlg</value>
  </data>
  <data name="&gt;&gt;btnCancel.Name" xml:space="preserve">
    <value>btnCancel</value>
  </data>
  <data name="&gt;&gt;btnCancel.Parent" xml:space="preserve">
    <value>$this</value>
  </data>
  <data name="&gt;&gt;btnCancel.ZOrder" xml:space="preserve">
    <value>8</value>
  </data>
  <data name="&gt;&gt;btnOk.Name" xml:space="preserve">
    <value>btnOk</value>
  </data>
  <data name="&gt;&gt;btnOk.Parent" xml:space="preserve">
    <value>$this</value>
  </data>
  <data name="&gt;&gt;btnOk.ZOrder" xml:space="preserve">
    <value>8</value>
  </data>
<<<<<<< HEAD
  <data name="&gt;&gt;cbRelative.Name" xml:space="preserve">
    <value>cbRelative</value>
=======
  <data name="btnOk.TabIndex" type="System.Int32, mscorlib">
    <value>8</value>
>>>>>>> 9686bad2
  </data>
  <data name="&gt;&gt;cbRelative.Parent" xml:space="preserve">
    <value>groupBox1</value>
  </data>
  <data name="&gt;&gt;cbRelative.ZOrder" xml:space="preserve">
    <value>2</value>
  </data>
  <data name="&gt;&gt;cbShowMultiplePeptides.Name" xml:space="preserve">
    <value>cbShowMultiplePeptides</value>
  </data>
  <data name="&gt;&gt;cbShowMultiplePeptides.Parent" xml:space="preserve">
    <value>$this</value>
  </data>
<<<<<<< HEAD
  <data name="&gt;&gt;cbShowMultiplePeptides.ZOrder" xml:space="preserve">
    <value>1</value>
=======
  <data name="&gt;&gt;btnOk.ZOrder" xml:space="preserve">
    <value>9</value>
>>>>>>> 9686bad2
  </data>
  <data name="&gt;&gt;groupBox1.Name" xml:space="preserve">
    <value>groupBox1</value>
  </data>
  <data name="&gt;&gt;groupBox1.Parent" xml:space="preserve">
    <value>$this</value>
  </data>
  <data name="&gt;&gt;groupBox1.ZOrder" xml:space="preserve">
    <value>2</value>
  </data>
  <data name="&gt;&gt;label1.Name" xml:space="preserve">
    <value>label1</value>
  </data>
  <data name="&gt;&gt;label1.Parent" xml:space="preserve">
    <value>$this</value>
  </data>
  <data name="&gt;&gt;label1.ZOrder" xml:space="preserve">
    <value>4</value>
  </data>
  <data name="&gt;&gt;label2.Name" xml:space="preserve">
    <value>label2</value>
  </data>
  <data name="&gt;&gt;label2.Parent" xml:space="preserve">
    <value>groupBox1</value>
  </data>
  <data name="&gt;&gt;label2.ZOrder" xml:space="preserve">
    <value>7</value>
  </data>
  <data name="&gt;&gt;label3.Name" xml:space="preserve">
    <value>label3</value>
  </data>
  <data name="&gt;&gt;label3.Parent" xml:space="preserve">
    <value>$this</value>
  </data>
  <data name="&gt;&gt;label3.ZOrder" xml:space="preserve">
    <value>7</value>
  </data>
  <data name="&gt;&gt;label4.Name" xml:space="preserve">
    <value>label4</value>
  </data>
  <data name="&gt;&gt;label4.Parent" xml:space="preserve">
    <value>groupBox1</value>
  </data>
  <data name="&gt;&gt;label4.ZOrder" xml:space="preserve">
    <value>1</value>
  </data>
  <data name="&gt;&gt;label5.Name" xml:space="preserve">
    <value>label5</value>
  </data>
  <data name="&gt;&gt;label5.Parent" xml:space="preserve">
    <value>groupBox1</value>
  </data>
  <data name="&gt;&gt;label5.ZOrder" xml:space="preserve">
    <value>4</value>
  </data>
  <data name="&gt;&gt;labelTimeUnits.Name" xml:space="preserve">
    <value>labelTimeUnits</value>
  </data>
  <data name="&gt;&gt;labelTimeUnits.Parent" xml:space="preserve">
    <value>groupBox1</value>
  </data>
  <data name="&gt;&gt;labelTimeUnits.ZOrder" xml:space="preserve">
    <value>6</value>
  </data>
  <data name="&gt;&gt;textLineWidth.Name" xml:space="preserve">
    <value>textLineWidth</value>
  </data>
  <data name="&gt;&gt;textLineWidth.Parent" xml:space="preserve">
    <value>$this</value>
  </data>
  <data name="&gt;&gt;textLineWidth.ZOrder" xml:space="preserve">
    <value>6</value>
  </data>
  <data name="&gt;&gt;textMaxIntensity.Name" xml:space="preserve">
    <value>textMaxIntensity</value>
  </data>
  <data name="&gt;&gt;textMaxIntensity.Parent" xml:space="preserve">
    <value>groupBox1</value>
  </data>
  <data name="&gt;&gt;textMaxIntensity.ZOrder" xml:space="preserve">
    <value>3</value>
  </data>
  <data name="&gt;&gt;textMinIntensity.Name" xml:space="preserve">
    <value>textMinIntensity</value>
  </data>
  <data name="&gt;&gt;textMinIntensity.Parent" xml:space="preserve">
    <value>groupBox1</value>
  </data>
  <data name="&gt;&gt;textMinIntensity.ZOrder" xml:space="preserve">
    <value>0</value>
  </data>
  <data name="&gt;&gt;textSizeComboBox.Name" xml:space="preserve">
    <value>textSizeComboBox</value>
  </data>
  <data name="&gt;&gt;textSizeComboBox.Parent" xml:space="preserve">
    <value>$this</value>
  </data>
<<<<<<< HEAD
  <data name="&gt;&gt;textSizeComboBox.ZOrder" xml:space="preserve">
    <value>0</value>
=======
  <data name="&gt;&gt;label1.ZOrder" xml:space="preserve">
    <value>5</value>
  </data>
  <data name="textTimeRange.Location" type="System.Drawing.Point, System.Drawing">
    <value>26, 49</value>
  </data>
  <data name="textTimeRange.Size" type="System.Drawing.Size, System.Drawing">
    <value>116, 20</value>
  </data>
  <data name="textTimeRange.TabIndex" type="System.Int32, mscorlib">
    <value>1</value>
>>>>>>> 9686bad2
  </data>
  <data name="&gt;&gt;textTimeRange.Name" xml:space="preserve">
    <value>textTimeRange</value>
  </data>
  <data name="&gt;&gt;textTimeRange.Parent" xml:space="preserve">
    <value>groupBox1</value>
  </data>
  <data name="&gt;&gt;textTimeRange.ZOrder" xml:space="preserve">
    <value>5</value>
  </data>
  <data name="btnCancel.Anchor" type="System.Windows.Forms.AnchorStyles, System.Windows.Forms">
    <value>Top, Right</value>
  </data>
  <data name="btnCancel.Location" type="System.Drawing.Point, System.Drawing">
    <value>250, 39</value>
  </data>
  <data name="btnCancel.Size" type="System.Drawing.Size, System.Drawing">
    <value>75, 23</value>
  </data>
  <data name="btnCancel.TabIndex" type="System.Int32, mscorlib">
    <value>7</value>
  </data>
  <data name="btnCancel.Text" xml:space="preserve">
    <value>キャンセル</value>
  </data>
  <data name="btnOk.Anchor" type="System.Windows.Forms.AnchorStyles, System.Windows.Forms">
    <value>Top, Right</value>
  </data>
  <data name="btnOk.Location" type="System.Drawing.Point, System.Drawing">
    <value>250, 9</value>
  </data>
  <data name="btnOk.Size" type="System.Drawing.Size, System.Drawing">
    <value>75, 23</value>
  </data>
  <data name="btnOk.TabIndex" type="System.Int32, mscorlib">
    <value>6</value>
  </data>
  <data name="btnOk.Text" xml:space="preserve">
    <value>OK</value>
  </data>
  <data name="cbRelative.AutoSize" type="System.Boolean, mscorlib">
    <value>True</value>
  </data>
  <data name="cbRelative.Location" type="System.Drawing.Point, System.Drawing">
    <value>26, 72</value>
  </data>
  <data name="cbRelative.Size" type="System.Drawing.Size, System.Drawing">
    <value>116, 17</value>
  </data>
  <data name="cbRelative.TabIndex" type="System.Int32, mscorlib">
    <value>3</value>
  </data>
  <data name="cbRelative.Text" xml:space="preserve">
    <value>相対ピーク幅(&amp;P)</value>
  </data>
  <data name="cbShowMultiplePeptides.AutoSize" type="System.Boolean, mscorlib">
    <value>True</value>
  </data>
  <data name="cbShowMultiplePeptides.ImeMode" type="System.Windows.Forms.ImeMode, System.Windows.Forms">
    <value>NoControl</value>
  </data>
  <data name="cbShowMultiplePeptides.Location" type="System.Drawing.Point, System.Drawing">
    <value>15, 51</value>
  </data>
  <data name="cbShowMultiplePeptides.Size" type="System.Drawing.Size, System.Drawing">
    <value>134, 17</value>
  </data>
  <data name="cbShowMultiplePeptides.TabIndex" type="System.Int32, mscorlib">
    <value>4</value>
  </data>
  <data name="cbShowMultiplePeptides.Text" xml:space="preserve">
    <value>複数のペプチドを表示</value>
  </data>
  <data name="groupBox1.Anchor" type="System.Windows.Forms.AnchorStyles, System.Windows.Forms">
    <value>Bottom, Left, Right</value>
  </data>
  <data name="groupBox1.Location" type="System.Drawing.Point, System.Drawing">
    <value>15, 74</value>
  </data>
  <data name="groupBox1.Size" type="System.Drawing.Size, System.Drawing">
    <value>310, 153</value>
  </data>
  <data name="groupBox1.TabIndex" type="System.Int32, mscorlib">
    <value>5</value>
  </data>
  <data name="groupBox1.Text" xml:space="preserve">
    <value>領域面積をグラフ化(&amp;G)：</value>
  </data>
  <data name="label1.AutoSize" type="System.Boolean, mscorlib">
    <value>True</value>
  </data>
  <data name="label1.Location" type="System.Drawing.Point, System.Drawing">
    <value>118, 9</value>
  </data>
  <data name="label1.Size" type="System.Drawing.Size, System.Drawing">
    <value>52, 13</value>
  </data>
  <data name="label1.TabIndex" type="System.Int32, mscorlib">
    <value>2</value>
  </data>
  <data name="label1.Text" xml:space="preserve">
    <value>フォントサイズ(&amp;F)：</value>
  </data>
  <data name="label2.AutoSize" type="System.Boolean, mscorlib">
    <value>True</value>
  </data>
  <data name="label2.Location" type="System.Drawing.Point, System.Drawing">
    <value>23, 33</value>
  </data>
  <data name="label2.Size" type="System.Drawing.Size, System.Drawing">
    <value>110, 13</value>
  </data>
  <data name="label2.TabIndex" type="System.Int32, mscorlib">
    <value>0</value>
  </data>
  <data name="label2.Text" xml:space="preserve">
    <value>最良ピーク時間範囲(&amp;B)：</value>
  </data>
  <data name="label3.AutoSize" type="System.Boolean, mscorlib">
    <value>True</value>
  </data>
  <data name="label3.Location" type="System.Drawing.Point, System.Drawing">
    <value>12, 9</value>
  </data>
  <data name="label3.Size" type="System.Drawing.Size, System.Drawing">
    <value>58, 13</value>
  </data>
  <data name="label3.TabIndex" type="System.Int32, mscorlib">
    <value>0</value>
  </data>
  <data name="label3.Text" xml:space="preserve">
    <value>線の幅(&amp;L)：</value>
  </data>
  <data name="label4.AutoSize" type="System.Boolean, mscorlib">
    <value>True</value>
  </data>
  <data name="label4.ImeMode" type="System.Windows.Forms.ImeMode, System.Windows.Forms">
    <value>NoControl</value>
  </data>
  <data name="label4.Location" type="System.Drawing.Point, System.Drawing">
    <value>164, 106</value>
  </data>
  <data name="label4.Size" type="System.Drawing.Size, System.Drawing">
    <value>96, 13</value>
  </data>
  <data name="label4.TabIndex" type="System.Int32, mscorlib">
    <value>6</value>
  </data>
  <data name="label4.Text" xml:space="preserve">
    <value>最大強度(&amp;X)：</value>
  </data>
  <data name="label5.AutoSize" type="System.Boolean, mscorlib">
    <value>True</value>
  </data>
  <data name="label5.Location" type="System.Drawing.Point, System.Drawing">
    <value>23, 106</value>
  </data>
  <data name="label5.Size" type="System.Drawing.Size, System.Drawing">
    <value>93, 13</value>
  </data>
  <data name="label5.TabIndex" type="System.Int32, mscorlib">
    <value>4</value>
  </data>
  <data name="label5.Text" xml:space="preserve">
    <value>最小強度(&amp;N)：</value>
  </data>
<<<<<<< HEAD
  <data name="labelTimeUnits.AutoSize" type="System.Boolean, mscorlib">
    <value>True</value>
=======
  <data name="&gt;&gt;label5.Name" xml:space="preserve">
    <value>label5</value>
  </data>
  <data name="&gt;&gt;label5.Type" xml:space="preserve">
    <value>System.Windows.Forms.Label, System.Windows.Forms, Version=4.0.0.0, Culture=neutral, PublicKeyToken=b77a5c561934e089</value>
  </data>
  <data name="&gt;&gt;label5.Parent" xml:space="preserve">
    <value>groupBox1</value>
  </data>
  <data name="&gt;&gt;label5.ZOrder" xml:space="preserve">
    <value>4</value>
  </data>
  <data name="groupBox1.Location" type="System.Drawing.Point, System.Drawing">
    <value>15, 119</value>
  </data>
  <data name="groupBox1.Size" type="System.Drawing.Size, System.Drawing">
    <value>310, 153</value>
  </data>
  <data name="groupBox1.TabIndex" type="System.Int32, mscorlib">
    <value>7</value>
  </data>
  <data name="groupBox1.Text" xml:space="preserve">
    <value>領域面積をグラフ化(&amp;G)：</value>
  </data>
  <data name="&gt;&gt;groupBox1.Name" xml:space="preserve">
    <value>groupBox1</value>
>>>>>>> 9686bad2
  </data>
  <data name="labelTimeUnits.Location" type="System.Drawing.Point, System.Drawing">
    <value>148, 52</value>
  </data>
  <data name="labelTimeUnits.Size" type="System.Drawing.Size, System.Drawing">
    <value>43, 13</value>
  </data>
<<<<<<< HEAD
  <data name="labelTimeUnits.TabIndex" type="System.Int32, mscorlib">
    <value>2</value>
=======
  <data name="&gt;&gt;groupBox1.ZOrder" xml:space="preserve">
    <value>4</value>
>>>>>>> 9686bad2
  </data>
  <data name="labelTimeUnits.Text" xml:space="preserve">
    <value>分</value>
  </data>
  <data name="textLineWidth.Location" type="System.Drawing.Point, System.Drawing">
    <value>15, 25</value>
  </data>
  <data name="textLineWidth.Size" type="System.Drawing.Size, System.Drawing">
    <value>83, 20</value>
  </data>
  <data name="textLineWidth.TabIndex" type="System.Int32, mscorlib">
    <value>1</value>
  </data>
  <data name="textMaxIntensity.Location" type="System.Drawing.Point, System.Drawing">
    <value>167, 122</value>
  </data>
  <data name="textMaxIntensity.Size" type="System.Drawing.Size, System.Drawing">
    <value>116, 20</value>
  </data>
  <data name="textMaxIntensity.TabIndex" type="System.Int32, mscorlib">
    <value>7</value>
  </data>
  <data name="textMinIntensity.Location" type="System.Drawing.Point, System.Drawing">
    <value>26, 122</value>
  </data>
  <data name="textMinIntensity.Size" type="System.Drawing.Size, System.Drawing">
    <value>116, 20</value>
  </data>
<<<<<<< HEAD
  <data name="textMinIntensity.TabIndex" type="System.Int32, mscorlib">
    <value>5</value>
=======
  <data name="&gt;&gt;cbShowMultiplePeptides.ZOrder" xml:space="preserve">
    <value>3</value>
>>>>>>> 9686bad2
  </data>
  <data name="textSizeComboBox.Items" xml:space="preserve">
    <value>極小</value>
  </data>
  <data name="textSizeComboBox.Items1" xml:space="preserve">
    <value>小</value>
  </data>
  <data name="textSizeComboBox.Items2" xml:space="preserve">
    <value>普通</value>
  </data>
  <data name="textSizeComboBox.Items3" xml:space="preserve">
    <value>大</value>
  </data>
  <data name="textSizeComboBox.Items4" xml:space="preserve">
    <value>極大</value>
  </data>
  <data name="textSizeComboBox.Location" type="System.Drawing.Point, System.Drawing">
    <value>121, 25</value>
  </data>
  <data name="textSizeComboBox.Size" type="System.Drawing.Size, System.Drawing">
    <value>97, 21</value>
  </data>
  <data name="textSizeComboBox.TabIndex" type="System.Int32, mscorlib">
    <value>3</value>
  </data>
<<<<<<< HEAD
  <data name="textTimeRange.Location" type="System.Drawing.Point, System.Drawing">
    <value>26, 49</value>
  </data>
  <data name="textTimeRange.Size" type="System.Drawing.Size, System.Drawing">
    <value>116, 20</value>
=======
  <data name="&gt;&gt;textSizeComboBox.Name" xml:space="preserve">
    <value>textSizeComboBox</value>
  </data>
  <data name="&gt;&gt;textSizeComboBox.Type" xml:space="preserve">
    <value>System.Windows.Forms.ComboBox, System.Windows.Forms, Version=4.0.0.0, Culture=neutral, PublicKeyToken=b77a5c561934e089</value>
  </data>
  <data name="&gt;&gt;textSizeComboBox.Parent" xml:space="preserve">
    <value>$this</value>
  </data>
  <data name="&gt;&gt;textSizeComboBox.ZOrder" xml:space="preserve">
    <value>2</value>
  </data>
  <data name="numericUpDownRTDigits.AutoSize" type="System.Boolean, mscorlib">
    <value>True</value>
  </data>
  <data name="numericUpDownRTDigits.Location" type="System.Drawing.Point, System.Drawing">
    <value>15, 90</value>
  </data>
  <data name="numericUpDownRTDigits.Size" type="System.Drawing.Size, System.Drawing">
    <value>41, 20</value>
  </data>
  <data name="numericUpDownRTDigits.TabIndex" type="System.Int32, mscorlib">
    <value>6</value>
  </data>
  <metadata name="toolTip1.TrayLocation" type="System.Drawing.Point, System.Drawing, Version=4.0.0.0, Culture=neutral, PublicKeyToken=b03f5f7f11d50a3a">
    <value>155, 17</value>
  </metadata>
  <data name="numericUpDownRTDigits.ToolTip" xml:space="preserve">
    <value>ピーク注釈中の保持時間に表示される小数点の桁数を設定します。</value>
  </data>
  <data name="&gt;&gt;numericUpDownRTDigits.Name" xml:space="preserve">
    <value>numericUpDownRTDigits</value>
  </data>
  <data name="&gt;&gt;numericUpDownRTDigits.Type" xml:space="preserve">
    <value>System.Windows.Forms.NumericUpDown, System.Windows.Forms, Version=4.0.0.0, Culture=neutral, PublicKeyToken=b77a5c561934e089</value>
  </data>
  <data name="&gt;&gt;numericUpDownRTDigits.Parent" xml:space="preserve">
    <value>$this</value>
  </data>
  <data name="&gt;&gt;numericUpDownRTDigits.ZOrder" xml:space="preserve">
    <value>0</value>
  </data>
  <data name="labelRTDigits.AutoSize" type="System.Boolean, mscorlib">
    <value>True</value>
  </data>
  <data name="labelRTDigits.ImeMode" type="System.Windows.Forms.ImeMode, System.Windows.Forms">
    <value>NoControl</value>
  </data>
  <data name="labelRTDigits.Location" type="System.Drawing.Point, System.Drawing">
    <value>12, 74</value>
  </data>
  <data name="labelRTDigits.Size" type="System.Drawing.Size, System.Drawing">
    <value>158, 13</value>
  </data>
  <data name="labelRTDigits.TabIndex" type="System.Int32, mscorlib">
    <value>5</value>
  </data>
  <data name="labelRTDigits.Text" xml:space="preserve">
    <value>保持時間注釈桁数(&amp;R)：</value>
  </data>
  <data name="&gt;&gt;labelRTDigits.Name" xml:space="preserve">
    <value>labelRTDigits</value>
  </data>
  <data name="&gt;&gt;labelRTDigits.Type" xml:space="preserve">
    <value>System.Windows.Forms.Label, System.Windows.Forms, Version=4.0.0.0, Culture=neutral, PublicKeyToken=b77a5c561934e089</value>
  </data>
  <data name="&gt;&gt;labelRTDigits.Parent" xml:space="preserve">
    <value>$this</value>
  </data>
  <data name="&gt;&gt;labelRTDigits.ZOrder" xml:space="preserve">
    <value>1</value>
  </data>
  <metadata name="$this.Localizable" type="System.Boolean, mscorlib, Version=4.0.0.0, Culture=neutral, PublicKeyToken=b77a5c561934e089">
    <value>True</value>
  </metadata>
  <data name="$this.AutoScaleDimensions" type="System.Drawing.SizeF, System.Drawing">
    <value>6, 13</value>
  </data>
  <data name="$this.ClientSize" type="System.Drawing.Size, System.Drawing">
    <value>337, 285</value>
  </data>
  <data name="$this.StartPosition" type="System.Windows.Forms.FormStartPosition, System.Windows.Forms">
    <value>CenterParent</value>
  </data>
  <data name="$this.Text" xml:space="preserve">
    <value>クロマトグラムグラフのプロパティ</value>
  </data>
  <data name="&gt;&gt;modeUIHandler.Name" xml:space="preserve">
    <value>modeUIHandler</value>
  </data>
  <data name="&gt;&gt;modeUIHandler.Type" xml:space="preserve">
    <value>pwiz.Skyline.Util.Helpers+ModeUIExtender, Skyline, Version=1.0.0.0, Culture=neutral, PublicKeyToken=null</value>
  </data>
  <data name="&gt;&gt;toolTip1.Name" xml:space="preserve">
    <value>toolTip1</value>
  </data>
  <data name="&gt;&gt;toolTip1.Type" xml:space="preserve">
    <value>System.Windows.Forms.ToolTip, System.Windows.Forms, Version=4.0.0.0, Culture=neutral, PublicKeyToken=b77a5c561934e089</value>
  </data>
  <data name="&gt;&gt;$this.Name" xml:space="preserve">
    <value>ChromChartPropertyDlg</value>
>>>>>>> 9686bad2
  </data>
  <data name="textTimeRange.TabIndex" type="System.Int32, mscorlib">
    <value>1</value>
  </data>
</root><|MERGE_RESOLUTION|>--- conflicted
+++ resolved
@@ -1,695 +1,642 @@
-﻿<?xml version="1.0" encoding="utf-8"?>
-<root>
-  <!-- 
-    Microsoft ResX Schema 
-    
-    Version 2.0
-    
-    The primary goals of this format is to allow a simple XML format 
-    that is mostly human readable. The generation and parsing of the 
-    various data types are done through the TypeConverter classes 
-    associated with the data types.
-    
-    Example:
-    
-    ... ado.net/XML headers & schema ...
-    <resheader name="resmimetype">text/microsoft-resx</resheader>
-    <resheader name="version">2.0</resheader>
-    <resheader name="reader">System.Resources.ResXResourceReader, System.Windows.Forms, ...</resheader>
-    <resheader name="writer">System.Resources.ResXResourceWriter, System.Windows.Forms, ...</resheader>
-    <data name="Name1"><value>this is my long string</value><comment>this is a comment</comment></data>
-    <data name="Color1" type="System.Drawing.Color, System.Drawing">Blue</data>
-    <data name="Bitmap1" mimetype="application/x-microsoft.net.object.binary.base64">
-        <value>[base64 mime encoded serialized .NET Framework object]</value>
-    </data>
-    <data name="Icon1" type="System.Drawing.Icon, System.Drawing" mimetype="application/x-microsoft.net.object.bytearray.base64">
-        <value>[base64 mime encoded string representing a byte array form of the .NET Framework object]</value>
-        <comment>This is a comment</comment>
-    </data>
-                
-    There are any number of "resheader" rows that contain simple 
-    name/value pairs.
-    
-    Each data row contains a name, and value. The row also contains a 
-    type or mimetype. Type corresponds to a .NET class that support 
-    text/value conversion through the TypeConverter architecture. 
-    Classes that don't support this are serialized and stored with the 
-    mimetype set.
-    
-    The mimetype is used for serialized objects, and tells the 
-    ResXResourceReader how to depersist the object. This is currently not 
-    extensible. For a given mimetype the value must be set accordingly:
-    
-    Note - application/x-microsoft.net.object.binary.base64 is the format 
-    that the ResXResourceWriter will generate, however the reader can 
-    read any of the formats listed below.
-    
-    mimetype: application/x-microsoft.net.object.binary.base64
-    value   : The object must be serialized with 
-            : System.Runtime.Serialization.Formatters.Binary.BinaryFormatter
-            : and then encoded with base64 encoding.
-    
-    mimetype: application/x-microsoft.net.object.soap.base64
-    value   : The object must be serialized with 
-            : System.Runtime.Serialization.Formatters.Soap.SoapFormatter
-            : and then encoded with base64 encoding.
-
-    mimetype: application/x-microsoft.net.object.bytearray.base64
-    value   : The object must be serialized into a byte array 
-            : using a System.ComponentModel.TypeConverter
-            : and then encoded with base64 encoding.
-    -->
-  <xsd:schema id="root" xmlns="" xmlns:xsd="http://www.w3.org/2001/XMLSchema" xmlns:msdata="urn:schemas-microsoft-com:xml-msdata">
-    <xsd:import namespace="http://www.w3.org/XML/1998/namespace" />
-    <xsd:element name="root" msdata:IsDataSet="true">
-      <xsd:complexType>
-        <xsd:choice maxOccurs="unbounded">
-          <xsd:element name="metadata">
-            <xsd:complexType>
-              <xsd:sequence>
-                <xsd:element name="value" type="xsd:string" minOccurs="0" />
-              </xsd:sequence>
-              <xsd:attribute name="name" use="required" type="xsd:string" />
-              <xsd:attribute name="type" type="xsd:string" />
-              <xsd:attribute name="mimetype" type="xsd:string" />
-              <xsd:attribute ref="xml:space" />
-            </xsd:complexType>
-          </xsd:element>
-          <xsd:element name="assembly">
-            <xsd:complexType>
-              <xsd:attribute name="alias" type="xsd:string" />
-              <xsd:attribute name="name" type="xsd:string" />
-            </xsd:complexType>
-          </xsd:element>
-          <xsd:element name="data">
-            <xsd:complexType>
-              <xsd:sequence>
-                <xsd:element name="value" type="xsd:string" minOccurs="0" msdata:Ordinal="1" />
-                <xsd:element name="comment" type="xsd:string" minOccurs="0" msdata:Ordinal="2" />
-              </xsd:sequence>
-              <xsd:attribute name="name" type="xsd:string" use="required" msdata:Ordinal="1" />
-              <xsd:attribute name="type" type="xsd:string" msdata:Ordinal="3" />
-              <xsd:attribute name="mimetype" type="xsd:string" msdata:Ordinal="4" />
-              <xsd:attribute ref="xml:space" />
-            </xsd:complexType>
-          </xsd:element>
-          <xsd:element name="resheader">
-            <xsd:complexType>
-              <xsd:sequence>
-                <xsd:element name="value" type="xsd:string" minOccurs="0" msdata:Ordinal="1" />
-              </xsd:sequence>
-              <xsd:attribute name="name" type="xsd:string" use="required" />
-            </xsd:complexType>
-          </xsd:element>
-        </xsd:choice>
-      </xsd:complexType>
-    </xsd:element>
-  </xsd:schema>
-  <resheader name="reader">
-    <value>System.Resources.ResXResourceReader, System.Windows.Forms, Version=4.0.0.0, Culture=neutral, PublicKeyToken=b77a5c561934e089</value>
-  </resheader>
-  <resheader name="resmimetype">
-    <value>text/microsoft-resx</value>
-  </resheader>
-  <resheader name="version">
-    <value>2.0</value>
-  </resheader>
-  <resheader name="writer">
-    <value>System.Resources.ResXResourceWriter, System.Windows.Forms, Version=4.0.0.0, Culture=neutral, PublicKeyToken=b77a5c561934e089</value>
-  </resheader>
-<<<<<<< HEAD
-  <assembly alias="mscorlib" name="mscorlib, Version=4.0.0.0, Culture=neutral, PublicKeyToken=b77a5c561934e089" />
-  <assembly alias="System.Drawing" name="System.Drawing, Version=4.0.0.0, Culture=neutral, PublicKeyToken=b03f5f7f11d50a3a" />
-=======
-  <metadata name="modeUIHandler.TrayLocation" type="System.Drawing.Point, System.Drawing, Version=4.0.0.0, Culture=neutral, PublicKeyToken=b03f5f7f11d50a3a">
-    <value>17, 17</value>
-  </metadata>
->>>>>>> 9686bad2
-  <assembly alias="System.Windows.Forms" name="System.Windows.Forms, Version=4.0.0.0, Culture=neutral, PublicKeyToken=b77a5c561934e089" />
-  <metadata name="$this.Localizable" type="System.Boolean, mscorlib, Version=4.0.0.0, Culture=neutral, PublicKeyToken=b77a5c561934e089">
-    <value>True</value>
-  </metadata>
-  <data name="$this.AutoScaleDimensions" type="System.Drawing.SizeF, System.Drawing">
-    <value>6, 13</value>
-  </data>
-  <data name="$this.ClientSize" type="System.Drawing.Size, System.Drawing">
-    <value>337, 240</value>
-  </data>
-  <data name="$this.StartPosition" type="System.Windows.Forms.FormStartPosition, System.Windows.Forms">
-    <value>CenterParent</value>
-  </data>
-<<<<<<< HEAD
-  <data name="$this.Text" xml:space="preserve">
-    <value>クロマトグラムグラフのプロパティ</value>
-=======
-  <assembly alias="mscorlib" name="mscorlib, Version=4.0.0.0, Culture=neutral, PublicKeyToken=b77a5c561934e089" />
-  <data name="btnCancel.TabIndex" type="System.Int32, mscorlib">
-    <value>9</value>
->>>>>>> 9686bad2
-  </data>
-  <data name="&gt;&gt;$this.Name" xml:space="preserve">
-    <value>ChromChartPropertyDlg</value>
-  </data>
-  <data name="&gt;&gt;btnCancel.Name" xml:space="preserve">
-    <value>btnCancel</value>
-  </data>
-  <data name="&gt;&gt;btnCancel.Parent" xml:space="preserve">
-    <value>$this</value>
-  </data>
-  <data name="&gt;&gt;btnCancel.ZOrder" xml:space="preserve">
-    <value>8</value>
-  </data>
-  <data name="&gt;&gt;btnOk.Name" xml:space="preserve">
-    <value>btnOk</value>
-  </data>
-  <data name="&gt;&gt;btnOk.Parent" xml:space="preserve">
-    <value>$this</value>
-  </data>
-  <data name="&gt;&gt;btnOk.ZOrder" xml:space="preserve">
-    <value>8</value>
-  </data>
-<<<<<<< HEAD
-  <data name="&gt;&gt;cbRelative.Name" xml:space="preserve">
-    <value>cbRelative</value>
-=======
-  <data name="btnOk.TabIndex" type="System.Int32, mscorlib">
-    <value>8</value>
->>>>>>> 9686bad2
-  </data>
-  <data name="&gt;&gt;cbRelative.Parent" xml:space="preserve">
-    <value>groupBox1</value>
-  </data>
-  <data name="&gt;&gt;cbRelative.ZOrder" xml:space="preserve">
-    <value>2</value>
-  </data>
-  <data name="&gt;&gt;cbShowMultiplePeptides.Name" xml:space="preserve">
-    <value>cbShowMultiplePeptides</value>
-  </data>
-  <data name="&gt;&gt;cbShowMultiplePeptides.Parent" xml:space="preserve">
-    <value>$this</value>
-  </data>
-<<<<<<< HEAD
-  <data name="&gt;&gt;cbShowMultiplePeptides.ZOrder" xml:space="preserve">
-    <value>1</value>
-=======
-  <data name="&gt;&gt;btnOk.ZOrder" xml:space="preserve">
-    <value>9</value>
->>>>>>> 9686bad2
-  </data>
-  <data name="&gt;&gt;groupBox1.Name" xml:space="preserve">
-    <value>groupBox1</value>
-  </data>
-  <data name="&gt;&gt;groupBox1.Parent" xml:space="preserve">
-    <value>$this</value>
-  </data>
-  <data name="&gt;&gt;groupBox1.ZOrder" xml:space="preserve">
-    <value>2</value>
-  </data>
-  <data name="&gt;&gt;label1.Name" xml:space="preserve">
-    <value>label1</value>
-  </data>
-  <data name="&gt;&gt;label1.Parent" xml:space="preserve">
-    <value>$this</value>
-  </data>
-  <data name="&gt;&gt;label1.ZOrder" xml:space="preserve">
-    <value>4</value>
-  </data>
-  <data name="&gt;&gt;label2.Name" xml:space="preserve">
-    <value>label2</value>
-  </data>
-  <data name="&gt;&gt;label2.Parent" xml:space="preserve">
-    <value>groupBox1</value>
-  </data>
-  <data name="&gt;&gt;label2.ZOrder" xml:space="preserve">
-    <value>7</value>
-  </data>
-  <data name="&gt;&gt;label3.Name" xml:space="preserve">
-    <value>label3</value>
-  </data>
-  <data name="&gt;&gt;label3.Parent" xml:space="preserve">
-    <value>$this</value>
-  </data>
-  <data name="&gt;&gt;label3.ZOrder" xml:space="preserve">
-    <value>7</value>
-  </data>
-  <data name="&gt;&gt;label4.Name" xml:space="preserve">
-    <value>label4</value>
-  </data>
-  <data name="&gt;&gt;label4.Parent" xml:space="preserve">
-    <value>groupBox1</value>
-  </data>
-  <data name="&gt;&gt;label4.ZOrder" xml:space="preserve">
-    <value>1</value>
-  </data>
-  <data name="&gt;&gt;label5.Name" xml:space="preserve">
-    <value>label5</value>
-  </data>
-  <data name="&gt;&gt;label5.Parent" xml:space="preserve">
-    <value>groupBox1</value>
-  </data>
-  <data name="&gt;&gt;label5.ZOrder" xml:space="preserve">
-    <value>4</value>
-  </data>
-  <data name="&gt;&gt;labelTimeUnits.Name" xml:space="preserve">
-    <value>labelTimeUnits</value>
-  </data>
-  <data name="&gt;&gt;labelTimeUnits.Parent" xml:space="preserve">
-    <value>groupBox1</value>
-  </data>
-  <data name="&gt;&gt;labelTimeUnits.ZOrder" xml:space="preserve">
-    <value>6</value>
-  </data>
-  <data name="&gt;&gt;textLineWidth.Name" xml:space="preserve">
-    <value>textLineWidth</value>
-  </data>
-  <data name="&gt;&gt;textLineWidth.Parent" xml:space="preserve">
-    <value>$this</value>
-  </data>
-  <data name="&gt;&gt;textLineWidth.ZOrder" xml:space="preserve">
-    <value>6</value>
-  </data>
-  <data name="&gt;&gt;textMaxIntensity.Name" xml:space="preserve">
-    <value>textMaxIntensity</value>
-  </data>
-  <data name="&gt;&gt;textMaxIntensity.Parent" xml:space="preserve">
-    <value>groupBox1</value>
-  </data>
-  <data name="&gt;&gt;textMaxIntensity.ZOrder" xml:space="preserve">
-    <value>3</value>
-  </data>
-  <data name="&gt;&gt;textMinIntensity.Name" xml:space="preserve">
-    <value>textMinIntensity</value>
-  </data>
-  <data name="&gt;&gt;textMinIntensity.Parent" xml:space="preserve">
-    <value>groupBox1</value>
-  </data>
-  <data name="&gt;&gt;textMinIntensity.ZOrder" xml:space="preserve">
-    <value>0</value>
-  </data>
-  <data name="&gt;&gt;textSizeComboBox.Name" xml:space="preserve">
-    <value>textSizeComboBox</value>
-  </data>
-  <data name="&gt;&gt;textSizeComboBox.Parent" xml:space="preserve">
-    <value>$this</value>
-  </data>
-<<<<<<< HEAD
-  <data name="&gt;&gt;textSizeComboBox.ZOrder" xml:space="preserve">
-    <value>0</value>
-=======
-  <data name="&gt;&gt;label1.ZOrder" xml:space="preserve">
-    <value>5</value>
-  </data>
-  <data name="textTimeRange.Location" type="System.Drawing.Point, System.Drawing">
-    <value>26, 49</value>
-  </data>
-  <data name="textTimeRange.Size" type="System.Drawing.Size, System.Drawing">
-    <value>116, 20</value>
-  </data>
-  <data name="textTimeRange.TabIndex" type="System.Int32, mscorlib">
-    <value>1</value>
->>>>>>> 9686bad2
-  </data>
-  <data name="&gt;&gt;textTimeRange.Name" xml:space="preserve">
-    <value>textTimeRange</value>
-  </data>
-  <data name="&gt;&gt;textTimeRange.Parent" xml:space="preserve">
-    <value>groupBox1</value>
-  </data>
-  <data name="&gt;&gt;textTimeRange.ZOrder" xml:space="preserve">
-    <value>5</value>
-  </data>
-  <data name="btnCancel.Anchor" type="System.Windows.Forms.AnchorStyles, System.Windows.Forms">
-    <value>Top, Right</value>
-  </data>
-  <data name="btnCancel.Location" type="System.Drawing.Point, System.Drawing">
-    <value>250, 39</value>
-  </data>
-  <data name="btnCancel.Size" type="System.Drawing.Size, System.Drawing">
-    <value>75, 23</value>
-  </data>
-  <data name="btnCancel.TabIndex" type="System.Int32, mscorlib">
-    <value>7</value>
-  </data>
-  <data name="btnCancel.Text" xml:space="preserve">
-    <value>キャンセル</value>
-  </data>
-  <data name="btnOk.Anchor" type="System.Windows.Forms.AnchorStyles, System.Windows.Forms">
-    <value>Top, Right</value>
-  </data>
-  <data name="btnOk.Location" type="System.Drawing.Point, System.Drawing">
-    <value>250, 9</value>
-  </data>
-  <data name="btnOk.Size" type="System.Drawing.Size, System.Drawing">
-    <value>75, 23</value>
-  </data>
-  <data name="btnOk.TabIndex" type="System.Int32, mscorlib">
-    <value>6</value>
-  </data>
-  <data name="btnOk.Text" xml:space="preserve">
-    <value>OK</value>
-  </data>
-  <data name="cbRelative.AutoSize" type="System.Boolean, mscorlib">
-    <value>True</value>
-  </data>
-  <data name="cbRelative.Location" type="System.Drawing.Point, System.Drawing">
-    <value>26, 72</value>
-  </data>
-  <data name="cbRelative.Size" type="System.Drawing.Size, System.Drawing">
-    <value>116, 17</value>
-  </data>
-  <data name="cbRelative.TabIndex" type="System.Int32, mscorlib">
-    <value>3</value>
-  </data>
-  <data name="cbRelative.Text" xml:space="preserve">
-    <value>相対ピーク幅(&amp;P)</value>
-  </data>
-  <data name="cbShowMultiplePeptides.AutoSize" type="System.Boolean, mscorlib">
-    <value>True</value>
-  </data>
-  <data name="cbShowMultiplePeptides.ImeMode" type="System.Windows.Forms.ImeMode, System.Windows.Forms">
-    <value>NoControl</value>
-  </data>
-  <data name="cbShowMultiplePeptides.Location" type="System.Drawing.Point, System.Drawing">
-    <value>15, 51</value>
-  </data>
-  <data name="cbShowMultiplePeptides.Size" type="System.Drawing.Size, System.Drawing">
-    <value>134, 17</value>
-  </data>
-  <data name="cbShowMultiplePeptides.TabIndex" type="System.Int32, mscorlib">
-    <value>4</value>
-  </data>
-  <data name="cbShowMultiplePeptides.Text" xml:space="preserve">
-    <value>複数のペプチドを表示</value>
-  </data>
-  <data name="groupBox1.Anchor" type="System.Windows.Forms.AnchorStyles, System.Windows.Forms">
-    <value>Bottom, Left, Right</value>
-  </data>
-  <data name="groupBox1.Location" type="System.Drawing.Point, System.Drawing">
-    <value>15, 74</value>
-  </data>
-  <data name="groupBox1.Size" type="System.Drawing.Size, System.Drawing">
-    <value>310, 153</value>
-  </data>
-  <data name="groupBox1.TabIndex" type="System.Int32, mscorlib">
-    <value>5</value>
-  </data>
-  <data name="groupBox1.Text" xml:space="preserve">
-    <value>領域面積をグラフ化(&amp;G)：</value>
-  </data>
-  <data name="label1.AutoSize" type="System.Boolean, mscorlib">
-    <value>True</value>
-  </data>
-  <data name="label1.Location" type="System.Drawing.Point, System.Drawing">
-    <value>118, 9</value>
-  </data>
-  <data name="label1.Size" type="System.Drawing.Size, System.Drawing">
-    <value>52, 13</value>
-  </data>
-  <data name="label1.TabIndex" type="System.Int32, mscorlib">
-    <value>2</value>
-  </data>
-  <data name="label1.Text" xml:space="preserve">
-    <value>フォントサイズ(&amp;F)：</value>
-  </data>
-  <data name="label2.AutoSize" type="System.Boolean, mscorlib">
-    <value>True</value>
-  </data>
-  <data name="label2.Location" type="System.Drawing.Point, System.Drawing">
-    <value>23, 33</value>
-  </data>
-  <data name="label2.Size" type="System.Drawing.Size, System.Drawing">
-    <value>110, 13</value>
-  </data>
-  <data name="label2.TabIndex" type="System.Int32, mscorlib">
-    <value>0</value>
-  </data>
-  <data name="label2.Text" xml:space="preserve">
-    <value>最良ピーク時間範囲(&amp;B)：</value>
-  </data>
-  <data name="label3.AutoSize" type="System.Boolean, mscorlib">
-    <value>True</value>
-  </data>
-  <data name="label3.Location" type="System.Drawing.Point, System.Drawing">
-    <value>12, 9</value>
-  </data>
-  <data name="label3.Size" type="System.Drawing.Size, System.Drawing">
-    <value>58, 13</value>
-  </data>
-  <data name="label3.TabIndex" type="System.Int32, mscorlib">
-    <value>0</value>
-  </data>
-  <data name="label3.Text" xml:space="preserve">
-    <value>線の幅(&amp;L)：</value>
-  </data>
-  <data name="label4.AutoSize" type="System.Boolean, mscorlib">
-    <value>True</value>
-  </data>
-  <data name="label4.ImeMode" type="System.Windows.Forms.ImeMode, System.Windows.Forms">
-    <value>NoControl</value>
-  </data>
-  <data name="label4.Location" type="System.Drawing.Point, System.Drawing">
-    <value>164, 106</value>
-  </data>
-  <data name="label4.Size" type="System.Drawing.Size, System.Drawing">
-    <value>96, 13</value>
-  </data>
-  <data name="label4.TabIndex" type="System.Int32, mscorlib">
-    <value>6</value>
-  </data>
-  <data name="label4.Text" xml:space="preserve">
-    <value>最大強度(&amp;X)：</value>
-  </data>
-  <data name="label5.AutoSize" type="System.Boolean, mscorlib">
-    <value>True</value>
-  </data>
-  <data name="label5.Location" type="System.Drawing.Point, System.Drawing">
-    <value>23, 106</value>
-  </data>
-  <data name="label5.Size" type="System.Drawing.Size, System.Drawing">
-    <value>93, 13</value>
-  </data>
-  <data name="label5.TabIndex" type="System.Int32, mscorlib">
-    <value>4</value>
-  </data>
-  <data name="label5.Text" xml:space="preserve">
-    <value>最小強度(&amp;N)：</value>
-  </data>
-<<<<<<< HEAD
-  <data name="labelTimeUnits.AutoSize" type="System.Boolean, mscorlib">
-    <value>True</value>
-=======
-  <data name="&gt;&gt;label5.Name" xml:space="preserve">
-    <value>label5</value>
-  </data>
-  <data name="&gt;&gt;label5.Type" xml:space="preserve">
-    <value>System.Windows.Forms.Label, System.Windows.Forms, Version=4.0.0.0, Culture=neutral, PublicKeyToken=b77a5c561934e089</value>
-  </data>
-  <data name="&gt;&gt;label5.Parent" xml:space="preserve">
-    <value>groupBox1</value>
-  </data>
-  <data name="&gt;&gt;label5.ZOrder" xml:space="preserve">
-    <value>4</value>
-  </data>
-  <data name="groupBox1.Location" type="System.Drawing.Point, System.Drawing">
-    <value>15, 119</value>
-  </data>
-  <data name="groupBox1.Size" type="System.Drawing.Size, System.Drawing">
-    <value>310, 153</value>
-  </data>
-  <data name="groupBox1.TabIndex" type="System.Int32, mscorlib">
-    <value>7</value>
-  </data>
-  <data name="groupBox1.Text" xml:space="preserve">
-    <value>領域面積をグラフ化(&amp;G)：</value>
-  </data>
-  <data name="&gt;&gt;groupBox1.Name" xml:space="preserve">
-    <value>groupBox1</value>
->>>>>>> 9686bad2
-  </data>
-  <data name="labelTimeUnits.Location" type="System.Drawing.Point, System.Drawing">
-    <value>148, 52</value>
-  </data>
-  <data name="labelTimeUnits.Size" type="System.Drawing.Size, System.Drawing">
-    <value>43, 13</value>
-  </data>
-<<<<<<< HEAD
-  <data name="labelTimeUnits.TabIndex" type="System.Int32, mscorlib">
-    <value>2</value>
-=======
-  <data name="&gt;&gt;groupBox1.ZOrder" xml:space="preserve">
-    <value>4</value>
->>>>>>> 9686bad2
-  </data>
-  <data name="labelTimeUnits.Text" xml:space="preserve">
-    <value>分</value>
-  </data>
-  <data name="textLineWidth.Location" type="System.Drawing.Point, System.Drawing">
-    <value>15, 25</value>
-  </data>
-  <data name="textLineWidth.Size" type="System.Drawing.Size, System.Drawing">
-    <value>83, 20</value>
-  </data>
-  <data name="textLineWidth.TabIndex" type="System.Int32, mscorlib">
-    <value>1</value>
-  </data>
-  <data name="textMaxIntensity.Location" type="System.Drawing.Point, System.Drawing">
-    <value>167, 122</value>
-  </data>
-  <data name="textMaxIntensity.Size" type="System.Drawing.Size, System.Drawing">
-    <value>116, 20</value>
-  </data>
-  <data name="textMaxIntensity.TabIndex" type="System.Int32, mscorlib">
-    <value>7</value>
-  </data>
-  <data name="textMinIntensity.Location" type="System.Drawing.Point, System.Drawing">
-    <value>26, 122</value>
-  </data>
-  <data name="textMinIntensity.Size" type="System.Drawing.Size, System.Drawing">
-    <value>116, 20</value>
-  </data>
-<<<<<<< HEAD
-  <data name="textMinIntensity.TabIndex" type="System.Int32, mscorlib">
-    <value>5</value>
-=======
-  <data name="&gt;&gt;cbShowMultiplePeptides.ZOrder" xml:space="preserve">
-    <value>3</value>
->>>>>>> 9686bad2
-  </data>
-  <data name="textSizeComboBox.Items" xml:space="preserve">
-    <value>極小</value>
-  </data>
-  <data name="textSizeComboBox.Items1" xml:space="preserve">
-    <value>小</value>
-  </data>
-  <data name="textSizeComboBox.Items2" xml:space="preserve">
-    <value>普通</value>
-  </data>
-  <data name="textSizeComboBox.Items3" xml:space="preserve">
-    <value>大</value>
-  </data>
-  <data name="textSizeComboBox.Items4" xml:space="preserve">
-    <value>極大</value>
-  </data>
-  <data name="textSizeComboBox.Location" type="System.Drawing.Point, System.Drawing">
-    <value>121, 25</value>
-  </data>
-  <data name="textSizeComboBox.Size" type="System.Drawing.Size, System.Drawing">
-    <value>97, 21</value>
-  </data>
-  <data name="textSizeComboBox.TabIndex" type="System.Int32, mscorlib">
-    <value>3</value>
-  </data>
-<<<<<<< HEAD
-  <data name="textTimeRange.Location" type="System.Drawing.Point, System.Drawing">
-    <value>26, 49</value>
-  </data>
-  <data name="textTimeRange.Size" type="System.Drawing.Size, System.Drawing">
-    <value>116, 20</value>
-=======
-  <data name="&gt;&gt;textSizeComboBox.Name" xml:space="preserve">
-    <value>textSizeComboBox</value>
-  </data>
-  <data name="&gt;&gt;textSizeComboBox.Type" xml:space="preserve">
-    <value>System.Windows.Forms.ComboBox, System.Windows.Forms, Version=4.0.0.0, Culture=neutral, PublicKeyToken=b77a5c561934e089</value>
-  </data>
-  <data name="&gt;&gt;textSizeComboBox.Parent" xml:space="preserve">
-    <value>$this</value>
-  </data>
-  <data name="&gt;&gt;textSizeComboBox.ZOrder" xml:space="preserve">
-    <value>2</value>
-  </data>
-  <data name="numericUpDownRTDigits.AutoSize" type="System.Boolean, mscorlib">
-    <value>True</value>
-  </data>
-  <data name="numericUpDownRTDigits.Location" type="System.Drawing.Point, System.Drawing">
-    <value>15, 90</value>
-  </data>
-  <data name="numericUpDownRTDigits.Size" type="System.Drawing.Size, System.Drawing">
-    <value>41, 20</value>
-  </data>
-  <data name="numericUpDownRTDigits.TabIndex" type="System.Int32, mscorlib">
-    <value>6</value>
-  </data>
-  <metadata name="toolTip1.TrayLocation" type="System.Drawing.Point, System.Drawing, Version=4.0.0.0, Culture=neutral, PublicKeyToken=b03f5f7f11d50a3a">
-    <value>155, 17</value>
-  </metadata>
-  <data name="numericUpDownRTDigits.ToolTip" xml:space="preserve">
-    <value>ピーク注釈中の保持時間に表示される小数点の桁数を設定します。</value>
-  </data>
-  <data name="&gt;&gt;numericUpDownRTDigits.Name" xml:space="preserve">
-    <value>numericUpDownRTDigits</value>
-  </data>
-  <data name="&gt;&gt;numericUpDownRTDigits.Type" xml:space="preserve">
-    <value>System.Windows.Forms.NumericUpDown, System.Windows.Forms, Version=4.0.0.0, Culture=neutral, PublicKeyToken=b77a5c561934e089</value>
-  </data>
-  <data name="&gt;&gt;numericUpDownRTDigits.Parent" xml:space="preserve">
-    <value>$this</value>
-  </data>
-  <data name="&gt;&gt;numericUpDownRTDigits.ZOrder" xml:space="preserve">
-    <value>0</value>
-  </data>
-  <data name="labelRTDigits.AutoSize" type="System.Boolean, mscorlib">
-    <value>True</value>
-  </data>
-  <data name="labelRTDigits.ImeMode" type="System.Windows.Forms.ImeMode, System.Windows.Forms">
-    <value>NoControl</value>
-  </data>
-  <data name="labelRTDigits.Location" type="System.Drawing.Point, System.Drawing">
-    <value>12, 74</value>
-  </data>
-  <data name="labelRTDigits.Size" type="System.Drawing.Size, System.Drawing">
-    <value>158, 13</value>
-  </data>
-  <data name="labelRTDigits.TabIndex" type="System.Int32, mscorlib">
-    <value>5</value>
-  </data>
-  <data name="labelRTDigits.Text" xml:space="preserve">
-    <value>保持時間注釈桁数(&amp;R)：</value>
-  </data>
-  <data name="&gt;&gt;labelRTDigits.Name" xml:space="preserve">
-    <value>labelRTDigits</value>
-  </data>
-  <data name="&gt;&gt;labelRTDigits.Type" xml:space="preserve">
-    <value>System.Windows.Forms.Label, System.Windows.Forms, Version=4.0.0.0, Culture=neutral, PublicKeyToken=b77a5c561934e089</value>
-  </data>
-  <data name="&gt;&gt;labelRTDigits.Parent" xml:space="preserve">
-    <value>$this</value>
-  </data>
-  <data name="&gt;&gt;labelRTDigits.ZOrder" xml:space="preserve">
-    <value>1</value>
-  </data>
-  <metadata name="$this.Localizable" type="System.Boolean, mscorlib, Version=4.0.0.0, Culture=neutral, PublicKeyToken=b77a5c561934e089">
-    <value>True</value>
-  </metadata>
-  <data name="$this.AutoScaleDimensions" type="System.Drawing.SizeF, System.Drawing">
-    <value>6, 13</value>
-  </data>
-  <data name="$this.ClientSize" type="System.Drawing.Size, System.Drawing">
-    <value>337, 285</value>
-  </data>
-  <data name="$this.StartPosition" type="System.Windows.Forms.FormStartPosition, System.Windows.Forms">
-    <value>CenterParent</value>
-  </data>
-  <data name="$this.Text" xml:space="preserve">
-    <value>クロマトグラムグラフのプロパティ</value>
-  </data>
-  <data name="&gt;&gt;modeUIHandler.Name" xml:space="preserve">
-    <value>modeUIHandler</value>
-  </data>
-  <data name="&gt;&gt;modeUIHandler.Type" xml:space="preserve">
-    <value>pwiz.Skyline.Util.Helpers+ModeUIExtender, Skyline, Version=1.0.0.0, Culture=neutral, PublicKeyToken=null</value>
-  </data>
-  <data name="&gt;&gt;toolTip1.Name" xml:space="preserve">
-    <value>toolTip1</value>
-  </data>
-  <data name="&gt;&gt;toolTip1.Type" xml:space="preserve">
-    <value>System.Windows.Forms.ToolTip, System.Windows.Forms, Version=4.0.0.0, Culture=neutral, PublicKeyToken=b77a5c561934e089</value>
-  </data>
-  <data name="&gt;&gt;$this.Name" xml:space="preserve">
-    <value>ChromChartPropertyDlg</value>
->>>>>>> 9686bad2
-  </data>
-  <data name="textTimeRange.TabIndex" type="System.Int32, mscorlib">
-    <value>1</value>
-  </data>
+<?xml version="1.0" encoding="utf-8"?>
+<root>
+  <!-- 
+    Microsoft ResX Schema 
+    
+    Version 2.0
+    
+    The primary goals of this format is to allow a simple XML format 
+    that is mostly human readable. The generation and parsing of the 
+    various data types are done through the TypeConverter classes 
+    associated with the data types.
+    
+    Example:
+    
+    ... ado.net/XML headers & schema ...
+    <resheader name="resmimetype">text/microsoft-resx</resheader>
+    <resheader name="version">2.0</resheader>
+    <resheader name="reader">System.Resources.ResXResourceReader, System.Windows.Forms, ...</resheader>
+    <resheader name="writer">System.Resources.ResXResourceWriter, System.Windows.Forms, ...</resheader>
+    <data name="Name1"><value>this is my long string</value><comment>this is a comment</comment></data>
+    <data name="Color1" type="System.Drawing.Color, System.Drawing">Blue</data>
+    <data name="Bitmap1" mimetype="application/x-microsoft.net.object.binary.base64">
+        <value>[base64 mime encoded serialized .NET Framework object]</value>
+    </data>
+    <data name="Icon1" type="System.Drawing.Icon, System.Drawing" mimetype="application/x-microsoft.net.object.bytearray.base64">
+        <value>[base64 mime encoded string representing a byte array form of the .NET Framework object]</value>
+        <comment>This is a comment</comment>
+    </data>
+                
+    There are any number of "resheader" rows that contain simple 
+    name/value pairs.
+    
+    Each data row contains a name, and value. The row also contains a 
+    type or mimetype. Type corresponds to a .NET class that support 
+    text/value conversion through the TypeConverter architecture. 
+    Classes that don't support this are serialized and stored with the 
+    mimetype set.
+    
+    The mimetype is used for serialized objects, and tells the 
+    ResXResourceReader how to depersist the object. This is currently not 
+    extensible. For a given mimetype the value must be set accordingly:
+    
+    Note - application/x-microsoft.net.object.binary.base64 is the format 
+    that the ResXResourceWriter will generate, however the reader can 
+    read any of the formats listed below.
+    
+    mimetype: application/x-microsoft.net.object.binary.base64
+    value   : The object must be serialized with 
+            : System.Runtime.Serialization.Formatters.Binary.BinaryFormatter
+            : and then encoded with base64 encoding.
+    
+    mimetype: application/x-microsoft.net.object.soap.base64
+    value   : The object must be serialized with 
+            : System.Runtime.Serialization.Formatters.Soap.SoapFormatter
+            : and then encoded with base64 encoding.
+
+    mimetype: application/x-microsoft.net.object.bytearray.base64
+    value   : The object must be serialized into a byte array 
+            : using a System.ComponentModel.TypeConverter
+            : and then encoded with base64 encoding.
+    -->
+  <xsd:schema id="root" xmlns="" xmlns:xsd="http://www.w3.org/2001/XMLSchema" xmlns:msdata="urn:schemas-microsoft-com:xml-msdata">
+    <xsd:import namespace="http://www.w3.org/XML/1998/namespace" />
+    <xsd:element name="root" msdata:IsDataSet="true">
+      <xsd:complexType>
+        <xsd:choice maxOccurs="unbounded">
+          <xsd:element name="metadata">
+            <xsd:complexType>
+              <xsd:sequence>
+                <xsd:element name="value" type="xsd:string" minOccurs="0" />
+              </xsd:sequence>
+              <xsd:attribute name="name" use="required" type="xsd:string" />
+              <xsd:attribute name="type" type="xsd:string" />
+              <xsd:attribute name="mimetype" type="xsd:string" />
+              <xsd:attribute ref="xml:space" />
+            </xsd:complexType>
+          </xsd:element>
+          <xsd:element name="assembly">
+            <xsd:complexType>
+              <xsd:attribute name="alias" type="xsd:string" />
+              <xsd:attribute name="name" type="xsd:string" />
+            </xsd:complexType>
+          </xsd:element>
+          <xsd:element name="data">
+            <xsd:complexType>
+              <xsd:sequence>
+                <xsd:element name="value" type="xsd:string" minOccurs="0" msdata:Ordinal="1" />
+                <xsd:element name="comment" type="xsd:string" minOccurs="0" msdata:Ordinal="2" />
+              </xsd:sequence>
+              <xsd:attribute name="name" type="xsd:string" use="required" msdata:Ordinal="1" />
+              <xsd:attribute name="type" type="xsd:string" msdata:Ordinal="3" />
+              <xsd:attribute name="mimetype" type="xsd:string" msdata:Ordinal="4" />
+              <xsd:attribute ref="xml:space" />
+            </xsd:complexType>
+          </xsd:element>
+          <xsd:element name="resheader">
+            <xsd:complexType>
+              <xsd:sequence>
+                <xsd:element name="value" type="xsd:string" minOccurs="0" msdata:Ordinal="1" />
+              </xsd:sequence>
+              <xsd:attribute name="name" type="xsd:string" use="required" />
+            </xsd:complexType>
+          </xsd:element>
+        </xsd:choice>
+      </xsd:complexType>
+    </xsd:element>
+  </xsd:schema>
+  <resheader name="resmimetype">
+    <value>text/microsoft-resx</value>
+  </resheader>
+  <resheader name="version">
+    <value>2.0</value>
+  </resheader>
+  <resheader name="reader">
+    <value>System.Resources.ResXResourceReader, System.Windows.Forms, Version=4.0.0.0, Culture=neutral, PublicKeyToken=b77a5c561934e089</value>
+  </resheader>
+  <resheader name="writer">
+    <value>System.Resources.ResXResourceWriter, System.Windows.Forms, Version=4.0.0.0, Culture=neutral, PublicKeyToken=b77a5c561934e089</value>
+  </resheader>
+  <metadata name="modeUIHandler.TrayLocation" type="System.Drawing.Point, System.Drawing, Version=4.0.0.0, Culture=neutral, PublicKeyToken=b03f5f7f11d50a3a">
+    <value>17, 17</value>
+  </metadata>
+  <assembly alias="System.Windows.Forms" name="System.Windows.Forms, Version=4.0.0.0, Culture=neutral, PublicKeyToken=b77a5c561934e089" />
+  <data name="btnCancel.Anchor" type="System.Windows.Forms.AnchorStyles, System.Windows.Forms">
+    <value>Top, Right</value>
+  </data>
+  <assembly alias="System.Drawing" name="System.Drawing, Version=4.0.0.0, Culture=neutral, PublicKeyToken=b03f5f7f11d50a3a" />
+  <data name="btnCancel.Location" type="System.Drawing.Point, System.Drawing">
+    <value>250, 39</value>
+  </data>
+  <data name="btnCancel.Size" type="System.Drawing.Size, System.Drawing">
+    <value>75, 23</value>
+  </data>
+  <assembly alias="mscorlib" name="mscorlib, Version=4.0.0.0, Culture=neutral, PublicKeyToken=b77a5c561934e089" />
+  <data name="btnCancel.TabIndex" type="System.Int32, mscorlib">
+    <value>9</value>
+  </data>
+  <data name="btnCancel.Text" xml:space="preserve">
+    <value>キャンセル</value>
+  </data>
+  <data name="&gt;&gt;btnCancel.Name" xml:space="preserve">
+    <value>btnCancel</value>
+  </data>
+  <data name="&gt;&gt;btnCancel.Type" xml:space="preserve">
+    <value>System.Windows.Forms.Button, System.Windows.Forms, Version=4.0.0.0, Culture=neutral, PublicKeyToken=b77a5c561934e089</value>
+  </data>
+  <data name="&gt;&gt;btnCancel.Parent" xml:space="preserve">
+    <value>$this</value>
+  </data>
+  <data name="&gt;&gt;btnCancel.ZOrder" xml:space="preserve">
+    <value>8</value>
+  </data>
+  <data name="btnOk.Anchor" type="System.Windows.Forms.AnchorStyles, System.Windows.Forms">
+    <value>Top, Right</value>
+  </data>
+  <data name="btnOk.Location" type="System.Drawing.Point, System.Drawing">
+    <value>250, 9</value>
+  </data>
+  <data name="btnOk.Size" type="System.Drawing.Size, System.Drawing">
+    <value>75, 23</value>
+  </data>
+  <data name="btnOk.TabIndex" type="System.Int32, mscorlib">
+    <value>8</value>
+  </data>
+  <data name="btnOk.Text" xml:space="preserve">
+    <value>OK</value>
+  </data>
+  <data name="&gt;&gt;btnOk.Name" xml:space="preserve">
+    <value>btnOk</value>
+  </data>
+  <data name="&gt;&gt;btnOk.Type" xml:space="preserve">
+    <value>System.Windows.Forms.Button, System.Windows.Forms, Version=4.0.0.0, Culture=neutral, PublicKeyToken=b77a5c561934e089</value>
+  </data>
+  <data name="&gt;&gt;btnOk.Parent" xml:space="preserve">
+    <value>$this</value>
+  </data>
+  <data name="&gt;&gt;btnOk.ZOrder" xml:space="preserve">
+    <value>9</value>
+  </data>
+  <data name="label3.AutoSize" type="System.Boolean, mscorlib">
+    <value>True</value>
+  </data>
+  <data name="label3.Location" type="System.Drawing.Point, System.Drawing">
+    <value>12, 9</value>
+  </data>
+  <data name="label3.Size" type="System.Drawing.Size, System.Drawing">
+    <value>58, 13</value>
+  </data>
+  <data name="label3.TabIndex" type="System.Int32, mscorlib">
+    <value>0</value>
+  </data>
+  <data name="label3.Text" xml:space="preserve">
+    <value>線の幅(&amp;L)：</value>
+  </data>
+  <data name="&gt;&gt;label3.Name" xml:space="preserve">
+    <value>label3</value>
+  </data>
+  <data name="&gt;&gt;label3.Type" xml:space="preserve">
+    <value>System.Windows.Forms.Label, System.Windows.Forms, Version=4.0.0.0, Culture=neutral, PublicKeyToken=b77a5c561934e089</value>
+  </data>
+  <data name="&gt;&gt;label3.Parent" xml:space="preserve">
+    <value>$this</value>
+  </data>
+  <data name="&gt;&gt;label3.ZOrder" xml:space="preserve">
+    <value>7</value>
+  </data>
+  <data name="textLineWidth.Location" type="System.Drawing.Point, System.Drawing">
+    <value>15, 25</value>
+  </data>
+  <data name="textLineWidth.Size" type="System.Drawing.Size, System.Drawing">
+    <value>83, 20</value>
+  </data>
+  <data name="textLineWidth.TabIndex" type="System.Int32, mscorlib">
+    <value>1</value>
+  </data>
+  <data name="&gt;&gt;textLineWidth.Name" xml:space="preserve">
+    <value>textLineWidth</value>
+  </data>
+  <data name="&gt;&gt;textLineWidth.Type" xml:space="preserve">
+    <value>System.Windows.Forms.TextBox, System.Windows.Forms, Version=4.0.0.0, Culture=neutral, PublicKeyToken=b77a5c561934e089</value>
+  </data>
+  <data name="&gt;&gt;textLineWidth.Parent" xml:space="preserve">
+    <value>$this</value>
+  </data>
+  <data name="&gt;&gt;textLineWidth.ZOrder" xml:space="preserve">
+    <value>6</value>
+  </data>
+  <data name="label1.AutoSize" type="System.Boolean, mscorlib">
+    <value>True</value>
+  </data>
+  <data name="label1.Location" type="System.Drawing.Point, System.Drawing">
+    <value>118, 9</value>
+  </data>
+  <data name="label1.Size" type="System.Drawing.Size, System.Drawing">
+    <value>52, 13</value>
+  </data>
+  <data name="label1.TabIndex" type="System.Int32, mscorlib">
+    <value>2</value>
+  </data>
+  <data name="label1.Text" xml:space="preserve">
+    <value>フォントサイズ(&amp;F)：</value>
+  </data>
+  <data name="&gt;&gt;label1.Name" xml:space="preserve">
+    <value>label1</value>
+  </data>
+  <data name="&gt;&gt;label1.Type" xml:space="preserve">
+    <value>System.Windows.Forms.Label, System.Windows.Forms, Version=4.0.0.0, Culture=neutral, PublicKeyToken=b77a5c561934e089</value>
+  </data>
+  <data name="&gt;&gt;label1.Parent" xml:space="preserve">
+    <value>$this</value>
+  </data>
+  <data name="&gt;&gt;label1.ZOrder" xml:space="preserve">
+    <value>5</value>
+  </data>
+  <data name="textTimeRange.Location" type="System.Drawing.Point, System.Drawing">
+    <value>26, 49</value>
+  </data>
+  <data name="textTimeRange.Size" type="System.Drawing.Size, System.Drawing">
+    <value>116, 20</value>
+  </data>
+  <data name="textTimeRange.TabIndex" type="System.Int32, mscorlib">
+    <value>1</value>
+  </data>
+  <data name="&gt;&gt;textTimeRange.Name" xml:space="preserve">
+    <value>textTimeRange</value>
+  </data>
+  <data name="&gt;&gt;textTimeRange.Type" xml:space="preserve">
+    <value>System.Windows.Forms.TextBox, System.Windows.Forms, Version=4.0.0.0, Culture=neutral, PublicKeyToken=b77a5c561934e089</value>
+  </data>
+  <data name="&gt;&gt;textTimeRange.Parent" xml:space="preserve">
+    <value>groupBox1</value>
+  </data>
+  <data name="&gt;&gt;textTimeRange.ZOrder" xml:space="preserve">
+    <value>5</value>
+  </data>
+  <data name="label2.AutoSize" type="System.Boolean, mscorlib">
+    <value>True</value>
+  </data>
+  <data name="label2.Location" type="System.Drawing.Point, System.Drawing">
+    <value>23, 33</value>
+  </data>
+  <data name="label2.Size" type="System.Drawing.Size, System.Drawing">
+    <value>110, 13</value>
+  </data>
+  <data name="label2.TabIndex" type="System.Int32, mscorlib">
+    <value>0</value>
+  </data>
+  <data name="label2.Text" xml:space="preserve">
+    <value>最良ピーク時間範囲(&amp;B)：</value>
+  </data>
+  <data name="&gt;&gt;label2.Name" xml:space="preserve">
+    <value>label2</value>
+  </data>
+  <data name="&gt;&gt;label2.Type" xml:space="preserve">
+    <value>System.Windows.Forms.Label, System.Windows.Forms, Version=4.0.0.0, Culture=neutral, PublicKeyToken=b77a5c561934e089</value>
+  </data>
+  <data name="&gt;&gt;label2.Parent" xml:space="preserve">
+    <value>groupBox1</value>
+  </data>
+  <data name="&gt;&gt;label2.ZOrder" xml:space="preserve">
+    <value>7</value>
+  </data>
+  <data name="labelTimeUnits.AutoSize" type="System.Boolean, mscorlib">
+    <value>True</value>
+  </data>
+  <data name="labelTimeUnits.Location" type="System.Drawing.Point, System.Drawing">
+    <value>148, 52</value>
+  </data>
+  <data name="labelTimeUnits.Size" type="System.Drawing.Size, System.Drawing">
+    <value>43, 13</value>
+  </data>
+  <data name="labelTimeUnits.TabIndex" type="System.Int32, mscorlib">
+    <value>2</value>
+  </data>
+  <data name="labelTimeUnits.Text" xml:space="preserve">
+    <value>分</value>
+  </data>
+  <data name="&gt;&gt;labelTimeUnits.Name" xml:space="preserve">
+    <value>labelTimeUnits</value>
+  </data>
+  <data name="&gt;&gt;labelTimeUnits.Type" xml:space="preserve">
+    <value>System.Windows.Forms.Label, System.Windows.Forms, Version=4.0.0.0, Culture=neutral, PublicKeyToken=b77a5c561934e089</value>
+  </data>
+  <data name="&gt;&gt;labelTimeUnits.Parent" xml:space="preserve">
+    <value>groupBox1</value>
+  </data>
+  <data name="&gt;&gt;labelTimeUnits.ZOrder" xml:space="preserve">
+    <value>6</value>
+  </data>
+  <data name="groupBox1.Anchor" type="System.Windows.Forms.AnchorStyles, System.Windows.Forms">
+    <value>Bottom, Left, Right</value>
+  </data>
+  <data name="textMinIntensity.Location" type="System.Drawing.Point, System.Drawing">
+    <value>26, 122</value>
+  </data>
+  <data name="textMinIntensity.Size" type="System.Drawing.Size, System.Drawing">
+    <value>116, 20</value>
+  </data>
+  <data name="textMinIntensity.TabIndex" type="System.Int32, mscorlib">
+    <value>5</value>
+  </data>
+  <data name="&gt;&gt;textMinIntensity.Name" xml:space="preserve">
+    <value>textMinIntensity</value>
+  </data>
+  <data name="&gt;&gt;textMinIntensity.Type" xml:space="preserve">
+    <value>System.Windows.Forms.TextBox, System.Windows.Forms, Version=4.0.0.0, Culture=neutral, PublicKeyToken=b77a5c561934e089</value>
+  </data>
+  <data name="&gt;&gt;textMinIntensity.Parent" xml:space="preserve">
+    <value>groupBox1</value>
+  </data>
+  <data name="&gt;&gt;textMinIntensity.ZOrder" xml:space="preserve">
+    <value>0</value>
+  </data>
+  <data name="label4.AutoSize" type="System.Boolean, mscorlib">
+    <value>True</value>
+  </data>
+  <data name="label4.ImeMode" type="System.Windows.Forms.ImeMode, System.Windows.Forms">
+    <value>NoControl</value>
+  </data>
+  <data name="label4.Location" type="System.Drawing.Point, System.Drawing">
+    <value>164, 106</value>
+  </data>
+  <data name="label4.Size" type="System.Drawing.Size, System.Drawing">
+    <value>96, 13</value>
+  </data>
+  <data name="label4.TabIndex" type="System.Int32, mscorlib">
+    <value>6</value>
+  </data>
+  <data name="label4.Text" xml:space="preserve">
+    <value>最大強度(&amp;X)：</value>
+  </data>
+  <data name="&gt;&gt;label4.Name" xml:space="preserve">
+    <value>label4</value>
+  </data>
+  <data name="&gt;&gt;label4.Type" xml:space="preserve">
+    <value>System.Windows.Forms.Label, System.Windows.Forms, Version=4.0.0.0, Culture=neutral, PublicKeyToken=b77a5c561934e089</value>
+  </data>
+  <data name="&gt;&gt;label4.Parent" xml:space="preserve">
+    <value>groupBox1</value>
+  </data>
+  <data name="&gt;&gt;label4.ZOrder" xml:space="preserve">
+    <value>1</value>
+  </data>
+  <data name="cbRelative.AutoSize" type="System.Boolean, mscorlib">
+    <value>True</value>
+  </data>
+  <data name="cbRelative.Location" type="System.Drawing.Point, System.Drawing">
+    <value>26, 72</value>
+  </data>
+  <data name="cbRelative.Size" type="System.Drawing.Size, System.Drawing">
+    <value>116, 17</value>
+  </data>
+  <data name="cbRelative.TabIndex" type="System.Int32, mscorlib">
+    <value>3</value>
+  </data>
+  <data name="cbRelative.Text" xml:space="preserve">
+    <value>相対ピーク幅(&amp;P)</value>
+  </data>
+  <data name="&gt;&gt;cbRelative.Name" xml:space="preserve">
+    <value>cbRelative</value>
+  </data>
+  <data name="&gt;&gt;cbRelative.Type" xml:space="preserve">
+    <value>System.Windows.Forms.CheckBox, System.Windows.Forms, Version=4.0.0.0, Culture=neutral, PublicKeyToken=b77a5c561934e089</value>
+  </data>
+  <data name="&gt;&gt;cbRelative.Parent" xml:space="preserve">
+    <value>groupBox1</value>
+  </data>
+  <data name="&gt;&gt;cbRelative.ZOrder" xml:space="preserve">
+    <value>2</value>
+  </data>
+  <data name="textMaxIntensity.Location" type="System.Drawing.Point, System.Drawing">
+    <value>167, 122</value>
+  </data>
+  <data name="textMaxIntensity.Size" type="System.Drawing.Size, System.Drawing">
+    <value>116, 20</value>
+  </data>
+  <data name="textMaxIntensity.TabIndex" type="System.Int32, mscorlib">
+    <value>7</value>
+  </data>
+  <data name="&gt;&gt;textMaxIntensity.Name" xml:space="preserve">
+    <value>textMaxIntensity</value>
+  </data>
+  <data name="&gt;&gt;textMaxIntensity.Type" xml:space="preserve">
+    <value>System.Windows.Forms.TextBox, System.Windows.Forms, Version=4.0.0.0, Culture=neutral, PublicKeyToken=b77a5c561934e089</value>
+  </data>
+  <data name="&gt;&gt;textMaxIntensity.Parent" xml:space="preserve">
+    <value>groupBox1</value>
+  </data>
+  <data name="&gt;&gt;textMaxIntensity.ZOrder" xml:space="preserve">
+    <value>3</value>
+  </data>
+  <data name="label5.AutoSize" type="System.Boolean, mscorlib">
+    <value>True</value>
+  </data>
+  <data name="label5.Location" type="System.Drawing.Point, System.Drawing">
+    <value>23, 106</value>
+  </data>
+  <data name="label5.Size" type="System.Drawing.Size, System.Drawing">
+    <value>93, 13</value>
+  </data>
+  <data name="label5.TabIndex" type="System.Int32, mscorlib">
+    <value>4</value>
+  </data>
+  <data name="label5.Text" xml:space="preserve">
+    <value>最小強度(&amp;N)：</value>
+  </data>
+  <data name="&gt;&gt;label5.Name" xml:space="preserve">
+    <value>label5</value>
+  </data>
+  <data name="&gt;&gt;label5.Type" xml:space="preserve">
+    <value>System.Windows.Forms.Label, System.Windows.Forms, Version=4.0.0.0, Culture=neutral, PublicKeyToken=b77a5c561934e089</value>
+  </data>
+  <data name="&gt;&gt;label5.Parent" xml:space="preserve">
+    <value>groupBox1</value>
+  </data>
+  <data name="&gt;&gt;label5.ZOrder" xml:space="preserve">
+    <value>4</value>
+  </data>
+  <data name="groupBox1.Location" type="System.Drawing.Point, System.Drawing">
+    <value>15, 119</value>
+  </data>
+  <data name="groupBox1.Size" type="System.Drawing.Size, System.Drawing">
+    <value>310, 153</value>
+  </data>
+  <data name="groupBox1.TabIndex" type="System.Int32, mscorlib">
+    <value>7</value>
+  </data>
+  <data name="groupBox1.Text" xml:space="preserve">
+    <value>領域面積をグラフ化(&amp;G)：</value>
+  </data>
+  <data name="&gt;&gt;groupBox1.Name" xml:space="preserve">
+    <value>groupBox1</value>
+  </data>
+  <data name="&gt;&gt;groupBox1.Type" xml:space="preserve">
+    <value>System.Windows.Forms.GroupBox, System.Windows.Forms, Version=4.0.0.0, Culture=neutral, PublicKeyToken=b77a5c561934e089</value>
+  </data>
+  <data name="&gt;&gt;groupBox1.Parent" xml:space="preserve">
+    <value>$this</value>
+  </data>
+  <data name="&gt;&gt;groupBox1.ZOrder" xml:space="preserve">
+    <value>4</value>
+  </data>
+  <data name="cbShowMultiplePeptides.AutoSize" type="System.Boolean, mscorlib">
+    <value>True</value>
+  </data>
+  <data name="cbShowMultiplePeptides.ImeMode" type="System.Windows.Forms.ImeMode, System.Windows.Forms">
+    <value>NoControl</value>
+  </data>
+  <data name="cbShowMultiplePeptides.Location" type="System.Drawing.Point, System.Drawing">
+    <value>15, 51</value>
+  </data>
+  <data name="cbShowMultiplePeptides.Size" type="System.Drawing.Size, System.Drawing">
+    <value>134, 17</value>
+  </data>
+  <data name="cbShowMultiplePeptides.TabIndex" type="System.Int32, mscorlib">
+    <value>4</value>
+  </data>
+  <data name="cbShowMultiplePeptides.Text" xml:space="preserve">
+    <value>複数のペプチドを表示</value>
+  </data>
+  <data name="&gt;&gt;cbShowMultiplePeptides.Name" xml:space="preserve">
+    <value>cbShowMultiplePeptides</value>
+  </data>
+  <data name="&gt;&gt;cbShowMultiplePeptides.Type" xml:space="preserve">
+    <value>System.Windows.Forms.CheckBox, System.Windows.Forms, Version=4.0.0.0, Culture=neutral, PublicKeyToken=b77a5c561934e089</value>
+  </data>
+  <data name="&gt;&gt;cbShowMultiplePeptides.Parent" xml:space="preserve">
+    <value>$this</value>
+  </data>
+  <data name="&gt;&gt;cbShowMultiplePeptides.ZOrder" xml:space="preserve">
+    <value>3</value>
+  </data>
+  <data name="textSizeComboBox.Items" xml:space="preserve">
+    <value>極小</value>
+  </data>
+  <data name="textSizeComboBox.Items1" xml:space="preserve">
+    <value>小</value>
+  </data>
+  <data name="textSizeComboBox.Items2" xml:space="preserve">
+    <value>普通</value>
+  </data>
+  <data name="textSizeComboBox.Items3" xml:space="preserve">
+    <value>大</value>
+  </data>
+  <data name="textSizeComboBox.Items4" xml:space="preserve">
+    <value>極大</value>
+  </data>
+  <data name="textSizeComboBox.Location" type="System.Drawing.Point, System.Drawing">
+    <value>121, 25</value>
+  </data>
+  <data name="textSizeComboBox.Size" type="System.Drawing.Size, System.Drawing">
+    <value>97, 21</value>
+  </data>
+  <data name="textSizeComboBox.TabIndex" type="System.Int32, mscorlib">
+    <value>3</value>
+  </data>
+  <data name="&gt;&gt;textSizeComboBox.Name" xml:space="preserve">
+    <value>textSizeComboBox</value>
+  </data>
+  <data name="&gt;&gt;textSizeComboBox.Type" xml:space="preserve">
+    <value>System.Windows.Forms.ComboBox, System.Windows.Forms, Version=4.0.0.0, Culture=neutral, PublicKeyToken=b77a5c561934e089</value>
+  </data>
+  <data name="&gt;&gt;textSizeComboBox.Parent" xml:space="preserve">
+    <value>$this</value>
+  </data>
+  <data name="&gt;&gt;textSizeComboBox.ZOrder" xml:space="preserve">
+    <value>2</value>
+  </data>
+  <data name="numericUpDownRTDigits.AutoSize" type="System.Boolean, mscorlib">
+    <value>True</value>
+  </data>
+  <data name="numericUpDownRTDigits.Location" type="System.Drawing.Point, System.Drawing">
+    <value>15, 90</value>
+  </data>
+  <data name="numericUpDownRTDigits.Size" type="System.Drawing.Size, System.Drawing">
+    <value>41, 20</value>
+  </data>
+  <data name="numericUpDownRTDigits.TabIndex" type="System.Int32, mscorlib">
+    <value>6</value>
+  </data>
+  <metadata name="toolTip1.TrayLocation" type="System.Drawing.Point, System.Drawing, Version=4.0.0.0, Culture=neutral, PublicKeyToken=b03f5f7f11d50a3a">
+    <value>155, 17</value>
+  </metadata>
+  <data name="numericUpDownRTDigits.ToolTip" xml:space="preserve">
+    <value>ピーク注釈中の保持時間に表示される小数点の桁数を設定します。</value>
+  </data>
+  <data name="&gt;&gt;numericUpDownRTDigits.Name" xml:space="preserve">
+    <value>numericUpDownRTDigits</value>
+  </data>
+  <data name="&gt;&gt;numericUpDownRTDigits.Type" xml:space="preserve">
+    <value>System.Windows.Forms.NumericUpDown, System.Windows.Forms, Version=4.0.0.0, Culture=neutral, PublicKeyToken=b77a5c561934e089</value>
+  </data>
+  <data name="&gt;&gt;numericUpDownRTDigits.Parent" xml:space="preserve">
+    <value>$this</value>
+  </data>
+  <data name="&gt;&gt;numericUpDownRTDigits.ZOrder" xml:space="preserve">
+    <value>0</value>
+  </data>
+  <data name="labelRTDigits.AutoSize" type="System.Boolean, mscorlib">
+    <value>True</value>
+  </data>
+  <data name="labelRTDigits.ImeMode" type="System.Windows.Forms.ImeMode, System.Windows.Forms">
+    <value>NoControl</value>
+  </data>
+  <data name="labelRTDigits.Location" type="System.Drawing.Point, System.Drawing">
+    <value>12, 74</value>
+  </data>
+  <data name="labelRTDigits.Size" type="System.Drawing.Size, System.Drawing">
+    <value>158, 13</value>
+  </data>
+  <data name="labelRTDigits.TabIndex" type="System.Int32, mscorlib">
+    <value>5</value>
+  </data>
+  <data name="labelRTDigits.Text" xml:space="preserve">
+    <value>保持時間注釈桁数(&amp;R)：</value>
+  </data>
+  <data name="&gt;&gt;labelRTDigits.Name" xml:space="preserve">
+    <value>labelRTDigits</value>
+  </data>
+  <data name="&gt;&gt;labelRTDigits.Type" xml:space="preserve">
+    <value>System.Windows.Forms.Label, System.Windows.Forms, Version=4.0.0.0, Culture=neutral, PublicKeyToken=b77a5c561934e089</value>
+  </data>
+  <data name="&gt;&gt;labelRTDigits.Parent" xml:space="preserve">
+    <value>$this</value>
+  </data>
+  <data name="&gt;&gt;labelRTDigits.ZOrder" xml:space="preserve">
+    <value>1</value>
+  </data>
+  <metadata name="$this.Localizable" type="System.Boolean, mscorlib, Version=4.0.0.0, Culture=neutral, PublicKeyToken=b77a5c561934e089">
+    <value>True</value>
+  </metadata>
+  <data name="$this.AutoScaleDimensions" type="System.Drawing.SizeF, System.Drawing">
+    <value>6, 13</value>
+  </data>
+  <data name="$this.ClientSize" type="System.Drawing.Size, System.Drawing">
+    <value>337, 285</value>
+  </data>
+  <data name="$this.StartPosition" type="System.Windows.Forms.FormStartPosition, System.Windows.Forms">
+    <value>CenterParent</value>
+  </data>
+  <data name="$this.Text" xml:space="preserve">
+    <value>クロマトグラムグラフのプロパティ</value>
+  </data>
+  <data name="&gt;&gt;modeUIHandler.Name" xml:space="preserve">
+    <value>modeUIHandler</value>
+  </data>
+  <data name="&gt;&gt;modeUIHandler.Type" xml:space="preserve">
+    <value>pwiz.Skyline.Util.Helpers+ModeUIExtender, Skyline, Version=1.0.0.0, Culture=neutral, PublicKeyToken=null</value>
+  </data>
+  <data name="&gt;&gt;toolTip1.Name" xml:space="preserve">
+    <value>toolTip1</value>
+  </data>
+  <data name="&gt;&gt;toolTip1.Type" xml:space="preserve">
+    <value>System.Windows.Forms.ToolTip, System.Windows.Forms, Version=4.0.0.0, Culture=neutral, PublicKeyToken=b77a5c561934e089</value>
+  </data>
+  <data name="&gt;&gt;$this.Name" xml:space="preserve">
+    <value>ChromChartPropertyDlg</value>
+  </data>
+  <data name="&gt;&gt;$this.Type" xml:space="preserve">
+    <value>pwiz.Skyline.Util.FormEx, Skyline, Version=1.0.0.0, Culture=neutral, PublicKeyToken=null</value>
+  </data>
 </root>