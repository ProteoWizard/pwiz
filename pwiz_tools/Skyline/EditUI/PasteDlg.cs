--- conflicted
+++ resolved
@@ -1,2063 +1,2054 @@
-﻿/*
- * Original author: Nick Shulman <nicksh .at. u.washington.edu>,
- *                  MacCoss Lab, Department of Genome Sciences, UW
- *
- * Copyright 2009 University of Washington - Seattle, WA
- * 
- * Licensed under the Apache License, Version 2.0 (the "License");
- * you may not use this file except in compliance with the License.
- * You may obtain a copy of the License at
- *
- *     http://www.apache.org/licenses/LICENSE-2.0
- *
- * Unless required by applicable law or agreed to in writing, software
- * distributed under the License is distributed on an "AS IS" BASIS,
- * WITHOUT WARRANTIES OR CONDITIONS OF ANY KIND, either express or implied.
- * See the License for the specific language governing permissions and
- * limitations under the License.
- */
-using System;
-using System.Collections.Generic;
-using System.Drawing;
-using System.IO;
-using System.Linq;
-using System.Text;
-using System.Windows.Forms;
-using pwiz.Common.Controls;
-using pwiz.Common.SystemUtil;
-using pwiz.ProteomeDatabase.API;
-using pwiz.Skyline.Alerts;
-using pwiz.Skyline.Controls;
-using pwiz.Skyline.Model;
-using pwiz.Skyline.Model.DocSettings;
-using pwiz.Skyline.Model.DocSettings.Extensions;
-using pwiz.Skyline.Model.Lib;
-using pwiz.Skyline.Model.Proteome;
-using pwiz.Skyline.Properties;
-using pwiz.Skyline.Util;
-using pwiz.Skyline.Util.Extensions;
-
-namespace pwiz.Skyline.EditUI
-{
-    // CONSIDER bspratt: Checkbox for hiding and showing new protein columns
-    public partial class PasteDlg : FormEx, IMultipleViewProvider
-    {
-        private readonly StatementCompletionTextBox _statementCompletionEditBox;
-        private bool _noErrors;
-
-        public PasteDlg(IDocumentUIContainer documentUiContainer)
-        {
-            InitializeComponent();
-
-            Icon = Resources.Skyline;
-
-            DocumentUiContainer = documentUiContainer;
-
-            _statementCompletionEditBox = new StatementCompletionTextBox(DocumentUiContainer)
-                                              {
-                                                  MatchTypes = ProteinMatchType.name | ProteinMatchType.description
-                                              };
-            _statementCompletionEditBox.SelectionMade += statementCompletionEditBox_SelectionMade;
-            gridViewProteins.DataGridViewKey += OnDataGridViewKey;
-            gridViewPeptides.DataGridViewKey += OnDataGridViewKey;
-            gridViewTransitionList.DataGridViewKey += OnDataGridViewKey;
-        }
-
-        void OnDataGridViewKey(object sender, KeyEventArgs e)
-        {
-            _statementCompletionEditBox.OnKeyPreview(sender, e);
-        }
-
-        void statementCompletionEditBox_SelectionMade(StatementCompletionItem statementCompletionItem)
-        {
-            if (tabControl1.SelectedTab == tabPageProteinList)
-            {
-                _statementCompletionEditBox.TextBox.Text = statementCompletionItem.ProteinInfo.Name;
-                gridViewProteins.EndEdit();
-            }
-            else if (tabControl1.SelectedTab == tabPagePeptideList)
-            {
-                _statementCompletionEditBox.TextBox.Text = statementCompletionItem.Peptide;
-                if (gridViewPeptides.CurrentRow != null)
-                {
-                    gridViewPeptides.CurrentRow.Cells[colPeptideProtein.Index].Value 
-                        = statementCompletionItem.ProteinInfo.Name;
-                }
-                gridViewPeptides.EndEdit();    
-            }
-            else if (tabControl1.SelectedTab == tabPageTransitionList)
-            {
-                _statementCompletionEditBox.TextBox.Text = statementCompletionItem.Peptide;
-                if (gridViewTransitionList.CurrentRow != null)
-                {
-                    gridViewTransitionList.CurrentRow.Cells[colTransitionProteinName.Index].Value =
-                        statementCompletionItem.ProteinInfo.Name;
-                }
-                gridViewTransitionList.EndEdit();
-            }
-        }
-
-        public IDocumentUIContainer DocumentUiContainer { get; private set; }
-
-        protected override void OnHandleCreated(EventArgs e)
-        {
-            base.OnHandleCreated(e);
-            DocumentUiContainer.ListenUI(OnDocumentUIChanged);
-        }
-
-        protected override void OnHandleDestroyed(EventArgs e)
-        {
-            base.OnHandleDestroyed(e);
-            DocumentUiContainer.UnlistenUI(OnDocumentUIChanged);
-        }
-
-        private IdentityPath _selectedPath;
-        public IdentityPath SelectedPath
-        {
-            get { return _selectedPath; }
-            set
-            {
-                _selectedPath = value;
-
-                // Handle insert node path
-                if (_selectedPath != null &&
-                    _selectedPath.Depth == (int)SrmDocument.Level.MoleculeGroups &&
-                    ReferenceEquals(_selectedPath.GetIdentity((int)SrmDocument.Level.MoleculeGroups), SequenceTree.NODE_INSERT_ID))
-                {
-                    _selectedPath = null;
-                }
-            }
-        }
-
-        public string ErrorText
-        {
-            get { return panelError.Visible ? tbxError.Text : null; }
-        }
-
-        public int SelectedGridRow
-        {
-            get
-            {
-                var cell = ActiveGridView.CurrentCell;
-                return cell != null ? cell.RowIndex : -1;
-            }
-        }
-
-        public int SelectedGridColumn
-        {
-            get
-            {
-                var cell = ActiveGridView.CurrentCell;
-                return cell != null ? cell.ColumnIndex : -1;
-            }
-        }
-
-        private DataGridView ActiveGridView
-        {
-            get
-            {
-                return gridViewProteins.Visible
-                   ? gridViewProteins
-                   : (gridViewPeptides.Visible
-                          ? gridViewPeptides
-                          : gridViewTransitionList);
-            }
-        }
-
-        public void ShowError(PasteError pasteError)
-        {
-            _noErrors = false;
-            panelError.Visible = true;
-            if (pasteError == null)
-            {
-                tbxError.Text = string.Empty;
-                tbxError.Visible = false;
-                Text = Description;
-                return;
-            }
-            tbxError.BackColor = Color.Red;
-            tbxError.Text = pasteError.Message;
-            // Useful for debugging if this hangs in a test - it appears in the timeout report  
-            // ReSharper disable LocalizableElement
-            Text = Description + " (" + pasteError.Message + ")";  // Not L10N
-            // ReSharper restore LocalizableElement
-        }
-
-        public void ShowNoErrors()
-        {
-            _noErrors = true;
-            panelError.Visible = true;
-            tbxError.Text = Resources.PasteDlg_ShowNoErrors_No_errors;
-            tbxError.BackColor = Color.LightGreen;
-            Text = Description;  // Clear any error info
-        }
-
-        public void HideNoErrors()
-        {
-            if (!_noErrors)
-            {
-                return;
-            }
-            panelError.Visible = false;
-            Text = Description;  // Clear any error info
-        }
-
-        private void btnValidate_Click(object sender, EventArgs e)
-        {
-            ValidateCells();
-        }
-
-        public void ValidateCells()
-        {
-            IdentityPath selectedPath = null;
-            var document = GetNewDocument(DocumentUiContainer.Document, true, ref selectedPath);
-            if (document != null)
-                ShowNoErrors();
-        }
-
-        private SrmDocument GetNewDocument(SrmDocument document, bool validating, ref IdentityPath selectedPath)
-        {
-            int emptyPeptideGroups;
-            return GetNewDocument(document, validating, ref selectedPath, out emptyPeptideGroups);
-        }
-
-        private SrmDocument GetNewDocument(SrmDocument document, bool validating, ref IdentityPath selectedPath, out int emptyPeptideGroups)
-        {
-            var fastaHelper = new ImportFastaHelper(tbxFasta, tbxError, panelError, toolTip1);
-            if ((document = fastaHelper.AddFasta(document, ref selectedPath, out emptyPeptideGroups)) == null)
-            {
-                tabControl1.SelectedTab = tabPageFasta;  // To show fasta errors
-                return null;
-            }
-            if ((document = AddProteins(document, ref selectedPath)) == null)
-            {
-                return null;
-            }
-            if ((document = AddPeptides(document, validating, ref selectedPath)) == null)
-            {
-                return null;
-            }
-            if ((document = AddTransitionList(document, ref selectedPath)) == null)
-            {
-                return null;
-            }
-            return document;
-        }
-
-        private void SetCurrentCellForPasteError(DataGridView gridView, PasteError pasteError, int? columnIndex = null)
-        {
-            ShowError(pasteError);
-            if (gridView.Rows[pasteError.Line].Cells[columnIndex ?? pasteError.Column].Visible)
-            {
-                gridView.CurrentCell = gridView.Rows[pasteError.Line].Cells[columnIndex ?? pasteError.Column];
-            }
-            else
-            {
-                // Set the row even if desired column isn't visible - just pick the first available column
-                for (var firstVisibleColumn = 0; firstVisibleColumn < gridView.Rows[pasteError.Line].Cells.Count; firstVisibleColumn++)
-                {
-                    if (gridView.Rows[pasteError.Line].Cells[firstVisibleColumn].Visible)
-                    {
-                        gridView.CurrentCell = gridView.Rows[pasteError.Line].Cells[firstVisibleColumn];
-                        break;
-                    }
-                }
-            }
-        }
-
-        private void ShowProteinError(PasteError pasteError)
-        {
-            tabControl1.SelectedTab = tabPageProteinList;
-            SetCurrentCellForPasteError(gridViewProteins, pasteError, colProteinName.Index);
-        }
-
-        private void ShowPeptideError(PasteError pasteError)
-        {
-            tabControl1.SelectedTab = tabPagePeptideList;
-            SetCurrentCellForPasteError(gridViewPeptides, pasteError);
-        }
-
-        private void ShowTransitionError(PasteError pasteError)
-        {
-            tabControl1.SelectedTab = tabPageTransitionList;
-            SetCurrentCellForPasteError(gridViewTransitionList, pasteError);
-        }
-
-        private SrmDocument AddPeptides(SrmDocument document, bool validating, ref IdentityPath selectedPath)
-        {
-            if (tabControl1.SelectedTab != tabPagePeptideList)
-                return document;
-
-            var matcher = new ModificationMatcher();
-            var listPeptideSequences = ListPeptideSequences();
-            if (listPeptideSequences == null)
-                return null;
-            try
-            {
-                matcher.CreateMatches(document.Settings, listPeptideSequences, Settings.Default.StaticModList,
-                                      Settings.Default.HeavyModList);
-            }
-            catch (FormatException e)
-            {
-                MessageDlg.ShowException(this, e);
-                ShowPeptideError(new PasteError
-                                     {
-                                         Column = colPeptideSequence.Index,
-                                         Message = Resources.PasteDlg_AddPeptides_Unable_to_interpret_peptide_modifications
-                                     });
-                return null;
-            }
-            var strNameMatches = matcher.FoundMatches;
-            if (!validating && !string.IsNullOrEmpty(strNameMatches))
-            {
-                string message = TextUtil.LineSeparate(Resources.PasteDlg_AddPeptides_Would_you_like_to_use_the_Unimod_definitions_for_the_following_modifications,
-                                                        string.Empty, strNameMatches);
-                if (MultiButtonMsgDlg.Show(this, message, Resources.PasteDlg_AddPeptides_OK) == DialogResult.Cancel)
-                    return null;
-            }
-            var backgroundProteome = GetBackgroundProteome(document);
-            // Insert last to first so that proteins get inserted on top of each other
-            // in the order they are added. Peptide insertion into peptide lists needs
-            // to be carefully tracked to insert them in the order they are listed in
-            // the grid.
-            int lastGroupGlobalIndex = 0, lastPeptideIndex = -1;
-            for (int i = gridViewPeptides.Rows.Count - 1; i >= 0; i--)
-            {
-                PeptideGroupDocNode peptideGroupDocNode;
-                var row = gridViewPeptides.Rows[i];
-                var pepModSequence = Convert.ToString(row.Cells[colPeptideSequence.Index].Value);
-                pepModSequence = FastaSequence.NormalizeNTerminalMod(pepModSequence);
-                var proteinName = Convert.ToString(row.Cells[colPeptideProtein.Index].Value);
-                if (string.IsNullOrEmpty(pepModSequence) && string.IsNullOrEmpty(proteinName))
-                    continue;
-                if (string.IsNullOrEmpty(proteinName))
-                {
-                    peptideGroupDocNode = GetSelectedPeptideGroupDocNode(document, selectedPath);
-                    if (!IsPeptideListDocNode(peptideGroupDocNode))
-                    {
-                        peptideGroupDocNode = null;
-                    }
-                }
-                else
-                {
-                    peptideGroupDocNode = FindPeptideGroupDocNode(document, proteinName);
-                }
-                if (peptideGroupDocNode == null)
-                {
-                    if (string.IsNullOrEmpty(proteinName))
-                    {
-                        peptideGroupDocNode = new PeptideGroupDocNode(new PeptideGroup(),
-                                                                      document.GetPeptideGroupId(true), null,
-                                                                      new PeptideDocNode[0]);
-                    }
-                    else
-                    {
-                        ProteinMetadata metadata = null;
-                        PeptideGroup peptideGroup = backgroundProteome.IsNone ? new PeptideGroup()
-                            : (backgroundProteome.GetFastaSequence(proteinName, out metadata) ??
-                                                    new PeptideGroup());
-                        if (metadata != null)
-                            peptideGroupDocNode = new PeptideGroupDocNode(peptideGroup, metadata, new PeptideDocNode[0]);
-                        else
-                            peptideGroupDocNode = new PeptideGroupDocNode(peptideGroup, proteinName,
-                                                                      peptideGroup.Description, new PeptideDocNode[0]);
-                    }
-                    // Add to the end, if no insert node
-                    var to = selectedPath;
-                    if (to == null || to.Depth < (int)SrmDocument.Level.MoleculeGroups)
-                        document = (SrmDocument)document.Add(peptideGroupDocNode);
-                    else
-                    {
-                        Identity toId = selectedPath.GetIdentity((int) SrmDocument.Level.MoleculeGroups);
-                        document = (SrmDocument) document.Insert(toId, peptideGroupDocNode);
-                    }
-                    selectedPath = new IdentityPath(peptideGroupDocNode.Id);
-                }
-                var peptides = new List<PeptideDocNode>();
-                foreach (PeptideDocNode peptideDocNode in peptideGroupDocNode.Children)
-                {
-                    peptides.Add(peptideDocNode);
-                }
-
-                var fastaSequence = peptideGroupDocNode.PeptideGroup as FastaSequence;
-                PeptideDocNode nodePepNew;
-                if (fastaSequence != null)
-                {
-                    // Attempt to create node for error checking.
-                    nodePepNew = fastaSequence.CreateFullPeptideDocNode(document.Settings,
-                                                                        FastaSequence.StripModifications(pepModSequence));
-                    if (nodePepNew == null)
-                    {
-                        ShowPeptideError(new PasteError
-                                             {
-                                                 Column = colPeptideSequence.Index,
-                                                 Line = i,
-                                                 Message = Resources.PasteDlg_AddPeptides_This_peptide_sequence_was_not_found_in_the_protein_sequence
-                                             });
-                        return null;
-                    }
-                }
-                // Create node using ModificationMatcher.
-                nodePepNew = matcher.GetModifiedNode(pepModSequence, fastaSequence).ChangeSettings(document.Settings,
-                                                                                                  SrmSettingsDiff.ALL);
-                // Avoid adding an existing peptide a second time.
-                if (!peptides.Contains(nodePep => Equals(nodePep.Key, nodePepNew.Key)))
-                {
-                    if (nodePepNew.Peptide.FastaSequence != null)
-                    {
-                        peptides.Add(nodePepNew);
-                        peptides.Sort(FastaSequence.ComparePeptides);
-                    }
-                    else
-                    {
-                        int groupGlobalIndex = peptideGroupDocNode.PeptideGroup.GlobalIndex;
-                        if (groupGlobalIndex == lastGroupGlobalIndex && lastPeptideIndex != -1)
-                        {
-                            peptides.Insert(lastPeptideIndex, nodePepNew);
-                        }
-                        else
-                        {
-                            lastPeptideIndex = peptides.Count;
-                            peptides.Add(nodePepNew);
-                        }
-                        lastGroupGlobalIndex = groupGlobalIndex;
-                    }
-                    var newPeptideGroupDocNode = new PeptideGroupDocNode(peptideGroupDocNode.PeptideGroup, peptideGroupDocNode.Annotations, peptideGroupDocNode.Name, peptideGroupDocNode.Description, peptides.ToArray(), false);
-                    document = (SrmDocument)document.ReplaceChild(newPeptideGroupDocNode);
-                }
-            }
-            if (!validating && listPeptideSequences.Count > 0)
-            {
-                var pepModsNew = matcher.GetDocModifications(document);
-                document = document.ChangeSettings(document.Settings.ChangePeptideModifications(mods => pepModsNew));
-                document.Settings.UpdateDefaultModifications(false);
-            }
-            return document;
-        }
-
-        private List<string> ListPeptideSequences()
-        {
-            List<string> listSequences = new List<string>();
-            for (int i = gridViewPeptides.Rows.Count - 1; i >= 0; i--)
-            {
-                var row = gridViewPeptides.Rows[i];
-                var peptideSequence = Convert.ToString(row.Cells[colPeptideSequence.Index].Value);
-                var proteinName = Convert.ToString(row.Cells[colPeptideProtein.Index].Value);
-                if (string.IsNullOrEmpty(peptideSequence) && string.IsNullOrEmpty(proteinName))
-                {
-                    continue;
-                }
-                if (string.IsNullOrEmpty(peptideSequence))
-                {
-                    ShowPeptideError(new PasteError
-                    {
-                        Column = colPeptideSequence.Index,
-                        Line = i,
-                        Message = Resources.PasteDlg_ListPeptideSequences_The_peptide_sequence_cannot_be_blank
-                    });
-                    return null;
-                }
-                if (!FastaSequence.IsExSequence(peptideSequence))
-                {
-                    ShowPeptideError(new PasteError
-                    {
-                        Column = colPeptideSequence.Index,
-                        Line = i,
-                        Message = Resources.PasteDlg_ListPeptideSequences_This_peptide_sequence_contains_invalid_characters
-                    });
-                    return null;
-                }
-                peptideSequence = FastaSequence.NormalizeNTerminalMod(peptideSequence);
-                listSequences.Add(peptideSequence);
-            }
-            return listSequences;
-        }
-
-        private static bool IsPeptideListDocNode(PeptideGroupDocNode peptideGroupDocNode)
-        {
-            return peptideGroupDocNode != null && peptideGroupDocNode.IsPeptideList;
-        }
-
-        private SrmDocument AddProteins(SrmDocument document, ref IdentityPath selectedPath)
-        {
-            if (tabControl1.SelectedTab != tabPageProteinList)
-                return document;
-
-            var backgroundProteome = GetBackgroundProteome(document);
-            for (int i = gridViewProteins.Rows.Count - 1; i >= 0; i--)
-            {
-                var row = gridViewProteins.Rows[i];
-                var proteinName = Convert.ToString(row.Cells[colProteinName.Index].Value);
-                if (String.IsNullOrEmpty(proteinName))
-                {
-                    continue;
-                }
-                var pastedMetadata = new ProteinMetadata(proteinName,
-                    Convert.ToString(row.Cells[colProteinDescription.Index].Value), 
-                    SmallMoleculeTransitionListReader.NullForEmpty(Convert.ToString(row.Cells[colProteinPreferredName.Index].Value)), 
-                    SmallMoleculeTransitionListReader.NullForEmpty(Convert.ToString(row.Cells[colProteinAccession.Index].Value)),
-                    SmallMoleculeTransitionListReader.NullForEmpty(Convert.ToString(row.Cells[colProteinGene.Index].Value)), 
-                    SmallMoleculeTransitionListReader.NullForEmpty(Convert.ToString(row.Cells[colProteinSpecies.Index].Value)));
-                FastaSequence fastaSequence = null;
-                if (!backgroundProteome.IsNone)
-                {
-                    ProteinMetadata protdbMetadata;
-                    fastaSequence = backgroundProteome.GetFastaSequence(proteinName, out protdbMetadata);
-                    // Fill in any gaps in pasted metadata with that in protdb
-                    pastedMetadata = pastedMetadata.Merge(protdbMetadata);
-                }
-                // Strip any whitespace (tab, newline etc) In case it was copied out of a FASTA file
-                var fastaSequenceString = new string(Convert.ToString(row.Cells[colProteinSequence.Index].Value).Where(c => !Char.IsWhiteSpace(c)).ToArray()); 
-                if (!string.IsNullOrEmpty(fastaSequenceString))
-                {
-                        try
-                        {
-                            if (fastaSequence == null) // Didn't match anything in protdb
-                            {
-                                fastaSequence = new FastaSequence(pastedMetadata.Name, pastedMetadata.Description,
-                                                                  new ProteinMetadata[0], fastaSequenceString);
-                            }
-                            else
-                            {
-                                if (fastaSequence.Sequence != fastaSequenceString)
-                                {
-                                    fastaSequence = new FastaSequence(pastedMetadata.Name, pastedMetadata.Description,
-                                                                      fastaSequence.Alternatives, fastaSequenceString);
-                                }
-                            }
-                        }
-                        catch (Exception exception)
-                        {
-                            ShowProteinError(new PasteError
-                                                 {
-                                                     Line = i,
-                                                     Column = colProteinDescription.Index,
-                                                     Message = string.Format(Resources.PasteDlg_AddProteins_Invalid_protein_sequence__0__, exception.Message)
-                                                 });
-                            return null;
-                        }
-                }
-                if (fastaSequence == null)
-                {
-                    ShowProteinError(
-                        new PasteError
-                        {
-                                             Line = i,
-                                Message = backgroundProteome.IsNone
-                                        ? Resources.PasteDlg_AddProteins_Missing_protein_sequence
-                                        : Resources.PasteDlg_AddProteins_This_protein_was_not_found_in_the_background_proteome_database
-                        });
-                    return null;
-                }
-                var description = pastedMetadata.Description;
-                if (!string.IsNullOrEmpty(description) && description != fastaSequence.Description)
-                {
-                    fastaSequence = new FastaSequence(fastaSequence.Name, description, fastaSequence.Alternatives, fastaSequence.Sequence);
-                }
-                pastedMetadata = pastedMetadata.ChangeName(fastaSequence.Name).ChangeDescription(fastaSequence.Description);  // Make sure these agree
-                var nodeGroupPep = new PeptideGroupDocNode(fastaSequence, pastedMetadata, new PeptideDocNode[0]);
-                nodeGroupPep = nodeGroupPep.ChangeSettings(document.Settings, SrmSettingsDiff.ALL);
-                var to = selectedPath;
-                if (to == null || to.Depth < (int)SrmDocument.Level.MoleculeGroups)
-                    document = (SrmDocument)document.Add(nodeGroupPep);
-                else
-                {
-                    Identity toId = selectedPath.GetIdentity((int)SrmDocument.Level.MoleculeGroups);
-                    document = (SrmDocument)document.Insert(toId, nodeGroupPep);
-                }
-                selectedPath = new IdentityPath(nodeGroupPep.Id);
-            }
-            return document;
-        }
-
-        private const char TRANSITION_LIST_SEPARATOR = TextUtil.SEPARATOR_TSV;
-        private static readonly ColumnIndices TRANSITION_LIST_COL_INDICES = new ColumnIndices(
-            0, 1, 2, 3);
-
-        private int ColumnIndex(string name)
-        {
-            var col = gridViewTransitionList.Columns[name];
-            return col == null ? -1: gridViewTransitionList.Columns.IndexOf(col);
-        }
-        
-        private SrmDocument AddTransitionList(SrmDocument document, ref IdentityPath selectedPath)
-        {
-            if (tabControl1.SelectedTab != tabPageTransitionList)
-                return document;
-            if (IsMolecule)
-            {
-                // Save the current column order to settings
-                var active = new List<string>();
-                for (int order = 0; order < gridViewTransitionList.Columns.Count; order++)
-                {
-                    for (int gridcol = 0; gridcol < gridViewTransitionList.Columns.Count; gridcol++)
-                    {
-                        var dataGridViewColumn = gridViewTransitionList.Columns[gridcol];
-                        if (dataGridViewColumn.DisplayIndex == order)
-                        {
-                            if (dataGridViewColumn.Visible)
-                                active.Add(dataGridViewColumn.Name);
-                            break;
-                        }
-                    }
-                }
-                Settings.Default.CustomMoleculeTransitionInsertColumnsList = active;
-
-                var importer = new  SmallMoleculeTransitionListPasteHandler(this);
-                IdentityPath firstAdded;
-                document = importer.CreateTargets(document, null, out firstAdded);
-            }
-            else
-            {
-                var backgroundProteome = GetBackgroundProteome(document);
-                var sbTransitionList = new StringBuilder();
-                var dictNameSeq = new Dictionary<string, FastaSequence>();
-                // Add all existing FASTA sequences in the document to the name to seq dictionary
-                // Including named peptide lists would cause the import code to give matching names
-                // in this list new names (e.g. with 1, 2, 3 appended).  In this code, the names
-                // are intended to be merged.
-                foreach (var nodePepGroup in document.Children.Cast<PeptideGroupDocNode>().Where(n => !n.IsPeptideList))
-                {
-                    if (!dictNameSeq.ContainsKey(nodePepGroup.Name))
-                        dictNameSeq.Add(nodePepGroup.Name, (FastaSequence) nodePepGroup.PeptideGroup);
-                }
-
-                // Check for simple errors and build strings for import
-                for (int i = 0; i < gridViewTransitionList.Rows.Count; i++)
-                {
-                    var row = gridViewTransitionList.Rows[i];
-                    var peptideSequence = Convert.ToString(row.Cells[colTransitionPeptide.Index].Value);
-                    var proteinName = Convert.ToString(row.Cells[colTransitionProteinName.Index].Value);
-                    var precursorMzText = Convert.ToString(row.Cells[colTransitionPrecursorMz.Index].Value);
-                    var productMzText = Convert.ToString(row.Cells[colTransitionProductMz.Index].Value);
-                    if (string.IsNullOrEmpty(peptideSequence) && string.IsNullOrEmpty(proteinName))
-                    {
-                        continue;
-                    }
-                    if (string.IsNullOrEmpty(peptideSequence))
-                    {
-                        ShowTransitionError(new PasteError
-                        {
-                            Column = colTransitionPeptide.Index,
-                            Line = i,
-                            Message = Resources.PasteDlg_ListPeptideSequences_The_peptide_sequence_cannot_be_blank
-                        });
-                        return null;
-                    }
-                    if (!FastaSequence.IsExSequence(peptideSequence))
-                    {
-                        ShowTransitionError(new PasteError
-                        {
-                            Column = colTransitionPeptide.Index,
-                            Line = i,
-                            Message = Resources.PasteDlg_ListPeptideSequences_This_peptide_sequence_contains_invalid_characters
-                        });
-                        return null;
-                    }
-                    double mz;
-                    if (!double.TryParse(precursorMzText, out mz))
-                    {
-                        ShowTransitionError(new PasteError
-                        {
-                            Column = colTransitionPrecursorMz.Index,
-                            Line = i,
-                            Message = Resources.PasteDlg_AddTransitionList_The_precursor_m_z_must_be_a_number_
-                        });
-                        return null;
-                    }
-                    if (!double.TryParse(productMzText, out mz))
-                    {
-                        ShowTransitionError(new PasteError
-                        {
-                            Column = colTransitionProductMz.Index,
-                            Line = i,
-                            Message = Resources.PasteDlg_AddTransitionList_The_product_m_z_must_be_a_number_
-                        });
-                        return null;
-                    }
-
-                    const char sep = TRANSITION_LIST_SEPARATOR;
-                    // Add columns in order specified by TRANSITION_LIST_COL_INDICES
-                    sbTransitionList
-                        .Append(proteinName).Append(sep)
-                        .Append(peptideSequence).Append(sep)
-                        .Append(precursorMzText).Append(sep)
-                        .Append(productMzText).AppendLine();
-                    // Build FASTA sequence text in cases where it is known
-                    if (!dictNameSeq.ContainsKey(proteinName))
-                    {
-                        var fastaSeq = backgroundProteome.GetFastaSequence(proteinName);
-                        if (fastaSeq != null)
-                            dictNameSeq.Add(proteinName, fastaSeq);
-                    }
-                }
-
-                if (sbTransitionList.Length == 0)
-                    return document;
-
-                // Do the actual import into PeptideGroupDocNodes
-                IEnumerable<PeptideGroupDocNode> peptideGroupDocNodes;
-                try
-                {
-                    List<TransitionImportErrorInfo> errorList;
-                    List<MeasuredRetentionTime> irtPeptides;
-                    List<SpectrumMzInfo> librarySpectra;
-                    var inputs = new MassListInputs(sbTransitionList.ToString(), LocalizationHelper.CurrentCulture, TRANSITION_LIST_SEPARATOR);
-                    var importer = new MassListImporter(document, inputs);
-                    // TODO: support long-wait broker
-                    peptideGroupDocNodes = importer.Import(null,
-                        TRANSITION_LIST_COL_INDICES,
-                        dictNameSeq,
-                        out irtPeptides,
-                        out librarySpectra,
-                        out errorList);
-                    if (errorList.Any())
-                    {
-                        var firstError = errorList[0];
-                        if (firstError.Row.HasValue)
-                        {
-                            throw new LineColNumberedIoException(firstError.ErrorMessage, firstError.Row.Value, firstError.Column ?? -1);
-                        }
-                        else
-                        {
-                            throw new InvalidDataException(firstError.ErrorMessage);
-                        }
-                    }
-                }
-                catch (LineColNumberedIoException x)
-                {
-                    var columns = new[]
-                    {
-                        colTransitionProteinName,
-                        colPeptideSequence,
-                        colTransitionPrecursorMz,
-                        colTransitionProductMz
-                    };
-
-                    ShowTransitionError(new PasteError
-                    {
-                        Column = x.ColumnIndex >= 0 ? columns[x.ColumnIndex].Index : 0,
-                        Line = (int) x.LineNumber - 1,
-                        Message = x.PlainMessage
-                    });
-                    return null;
-                }
-                catch (InvalidDataException x)
-                {
-                    ShowTransitionError(new PasteError
-                    {
-                        Message = x.Message
-                    });
-                    return null;
-                }
-                catch (InvalidOperationException x)
-                {
-                    ShowTransitionError(new PasteError
-                    {
-                        Message = x.Message
-                    });
-                    return null;
-                }
-
-                // Insert the resulting nodes into the document tree, merging when possible
-                bool after = false;
-                foreach (var nodePepGroup in peptideGroupDocNodes)
-                {
-                    PeptideGroupDocNode nodePepGroupExist = FindPeptideGroupDocNode(document, nodePepGroup);
-                    if (nodePepGroupExist != null)
-                    {
-                        var nodePepGroupNew = nodePepGroupExist.Merge(nodePepGroup);
-                        if (!ReferenceEquals(nodePepGroupExist, nodePepGroupNew))
-                            document = (SrmDocument) document.ReplaceChild(nodePepGroupNew);
-
-                    }
-                    else
-                    {
-                        // Add to the end, if no insert node
-                        var to = selectedPath;
-                        if (to == null || to.Depth < (int) SrmDocument.Level.MoleculeGroups)
-                            document = (SrmDocument) document.Add(nodePepGroup);
-                        else
-                        {
-                            Identity toId = selectedPath.GetIdentity((int) SrmDocument.Level.MoleculeGroups);
-                            document = (SrmDocument) document.Insert(toId, nodePepGroup, after);
-                        }
-                        selectedPath = new IdentityPath(nodePepGroup.Id);
-                        // All future insertions should be after, to avoid reversing the list
-                        after = true;
-                    }
-                }
-            }
-            return document;
-        }
-
-        private static PeptideGroupDocNode FindPeptideGroupDocNode(SrmDocument document, PeptideGroupDocNode nodePepGroup)
-        {
-            if (!nodePepGroup.IsPeptideList)
-                return (PeptideGroupDocNode) document.FindNode(nodePepGroup.PeptideGroup);
-
-            // Find peptide lists by name
-            return FindPeptideGroupDocNode(document, nodePepGroup.Name);
-        }
-
-        private static PeptideGroupDocNode FindPeptideGroupDocNode(SrmDocument document, String name)
-        {
-            return document.MoleculeGroups.FirstOrDefault(n => Equals(name, n.Name));
-        }
-
-        private PeptideGroupDocNode GetSelectedPeptideGroupDocNode(SrmDocument document, IdentityPath selectedPath)
-        {
-            var to = selectedPath;
-            if (to != null && to.Depth >= (int)SrmDocument.Level.MoleculeGroups)
-                return (PeptideGroupDocNode) document.FindNode(to.GetIdentity((int) SrmDocument.Level.MoleculeGroups));
-
-            PeptideGroupDocNode lastPeptideGroupDocuNode = null;
-            foreach (PeptideGroupDocNode peptideGroupDocNode in document.MoleculeGroups)
-            {
-                lastPeptideGroupDocuNode = peptideGroupDocNode;
-            }
-            return lastPeptideGroupDocuNode;
-        }
-
-        // Select transition list column visibility
-        // Inspired by http://www.codeproject.com/Articles/31987/A-DataGridView-Column-Show-Hide-Popup
-        private void CheckedListBox_ItemCheck(object sender, ItemCheckEventArgs e)
-        {
-            gridViewTransitionList.Columns[e.Index].Visible = (e.NewValue == CheckState.Checked);
-        }
-
-        private void btnCustomMoleculeColumns_Click(object sender, EventArgs e)
-        {
-            var checkedListBox = new CheckedListBox {CheckOnClick = true};
-            checkedListBox.ItemCheck += CheckedListBox_ItemCheck;
-            checkedListBox.Items.Clear();
-            foreach (DataGridViewColumn c in gridViewTransitionList.Columns)
-            {
-                checkedListBox.Items.Add(c.HeaderText, c.Visible);
-            }
-            checkedListBox.Height = checkedListBox.Items.Count * radioMolecule.Height * 12 / 10;
-            checkedListBox.Width = radioMolecule.Width * 3;
-            var controlHost = new ToolStripControlHost(checkedListBox)
-            {
-                Padding = Padding.Empty,
-                Margin = Padding.Empty,
-                AutoSize = false
-            };
-
-            var popup = new ToolStripDropDown {Padding = Padding.Empty};
-            popup.Items.Add(controlHost);
-
-            popup.Show(btnCustomMoleculeColumns.PointToScreen(new Point(0, -checkedListBox.Height)));
-        }
-
-        private void btnTransitionListHelp_Click(object sender, EventArgs e)
-        {
-            var helpText = Resources.PasteDlg_btnTransitionListHelp_Click_ +
-                SmallMoleculeTransitionListColumnHeaders.KnownHeaders().Aggregate((s1, s2) => s1 + ", " + s2) + // Not L10N
-                "\r\n\r\n" + // Not L10N
-                Resources.PasteDlg_btnTransitionListHelp_Click_2_ +
-                "\r\n\r\n" + // Not L10N
-                Resources.FormulaBox_FormulaHelpText_Formulas_are_written_in_standard_chemical_notation__e_g___C2H6O____Heavy_isotopes_are_indicated_by_a_prime__e_g__C__for_C13__or_double_prime_for_less_abundant_stable_iostopes__e_g__O__for_O17__O__for_O18__ +
-                "\r\n\r\n" + // Not L10N
-                IonInfo.AdductTips;
-            MessageBox.Show(this, helpText, Resources.PasteDlg_btnTransitionListHelp_Click_Transition_List_Help);
-        }
-
-        private void btnCancel_Click(object sender, EventArgs e)
-        {
-            Close();
-            DialogResult = DialogResult.Cancel;
-        }
-
-        private static void OnDocumentUIChanged(object sender, DocumentChangedEventArgs e)
-        {
-            
-        }
-
-        public PasteFormat PasteFormat
-        {
-            get
-            {
-                return GetPasteFormat(tabControl1.SelectedTab);
-            }
-            set
-            {
-                var tab = GetTabPage(value);
-                btnTransitionListHelp.Visible = 
-                btnCustomMoleculeColumns.Visible = radioMolecule.Visible = radioPeptide.Visible = (value == PasteFormat.transition_list);
-                if (value == PasteFormat.transition_list)
-                {
-                    radioPeptide.Checked = Settings.Default.TransitionListInsertPeptides;
-                    IsMolecule = btnCustomMoleculeColumns.Enabled = !radioPeptide.Checked;
-                    UpdateMoleculeType();
-                }
-                for (int i = tabControl1.Controls.Count - 1; i >= 0; i--)
-                {
-                    if (tabControl1.Controls[i] != tab)
-                    {
-                        tabControl1.Controls.RemoveAt(i);
-                    }
-                }
-                if (tab.Parent == null)
-                {
-                    tabControl1.Controls.Add(tab);
-                }
-                tabControl1.SelectedTab = tab;
-                AcceptButton = tabControl1.SelectedTab != tabPageFasta ? btnInsert : null;
-            }
-        }
-
-        public string Description
-        {
-            get
-            {
-                switch (PasteFormat)
-                {
-                    case PasteFormat.fasta: return Resources.PasteDlg_Description_Insert_FASTA;
-                    case PasteFormat.protein_list: return Resources.PasteDlg_Description_Insert_protein_list;
-                    case PasteFormat.peptide_list: return Resources.PasteDlg_Description_Insert_peptide_list;
-                    case PasteFormat.transition_list: return Resources.PasteDlg_Description_Insert_transition_list;
-                }
-                return Resources.PasteDlg_Description_Insert;
-            }
-        }
-
-// ReSharper disable MemberCanBeMadeStatic.Local
-        private void tabControl1_Selecting(object sender, TabControlCancelEventArgs e)
-        {
-            // Should no longer be possible to change tabs
-        }
-// ReSharper restore MemberCanBeMadeStatic.Local
-
-        private PasteFormat GetPasteFormat(TabPage tabPage)
-        {
-            if (tabPage == tabPageFasta)
-            {
-                return PasteFormat.fasta;
-            }
-            if (tabPage == tabPageProteinList)
-            {
-                return PasteFormat.protein_list;
-            }
-            if (tabPage == tabPagePeptideList)
-            {
-                return PasteFormat.peptide_list;
-            }
-            if (tabPage == tabPageTransitionList)
-            {
-                return PasteFormat.transition_list;
-            }
-            return PasteFormat.none;
-        }
-
-        private TabPage GetTabPage(PasteFormat pasteFormat)
-        {
-            switch (pasteFormat)
-            {
-                case PasteFormat.fasta:
-                    return tabPageFasta;
-                case PasteFormat.protein_list:
-                    return tabPageProteinList;
-                case PasteFormat.peptide_list:
-                    return tabPagePeptideList;
-                case PasteFormat.transition_list:
-                    return tabPageTransitionList;
-            }
-            return null;
-        }
-
-        private static BackgroundProteome GetBackgroundProteome(SrmDocument srmDocument)
-        {
-            return srmDocument.Settings.PeptideSettings.BackgroundProteome;
-        }
-
-        private void gridViewProteins_CellValueChanged(object sender, DataGridViewCellEventArgs e)
-        {
-            HideNoErrors();
-            if (e.ColumnIndex < 0 || e.RowIndex < 0)
-            {
-                return;
-            }
-            var column = gridViewProteins.Columns[e.ColumnIndex];
-            if (column != colProteinName)
-            {
-                return;
-            }
-            var row = gridViewProteins.Rows[e.RowIndex];
-            var proteinName = Convert.ToString(row.Cells[e.ColumnIndex].Value);
-            if (string.IsNullOrEmpty(proteinName))
-            {
-                gridViewProteins.Rows.Remove(row);
-            }
-
-            ProteinMetadata metadata;
-            FastaSequence fastaSequence = GetFastaSequence(row, proteinName, out metadata);
-            if (fastaSequence == null)
-            {
-                row.Cells[colProteinDescription.Index].Value = null;
-                row.Cells[colProteinSequence.Index].Value = null;
-                row.Cells[colProteinPreferredName.Index].Value = null;
-                row.Cells[colProteinAccession.Index].Value = null;
-                row.Cells[colProteinGene.Index].Value = null;
-                row.Cells[colProteinSpecies.Index].Value = null;
-            }
-            else
-            {
-                row.Cells[colProteinName.Index].Value = fastaSequence.Name; // Possibly the search was actually on accession, gene etc
-                row.Cells[colProteinDescription.Index].Value = fastaSequence.Description;
-                row.Cells[colProteinSequence.Index].Value = fastaSequence.Sequence;
-                row.Cells[colProteinPreferredName.Index].Value = (metadata == null) ? null : metadata.PreferredName;
-                row.Cells[colProteinAccession.Index].Value = (metadata == null) ? null : metadata.Accession;
-                row.Cells[colProteinGene.Index].Value = (metadata == null) ? null : metadata.Gene;
-                row.Cells[colProteinSpecies.Index].Value = (metadata == null) ? null : metadata.Species;
-            }
-        }
-       private void gridViewPeptides_CellValueChanged(object sender, DataGridViewCellEventArgs e)
-        {
-            if (e.RowIndex < 0 || e.ColumnIndex < 0)
-            {
-                return;
-            }
-            var row = gridViewPeptides.Rows[e.RowIndex];
-            var column = gridViewPeptides.Columns[e.ColumnIndex];
-            if (column != colPeptideProtein)
-            {
-                return;
-            }
-            var proteinName = Convert.ToString(row.Cells[colPeptideProtein.Index].Value);
-            ProteinMetadata metadata;
-            FastaSequence fastaSequence = GetFastaSequence(row, proteinName, out metadata);
-            row.Cells[colPeptideProteinDescription.Index].Value = fastaSequence == null ? null : fastaSequence.Description;
-        }
-
-        /// <summary>
-        /// Enumerates table entries for all proteins matching a pasted peptide.
-        /// This can't be done on gridViewPeptides_CellValueChanged because we are creating new cells.
-        /// </summary>
-        private void EnumerateProteins(DataGridView dataGridView, int rowIndex, bool keepAllPeptides, 
-            ref int numUnmatched, ref int numMultipleMatches, ref int numFiltered, HashSet<string> seenPepSeq)
-        {
-
-            HideNoErrors();      
-            var row = dataGridView.Rows[rowIndex];
-            int sequenceIndex = Equals(dataGridView, gridViewPeptides)
-                                ? colPeptideSequence.Index
-                                : (Equals(dataGridView, gridViewTransitionList) ? colTransitionPeptide.Index : -1);
-            int proteinIndex = Equals(dataGridView, gridViewPeptides)
-                                ? colPeptideProtein.Index
-                                : (Equals(dataGridView, gridViewTransitionList) ? colTransitionProteinName.Index : -1);
-            
-            var proteinName = Convert.ToString(row.Cells[proteinIndex].Value);
-            var pepModSequence = Convert.ToString(row.Cells[sequenceIndex].Value);
-
-            // Only enumerate the proteins if the user has not specified a protein.
-            if (!string.IsNullOrEmpty(proteinName))
-                return;
-            
-            // If there is no peptide sequence and no protein, remove this entry.
-            if (string.IsNullOrEmpty(pepModSequence))
-            {
-                dataGridView.Rows.Remove(row);
-                return;
-            }
-
-            string peptideSequence = FastaSequence.StripModifications(pepModSequence);
-
-            // Check to see if this is a new sequence because we don't want to count peptides more than once for
-            // the FilterMatchedPeptidesDlg.
-            bool newSequence = !seenPepSeq.Contains(peptideSequence);
-            if(newSequence)
-            {
-                // If we are not keeping filtered peptides, and this peptide does not match current filter
-                // settings, remove this peptide.
-                if (!FastaSequence.IsExSequence(peptideSequence))
-                {
-                    dataGridView.CurrentCell = row.Cells[sequenceIndex];
-                    throw new InvalidDataException(Resources.PasteDlg_ListPeptideSequences_This_peptide_sequence_contains_invalid_characters);
-                }
-                seenPepSeq.Add(peptideSequence);
-            }
-
-            var proteinNames = GetProteinNamesForPeptideSequence(peptideSequence);
-
-            bool isUnmatched = proteinNames == null || proteinNames.Count == 0;
-            bool hasMultipleMatches = proteinNames != null && proteinNames.Count > 1;
-            bool isFiltered = !DocumentUiContainer.Document.Settings.Accept(peptideSequence);
-
-            if(newSequence)
-            {
-                numUnmatched += isUnmatched ? 1 : 0;
-                numMultipleMatches += hasMultipleMatches ? 1 : 0;
-                numFiltered += isFiltered ? 1 : 0;
-            }
-          
-            // No protein matches found, so we do not need to enumerate this peptide. 
-            if (isUnmatched)
-            {
-                // If we are not keeping unmatched peptides, then remove this peptide.
-                if (!keepAllPeptides && !Settings.Default.LibraryPeptidesAddUnmatched)
-                    dataGridView.Rows.Remove(row);
-                // Even if we are keeping this peptide, it has no matches so we don't enumerate it.
-                return;
-            }
-
-            // If there are multiple protein matches, and we are filtering such peptides, remove this peptide.
-            if (!keepAllPeptides &&
-                (hasMultipleMatches && FilterMultipleProteinMatches == BackgroundProteome.DuplicateProteinsFilter.NoDuplicates)
-                || (isFiltered && !Settings.Default.LibraryPeptidesKeepFiltered))
-            {
-                dataGridView.Rows.Remove(row);
-                return;
-            }
-            
-            row.Cells[proteinIndex].Value = proteinNames[0];
-            // Only using the first occurence.
-            if(!keepAllPeptides && FilterMultipleProteinMatches == BackgroundProteome.DuplicateProteinsFilter.FirstOccurence)
-                return;
-            // Finally, enumerate all proteins for this peptide.
-            for (int i = 1; i < proteinNames.Count; i ++)
-            {
-                var newRow = dataGridView.Rows[dataGridView.Rows.Add()];
-                // Copy all cells, except for the protein name as well as any cells that are not null, 
-                // meaning that they have already been filled out by CellValueChanged.
-                for(int x = 0; x < row.Cells.Count; x++)
-                {
-                    if (newRow.Cells[proteinIndex].Value != null)
-                        continue;
-                    if (x == proteinIndex)
-                        newRow.Cells[proteinIndex].Value = proteinNames[i];
-                    else
-                        newRow.Cells[x].Value = row.Cells[x].Value;
-                }
-            }
-        }
-
-        private void gridViewTransitionList_CellValueChanged(object sender, DataGridViewCellEventArgs e)
-        {
-            HideNoErrors();
-            if (e.ColumnIndex < 0 || e.RowIndex < 0)
-            {
-                return;
-            }
-            var row = gridViewTransitionList.Rows[e.RowIndex];
-            var proteinName = Convert.ToString(row.Cells[colTransitionProteinName.Index].Value);
-            var column = gridViewTransitionList.Columns[e.ColumnIndex];
-            if (column != colTransitionProteinName)
-            {
-                return;
-            }
-            ProteinMetadata metadata;
-            FastaSequence fastaSequence = GetFastaSequence(row, proteinName, out metadata);
-            if (fastaSequence != null)
-            {
-                row.Cells[colTransitionProteinDescription.Index].Value = fastaSequence.Description;
-                // CONSIDER (bspratt) show other parts of protein metadata here as well - gene, accession etc
-            }
-        }
-
-        private FastaSequence GetFastaSequence(DataGridViewRow row, string proteinName, out ProteinMetadata metadata)
-        {
-            metadata = null;
-            var backgroundProteome = GetBackgroundProteome(DocumentUiContainer.DocumentUI);
-            if (backgroundProteome.IsNone)
-                return null;
-
-            var fastaSequence = backgroundProteome.GetFastaSequence(proteinName, out metadata);
-            if (fastaSequence == null)
-            {
-                // Sometimes the protein name in the background proteome will have an extra "|" on the end.
-                // In that case, update the name of the protein to match the one in the database.
-                fastaSequence = backgroundProteome.GetFastaSequence(proteinName + "|"); // Not L10N
-                if (fastaSequence != null)
-                {
-                    row.Cells[colPeptideProtein.Index].Value = fastaSequence.Name;
-                }
-            }
-
-            return fastaSequence;
-        }
-
-        private void OnEditingControlShowing(object sender, DataGridViewEditingControlShowingEventArgs e)
-        {
-            _statementCompletionEditBox.Attach(((DataGridView) sender).EditingControl as TextBox);
-        }
-
-        private void btnInsert_Click(object sender, EventArgs e)
-        {
-            OkDialog();
-        }
-
-        public void OkDialog()
-        {
-            bool error = false;
-            IdentityPath newSelectedPath = SelectedPath;
-            bool? keepEmptyProteins = null;
-            Program.MainWindow.ModifyDocument(
-                Description,
-                document =>
-                {
-                    newSelectedPath = SelectedPath;
-                    int emptyPeptideGroups;
-                    var newDocument = GetNewDocument(document, false, ref newSelectedPath, out emptyPeptideGroups);
-                    if (newDocument == null)
-                    {
-                        error = true;
-                        return document;
-                    }
-                    if (!keepEmptyProteins.HasValue)
-                    {
-                        keepEmptyProteins = ImportFastaHelper.AskWhetherToKeepEmptyProteins(this, emptyPeptideGroups);
-                        if (!keepEmptyProteins.HasValue)
-                        {
-                            // Cancelled
-                            error = true;
-                            return document;
-                        }
-                    }
-                    if (!keepEmptyProteins.Value)
-                    {
-                        newDocument = ImportPeptideSearch.RemoveEmptyProteins(newDocument);
-                    }
-                    return newDocument;
-                });
-            if (error)
-            {
-                return;
-            }
-            SelectedPath = newSelectedPath;
-            DialogResult = DialogResult.OK;
-        }
-
-        private void tbxFasta_TextChanged(object sender, EventArgs e)
-        {
-            HideNoErrors();
-        }
-
-        private void gridViewPeptides_CellBeginEdit(object sender, DataGridViewCellCancelEventArgs e)
-        {
-            _statementCompletionEditBox.MatchTypes = e.ColumnIndex == colPeptideSequence.Index
-                ? ProteinMatchType.sequence : 0;
-        }
-
-        private void gridViewProteins_CellBeginEdit(object sender, DataGridViewCellCancelEventArgs e)
-        {
-            _statementCompletionEditBox.MatchTypes = e.ColumnIndex == colProteinName.Index
-                ? (ProteinMatchType.all & ~ProteinMatchType.sequence) : 0;  // name, description, accession, etc
-        }
-
-        private void gridViewTransitionList_CellBeginEdit(object sender, DataGridViewCellCancelEventArgs e)
-        {
-            _statementCompletionEditBox.MatchTypes = e.ColumnIndex == colTransitionPeptide.Index
-                ? ProteinMatchType.sequence : 0;
-        }
-
-        private void gridViewProteins_KeyDown(object sender, KeyEventArgs e)
-        {
-            if (e.KeyCode == Keys.V && e.Modifiers == Keys.Control)
-            {
-                if (!gridViewProteins.IsCurrentCellInEditMode)
-                {
-                    PasteProteins();
-                    e.Handled = true;
-                }
-            }
-        }
-
-        public void PasteFasta()  // For functional test use
-        {
-            tbxFasta.Text = ClipboardHelper.GetClipboardText(this);
-        }
-
-        public void PasteProteins()
-        {
-            Paste(gridViewProteins, false);
-        }
-
-        public void PasteTransitions()
-        {
-            var document = DocumentUiContainer.Document;
-            var backgroundProteome = document.Settings.PeptideSettings.BackgroundProteome;
-            bool enumerateProteins = !IsMolecule && !backgroundProteome.IsNone;
-            Paste(gridViewTransitionList, enumerateProteins);
-        }
-
-        private void gridViewPeptides_KeyDown(object sender, KeyEventArgs e)
-        {
-            if (e.KeyCode == Keys.V && e.Modifiers == Keys.Control)
-            {
-                if (!gridViewPeptides.IsCurrentCellInEditMode)
-                {
-                    PastePeptides();
-                    e.Handled = true;
-                }
-            }
-        }
-
-        public void PastePeptides()
-        {       
-            var document = DocumentUiContainer.Document;
-            var backgroundProteome = document.Settings.PeptideSettings.BackgroundProteome;
-            Paste(gridViewPeptides, !backgroundProteome.IsNone);
-        }
-
-        /// <summary>
-        /// Removes the given number of last rows in the given DataGridView.
-        /// </summary>
-        private static void RemoveLastRows(DataGridView dataGridView, int numToRemove)
-        {
-            int rowCount = dataGridView.Rows.Count;
-            for (int i = rowCount - numToRemove; i < rowCount; i++)
-            {
-                dataGridView.Rows.Remove(dataGridView.Rows[dataGridView.Rows.Count - 2]);
-            }
-        }    
-              
-        public static BackgroundProteome.DuplicateProteinsFilter FilterMultipleProteinMatches
-        {
-            get
-            {
-                return Helpers.ParseEnum(Settings.Default.LibraryPeptidesAddDuplicatesEnum,
-                                         BackgroundProteome.DuplicateProteinsFilter.AddToAll);
-            }
-        }
-
-        private void Paste(DataGridView dataGridView, bool enumerateProteins)
-        {
-            string text = ClipboardHelper.GetClipboardText(this);
-            if (text == null)
-            {
-                return;
-            }
-
-            int numUnmatched;
-            int numMultipleMatches;
-            int numFiltered;
-            int prevRowCount = dataGridView.RowCount;
-            try
-            {
-                Paste(dataGridView, text, enumerateProteins, enumerateProteins, out numUnmatched, 
-                    out numMultipleMatches, out numFiltered);
-            }
-            // User pasted invalid text.
-            catch(InvalidDataException e)
-            {
-                dataGridView.Show();
-                // Show the invalid text, then remove all newly added rows.
-                MessageDlg.ShowException(this, e);
-                RemoveLastRows(dataGridView, dataGridView.RowCount - prevRowCount);
-                return;
-            }
-            // If we have no unmatched, no multiple matches, and no filtered, we do not need to show 
-            // the FilterMatchedPeptidesDlg.
-            if (numUnmatched + numMultipleMatches + numFiltered == 0)
-                return;
-            using (var filterPeptidesDlg =
-                new FilterMatchedPeptidesDlg(numMultipleMatches, numUnmatched, numFiltered,
-                                             dataGridView.RowCount - prevRowCount == 1))
-            {
-                var result = filterPeptidesDlg.ShowDialog(this);
-                // If the user is keeping all peptide matches, we don't need to redo the paste.
-                bool keepAllPeptides = ((FilterMultipleProteinMatches ==
-                                         BackgroundProteome.DuplicateProteinsFilter.AddToAll || numMultipleMatches == 0)
-                                        && (Settings.Default.LibraryPeptidesAddUnmatched || numUnmatched == 0)
-                                        && (Settings.Default.LibraryPeptidesKeepFiltered || numFiltered == 0));
-                // If the user is filtering some peptides, or if the user clicked cancel, remove all rows added as
-                // a result of the paste.
-                if (result == DialogResult.Cancel || !keepAllPeptides)
-                    RemoveLastRows(dataGridView, dataGridView.RowCount - prevRowCount);
-                // Redo the paste with the new filter settings.
-                if (result != DialogResult.Cancel && !keepAllPeptides)
-                    Paste(dataGridView, text, enumerateProteins, !enumerateProteins, out numUnmatched,
-                          out numMultipleMatches, out numFiltered);
-            }
-        }
-
-        /// <summary>
-        /// Paste the clipboard text into the specified DataGridView.
-        /// The clipboard text is assumed to be tab separated values.
-        /// The values are matched up to the columns in the order they are displayed.
-        /// </summary>
-        private void Paste(DataGridView dataGridView, string text, bool enumerateProteins, bool keepAllPeptides,
-            out int numUnmatched, out int numMulitpleMatches, out int numFiltered)
-        {
-            numUnmatched = numMulitpleMatches = numFiltered = 0;
-            var columns = new DataGridViewColumn[dataGridView.Columns.Count];
-            dataGridView.Columns.CopyTo(columns, 0);
-            Array.Sort(columns, (a,b)=>a.DisplayIndex - b.DisplayIndex);
-            HashSet<string> listPepSeqs = new HashSet<string>();
-
-            foreach (var values in ParseColumnarData(text))
-            {
-                var row = dataGridView.Rows[dataGridView.Rows.Add()];
-                var valueEnumerator = values.GetEnumerator();
-                foreach (DataGridViewColumn column in columns)
-                {
-                    if (column.ReadOnly || !column.Visible)
-                    {
-                        continue;
-                    }
-                    if (!valueEnumerator.MoveNext())
-                    {
-                        break;
-                    }
-                    row.Cells[column.Index].Value = valueEnumerator.Current;
-                }
-                if (enumerateProteins)
-                {
-                    EnumerateProteins(dataGridView, row.Index, keepAllPeptides, ref numUnmatched, ref numMulitpleMatches, 
-                        ref numFiltered, listPepSeqs);
-                }
-            }
-        }
-
-        static IEnumerable<IList<string>> ParseColumnarData(String text)
-        {
-            IFormatProvider formatProvider;
-            char separator;
-            Type[] types;
-
-            if (!MassListImporter.IsColumnar(text, out formatProvider, out separator, out types))
-            {
-                string line;
-                var reader = new StringReader(text);
-                while ((line = reader.ReadLine()) != null)
-                {
-                    line = line.Trim();
-                    if (string.IsNullOrEmpty(line))
-                    {
-                        continue;
-                    }
-                    yield return new[] {line};
-                }
-            }
-            else
-            {
-                string line;
-                var reader = new StringReader(text);
-                while ((line = reader.ReadLine()) != null)
-                {
-                    // Avoid trimming off tabs, which will shift columns
-                    line = line.Trim('\r', '\n', TextUtil.SEPARATOR_SPACE); // Not L10N
-                    if (string.IsNullOrEmpty(line))
-                    {
-                        continue;
-                    }
-                    yield return line.Split(new[] { separator });
-                }
-            }
-        }
-
-
-        private List<String> GetProteinNamesForPeptideSequence(String peptideSequence)
-        {
-            var document = DocumentUiContainer.Document;
-            var backgroundProteome = document.Settings.PeptideSettings.BackgroundProteome;
-            if (backgroundProteome.IsNone)
-            {
-                return null;
-            }
-            using (var proteomeDb = backgroundProteome.OpenProteomeDb())
-            {
-                var digestion = backgroundProteome.GetDigestion(proteomeDb, document.Settings.PeptideSettings);
-                if (digestion == null)
-                {
-                    return null;
-                }
-                var proteins = digestion.GetProteinsWithSequence(peptideSequence);
-                return proteins.ConvertAll(protein => protein.Name);
-            }
-        }
-
-        private void OnCellEndEdit(object sender, DataGridViewCellEventArgs e)
-        {
-            _statementCompletionEditBox.HideStatementCompletionForm();
-        }
-
-        private void gridViewTransitionList_KeyDown(object sender, KeyEventArgs e)
-        {
-            if (e.KeyCode == Keys.V && e.Modifiers == Keys.Control)
-            {
-                if (!gridViewTransitionList.IsCurrentCellInEditMode)
-                {
-                    PasteTransitions();
-                    e.Handled = true;
-                }
-            }
-        }
-
-        private void OnLoad(object sender, EventArgs e)
-        {
-            // If you set this in the Designer, DataGridView has a defect that causes it to throw an
-            // exception if the the cursor is positioned over the record selector column during loading.
-            gridViewPeptides.AutoSizeColumnsMode = DataGridViewAutoSizeColumnsMode.Fill;
-            gridViewProteins.AutoSizeColumnsMode = DataGridViewAutoSizeColumnsMode.Fill;
-            gridViewTransitionList.AutoSizeColumnsMode = DataGridViewAutoSizeColumnsMode.Fill;
-        }
-
-        #region Testing
-
-        public class FastaTab : IFormView {}
-        public class ProteinListTab : IFormView { }
-        public class PeptideListTab : IFormView { }
-        public class TransitionListTab : IFormView { }
-
-        private static readonly IFormView[] TAB_PAGES =
-        {
-            new FastaTab(), new ProteinListTab(), new PeptideListTab(), new TransitionListTab()
-        };
-
-        public IFormView ShowingFormView
-        {
-            get
-            {
-                int selectedIndex = 0;
-                Invoke(new Action(() => selectedIndex = GetSelectedTabIndex()));
-                return TAB_PAGES[selectedIndex];
-            }
-        }
-
-        private int GetSelectedTabIndex()
-        {
-            if (tabControl1.SelectedTab == tabPageFasta)
-                return 0;
-            else if (tabControl1.SelectedTab == tabPageProteinList)
-                return 1;
-            else if (tabControl1.SelectedTab == tabPagePeptideList)
-                return 2;
-            return 3;
-        }
-
-        public int PeptideRowCount
-        {
-            get { return gridViewPeptides.RowCount; }
-        }
-
-        public int TransitionRowCount
-        {
-            get { return gridViewTransitionList.RowCount; }
-        }
-
-        public bool PeptideRowsContainProtein(Predicate<string> found)
-        {
-            var peptideRows = new DataGridViewRow[gridViewPeptides.RowCount];
-            gridViewPeptides.Rows.CopyTo(peptideRows, 0);
-            return peptideRows.Take(gridViewPeptides.RowCount-1).Contains(row =>
-            {
-                var protein = row.Cells[colPeptideProtein.Index].Value;
-                return found(protein != null ? protein.ToString() : null);
-            });
-        }
-
-        public bool PeptideRowsContainPeptide(Predicate<string> found)
-        {
-            var peptideRows = new DataGridViewRow[gridViewPeptides.RowCount];
-            gridViewPeptides.Rows.CopyTo(peptideRows, 0);
-            return peptideRows.Take(gridViewPeptides.RowCount-1).Contains(row =>
-            {
-                var peptide = row.Cells[colPeptideSequence.Index].Value;
-                return found(peptide != null ? peptide.ToString() : null);
-            });
-        }
-
-        public bool TransitionListRowsContainProtein(Predicate<string> found)
-        {
-            var transitionListRows = new DataGridViewRow[gridViewTransitionList.RowCount];
-            gridViewPeptides.Rows.CopyTo(transitionListRows, 0);
-            return transitionListRows.Take(gridViewTransitionList.RowCount-1).Contains(row =>
-            {
-                var protein = row.Cells[colTransitionProteinName.Index].Value;
-                return found(protein != null ? protein.ToString() : null);
-            });
-        }
-
-        public void ClearRows()
-        {
-           if(PasteFormat == PasteFormat.peptide_list)
-               gridViewPeptides.Rows.Clear();
-            if(PasteFormat == PasteFormat.transition_list)
-                gridViewTransitionList.Rows.Clear();
-        }
-
-        #endregion
-
-        private void radioPeptide_CheckedChanged(object sender, EventArgs e)
-        {
-            UpdateMoleculeType();
-        }
-
-        // Custom molecule transition list internal column names, for saving to settings
-        public static class SmallMoleculeTransitionListColumnHeaders
-        {
-            public const string moleculeGroup = "MoleculeGroup"; // Not L10N
-            public const string namePrecursor = "PrecursorName"; // Not L10N
-            public const string nameProduct = "ProductName"; // Not L10N
-            public const string formulaPrecursor = "PrecursorFormula"; // Not L10N
-            public const string formulaProduct = "ProductFormula"; // Not L10N
-            public const string mzPrecursor = "PrecursorMz"; // Not L10N
-            public const string mzProduct = "ProductMz"; // Not L10N
-            public const string chargePrecursor = "PrecursorCharge"; // Not L10N
-            public const string chargeProduct = "ProductCharge"; // Not L10N
-            public const string rtPrecursor = "PrecursorRT"; // Not L10N
-            public const string rtWindowPrecursor = "PrecursorRTWindow"; // Not L10N
-            public const string cePrecursor = "PrecursorCE"; // Not L10N
-            public const string dtPrecursor = "PrecursorDT"; // Not L10N
-            public const string dtHighEnergyOffset = "HighEnergyDTOffset"; // Not L10N
-            public const string slens = "SLens"; // Not L10N
-            public const string coneVoltage = "ConeVoltage"; // Not L10N
-            public const string compensationVoltage = "CompensationVoltage"; // Not L10N
-            public const string declusteringPotential = "DeclusteringPotential"; // Not L10N
-            public const string note = "Note"; // Not L10N
-            public const string labelType = "LabelType"; // Not L10N
-            public const string adductPrecursor = "PrecursorAdduct"; // Not L10N
-            public const string adductProduct = "ProductAdduct"; // Not L10N
-
-            public static List<string> KnownHeaders()
-            {
-                return new List<string>(new[]
-                {
-                    moleculeGroup,
-                    namePrecursor,
-                    nameProduct,
-                    formulaPrecursor,
-                    formulaProduct,
-                    mzPrecursor,
-                    mzProduct,
-                    chargePrecursor,
-                    chargeProduct,
-                    adductPrecursor,
-                    adductProduct,
-                    rtPrecursor,
-                    rtWindowPrecursor,
-                    cePrecursor,
-                    dtPrecursor,
-                    dtHighEnergyOffset,
-                    slens,
-                    coneVoltage,
-                    compensationVoltage,
-                    declusteringPotential,
-                    note,
-                    labelType,
-                });
-            }
-        }
-        private void UpdateMoleculeType()
-        {
-            bool isPeptide = radioPeptide.Checked;
-            btnCustomMoleculeColumns.Enabled = radioMolecule.Checked;
-            Settings.Default.TransitionListInsertPeptides = isPeptide; // Remember for next time
-
-            //Skip updating if nothing needs to be changed
-            if ((isPeptide && gridViewTransitionList.ColumnCount == 5) || (!isPeptide && gridViewTransitionList.ColumnCount == 6))
-                return;
-
-            int rowCount = gridViewTransitionList.RowCount - 1;
-
-            if (rowCount > 0)
-            {
-                if (
-                    MultiButtonMsgDlg.Show(this,
-                        string.Format(
-                            Resources.PasteDlg_UpdateMoleculeType_Possible_loss_of_data_could_occur_if_you_switch_to__0___Do_you_want_to_continue_,
-                            isPeptide ? radioPeptide.Text : radioMolecule.Text), MultiButtonMsgDlg.BUTTON_YES) ==
-                    DialogResult.Cancel)
-                {
-                    radioPeptide.Checked = !isPeptide;
-                    btnCustomMoleculeColumns.Enabled = radioMolecule.Checked;
-                    return;
-                }
-            }
-
-            // Items that peptide and small molecules have in common, for swapping back and forth
-            var peptideGroupNames = new string[rowCount];
-            var peptideNames = new string[rowCount];
-            var productNames = new string[rowCount];
-            var precursorMzs = new string[rowCount];
-            var productMzs = new string[rowCount];
-
-            for (int i = 0; i < rowCount; i ++)
-            {
-                peptideGroupNames[i] = Convert.ToString(gridViewTransitionList.Rows[i].Cells[(isPeptide ? 0 : 3)].Value);
-                peptideNames[i] = Convert.ToString(gridViewTransitionList.Rows[i].Cells[(isPeptide ? 1 : 0)].Value);
-                precursorMzs[i] = Convert.ToString(gridViewTransitionList.Rows[i].Cells[(isPeptide ? 4 : 1)].Value);
-                productMzs[i] = Convert.ToString(gridViewTransitionList.Rows[i].Cells[(isPeptide ? 5 : 2)].Value);
-            }
-
-            gridViewTransitionList.Columns.Clear();
-                        
-            if (isPeptide)
-            {
-                gridViewTransitionList.Columns.Add("Peptide", Resources.PasteDlg_UpdateMoleculeType_Peptide); // Not L10N
-                gridViewTransitionList.Columns.Add("Precursor", Resources.PasteDlg_UpdateMoleculeType_Precursor_m_z);  // Not L10N
-                gridViewTransitionList.Columns.Add("Product", Resources.PasteDlg_UpdateMoleculeType_Product_m_z); // Not L10N
-                gridViewTransitionList.Columns.Add("Protein", Resources.PasteDlg_UpdateMoleculeType_Protein_name); // Not L10N
-                gridViewTransitionList.Columns.Add("Description", Resources.PasteDlg_UpdateMoleculeType_Protein_description); // Not L10N
-            }
-            else
-            {
-                gridViewTransitionList.Columns.Add(SmallMoleculeTransitionListColumnHeaders.moleculeGroup, Resources.PasteDlg_UpdateMoleculeType_Molecule_List_Name);
-                gridViewTransitionList.Columns.Add(SmallMoleculeTransitionListColumnHeaders.namePrecursor, Resources.PasteDlg_UpdateMoleculeType_Precursor_Name);
-                gridViewTransitionList.Columns.Add(SmallMoleculeTransitionListColumnHeaders.formulaPrecursor, Resources.PasteDlg_UpdateMoleculeType_Precursor_Ion_Formula);
-                gridViewTransitionList.Columns.Add(SmallMoleculeTransitionListColumnHeaders.adductPrecursor, Resources.PasteDlg_UpdateMoleculeType_Precursor_Adduct);
-                gridViewTransitionList.Columns.Add(SmallMoleculeTransitionListColumnHeaders.mzPrecursor, Resources.PasteDlg_UpdateMoleculeType_Precursor_m_z);
-                gridViewTransitionList.Columns.Add(SmallMoleculeTransitionListColumnHeaders.chargePrecursor, Resources.PasteDlg_UpdateMoleculeType_Precursor_Charge);
-                gridViewTransitionList.Columns.Add(SmallMoleculeTransitionListColumnHeaders.nameProduct, Resources.PasteDlg_UpdateMoleculeType_Product_Name);
-                gridViewTransitionList.Columns.Add(SmallMoleculeTransitionListColumnHeaders.formulaProduct, Resources.PasteDlg_UpdateMoleculeType_Product_Ion_Formula);
-                gridViewTransitionList.Columns.Add(SmallMoleculeTransitionListColumnHeaders.adductProduct, Resources.PasteDlg_UpdateMoleculeType_Product_Adduct);
-                gridViewTransitionList.Columns.Add(SmallMoleculeTransitionListColumnHeaders.mzProduct, Resources.PasteDlg_UpdateMoleculeType_Product_m_z);
-                gridViewTransitionList.Columns.Add(SmallMoleculeTransitionListColumnHeaders.chargeProduct, Resources.PasteDlg_UpdateMoleculeType_Product_Charge);
-                gridViewTransitionList.Columns.Add(SmallMoleculeTransitionListColumnHeaders.labelType, Resources.PasteDlg_UpdateMoleculeType_Label_Type);
-                gridViewTransitionList.Columns.Add(SmallMoleculeTransitionListColumnHeaders.rtPrecursor, Resources.PasteDlg_UpdateMoleculeType_Explicit_Retention_Time);
-                gridViewTransitionList.Columns.Add(SmallMoleculeTransitionListColumnHeaders.rtWindowPrecursor, Resources.PasteDlg_UpdateMoleculeType_Explicit_Retention_Time_Window);
-                gridViewTransitionList.Columns.Add(SmallMoleculeTransitionListColumnHeaders.cePrecursor, Resources.PasteDlg_UpdateMoleculeType_Explicit_Collision_Energy);
-                gridViewTransitionList.Columns.Add(SmallMoleculeTransitionListColumnHeaders.note, Resources.PasteDlg_UpdateMoleculeType_Note);
-                var defaultColumns = new List<string>();
-                for (var col = 0; col < gridViewTransitionList.Columns.Count; col++)  // As the default, get the list without relatively exotic items like drift time, SLens, ConeVoltage etc settings
-                    defaultColumns.Add(gridViewTransitionList.Columns[col].Name);
-                gridViewTransitionList.Columns.Add(SmallMoleculeTransitionListColumnHeaders.slens, Resources.PasteDlg_UpdateMoleculeType_S_Lens);
-                gridViewTransitionList.Columns.Add(SmallMoleculeTransitionListColumnHeaders.coneVoltage, Resources.PasteDlg_UpdateMoleculeType_Cone_Voltage);
-                gridViewTransitionList.Columns.Add(SmallMoleculeTransitionListColumnHeaders.dtPrecursor, Resources.PasteDlg_UpdateMoleculeType_Explicit_Drift_Time__msec_);
-                gridViewTransitionList.Columns.Add(SmallMoleculeTransitionListColumnHeaders.dtHighEnergyOffset, Resources.PasteDlg_UpdateMoleculeType_Explicit_Drift_Time_High_Energy_Offset__msec_);
-                gridViewTransitionList.Columns.Add(SmallMoleculeTransitionListColumnHeaders.compensationVoltage, Resources.PasteDlg_UpdateMoleculeType_Explicit_Compensation_Voltage);
-                gridViewTransitionList.Columns.Add(SmallMoleculeTransitionListColumnHeaders.declusteringPotential, Resources.PasteDlg_UpdateMoleculeType_Explicit_Declustering_Potential);
-
-                // Now set order and visibility based on settings, if any
-                SetSmallMoleculeColumns(Settings.Default.CustomMoleculeTransitionInsertColumnsList.Any()
-                   ? Settings.Default.CustomMoleculeTransitionInsertColumnsList
-                   : defaultColumns);
-            }
-
-            for (int i = 0; i < rowCount; i ++)
-            {
-                if (isPeptide)
-                {
-                    gridViewTransitionList.Rows.Add(peptideNames[i], precursorMzs[i], productMzs[i],
-                        peptideGroupNames[i], string.Empty);
-                }
-                else
-                {
-                    gridViewTransitionList.Rows.Add(peptideGroupNames[i], peptideNames[i], productNames[i], string.Empty,
-                        string.Empty, precursorMzs[i], productMzs[i]);
-                }
-            }
-        }
-
-        public bool IsMolecule
-        {
-            get { return radioMolecule.Checked; }
-            set
-            {
-                radioMolecule.Checked = value;
-                radioPeptide.Checked = Settings.Default.TransitionListInsertPeptides = !value;  // Preserve for user convenience next time
-            }
-        }
-
-        public void SetSmallMoleculeColumns(List<string> columns)
-        {
-            Settings.Default.CustomMoleculeTransitionInsertColumnsList = columns;
-            if (Settings.Default.CustomMoleculeTransitionInsertColumnsList.Any())
-            {
-                for (int gridcol = 0; gridcol < gridViewTransitionList.Columns.Count; gridcol++)
-                {
-                    gridViewTransitionList.Columns[gridcol].Visible = false;
-                }
-                var order = 0;
-                foreach (var colName in Settings.Default.CustomMoleculeTransitionInsertColumnsList)
-                {
-                    // Make corresponding column visible, and next in column order               
-                    for (var gridcol = 0; gridcol < gridViewTransitionList.Columns.Count; gridcol++)
-                    {
-                        var dataGridViewColumn = gridViewTransitionList.Columns[gridcol];
-                        if (dataGridViewColumn.Name.Equals(colName))
-                        {
-                            dataGridViewColumn.Visible = true;
-                            dataGridViewColumn.DisplayIndex = order++;
-                            break;
-                        }
-                    }
-                }
-            }
-        }
-
-        // For test support
-        public List<string> GetColumnNames()
-        {
-            return
-                gridViewTransitionList.Columns.OfType<DataGridViewColumn>()
-                    .Where(c => c.Visible)
-                    .OrderBy(c => c.DisplayIndex)
-                    .Select(c => c.Name)
-                    .ToList();
-        }
-
-        public int GetUsableColumnCount()
-        {
-            return gridViewTransitionList.Columns.GetColumnCount(DataGridViewElementStates.Visible) -
-                   gridViewTransitionList.Columns.GetColumnCount(DataGridViewElementStates.ReadOnly);
-        }
-
-        class SmallMoleculeTransitionListPasteHandler : SmallMoleculeTransitionListReader
-        {
-            private readonly PasteDlg _pasteDlg;
-
-            public SmallMoleculeTransitionListPasteHandler(PasteDlg pasteDlg)
-            {
-                _pasteDlg = pasteDlg;
-                for (var i = 0; i < _pasteDlg.gridViewTransitionList.RowCount - 1; i++)
-                {
-                    var cells = new List<string>();
-                    for (var col = 0; col < _pasteDlg.gridViewTransitionList.Rows[i].Cells.Count; col++)
-                    {
-                        cells.Add(Convert.ToString(_pasteDlg.gridViewTransitionList.Rows[i].Cells[col].Value));
-                    }
-                    Rows.Add(new Row(this, i, cells));
-                }
-            }
-
-            public override void UpdateCellBackingStore(int row, int col, object value)
-            {
-                _pasteDlg.gridViewTransitionList.Rows[row].Cells[col].Value = value;
-            }
-
-            public override int ColumnIndex(string name)
-            {
-                return _pasteDlg.ColumnIndex(name);
-            }
-
-            public override void ShowTransitionError(PasteError error)
-            {
-                _pasteDlg.ShowTransitionError(error);
-            }
-        }
-    }
-
-    public enum PasteFormat
-    {
-        none,
-        fasta,
-        protein_list,
-        peptide_list,
-        transition_list,
-    }
-
-    public class PasteError
-    {
-        public String Message { get; set; }
-        public int Line { get; set; }
-        public int Column { get; set; }
-        public int Length { get; set; }
-    }
-
-    public class ImportFastaHelper
-    {
-<<<<<<< HEAD
-        public ImportFastaHelper(TextBox tbxFasta, TextBox tbxError, Panel panelError, ToolTip helpTip = null)
-=======
-        public ImportFastaHelper(TextBox tbxFasta, TextBox tbxError, Panel panelError, ToolTip helpTip)
->>>>>>> eaf3793b
-        {
-            _tbxFasta = tbxFasta;
-            _tbxError = tbxError;
-            _panelError = panelError;
-            _helpTip = helpTip;
-        }
-
-        public IdentityPath SelectedPath { get; set; }
-
-        private readonly TextBox _tbxFasta;
-        private TextBox TbxFasta { get { return _tbxFasta; } }
-
-        private readonly TextBox _tbxError;
-        private TextBox TbxError { get { return _tbxError; } }
-
-        private readonly Panel _panelError;
-        private Panel PanelError { get { return _panelError; } }
-
-        private readonly ToolTip _helpTip;
-        private ToolTip HelpTip { get { return _helpTip; } }
-
-        public SrmDocument AddFasta(SrmDocument document, ref IdentityPath selectedPath, out int emptyPeptideGroups)
-        {
-            emptyPeptideGroups = 0;
-            var text = TbxFasta.Text;
-            if (text.Length == 0)
-            {
-                return document;
-            }
-            if (!text.StartsWith(">")) // Not L10N
-            {
-                ShowFastaError(new PasteError
-                {
-                    Message = Resources.ImportFastaHelper_AddFasta_This_must_start_with____,
-                    Column = 0,
-                    Length = 1,
-                    Line = 0,
-                });
-                return null;
-            }
-            string[] lines = text.Split('\n');
-            int lastNameLine = -1;
-            int aa = 0;
-            for (int i = 0; i < lines.Length; i++)
-            {
-                string line = lines[i];
-                if (line.StartsWith(">")) // Not L10N
-                {
-                    if (line.Trim().Length == 1)
-                    {
-                        ShowFastaError(new PasteError
-                        {
-                            Message = Resources.ImportFastaHelper_AddFasta_There_is_no_name_for_this_protein,
-                            Column = 0,
-                            Line = i,
-                            Length = 1
-                        });
-                        return null;
-                    }
-                    if (!CheckSequence(aa, lastNameLine, lines))
-                        return null;
-                    lastNameLine = i;
-                    aa = 0;
-                    continue;
-                }
-
-                for (int column = 0; column < line.Length; column++)
-                {
-                    char c = line[column];
-                    if (AminoAcid.IsExAA(c))
-                        aa++;
-                    else if (!Char.IsWhiteSpace(c) && c != '*')
-                    {
-                        ShowFastaError(new PasteError
-                        {
-                            Message =
-                                String.Format(Resources.ImportFastaHelper_AddFasta___0___is_not_a_capital_letter_that_corresponds_to_an_amino_acid_, c),
-                            Column = column,
-                            Line = i,
-                            Length = 1,
-                        });
-                        return null;
-                    }
-                }
-            }
-
-            if (!CheckSequence(aa, lastNameLine, lines))
-                return null;
-
-            var importer = new FastaImporter(document, false);
-            try
-            {
-                var reader = new StringReader(TbxFasta.Text);
-                IdentityPath to = selectedPath;
-                IdentityPath firstAdded, nextAdd;
-                // TODO: support long-wait broker
-                document = document.AddPeptideGroups(importer.Import(reader, null, -1), false,
-                    to, out firstAdded, out nextAdd);
-                emptyPeptideGroups = importer.EmptyPeptideGroupCount;
-                selectedPath = firstAdded;
-            }
-            catch (Exception exception)
-            {
-                ShowFastaError(new PasteError
-                {
-                    Message = Resources.ImportFastaHelper_AddFasta_An_unexpected_error_occurred__ + exception.Message + " (" + exception.GetType() + ")" // Not L10N
-                });
-                return null;
-            }
-            return document;
-        }
-
-        private void ShowFastaError(PasteError pasteError)
-        {
-            PanelError.Visible = true;
-            if (pasteError == null)
-            {
-                TbxError.Text = string.Empty;
-                TbxError.Visible = false;
-                return;
-            }
-            TbxError.BackColor = Color.Red;
-            TbxError.ForeColor = Color.White;
-            TbxError.Text = pasteError.Message;
-            TbxError.Visible = true;
-<<<<<<< HEAD
-            // In case message is long, make it possible to see in a tip
-            HelpTip.SetToolTip(TbxError, pasteError.Message);
-=======
-            if (HelpTip != null)
-            {
-                // In case message is long, make it possible to see in a tip
-                HelpTip.SetToolTip(TbxError, pasteError.Message);
-            }
->>>>>>> eaf3793b
-
-            TbxFasta.SelectionStart = Math.Max(0, TbxFasta.GetFirstCharIndexFromLine(pasteError.Line) + pasteError.Column);
-            TbxFasta.SelectionLength = Math.Min(pasteError.Length, TbxFasta.Text.Length - TbxFasta.SelectionStart);
-            TbxFasta.Focus();
-        }
-
-        public void ClearFastaError()
-        {
-            TbxError.Text = string.Empty;
-            TbxError.Visible = false;
-            PanelError.Visible = false;
-        }
-
-        private bool CheckSequence(int aa, int lastNameLine, string[] lines)
-        {
-            if (aa == 0 && lastNameLine >= 0)
-            {
-                ShowFastaError(new PasteError
-                {
-                    Message = Resources.ImportFastaHelper_CheckSequence_There_is_no_sequence_for_this_protein,
-                    Column = 0,
-                    Line = lastNameLine,
-                    Length = lines[lastNameLine].Length
-                });
-                return false;
-            }
-            return true;
-        }
-
-        public static SrmDocument HandleEmptyPeptideGroups(IWin32Window parent, int emptyPeptideGroups, SrmDocument docCurrent)
-        {
-            switch (AskWhetherToKeepEmptyProteins(parent, emptyPeptideGroups))
-            {
-                case null:
-                    return null;
-                case true:
-                    return docCurrent;
-                case false:
-                    return ImportPeptideSearch.RemoveEmptyProteins(docCurrent);
-                default:
-                    throw new InvalidOperationException();
-            }
-        }
-
-        /// <summary>
-        /// Display the dialog that says "This operation has added X new proteins with no peptides meeting your filter criteria".
-        /// </summary>
-        /// <returns>
-        /// null if the user cancels, true/false for whether the user says whether they want to keep empty proteins.
-        /// Also returns true if there were so many empty peptide groups that they have already been removed.
-        /// </returns>
-        public static bool? AskWhetherToKeepEmptyProteins(IWin32Window parent, int numberOfEmptyPeptideGroups)
-        {
-            if (numberOfEmptyPeptideGroups > FastaImporter.MaxEmptyPeptideGroupCount)
-            {
-                MessageDlg.Show(parent, String.Format(Resources.SkylineWindow_ImportFasta_This_operation_discarded__0__proteins_with_no_peptides_matching_the_current_filter_settings_, numberOfEmptyPeptideGroups));
-                return true;
-            }
-            else if (numberOfEmptyPeptideGroups > 0)
-            {
-                using (var dlg = new EmptyProteinsDlg(numberOfEmptyPeptideGroups))
-                {
-                    if (dlg.ShowDialog(parent) == DialogResult.Cancel)
-                        return null;
-                    // Remove all empty proteins, if requested by the user.
-                    return dlg.IsKeepEmptyProteins;
-                }
-            }
-            return true;
-        }
-    }
-}
+﻿/*
+ * Original author: Nick Shulman <nicksh .at. u.washington.edu>,
+ *                  MacCoss Lab, Department of Genome Sciences, UW
+ *
+ * Copyright 2009 University of Washington - Seattle, WA
+ * 
+ * Licensed under the Apache License, Version 2.0 (the "License");
+ * you may not use this file except in compliance with the License.
+ * You may obtain a copy of the License at
+ *
+ *     http://www.apache.org/licenses/LICENSE-2.0
+ *
+ * Unless required by applicable law or agreed to in writing, software
+ * distributed under the License is distributed on an "AS IS" BASIS,
+ * WITHOUT WARRANTIES OR CONDITIONS OF ANY KIND, either express or implied.
+ * See the License for the specific language governing permissions and
+ * limitations under the License.
+ */
+using System;
+using System.Collections.Generic;
+using System.Drawing;
+using System.IO;
+using System.Linq;
+using System.Text;
+using System.Windows.Forms;
+using pwiz.Common.Controls;
+using pwiz.Common.SystemUtil;
+using pwiz.ProteomeDatabase.API;
+using pwiz.Skyline.Alerts;
+using pwiz.Skyline.Controls;
+using pwiz.Skyline.Model;
+using pwiz.Skyline.Model.DocSettings;
+using pwiz.Skyline.Model.DocSettings.Extensions;
+using pwiz.Skyline.Model.Lib;
+using pwiz.Skyline.Model.Proteome;
+using pwiz.Skyline.Properties;
+using pwiz.Skyline.Util;
+using pwiz.Skyline.Util.Extensions;
+
+namespace pwiz.Skyline.EditUI
+{
+    // CONSIDER bspratt: Checkbox for hiding and showing new protein columns
+    public partial class PasteDlg : FormEx, IMultipleViewProvider
+    {
+        private readonly StatementCompletionTextBox _statementCompletionEditBox;
+        private bool _noErrors;
+
+        public PasteDlg(IDocumentUIContainer documentUiContainer)
+        {
+            InitializeComponent();
+
+            Icon = Resources.Skyline;
+
+            DocumentUiContainer = documentUiContainer;
+
+            _statementCompletionEditBox = new StatementCompletionTextBox(DocumentUiContainer)
+                                              {
+                                                  MatchTypes = ProteinMatchType.name | ProteinMatchType.description
+                                              };
+            _statementCompletionEditBox.SelectionMade += statementCompletionEditBox_SelectionMade;
+            gridViewProteins.DataGridViewKey += OnDataGridViewKey;
+            gridViewPeptides.DataGridViewKey += OnDataGridViewKey;
+            gridViewTransitionList.DataGridViewKey += OnDataGridViewKey;
+        }
+
+        void OnDataGridViewKey(object sender, KeyEventArgs e)
+        {
+            _statementCompletionEditBox.OnKeyPreview(sender, e);
+        }
+
+        void statementCompletionEditBox_SelectionMade(StatementCompletionItem statementCompletionItem)
+        {
+            if (tabControl1.SelectedTab == tabPageProteinList)
+            {
+                _statementCompletionEditBox.TextBox.Text = statementCompletionItem.ProteinInfo.Name;
+                gridViewProteins.EndEdit();
+            }
+            else if (tabControl1.SelectedTab == tabPagePeptideList)
+            {
+                _statementCompletionEditBox.TextBox.Text = statementCompletionItem.Peptide;
+                if (gridViewPeptides.CurrentRow != null)
+                {
+                    gridViewPeptides.CurrentRow.Cells[colPeptideProtein.Index].Value 
+                        = statementCompletionItem.ProteinInfo.Name;
+                }
+                gridViewPeptides.EndEdit();    
+            }
+            else if (tabControl1.SelectedTab == tabPageTransitionList)
+            {
+                _statementCompletionEditBox.TextBox.Text = statementCompletionItem.Peptide;
+                if (gridViewTransitionList.CurrentRow != null)
+                {
+                    gridViewTransitionList.CurrentRow.Cells[colTransitionProteinName.Index].Value =
+                        statementCompletionItem.ProteinInfo.Name;
+                }
+                gridViewTransitionList.EndEdit();
+            }
+        }
+
+        public IDocumentUIContainer DocumentUiContainer { get; private set; }
+
+        protected override void OnHandleCreated(EventArgs e)
+        {
+            base.OnHandleCreated(e);
+            DocumentUiContainer.ListenUI(OnDocumentUIChanged);
+        }
+
+        protected override void OnHandleDestroyed(EventArgs e)
+        {
+            base.OnHandleDestroyed(e);
+            DocumentUiContainer.UnlistenUI(OnDocumentUIChanged);
+        }
+
+        private IdentityPath _selectedPath;
+        public IdentityPath SelectedPath
+        {
+            get { return _selectedPath; }
+            set
+            {
+                _selectedPath = value;
+
+                // Handle insert node path
+                if (_selectedPath != null &&
+                    _selectedPath.Depth == (int)SrmDocument.Level.MoleculeGroups &&
+                    ReferenceEquals(_selectedPath.GetIdentity((int)SrmDocument.Level.MoleculeGroups), SequenceTree.NODE_INSERT_ID))
+                {
+                    _selectedPath = null;
+                }
+            }
+        }
+
+        public string ErrorText
+        {
+            get { return panelError.Visible ? tbxError.Text : null; }
+        }
+
+        public int SelectedGridRow
+        {
+            get
+            {
+                var cell = ActiveGridView.CurrentCell;
+                return cell != null ? cell.RowIndex : -1;
+            }
+        }
+
+        public int SelectedGridColumn
+        {
+            get
+            {
+                var cell = ActiveGridView.CurrentCell;
+                return cell != null ? cell.ColumnIndex : -1;
+            }
+        }
+
+        private DataGridView ActiveGridView
+        {
+            get
+            {
+                return gridViewProteins.Visible
+                   ? gridViewProteins
+                   : (gridViewPeptides.Visible
+                          ? gridViewPeptides
+                          : gridViewTransitionList);
+            }
+        }
+
+        public void ShowError(PasteError pasteError)
+        {
+            _noErrors = false;
+            panelError.Visible = true;
+            if (pasteError == null)
+            {
+                tbxError.Text = string.Empty;
+                tbxError.Visible = false;
+                Text = Description;
+                return;
+            }
+            tbxError.BackColor = Color.Red;
+            tbxError.Text = pasteError.Message;
+            // Useful for debugging if this hangs in a test - it appears in the timeout report  
+            // ReSharper disable LocalizableElement
+            Text = Description + " (" + pasteError.Message + ")";  // Not L10N
+            // ReSharper restore LocalizableElement
+        }
+
+        public void ShowNoErrors()
+        {
+            _noErrors = true;
+            panelError.Visible = true;
+            tbxError.Text = Resources.PasteDlg_ShowNoErrors_No_errors;
+            tbxError.BackColor = Color.LightGreen;
+            Text = Description;  // Clear any error info
+        }
+
+        public void HideNoErrors()
+        {
+            if (!_noErrors)
+            {
+                return;
+            }
+            panelError.Visible = false;
+            Text = Description;  // Clear any error info
+        }
+
+        private void btnValidate_Click(object sender, EventArgs e)
+        {
+            ValidateCells();
+        }
+
+        public void ValidateCells()
+        {
+            IdentityPath selectedPath = null;
+            var document = GetNewDocument(DocumentUiContainer.Document, true, ref selectedPath);
+            if (document != null)
+                ShowNoErrors();
+        }
+
+        private SrmDocument GetNewDocument(SrmDocument document, bool validating, ref IdentityPath selectedPath)
+        {
+            int emptyPeptideGroups;
+            return GetNewDocument(document, validating, ref selectedPath, out emptyPeptideGroups);
+        }
+
+        private SrmDocument GetNewDocument(SrmDocument document, bool validating, ref IdentityPath selectedPath, out int emptyPeptideGroups)
+        {
+            var fastaHelper = new ImportFastaHelper(tbxFasta, tbxError, panelError, toolTip1);
+            if ((document = fastaHelper.AddFasta(document, ref selectedPath, out emptyPeptideGroups)) == null)
+            {
+                tabControl1.SelectedTab = tabPageFasta;  // To show fasta errors
+                return null;
+            }
+            if ((document = AddProteins(document, ref selectedPath)) == null)
+            {
+                return null;
+            }
+            if ((document = AddPeptides(document, validating, ref selectedPath)) == null)
+            {
+                return null;
+            }
+            if ((document = AddTransitionList(document, ref selectedPath)) == null)
+            {
+                return null;
+            }
+            return document;
+        }
+
+        private void SetCurrentCellForPasteError(DataGridView gridView, PasteError pasteError, int? columnIndex = null)
+        {
+            ShowError(pasteError);
+            if (gridView.Rows[pasteError.Line].Cells[columnIndex ?? pasteError.Column].Visible)
+            {
+                gridView.CurrentCell = gridView.Rows[pasteError.Line].Cells[columnIndex ?? pasteError.Column];
+            }
+            else
+            {
+                // Set the row even if desired column isn't visible - just pick the first available column
+                for (var firstVisibleColumn = 0; firstVisibleColumn < gridView.Rows[pasteError.Line].Cells.Count; firstVisibleColumn++)
+                {
+                    if (gridView.Rows[pasteError.Line].Cells[firstVisibleColumn].Visible)
+                    {
+                        gridView.CurrentCell = gridView.Rows[pasteError.Line].Cells[firstVisibleColumn];
+                        break;
+                    }
+                }
+            }
+        }
+
+        private void ShowProteinError(PasteError pasteError)
+        {
+            tabControl1.SelectedTab = tabPageProteinList;
+            SetCurrentCellForPasteError(gridViewProteins, pasteError, colProteinName.Index);
+        }
+
+        private void ShowPeptideError(PasteError pasteError)
+        {
+            tabControl1.SelectedTab = tabPagePeptideList;
+            SetCurrentCellForPasteError(gridViewPeptides, pasteError);
+        }
+
+        private void ShowTransitionError(PasteError pasteError)
+        {
+            tabControl1.SelectedTab = tabPageTransitionList;
+            SetCurrentCellForPasteError(gridViewTransitionList, pasteError);
+        }
+
+        private SrmDocument AddPeptides(SrmDocument document, bool validating, ref IdentityPath selectedPath)
+        {
+            if (tabControl1.SelectedTab != tabPagePeptideList)
+                return document;
+
+            var matcher = new ModificationMatcher();
+            var listPeptideSequences = ListPeptideSequences();
+            if (listPeptideSequences == null)
+                return null;
+            try
+            {
+                matcher.CreateMatches(document.Settings, listPeptideSequences, Settings.Default.StaticModList,
+                                      Settings.Default.HeavyModList);
+            }
+            catch (FormatException e)
+            {
+                MessageDlg.ShowException(this, e);
+                ShowPeptideError(new PasteError
+                                     {
+                                         Column = colPeptideSequence.Index,
+                                         Message = Resources.PasteDlg_AddPeptides_Unable_to_interpret_peptide_modifications
+                                     });
+                return null;
+            }
+            var strNameMatches = matcher.FoundMatches;
+            if (!validating && !string.IsNullOrEmpty(strNameMatches))
+            {
+                string message = TextUtil.LineSeparate(Resources.PasteDlg_AddPeptides_Would_you_like_to_use_the_Unimod_definitions_for_the_following_modifications,
+                                                        string.Empty, strNameMatches);
+                if (MultiButtonMsgDlg.Show(this, message, Resources.PasteDlg_AddPeptides_OK) == DialogResult.Cancel)
+                    return null;
+            }
+            var backgroundProteome = GetBackgroundProteome(document);
+            // Insert last to first so that proteins get inserted on top of each other
+            // in the order they are added. Peptide insertion into peptide lists needs
+            // to be carefully tracked to insert them in the order they are listed in
+            // the grid.
+            int lastGroupGlobalIndex = 0, lastPeptideIndex = -1;
+            for (int i = gridViewPeptides.Rows.Count - 1; i >= 0; i--)
+            {
+                PeptideGroupDocNode peptideGroupDocNode;
+                var row = gridViewPeptides.Rows[i];
+                var pepModSequence = Convert.ToString(row.Cells[colPeptideSequence.Index].Value);
+                pepModSequence = FastaSequence.NormalizeNTerminalMod(pepModSequence);
+                var proteinName = Convert.ToString(row.Cells[colPeptideProtein.Index].Value);
+                if (string.IsNullOrEmpty(pepModSequence) && string.IsNullOrEmpty(proteinName))
+                    continue;
+                if (string.IsNullOrEmpty(proteinName))
+                {
+                    peptideGroupDocNode = GetSelectedPeptideGroupDocNode(document, selectedPath);
+                    if (!IsPeptideListDocNode(peptideGroupDocNode))
+                    {
+                        peptideGroupDocNode = null;
+                    }
+                }
+                else
+                {
+                    peptideGroupDocNode = FindPeptideGroupDocNode(document, proteinName);
+                }
+                if (peptideGroupDocNode == null)
+                {
+                    if (string.IsNullOrEmpty(proteinName))
+                    {
+                        peptideGroupDocNode = new PeptideGroupDocNode(new PeptideGroup(),
+                                                                      document.GetPeptideGroupId(true), null,
+                                                                      new PeptideDocNode[0]);
+                    }
+                    else
+                    {
+                        ProteinMetadata metadata = null;
+                        PeptideGroup peptideGroup = backgroundProteome.IsNone ? new PeptideGroup()
+                            : (backgroundProteome.GetFastaSequence(proteinName, out metadata) ??
+                                                    new PeptideGroup());
+                        if (metadata != null)
+                            peptideGroupDocNode = new PeptideGroupDocNode(peptideGroup, metadata, new PeptideDocNode[0]);
+                        else
+                            peptideGroupDocNode = new PeptideGroupDocNode(peptideGroup, proteinName,
+                                                                      peptideGroup.Description, new PeptideDocNode[0]);
+                    }
+                    // Add to the end, if no insert node
+                    var to = selectedPath;
+                    if (to == null || to.Depth < (int)SrmDocument.Level.MoleculeGroups)
+                        document = (SrmDocument)document.Add(peptideGroupDocNode);
+                    else
+                    {
+                        Identity toId = selectedPath.GetIdentity((int) SrmDocument.Level.MoleculeGroups);
+                        document = (SrmDocument) document.Insert(toId, peptideGroupDocNode);
+                    }
+                    selectedPath = new IdentityPath(peptideGroupDocNode.Id);
+                }
+                var peptides = new List<PeptideDocNode>();
+                foreach (PeptideDocNode peptideDocNode in peptideGroupDocNode.Children)
+                {
+                    peptides.Add(peptideDocNode);
+                }
+
+                var fastaSequence = peptideGroupDocNode.PeptideGroup as FastaSequence;
+                PeptideDocNode nodePepNew;
+                if (fastaSequence != null)
+                {
+                    // Attempt to create node for error checking.
+                    nodePepNew = fastaSequence.CreateFullPeptideDocNode(document.Settings,
+                                                                        FastaSequence.StripModifications(pepModSequence));
+                    if (nodePepNew == null)
+                    {
+                        ShowPeptideError(new PasteError
+                                             {
+                                                 Column = colPeptideSequence.Index,
+                                                 Line = i,
+                                                 Message = Resources.PasteDlg_AddPeptides_This_peptide_sequence_was_not_found_in_the_protein_sequence
+                                             });
+                        return null;
+                    }
+                }
+                // Create node using ModificationMatcher.
+                nodePepNew = matcher.GetModifiedNode(pepModSequence, fastaSequence).ChangeSettings(document.Settings,
+                                                                                                  SrmSettingsDiff.ALL);
+                // Avoid adding an existing peptide a second time.
+                if (!peptides.Contains(nodePep => Equals(nodePep.Key, nodePepNew.Key)))
+                {
+                    if (nodePepNew.Peptide.FastaSequence != null)
+                    {
+                        peptides.Add(nodePepNew);
+                        peptides.Sort(FastaSequence.ComparePeptides);
+                    }
+                    else
+                    {
+                        int groupGlobalIndex = peptideGroupDocNode.PeptideGroup.GlobalIndex;
+                        if (groupGlobalIndex == lastGroupGlobalIndex && lastPeptideIndex != -1)
+                        {
+                            peptides.Insert(lastPeptideIndex, nodePepNew);
+                        }
+                        else
+                        {
+                            lastPeptideIndex = peptides.Count;
+                            peptides.Add(nodePepNew);
+                        }
+                        lastGroupGlobalIndex = groupGlobalIndex;
+                    }
+                    var newPeptideGroupDocNode = new PeptideGroupDocNode(peptideGroupDocNode.PeptideGroup, peptideGroupDocNode.Annotations, peptideGroupDocNode.Name, peptideGroupDocNode.Description, peptides.ToArray(), false);
+                    document = (SrmDocument)document.ReplaceChild(newPeptideGroupDocNode);
+                }
+            }
+            if (!validating && listPeptideSequences.Count > 0)
+            {
+                var pepModsNew = matcher.GetDocModifications(document);
+                document = document.ChangeSettings(document.Settings.ChangePeptideModifications(mods => pepModsNew));
+                document.Settings.UpdateDefaultModifications(false);
+            }
+            return document;
+        }
+
+        private List<string> ListPeptideSequences()
+        {
+            List<string> listSequences = new List<string>();
+            for (int i = gridViewPeptides.Rows.Count - 1; i >= 0; i--)
+            {
+                var row = gridViewPeptides.Rows[i];
+                var peptideSequence = Convert.ToString(row.Cells[colPeptideSequence.Index].Value);
+                var proteinName = Convert.ToString(row.Cells[colPeptideProtein.Index].Value);
+                if (string.IsNullOrEmpty(peptideSequence) && string.IsNullOrEmpty(proteinName))
+                {
+                    continue;
+                }
+                if (string.IsNullOrEmpty(peptideSequence))
+                {
+                    ShowPeptideError(new PasteError
+                    {
+                        Column = colPeptideSequence.Index,
+                        Line = i,
+                        Message = Resources.PasteDlg_ListPeptideSequences_The_peptide_sequence_cannot_be_blank
+                    });
+                    return null;
+                }
+                if (!FastaSequence.IsExSequence(peptideSequence))
+                {
+                    ShowPeptideError(new PasteError
+                    {
+                        Column = colPeptideSequence.Index,
+                        Line = i,
+                        Message = Resources.PasteDlg_ListPeptideSequences_This_peptide_sequence_contains_invalid_characters
+                    });
+                    return null;
+                }
+                peptideSequence = FastaSequence.NormalizeNTerminalMod(peptideSequence);
+                listSequences.Add(peptideSequence);
+            }
+            return listSequences;
+        }
+
+        private static bool IsPeptideListDocNode(PeptideGroupDocNode peptideGroupDocNode)
+        {
+            return peptideGroupDocNode != null && peptideGroupDocNode.IsPeptideList;
+        }
+
+        private SrmDocument AddProteins(SrmDocument document, ref IdentityPath selectedPath)
+        {
+            if (tabControl1.SelectedTab != tabPageProteinList)
+                return document;
+
+            var backgroundProteome = GetBackgroundProteome(document);
+            for (int i = gridViewProteins.Rows.Count - 1; i >= 0; i--)
+            {
+                var row = gridViewProteins.Rows[i];
+                var proteinName = Convert.ToString(row.Cells[colProteinName.Index].Value);
+                if (String.IsNullOrEmpty(proteinName))
+                {
+                    continue;
+                }
+                var pastedMetadata = new ProteinMetadata(proteinName,
+                    Convert.ToString(row.Cells[colProteinDescription.Index].Value), 
+                    SmallMoleculeTransitionListReader.NullForEmpty(Convert.ToString(row.Cells[colProteinPreferredName.Index].Value)), 
+                    SmallMoleculeTransitionListReader.NullForEmpty(Convert.ToString(row.Cells[colProteinAccession.Index].Value)),
+                    SmallMoleculeTransitionListReader.NullForEmpty(Convert.ToString(row.Cells[colProteinGene.Index].Value)), 
+                    SmallMoleculeTransitionListReader.NullForEmpty(Convert.ToString(row.Cells[colProteinSpecies.Index].Value)));
+                FastaSequence fastaSequence = null;
+                if (!backgroundProteome.IsNone)
+                {
+                    ProteinMetadata protdbMetadata;
+                    fastaSequence = backgroundProteome.GetFastaSequence(proteinName, out protdbMetadata);
+                    // Fill in any gaps in pasted metadata with that in protdb
+                    pastedMetadata = pastedMetadata.Merge(protdbMetadata);
+                }
+                // Strip any whitespace (tab, newline etc) In case it was copied out of a FASTA file
+                var fastaSequenceString = new string(Convert.ToString(row.Cells[colProteinSequence.Index].Value).Where(c => !Char.IsWhiteSpace(c)).ToArray()); 
+                if (!string.IsNullOrEmpty(fastaSequenceString))
+                {
+                        try
+                        {
+                            if (fastaSequence == null) // Didn't match anything in protdb
+                            {
+                                fastaSequence = new FastaSequence(pastedMetadata.Name, pastedMetadata.Description,
+                                                                  new ProteinMetadata[0], fastaSequenceString);
+                            }
+                            else
+                            {
+                                if (fastaSequence.Sequence != fastaSequenceString)
+                                {
+                                    fastaSequence = new FastaSequence(pastedMetadata.Name, pastedMetadata.Description,
+                                                                      fastaSequence.Alternatives, fastaSequenceString);
+                                }
+                            }
+                        }
+                        catch (Exception exception)
+                        {
+                            ShowProteinError(new PasteError
+                                                 {
+                                                     Line = i,
+                                                     Column = colProteinDescription.Index,
+                                                     Message = string.Format(Resources.PasteDlg_AddProteins_Invalid_protein_sequence__0__, exception.Message)
+                                                 });
+                            return null;
+                        }
+                }
+                if (fastaSequence == null)
+                {
+                    ShowProteinError(
+                        new PasteError
+                        {
+                                             Line = i,
+                                Message = backgroundProteome.IsNone
+                                        ? Resources.PasteDlg_AddProteins_Missing_protein_sequence
+                                        : Resources.PasteDlg_AddProteins_This_protein_was_not_found_in_the_background_proteome_database
+                        });
+                    return null;
+                }
+                var description = pastedMetadata.Description;
+                if (!string.IsNullOrEmpty(description) && description != fastaSequence.Description)
+                {
+                    fastaSequence = new FastaSequence(fastaSequence.Name, description, fastaSequence.Alternatives, fastaSequence.Sequence);
+                }
+                pastedMetadata = pastedMetadata.ChangeName(fastaSequence.Name).ChangeDescription(fastaSequence.Description);  // Make sure these agree
+                var nodeGroupPep = new PeptideGroupDocNode(fastaSequence, pastedMetadata, new PeptideDocNode[0]);
+                nodeGroupPep = nodeGroupPep.ChangeSettings(document.Settings, SrmSettingsDiff.ALL);
+                var to = selectedPath;
+                if (to == null || to.Depth < (int)SrmDocument.Level.MoleculeGroups)
+                    document = (SrmDocument)document.Add(nodeGroupPep);
+                else
+                {
+                    Identity toId = selectedPath.GetIdentity((int)SrmDocument.Level.MoleculeGroups);
+                    document = (SrmDocument)document.Insert(toId, nodeGroupPep);
+                }
+                selectedPath = new IdentityPath(nodeGroupPep.Id);
+            }
+            return document;
+        }
+
+        private const char TRANSITION_LIST_SEPARATOR = TextUtil.SEPARATOR_TSV;
+        private static readonly ColumnIndices TRANSITION_LIST_COL_INDICES = new ColumnIndices(
+            0, 1, 2, 3);
+
+        private int ColumnIndex(string name)
+        {
+            var col = gridViewTransitionList.Columns[name];
+            return col == null ? -1: gridViewTransitionList.Columns.IndexOf(col);
+        }
+        
+        private SrmDocument AddTransitionList(SrmDocument document, ref IdentityPath selectedPath)
+        {
+            if (tabControl1.SelectedTab != tabPageTransitionList)
+                return document;
+            if (IsMolecule)
+            {
+                // Save the current column order to settings
+                var active = new List<string>();
+                for (int order = 0; order < gridViewTransitionList.Columns.Count; order++)
+                {
+                    for (int gridcol = 0; gridcol < gridViewTransitionList.Columns.Count; gridcol++)
+                    {
+                        var dataGridViewColumn = gridViewTransitionList.Columns[gridcol];
+                        if (dataGridViewColumn.DisplayIndex == order)
+                        {
+                            if (dataGridViewColumn.Visible)
+                                active.Add(dataGridViewColumn.Name);
+                            break;
+                        }
+                    }
+                }
+                Settings.Default.CustomMoleculeTransitionInsertColumnsList = active;
+
+                var importer = new  SmallMoleculeTransitionListPasteHandler(this);
+                IdentityPath firstAdded;
+                document = importer.CreateTargets(document, null, out firstAdded);
+            }
+            else
+            {
+                var backgroundProteome = GetBackgroundProteome(document);
+                var sbTransitionList = new StringBuilder();
+                var dictNameSeq = new Dictionary<string, FastaSequence>();
+                // Add all existing FASTA sequences in the document to the name to seq dictionary
+                // Including named peptide lists would cause the import code to give matching names
+                // in this list new names (e.g. with 1, 2, 3 appended).  In this code, the names
+                // are intended to be merged.
+                foreach (var nodePepGroup in document.Children.Cast<PeptideGroupDocNode>().Where(n => !n.IsPeptideList))
+                {
+                    if (!dictNameSeq.ContainsKey(nodePepGroup.Name))
+                        dictNameSeq.Add(nodePepGroup.Name, (FastaSequence) nodePepGroup.PeptideGroup);
+                }
+
+                // Check for simple errors and build strings for import
+                for (int i = 0; i < gridViewTransitionList.Rows.Count; i++)
+                {
+                    var row = gridViewTransitionList.Rows[i];
+                    var peptideSequence = Convert.ToString(row.Cells[colTransitionPeptide.Index].Value);
+                    var proteinName = Convert.ToString(row.Cells[colTransitionProteinName.Index].Value);
+                    var precursorMzText = Convert.ToString(row.Cells[colTransitionPrecursorMz.Index].Value);
+                    var productMzText = Convert.ToString(row.Cells[colTransitionProductMz.Index].Value);
+                    if (string.IsNullOrEmpty(peptideSequence) && string.IsNullOrEmpty(proteinName))
+                    {
+                        continue;
+                    }
+                    if (string.IsNullOrEmpty(peptideSequence))
+                    {
+                        ShowTransitionError(new PasteError
+                        {
+                            Column = colTransitionPeptide.Index,
+                            Line = i,
+                            Message = Resources.PasteDlg_ListPeptideSequences_The_peptide_sequence_cannot_be_blank
+                        });
+                        return null;
+                    }
+                    if (!FastaSequence.IsExSequence(peptideSequence))
+                    {
+                        ShowTransitionError(new PasteError
+                        {
+                            Column = colTransitionPeptide.Index,
+                            Line = i,
+                            Message = Resources.PasteDlg_ListPeptideSequences_This_peptide_sequence_contains_invalid_characters
+                        });
+                        return null;
+                    }
+                    double mz;
+                    if (!double.TryParse(precursorMzText, out mz))
+                    {
+                        ShowTransitionError(new PasteError
+                        {
+                            Column = colTransitionPrecursorMz.Index,
+                            Line = i,
+                            Message = Resources.PasteDlg_AddTransitionList_The_precursor_m_z_must_be_a_number_
+                        });
+                        return null;
+                    }
+                    if (!double.TryParse(productMzText, out mz))
+                    {
+                        ShowTransitionError(new PasteError
+                        {
+                            Column = colTransitionProductMz.Index,
+                            Line = i,
+                            Message = Resources.PasteDlg_AddTransitionList_The_product_m_z_must_be_a_number_
+                        });
+                        return null;
+                    }
+
+                    const char sep = TRANSITION_LIST_SEPARATOR;
+                    // Add columns in order specified by TRANSITION_LIST_COL_INDICES
+                    sbTransitionList
+                        .Append(proteinName).Append(sep)
+                        .Append(peptideSequence).Append(sep)
+                        .Append(precursorMzText).Append(sep)
+                        .Append(productMzText).AppendLine();
+                    // Build FASTA sequence text in cases where it is known
+                    if (!dictNameSeq.ContainsKey(proteinName))
+                    {
+                        var fastaSeq = backgroundProteome.GetFastaSequence(proteinName);
+                        if (fastaSeq != null)
+                            dictNameSeq.Add(proteinName, fastaSeq);
+                    }
+                }
+
+                if (sbTransitionList.Length == 0)
+                    return document;
+
+                // Do the actual import into PeptideGroupDocNodes
+                IEnumerable<PeptideGroupDocNode> peptideGroupDocNodes;
+                try
+                {
+                    List<TransitionImportErrorInfo> errorList;
+                    List<MeasuredRetentionTime> irtPeptides;
+                    List<SpectrumMzInfo> librarySpectra;
+                    var inputs = new MassListInputs(sbTransitionList.ToString(), LocalizationHelper.CurrentCulture, TRANSITION_LIST_SEPARATOR);
+                    var importer = new MassListImporter(document, inputs);
+                    // TODO: support long-wait broker
+                    peptideGroupDocNodes = importer.Import(null,
+                        TRANSITION_LIST_COL_INDICES,
+                        dictNameSeq,
+                        out irtPeptides,
+                        out librarySpectra,
+                        out errorList);
+                    if (errorList.Any())
+                    {
+                        var firstError = errorList[0];
+                        if (firstError.Row.HasValue)
+                        {
+                            throw new LineColNumberedIoException(firstError.ErrorMessage, firstError.Row.Value, firstError.Column ?? -1);
+                        }
+                        else
+                        {
+                            throw new InvalidDataException(firstError.ErrorMessage);
+                        }
+                    }
+                }
+                catch (LineColNumberedIoException x)
+                {
+                    var columns = new[]
+                    {
+                        colTransitionProteinName,
+                        colPeptideSequence,
+                        colTransitionPrecursorMz,
+                        colTransitionProductMz
+                    };
+
+                    ShowTransitionError(new PasteError
+                    {
+                        Column = x.ColumnIndex >= 0 ? columns[x.ColumnIndex].Index : 0,
+                        Line = (int) x.LineNumber - 1,
+                        Message = x.PlainMessage
+                    });
+                    return null;
+                }
+                catch (InvalidDataException x)
+                {
+                    ShowTransitionError(new PasteError
+                    {
+                        Message = x.Message
+                    });
+                    return null;
+                }
+                catch (InvalidOperationException x)
+                {
+                    ShowTransitionError(new PasteError
+                    {
+                        Message = x.Message
+                    });
+                    return null;
+                }
+
+                // Insert the resulting nodes into the document tree, merging when possible
+                bool after = false;
+                foreach (var nodePepGroup in peptideGroupDocNodes)
+                {
+                    PeptideGroupDocNode nodePepGroupExist = FindPeptideGroupDocNode(document, nodePepGroup);
+                    if (nodePepGroupExist != null)
+                    {
+                        var nodePepGroupNew = nodePepGroupExist.Merge(nodePepGroup);
+                        if (!ReferenceEquals(nodePepGroupExist, nodePepGroupNew))
+                            document = (SrmDocument) document.ReplaceChild(nodePepGroupNew);
+
+                    }
+                    else
+                    {
+                        // Add to the end, if no insert node
+                        var to = selectedPath;
+                        if (to == null || to.Depth < (int) SrmDocument.Level.MoleculeGroups)
+                            document = (SrmDocument) document.Add(nodePepGroup);
+                        else
+                        {
+                            Identity toId = selectedPath.GetIdentity((int) SrmDocument.Level.MoleculeGroups);
+                            document = (SrmDocument) document.Insert(toId, nodePepGroup, after);
+                        }
+                        selectedPath = new IdentityPath(nodePepGroup.Id);
+                        // All future insertions should be after, to avoid reversing the list
+                        after = true;
+                    }
+                }
+            }
+            return document;
+        }
+
+        private static PeptideGroupDocNode FindPeptideGroupDocNode(SrmDocument document, PeptideGroupDocNode nodePepGroup)
+        {
+            if (!nodePepGroup.IsPeptideList)
+                return (PeptideGroupDocNode) document.FindNode(nodePepGroup.PeptideGroup);
+
+            // Find peptide lists by name
+            return FindPeptideGroupDocNode(document, nodePepGroup.Name);
+        }
+
+        private static PeptideGroupDocNode FindPeptideGroupDocNode(SrmDocument document, String name)
+        {
+            return document.MoleculeGroups.FirstOrDefault(n => Equals(name, n.Name));
+        }
+
+        private PeptideGroupDocNode GetSelectedPeptideGroupDocNode(SrmDocument document, IdentityPath selectedPath)
+        {
+            var to = selectedPath;
+            if (to != null && to.Depth >= (int)SrmDocument.Level.MoleculeGroups)
+                return (PeptideGroupDocNode) document.FindNode(to.GetIdentity((int) SrmDocument.Level.MoleculeGroups));
+
+            PeptideGroupDocNode lastPeptideGroupDocuNode = null;
+            foreach (PeptideGroupDocNode peptideGroupDocNode in document.MoleculeGroups)
+            {
+                lastPeptideGroupDocuNode = peptideGroupDocNode;
+            }
+            return lastPeptideGroupDocuNode;
+        }
+
+        // Select transition list column visibility
+        // Inspired by http://www.codeproject.com/Articles/31987/A-DataGridView-Column-Show-Hide-Popup
+        private void CheckedListBox_ItemCheck(object sender, ItemCheckEventArgs e)
+        {
+            gridViewTransitionList.Columns[e.Index].Visible = (e.NewValue == CheckState.Checked);
+        }
+
+        private void btnCustomMoleculeColumns_Click(object sender, EventArgs e)
+        {
+            var checkedListBox = new CheckedListBox {CheckOnClick = true};
+            checkedListBox.ItemCheck += CheckedListBox_ItemCheck;
+            checkedListBox.Items.Clear();
+            foreach (DataGridViewColumn c in gridViewTransitionList.Columns)
+            {
+                checkedListBox.Items.Add(c.HeaderText, c.Visible);
+            }
+            checkedListBox.Height = checkedListBox.Items.Count * radioMolecule.Height * 12 / 10;
+            checkedListBox.Width = radioMolecule.Width * 3;
+            var controlHost = new ToolStripControlHost(checkedListBox)
+            {
+                Padding = Padding.Empty,
+                Margin = Padding.Empty,
+                AutoSize = false
+            };
+
+            var popup = new ToolStripDropDown {Padding = Padding.Empty};
+            popup.Items.Add(controlHost);
+
+            popup.Show(btnCustomMoleculeColumns.PointToScreen(new Point(0, -checkedListBox.Height)));
+        }
+
+        private void btnTransitionListHelp_Click(object sender, EventArgs e)
+        {
+            var helpText = Resources.PasteDlg_btnTransitionListHelp_Click_ +
+                SmallMoleculeTransitionListColumnHeaders.KnownHeaders().Aggregate((s1, s2) => s1 + ", " + s2) + // Not L10N
+                "\r\n\r\n" + // Not L10N
+                Resources.PasteDlg_btnTransitionListHelp_Click_2_ +
+                "\r\n\r\n" + // Not L10N
+                Resources.FormulaBox_FormulaHelpText_Formulas_are_written_in_standard_chemical_notation__e_g___C2H6O____Heavy_isotopes_are_indicated_by_a_prime__e_g__C__for_C13__or_double_prime_for_less_abundant_stable_iostopes__e_g__O__for_O17__O__for_O18__ +
+                "\r\n\r\n" + // Not L10N
+                IonInfo.AdductTips;
+            MessageBox.Show(this, helpText, Resources.PasteDlg_btnTransitionListHelp_Click_Transition_List_Help);
+        }
+
+        private void btnCancel_Click(object sender, EventArgs e)
+        {
+            Close();
+            DialogResult = DialogResult.Cancel;
+        }
+
+        private static void OnDocumentUIChanged(object sender, DocumentChangedEventArgs e)
+        {
+            
+        }
+
+        public PasteFormat PasteFormat
+        {
+            get
+            {
+                return GetPasteFormat(tabControl1.SelectedTab);
+            }
+            set
+            {
+                var tab = GetTabPage(value);
+                btnTransitionListHelp.Visible = 
+                btnCustomMoleculeColumns.Visible = radioMolecule.Visible = radioPeptide.Visible = (value == PasteFormat.transition_list);
+                if (value == PasteFormat.transition_list)
+                {
+                    radioPeptide.Checked = Settings.Default.TransitionListInsertPeptides;
+                    IsMolecule = btnCustomMoleculeColumns.Enabled = !radioPeptide.Checked;
+                    UpdateMoleculeType();
+                }
+                for (int i = tabControl1.Controls.Count - 1; i >= 0; i--)
+                {
+                    if (tabControl1.Controls[i] != tab)
+                    {
+                        tabControl1.Controls.RemoveAt(i);
+                    }
+                }
+                if (tab.Parent == null)
+                {
+                    tabControl1.Controls.Add(tab);
+                }
+                tabControl1.SelectedTab = tab;
+                AcceptButton = tabControl1.SelectedTab != tabPageFasta ? btnInsert : null;
+            }
+        }
+
+        public string Description
+        {
+            get
+            {
+                switch (PasteFormat)
+                {
+                    case PasteFormat.fasta: return Resources.PasteDlg_Description_Insert_FASTA;
+                    case PasteFormat.protein_list: return Resources.PasteDlg_Description_Insert_protein_list;
+                    case PasteFormat.peptide_list: return Resources.PasteDlg_Description_Insert_peptide_list;
+                    case PasteFormat.transition_list: return Resources.PasteDlg_Description_Insert_transition_list;
+                }
+                return Resources.PasteDlg_Description_Insert;
+            }
+        }
+
+// ReSharper disable MemberCanBeMadeStatic.Local
+        private void tabControl1_Selecting(object sender, TabControlCancelEventArgs e)
+        {
+            // Should no longer be possible to change tabs
+        }
+// ReSharper restore MemberCanBeMadeStatic.Local
+
+        private PasteFormat GetPasteFormat(TabPage tabPage)
+        {
+            if (tabPage == tabPageFasta)
+            {
+                return PasteFormat.fasta;
+            }
+            if (tabPage == tabPageProteinList)
+            {
+                return PasteFormat.protein_list;
+            }
+            if (tabPage == tabPagePeptideList)
+            {
+                return PasteFormat.peptide_list;
+            }
+            if (tabPage == tabPageTransitionList)
+            {
+                return PasteFormat.transition_list;
+            }
+            return PasteFormat.none;
+        }
+
+        private TabPage GetTabPage(PasteFormat pasteFormat)
+        {
+            switch (pasteFormat)
+            {
+                case PasteFormat.fasta:
+                    return tabPageFasta;
+                case PasteFormat.protein_list:
+                    return tabPageProteinList;
+                case PasteFormat.peptide_list:
+                    return tabPagePeptideList;
+                case PasteFormat.transition_list:
+                    return tabPageTransitionList;
+            }
+            return null;
+        }
+
+        private static BackgroundProteome GetBackgroundProteome(SrmDocument srmDocument)
+        {
+            return srmDocument.Settings.PeptideSettings.BackgroundProteome;
+        }
+
+        private void gridViewProteins_CellValueChanged(object sender, DataGridViewCellEventArgs e)
+        {
+            HideNoErrors();
+            if (e.ColumnIndex < 0 || e.RowIndex < 0)
+            {
+                return;
+            }
+            var column = gridViewProteins.Columns[e.ColumnIndex];
+            if (column != colProteinName)
+            {
+                return;
+            }
+            var row = gridViewProteins.Rows[e.RowIndex];
+            var proteinName = Convert.ToString(row.Cells[e.ColumnIndex].Value);
+            if (string.IsNullOrEmpty(proteinName))
+            {
+                gridViewProteins.Rows.Remove(row);
+            }
+
+            ProteinMetadata metadata;
+            FastaSequence fastaSequence = GetFastaSequence(row, proteinName, out metadata);
+            if (fastaSequence == null)
+            {
+                row.Cells[colProteinDescription.Index].Value = null;
+                row.Cells[colProteinSequence.Index].Value = null;
+                row.Cells[colProteinPreferredName.Index].Value = null;
+                row.Cells[colProteinAccession.Index].Value = null;
+                row.Cells[colProteinGene.Index].Value = null;
+                row.Cells[colProteinSpecies.Index].Value = null;
+            }
+            else
+            {
+                row.Cells[colProteinName.Index].Value = fastaSequence.Name; // Possibly the search was actually on accession, gene etc
+                row.Cells[colProteinDescription.Index].Value = fastaSequence.Description;
+                row.Cells[colProteinSequence.Index].Value = fastaSequence.Sequence;
+                row.Cells[colProteinPreferredName.Index].Value = (metadata == null) ? null : metadata.PreferredName;
+                row.Cells[colProteinAccession.Index].Value = (metadata == null) ? null : metadata.Accession;
+                row.Cells[colProteinGene.Index].Value = (metadata == null) ? null : metadata.Gene;
+                row.Cells[colProteinSpecies.Index].Value = (metadata == null) ? null : metadata.Species;
+            }
+        }
+       private void gridViewPeptides_CellValueChanged(object sender, DataGridViewCellEventArgs e)
+        {
+            if (e.RowIndex < 0 || e.ColumnIndex < 0)
+            {
+                return;
+            }
+            var row = gridViewPeptides.Rows[e.RowIndex];
+            var column = gridViewPeptides.Columns[e.ColumnIndex];
+            if (column != colPeptideProtein)
+            {
+                return;
+            }
+            var proteinName = Convert.ToString(row.Cells[colPeptideProtein.Index].Value);
+            ProteinMetadata metadata;
+            FastaSequence fastaSequence = GetFastaSequence(row, proteinName, out metadata);
+            row.Cells[colPeptideProteinDescription.Index].Value = fastaSequence == null ? null : fastaSequence.Description;
+        }
+
+        /// <summary>
+        /// Enumerates table entries for all proteins matching a pasted peptide.
+        /// This can't be done on gridViewPeptides_CellValueChanged because we are creating new cells.
+        /// </summary>
+        private void EnumerateProteins(DataGridView dataGridView, int rowIndex, bool keepAllPeptides, 
+            ref int numUnmatched, ref int numMultipleMatches, ref int numFiltered, HashSet<string> seenPepSeq)
+        {
+
+            HideNoErrors();      
+            var row = dataGridView.Rows[rowIndex];
+            int sequenceIndex = Equals(dataGridView, gridViewPeptides)
+                                ? colPeptideSequence.Index
+                                : (Equals(dataGridView, gridViewTransitionList) ? colTransitionPeptide.Index : -1);
+            int proteinIndex = Equals(dataGridView, gridViewPeptides)
+                                ? colPeptideProtein.Index
+                                : (Equals(dataGridView, gridViewTransitionList) ? colTransitionProteinName.Index : -1);
+            
+            var proteinName = Convert.ToString(row.Cells[proteinIndex].Value);
+            var pepModSequence = Convert.ToString(row.Cells[sequenceIndex].Value);
+
+            // Only enumerate the proteins if the user has not specified a protein.
+            if (!string.IsNullOrEmpty(proteinName))
+                return;
+            
+            // If there is no peptide sequence and no protein, remove this entry.
+            if (string.IsNullOrEmpty(pepModSequence))
+            {
+                dataGridView.Rows.Remove(row);
+                return;
+            }
+
+            string peptideSequence = FastaSequence.StripModifications(pepModSequence);
+
+            // Check to see if this is a new sequence because we don't want to count peptides more than once for
+            // the FilterMatchedPeptidesDlg.
+            bool newSequence = !seenPepSeq.Contains(peptideSequence);
+            if(newSequence)
+            {
+                // If we are not keeping filtered peptides, and this peptide does not match current filter
+                // settings, remove this peptide.
+                if (!FastaSequence.IsExSequence(peptideSequence))
+                {
+                    dataGridView.CurrentCell = row.Cells[sequenceIndex];
+                    throw new InvalidDataException(Resources.PasteDlg_ListPeptideSequences_This_peptide_sequence_contains_invalid_characters);
+                }
+                seenPepSeq.Add(peptideSequence);
+            }
+
+            var proteinNames = GetProteinNamesForPeptideSequence(peptideSequence);
+
+            bool isUnmatched = proteinNames == null || proteinNames.Count == 0;
+            bool hasMultipleMatches = proteinNames != null && proteinNames.Count > 1;
+            bool isFiltered = !DocumentUiContainer.Document.Settings.Accept(peptideSequence);
+
+            if(newSequence)
+            {
+                numUnmatched += isUnmatched ? 1 : 0;
+                numMultipleMatches += hasMultipleMatches ? 1 : 0;
+                numFiltered += isFiltered ? 1 : 0;
+            }
+          
+            // No protein matches found, so we do not need to enumerate this peptide. 
+            if (isUnmatched)
+            {
+                // If we are not keeping unmatched peptides, then remove this peptide.
+                if (!keepAllPeptides && !Settings.Default.LibraryPeptidesAddUnmatched)
+                    dataGridView.Rows.Remove(row);
+                // Even if we are keeping this peptide, it has no matches so we don't enumerate it.
+                return;
+            }
+
+            // If there are multiple protein matches, and we are filtering such peptides, remove this peptide.
+            if (!keepAllPeptides &&
+                (hasMultipleMatches && FilterMultipleProteinMatches == BackgroundProteome.DuplicateProteinsFilter.NoDuplicates)
+                || (isFiltered && !Settings.Default.LibraryPeptidesKeepFiltered))
+            {
+                dataGridView.Rows.Remove(row);
+                return;
+            }
+            
+            row.Cells[proteinIndex].Value = proteinNames[0];
+            // Only using the first occurence.
+            if(!keepAllPeptides && FilterMultipleProteinMatches == BackgroundProteome.DuplicateProteinsFilter.FirstOccurence)
+                return;
+            // Finally, enumerate all proteins for this peptide.
+            for (int i = 1; i < proteinNames.Count; i ++)
+            {
+                var newRow = dataGridView.Rows[dataGridView.Rows.Add()];
+                // Copy all cells, except for the protein name as well as any cells that are not null, 
+                // meaning that they have already been filled out by CellValueChanged.
+                for(int x = 0; x < row.Cells.Count; x++)
+                {
+                    if (newRow.Cells[proteinIndex].Value != null)
+                        continue;
+                    if (x == proteinIndex)
+                        newRow.Cells[proteinIndex].Value = proteinNames[i];
+                    else
+                        newRow.Cells[x].Value = row.Cells[x].Value;
+                }
+            }
+        }
+
+        private void gridViewTransitionList_CellValueChanged(object sender, DataGridViewCellEventArgs e)
+        {
+            HideNoErrors();
+            if (e.ColumnIndex < 0 || e.RowIndex < 0)
+            {
+                return;
+            }
+            var row = gridViewTransitionList.Rows[e.RowIndex];
+            var proteinName = Convert.ToString(row.Cells[colTransitionProteinName.Index].Value);
+            var column = gridViewTransitionList.Columns[e.ColumnIndex];
+            if (column != colTransitionProteinName)
+            {
+                return;
+            }
+            ProteinMetadata metadata;
+            FastaSequence fastaSequence = GetFastaSequence(row, proteinName, out metadata);
+            if (fastaSequence != null)
+            {
+                row.Cells[colTransitionProteinDescription.Index].Value = fastaSequence.Description;
+                // CONSIDER (bspratt) show other parts of protein metadata here as well - gene, accession etc
+            }
+        }
+
+        private FastaSequence GetFastaSequence(DataGridViewRow row, string proteinName, out ProteinMetadata metadata)
+        {
+            metadata = null;
+            var backgroundProteome = GetBackgroundProteome(DocumentUiContainer.DocumentUI);
+            if (backgroundProteome.IsNone)
+                return null;
+
+            var fastaSequence = backgroundProteome.GetFastaSequence(proteinName, out metadata);
+            if (fastaSequence == null)
+            {
+                // Sometimes the protein name in the background proteome will have an extra "|" on the end.
+                // In that case, update the name of the protein to match the one in the database.
+                fastaSequence = backgroundProteome.GetFastaSequence(proteinName + "|"); // Not L10N
+                if (fastaSequence != null)
+                {
+                    row.Cells[colPeptideProtein.Index].Value = fastaSequence.Name;
+                }
+            }
+
+            return fastaSequence;
+        }
+
+        private void OnEditingControlShowing(object sender, DataGridViewEditingControlShowingEventArgs e)
+        {
+            _statementCompletionEditBox.Attach(((DataGridView) sender).EditingControl as TextBox);
+        }
+
+        private void btnInsert_Click(object sender, EventArgs e)
+        {
+            OkDialog();
+        }
+
+        public void OkDialog()
+        {
+            bool error = false;
+            IdentityPath newSelectedPath = SelectedPath;
+            bool? keepEmptyProteins = null;
+            Program.MainWindow.ModifyDocument(
+                Description,
+                document =>
+                {
+                    newSelectedPath = SelectedPath;
+                    int emptyPeptideGroups;
+                    var newDocument = GetNewDocument(document, false, ref newSelectedPath, out emptyPeptideGroups);
+                    if (newDocument == null)
+                    {
+                        error = true;
+                        return document;
+                    }
+                    if (!keepEmptyProteins.HasValue)
+                    {
+                        keepEmptyProteins = ImportFastaHelper.AskWhetherToKeepEmptyProteins(this, emptyPeptideGroups);
+                        if (!keepEmptyProteins.HasValue)
+                        {
+                            // Cancelled
+                            error = true;
+                            return document;
+                        }
+                    }
+                    if (!keepEmptyProteins.Value)
+                    {
+                        newDocument = ImportPeptideSearch.RemoveEmptyProteins(newDocument);
+                    }
+                    return newDocument;
+                });
+            if (error)
+            {
+                return;
+            }
+            SelectedPath = newSelectedPath;
+            DialogResult = DialogResult.OK;
+        }
+
+        private void tbxFasta_TextChanged(object sender, EventArgs e)
+        {
+            HideNoErrors();
+        }
+
+        private void gridViewPeptides_CellBeginEdit(object sender, DataGridViewCellCancelEventArgs e)
+        {
+            _statementCompletionEditBox.MatchTypes = e.ColumnIndex == colPeptideSequence.Index
+                ? ProteinMatchType.sequence : 0;
+        }
+
+        private void gridViewProteins_CellBeginEdit(object sender, DataGridViewCellCancelEventArgs e)
+        {
+            _statementCompletionEditBox.MatchTypes = e.ColumnIndex == colProteinName.Index
+                ? (ProteinMatchType.all & ~ProteinMatchType.sequence) : 0;  // name, description, accession, etc
+        }
+
+        private void gridViewTransitionList_CellBeginEdit(object sender, DataGridViewCellCancelEventArgs e)
+        {
+            _statementCompletionEditBox.MatchTypes = e.ColumnIndex == colTransitionPeptide.Index
+                ? ProteinMatchType.sequence : 0;
+        }
+
+        private void gridViewProteins_KeyDown(object sender, KeyEventArgs e)
+        {
+            if (e.KeyCode == Keys.V && e.Modifiers == Keys.Control)
+            {
+                if (!gridViewProteins.IsCurrentCellInEditMode)
+                {
+                    PasteProteins();
+                    e.Handled = true;
+                }
+            }
+        }
+
+        public void PasteFasta()  // For functional test use
+        {
+            tbxFasta.Text = ClipboardHelper.GetClipboardText(this);
+        }
+
+        public void PasteProteins()
+        {
+            Paste(gridViewProteins, false);
+        }
+
+        public void PasteTransitions()
+        {
+            var document = DocumentUiContainer.Document;
+            var backgroundProteome = document.Settings.PeptideSettings.BackgroundProteome;
+            bool enumerateProteins = !IsMolecule && !backgroundProteome.IsNone;
+            Paste(gridViewTransitionList, enumerateProteins);
+        }
+
+        private void gridViewPeptides_KeyDown(object sender, KeyEventArgs e)
+        {
+            if (e.KeyCode == Keys.V && e.Modifiers == Keys.Control)
+            {
+                if (!gridViewPeptides.IsCurrentCellInEditMode)
+                {
+                    PastePeptides();
+                    e.Handled = true;
+                }
+            }
+        }
+
+        public void PastePeptides()
+        {       
+            var document = DocumentUiContainer.Document;
+            var backgroundProteome = document.Settings.PeptideSettings.BackgroundProteome;
+            Paste(gridViewPeptides, !backgroundProteome.IsNone);
+        }
+
+        /// <summary>
+        /// Removes the given number of last rows in the given DataGridView.
+        /// </summary>
+        private static void RemoveLastRows(DataGridView dataGridView, int numToRemove)
+        {
+            int rowCount = dataGridView.Rows.Count;
+            for (int i = rowCount - numToRemove; i < rowCount; i++)
+            {
+                dataGridView.Rows.Remove(dataGridView.Rows[dataGridView.Rows.Count - 2]);
+            }
+        }    
+              
+        public static BackgroundProteome.DuplicateProteinsFilter FilterMultipleProteinMatches
+        {
+            get
+            {
+                return Helpers.ParseEnum(Settings.Default.LibraryPeptidesAddDuplicatesEnum,
+                                         BackgroundProteome.DuplicateProteinsFilter.AddToAll);
+            }
+        }
+
+        private void Paste(DataGridView dataGridView, bool enumerateProteins)
+        {
+            string text = ClipboardHelper.GetClipboardText(this);
+            if (text == null)
+            {
+                return;
+            }
+
+            int numUnmatched;
+            int numMultipleMatches;
+            int numFiltered;
+            int prevRowCount = dataGridView.RowCount;
+            try
+            {
+                Paste(dataGridView, text, enumerateProteins, enumerateProteins, out numUnmatched, 
+                    out numMultipleMatches, out numFiltered);
+            }
+            // User pasted invalid text.
+            catch(InvalidDataException e)
+            {
+                dataGridView.Show();
+                // Show the invalid text, then remove all newly added rows.
+                MessageDlg.ShowException(this, e);
+                RemoveLastRows(dataGridView, dataGridView.RowCount - prevRowCount);
+                return;
+            }
+            // If we have no unmatched, no multiple matches, and no filtered, we do not need to show 
+            // the FilterMatchedPeptidesDlg.
+            if (numUnmatched + numMultipleMatches + numFiltered == 0)
+                return;
+            using (var filterPeptidesDlg =
+                new FilterMatchedPeptidesDlg(numMultipleMatches, numUnmatched, numFiltered,
+                                             dataGridView.RowCount - prevRowCount == 1))
+            {
+                var result = filterPeptidesDlg.ShowDialog(this);
+                // If the user is keeping all peptide matches, we don't need to redo the paste.
+                bool keepAllPeptides = ((FilterMultipleProteinMatches ==
+                                         BackgroundProteome.DuplicateProteinsFilter.AddToAll || numMultipleMatches == 0)
+                                        && (Settings.Default.LibraryPeptidesAddUnmatched || numUnmatched == 0)
+                                        && (Settings.Default.LibraryPeptidesKeepFiltered || numFiltered == 0));
+                // If the user is filtering some peptides, or if the user clicked cancel, remove all rows added as
+                // a result of the paste.
+                if (result == DialogResult.Cancel || !keepAllPeptides)
+                    RemoveLastRows(dataGridView, dataGridView.RowCount - prevRowCount);
+                // Redo the paste with the new filter settings.
+                if (result != DialogResult.Cancel && !keepAllPeptides)
+                    Paste(dataGridView, text, enumerateProteins, !enumerateProteins, out numUnmatched,
+                          out numMultipleMatches, out numFiltered);
+            }
+        }
+
+        /// <summary>
+        /// Paste the clipboard text into the specified DataGridView.
+        /// The clipboard text is assumed to be tab separated values.
+        /// The values are matched up to the columns in the order they are displayed.
+        /// </summary>
+        private void Paste(DataGridView dataGridView, string text, bool enumerateProteins, bool keepAllPeptides,
+            out int numUnmatched, out int numMulitpleMatches, out int numFiltered)
+        {
+            numUnmatched = numMulitpleMatches = numFiltered = 0;
+            var columns = new DataGridViewColumn[dataGridView.Columns.Count];
+            dataGridView.Columns.CopyTo(columns, 0);
+            Array.Sort(columns, (a,b)=>a.DisplayIndex - b.DisplayIndex);
+            HashSet<string> listPepSeqs = new HashSet<string>();
+
+            foreach (var values in ParseColumnarData(text))
+            {
+                var row = dataGridView.Rows[dataGridView.Rows.Add()];
+                var valueEnumerator = values.GetEnumerator();
+                foreach (DataGridViewColumn column in columns)
+                {
+                    if (column.ReadOnly || !column.Visible)
+                    {
+                        continue;
+                    }
+                    if (!valueEnumerator.MoveNext())
+                    {
+                        break;
+                    }
+                    row.Cells[column.Index].Value = valueEnumerator.Current;
+                }
+                if (enumerateProteins)
+                {
+                    EnumerateProteins(dataGridView, row.Index, keepAllPeptides, ref numUnmatched, ref numMulitpleMatches, 
+                        ref numFiltered, listPepSeqs);
+                }
+            }
+        }
+
+        static IEnumerable<IList<string>> ParseColumnarData(String text)
+        {
+            IFormatProvider formatProvider;
+            char separator;
+            Type[] types;
+
+            if (!MassListImporter.IsColumnar(text, out formatProvider, out separator, out types))
+            {
+                string line;
+                var reader = new StringReader(text);
+                while ((line = reader.ReadLine()) != null)
+                {
+                    line = line.Trim();
+                    if (string.IsNullOrEmpty(line))
+                    {
+                        continue;
+                    }
+                    yield return new[] {line};
+                }
+            }
+            else
+            {
+                string line;
+                var reader = new StringReader(text);
+                while ((line = reader.ReadLine()) != null)
+                {
+                    // Avoid trimming off tabs, which will shift columns
+                    line = line.Trim('\r', '\n', TextUtil.SEPARATOR_SPACE); // Not L10N
+                    if (string.IsNullOrEmpty(line))
+                    {
+                        continue;
+                    }
+                    yield return line.Split(new[] { separator });
+                }
+            }
+        }
+
+
+        private List<String> GetProteinNamesForPeptideSequence(String peptideSequence)
+        {
+            var document = DocumentUiContainer.Document;
+            var backgroundProteome = document.Settings.PeptideSettings.BackgroundProteome;
+            if (backgroundProteome.IsNone)
+            {
+                return null;
+            }
+            using (var proteomeDb = backgroundProteome.OpenProteomeDb())
+            {
+                var digestion = backgroundProteome.GetDigestion(proteomeDb, document.Settings.PeptideSettings);
+                if (digestion == null)
+                {
+                    return null;
+                }
+                var proteins = digestion.GetProteinsWithSequence(peptideSequence);
+                return proteins.ConvertAll(protein => protein.Name);
+            }
+        }
+
+        private void OnCellEndEdit(object sender, DataGridViewCellEventArgs e)
+        {
+            _statementCompletionEditBox.HideStatementCompletionForm();
+        }
+
+        private void gridViewTransitionList_KeyDown(object sender, KeyEventArgs e)
+        {
+            if (e.KeyCode == Keys.V && e.Modifiers == Keys.Control)
+            {
+                if (!gridViewTransitionList.IsCurrentCellInEditMode)
+                {
+                    PasteTransitions();
+                    e.Handled = true;
+                }
+            }
+        }
+
+        private void OnLoad(object sender, EventArgs e)
+        {
+            // If you set this in the Designer, DataGridView has a defect that causes it to throw an
+            // exception if the the cursor is positioned over the record selector column during loading.
+            gridViewPeptides.AutoSizeColumnsMode = DataGridViewAutoSizeColumnsMode.Fill;
+            gridViewProteins.AutoSizeColumnsMode = DataGridViewAutoSizeColumnsMode.Fill;
+            gridViewTransitionList.AutoSizeColumnsMode = DataGridViewAutoSizeColumnsMode.Fill;
+        }
+
+        #region Testing
+
+        public class FastaTab : IFormView {}
+        public class ProteinListTab : IFormView { }
+        public class PeptideListTab : IFormView { }
+        public class TransitionListTab : IFormView { }
+
+        private static readonly IFormView[] TAB_PAGES =
+        {
+            new FastaTab(), new ProteinListTab(), new PeptideListTab(), new TransitionListTab()
+        };
+
+        public IFormView ShowingFormView
+        {
+            get
+            {
+                int selectedIndex = 0;
+                Invoke(new Action(() => selectedIndex = GetSelectedTabIndex()));
+                return TAB_PAGES[selectedIndex];
+            }
+        }
+
+        private int GetSelectedTabIndex()
+        {
+            if (tabControl1.SelectedTab == tabPageFasta)
+                return 0;
+            else if (tabControl1.SelectedTab == tabPageProteinList)
+                return 1;
+            else if (tabControl1.SelectedTab == tabPagePeptideList)
+                return 2;
+            return 3;
+        }
+
+        public int PeptideRowCount
+        {
+            get { return gridViewPeptides.RowCount; }
+        }
+
+        public int TransitionRowCount
+        {
+            get { return gridViewTransitionList.RowCount; }
+        }
+
+        public bool PeptideRowsContainProtein(Predicate<string> found)
+        {
+            var peptideRows = new DataGridViewRow[gridViewPeptides.RowCount];
+            gridViewPeptides.Rows.CopyTo(peptideRows, 0);
+            return peptideRows.Take(gridViewPeptides.RowCount-1).Contains(row =>
+            {
+                var protein = row.Cells[colPeptideProtein.Index].Value;
+                return found(protein != null ? protein.ToString() : null);
+            });
+        }
+
+        public bool PeptideRowsContainPeptide(Predicate<string> found)
+        {
+            var peptideRows = new DataGridViewRow[gridViewPeptides.RowCount];
+            gridViewPeptides.Rows.CopyTo(peptideRows, 0);
+            return peptideRows.Take(gridViewPeptides.RowCount-1).Contains(row =>
+            {
+                var peptide = row.Cells[colPeptideSequence.Index].Value;
+                return found(peptide != null ? peptide.ToString() : null);
+            });
+        }
+
+        public bool TransitionListRowsContainProtein(Predicate<string> found)
+        {
+            var transitionListRows = new DataGridViewRow[gridViewTransitionList.RowCount];
+            gridViewPeptides.Rows.CopyTo(transitionListRows, 0);
+            return transitionListRows.Take(gridViewTransitionList.RowCount-1).Contains(row =>
+            {
+                var protein = row.Cells[colTransitionProteinName.Index].Value;
+                return found(protein != null ? protein.ToString() : null);
+            });
+        }
+
+        public void ClearRows()
+        {
+           if(PasteFormat == PasteFormat.peptide_list)
+               gridViewPeptides.Rows.Clear();
+            if(PasteFormat == PasteFormat.transition_list)
+                gridViewTransitionList.Rows.Clear();
+        }
+
+        #endregion
+
+        private void radioPeptide_CheckedChanged(object sender, EventArgs e)
+        {
+            UpdateMoleculeType();
+        }
+
+        // Custom molecule transition list internal column names, for saving to settings
+        public static class SmallMoleculeTransitionListColumnHeaders
+        {
+            public const string moleculeGroup = "MoleculeGroup"; // Not L10N
+            public const string namePrecursor = "PrecursorName"; // Not L10N
+            public const string nameProduct = "ProductName"; // Not L10N
+            public const string formulaPrecursor = "PrecursorFormula"; // Not L10N
+            public const string formulaProduct = "ProductFormula"; // Not L10N
+            public const string mzPrecursor = "PrecursorMz"; // Not L10N
+            public const string mzProduct = "ProductMz"; // Not L10N
+            public const string chargePrecursor = "PrecursorCharge"; // Not L10N
+            public const string chargeProduct = "ProductCharge"; // Not L10N
+            public const string rtPrecursor = "PrecursorRT"; // Not L10N
+            public const string rtWindowPrecursor = "PrecursorRTWindow"; // Not L10N
+            public const string cePrecursor = "PrecursorCE"; // Not L10N
+            public const string dtPrecursor = "PrecursorDT"; // Not L10N
+            public const string dtHighEnergyOffset = "HighEnergyDTOffset"; // Not L10N
+            public const string slens = "SLens"; // Not L10N
+            public const string coneVoltage = "ConeVoltage"; // Not L10N
+            public const string compensationVoltage = "CompensationVoltage"; // Not L10N
+            public const string declusteringPotential = "DeclusteringPotential"; // Not L10N
+            public const string note = "Note"; // Not L10N
+            public const string labelType = "LabelType"; // Not L10N
+            public const string adductPrecursor = "PrecursorAdduct"; // Not L10N
+            public const string adductProduct = "ProductAdduct"; // Not L10N
+
+            public static List<string> KnownHeaders()
+            {
+                return new List<string>(new[]
+                {
+                    moleculeGroup,
+                    namePrecursor,
+                    nameProduct,
+                    formulaPrecursor,
+                    formulaProduct,
+                    mzPrecursor,
+                    mzProduct,
+                    chargePrecursor,
+                    chargeProduct,
+                    adductPrecursor,
+                    adductProduct,
+                    rtPrecursor,
+                    rtWindowPrecursor,
+                    cePrecursor,
+                    dtPrecursor,
+                    dtHighEnergyOffset,
+                    slens,
+                    coneVoltage,
+                    compensationVoltage,
+                    declusteringPotential,
+                    note,
+                    labelType,
+                });
+            }
+        }
+        private void UpdateMoleculeType()
+        {
+            bool isPeptide = radioPeptide.Checked;
+            btnCustomMoleculeColumns.Enabled = radioMolecule.Checked;
+            Settings.Default.TransitionListInsertPeptides = isPeptide; // Remember for next time
+
+            //Skip updating if nothing needs to be changed
+            if ((isPeptide && gridViewTransitionList.ColumnCount == 5) || (!isPeptide && gridViewTransitionList.ColumnCount == 6))
+                return;
+
+            int rowCount = gridViewTransitionList.RowCount - 1;
+
+            if (rowCount > 0)
+            {
+                if (
+                    MultiButtonMsgDlg.Show(this,
+                        string.Format(
+                            Resources.PasteDlg_UpdateMoleculeType_Possible_loss_of_data_could_occur_if_you_switch_to__0___Do_you_want_to_continue_,
+                            isPeptide ? radioPeptide.Text : radioMolecule.Text), MultiButtonMsgDlg.BUTTON_YES) ==
+                    DialogResult.Cancel)
+                {
+                    radioPeptide.Checked = !isPeptide;
+                    btnCustomMoleculeColumns.Enabled = radioMolecule.Checked;
+                    return;
+                }
+            }
+
+            // Items that peptide and small molecules have in common, for swapping back and forth
+            var peptideGroupNames = new string[rowCount];
+            var peptideNames = new string[rowCount];
+            var productNames = new string[rowCount];
+            var precursorMzs = new string[rowCount];
+            var productMzs = new string[rowCount];
+
+            for (int i = 0; i < rowCount; i ++)
+            {
+                peptideGroupNames[i] = Convert.ToString(gridViewTransitionList.Rows[i].Cells[(isPeptide ? 0 : 3)].Value);
+                peptideNames[i] = Convert.ToString(gridViewTransitionList.Rows[i].Cells[(isPeptide ? 1 : 0)].Value);
+                precursorMzs[i] = Convert.ToString(gridViewTransitionList.Rows[i].Cells[(isPeptide ? 4 : 1)].Value);
+                productMzs[i] = Convert.ToString(gridViewTransitionList.Rows[i].Cells[(isPeptide ? 5 : 2)].Value);
+            }
+
+            gridViewTransitionList.Columns.Clear();
+                        
+            if (isPeptide)
+            {
+                gridViewTransitionList.Columns.Add("Peptide", Resources.PasteDlg_UpdateMoleculeType_Peptide); // Not L10N
+                gridViewTransitionList.Columns.Add("Precursor", Resources.PasteDlg_UpdateMoleculeType_Precursor_m_z);  // Not L10N
+                gridViewTransitionList.Columns.Add("Product", Resources.PasteDlg_UpdateMoleculeType_Product_m_z); // Not L10N
+                gridViewTransitionList.Columns.Add("Protein", Resources.PasteDlg_UpdateMoleculeType_Protein_name); // Not L10N
+                gridViewTransitionList.Columns.Add("Description", Resources.PasteDlg_UpdateMoleculeType_Protein_description); // Not L10N
+            }
+            else
+            {
+                gridViewTransitionList.Columns.Add(SmallMoleculeTransitionListColumnHeaders.moleculeGroup, Resources.PasteDlg_UpdateMoleculeType_Molecule_List_Name);
+                gridViewTransitionList.Columns.Add(SmallMoleculeTransitionListColumnHeaders.namePrecursor, Resources.PasteDlg_UpdateMoleculeType_Precursor_Name);
+                gridViewTransitionList.Columns.Add(SmallMoleculeTransitionListColumnHeaders.formulaPrecursor, Resources.PasteDlg_UpdateMoleculeType_Precursor_Ion_Formula);
+                gridViewTransitionList.Columns.Add(SmallMoleculeTransitionListColumnHeaders.adductPrecursor, Resources.PasteDlg_UpdateMoleculeType_Precursor_Adduct);
+                gridViewTransitionList.Columns.Add(SmallMoleculeTransitionListColumnHeaders.mzPrecursor, Resources.PasteDlg_UpdateMoleculeType_Precursor_m_z);
+                gridViewTransitionList.Columns.Add(SmallMoleculeTransitionListColumnHeaders.chargePrecursor, Resources.PasteDlg_UpdateMoleculeType_Precursor_Charge);
+                gridViewTransitionList.Columns.Add(SmallMoleculeTransitionListColumnHeaders.nameProduct, Resources.PasteDlg_UpdateMoleculeType_Product_Name);
+                gridViewTransitionList.Columns.Add(SmallMoleculeTransitionListColumnHeaders.formulaProduct, Resources.PasteDlg_UpdateMoleculeType_Product_Ion_Formula);
+                gridViewTransitionList.Columns.Add(SmallMoleculeTransitionListColumnHeaders.adductProduct, Resources.PasteDlg_UpdateMoleculeType_Product_Adduct);
+                gridViewTransitionList.Columns.Add(SmallMoleculeTransitionListColumnHeaders.mzProduct, Resources.PasteDlg_UpdateMoleculeType_Product_m_z);
+                gridViewTransitionList.Columns.Add(SmallMoleculeTransitionListColumnHeaders.chargeProduct, Resources.PasteDlg_UpdateMoleculeType_Product_Charge);
+                gridViewTransitionList.Columns.Add(SmallMoleculeTransitionListColumnHeaders.labelType, Resources.PasteDlg_UpdateMoleculeType_Label_Type);
+                gridViewTransitionList.Columns.Add(SmallMoleculeTransitionListColumnHeaders.rtPrecursor, Resources.PasteDlg_UpdateMoleculeType_Explicit_Retention_Time);
+                gridViewTransitionList.Columns.Add(SmallMoleculeTransitionListColumnHeaders.rtWindowPrecursor, Resources.PasteDlg_UpdateMoleculeType_Explicit_Retention_Time_Window);
+                gridViewTransitionList.Columns.Add(SmallMoleculeTransitionListColumnHeaders.cePrecursor, Resources.PasteDlg_UpdateMoleculeType_Explicit_Collision_Energy);
+                gridViewTransitionList.Columns.Add(SmallMoleculeTransitionListColumnHeaders.note, Resources.PasteDlg_UpdateMoleculeType_Note);
+                var defaultColumns = new List<string>();
+                for (var col = 0; col < gridViewTransitionList.Columns.Count; col++)  // As the default, get the list without relatively exotic items like drift time, SLens, ConeVoltage etc settings
+                    defaultColumns.Add(gridViewTransitionList.Columns[col].Name);
+                gridViewTransitionList.Columns.Add(SmallMoleculeTransitionListColumnHeaders.slens, Resources.PasteDlg_UpdateMoleculeType_S_Lens);
+                gridViewTransitionList.Columns.Add(SmallMoleculeTransitionListColumnHeaders.coneVoltage, Resources.PasteDlg_UpdateMoleculeType_Cone_Voltage);
+                gridViewTransitionList.Columns.Add(SmallMoleculeTransitionListColumnHeaders.dtPrecursor, Resources.PasteDlg_UpdateMoleculeType_Explicit_Drift_Time__msec_);
+                gridViewTransitionList.Columns.Add(SmallMoleculeTransitionListColumnHeaders.dtHighEnergyOffset, Resources.PasteDlg_UpdateMoleculeType_Explicit_Drift_Time_High_Energy_Offset__msec_);
+                gridViewTransitionList.Columns.Add(SmallMoleculeTransitionListColumnHeaders.compensationVoltage, Resources.PasteDlg_UpdateMoleculeType_Explicit_Compensation_Voltage);
+                gridViewTransitionList.Columns.Add(SmallMoleculeTransitionListColumnHeaders.declusteringPotential, Resources.PasteDlg_UpdateMoleculeType_Explicit_Declustering_Potential);
+
+                // Now set order and visibility based on settings, if any
+                SetSmallMoleculeColumns(Settings.Default.CustomMoleculeTransitionInsertColumnsList.Any()
+                   ? Settings.Default.CustomMoleculeTransitionInsertColumnsList
+                   : defaultColumns);
+            }
+
+            for (int i = 0; i < rowCount; i ++)
+            {
+                if (isPeptide)
+                {
+                    gridViewTransitionList.Rows.Add(peptideNames[i], precursorMzs[i], productMzs[i],
+                        peptideGroupNames[i], string.Empty);
+                }
+                else
+                {
+                    gridViewTransitionList.Rows.Add(peptideGroupNames[i], peptideNames[i], productNames[i], string.Empty,
+                        string.Empty, precursorMzs[i], productMzs[i]);
+                }
+            }
+        }
+
+        public bool IsMolecule
+        {
+            get { return radioMolecule.Checked; }
+            set
+            {
+                radioMolecule.Checked = value;
+                radioPeptide.Checked = Settings.Default.TransitionListInsertPeptides = !value;  // Preserve for user convenience next time
+            }
+        }
+
+        public void SetSmallMoleculeColumns(List<string> columns)
+        {
+            Settings.Default.CustomMoleculeTransitionInsertColumnsList = columns;
+            if (Settings.Default.CustomMoleculeTransitionInsertColumnsList.Any())
+            {
+                for (int gridcol = 0; gridcol < gridViewTransitionList.Columns.Count; gridcol++)
+                {
+                    gridViewTransitionList.Columns[gridcol].Visible = false;
+                }
+                var order = 0;
+                foreach (var colName in Settings.Default.CustomMoleculeTransitionInsertColumnsList)
+                {
+                    // Make corresponding column visible, and next in column order               
+                    for (var gridcol = 0; gridcol < gridViewTransitionList.Columns.Count; gridcol++)
+                    {
+                        var dataGridViewColumn = gridViewTransitionList.Columns[gridcol];
+                        if (dataGridViewColumn.Name.Equals(colName))
+                        {
+                            dataGridViewColumn.Visible = true;
+                            dataGridViewColumn.DisplayIndex = order++;
+                            break;
+                        }
+                    }
+                }
+            }
+        }
+
+        // For test support
+        public List<string> GetColumnNames()
+        {
+            return
+                gridViewTransitionList.Columns.OfType<DataGridViewColumn>()
+                    .Where(c => c.Visible)
+                    .OrderBy(c => c.DisplayIndex)
+                    .Select(c => c.Name)
+                    .ToList();
+        }
+
+        public int GetUsableColumnCount()
+        {
+            return gridViewTransitionList.Columns.GetColumnCount(DataGridViewElementStates.Visible) -
+                   gridViewTransitionList.Columns.GetColumnCount(DataGridViewElementStates.ReadOnly);
+        }
+
+        class SmallMoleculeTransitionListPasteHandler : SmallMoleculeTransitionListReader
+        {
+            private readonly PasteDlg _pasteDlg;
+
+            public SmallMoleculeTransitionListPasteHandler(PasteDlg pasteDlg)
+            {
+                _pasteDlg = pasteDlg;
+                for (var i = 0; i < _pasteDlg.gridViewTransitionList.RowCount - 1; i++)
+                {
+                    var cells = new List<string>();
+                    for (var col = 0; col < _pasteDlg.gridViewTransitionList.Rows[i].Cells.Count; col++)
+                    {
+                        cells.Add(Convert.ToString(_pasteDlg.gridViewTransitionList.Rows[i].Cells[col].Value));
+                    }
+                    Rows.Add(new Row(this, i, cells));
+                }
+            }
+
+            public override void UpdateCellBackingStore(int row, int col, object value)
+            {
+                _pasteDlg.gridViewTransitionList.Rows[row].Cells[col].Value = value;
+            }
+
+            public override int ColumnIndex(string name)
+            {
+                return _pasteDlg.ColumnIndex(name);
+            }
+
+            public override void ShowTransitionError(PasteError error)
+            {
+                _pasteDlg.ShowTransitionError(error);
+            }
+        }
+    }
+
+    public enum PasteFormat
+    {
+        none,
+        fasta,
+        protein_list,
+        peptide_list,
+        transition_list,
+    }
+
+    public class PasteError
+    {
+        public String Message { get; set; }
+        public int Line { get; set; }
+        public int Column { get; set; }
+        public int Length { get; set; }
+    }
+
+    public class ImportFastaHelper
+    {
+        public ImportFastaHelper(TextBox tbxFasta, TextBox tbxError, Panel panelError, ToolTip helpTip)
+        {
+            _tbxFasta = tbxFasta;
+            _tbxError = tbxError;
+            _panelError = panelError;
+            _helpTip = helpTip;
+        }
+
+        public IdentityPath SelectedPath { get; set; }
+
+        private readonly TextBox _tbxFasta;
+        private TextBox TbxFasta { get { return _tbxFasta; } }
+
+        private readonly TextBox _tbxError;
+        private TextBox TbxError { get { return _tbxError; } }
+
+        private readonly Panel _panelError;
+        private Panel PanelError { get { return _panelError; } }
+
+        private readonly ToolTip _helpTip;
+        private ToolTip HelpTip { get { return _helpTip; } }
+
+        public SrmDocument AddFasta(SrmDocument document, ref IdentityPath selectedPath, out int emptyPeptideGroups)
+        {
+            emptyPeptideGroups = 0;
+            var text = TbxFasta.Text;
+            if (text.Length == 0)
+            {
+                return document;
+            }
+            if (!text.StartsWith(">")) // Not L10N
+            {
+                ShowFastaError(new PasteError
+                {
+                    Message = Resources.ImportFastaHelper_AddFasta_This_must_start_with____,
+                    Column = 0,
+                    Length = 1,
+                    Line = 0,
+                });
+                return null;
+            }
+            string[] lines = text.Split('\n');
+            int lastNameLine = -1;
+            int aa = 0;
+            for (int i = 0; i < lines.Length; i++)
+            {
+                string line = lines[i];
+                if (line.StartsWith(">")) // Not L10N
+                {
+                    if (line.Trim().Length == 1)
+                    {
+                        ShowFastaError(new PasteError
+                        {
+                            Message = Resources.ImportFastaHelper_AddFasta_There_is_no_name_for_this_protein,
+                            Column = 0,
+                            Line = i,
+                            Length = 1
+                        });
+                        return null;
+                    }
+                    if (!CheckSequence(aa, lastNameLine, lines))
+                        return null;
+                    lastNameLine = i;
+                    aa = 0;
+                    continue;
+                }
+
+                for (int column = 0; column < line.Length; column++)
+                {
+                    char c = line[column];
+                    if (AminoAcid.IsExAA(c))
+                        aa++;
+                    else if (!Char.IsWhiteSpace(c) && c != '*')
+                    {
+                        ShowFastaError(new PasteError
+                        {
+                            Message =
+                                String.Format(Resources.ImportFastaHelper_AddFasta___0___is_not_a_capital_letter_that_corresponds_to_an_amino_acid_, c),
+                            Column = column,
+                            Line = i,
+                            Length = 1,
+                        });
+                        return null;
+                    }
+                }
+            }
+
+            if (!CheckSequence(aa, lastNameLine, lines))
+                return null;
+
+            var importer = new FastaImporter(document, false);
+            try
+            {
+                var reader = new StringReader(TbxFasta.Text);
+                IdentityPath to = selectedPath;
+                IdentityPath firstAdded, nextAdd;
+                // TODO: support long-wait broker
+                document = document.AddPeptideGroups(importer.Import(reader, null, -1), false,
+                    to, out firstAdded, out nextAdd);
+                emptyPeptideGroups = importer.EmptyPeptideGroupCount;
+                selectedPath = firstAdded;
+            }
+            catch (Exception exception)
+            {
+                ShowFastaError(new PasteError
+                {
+                    Message = Resources.ImportFastaHelper_AddFasta_An_unexpected_error_occurred__ + exception.Message + " (" + exception.GetType() + ")" // Not L10N
+                });
+                return null;
+            }
+            return document;
+        }
+
+        private void ShowFastaError(PasteError pasteError)
+        {
+            PanelError.Visible = true;
+            if (pasteError == null)
+            {
+                TbxError.Text = string.Empty;
+                TbxError.Visible = false;
+                return;
+            }
+            TbxError.BackColor = Color.Red;
+            TbxError.ForeColor = Color.White;
+            TbxError.Text = pasteError.Message;
+            TbxError.Visible = true;
+            if (HelpTip != null)
+            {
+                // In case message is long, make it possible to see in a tip
+                HelpTip.SetToolTip(TbxError, pasteError.Message);
+            }
+
+            TbxFasta.SelectionStart = Math.Max(0, TbxFasta.GetFirstCharIndexFromLine(pasteError.Line) + pasteError.Column);
+            TbxFasta.SelectionLength = Math.Min(pasteError.Length, TbxFasta.Text.Length - TbxFasta.SelectionStart);
+            TbxFasta.Focus();
+        }
+
+        public void ClearFastaError()
+        {
+            TbxError.Text = string.Empty;
+            TbxError.Visible = false;
+            PanelError.Visible = false;
+        }
+
+        private bool CheckSequence(int aa, int lastNameLine, string[] lines)
+        {
+            if (aa == 0 && lastNameLine >= 0)
+            {
+                ShowFastaError(new PasteError
+                {
+                    Message = Resources.ImportFastaHelper_CheckSequence_There_is_no_sequence_for_this_protein,
+                    Column = 0,
+                    Line = lastNameLine,
+                    Length = lines[lastNameLine].Length
+                });
+                return false;
+            }
+            return true;
+        }
+
+        public static SrmDocument HandleEmptyPeptideGroups(IWin32Window parent, int emptyPeptideGroups, SrmDocument docCurrent)
+        {
+            switch (AskWhetherToKeepEmptyProteins(parent, emptyPeptideGroups))
+            {
+                case null:
+                    return null;
+                case true:
+                    return docCurrent;
+                case false:
+                    return ImportPeptideSearch.RemoveEmptyProteins(docCurrent);
+                default:
+                    throw new InvalidOperationException();
+            }
+        }
+
+        /// <summary>
+        /// Display the dialog that says "This operation has added X new proteins with no peptides meeting your filter criteria".
+        /// </summary>
+        /// <returns>
+        /// null if the user cancels, true/false for whether the user says whether they want to keep empty proteins.
+        /// Also returns true if there were so many empty peptide groups that they have already been removed.
+        /// </returns>
+        public static bool? AskWhetherToKeepEmptyProteins(IWin32Window parent, int numberOfEmptyPeptideGroups)
+        {
+            if (numberOfEmptyPeptideGroups > FastaImporter.MaxEmptyPeptideGroupCount)
+            {
+                MessageDlg.Show(parent, String.Format(Resources.SkylineWindow_ImportFasta_This_operation_discarded__0__proteins_with_no_peptides_matching_the_current_filter_settings_, numberOfEmptyPeptideGroups));
+                return true;
+            }
+            else if (numberOfEmptyPeptideGroups > 0)
+            {
+                using (var dlg = new EmptyProteinsDlg(numberOfEmptyPeptideGroups))
+                {
+                    if (dlg.ShowDialog(parent) == DialogResult.Cancel)
+                        return null;
+                    // Remove all empty proteins, if requested by the user.
+                    return dlg.IsKeepEmptyProteins;
+                }
+            }
+            return true;
+        }
+    }
+}