#
# Original author: Brendan MacLean <brendanx .at. u.washington.edu>,
#                  MacCoss Lab, Department of Genome Sciences, UW
#
# Copyright 2009 University of Washington - Seattle, WA
#
# Licensed under the Apache License, Version 2.0 (the "License"); 
# you may not use this file except in compliance with the License. 
# You may obtain a copy of the License at 
# 
# http://www.apache.org/licenses/LICENSE-2.0
# 
# Unless required by applicable law or agreed to in writing, software 
# distributed under the License is distributed on an "AS IS" BASIS, 
# WITHOUT WARRANTIES OR CONDITIONS OF ANY KIND, either express or implied. 
# See the License for the specific language governing permissions and 
# limitations under the License.
##


import modules generate-version ;
if [ modules.peek : NT ] && --i-agree-to-the-vendor-licenses in [ modules.peek : ARGV ]
{
    import path feature errors regex notfile ;
    path-constant SKYLINE_PATH : $(PWIZ_ROOT_PATH)/pwiz_tools/Skyline ;
    path-constant PWIZ_WRAPPER_PATH : $(PWIZ_ROOT_PATH)/pwiz_tools/Shared/ProteowizardWrapper ;
    path-constant BIBLIO_SPEC_PATH :  $(PWIZ_ROOT_PATH)/pwiz_tools/Shared/BiblioSpec ;
    path-constant CRT_PATH : "$(SKYLINE_PATH)/University of Washington (MacCoss Lab).crt" ;
    constant CRT_KEY : "key_637015839" ;
    path-constant NUGET_PATH : "C:/Program Files/dotnet/dotnet.exe" ;
    if ! [ path.exists $(NUGET_PATH) ]
    {
        path-constant NUGET_PATH : "C:/Program Files/Microsoft Visual Studio/2022/Community/dotnet/runtime/dotnet.exe" ;
        if ! [ path.exists $(NUGET_PATH) ]
        {
            path-constant NUGET_PATH : "C:/Program Files/Microsoft Visual Studio/2022/Community/dotnet/net8.0/runtime/dotnet.exe" ;
        }
    }

    if ! --incremental in [ modules.peek : ARGV ]
    {
       echo "Updating submodules for Hardklor etc..." ;
       SHELL "git submodule update --init --recursive" ;
    }

    local ymd = [ MATCH "([0-9][0-9][0-9][0-9])-([0-9][0-9])-([0-9][0-9])" : [ modules.peek : JAMDATE ] ] ;
    local year_2digit = [ MATCH "[0-9][0-9]([0-9][0-9])" : $(ymd) ] ;

    constant SKYLINE_YEAR : 24 ;
<<<<<<< HEAD
    constant SKYLINE_ORDINAL : 0 ; # A count of official releases made so far this year
    constant SKYLINE_BRANCH : 9 ; # 0 - release, 1 - daily, 9 - feature complete daily
=======
    constant SKYLINE_ORDINAL : 1 ; # A count of official releases made so far this year
    constant SKYLINE_BRANCH : 1 ; # 0 - release, 1 - daily, 9 - feature complete daily
>>>>>>> 83485fcc

    # when releasing a patch for a previous year, the day-of-year component will be incremented by 365 for each year difference
    # (figuring out leap year here seems like overkill)
    constant SKYLINE_DOY : [ CALC [ CALC [ CALC $(year_2digit) - $(SKYLINE_YEAR) ] * 365 ] + [ day_of_year $(ymd) ] ] ;
    constant SKYLINE_TIMESTAMP : $(SKYLINE_BRANCH) $(SKYLINE_DOY) ;

    local v = $(SKYLINE_YEAR) $(SKYLINE_ORDINAL) $(SKYLINE_BRANCH) $(SKYLINE_DOY) ;
    constant SKYLINE_VERSION : $(v:J=) ;

    if $(SKYLINE_BRANCH) = 0
    {
        constant SKYLINE_TARGETNAME : "Skyline" ;
    }
    else
    {
        constant SKYLINE_TARGETNAME : "Skyline-daily" ;
    }

    rule generate-skyline-AssemblyInfo.cs ( name : description : path )
    {
        generate-version.AssemblyInfo.cs $(SKYLINE_PATH)/$(path) : $(SKYLINE_YEAR) : $(SKYLINE_ORDINAL) : $(SKYLINE_TIMESTAMP:J=.) : $(PWIZ_GIT_REV)
            : $(name) $(description) "University of Washington" "Skyline" ;
    }

    # generate AssemblyInfo.cs for executables
    generate-skyline-AssemblyInfo.cs "Skyline" : "Targeted Mass Spec Environment" : "Properties/AssemblyInfo.cs" ;
    generate-skyline-AssemblyInfo.cs "SkylineCmd" : "Command-line access to Skyline" : "SkylineCmd/Properties/AssemblyInfo.cs" ;
    generate-skyline-AssemblyInfo.cs "SkylineBatch" : "Batch Processing with Skyline" : "Executables/SkylineBatch/SkylineBatch/Properties/AssemblyInfo.cs" ;
    #generate-skyline-AssemblyInfo.cs "SkylineRunner" : "Command-line access to Skyline" : "SkylineRunner/Properties/AssemblyInfo.cs" ;
    generate-skyline-AssemblyInfo.cs "TestRunner" : "Command-line testing tool" : "TestRunner/Properties/AssemblyInfo.cs" ;
    generate-skyline-AssemblyInfo.cs "SkylineTester" : "Testing GUI" : "SkylineTester/Properties/AssemblyInfo.cs" ;
    generate-skyline-AssemblyInfo.cs "SkylineNightly" : "Nightly Test Runner" : "SkylineNightly/Properties/AssemblyInfo.cs" ;
    generate-skyline-AssemblyInfo.cs "SkylineNightlyShim" : "Thin wrapper for SkylineNightly, updates SkylineNightly from TeamCity then executes it, passing along any provided args" : "SkylineNightlyShim/Properties/AssemblyInfo.cs" ;

    .teamcity-test-decoration = "" ;
    if --teamcity-test-decoration in [ modules.peek : ARGV ]
    {
        .teamcity-test-decoration = "offscreen=0 teamcitytestdecoration=1" ;
    }

    rule do_nuget_restore ( targets + : source * : properties * )
    {
        MSVC_CURRENT_SETUP_SCRIPT on $(targets) = [ get-current-msvc-setup-script "<toolset-msvc:version>14.3" ] ;
    }

    actions do_nuget_restore
    {
        $(MSVC_CURRENT_SETUP_SCRIPT)
        "$(NUGET_PATH)" restore $(SKYLINE_PATH)/Skyline.sln
    }

    rule build-properties ( targets + : sources * : properties * )
    {
        if <variant>debug in $(properties) ||
           ( ( <debug-symbols>on in $(properties) ) && ( ! <variant>release in $(properties) ) )
        {
            CONFIGURATION on $(<[1]) = "Debug" ;
        }
        else
        {
            CONFIGURATION on $(<[1]) = "Release" ;
        }

        TARGET_NAME on $(targets) = $(SKYLINE_TARGETNAME) ;

        local address-model = [ feature.get-values <address-model> : $(properties) ] ;
        ADDRESS_MODEL on $(targets) = $(address-model:E=32) ;

        local .version = "$(SKYLINE_YEAR).$(SKYLINE_ORDINAL).$(SKYLINE_BRANCH).$(SKYLINE_DOY)" ;
        VERSION on $(targets) = $(.version) ;

        local .msvcSetupScript = [ get-current-msvc-setup-script $(properties) ] ;
        local .msvcSetupScriptX86 = [ regex.replace $(.msvcSetupScript) "amd64" "x86" ] ;
        if [ path.exists $(CRT_PATH) ]
        {
            SHELL "del $(SKYLINE_PATH)\\SignAfterPublishKey.bat" ;
            local batch-file-text = "$(.msvcSetupScriptX86)\r\nCALL SignAfterPublish.bat $(CRT_KEY) %*" ;
            local batch-file-name = $(SKYLINE_PATH)\\SignAfterPublishKey.bat ;
            local batch-file = @($(batch-file-name):E=$(batch-file-text)) ;
        }

        local location = [ path.make [ feature.get-values location : $(properties) ] ] ;
        OUTPUT_PATH on $(<[1]) = [ path.native $(location)/ ] ; # OutDir requires trailing slash
        INTERMEDIATE_PATH on $(targets) = "BaseIntermediateOutputPath=$(PWIZ_BUILD_PATH)/obj/" ;
        JAM_SEMAPHORE on $(targets) = "dotNetSemaphore" ;
        MSVC_CURRENT_SETUP_SCRIPT on $(targets) = $(.msvcSetupScript) ;
        WORKERS on $(targets) = [ CALC [ modules.peek : NUMBER_OF_CORES ] - 2 ] ;
    }
    
    rule do_skyline_build ( targets + : sources * : properties * )
    {
        return [ build-properties $(targets) : $(sources) : $(properties) ] ;
    }
    
    rule do_skyline_clean ( targets + : sources * : properties * )
    {
        return [ build-properties $(targets) : $(sources) : $(properties) ] ;
    }

    rule do_Inspect_Code ( targets + : sources * : properties * )
    {
        return [ build-properties $(targets) : $(sources) : $(properties) ] ;
    }

    actions do_skyline_build
    {
        $(MSVC_CURRENT_SETUP_SCRIPT)

        echo Building Skyline in $(CONFIGURATION:L) configuration...
        msbuild $(SKYLINE_PATH)/Skyline.sln /p:Configuration=$(CONFIGURATION);Platform=$(PLATFORM);OutDir=$(OUTPUT_PATH);MSBuildAssemblyName=$(TARGET_NAME) /t:SkylineCmd /nologo /verbosity:minimal
        msbuild $(SKYLINE_PATH)/Skyline.sln /p:Configuration=$(CONFIGURATION);Platform=$(PLATFORM);OutDir=$(OUTPUT_PATH);MSBuildAssemblyName=$(TARGET_NAME) /t:Skyline /t:TestRunner /nologo /verbosity:minimal
        msbuild $(SKYLINE_PATH)/Executables/AssortResources/AssortResources.sln /p:Configuration=$(CONFIGURATION);Platform="Any CPU";OutDir=$(OUTPUT_PATH) /t:AssortResources /nologo /verbosity:minimal
        IF ERRORLEVEL 1 exit %ERRORLEVEL%
    }

    actions do_skyline_clean
    {
        $(MSVC_CURRENT_SETUP_SCRIPT)

        echo Cleaning Skyline so subsequent builds copy files properly...
        msbuild $(SKYLINE_PATH)/Skyline.sln /p:Configuration=$(CONFIGURATION);Platform=$(PLATFORM);OutDir=$(OUTPUT_PATH);MSBuildAssemblyName=$(TARGET_NAME) /t:Clean /nologo /verbosity:minimal
    }

    rule do_skyline_batch ( targets + : sources * : properties * )
    {
        return [ build-properties $(targets) : $(sources) : $(properties) ] ;
    }

    actions do_skyline_batch
    {
        $(MSVC_CURRENT_SETUP_SCRIPT)
        echo Building SkylineBatch in $(CONFIGURATION:L) configuration...
        msbuild $(SKYLINE_PATH)/Executables/SkylineBatch/SkylineBatch.sln /p:Configuration=$(CONFIGURATION);OutDir=$(OUTPUT_PATH) /t:SkylineBatchTest /nologo /verbosity:minimal
        set status=%ERRORLEVEL%
        exit %status%
    }

    rule do_skyline_batch_test ( targets + : sources * : properties * )
    {
        return [ build-properties $(targets) : $(sources) : $(properties) ] ;
    }

    actions do_skyline_batch_test
    {
        $(MSVC_CURRENT_SETUP_SCRIPT)
        echo Unit testing SkylineBatch in $(CONFIGURATION:L) configuration...
        vstest.console.exe $(OUTPUT_PATH)\SkylineBatchTest.dll
        set status=%ERRORLEVEL%
        exit %status%
    }

    rule do_skyline_test ( targets + : sources * : properties * )
    {
        return [ build-properties $(targets) : $(sources) : $(properties) ] ;
    }

    actions do_skyline_test
    {
        $(MSVC_CURRENT_SETUP_SCRIPT)
        chcp 437
        echo Building Skyline Test in $(CONFIGURATION:L) configuration...
        msbuild $(SKYLINE_PATH)/Skyline.sln /p:Configuration=$(CONFIGURATION);Platform=$(PLATFORM);OutDir=$(OUTPUT_PATH);MSBuildAssemblyName=$(TARGET_NAME) /t:Test /nologo /verbosity:minimal
        IF ERRORLEVEL 1 exit %ERRORLEVEL%

        echo Unit testing Skyline in $(CONFIGURATION:L) configuration...
        $(OUTPUT_PATH)/TestRunner.exe log=Test.log buildcheck=1 test=Test.dll $(.teamcity-test-decoration)
        set status=%ERRORLEVEL%
        exit %status%
    }
    
    rule do_skyline_test_a ( targets + : sources * : properties * )
    {
        return [ build-properties $(targets) : $(sources) : $(properties) ] ;
    }

    actions do_skyline_test_a
    {
        $(MSVC_CURRENT_SETUP_SCRIPT)
        chcp 437
        echo Building Skyline Test Data in $(CONFIGURATION:L) configuration...
        msbuild $(SKYLINE_PATH)/Skyline.sln /p:Configuration=$(CONFIGURATION);Platform=$(PLATFORM);OutDir=$(OUTPUT_PATH);MSBuildAssemblyName=$(TARGET_NAME) /t:TestData /nologo /verbosity:minimal
        IF ERRORLEVEL 1 exit %ERRORLEVEL%

        echo Unit testing pwiz data reading in Skyline in $(CONFIGURATION:L) configuration...
        $(OUTPUT_PATH)/TestRunner.exe log=TestData.log buildcheck=1 test=TestData.dll $(.teamcity-test-decoration)
        set status=%ERRORLEVEL%
        exit %status%
    }
    
    rule do_skyline_test_pass1_subset ( targets + : sources * : properties * )
    {
        return [ build-properties $(targets) : $(sources) : $(properties) ] ;
    }

    actions do_skyline_test_pass1_subset
    {
        $(MSVC_CURRENT_SETUP_SCRIPT)
        chcp 437
        echo Building Skyline Test Data in $(CONFIGURATION:L) configuration...
        msbuild $(SKYLINE_PATH)/Skyline.sln /p:Configuration=$(CONFIGURATION);Platform=$(PLATFORM);OutDir=$(OUTPUT_PATH);MSBuildAssemblyName=$(TARGET_NAME) /t:TestData /nologo /verbosity:minimal
        IF ERRORLEVEL 1 exit %ERRORLEVEL%

        echo Testing subset of Skyline's leak checking (pass1) in $(CONFIGURATION:L) configuration...
        $(OUTPUT_PATH)/TestRunner.exe log=TestPass1Subset.log buildcheck=1 pass1=on pass2=off test=TestInstrumentInfo,TestQcTraces,TestTicChromatogram,TestDiaSearchFixedWindows $(.teamcity-test-decoration)
        set status=%ERRORLEVEL%
        exit %status%
    }
    
    rule do_skyline_test_functional ( targets + : sources * : properties * )
    {
        return [ build-properties $(targets) : $(sources) : $(properties) ] ;
    }

    actions do_skyline_test_functional
    {
        $(MSVC_CURRENT_SETUP_SCRIPT)
        chcp 437
        echo Building Skyline TestFunctional in $(CONFIGURATION:L) configuration...
        msbuild $(SKYLINE_PATH)/Skyline.sln /p:Configuration=$(CONFIGURATION);Platform=$(PLATFORM);OutDir=$(OUTPUT_PATH);MSBuildAssemblyName=$(TARGET_NAME) /t:TestFunctional /t:TestConnected /nologo /verbosity:minimal
        IF ERRORLEVEL 1 exit %ERRORLEVEL%

        REM docker > nul 2>&1
        REM if ERRORLEVEL 1 (
            echo Functional testing Skyline in $(CONFIGURATION:L) configuration...
            $(OUTPUT_PATH)TestRunner.exe log=TestFunctional.log buildcheck=1 test=TestFunctional.dll,TestConnected.dll $(.teamcity-test-decoration)
            set status=%ERRORLEVEL%
        REM ) ELSE (
        REM    echo Functional testing Skyline in $(CONFIGURATION:L) configuration with $(WORKERS) Docker workers...
        REM     FOR /L %I IN (1,1,10) DO $(OUTPUT_PATH)TestRunner.exe log=TestFunctional.log parallelmode=server workercount=$(WORKERS) keepworkerlogs=1 waitforworkers=1 buildcheck=1 language=en loop=1 test=TestFunctional.dll,TestConnected.dll $(.teamcity-test-decoration)
        REM )
        exit %status%
    }
    
    rule do_skyline_test_passed ( targets + : sources * : properties * )
    {
        return [ build-properties $(targets) : $(sources) : $(properties) ] ;
    }

    # use SkylineTester to generate simple distros for download from TeamCity
    # SkylineTester.zip and SkylineNightly.zip are part of the Skyline team's in-house nightly test scheme
    # BiblioSpec.zip is linked from the Skyline support website's BiblioSpec page, it contains BlibToMs2 whereas the Skyline distro does not
    actions do_skyline_test_passed
    {
        $(MSVC_CURRENT_SETUP_SCRIPT)
        chcp 437
        echo Building Skyline TestConnected, TestTutorial, TestPerf, SkylineTester, SkylineNightly in $(CONFIGURATION:L) configuration...
        msbuild $(SKYLINE_PATH)/Skyline.sln /p:Configuration=$(CONFIGURATION);Platform=$(PLATFORM);OutDir=$(OUTPUT_PATH);MSBuildAssemblyName=$(TARGET_NAME) /t:TestTutorial /t:TestPerf /nologo /verbosity:minimal
        IF ERRORLEVEL 1 exit %ERRORLEVEL%
    }
    
    rule create_skyline_zips ( targets + : sources * : properties * )
    {
        return [ build-properties $(targets) : $(sources) : $(properties) ] ;
    }

    actions create_skyline_zips
    {
        $(MSVC_CURRENT_SETUP_SCRIPT)
        echo SkylineTester, SkylineNightly in $(CONFIGURATION:L) configuration...
        msbuild $(SKYLINE_PATH)/Skyline.sln /p:Configuration=$(CONFIGURATION);Platform=$(PLATFORM);OutDir=$(OUTPUT_PATH);MSBuildAssemblyName=$(TARGET_NAME) /t:SkylineTester /t:SkylineNightly /t:SkylineNightlyShim /nologo /verbosity:minimal
        IF ERRORLEVEL 1 exit %ERRORLEVEL%

        echo Creating SkylineTester.zip
        $(OUTPUT_PATH)SkylineTester.exe $(OUTPUT_PATH)SkylineTester.zip
        IF ERRORLEVEL 1 exit %ERRORLEVEL%

        echo Creating SkylineNightly.zip
        $(OUTPUT_PATH)SkylineTester.exe $(OUTPUT_PATH)SkylineNightly.zip
        IF ERRORLEVEL 1 exit %ERRORLEVEL%

        echo Creating BiblioSpec.zip
        $(OUTPUT_PATH)SkylineTester.exe $(OUTPUT_PATH)BiblioSpec.zip
    }
    
    rule create_skylinetester_zip_with_testdata ( targets + : sources * : properties * )
    {
        return [ build-properties $(targets) : $(sources) : $(properties) ] ;
    }

    actions create_skylinetester_zip_with_testdata
    {
        $(MSVC_CURRENT_SETUP_SCRIPT)
        echo SkylineTesterWithTestData in $(CONFIGURATION:L) configuration...
        msbuild $(SKYLINE_PATH)/Skyline.sln /p:Configuration=$(CONFIGURATION);Platform=$(PLATFORM);OutDir=$(OUTPUT_PATH);MSBuildAssemblyName=$(TARGET_NAME) /t:SkylineTester /t:SkylineNightly /t:SkylineNightlyShim /nologo /verbosity:minimal
        IF ERRORLEVEL 1 exit %ERRORLEVEL%

        echo Creating SkylineTester.zip
        $(OUTPUT_PATH)SkylineTester.exe $(OUTPUT_PATH)SkylineTesterWithTestData.zip
    }
    
    make msparser.dll : : @make_fake_msparser_dll : <location>$(PWIZ_WRAPPER_PATH)/obj/$(PLATFORM) ;
    make msparserD.dll : : @make_fake_msparser_dll : <location>$(PWIZ_WRAPPER_PATH)/obj/$(PLATFORM) ;
    explicit msparser.dll msparserD.dll ;
    actions make_fake_msparser_dll
    {
        @($(STDOUT):E=
        This is a fake file so Skyline can point at both msparser.dll and msparserD.dll unconditionally.
        ) > "$(<)"
    }


    constant SKYLINE_KOINA_CONFIG : "$(SKYLINE_PATH)/Model/Koina/Config/KoinaConfig_development.xml" ;
    make KoinaConfig.xml : $(SKYLINE_KOINA_CONFIG) : @common.copy : <location>$(SKYLINE_PATH)/Model/Koina/Config ;

    rule build-location ( properties * )
    {
        local result ;
        # don't override the location when it's already set
        if ! <location> in $(properties:G)
        {
            if <variant>debug in $(properties) ||
               ( ( <debug-symbols>on in $(properties) ) && ( ! <variant>release in $(properties) ) )
            {
                result = <location>$(SKYLINE_PATH)/bin/$(PLATFORM)/Debug ;
            }
            else
            {
                result = <location>$(SKYLINE_PATH)/bin/$(PLATFORM)/Release ;
            }
        }
        else
        {
            result = $(properties) ;
        }

        # add dependency on fake msparser[D].dll (solely based on which runtime pwiz links to, not any other feature)
        if <runtime-debugging>on in $(properties)
        {
            result += <dependency>msparser.dll ;
        }
        else
        {
            result += <dependency>msparserD.dll ;
        }
        return $(result) ;
    }
    
    rule install-vendor-api-dependencies-to-debug-and-release ( properties * )
    {
        return [ install-vendor-api-dependencies-to-locations $(SKYLINE_PATH)/bin/x64/Debug $(SKYLINE_PATH)/bin/x64/Release : $(properties) ] ;
    }

    notfile NugetRestore : @do_nuget_restore ;

    # this is really the main action for building Skyline and leaving Skyline.exe intact, but it is explicit 
    make Skyline.exe
        : # sources
        : # actions
            @do_skyline_build
        : # requirements
            <link>shared:<build>no
            <conditional>@no-express-requirement
            <conditional>@msvc-dotnet-requirement
            <assembly>../../pwiz/utility/bindings/CLI//pwiz_data_cli
            <assembly>../../pwiz/utility/bindings/CLI/timstof_prm_scheduler//PrmPasefScheduler
            <dependency>../../pwiz_tools/commandline//msconvert/<location>$(PWIZ_WRAPPER_PATH)/obj/$(PLATFORM)
            <assembly>TestDiagnostics//TestDiagnostics
            <conditional>@build-location
            #<conditional>@install-vendor-api-dependencies
            <conditional>@install-vendor-api-dependencies-to-debug-and-release
            <dependency>NugetRestore
            <dependency>../../pwiz/utility/bindings/CLI//pwiz_data_cli/<location>$(PWIZ_WRAPPER_PATH)/obj/$(PLATFORM)
            <dependency>../../pwiz/utility/bindings/CLI//pwiz_data_cli.xml/<location>$(PWIZ_WRAPPER_PATH)/obj/$(PLATFORM)
            <dependency>../../pwiz/utility/bindings/CLI/timstof_prm_scheduler//PrmPasefScheduler/<location>$(PWIZ_WRAPPER_PATH)/obj/$(PLATFORM)
            <dependency>../../pwiz/utility/bindings/CLI/timstof_prm_scheduler//PrmPasefScheduler.xml/<location>$(PWIZ_WRAPPER_PATH)/obj/$(PLATFORM)
            <dependency>TestDiagnostics//TestDiagnostics/<location>$(PWIZ_WRAPPER_PATH)/obj/$(PLATFORM)
            <dependency>Executables/Hardklor//Hardklor/<location>$(SKYLINE_PATH)/Executables/Hardklor/obj/$(PLATFORM)
            <dependency>../../pwiz_tools/BiblioSpec/src//BlibBuild/<location>$(BIBLIO_SPEC_PATH)/obj/$(PLATFORM)
            <dependency>../../pwiz_tools/BiblioSpec/src//BlibFilter/<location>$(BIBLIO_SPEC_PATH)/obj/$(PLATFORM)
            <dependency>../../pwiz_tools/BiblioSpec/src//BlibToMs2/<location>$(BIBLIO_SPEC_PATH)/obj/$(PLATFORM)
            <dependency>$(PWIZ_ROOT_PATH)//INSTALLER_VENDOR_FILES.txt
            <dependency>KoinaConfig.xml
    ;
    explicit Skyline.exe ;

    # this is the default target which builds Skyline
    make Build
        : # sources
        : # actions
            @do_skyline_build
        : # requirements
            <link>shared:<build>no
            <conditional>@no-express-requirement
            <conditional>@msvc-dotnet-requirement
            <assembly>../../pwiz/utility/bindings/CLI//pwiz_data_cli
            <assembly>../../pwiz/utility/bindings/CLI/timstof_prm_scheduler//PrmPasefScheduler
            <assembly>TestDiagnostics//TestDiagnostics
            <conditional>@build-location
            <dependency>Skyline.exe
    ;

    if --teamcity-test-decoration in [ modules.peek : ARGV ]
    {
        explicit Build ;
    }


    make InspectCode
        : # sources
        : # actions
            @do_Inspect_Code
        : # requirements
            <link>shared:<build>no
            <conditional>@no-express-requirement
            <conditional>@msvc-dotnet-requirement
            <assembly>../../pwiz/utility/bindings/CLI//pwiz_data_cli
            <assembly>../../pwiz/utility/bindings/CLI/timstof_prm_scheduler//PrmPasefScheduler
            <conditional>@build-location
            <dependency>Skyline.exe
            <dependency>../../pwiz/utility/bindings/CLI//pwiz_data_cli/<location>$(PWIZ_WRAPPER_PATH)/obj/$(PLATFORM)
            <dependency>../../pwiz/utility/bindings/CLI//pwiz_data_cli.xml/<location>$(PWIZ_WRAPPER_PATH)/obj/$(PLATFORM)
            <dependency>../../pwiz/utility/bindings/CLI/timstof_prm_scheduler//PrmPasefScheduler/<location>$(PWIZ_WRAPPER_PATH)/obj/$(PLATFORM)
            <dependency>../../pwiz/utility/bindings/CLI/timstof_prm_scheduler//PrmPasefScheduler.xml/<location>$(PWIZ_WRAPPER_PATH)/obj/$(PLATFORM)
            <dependency>../../pwiz_aux/msrc/utility/vendor_api/Waters//install_pwiz_vendor_api_waters/<location>$(PWIZ_WRAPPER_PATH)/obj/$(PLATFORM)
            <dependency>../../pwiz_tools/BiblioSpec/src//BlibBuild/<runtime-debugging>off/<location>$(BIBLIO_SPEC_PATH)/obj/$(PLATFORM)
            <dependency>../../pwiz_tools/BiblioSpec/src//BlibFilter/<runtime-debugging>off/<location>$(BIBLIO_SPEC_PATH)/obj/$(PLATFORM)
    ;
        
    
        
    make SkylineBatch.exe
        : # sources
        : # actions
            @do_skyline_batch
        : # requirements
            <link>shared:<build>no
            <conditional>@no-express-requirement
            <conditional>@msvc-dotnet-requirement
            <conditional>@build-location
            <dependency>Skyline.exe
        ;
        
    make SkylineBatchTest
        : # sources
        : # actions
            @do_skyline_batch_test
        : # requirements
            <link>shared:<build>no
            <conditional>@no-express-requirement
            <conditional>@msvc-dotnet-requirement
            <conditional>@build-location
            <dependency>SkylineBatch.exe
        ;
    explicit SkylineBatchTest ;
        
    
        
    make Test
        : # sources
        : # actions
            @do_skyline_test
        : # requirements
            <link>shared:<build>no
            <conditional>@no-express-requirement
            <conditional>@msvc-dotnet-requirement
            <conditional>@build-location
            <dependency>Skyline.exe
        ;
    
    if [ modules.peek : WIX ]
    {
        alias TestData : Executables/Installer//Test ;
    }
    else
    {
        make TestData
            : # sources
            : # actions
                @do_skyline_test_a
            : # requirements
                <link>shared:<build>no
                <conditional>@no-express-requirement
                <conditional>@msvc-dotnet-requirement
                <conditional>@build-location
                <dependency>Skyline.exe
            ;
    }

    make TestPass1Subset
        : # sources
        : # actions
            @do_skyline_test_pass1_subset
        : # requirements
            <link>shared:<build>no
            <conditional>@no-express-requirement
            <conditional>@msvc-dotnet-requirement
            <conditional>@build-location
            <dependency>Skyline.exe
        ;

    make TestFunctional
        : # sources
        : # actions
            @do_skyline_test_functional
        : # requirements
            <link>shared:<build>no
            <conditional>@no-express-requirement
            <conditional>@msvc-dotnet-requirement
            <conditional>@build-location
            <dependency>Skyline.exe
        ;
        
    make Skyline.passed
        : # sources
        : # actions
            @do_skyline_test_passed
        : # requirements
            <link>shared:<build>no
            <conditional>@no-express-requirement
            <conditional>@msvc-dotnet-requirement
            <conditional>@build-location
            <dependency>Skyline.exe
            # note: we build TestTutorial.dll in do_skyline_build, but it takes too long to run in a Jam build
        ;

    make SkylineTester.zip
        : # sources
        : # actions
            @create_skyline_zips
        : # requirements
            <link>shared:<build>no
            <conditional>@no-express-requirement
            <conditional>@msvc-dotnet-requirement
            <conditional>@build-location
            <dependency>Skyline.exe
        ;

    make SkylineTesterWithTestData.zip
        : # sources
        : # actions
            @create_skylinetester_zip_with_testdata
        : # requirements
            <link>shared:<build>no
            <conditional>@no-express-requirement
            <conditional>@msvc-dotnet-requirement
            <conditional>@build-location
            <dependency>Skyline.exe
        ;
    explicit SkylineTesterWithTestData.zip ;

    explicit InspectCode ;
}
<|MERGE_RESOLUTION|>--- conflicted
+++ resolved
@@ -1,598 +1,593 @@
-#
-# Original author: Brendan MacLean <brendanx .at. u.washington.edu>,
-#                  MacCoss Lab, Department of Genome Sciences, UW
-#
-# Copyright 2009 University of Washington - Seattle, WA
-#
-# Licensed under the Apache License, Version 2.0 (the "License"); 
-# you may not use this file except in compliance with the License. 
-# You may obtain a copy of the License at 
-# 
-# http://www.apache.org/licenses/LICENSE-2.0
-# 
-# Unless required by applicable law or agreed to in writing, software 
-# distributed under the License is distributed on an "AS IS" BASIS, 
-# WITHOUT WARRANTIES OR CONDITIONS OF ANY KIND, either express or implied. 
-# See the License for the specific language governing permissions and 
-# limitations under the License.
-##
-
-
-import modules generate-version ;
-if [ modules.peek : NT ] && --i-agree-to-the-vendor-licenses in [ modules.peek : ARGV ]
-{
-    import path feature errors regex notfile ;
-    path-constant SKYLINE_PATH : $(PWIZ_ROOT_PATH)/pwiz_tools/Skyline ;
-    path-constant PWIZ_WRAPPER_PATH : $(PWIZ_ROOT_PATH)/pwiz_tools/Shared/ProteowizardWrapper ;
-    path-constant BIBLIO_SPEC_PATH :  $(PWIZ_ROOT_PATH)/pwiz_tools/Shared/BiblioSpec ;
-    path-constant CRT_PATH : "$(SKYLINE_PATH)/University of Washington (MacCoss Lab).crt" ;
-    constant CRT_KEY : "key_637015839" ;
-    path-constant NUGET_PATH : "C:/Program Files/dotnet/dotnet.exe" ;
-    if ! [ path.exists $(NUGET_PATH) ]
-    {
-        path-constant NUGET_PATH : "C:/Program Files/Microsoft Visual Studio/2022/Community/dotnet/runtime/dotnet.exe" ;
-        if ! [ path.exists $(NUGET_PATH) ]
-        {
-            path-constant NUGET_PATH : "C:/Program Files/Microsoft Visual Studio/2022/Community/dotnet/net8.0/runtime/dotnet.exe" ;
-        }
-    }
-
-    if ! --incremental in [ modules.peek : ARGV ]
-    {
-       echo "Updating submodules for Hardklor etc..." ;
-       SHELL "git submodule update --init --recursive" ;
-    }
-
-    local ymd = [ MATCH "([0-9][0-9][0-9][0-9])-([0-9][0-9])-([0-9][0-9])" : [ modules.peek : JAMDATE ] ] ;
-    local year_2digit = [ MATCH "[0-9][0-9]([0-9][0-9])" : $(ymd) ] ;
-
-    constant SKYLINE_YEAR : 24 ;
-<<<<<<< HEAD
-    constant SKYLINE_ORDINAL : 0 ; # A count of official releases made so far this year
-    constant SKYLINE_BRANCH : 9 ; # 0 - release, 1 - daily, 9 - feature complete daily
-=======
-    constant SKYLINE_ORDINAL : 1 ; # A count of official releases made so far this year
-    constant SKYLINE_BRANCH : 1 ; # 0 - release, 1 - daily, 9 - feature complete daily
->>>>>>> 83485fcc
-
-    # when releasing a patch for a previous year, the day-of-year component will be incremented by 365 for each year difference
-    # (figuring out leap year here seems like overkill)
-    constant SKYLINE_DOY : [ CALC [ CALC [ CALC $(year_2digit) - $(SKYLINE_YEAR) ] * 365 ] + [ day_of_year $(ymd) ] ] ;
-    constant SKYLINE_TIMESTAMP : $(SKYLINE_BRANCH) $(SKYLINE_DOY) ;
-
-    local v = $(SKYLINE_YEAR) $(SKYLINE_ORDINAL) $(SKYLINE_BRANCH) $(SKYLINE_DOY) ;
-    constant SKYLINE_VERSION : $(v:J=) ;
-
-    if $(SKYLINE_BRANCH) = 0
-    {
-        constant SKYLINE_TARGETNAME : "Skyline" ;
-    }
-    else
-    {
-        constant SKYLINE_TARGETNAME : "Skyline-daily" ;
-    }
-
-    rule generate-skyline-AssemblyInfo.cs ( name : description : path )
-    {
-        generate-version.AssemblyInfo.cs $(SKYLINE_PATH)/$(path) : $(SKYLINE_YEAR) : $(SKYLINE_ORDINAL) : $(SKYLINE_TIMESTAMP:J=.) : $(PWIZ_GIT_REV)
-            : $(name) $(description) "University of Washington" "Skyline" ;
-    }
-
-    # generate AssemblyInfo.cs for executables
-    generate-skyline-AssemblyInfo.cs "Skyline" : "Targeted Mass Spec Environment" : "Properties/AssemblyInfo.cs" ;
-    generate-skyline-AssemblyInfo.cs "SkylineCmd" : "Command-line access to Skyline" : "SkylineCmd/Properties/AssemblyInfo.cs" ;
-    generate-skyline-AssemblyInfo.cs "SkylineBatch" : "Batch Processing with Skyline" : "Executables/SkylineBatch/SkylineBatch/Properties/AssemblyInfo.cs" ;
-    #generate-skyline-AssemblyInfo.cs "SkylineRunner" : "Command-line access to Skyline" : "SkylineRunner/Properties/AssemblyInfo.cs" ;
-    generate-skyline-AssemblyInfo.cs "TestRunner" : "Command-line testing tool" : "TestRunner/Properties/AssemblyInfo.cs" ;
-    generate-skyline-AssemblyInfo.cs "SkylineTester" : "Testing GUI" : "SkylineTester/Properties/AssemblyInfo.cs" ;
-    generate-skyline-AssemblyInfo.cs "SkylineNightly" : "Nightly Test Runner" : "SkylineNightly/Properties/AssemblyInfo.cs" ;
-    generate-skyline-AssemblyInfo.cs "SkylineNightlyShim" : "Thin wrapper for SkylineNightly, updates SkylineNightly from TeamCity then executes it, passing along any provided args" : "SkylineNightlyShim/Properties/AssemblyInfo.cs" ;
-
-    .teamcity-test-decoration = "" ;
-    if --teamcity-test-decoration in [ modules.peek : ARGV ]
-    {
-        .teamcity-test-decoration = "offscreen=0 teamcitytestdecoration=1" ;
-    }
-
-    rule do_nuget_restore ( targets + : source * : properties * )
-    {
-        MSVC_CURRENT_SETUP_SCRIPT on $(targets) = [ get-current-msvc-setup-script "<toolset-msvc:version>14.3" ] ;
-    }
-
-    actions do_nuget_restore
-    {
-        $(MSVC_CURRENT_SETUP_SCRIPT)
-        "$(NUGET_PATH)" restore $(SKYLINE_PATH)/Skyline.sln
-    }
-
-    rule build-properties ( targets + : sources * : properties * )
-    {
-        if <variant>debug in $(properties) ||
-           ( ( <debug-symbols>on in $(properties) ) && ( ! <variant>release in $(properties) ) )
-        {
-            CONFIGURATION on $(<[1]) = "Debug" ;
-        }
-        else
-        {
-            CONFIGURATION on $(<[1]) = "Release" ;
-        }
-
-        TARGET_NAME on $(targets) = $(SKYLINE_TARGETNAME) ;
-
-        local address-model = [ feature.get-values <address-model> : $(properties) ] ;
-        ADDRESS_MODEL on $(targets) = $(address-model:E=32) ;
-
-        local .version = "$(SKYLINE_YEAR).$(SKYLINE_ORDINAL).$(SKYLINE_BRANCH).$(SKYLINE_DOY)" ;
-        VERSION on $(targets) = $(.version) ;
-
-        local .msvcSetupScript = [ get-current-msvc-setup-script $(properties) ] ;
-        local .msvcSetupScriptX86 = [ regex.replace $(.msvcSetupScript) "amd64" "x86" ] ;
-        if [ path.exists $(CRT_PATH) ]
-        {
-            SHELL "del $(SKYLINE_PATH)\\SignAfterPublishKey.bat" ;
-            local batch-file-text = "$(.msvcSetupScriptX86)\r\nCALL SignAfterPublish.bat $(CRT_KEY) %*" ;
-            local batch-file-name = $(SKYLINE_PATH)\\SignAfterPublishKey.bat ;
-            local batch-file = @($(batch-file-name):E=$(batch-file-text)) ;
-        }
-
-        local location = [ path.make [ feature.get-values location : $(properties) ] ] ;
-        OUTPUT_PATH on $(<[1]) = [ path.native $(location)/ ] ; # OutDir requires trailing slash
-        INTERMEDIATE_PATH on $(targets) = "BaseIntermediateOutputPath=$(PWIZ_BUILD_PATH)/obj/" ;
-        JAM_SEMAPHORE on $(targets) = "dotNetSemaphore" ;
-        MSVC_CURRENT_SETUP_SCRIPT on $(targets) = $(.msvcSetupScript) ;
-        WORKERS on $(targets) = [ CALC [ modules.peek : NUMBER_OF_CORES ] - 2 ] ;
-    }
-    
-    rule do_skyline_build ( targets + : sources * : properties * )
-    {
-        return [ build-properties $(targets) : $(sources) : $(properties) ] ;
-    }
-    
-    rule do_skyline_clean ( targets + : sources * : properties * )
-    {
-        return [ build-properties $(targets) : $(sources) : $(properties) ] ;
-    }
-
-    rule do_Inspect_Code ( targets + : sources * : properties * )
-    {
-        return [ build-properties $(targets) : $(sources) : $(properties) ] ;
-    }
-
-    actions do_skyline_build
-    {
-        $(MSVC_CURRENT_SETUP_SCRIPT)
-
-        echo Building Skyline in $(CONFIGURATION:L) configuration...
-        msbuild $(SKYLINE_PATH)/Skyline.sln /p:Configuration=$(CONFIGURATION);Platform=$(PLATFORM);OutDir=$(OUTPUT_PATH);MSBuildAssemblyName=$(TARGET_NAME) /t:SkylineCmd /nologo /verbosity:minimal
-        msbuild $(SKYLINE_PATH)/Skyline.sln /p:Configuration=$(CONFIGURATION);Platform=$(PLATFORM);OutDir=$(OUTPUT_PATH);MSBuildAssemblyName=$(TARGET_NAME) /t:Skyline /t:TestRunner /nologo /verbosity:minimal
-        msbuild $(SKYLINE_PATH)/Executables/AssortResources/AssortResources.sln /p:Configuration=$(CONFIGURATION);Platform="Any CPU";OutDir=$(OUTPUT_PATH) /t:AssortResources /nologo /verbosity:minimal
-        IF ERRORLEVEL 1 exit %ERRORLEVEL%
-    }
-
-    actions do_skyline_clean
-    {
-        $(MSVC_CURRENT_SETUP_SCRIPT)
-
-        echo Cleaning Skyline so subsequent builds copy files properly...
-        msbuild $(SKYLINE_PATH)/Skyline.sln /p:Configuration=$(CONFIGURATION);Platform=$(PLATFORM);OutDir=$(OUTPUT_PATH);MSBuildAssemblyName=$(TARGET_NAME) /t:Clean /nologo /verbosity:minimal
-    }
-
-    rule do_skyline_batch ( targets + : sources * : properties * )
-    {
-        return [ build-properties $(targets) : $(sources) : $(properties) ] ;
-    }
-
-    actions do_skyline_batch
-    {
-        $(MSVC_CURRENT_SETUP_SCRIPT)
-        echo Building SkylineBatch in $(CONFIGURATION:L) configuration...
-        msbuild $(SKYLINE_PATH)/Executables/SkylineBatch/SkylineBatch.sln /p:Configuration=$(CONFIGURATION);OutDir=$(OUTPUT_PATH) /t:SkylineBatchTest /nologo /verbosity:minimal
-        set status=%ERRORLEVEL%
-        exit %status%
-    }
-
-    rule do_skyline_batch_test ( targets + : sources * : properties * )
-    {
-        return [ build-properties $(targets) : $(sources) : $(properties) ] ;
-    }
-
-    actions do_skyline_batch_test
-    {
-        $(MSVC_CURRENT_SETUP_SCRIPT)
-        echo Unit testing SkylineBatch in $(CONFIGURATION:L) configuration...
-        vstest.console.exe $(OUTPUT_PATH)\SkylineBatchTest.dll
-        set status=%ERRORLEVEL%
-        exit %status%
-    }
-
-    rule do_skyline_test ( targets + : sources * : properties * )
-    {
-        return [ build-properties $(targets) : $(sources) : $(properties) ] ;
-    }
-
-    actions do_skyline_test
-    {
-        $(MSVC_CURRENT_SETUP_SCRIPT)
-        chcp 437
-        echo Building Skyline Test in $(CONFIGURATION:L) configuration...
-        msbuild $(SKYLINE_PATH)/Skyline.sln /p:Configuration=$(CONFIGURATION);Platform=$(PLATFORM);OutDir=$(OUTPUT_PATH);MSBuildAssemblyName=$(TARGET_NAME) /t:Test /nologo /verbosity:minimal
-        IF ERRORLEVEL 1 exit %ERRORLEVEL%
-
-        echo Unit testing Skyline in $(CONFIGURATION:L) configuration...
-        $(OUTPUT_PATH)/TestRunner.exe log=Test.log buildcheck=1 test=Test.dll $(.teamcity-test-decoration)
-        set status=%ERRORLEVEL%
-        exit %status%
-    }
-    
-    rule do_skyline_test_a ( targets + : sources * : properties * )
-    {
-        return [ build-properties $(targets) : $(sources) : $(properties) ] ;
-    }
-
-    actions do_skyline_test_a
-    {
-        $(MSVC_CURRENT_SETUP_SCRIPT)
-        chcp 437
-        echo Building Skyline Test Data in $(CONFIGURATION:L) configuration...
-        msbuild $(SKYLINE_PATH)/Skyline.sln /p:Configuration=$(CONFIGURATION);Platform=$(PLATFORM);OutDir=$(OUTPUT_PATH);MSBuildAssemblyName=$(TARGET_NAME) /t:TestData /nologo /verbosity:minimal
-        IF ERRORLEVEL 1 exit %ERRORLEVEL%
-
-        echo Unit testing pwiz data reading in Skyline in $(CONFIGURATION:L) configuration...
-        $(OUTPUT_PATH)/TestRunner.exe log=TestData.log buildcheck=1 test=TestData.dll $(.teamcity-test-decoration)
-        set status=%ERRORLEVEL%
-        exit %status%
-    }
-    
-    rule do_skyline_test_pass1_subset ( targets + : sources * : properties * )
-    {
-        return [ build-properties $(targets) : $(sources) : $(properties) ] ;
-    }
-
-    actions do_skyline_test_pass1_subset
-    {
-        $(MSVC_CURRENT_SETUP_SCRIPT)
-        chcp 437
-        echo Building Skyline Test Data in $(CONFIGURATION:L) configuration...
-        msbuild $(SKYLINE_PATH)/Skyline.sln /p:Configuration=$(CONFIGURATION);Platform=$(PLATFORM);OutDir=$(OUTPUT_PATH);MSBuildAssemblyName=$(TARGET_NAME) /t:TestData /nologo /verbosity:minimal
-        IF ERRORLEVEL 1 exit %ERRORLEVEL%
-
-        echo Testing subset of Skyline's leak checking (pass1) in $(CONFIGURATION:L) configuration...
-        $(OUTPUT_PATH)/TestRunner.exe log=TestPass1Subset.log buildcheck=1 pass1=on pass2=off test=TestInstrumentInfo,TestQcTraces,TestTicChromatogram,TestDiaSearchFixedWindows $(.teamcity-test-decoration)
-        set status=%ERRORLEVEL%
-        exit %status%
-    }
-    
-    rule do_skyline_test_functional ( targets + : sources * : properties * )
-    {
-        return [ build-properties $(targets) : $(sources) : $(properties) ] ;
-    }
-
-    actions do_skyline_test_functional
-    {
-        $(MSVC_CURRENT_SETUP_SCRIPT)
-        chcp 437
-        echo Building Skyline TestFunctional in $(CONFIGURATION:L) configuration...
-        msbuild $(SKYLINE_PATH)/Skyline.sln /p:Configuration=$(CONFIGURATION);Platform=$(PLATFORM);OutDir=$(OUTPUT_PATH);MSBuildAssemblyName=$(TARGET_NAME) /t:TestFunctional /t:TestConnected /nologo /verbosity:minimal
-        IF ERRORLEVEL 1 exit %ERRORLEVEL%
-
-        REM docker > nul 2>&1
-        REM if ERRORLEVEL 1 (
-            echo Functional testing Skyline in $(CONFIGURATION:L) configuration...
-            $(OUTPUT_PATH)TestRunner.exe log=TestFunctional.log buildcheck=1 test=TestFunctional.dll,TestConnected.dll $(.teamcity-test-decoration)
-            set status=%ERRORLEVEL%
-        REM ) ELSE (
-        REM    echo Functional testing Skyline in $(CONFIGURATION:L) configuration with $(WORKERS) Docker workers...
-        REM     FOR /L %I IN (1,1,10) DO $(OUTPUT_PATH)TestRunner.exe log=TestFunctional.log parallelmode=server workercount=$(WORKERS) keepworkerlogs=1 waitforworkers=1 buildcheck=1 language=en loop=1 test=TestFunctional.dll,TestConnected.dll $(.teamcity-test-decoration)
-        REM )
-        exit %status%
-    }
-    
-    rule do_skyline_test_passed ( targets + : sources * : properties * )
-    {
-        return [ build-properties $(targets) : $(sources) : $(properties) ] ;
-    }
-
-    # use SkylineTester to generate simple distros for download from TeamCity
-    # SkylineTester.zip and SkylineNightly.zip are part of the Skyline team's in-house nightly test scheme
-    # BiblioSpec.zip is linked from the Skyline support website's BiblioSpec page, it contains BlibToMs2 whereas the Skyline distro does not
-    actions do_skyline_test_passed
-    {
-        $(MSVC_CURRENT_SETUP_SCRIPT)
-        chcp 437
-        echo Building Skyline TestConnected, TestTutorial, TestPerf, SkylineTester, SkylineNightly in $(CONFIGURATION:L) configuration...
-        msbuild $(SKYLINE_PATH)/Skyline.sln /p:Configuration=$(CONFIGURATION);Platform=$(PLATFORM);OutDir=$(OUTPUT_PATH);MSBuildAssemblyName=$(TARGET_NAME) /t:TestTutorial /t:TestPerf /nologo /verbosity:minimal
-        IF ERRORLEVEL 1 exit %ERRORLEVEL%
-    }
-    
-    rule create_skyline_zips ( targets + : sources * : properties * )
-    {
-        return [ build-properties $(targets) : $(sources) : $(properties) ] ;
-    }
-
-    actions create_skyline_zips
-    {
-        $(MSVC_CURRENT_SETUP_SCRIPT)
-        echo SkylineTester, SkylineNightly in $(CONFIGURATION:L) configuration...
-        msbuild $(SKYLINE_PATH)/Skyline.sln /p:Configuration=$(CONFIGURATION);Platform=$(PLATFORM);OutDir=$(OUTPUT_PATH);MSBuildAssemblyName=$(TARGET_NAME) /t:SkylineTester /t:SkylineNightly /t:SkylineNightlyShim /nologo /verbosity:minimal
-        IF ERRORLEVEL 1 exit %ERRORLEVEL%
-
-        echo Creating SkylineTester.zip
-        $(OUTPUT_PATH)SkylineTester.exe $(OUTPUT_PATH)SkylineTester.zip
-        IF ERRORLEVEL 1 exit %ERRORLEVEL%
-
-        echo Creating SkylineNightly.zip
-        $(OUTPUT_PATH)SkylineTester.exe $(OUTPUT_PATH)SkylineNightly.zip
-        IF ERRORLEVEL 1 exit %ERRORLEVEL%
-
-        echo Creating BiblioSpec.zip
-        $(OUTPUT_PATH)SkylineTester.exe $(OUTPUT_PATH)BiblioSpec.zip
-    }
-    
-    rule create_skylinetester_zip_with_testdata ( targets + : sources * : properties * )
-    {
-        return [ build-properties $(targets) : $(sources) : $(properties) ] ;
-    }
-
-    actions create_skylinetester_zip_with_testdata
-    {
-        $(MSVC_CURRENT_SETUP_SCRIPT)
-        echo SkylineTesterWithTestData in $(CONFIGURATION:L) configuration...
-        msbuild $(SKYLINE_PATH)/Skyline.sln /p:Configuration=$(CONFIGURATION);Platform=$(PLATFORM);OutDir=$(OUTPUT_PATH);MSBuildAssemblyName=$(TARGET_NAME) /t:SkylineTester /t:SkylineNightly /t:SkylineNightlyShim /nologo /verbosity:minimal
-        IF ERRORLEVEL 1 exit %ERRORLEVEL%
-
-        echo Creating SkylineTester.zip
-        $(OUTPUT_PATH)SkylineTester.exe $(OUTPUT_PATH)SkylineTesterWithTestData.zip
-    }
-    
-    make msparser.dll : : @make_fake_msparser_dll : <location>$(PWIZ_WRAPPER_PATH)/obj/$(PLATFORM) ;
-    make msparserD.dll : : @make_fake_msparser_dll : <location>$(PWIZ_WRAPPER_PATH)/obj/$(PLATFORM) ;
-    explicit msparser.dll msparserD.dll ;
-    actions make_fake_msparser_dll
-    {
-        @($(STDOUT):E=
-        This is a fake file so Skyline can point at both msparser.dll and msparserD.dll unconditionally.
-        ) > "$(<)"
-    }
-
-
-    constant SKYLINE_KOINA_CONFIG : "$(SKYLINE_PATH)/Model/Koina/Config/KoinaConfig_development.xml" ;
-    make KoinaConfig.xml : $(SKYLINE_KOINA_CONFIG) : @common.copy : <location>$(SKYLINE_PATH)/Model/Koina/Config ;
-
-    rule build-location ( properties * )
-    {
-        local result ;
-        # don't override the location when it's already set
-        if ! <location> in $(properties:G)
-        {
-            if <variant>debug in $(properties) ||
-               ( ( <debug-symbols>on in $(properties) ) && ( ! <variant>release in $(properties) ) )
-            {
-                result = <location>$(SKYLINE_PATH)/bin/$(PLATFORM)/Debug ;
-            }
-            else
-            {
-                result = <location>$(SKYLINE_PATH)/bin/$(PLATFORM)/Release ;
-            }
-        }
-        else
-        {
-            result = $(properties) ;
-        }
-
-        # add dependency on fake msparser[D].dll (solely based on which runtime pwiz links to, not any other feature)
-        if <runtime-debugging>on in $(properties)
-        {
-            result += <dependency>msparser.dll ;
-        }
-        else
-        {
-            result += <dependency>msparserD.dll ;
-        }
-        return $(result) ;
-    }
-    
-    rule install-vendor-api-dependencies-to-debug-and-release ( properties * )
-    {
-        return [ install-vendor-api-dependencies-to-locations $(SKYLINE_PATH)/bin/x64/Debug $(SKYLINE_PATH)/bin/x64/Release : $(properties) ] ;
-    }
-
-    notfile NugetRestore : @do_nuget_restore ;
-
-    # this is really the main action for building Skyline and leaving Skyline.exe intact, but it is explicit 
-    make Skyline.exe
-        : # sources
-        : # actions
-            @do_skyline_build
-        : # requirements
-            <link>shared:<build>no
-            <conditional>@no-express-requirement
-            <conditional>@msvc-dotnet-requirement
-            <assembly>../../pwiz/utility/bindings/CLI//pwiz_data_cli
-            <assembly>../../pwiz/utility/bindings/CLI/timstof_prm_scheduler//PrmPasefScheduler
-            <dependency>../../pwiz_tools/commandline//msconvert/<location>$(PWIZ_WRAPPER_PATH)/obj/$(PLATFORM)
-            <assembly>TestDiagnostics//TestDiagnostics
-            <conditional>@build-location
-            #<conditional>@install-vendor-api-dependencies
-            <conditional>@install-vendor-api-dependencies-to-debug-and-release
-            <dependency>NugetRestore
-            <dependency>../../pwiz/utility/bindings/CLI//pwiz_data_cli/<location>$(PWIZ_WRAPPER_PATH)/obj/$(PLATFORM)
-            <dependency>../../pwiz/utility/bindings/CLI//pwiz_data_cli.xml/<location>$(PWIZ_WRAPPER_PATH)/obj/$(PLATFORM)
-            <dependency>../../pwiz/utility/bindings/CLI/timstof_prm_scheduler//PrmPasefScheduler/<location>$(PWIZ_WRAPPER_PATH)/obj/$(PLATFORM)
-            <dependency>../../pwiz/utility/bindings/CLI/timstof_prm_scheduler//PrmPasefScheduler.xml/<location>$(PWIZ_WRAPPER_PATH)/obj/$(PLATFORM)
-            <dependency>TestDiagnostics//TestDiagnostics/<location>$(PWIZ_WRAPPER_PATH)/obj/$(PLATFORM)
-            <dependency>Executables/Hardklor//Hardklor/<location>$(SKYLINE_PATH)/Executables/Hardklor/obj/$(PLATFORM)
-            <dependency>../../pwiz_tools/BiblioSpec/src//BlibBuild/<location>$(BIBLIO_SPEC_PATH)/obj/$(PLATFORM)
-            <dependency>../../pwiz_tools/BiblioSpec/src//BlibFilter/<location>$(BIBLIO_SPEC_PATH)/obj/$(PLATFORM)
-            <dependency>../../pwiz_tools/BiblioSpec/src//BlibToMs2/<location>$(BIBLIO_SPEC_PATH)/obj/$(PLATFORM)
-            <dependency>$(PWIZ_ROOT_PATH)//INSTALLER_VENDOR_FILES.txt
-            <dependency>KoinaConfig.xml
-    ;
-    explicit Skyline.exe ;
-
-    # this is the default target which builds Skyline
-    make Build
-        : # sources
-        : # actions
-            @do_skyline_build
-        : # requirements
-            <link>shared:<build>no
-            <conditional>@no-express-requirement
-            <conditional>@msvc-dotnet-requirement
-            <assembly>../../pwiz/utility/bindings/CLI//pwiz_data_cli
-            <assembly>../../pwiz/utility/bindings/CLI/timstof_prm_scheduler//PrmPasefScheduler
-            <assembly>TestDiagnostics//TestDiagnostics
-            <conditional>@build-location
-            <dependency>Skyline.exe
-    ;
-
-    if --teamcity-test-decoration in [ modules.peek : ARGV ]
-    {
-        explicit Build ;
-    }
-
-
-    make InspectCode
-        : # sources
-        : # actions
-            @do_Inspect_Code
-        : # requirements
-            <link>shared:<build>no
-            <conditional>@no-express-requirement
-            <conditional>@msvc-dotnet-requirement
-            <assembly>../../pwiz/utility/bindings/CLI//pwiz_data_cli
-            <assembly>../../pwiz/utility/bindings/CLI/timstof_prm_scheduler//PrmPasefScheduler
-            <conditional>@build-location
-            <dependency>Skyline.exe
-            <dependency>../../pwiz/utility/bindings/CLI//pwiz_data_cli/<location>$(PWIZ_WRAPPER_PATH)/obj/$(PLATFORM)
-            <dependency>../../pwiz/utility/bindings/CLI//pwiz_data_cli.xml/<location>$(PWIZ_WRAPPER_PATH)/obj/$(PLATFORM)
-            <dependency>../../pwiz/utility/bindings/CLI/timstof_prm_scheduler//PrmPasefScheduler/<location>$(PWIZ_WRAPPER_PATH)/obj/$(PLATFORM)
-            <dependency>../../pwiz/utility/bindings/CLI/timstof_prm_scheduler//PrmPasefScheduler.xml/<location>$(PWIZ_WRAPPER_PATH)/obj/$(PLATFORM)
-            <dependency>../../pwiz_aux/msrc/utility/vendor_api/Waters//install_pwiz_vendor_api_waters/<location>$(PWIZ_WRAPPER_PATH)/obj/$(PLATFORM)
-            <dependency>../../pwiz_tools/BiblioSpec/src//BlibBuild/<runtime-debugging>off/<location>$(BIBLIO_SPEC_PATH)/obj/$(PLATFORM)
-            <dependency>../../pwiz_tools/BiblioSpec/src//BlibFilter/<runtime-debugging>off/<location>$(BIBLIO_SPEC_PATH)/obj/$(PLATFORM)
-    ;
-        
-    
-        
-    make SkylineBatch.exe
-        : # sources
-        : # actions
-            @do_skyline_batch
-        : # requirements
-            <link>shared:<build>no
-            <conditional>@no-express-requirement
-            <conditional>@msvc-dotnet-requirement
-            <conditional>@build-location
-            <dependency>Skyline.exe
-        ;
-        
-    make SkylineBatchTest
-        : # sources
-        : # actions
-            @do_skyline_batch_test
-        : # requirements
-            <link>shared:<build>no
-            <conditional>@no-express-requirement
-            <conditional>@msvc-dotnet-requirement
-            <conditional>@build-location
-            <dependency>SkylineBatch.exe
-        ;
-    explicit SkylineBatchTest ;
-        
-    
-        
-    make Test
-        : # sources
-        : # actions
-            @do_skyline_test
-        : # requirements
-            <link>shared:<build>no
-            <conditional>@no-express-requirement
-            <conditional>@msvc-dotnet-requirement
-            <conditional>@build-location
-            <dependency>Skyline.exe
-        ;
-    
-    if [ modules.peek : WIX ]
-    {
-        alias TestData : Executables/Installer//Test ;
-    }
-    else
-    {
-        make TestData
-            : # sources
-            : # actions
-                @do_skyline_test_a
-            : # requirements
-                <link>shared:<build>no
-                <conditional>@no-express-requirement
-                <conditional>@msvc-dotnet-requirement
-                <conditional>@build-location
-                <dependency>Skyline.exe
-            ;
-    }
-
-    make TestPass1Subset
-        : # sources
-        : # actions
-            @do_skyline_test_pass1_subset
-        : # requirements
-            <link>shared:<build>no
-            <conditional>@no-express-requirement
-            <conditional>@msvc-dotnet-requirement
-            <conditional>@build-location
-            <dependency>Skyline.exe
-        ;
-
-    make TestFunctional
-        : # sources
-        : # actions
-            @do_skyline_test_functional
-        : # requirements
-            <link>shared:<build>no
-            <conditional>@no-express-requirement
-            <conditional>@msvc-dotnet-requirement
-            <conditional>@build-location
-            <dependency>Skyline.exe
-        ;
-        
-    make Skyline.passed
-        : # sources
-        : # actions
-            @do_skyline_test_passed
-        : # requirements
-            <link>shared:<build>no
-            <conditional>@no-express-requirement
-            <conditional>@msvc-dotnet-requirement
-            <conditional>@build-location
-            <dependency>Skyline.exe
-            # note: we build TestTutorial.dll in do_skyline_build, but it takes too long to run in a Jam build
-        ;
-
-    make SkylineTester.zip
-        : # sources
-        : # actions
-            @create_skyline_zips
-        : # requirements
-            <link>shared:<build>no
-            <conditional>@no-express-requirement
-            <conditional>@msvc-dotnet-requirement
-            <conditional>@build-location
-            <dependency>Skyline.exe
-        ;
-
-    make SkylineTesterWithTestData.zip
-        : # sources
-        : # actions
-            @create_skylinetester_zip_with_testdata
-        : # requirements
-            <link>shared:<build>no
-            <conditional>@no-express-requirement
-            <conditional>@msvc-dotnet-requirement
-            <conditional>@build-location
-            <dependency>Skyline.exe
-        ;
-    explicit SkylineTesterWithTestData.zip ;
-
-    explicit InspectCode ;
-}
+#
+# Original author: Brendan MacLean <brendanx .at. u.washington.edu>,
+#                  MacCoss Lab, Department of Genome Sciences, UW
+#
+# Copyright 2009 University of Washington - Seattle, WA
+#
+# Licensed under the Apache License, Version 2.0 (the "License"); 
+# you may not use this file except in compliance with the License. 
+# You may obtain a copy of the License at 
+# 
+# http://www.apache.org/licenses/LICENSE-2.0
+# 
+# Unless required by applicable law or agreed to in writing, software 
+# distributed under the License is distributed on an "AS IS" BASIS, 
+# WITHOUT WARRANTIES OR CONDITIONS OF ANY KIND, either express or implied. 
+# See the License for the specific language governing permissions and 
+# limitations under the License.
+##
+
+
+import modules generate-version ;
+if [ modules.peek : NT ] && --i-agree-to-the-vendor-licenses in [ modules.peek : ARGV ]
+{
+    import path feature errors regex notfile ;
+    path-constant SKYLINE_PATH : $(PWIZ_ROOT_PATH)/pwiz_tools/Skyline ;
+    path-constant PWIZ_WRAPPER_PATH : $(PWIZ_ROOT_PATH)/pwiz_tools/Shared/ProteowizardWrapper ;
+    path-constant BIBLIO_SPEC_PATH :  $(PWIZ_ROOT_PATH)/pwiz_tools/Shared/BiblioSpec ;
+    path-constant CRT_PATH : "$(SKYLINE_PATH)/University of Washington (MacCoss Lab).crt" ;
+    constant CRT_KEY : "key_637015839" ;
+    path-constant NUGET_PATH : "C:/Program Files/dotnet/dotnet.exe" ;
+    if ! [ path.exists $(NUGET_PATH) ]
+    {
+        path-constant NUGET_PATH : "C:/Program Files/Microsoft Visual Studio/2022/Community/dotnet/runtime/dotnet.exe" ;
+        if ! [ path.exists $(NUGET_PATH) ]
+        {
+            path-constant NUGET_PATH : "C:/Program Files/Microsoft Visual Studio/2022/Community/dotnet/net8.0/runtime/dotnet.exe" ;
+        }
+    }
+
+    if ! --incremental in [ modules.peek : ARGV ]
+    {
+       echo "Updating submodules for Hardklor etc..." ;
+       SHELL "git submodule update --init --recursive" ;
+    }
+
+    local ymd = [ MATCH "([0-9][0-9][0-9][0-9])-([0-9][0-9])-([0-9][0-9])" : [ modules.peek : JAMDATE ] ] ;
+    local year_2digit = [ MATCH "[0-9][0-9]([0-9][0-9])" : $(ymd) ] ;
+
+    constant SKYLINE_YEAR : 24 ;
+    constant SKYLINE_ORDINAL : 1 ; # A count of official releases made so far this year
+    constant SKYLINE_BRANCH : 1 ; # 0 - release, 1 - daily, 9 - feature complete daily
+
+    # when releasing a patch for a previous year, the day-of-year component will be incremented by 365 for each year difference
+    # (figuring out leap year here seems like overkill)
+    constant SKYLINE_DOY : [ CALC [ CALC [ CALC $(year_2digit) - $(SKYLINE_YEAR) ] * 365 ] + [ day_of_year $(ymd) ] ] ;
+    constant SKYLINE_TIMESTAMP : $(SKYLINE_BRANCH) $(SKYLINE_DOY) ;
+
+    local v = $(SKYLINE_YEAR) $(SKYLINE_ORDINAL) $(SKYLINE_BRANCH) $(SKYLINE_DOY) ;
+    constant SKYLINE_VERSION : $(v:J=) ;
+
+    if $(SKYLINE_BRANCH) = 0
+    {
+        constant SKYLINE_TARGETNAME : "Skyline" ;
+    }
+    else
+    {
+        constant SKYLINE_TARGETNAME : "Skyline-daily" ;
+    }
+
+    rule generate-skyline-AssemblyInfo.cs ( name : description : path )
+    {
+        generate-version.AssemblyInfo.cs $(SKYLINE_PATH)/$(path) : $(SKYLINE_YEAR) : $(SKYLINE_ORDINAL) : $(SKYLINE_TIMESTAMP:J=.) : $(PWIZ_GIT_REV)
+            : $(name) $(description) "University of Washington" "Skyline" ;
+    }
+
+    # generate AssemblyInfo.cs for executables
+    generate-skyline-AssemblyInfo.cs "Skyline" : "Targeted Mass Spec Environment" : "Properties/AssemblyInfo.cs" ;
+    generate-skyline-AssemblyInfo.cs "SkylineCmd" : "Command-line access to Skyline" : "SkylineCmd/Properties/AssemblyInfo.cs" ;
+    generate-skyline-AssemblyInfo.cs "SkylineBatch" : "Batch Processing with Skyline" : "Executables/SkylineBatch/SkylineBatch/Properties/AssemblyInfo.cs" ;
+    #generate-skyline-AssemblyInfo.cs "SkylineRunner" : "Command-line access to Skyline" : "SkylineRunner/Properties/AssemblyInfo.cs" ;
+    generate-skyline-AssemblyInfo.cs "TestRunner" : "Command-line testing tool" : "TestRunner/Properties/AssemblyInfo.cs" ;
+    generate-skyline-AssemblyInfo.cs "SkylineTester" : "Testing GUI" : "SkylineTester/Properties/AssemblyInfo.cs" ;
+    generate-skyline-AssemblyInfo.cs "SkylineNightly" : "Nightly Test Runner" : "SkylineNightly/Properties/AssemblyInfo.cs" ;
+    generate-skyline-AssemblyInfo.cs "SkylineNightlyShim" : "Thin wrapper for SkylineNightly, updates SkylineNightly from TeamCity then executes it, passing along any provided args" : "SkylineNightlyShim/Properties/AssemblyInfo.cs" ;
+
+    .teamcity-test-decoration = "" ;
+    if --teamcity-test-decoration in [ modules.peek : ARGV ]
+    {
+        .teamcity-test-decoration = "offscreen=0 teamcitytestdecoration=1" ;
+    }
+
+    rule do_nuget_restore ( targets + : source * : properties * )
+    {
+        MSVC_CURRENT_SETUP_SCRIPT on $(targets) = [ get-current-msvc-setup-script "<toolset-msvc:version>14.3" ] ;
+    }
+
+    actions do_nuget_restore
+    {
+        $(MSVC_CURRENT_SETUP_SCRIPT)
+        "$(NUGET_PATH)" restore $(SKYLINE_PATH)/Skyline.sln
+    }
+
+    rule build-properties ( targets + : sources * : properties * )
+    {
+        if <variant>debug in $(properties) ||
+           ( ( <debug-symbols>on in $(properties) ) && ( ! <variant>release in $(properties) ) )
+        {
+            CONFIGURATION on $(<[1]) = "Debug" ;
+        }
+        else
+        {
+            CONFIGURATION on $(<[1]) = "Release" ;
+        }
+
+        TARGET_NAME on $(targets) = $(SKYLINE_TARGETNAME) ;
+
+        local address-model = [ feature.get-values <address-model> : $(properties) ] ;
+        ADDRESS_MODEL on $(targets) = $(address-model:E=32) ;
+
+        local .version = "$(SKYLINE_YEAR).$(SKYLINE_ORDINAL).$(SKYLINE_BRANCH).$(SKYLINE_DOY)" ;
+        VERSION on $(targets) = $(.version) ;
+
+        local .msvcSetupScript = [ get-current-msvc-setup-script $(properties) ] ;
+        local .msvcSetupScriptX86 = [ regex.replace $(.msvcSetupScript) "amd64" "x86" ] ;
+        if [ path.exists $(CRT_PATH) ]
+        {
+            SHELL "del $(SKYLINE_PATH)\\SignAfterPublishKey.bat" ;
+            local batch-file-text = "$(.msvcSetupScriptX86)\r\nCALL SignAfterPublish.bat $(CRT_KEY) %*" ;
+            local batch-file-name = $(SKYLINE_PATH)\\SignAfterPublishKey.bat ;
+            local batch-file = @($(batch-file-name):E=$(batch-file-text)) ;
+        }
+
+        local location = [ path.make [ feature.get-values location : $(properties) ] ] ;
+        OUTPUT_PATH on $(<[1]) = [ path.native $(location)/ ] ; # OutDir requires trailing slash
+        INTERMEDIATE_PATH on $(targets) = "BaseIntermediateOutputPath=$(PWIZ_BUILD_PATH)/obj/" ;
+        JAM_SEMAPHORE on $(targets) = "dotNetSemaphore" ;
+        MSVC_CURRENT_SETUP_SCRIPT on $(targets) = $(.msvcSetupScript) ;
+        WORKERS on $(targets) = [ CALC [ modules.peek : NUMBER_OF_CORES ] - 2 ] ;
+    }
+    
+    rule do_skyline_build ( targets + : sources * : properties * )
+    {
+        return [ build-properties $(targets) : $(sources) : $(properties) ] ;
+    }
+    
+    rule do_skyline_clean ( targets + : sources * : properties * )
+    {
+        return [ build-properties $(targets) : $(sources) : $(properties) ] ;
+    }
+
+    rule do_Inspect_Code ( targets + : sources * : properties * )
+    {
+        return [ build-properties $(targets) : $(sources) : $(properties) ] ;
+    }
+
+    actions do_skyline_build
+    {
+        $(MSVC_CURRENT_SETUP_SCRIPT)
+
+        echo Building Skyline in $(CONFIGURATION:L) configuration...
+        msbuild $(SKYLINE_PATH)/Skyline.sln /p:Configuration=$(CONFIGURATION);Platform=$(PLATFORM);OutDir=$(OUTPUT_PATH);MSBuildAssemblyName=$(TARGET_NAME) /t:SkylineCmd /nologo /verbosity:minimal
+        msbuild $(SKYLINE_PATH)/Skyline.sln /p:Configuration=$(CONFIGURATION);Platform=$(PLATFORM);OutDir=$(OUTPUT_PATH);MSBuildAssemblyName=$(TARGET_NAME) /t:Skyline /t:TestRunner /nologo /verbosity:minimal
+        msbuild $(SKYLINE_PATH)/Executables/AssortResources/AssortResources.sln /p:Configuration=$(CONFIGURATION);Platform="Any CPU";OutDir=$(OUTPUT_PATH) /t:AssortResources /nologo /verbosity:minimal
+        IF ERRORLEVEL 1 exit %ERRORLEVEL%
+    }
+
+    actions do_skyline_clean
+    {
+        $(MSVC_CURRENT_SETUP_SCRIPT)
+
+        echo Cleaning Skyline so subsequent builds copy files properly...
+        msbuild $(SKYLINE_PATH)/Skyline.sln /p:Configuration=$(CONFIGURATION);Platform=$(PLATFORM);OutDir=$(OUTPUT_PATH);MSBuildAssemblyName=$(TARGET_NAME) /t:Clean /nologo /verbosity:minimal
+    }
+
+    rule do_skyline_batch ( targets + : sources * : properties * )
+    {
+        return [ build-properties $(targets) : $(sources) : $(properties) ] ;
+    }
+
+    actions do_skyline_batch
+    {
+        $(MSVC_CURRENT_SETUP_SCRIPT)
+        echo Building SkylineBatch in $(CONFIGURATION:L) configuration...
+        msbuild $(SKYLINE_PATH)/Executables/SkylineBatch/SkylineBatch.sln /p:Configuration=$(CONFIGURATION);OutDir=$(OUTPUT_PATH) /t:SkylineBatchTest /nologo /verbosity:minimal
+        set status=%ERRORLEVEL%
+        exit %status%
+    }
+
+    rule do_skyline_batch_test ( targets + : sources * : properties * )
+    {
+        return [ build-properties $(targets) : $(sources) : $(properties) ] ;
+    }
+
+    actions do_skyline_batch_test
+    {
+        $(MSVC_CURRENT_SETUP_SCRIPT)
+        echo Unit testing SkylineBatch in $(CONFIGURATION:L) configuration...
+        vstest.console.exe $(OUTPUT_PATH)\SkylineBatchTest.dll
+        set status=%ERRORLEVEL%
+        exit %status%
+    }
+
+    rule do_skyline_test ( targets + : sources * : properties * )
+    {
+        return [ build-properties $(targets) : $(sources) : $(properties) ] ;
+    }
+
+    actions do_skyline_test
+    {
+        $(MSVC_CURRENT_SETUP_SCRIPT)
+        chcp 437
+        echo Building Skyline Test in $(CONFIGURATION:L) configuration...
+        msbuild $(SKYLINE_PATH)/Skyline.sln /p:Configuration=$(CONFIGURATION);Platform=$(PLATFORM);OutDir=$(OUTPUT_PATH);MSBuildAssemblyName=$(TARGET_NAME) /t:Test /nologo /verbosity:minimal
+        IF ERRORLEVEL 1 exit %ERRORLEVEL%
+
+        echo Unit testing Skyline in $(CONFIGURATION:L) configuration...
+        $(OUTPUT_PATH)/TestRunner.exe log=Test.log buildcheck=1 test=Test.dll $(.teamcity-test-decoration)
+        set status=%ERRORLEVEL%
+        exit %status%
+    }
+    
+    rule do_skyline_test_a ( targets + : sources * : properties * )
+    {
+        return [ build-properties $(targets) : $(sources) : $(properties) ] ;
+    }
+
+    actions do_skyline_test_a
+    {
+        $(MSVC_CURRENT_SETUP_SCRIPT)
+        chcp 437
+        echo Building Skyline Test Data in $(CONFIGURATION:L) configuration...
+        msbuild $(SKYLINE_PATH)/Skyline.sln /p:Configuration=$(CONFIGURATION);Platform=$(PLATFORM);OutDir=$(OUTPUT_PATH);MSBuildAssemblyName=$(TARGET_NAME) /t:TestData /nologo /verbosity:minimal
+        IF ERRORLEVEL 1 exit %ERRORLEVEL%
+
+        echo Unit testing pwiz data reading in Skyline in $(CONFIGURATION:L) configuration...
+        $(OUTPUT_PATH)/TestRunner.exe log=TestData.log buildcheck=1 test=TestData.dll $(.teamcity-test-decoration)
+        set status=%ERRORLEVEL%
+        exit %status%
+    }
+    
+    rule do_skyline_test_pass1_subset ( targets + : sources * : properties * )
+    {
+        return [ build-properties $(targets) : $(sources) : $(properties) ] ;
+    }
+
+    actions do_skyline_test_pass1_subset
+    {
+        $(MSVC_CURRENT_SETUP_SCRIPT)
+        chcp 437
+        echo Building Skyline Test Data in $(CONFIGURATION:L) configuration...
+        msbuild $(SKYLINE_PATH)/Skyline.sln /p:Configuration=$(CONFIGURATION);Platform=$(PLATFORM);OutDir=$(OUTPUT_PATH);MSBuildAssemblyName=$(TARGET_NAME) /t:TestData /nologo /verbosity:minimal
+        IF ERRORLEVEL 1 exit %ERRORLEVEL%
+
+        echo Testing subset of Skyline's leak checking (pass1) in $(CONFIGURATION:L) configuration...
+        $(OUTPUT_PATH)/TestRunner.exe log=TestPass1Subset.log buildcheck=1 pass1=on pass2=off test=TestInstrumentInfo,TestQcTraces,TestTicChromatogram,TestDiaSearchFixedWindows $(.teamcity-test-decoration)
+        set status=%ERRORLEVEL%
+        exit %status%
+    }
+    
+    rule do_skyline_test_functional ( targets + : sources * : properties * )
+    {
+        return [ build-properties $(targets) : $(sources) : $(properties) ] ;
+    }
+
+    actions do_skyline_test_functional
+    {
+        $(MSVC_CURRENT_SETUP_SCRIPT)
+        chcp 437
+        echo Building Skyline TestFunctional in $(CONFIGURATION:L) configuration...
+        msbuild $(SKYLINE_PATH)/Skyline.sln /p:Configuration=$(CONFIGURATION);Platform=$(PLATFORM);OutDir=$(OUTPUT_PATH);MSBuildAssemblyName=$(TARGET_NAME) /t:TestFunctional /t:TestConnected /nologo /verbosity:minimal
+        IF ERRORLEVEL 1 exit %ERRORLEVEL%
+
+        REM docker > nul 2>&1
+        REM if ERRORLEVEL 1 (
+            echo Functional testing Skyline in $(CONFIGURATION:L) configuration...
+            $(OUTPUT_PATH)TestRunner.exe log=TestFunctional.log buildcheck=1 test=TestFunctional.dll,TestConnected.dll $(.teamcity-test-decoration)
+            set status=%ERRORLEVEL%
+        REM ) ELSE (
+        REM    echo Functional testing Skyline in $(CONFIGURATION:L) configuration with $(WORKERS) Docker workers...
+        REM     FOR /L %I IN (1,1,10) DO $(OUTPUT_PATH)TestRunner.exe log=TestFunctional.log parallelmode=server workercount=$(WORKERS) keepworkerlogs=1 waitforworkers=1 buildcheck=1 language=en loop=1 test=TestFunctional.dll,TestConnected.dll $(.teamcity-test-decoration)
+        REM )
+        exit %status%
+    }
+    
+    rule do_skyline_test_passed ( targets + : sources * : properties * )
+    {
+        return [ build-properties $(targets) : $(sources) : $(properties) ] ;
+    }
+
+    # use SkylineTester to generate simple distros for download from TeamCity
+    # SkylineTester.zip and SkylineNightly.zip are part of the Skyline team's in-house nightly test scheme
+    # BiblioSpec.zip is linked from the Skyline support website's BiblioSpec page, it contains BlibToMs2 whereas the Skyline distro does not
+    actions do_skyline_test_passed
+    {
+        $(MSVC_CURRENT_SETUP_SCRIPT)
+        chcp 437
+        echo Building Skyline TestConnected, TestTutorial, TestPerf, SkylineTester, SkylineNightly in $(CONFIGURATION:L) configuration...
+        msbuild $(SKYLINE_PATH)/Skyline.sln /p:Configuration=$(CONFIGURATION);Platform=$(PLATFORM);OutDir=$(OUTPUT_PATH);MSBuildAssemblyName=$(TARGET_NAME) /t:TestTutorial /t:TestPerf /nologo /verbosity:minimal
+        IF ERRORLEVEL 1 exit %ERRORLEVEL%
+    }
+    
+    rule create_skyline_zips ( targets + : sources * : properties * )
+    {
+        return [ build-properties $(targets) : $(sources) : $(properties) ] ;
+    }
+
+    actions create_skyline_zips
+    {
+        $(MSVC_CURRENT_SETUP_SCRIPT)
+        echo SkylineTester, SkylineNightly in $(CONFIGURATION:L) configuration...
+        msbuild $(SKYLINE_PATH)/Skyline.sln /p:Configuration=$(CONFIGURATION);Platform=$(PLATFORM);OutDir=$(OUTPUT_PATH);MSBuildAssemblyName=$(TARGET_NAME) /t:SkylineTester /t:SkylineNightly /t:SkylineNightlyShim /nologo /verbosity:minimal
+        IF ERRORLEVEL 1 exit %ERRORLEVEL%
+
+        echo Creating SkylineTester.zip
+        $(OUTPUT_PATH)SkylineTester.exe $(OUTPUT_PATH)SkylineTester.zip
+        IF ERRORLEVEL 1 exit %ERRORLEVEL%
+
+        echo Creating SkylineNightly.zip
+        $(OUTPUT_PATH)SkylineTester.exe $(OUTPUT_PATH)SkylineNightly.zip
+        IF ERRORLEVEL 1 exit %ERRORLEVEL%
+
+        echo Creating BiblioSpec.zip
+        $(OUTPUT_PATH)SkylineTester.exe $(OUTPUT_PATH)BiblioSpec.zip
+    }
+    
+    rule create_skylinetester_zip_with_testdata ( targets + : sources * : properties * )
+    {
+        return [ build-properties $(targets) : $(sources) : $(properties) ] ;
+    }
+
+    actions create_skylinetester_zip_with_testdata
+    {
+        $(MSVC_CURRENT_SETUP_SCRIPT)
+        echo SkylineTesterWithTestData in $(CONFIGURATION:L) configuration...
+        msbuild $(SKYLINE_PATH)/Skyline.sln /p:Configuration=$(CONFIGURATION);Platform=$(PLATFORM);OutDir=$(OUTPUT_PATH);MSBuildAssemblyName=$(TARGET_NAME) /t:SkylineTester /t:SkylineNightly /t:SkylineNightlyShim /nologo /verbosity:minimal
+        IF ERRORLEVEL 1 exit %ERRORLEVEL%
+
+        echo Creating SkylineTester.zip
+        $(OUTPUT_PATH)SkylineTester.exe $(OUTPUT_PATH)SkylineTesterWithTestData.zip
+    }
+    
+    make msparser.dll : : @make_fake_msparser_dll : <location>$(PWIZ_WRAPPER_PATH)/obj/$(PLATFORM) ;
+    make msparserD.dll : : @make_fake_msparser_dll : <location>$(PWIZ_WRAPPER_PATH)/obj/$(PLATFORM) ;
+    explicit msparser.dll msparserD.dll ;
+    actions make_fake_msparser_dll
+    {
+        @($(STDOUT):E=
+        This is a fake file so Skyline can point at both msparser.dll and msparserD.dll unconditionally.
+        ) > "$(<)"
+    }
+
+
+    constant SKYLINE_KOINA_CONFIG : "$(SKYLINE_PATH)/Model/Koina/Config/KoinaConfig_development.xml" ;
+    make KoinaConfig.xml : $(SKYLINE_KOINA_CONFIG) : @common.copy : <location>$(SKYLINE_PATH)/Model/Koina/Config ;
+
+    rule build-location ( properties * )
+    {
+        local result ;
+        # don't override the location when it's already set
+        if ! <location> in $(properties:G)
+        {
+            if <variant>debug in $(properties) ||
+               ( ( <debug-symbols>on in $(properties) ) && ( ! <variant>release in $(properties) ) )
+            {
+                result = <location>$(SKYLINE_PATH)/bin/$(PLATFORM)/Debug ;
+            }
+            else
+            {
+                result = <location>$(SKYLINE_PATH)/bin/$(PLATFORM)/Release ;
+            }
+        }
+        else
+        {
+            result = $(properties) ;
+        }
+
+        # add dependency on fake msparser[D].dll (solely based on which runtime pwiz links to, not any other feature)
+        if <runtime-debugging>on in $(properties)
+        {
+            result += <dependency>msparser.dll ;
+        }
+        else
+        {
+            result += <dependency>msparserD.dll ;
+        }
+        return $(result) ;
+    }
+    
+    rule install-vendor-api-dependencies-to-debug-and-release ( properties * )
+    {
+        return [ install-vendor-api-dependencies-to-locations $(SKYLINE_PATH)/bin/x64/Debug $(SKYLINE_PATH)/bin/x64/Release : $(properties) ] ;
+    }
+
+    notfile NugetRestore : @do_nuget_restore ;
+
+    # this is really the main action for building Skyline and leaving Skyline.exe intact, but it is explicit 
+    make Skyline.exe
+        : # sources
+        : # actions
+            @do_skyline_build
+        : # requirements
+            <link>shared:<build>no
+            <conditional>@no-express-requirement
+            <conditional>@msvc-dotnet-requirement
+            <assembly>../../pwiz/utility/bindings/CLI//pwiz_data_cli
+            <assembly>../../pwiz/utility/bindings/CLI/timstof_prm_scheduler//PrmPasefScheduler
+            <dependency>../../pwiz_tools/commandline//msconvert/<location>$(PWIZ_WRAPPER_PATH)/obj/$(PLATFORM)
+            <assembly>TestDiagnostics//TestDiagnostics
+            <conditional>@build-location
+            #<conditional>@install-vendor-api-dependencies
+            <conditional>@install-vendor-api-dependencies-to-debug-and-release
+            <dependency>NugetRestore
+            <dependency>../../pwiz/utility/bindings/CLI//pwiz_data_cli/<location>$(PWIZ_WRAPPER_PATH)/obj/$(PLATFORM)
+            <dependency>../../pwiz/utility/bindings/CLI//pwiz_data_cli.xml/<location>$(PWIZ_WRAPPER_PATH)/obj/$(PLATFORM)
+            <dependency>../../pwiz/utility/bindings/CLI/timstof_prm_scheduler//PrmPasefScheduler/<location>$(PWIZ_WRAPPER_PATH)/obj/$(PLATFORM)
+            <dependency>../../pwiz/utility/bindings/CLI/timstof_prm_scheduler//PrmPasefScheduler.xml/<location>$(PWIZ_WRAPPER_PATH)/obj/$(PLATFORM)
+            <dependency>TestDiagnostics//TestDiagnostics/<location>$(PWIZ_WRAPPER_PATH)/obj/$(PLATFORM)
+            <dependency>Executables/Hardklor//Hardklor/<location>$(SKYLINE_PATH)/Executables/Hardklor/obj/$(PLATFORM)
+            <dependency>../../pwiz_tools/BiblioSpec/src//BlibBuild/<location>$(BIBLIO_SPEC_PATH)/obj/$(PLATFORM)
+            <dependency>../../pwiz_tools/BiblioSpec/src//BlibFilter/<location>$(BIBLIO_SPEC_PATH)/obj/$(PLATFORM)
+            <dependency>../../pwiz_tools/BiblioSpec/src//BlibToMs2/<location>$(BIBLIO_SPEC_PATH)/obj/$(PLATFORM)
+            <dependency>$(PWIZ_ROOT_PATH)//INSTALLER_VENDOR_FILES.txt
+            <dependency>KoinaConfig.xml
+    ;
+    explicit Skyline.exe ;
+
+    # this is the default target which builds Skyline
+    make Build
+        : # sources
+        : # actions
+            @do_skyline_build
+        : # requirements
+            <link>shared:<build>no
+            <conditional>@no-express-requirement
+            <conditional>@msvc-dotnet-requirement
+            <assembly>../../pwiz/utility/bindings/CLI//pwiz_data_cli
+            <assembly>../../pwiz/utility/bindings/CLI/timstof_prm_scheduler//PrmPasefScheduler
+            <assembly>TestDiagnostics//TestDiagnostics
+            <conditional>@build-location
+            <dependency>Skyline.exe
+    ;
+
+    if --teamcity-test-decoration in [ modules.peek : ARGV ]
+    {
+        explicit Build ;
+    }
+
+
+    make InspectCode
+        : # sources
+        : # actions
+            @do_Inspect_Code
+        : # requirements
+            <link>shared:<build>no
+            <conditional>@no-express-requirement
+            <conditional>@msvc-dotnet-requirement
+            <assembly>../../pwiz/utility/bindings/CLI//pwiz_data_cli
+            <assembly>../../pwiz/utility/bindings/CLI/timstof_prm_scheduler//PrmPasefScheduler
+            <conditional>@build-location
+            <dependency>Skyline.exe
+            <dependency>../../pwiz/utility/bindings/CLI//pwiz_data_cli/<location>$(PWIZ_WRAPPER_PATH)/obj/$(PLATFORM)
+            <dependency>../../pwiz/utility/bindings/CLI//pwiz_data_cli.xml/<location>$(PWIZ_WRAPPER_PATH)/obj/$(PLATFORM)
+            <dependency>../../pwiz/utility/bindings/CLI/timstof_prm_scheduler//PrmPasefScheduler/<location>$(PWIZ_WRAPPER_PATH)/obj/$(PLATFORM)
+            <dependency>../../pwiz/utility/bindings/CLI/timstof_prm_scheduler//PrmPasefScheduler.xml/<location>$(PWIZ_WRAPPER_PATH)/obj/$(PLATFORM)
+            <dependency>../../pwiz_aux/msrc/utility/vendor_api/Waters//install_pwiz_vendor_api_waters/<location>$(PWIZ_WRAPPER_PATH)/obj/$(PLATFORM)
+            <dependency>../../pwiz_tools/BiblioSpec/src//BlibBuild/<runtime-debugging>off/<location>$(BIBLIO_SPEC_PATH)/obj/$(PLATFORM)
+            <dependency>../../pwiz_tools/BiblioSpec/src//BlibFilter/<runtime-debugging>off/<location>$(BIBLIO_SPEC_PATH)/obj/$(PLATFORM)
+    ;
+        
+    
+        
+    make SkylineBatch.exe
+        : # sources
+        : # actions
+            @do_skyline_batch
+        : # requirements
+            <link>shared:<build>no
+            <conditional>@no-express-requirement
+            <conditional>@msvc-dotnet-requirement
+            <conditional>@build-location
+            <dependency>Skyline.exe
+        ;
+        
+    make SkylineBatchTest
+        : # sources
+        : # actions
+            @do_skyline_batch_test
+        : # requirements
+            <link>shared:<build>no
+            <conditional>@no-express-requirement
+            <conditional>@msvc-dotnet-requirement
+            <conditional>@build-location
+            <dependency>SkylineBatch.exe
+        ;
+    explicit SkylineBatchTest ;
+        
+    
+        
+    make Test
+        : # sources
+        : # actions
+            @do_skyline_test
+        : # requirements
+            <link>shared:<build>no
+            <conditional>@no-express-requirement
+            <conditional>@msvc-dotnet-requirement
+            <conditional>@build-location
+            <dependency>Skyline.exe
+        ;
+    
+    if [ modules.peek : WIX ]
+    {
+        alias TestData : Executables/Installer//Test ;
+    }
+    else
+    {
+        make TestData
+            : # sources
+            : # actions
+                @do_skyline_test_a
+            : # requirements
+                <link>shared:<build>no
+                <conditional>@no-express-requirement
+                <conditional>@msvc-dotnet-requirement
+                <conditional>@build-location
+                <dependency>Skyline.exe
+            ;
+    }
+
+    make TestPass1Subset
+        : # sources
+        : # actions
+            @do_skyline_test_pass1_subset
+        : # requirements
+            <link>shared:<build>no
+            <conditional>@no-express-requirement
+            <conditional>@msvc-dotnet-requirement
+            <conditional>@build-location
+            <dependency>Skyline.exe
+        ;
+
+    make TestFunctional
+        : # sources
+        : # actions
+            @do_skyline_test_functional
+        : # requirements
+            <link>shared:<build>no
+            <conditional>@no-express-requirement
+            <conditional>@msvc-dotnet-requirement
+            <conditional>@build-location
+            <dependency>Skyline.exe
+        ;
+        
+    make Skyline.passed
+        : # sources
+        : # actions
+            @do_skyline_test_passed
+        : # requirements
+            <link>shared:<build>no
+            <conditional>@no-express-requirement
+            <conditional>@msvc-dotnet-requirement
+            <conditional>@build-location
+            <dependency>Skyline.exe
+            # note: we build TestTutorial.dll in do_skyline_build, but it takes too long to run in a Jam build
+        ;
+
+    make SkylineTester.zip
+        : # sources
+        : # actions
+            @create_skyline_zips
+        : # requirements
+            <link>shared:<build>no
+            <conditional>@no-express-requirement
+            <conditional>@msvc-dotnet-requirement
+            <conditional>@build-location
+            <dependency>Skyline.exe
+        ;
+
+    make SkylineTesterWithTestData.zip
+        : # sources
+        : # actions
+            @create_skylinetester_zip_with_testdata
+        : # requirements
+            <link>shared:<build>no
+            <conditional>@no-express-requirement
+            <conditional>@msvc-dotnet-requirement
+            <conditional>@build-location
+            <dependency>Skyline.exe
+        ;
+    explicit SkylineTesterWithTestData.zip ;
+
+    explicit InspectCode ;
+}