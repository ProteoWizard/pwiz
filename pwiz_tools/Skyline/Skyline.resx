﻿<?xml version="1.0" encoding="utf-8"?>
<root>
  <!-- 
    Microsoft ResX Schema 
    
    Version 2.0
    
    The primary goals of this format is to allow a simple XML format 
    that is mostly human readable. The generation and parsing of the 
    various data types are done through the TypeConverter classes 
    associated with the data types.
    
    Example:
    
    ... ado.net/XML headers & schema ...
    <resheader name="resmimetype">text/microsoft-resx</resheader>
    <resheader name="version">2.0</resheader>
    <resheader name="reader">System.Resources.ResXResourceReader, System.Windows.Forms, ...</resheader>
    <resheader name="writer">System.Resources.ResXResourceWriter, System.Windows.Forms, ...</resheader>
    <data name="Name1"><value>this is my long string</value><comment>this is a comment</comment></data>
    <data name="Color1" type="System.Drawing.Color, System.Drawing">Blue</data>
    <data name="Bitmap1" mimetype="application/x-microsoft.net.object.binary.base64">
        <value>[base64 mime encoded serialized .NET Framework object]</value>
    </data>
    <data name="Icon1" type="System.Drawing.Icon, System.Drawing" mimetype="application/x-microsoft.net.object.bytearray.base64">
        <value>[base64 mime encoded string representing a byte array form of the .NET Framework object]</value>
        <comment>This is a comment</comment>
    </data>
                
    There are any number of "resheader" rows that contain simple 
    name/value pairs.
    
    Each data row contains a name, and value. The row also contains a 
    type or mimetype. Type corresponds to a .NET class that support 
    text/value conversion through the TypeConverter architecture. 
    Classes that don't support this are serialized and stored with the 
    mimetype set.
    
    The mimetype is used for serialized objects, and tells the 
    ResXResourceReader how to depersist the object. This is currently not 
    extensible. For a given mimetype the value must be set accordingly:
    
    Note - application/x-microsoft.net.object.binary.base64 is the format 
    that the ResXResourceWriter will generate, however the reader can 
    read any of the formats listed below.
    
    mimetype: application/x-microsoft.net.object.binary.base64
    value   : The object must be serialized with 
            : System.Runtime.Serialization.Formatters.Binary.BinaryFormatter
            : and then encoded with base64 encoding.
    
    mimetype: application/x-microsoft.net.object.soap.base64
    value   : The object must be serialized with 
            : System.Runtime.Serialization.Formatters.Soap.SoapFormatter
            : and then encoded with base64 encoding.

    mimetype: application/x-microsoft.net.object.bytearray.base64
    value   : The object must be serialized into a byte array 
            : using a System.ComponentModel.TypeConverter
            : and then encoded with base64 encoding.
    -->
  <xsd:schema id="root" xmlns="" xmlns:xsd="http://www.w3.org/2001/XMLSchema" xmlns:msdata="urn:schemas-microsoft-com:xml-msdata">
    <xsd:import namespace="http://www.w3.org/XML/1998/namespace" />
    <xsd:element name="root" msdata:IsDataSet="true">
      <xsd:complexType>
        <xsd:choice maxOccurs="unbounded">
          <xsd:element name="metadata">
            <xsd:complexType>
              <xsd:sequence>
                <xsd:element name="value" type="xsd:string" minOccurs="0" />
              </xsd:sequence>
              <xsd:attribute name="name" use="required" type="xsd:string" />
              <xsd:attribute name="type" type="xsd:string" />
              <xsd:attribute name="mimetype" type="xsd:string" />
              <xsd:attribute ref="xml:space" />
            </xsd:complexType>
          </xsd:element>
          <xsd:element name="assembly">
            <xsd:complexType>
              <xsd:attribute name="alias" type="xsd:string" />
              <xsd:attribute name="name" type="xsd:string" />
            </xsd:complexType>
          </xsd:element>
          <xsd:element name="data">
            <xsd:complexType>
              <xsd:sequence>
                <xsd:element name="value" type="xsd:string" minOccurs="0" msdata:Ordinal="1" />
                <xsd:element name="comment" type="xsd:string" minOccurs="0" msdata:Ordinal="2" />
              </xsd:sequence>
              <xsd:attribute name="name" type="xsd:string" use="required" msdata:Ordinal="1" />
              <xsd:attribute name="type" type="xsd:string" msdata:Ordinal="3" />
              <xsd:attribute name="mimetype" type="xsd:string" msdata:Ordinal="4" />
              <xsd:attribute ref="xml:space" />
            </xsd:complexType>
          </xsd:element>
          <xsd:element name="resheader">
            <xsd:complexType>
              <xsd:sequence>
                <xsd:element name="value" type="xsd:string" minOccurs="0" msdata:Ordinal="1" />
              </xsd:sequence>
              <xsd:attribute name="name" type="xsd:string" use="required" />
            </xsd:complexType>
          </xsd:element>
        </xsd:choice>
      </xsd:complexType>
    </xsd:element>
  </xsd:schema>
  <resheader name="resmimetype">
    <value>text/microsoft-resx</value>
  </resheader>
  <resheader name="version">
    <value>2.0</value>
  </resheader>
  <resheader name="reader">
    <value>System.Resources.ResXResourceReader, System.Windows.Forms, Version=4.0.0.0, Culture=neutral, PublicKeyToken=b77a5c561934e089</value>
  </resheader>
  <resheader name="writer">
    <value>System.Resources.ResXResourceWriter, System.Windows.Forms, Version=4.0.0.0, Culture=neutral, PublicKeyToken=b77a5c561934e089</value>
  </resheader>
  <metadata name="modeUIHandler.TrayLocation" type="System.Drawing.Point, System.Drawing, Version=4.0.0.0, Culture=neutral, PublicKeyToken=b03f5f7f11d50a3a">
    <value>17, 17</value>
  </metadata>
  <metadata name="contextMenuTreeNode.TrayLocation" type="System.Drawing.Point, System.Drawing, Version=4.0.0.0, Culture=neutral, PublicKeyToken=b03f5f7f11d50a3a">
    <value>556, 17</value>
  </metadata>
  <assembly alias="System.Drawing" name="System.Drawing, Version=4.0.0.0, Culture=neutral, PublicKeyToken=b03f5f7f11d50a3a" />
  <data name="contextMenuTreeNode.Size" type="System.Drawing.Size, System.Drawing">
    <value>229, 374</value>
  </data>
  <data name="&gt;&gt;contextMenuTreeNode.Name" xml:space="preserve">
    <value>contextMenuTreeNode</value>
  </data>
  <data name="&gt;&gt;contextMenuTreeNode.Type" xml:space="preserve">
    <value>System.Windows.Forms.ContextMenuStrip, System.Windows.Forms, Version=4.0.0.0, Culture=neutral, PublicKeyToken=b77a5c561934e089</value>
  </data>
  <data name="cutContextMenuItem.ImageTransparentColor" type="System.Drawing.Color, System.Drawing">
    <value>Fuchsia</value>
  </data>
  <data name="cutContextMenuItem.Size" type="System.Drawing.Size, System.Drawing">
    <value>228, 22</value>
  </data>
  <data name="cutContextMenuItem.Text" xml:space="preserve">
    <value>Cut</value>
  </data>
  <data name="copyContextMenuItem.ImageTransparentColor" type="System.Drawing.Color, System.Drawing">
    <value>Fuchsia</value>
  </data>
  <data name="copyContextMenuItem.Size" type="System.Drawing.Size, System.Drawing">
    <value>228, 22</value>
  </data>
  <data name="copyContextMenuItem.Text" xml:space="preserve">
    <value>Copy</value>
  </data>
  <data name="pasteContextMenuItem.ImageTransparentColor" type="System.Drawing.Color, System.Drawing">
    <value>Fuchsia</value>
  </data>
  <data name="pasteContextMenuItem.Size" type="System.Drawing.Size, System.Drawing">
    <value>228, 22</value>
  </data>
  <data name="pasteContextMenuItem.Text" xml:space="preserve">
    <value>Paste</value>
  </data>
  <data name="deleteContextMenuItem.ImageTransparentColor" type="System.Drawing.Color, System.Drawing">
    <value>Fuchsia</value>
  </data>
  <data name="deleteContextMenuItem.Size" type="System.Drawing.Size, System.Drawing">
    <value>228, 22</value>
  </data>
  <data name="deleteContextMenuItem.Text" xml:space="preserve">
    <value>Delete</value>
  </data>
  <data name="toolStripSeparator1.Size" type="System.Drawing.Size, System.Drawing">
    <value>225, 6</value>
  </data>
  <data name="pickChildrenContextMenuItem.Size" type="System.Drawing.Size, System.Drawing">
    <value>228, 22</value>
  </data>
  <data name="pickChildrenContextMenuItem.Text" xml:space="preserve">
    <value>Pick Children</value>
  </data>
  <data name="addMoleculeContextMenuItem.Size" type="System.Drawing.Size, System.Drawing">
    <value>228, 22</value>
  </data>
  <data name="addMoleculeContextMenuItem.Text" xml:space="preserve">
    <value>Add Molecule...</value>
  </data>
  <data name="addSmallMoleculePrecursorContextMenuItem.Size" type="System.Drawing.Size, System.Drawing">
    <value>228, 22</value>
  </data>
  <data name="addSmallMoleculePrecursorContextMenuItem.Text" xml:space="preserve">
    <value>Add Precursor...</value>
  </data>
  <data name="addTransitionMoleculeContextMenuItem.Size" type="System.Drawing.Size, System.Drawing">
    <value>228, 22</value>
  </data>
  <data name="addTransitionMoleculeContextMenuItem.Text" xml:space="preserve">
    <value>Add Transition...</value>
  </data>
  <data name="removePeakContextMenuItem.Size" type="System.Drawing.Size, System.Drawing">
    <value>228, 22</value>
  </data>
  <data name="removePeakContextMenuItem.Text" xml:space="preserve">
    <value>Remove Peak</value>
  </data>
  <data name="setStandardTypeContextMenuItem.Size" type="System.Drawing.Size, System.Drawing">
    <value>228, 22</value>
  </data>
  <data name="setStandardTypeContextMenuItem.Text" xml:space="preserve">
    <value>Set Standard Type</value>
  </data>
  <data name="noStandardContextMenuItem.Size" type="System.Drawing.Size, System.Drawing">
    <value>175, 22</value>
  </data>
  <data name="noStandardContextMenuItem.Text" xml:space="preserve">
    <value>None</value>
  </data>
  <data name="normStandardContextMenuItem.Size" type="System.Drawing.Size, System.Drawing">
    <value>175, 22</value>
  </data>
  <data name="normStandardContextMenuItem.Text" xml:space="preserve">
    <value>Global Standard</value>
  </data>
  <data name="surrogateStandardContextMenuItem.Size" type="System.Drawing.Size, System.Drawing">
    <value>175, 22</value>
  </data>
  <data name="surrogateStandardContextMenuItem.Text" xml:space="preserve">
    <value>Surrogate Standard</value>
  </data>
  <data name="qcStandardContextMenuItem.Size" type="System.Drawing.Size, System.Drawing">
    <value>175, 22</value>
  </data>
  <data name="qcStandardContextMenuItem.Text" xml:space="preserve">
    <value>QC</value>
  </data>
  <data name="irtStandardContextMenuItem.Size" type="System.Drawing.Size, System.Drawing">
    <value>175, 22</value>
  </data>
  <data name="irtStandardContextMenuItem.Text" xml:space="preserve">
    <value>iRT</value>
  </data>
  <data name="modifyPeptideContextMenuItem.Size" type="System.Drawing.Size, System.Drawing">
    <value>228, 22</value>
  </data>
  <data name="modifyPeptideContextMenuItem.Text" xml:space="preserve">
    <value>Modify...</value>
  </data>
  <assembly alias="mscorlib" name="mscorlib, Version=4.0.0.0, Culture=neutral, PublicKeyToken=b77a5c561934e089" />
  <data name="modifyPeptideContextMenuItem.Visible" type="System.Boolean, mscorlib">
    <value>False</value>
  </data>
  <data name="toggleQuantitativeContextMenuItem.Size" type="System.Drawing.Size, System.Drawing">
    <value>228, 22</value>
  </data>
  <data name="toggleQuantitativeContextMenuItem.Text" xml:space="preserve">
    <value>Quantitative</value>
  </data>
  <data name="markTransitionsQuantitativeContextMenuItem.Size" type="System.Drawing.Size, System.Drawing">
    <value>228, 22</value>
  </data>
  <data name="markTransitionsQuantitativeContextMenuItem.Text" xml:space="preserve">
    <value>Mark Transitions Quantitative</value>
  </data>
  <data name="toolStripSeparator7.Size" type="System.Drawing.Size, System.Drawing">
    <value>225, 6</value>
  </data>
  <data name="editNoteContextMenuItem.ImageTransparentColor" type="System.Drawing.Color, System.Drawing">
    <value>Fuchsia</value>
  </data>
  <data name="editNoteContextMenuItem.Size" type="System.Drawing.Size, System.Drawing">
    <value>228, 22</value>
  </data>
  <data name="editNoteContextMenuItem.Text" xml:space="preserve">
    <value>Edit Note</value>
  </data>
  <data name="toolStripSeparatorRatios.Size" type="System.Drawing.Size, System.Drawing">
    <value>225, 6</value>
  </data>
  <data name="ratiosContextMenuItem.Size" type="System.Drawing.Size, System.Drawing">
    <value>228, 22</value>
  </data>
  <data name="ratiosContextMenuItem.Text" xml:space="preserve">
    <value>Ratios To</value>
  </data>
  <data name="ratiosToGlobalStandardsMenuItem.Size" type="System.Drawing.Size, System.Drawing">
    <value>163, 22</value>
  </data>
  <data name="ratiosToGlobalStandardsMenuItem.Text" xml:space="preserve">
    <value>Global Standards</value>
  </data>
  <data name="replicatesTreeContextMenuItem.Size" type="System.Drawing.Size, System.Drawing">
    <value>228, 22</value>
  </data>
  <data name="replicatesTreeContextMenuItem.Text" xml:space="preserve">
    <value>Replicates</value>
  </data>
  <data name="singleReplicateTreeContextMenuItem.Size" type="System.Drawing.Size, System.Drawing">
    <value>106, 22</value>
  </data>
  <data name="singleReplicateTreeContextMenuItem.Text" xml:space="preserve">
    <value>Single</value>
  </data>
  <data name="bestReplicateTreeContextMenuItem.Size" type="System.Drawing.Size, System.Drawing">
    <value>106, 22</value>
  </data>
  <data name="bestReplicateTreeContextMenuItem.Text" xml:space="preserve">
    <value>Best</value>
  </data>
  <metadata name="contextMenuSpectrum.TrayLocation" type="System.Drawing.Point, System.Drawing, Version=4.0.0.0, Culture=neutral, PublicKeyToken=b03f5f7f11d50a3a">
    <value>380, 56</value>
  </metadata>
  <data name="contextMenuSpectrum.Size" type="System.Drawing.Size, System.Drawing">
    <value>194, 486</value>
  </data>
  <data name="&gt;&gt;contextMenuSpectrum.Name" xml:space="preserve">
    <value>contextMenuSpectrum</value>
  </data>
  <data name="&gt;&gt;contextMenuSpectrum.Type" xml:space="preserve">
    <value>System.Windows.Forms.ContextMenuStrip, System.Windows.Forms, Version=4.0.0.0, Culture=neutral, PublicKeyToken=b77a5c561934e089</value>
  </data>
  <data name="fragmentionsContextMenuItem.Size" type="System.Drawing.Size, System.Drawing">
    <value>193, 22</value>
  </data>
  <data name="fragmentionsContextMenuItem.Text" xml:space="preserve">
    <value>Fragment ions</value>
  </data>
  <data name="precursorIonContextMenuItem.Size" type="System.Drawing.Size, System.Drawing">
    <value>193, 22</value>
  </data>
  <data name="precursorIonContextMenuItem.Text" xml:space="preserve">
    <value>Precursor</value>
  </data>
  <data name="toolStripSeparator11.Size" type="System.Drawing.Size, System.Drawing">
    <value>190, 6</value>
  </data>
  <data name="chargesContextMenuItem.Size" type="System.Drawing.Size, System.Drawing">
    <value>193, 22</value>
  </data>
  <data name="chargesContextMenuItem.Text" xml:space="preserve">
    <value>Charges</value>
  </data>
<<<<<<< HEAD
  <data name="charge1ContextMenuItem.Size" type="System.Drawing.Size, System.Drawing">
    <value>80, 22</value>
  </data>
  <data name="charge1ContextMenuItem.Text" xml:space="preserve">
    <value>1</value>
  </data>
  <data name="charge2ContextMenuItem.Size" type="System.Drawing.Size, System.Drawing">
    <value>80, 22</value>
  </data>
  <data name="charge2ContextMenuItem.Text" xml:space="preserve">
    <value>2</value>
  </data>
  <data name="charge3ContextMenuItem.Size" type="System.Drawing.Size, System.Drawing">
    <value>80, 22</value>
  </data>
  <data name="charge3ContextMenuItem.Text" xml:space="preserve">
    <value>3</value>
  </data>
  <data name="charge4ContextMenuItem.Size" type="System.Drawing.Size, System.Drawing">
    <value>80, 22</value>
  </data>
  <data name="charge4ContextMenuItem.Text" xml:space="preserve">
    <value>4</value>
  </data>
  <data name="specialionsContextMenuItem.Size" type="System.Drawing.Size, System.Drawing">
    <value>80, 22</value>
  </data>
  <data name="specialionsContextMenuItem.Text" xml:space="preserve">
    <value>Special Ions</value>
  </data>
=======
>>>>>>> a5612cc5
  <data name="toolStripSeparator12.Size" type="System.Drawing.Size, System.Drawing">
    <value>190, 6</value>
  </data>
  <data name="ranksContextMenuItem.Size" type="System.Drawing.Size, System.Drawing">
    <value>193, 22</value>
  </data>
  <data name="ranksContextMenuItem.Text" xml:space="preserve">
    <value>Ranks</value>
  </data>
  <data name="scoreContextMenuItem.Size" type="System.Drawing.Size, System.Drawing">
    <value>193, 22</value>
  </data>
  <data name="scoreContextMenuItem.Text" xml:space="preserve">
    <value>Score</value>
  </data>
  <data name="ionMzValuesContextMenuItem.Size" type="System.Drawing.Size, System.Drawing">
    <value>193, 22</value>
  </data>
  <data name="ionMzValuesContextMenuItem.Text" xml:space="preserve">
    <value>Ion m/z Values</value>
  </data>
  <data name="observedMzValuesContextMenuItem.Size" type="System.Drawing.Size, System.Drawing">
    <value>193, 22</value>
  </data>
  <data name="observedMzValuesContextMenuItem.Text" xml:space="preserve">
    <value>Observed m/z Values</value>
  </data>
  <data name="duplicatesContextMenuItem.Size" type="System.Drawing.Size, System.Drawing">
    <value>193, 22</value>
  </data>
  <data name="duplicatesContextMenuItem.Text" xml:space="preserve">
    <value>Duplicate Ions</value>
  </data>
  <data name="toolStripSeparator13.Size" type="System.Drawing.Size, System.Drawing">
    <value>190, 6</value>
  </data>
  <data name="lockYaxisContextMenuItem.Size" type="System.Drawing.Size, System.Drawing">
    <value>193, 22</value>
  </data>
  <data name="lockYaxisContextMenuItem.Text" xml:space="preserve">
    <value>Auto-scale Y-axis</value>
  </data>
  <data name="toolStripSeparator14.Size" type="System.Drawing.Size, System.Drawing">
    <value>190, 6</value>
  </data>
  <data name="prositLibMatchItem.Size" type="System.Drawing.Size, System.Drawing">
    <value>193, 22</value>
  </data>
  <data name="prositLibMatchItem.Text" xml:space="preserve">
    <value>Prosit</value>
  </data>
  <data name="mirrorMenuItem.Size" type="System.Drawing.Size, System.Drawing">
    <value>193, 22</value>
  </data>
  <data name="mirrorMenuItem.Text" xml:space="preserve">
    <value>Mirror</value>
  </data>
  <data name="toolStripSeparator61.Size" type="System.Drawing.Size, System.Drawing">
    <value>190, 6</value>
  </data>
  <data name="spectrumPropsContextMenuItem.Size" type="System.Drawing.Size, System.Drawing">
    <value>193, 22</value>
  </data>
  <data name="spectrumPropsContextMenuItem.Text" xml:space="preserve">
    <value>Properties...</value>
  </data>
  <data name="toolStripSeparator15.Size" type="System.Drawing.Size, System.Drawing">
    <value>190, 6</value>
  </data>
  <data name="zoomSpectrumContextMenuItem.Size" type="System.Drawing.Size, System.Drawing">
    <value>193, 22</value>
  </data>
  <data name="zoomSpectrumContextMenuItem.Text" xml:space="preserve">
    <value>Zoom Out</value>
  </data>
  <data name="toolStripSeparator27.Size" type="System.Drawing.Size, System.Drawing">
    <value>190, 6</value>
  </data>
  <data name="showLibraryChromatogramsSpectrumContextMenuItem.Size" type="System.Drawing.Size, System.Drawing">
    <value>193, 22</value>
  </data>
  <data name="showLibraryChromatogramsSpectrumContextMenuItem.Text" xml:space="preserve">
    <value>Show Chromatograms</value>
  </data>
  <metadata name="contextMenuRetentionTimes.TrayLocation" type="System.Drawing.Point, System.Drawing, Version=4.0.0.0, Culture=neutral, PublicKeyToken=b03f5f7f11d50a3a">
    <value>733, 17</value>
  </metadata>
  <data name="contextMenuRetentionTimes.Size" type="System.Drawing.Size, System.Drawing">
    <value>191, 430</value>
  </data>
  <data name="&gt;&gt;contextMenuRetentionTimes.Name" xml:space="preserve">
    <value>contextMenuRetentionTimes</value>
  </data>
  <data name="&gt;&gt;contextMenuRetentionTimes.Type" xml:space="preserve">
    <value>System.Windows.Forms.ContextMenuStrip, System.Windows.Forms, Version=4.0.0.0, Culture=neutral, PublicKeyToken=b77a5c561934e089</value>
  </data>
  <data name="timeGraphContextMenuItem.Size" type="System.Drawing.Size, System.Drawing">
    <value>190, 22</value>
  </data>
  <data name="timeGraphContextMenuItem.Text" xml:space="preserve">
    <value>Graph</value>
  </data>
  <data name="replicateComparisonContextMenuItem.Size" type="System.Drawing.Size, System.Drawing">
    <value>190, 22</value>
  </data>
  <data name="replicateComparisonContextMenuItem.Text" xml:space="preserve">
    <value>Replicate Comparison</value>
  </data>
  <data name="timePeptideComparisonContextMenuItem.Size" type="System.Drawing.Size, System.Drawing">
    <value>190, 22</value>
  </data>
  <data name="timePeptideComparisonContextMenuItem.Text" xml:space="preserve">
    <value>Peptide Comparison</value>
  </data>
  <data name="regressionContextMenuItem.Size" type="System.Drawing.Size, System.Drawing">
    <value>190, 22</value>
  </data>
  <data name="regressionContextMenuItem.Text" xml:space="preserve">
    <value>Regression</value>
  </data>
  <data name="scoreToRunToolStripMenuItem.Size" type="System.Drawing.Size, System.Drawing">
    <value>142, 22</value>
  </data>
  <data name="scoreToRunToolStripMenuItem.Text" xml:space="preserve">
    <value>Score To Run</value>
  </data>
  <data name="runToRunToolStripMenuItem.Size" type="System.Drawing.Size, System.Drawing">
    <value>142, 22</value>
  </data>
  <data name="runToRunToolStripMenuItem.Text" xml:space="preserve">
    <value>Run To Run</value>
  </data>
  <data name="schedulingContextMenuItem.Size" type="System.Drawing.Size, System.Drawing">
    <value>190, 22</value>
  </data>
  <data name="schedulingContextMenuItem.Text" xml:space="preserve">
    <value>Scheduling</value>
  </data>
  <data name="timePlotContextMenuItem.Size" type="System.Drawing.Size, System.Drawing">
    <value>190, 22</value>
  </data>
  <data name="timePlotContextMenuItem.Text" xml:space="preserve">
    <value>Plot</value>
  </data>
  <data name="timeCorrelationContextMenuItem.Size" type="System.Drawing.Size, System.Drawing">
    <value>133, 22</value>
  </data>
  <data name="timeCorrelationContextMenuItem.Text" xml:space="preserve">
    <value>Correlation</value>
  </data>
  <data name="timeResidualsContextMenuItem.Size" type="System.Drawing.Size, System.Drawing">
    <value>133, 22</value>
  </data>
  <data name="timeResidualsContextMenuItem.Text" xml:space="preserve">
    <value>Residuals</value>
  </data>
  <data name="timePointsContextMenuItem.Size" type="System.Drawing.Size, System.Drawing">
    <value>190, 22</value>
  </data>
  <data name="timePointsContextMenuItem.Text" xml:space="preserve">
    <value>Points</value>
  </data>
  <data name="timeTargetsContextMenuItem.Size" type="System.Drawing.Size, System.Drawing">
    <value>167, 22</value>
  </data>
  <data name="timeTargetsContextMenuItem.Text" xml:space="preserve">
    <value>Targets</value>
  </data>
  <data name="targetsAt1FDRToolStripMenuItem.Size" type="System.Drawing.Size, System.Drawing">
    <value>167, 22</value>
  </data>
  <data name="targetsAt1FDRToolStripMenuItem.Text" xml:space="preserve">
    <value>Targets at 1% FDR</value>
  </data>
  <data name="timeStandardsContextMenuItem.Size" type="System.Drawing.Size, System.Drawing">
    <value>167, 22</value>
  </data>
  <data name="timeStandardsContextMenuItem.Text" xml:space="preserve">
    <value>Standards</value>
  </data>
  <data name="timeDecoysContextMenuItem.Size" type="System.Drawing.Size, System.Drawing">
    <value>167, 22</value>
  </data>
  <data name="timeDecoysContextMenuItem.Text" xml:space="preserve">
    <value>Decoys</value>
  </data>
  <data name="rtValueMenuItem.Size" type="System.Drawing.Size, System.Drawing">
    <value>190, 22</value>
  </data>
  <data name="rtValueMenuItem.Text" xml:space="preserve">
    <value>Value</value>
  </data>
  <data name="allRTValueContextMenuItem.Size" type="System.Drawing.Size, System.Drawing">
    <value>154, 22</value>
  </data>
  <data name="allRTValueContextMenuItem.Text" xml:space="preserve">
    <value>All</value>
  </data>
  <data name="timeRTValueContextMenuItem.Size" type="System.Drawing.Size, System.Drawing">
    <value>154, 22</value>
  </data>
  <data name="timeRTValueContextMenuItem.Text" xml:space="preserve">
    <value>Retention Time</value>
  </data>
  <data name="fwhmRTValueContextMenuItem.Size" type="System.Drawing.Size, System.Drawing">
    <value>154, 22</value>
  </data>
  <data name="fwhmRTValueContextMenuItem.Text" xml:space="preserve">
    <value>FWHM</value>
  </data>
  <data name="fwbRTValueContextMenuItem.Size" type="System.Drawing.Size, System.Drawing">
    <value>154, 22</value>
  </data>
  <data name="fwbRTValueContextMenuItem.Text" xml:space="preserve">
    <value>FWB</value>
  </data>
  <data name="showRTLegendContextMenuItem.Size" type="System.Drawing.Size, System.Drawing">
    <value>190, 22</value>
  </data>
  <data name="showRTLegendContextMenuItem.Text" xml:space="preserve">
    <value>Legend</value>
  </data>
  <data name="selectionContextMenuItem.Size" type="System.Drawing.Size, System.Drawing">
    <value>190, 22</value>
  </data>
  <data name="selectionContextMenuItem.Text" xml:space="preserve">
    <value>Selection</value>
  </data>
  <data name="synchronizeSummaryZoomingContextMenuItem.Size" type="System.Drawing.Size, System.Drawing">
    <value>190, 22</value>
  </data>
  <data name="synchronizeSummaryZoomingContextMenuItem.Text" xml:space="preserve">
    <value>Synchronize Zooming</value>
  </data>
  <data name="refineRTContextMenuItem.Size" type="System.Drawing.Size, System.Drawing">
    <value>190, 22</value>
  </data>
  <data name="refineRTContextMenuItem.Text" xml:space="preserve">
    <value>Refine</value>
  </data>
  <data name="predictionRTContextMenuItem.Size" type="System.Drawing.Size, System.Drawing">
    <value>190, 22</value>
  </data>
  <data name="predictionRTContextMenuItem.Text" xml:space="preserve">
    <value>Prediction</value>
  </data>
  <data name="replicatesRTContextMenuItem.Size" type="System.Drawing.Size, System.Drawing">
    <value>190, 22</value>
  </data>
  <data name="replicatesRTContextMenuItem.Text" xml:space="preserve">
    <value>Replicates</value>
  </data>
  <data name="averageReplicatesContextMenuItem.Size" type="System.Drawing.Size, System.Drawing">
    <value>106, 22</value>
  </data>
  <data name="averageReplicatesContextMenuItem.Text" xml:space="preserve">
    <value>All</value>
  </data>
  <data name="singleReplicateRTContextMenuItem.Size" type="System.Drawing.Size, System.Drawing">
    <value>106, 22</value>
  </data>
  <data name="singleReplicateRTContextMenuItem.Text" xml:space="preserve">
    <value>Single</value>
  </data>
  <data name="bestReplicateRTContextMenuItem.Size" type="System.Drawing.Size, System.Drawing">
    <value>106, 22</value>
  </data>
  <data name="bestReplicateRTContextMenuItem.Text" xml:space="preserve">
    <value>Best</value>
  </data>
  <data name="setRTThresholdContextMenuItem.Size" type="System.Drawing.Size, System.Drawing">
    <value>190, 22</value>
  </data>
  <data name="setRTThresholdContextMenuItem.Text" xml:space="preserve">
    <value>Set Threshold...</value>
  </data>
  <data name="setRegressionMethodContextMenuItem.Size" type="System.Drawing.Size, System.Drawing">
    <value>190, 22</value>
  </data>
  <data name="setRegressionMethodContextMenuItem.Text" xml:space="preserve">
    <value>Regression Method</value>
  </data>
  <data name="linearRegressionContextMenuItem.Size" type="System.Drawing.Size, System.Drawing">
    <value>208, 22</value>
  </data>
  <data name="linearRegressionContextMenuItem.Text" xml:space="preserve">
    <value>Linear Regression</value>
  </data>
  <data name="kernelDensityEstimationContextMenuItem.Size" type="System.Drawing.Size, System.Drawing">
    <value>208, 22</value>
  </data>
  <data name="kernelDensityEstimationContextMenuItem.Text" xml:space="preserve">
    <value>Kernel Density Estimation</value>
  </data>
  <data name="logRegressionContextMenuItem.Size" type="System.Drawing.Size, System.Drawing">
    <value>208, 22</value>
  </data>
  <data name="logRegressionContextMenuItem.Text" xml:space="preserve">
    <value>Logarithmic Regression</value>
  </data>
  <data name="loessContextMenuItem.Size" type="System.Drawing.Size, System.Drawing">
    <value>208, 22</value>
  </data>
  <data name="loessContextMenuItem.Text" xml:space="preserve">
    <value>Loess</value>
  </data>
  <data name="toolStripSeparator22.Size" type="System.Drawing.Size, System.Drawing">
    <value>187, 6</value>
  </data>
  <data name="createRTRegressionContextMenuItem.Size" type="System.Drawing.Size, System.Drawing">
    <value>190, 22</value>
  </data>
  <data name="createRTRegressionContextMenuItem.Text" xml:space="preserve">
    <value>Create Regression...</value>
  </data>
  <data name="chooseCalculatorContextMenuItem.Size" type="System.Drawing.Size, System.Drawing">
    <value>190, 22</value>
  </data>
  <data name="chooseCalculatorContextMenuItem.Text" xml:space="preserve">
    <value>Calculator</value>
  </data>
  <data name="placeholderToolStripMenuItem1.Size" type="System.Drawing.Size, System.Drawing">
    <value>152, 22</value>
  </data>
  <data name="placeholderToolStripMenuItem1.Text" xml:space="preserve">
    <value>&lt;placeholder&gt;</value>
  </data>
  <data name="toolStripSeparatorCalculators.Size" type="System.Drawing.Size, System.Drawing">
    <value>149, 6</value>
  </data>
  <data name="addCalculatorContextMenuItem.Size" type="System.Drawing.Size, System.Drawing">
    <value>152, 22</value>
  </data>
  <data name="addCalculatorContextMenuItem.Text" xml:space="preserve">
    <value>Add...</value>
  </data>
  <data name="updateCalculatorContextMenuItem.Size" type="System.Drawing.Size, System.Drawing">
    <value>152, 22</value>
  </data>
  <data name="updateCalculatorContextMenuItem.Text" xml:space="preserve">
    <value>Edit Current...</value>
  </data>
  <data name="toolStripSeparator23.Size" type="System.Drawing.Size, System.Drawing">
    <value>187, 6</value>
  </data>
  <data name="removeRTOutliersContextMenuItem.Size" type="System.Drawing.Size, System.Drawing">
    <value>190, 22</value>
  </data>
  <data name="removeRTOutliersContextMenuItem.Text" xml:space="preserve">
    <value>Remove Outliers</value>
  </data>
  <data name="removeRTContextMenuItem.Size" type="System.Drawing.Size, System.Drawing">
    <value>190, 22</value>
  </data>
  <data name="removeRTContextMenuItem.Text" xml:space="preserve">
    <value>Remove</value>
  </data>
  <data name="toolStripSeparator24.Size" type="System.Drawing.Size, System.Drawing">
    <value>187, 6</value>
  </data>
  <data name="timePropsContextMenuItem.Size" type="System.Drawing.Size, System.Drawing">
    <value>190, 22</value>
  </data>
  <data name="timePropsContextMenuItem.Text" xml:space="preserve">
    <value>Properties...</value>
  </data>
  <data name="toolStripSeparator38.Size" type="System.Drawing.Size, System.Drawing">
    <value>187, 6</value>
  </data>
  <data name="zoomOutRTContextMenuItem.Size" type="System.Drawing.Size, System.Drawing">
    <value>190, 22</value>
  </data>
  <data name="zoomOutRTContextMenuItem.Text" xml:space="preserve">
    <value>Zoom Out</value>
  </data>
  <data name="toolStripSeparator25.Size" type="System.Drawing.Size, System.Drawing">
    <value>187, 6</value>
  </data>
  <metadata name="contextMenuPeakAreas.TrayLocation" type="System.Drawing.Point, System.Drawing, Version=4.0.0.0, Culture=neutral, PublicKeyToken=b03f5f7f11d50a3a">
    <value>200, 56</value>
  </metadata>
  <data name="contextMenuPeakAreas.Size" type="System.Drawing.Size, System.Drawing">
    <value>210, 434</value>
  </data>
  <data name="&gt;&gt;contextMenuPeakAreas.Name" xml:space="preserve">
    <value>contextMenuPeakAreas</value>
  </data>
  <data name="&gt;&gt;contextMenuPeakAreas.Type" xml:space="preserve">
    <value>System.Windows.Forms.ContextMenuStrip, System.Windows.Forms, Version=4.0.0.0, Culture=neutral, PublicKeyToken=b77a5c561934e089</value>
  </data>
  <data name="areaGraphContextMenuItem.Size" type="System.Drawing.Size, System.Drawing">
    <value>209, 22</value>
  </data>
  <data name="areaGraphContextMenuItem.Text" xml:space="preserve">
    <value>Graph</value>
  </data>
  <data name="areaReplicateComparisonContextMenuItem.Size" type="System.Drawing.Size, System.Drawing">
    <value>190, 22</value>
  </data>
  <data name="areaReplicateComparisonContextMenuItem.Text" xml:space="preserve">
    <value>Replicate Comparison</value>
  </data>
  <data name="areaPeptideComparisonContextMenuItem.Size" type="System.Drawing.Size, System.Drawing">
    <value>190, 22</value>
  </data>
  <data name="areaPeptideComparisonContextMenuItem.Text" xml:space="preserve">
    <value>Peptide Comparison</value>
  </data>
  <data name="areaCVHistogramContextMenuItem.Size" type="System.Drawing.Size, System.Drawing">
    <value>190, 22</value>
  </data>
  <data name="areaCVHistogramContextMenuItem.Text" xml:space="preserve">
    <value>CV Histogram</value>
  </data>
  <data name="areaCVHistogram2DContextMenuItem.Size" type="System.Drawing.Size, System.Drawing">
    <value>190, 22</value>
  </data>
  <data name="areaCVHistogram2DContextMenuItem.Text" xml:space="preserve">
    <value>CV 2D Histogram</value>
  </data>
  <data name="graphTypeToolStripMenuItem.Size" type="System.Drawing.Size, System.Drawing">
    <value>209, 22</value>
  </data>
  <data name="graphTypeToolStripMenuItem.Text" xml:space="preserve">
    <value>Graph Type</value>
  </data>
  <data name="barAreaGraphDisplayTypeMenuItem.Size" type="System.Drawing.Size, System.Drawing">
    <value>96, 22</value>
  </data>
  <data name="barAreaGraphDisplayTypeMenuItem.Text" xml:space="preserve">
    <value>Bar</value>
  </data>
  <data name="lineAreaGraphDisplayTypeMenuItem.Size" type="System.Drawing.Size, System.Drawing">
    <value>96, 22</value>
  </data>
  <data name="lineAreaGraphDisplayTypeMenuItem.Text" xml:space="preserve">
    <value>Line</value>
  </data>
  <data name="peptideOrderContextMenuItem.Size" type="System.Drawing.Size, System.Drawing">
    <value>209, 22</value>
  </data>
  <data name="peptideOrderContextMenuItem.Text" xml:space="preserve">
    <value>Order</value>
  </data>
  <data name="peptideOrderDocumentContextMenuItem.Size" type="System.Drawing.Size, System.Drawing">
    <value>154, 22</value>
  </data>
  <data name="peptideOrderDocumentContextMenuItem.Text" xml:space="preserve">
    <value>Document</value>
  </data>
  <data name="peptideOrderRTContextMenuItem.Size" type="System.Drawing.Size, System.Drawing">
    <value>154, 22</value>
  </data>
  <data name="peptideOrderRTContextMenuItem.Text" xml:space="preserve">
    <value>Retention Time</value>
  </data>
  <data name="peptideOrderAreaContextMenuItem.Size" type="System.Drawing.Size, System.Drawing">
    <value>154, 22</value>
  </data>
  <data name="peptideOrderAreaContextMenuItem.Text" xml:space="preserve">
    <value>Peak Area</value>
  </data>
  <data name="peptideOrderMassErrorContextMenuItem.Size" type="System.Drawing.Size, System.Drawing">
    <value>154, 22</value>
  </data>
  <data name="peptideOrderMassErrorContextMenuItem.Text" xml:space="preserve">
    <value>Mass Error</value>
  </data>
  <data name="replicateOrderContextMenuItem.Size" type="System.Drawing.Size, System.Drawing">
    <value>209, 22</value>
  </data>
  <data name="replicateOrderContextMenuItem.Text" xml:space="preserve">
    <value>Order</value>
  </data>
  <data name="replicateOrderDocumentContextMenuItem.Size" type="System.Drawing.Size, System.Drawing">
    <value>151, 22</value>
  </data>
  <data name="replicateOrderDocumentContextMenuItem.Text" xml:space="preserve">
    <value>Document</value>
  </data>
  <data name="replicateOrderAcqTimeContextMenuItem.Size" type="System.Drawing.Size, System.Drawing">
    <value>151, 22</value>
  </data>
  <data name="replicateOrderAcqTimeContextMenuItem.Text" xml:space="preserve">
    <value>Acquired Time</value>
  </data>
  <data name="areaNormalizeContextMenuItem.Size" type="System.Drawing.Size, System.Drawing">
    <value>209, 22</value>
  </data>
  <data name="areaNormalizeContextMenuItem.Text" xml:space="preserve">
    <value>Normalized To</value>
  </data>
  <data name="scopeContextMenuItem.Size" type="System.Drawing.Size, System.Drawing">
    <value>209, 22</value>
  </data>
  <data name="scopeContextMenuItem.Text" xml:space="preserve">
    <value>Scope</value>
  </data>
  <data name="documentScopeContextMenuItem.Size" type="System.Drawing.Size, System.Drawing">
    <value>130, 22</value>
  </data>
  <data name="documentScopeContextMenuItem.Text" xml:space="preserve">
    <value>Document</value>
  </data>
  <data name="proteinScopeContextMenuItem.Size" type="System.Drawing.Size, System.Drawing">
    <value>130, 22</value>
  </data>
  <data name="proteinScopeContextMenuItem.Text" xml:space="preserve">
    <value>Protein</value>
  </data>
  <data name="showPeakAreaLegendContextMenuItem.Size" type="System.Drawing.Size, System.Drawing">
    <value>209, 22</value>
  </data>
  <data name="showPeakAreaLegendContextMenuItem.Text" xml:space="preserve">
    <value>Legend</value>
  </data>
  <data name="showLibraryPeakAreaContextMenuItem.Size" type="System.Drawing.Size, System.Drawing">
    <value>209, 22</value>
  </data>
  <data name="showLibraryPeakAreaContextMenuItem.Text" xml:space="preserve">
    <value>Show Library</value>
  </data>
  <data name="showDotProductToolStripMenuItem.Size" type="System.Drawing.Size, System.Drawing">
    <value>209, 22</value>
  </data>
  <data name="showDotProductToolStripMenuItem.Text" xml:space="preserve">
    <value>Show Dot Product</value>
  </data>
  <data name="peptideLogScaleContextMenuItem.Size" type="System.Drawing.Size, System.Drawing">
    <value>209, 22</value>
  </data>
  <data name="peptideLogScaleContextMenuItem.Text" xml:space="preserve">
    <value>Log Scale</value>
  </data>
  <data name="peptideCvsContextMenuItem.Size" type="System.Drawing.Size, System.Drawing">
    <value>209, 22</value>
  </data>
  <data name="peptideCvsContextMenuItem.Text" xml:space="preserve">
    <value>CV Values</value>
  </data>
  <data name="toolStripSeparator28.Size" type="System.Drawing.Size, System.Drawing">
    <value>206, 6</value>
  </data>
  <data name="areaPropsContextMenuItem.Size" type="System.Drawing.Size, System.Drawing">
    <value>209, 22</value>
  </data>
  <data name="areaPropsContextMenuItem.Text" xml:space="preserve">
    <value>Properties...</value>
  </data>
  <data name="groupReplicatesByContextMenuItem.Size" type="System.Drawing.Size, System.Drawing">
    <value>209, 22</value>
  </data>
  <data name="groupReplicatesByContextMenuItem.Text" xml:space="preserve">
    <value>Group By</value>
  </data>
  <data name="groupByReplicateContextMenuItem.Size" type="System.Drawing.Size, System.Drawing">
    <value>122, 22</value>
  </data>
  <data name="groupByReplicateContextMenuItem.Text" xml:space="preserve">
    <value>Replicate</value>
  </data>
  <data name="areaCVbinWidthToolStripMenuItem.Size" type="System.Drawing.Size, System.Drawing">
    <value>209, 22</value>
  </data>
  <data name="areaCVbinWidthToolStripMenuItem.Text" xml:space="preserve">
    <value>Bin Width</value>
  </data>
  <data name="areaCV05binWidthToolStripMenuItem.Size" type="System.Drawing.Size, System.Drawing">
    <value>67, 22</value>
  </data>
  <data name="areaCV10binWidthToolStripMenuItem.Size" type="System.Drawing.Size, System.Drawing">
    <value>67, 22</value>
  </data>
  <data name="areaCV15binWidthToolStripMenuItem.Size" type="System.Drawing.Size, System.Drawing">
    <value>67, 22</value>
  </data>
  <data name="areaCV20binWidthToolStripMenuItem.Size" type="System.Drawing.Size, System.Drawing">
    <value>67, 22</value>
  </data>
  <data name="pointsToolStripMenuItem.Size" type="System.Drawing.Size, System.Drawing">
    <value>209, 22</value>
  </data>
  <data name="pointsToolStripMenuItem.Text" xml:space="preserve">
    <value>Points</value>
  </data>
  <data name="areaCVtargetsToolStripMenuItem.Size" type="System.Drawing.Size, System.Drawing">
    <value>112, 22</value>
  </data>
  <data name="areaCVdecoysToolStripMenuItem.Size" type="System.Drawing.Size, System.Drawing">
    <value>112, 22</value>
  </data>
  <data name="areaCVdecoysToolStripMenuItem.Text" xml:space="preserve">
    <value>Decoys</value>
  </data>
  <data name="areaCVTransitionsToolStripMenuItem.Size" type="System.Drawing.Size, System.Drawing">
    <value>209, 22</value>
  </data>
  <data name="areaCVTransitionsToolStripMenuItem.Text" xml:space="preserve">
    <value>Transitions</value>
  </data>
  <data name="areaCVAllTransitionsToolStripMenuItem.Size" type="System.Drawing.Size, System.Drawing">
    <value>129, 22</value>
  </data>
  <data name="areaCVAllTransitionsToolStripMenuItem.Text" xml:space="preserve">
    <value>All</value>
  </data>
  <data name="areaCVCountTransitionsToolStripMenuItem.Size" type="System.Drawing.Size, System.Drawing">
    <value>129, 22</value>
  </data>
  <data name="areaCVCountTransitionsToolStripMenuItem.Text" xml:space="preserve">
    <value>Count</value>
  </data>
  <data name="areaCVBestTransitionsToolStripMenuItem.Size" type="System.Drawing.Size, System.Drawing">
    <value>129, 22</value>
  </data>
  <data name="areaCVBestTransitionsToolStripMenuItem.Text" xml:space="preserve">
    <value>Best</value>
  </data>
  <data name="toolStripSeparator58.Size" type="System.Drawing.Size, System.Drawing">
    <value>126, 6</value>
  </data>
  <data name="areaCVPrecursorsToolStripMenuItem.Size" type="System.Drawing.Size, System.Drawing">
    <value>129, 22</value>
  </data>
  <data name="areaCVPrecursorsToolStripMenuItem.Text" xml:space="preserve">
    <value>Precursors</value>
  </data>
  <data name="areaCVProductsToolStripMenuItem.Size" type="System.Drawing.Size, System.Drawing">
    <value>129, 22</value>
  </data>
  <data name="areaCVProductsToolStripMenuItem.Text" xml:space="preserve">
    <value>Products</value>
  </data>
  <data name="areaCVNormalizedToToolStripMenuItem.Size" type="System.Drawing.Size, System.Drawing">
    <value>209, 22</value>
  </data>
  <data name="areaCVNormalizedToToolStripMenuItem.Text" xml:space="preserve">
    <value>Normalized To</value>
  </data>
  <data name="areaCVLogScaleToolStripMenuItem.Size" type="System.Drawing.Size, System.Drawing">
    <value>209, 22</value>
  </data>
  <data name="areaCVLogScaleToolStripMenuItem.Text" xml:space="preserve">
    <value>Log Scale</value>
  </data>
  <data name="removeAboveCVCutoffToolStripMenuItem.Size" type="System.Drawing.Size, System.Drawing">
    <value>209, 22</value>
  </data>
  <data name="removeAboveCVCutoffToolStripMenuItem.Text" xml:space="preserve">
    <value>Remove Above CV Cutoff</value>
  </data>
  <data name="toolStripSeparator57.Size" type="System.Drawing.Size, System.Drawing">
    <value>206, 6</value>
  </data>
  <data name="&gt;&gt;dockPanel.Name" xml:space="preserve">
    <value>dockPanel</value>
  </data>
  <data name="&gt;&gt;dockPanel.Type" xml:space="preserve">
    <value>DigitalRune.Windows.Docking.DockPanel, DigitalRune.Windows.Docking, Version=1.3.5.0, Culture=neutral, PublicKeyToken=null</value>
  </data>
  <data name="&gt;&gt;dockPanel.Parent" xml:space="preserve">
    <value>panel1</value>
  </data>
  <data name="&gt;&gt;dockPanel.ZOrder" xml:space="preserve">
    <value>0</value>
  </data>
  <assembly alias="System.Windows.Forms" name="System.Windows.Forms, Version=4.0.0.0, Culture=neutral, PublicKeyToken=b77a5c561934e089" />
  <data name="panel1.Dock" type="System.Windows.Forms.DockStyle, System.Windows.Forms">
    <value>Fill</value>
  </data>
  <data name="panel1.Location" type="System.Drawing.Point, System.Drawing">
    <value>0, 49</value>
  </data>
  <data name="panel1.Size" type="System.Drawing.Size, System.Drawing">
    <value>734, 443</value>
  </data>
  <data name="panel1.TabIndex" type="System.Int32, mscorlib">
    <value>0</value>
  </data>
  <data name="&gt;&gt;panel1.Name" xml:space="preserve">
    <value>panel1</value>
  </data>
  <data name="&gt;&gt;panel1.Type" xml:space="preserve">
    <value>System.Windows.Forms.Panel, System.Windows.Forms, Version=4.0.0.0, Culture=neutral, PublicKeyToken=b77a5c561934e089</value>
  </data>
  <data name="&gt;&gt;panel1.Parent" xml:space="preserve">
    <value>$this</value>
  </data>
  <data name="&gt;&gt;panel1.ZOrder" xml:space="preserve">
    <value>6</value>
  </data>
  <data name="dockPanel.Anchor" type="System.Windows.Forms.AnchorStyles, System.Windows.Forms">
    <value>Top, Bottom, Left, Right</value>
  </data>
  <data name="dockPanel.Location" type="System.Drawing.Point, System.Drawing">
    <value>-1, 0</value>
  </data>
  <data name="dockPanel.Size" type="System.Drawing.Size, System.Drawing">
    <value>736, 444</value>
  </data>
  <data name="dockPanel.TabIndex" type="System.Int32, mscorlib">
    <value>0</value>
  </data>
  <data name="&gt;&gt;dockPanel.Name" xml:space="preserve">
    <value>dockPanel</value>
  </data>
  <data name="&gt;&gt;dockPanel.Type" xml:space="preserve">
    <value>DigitalRune.Windows.Docking.DockPanel, DigitalRune.Windows.Docking, Version=1.3.5.0, Culture=neutral, PublicKeyToken=null</value>
  </data>
  <data name="&gt;&gt;dockPanel.Parent" xml:space="preserve">
    <value>panel1</value>
  </data>
  <data name="&gt;&gt;dockPanel.ZOrder" xml:space="preserve">
    <value>0</value>
  </data>
  <metadata name="statusStrip.TrayLocation" type="System.Drawing.Point, System.Drawing, Version=4.0.0.0, Culture=neutral, PublicKeyToken=b03f5f7f11d50a3a">
    <value>447, 17</value>
  </metadata>
  <data name="statusStrip.AutoSize" type="System.Boolean, mscorlib">
    <value>False</value>
  </data>
  <data name="statusStrip.Location" type="System.Drawing.Point, System.Drawing">
    <value>0, 492</value>
  </data>
  <data name="statusStrip.Size" type="System.Drawing.Size, System.Drawing">
    <value>734, 22</value>
  </data>
  <data name="statusStrip.TabIndex" type="System.Int32, mscorlib">
    <value>3</value>
  </data>
  <data name="&gt;&gt;statusStrip.Name" xml:space="preserve">
    <value>statusStrip</value>
  </data>
  <data name="&gt;&gt;statusStrip.Type" xml:space="preserve">
    <value>System.Windows.Forms.StatusStrip, System.Windows.Forms, Version=4.0.0.0, Culture=neutral, PublicKeyToken=b77a5c561934e089</value>
  </data>
  <data name="&gt;&gt;statusStrip.Parent" xml:space="preserve">
    <value>$this</value>
  </data>
  <data name="&gt;&gt;statusStrip.ZOrder" xml:space="preserve">
    <value>7</value>
  </data>
  <data name="statusGeneral.Size" type="System.Drawing.Size, System.Drawing">
    <value>569, 17</value>
  </data>
  <data name="statusGeneral.Text" xml:space="preserve">
    <value>Ready</value>
  </data>
  <data name="statusGeneral.TextAlign" type="System.Drawing.ContentAlignment, System.Drawing">
    <value>MiddleLeft</value>
  </data>
  <data name="statusProgress.Size" type="System.Drawing.Size, System.Drawing">
    <value>133, 16</value>
  </data>
  <data name="statusProgress.Visible" type="System.Boolean, mscorlib">
    <value>False</value>
  </data>
  <data name="buttonShowAllChromatograms.ImageTransparentColor" type="System.Drawing.Color, System.Drawing">
    <value>Magenta</value>
  </data>
  <data name="buttonShowAllChromatograms.Size" type="System.Drawing.Size, System.Drawing">
    <value>21, 20</value>
  </data>
  <data name="buttonShowAllChromatograms.Visible" type="System.Boolean, mscorlib">
    <value>False</value>
  </data>
  <data name="statusSequences.Size" type="System.Drawing.Size, System.Drawing">
    <value>38, 17</value>
  </data>
  <data name="statusSequences.Text" xml:space="preserve">
    <value>0 prot</value>
  </data>
  <data name="statusSequences.TextAlign" type="System.Drawing.ContentAlignment, System.Drawing">
    <value>MiddleRight</value>
  </data>
  <data name="statusPeptides.Size" type="System.Drawing.Size, System.Drawing">
    <value>36, 17</value>
  </data>
  <data name="statusPeptides.Text" xml:space="preserve">
    <value>0 pep</value>
  </data>
  <data name="statusPeptides.TextAlign" type="System.Drawing.ContentAlignment, System.Drawing">
    <value>MiddleRight</value>
  </data>
  <data name="statusPrecursors.Size" type="System.Drawing.Size, System.Drawing">
    <value>39, 17</value>
  </data>
  <data name="statusPrecursors.Text" xml:space="preserve">
    <value>0 prec</value>
  </data>
  <data name="statusPrecursors.TextAlign" type="System.Drawing.ContentAlignment, System.Drawing">
    <value>MiddleRight</value>
  </data>
  <data name="statusIons.Size" type="System.Drawing.Size, System.Drawing">
    <value>37, 17</value>
  </data>
  <data name="statusIons.Text" xml:space="preserve">
    <value>0 tran</value>
  </data>
  <data name="statusIons.TextAlign" type="System.Drawing.ContentAlignment, System.Drawing">
    <value>MiddleRight</value>
  </data>
  <metadata name="mainToolStrip.TrayLocation" type="System.Drawing.Point, System.Drawing, Version=4.0.0.0, Culture=neutral, PublicKeyToken=b03f5f7f11d50a3a">
    <value>556, 56</value>
  </metadata>
  <data name="mainToolStrip.Location" type="System.Drawing.Point, System.Drawing">
    <value>0, 24</value>
  </data>
  <data name="mainToolStrip.Size" type="System.Drawing.Size, System.Drawing">
    <value>734, 25</value>
  </data>
  <data name="mainToolStrip.TabIndex" type="System.Int32, mscorlib">
    <value>5</value>
  </data>
  <data name="mainToolStrip.Text" xml:space="preserve">
    <value>toolStrip1</value>
  </data>
  <data name="&gt;&gt;mainToolStrip.Name" xml:space="preserve">
    <value>mainToolStrip</value>
  </data>
  <data name="&gt;&gt;mainToolStrip.Type" xml:space="preserve">
    <value>System.Windows.Forms.ToolStrip, System.Windows.Forms, Version=4.0.0.0, Culture=neutral, PublicKeyToken=b77a5c561934e089</value>
  </data>
  <data name="&gt;&gt;mainToolStrip.Parent" xml:space="preserve">
    <value>$this</value>
  </data>
  <data name="&gt;&gt;mainToolStrip.ZOrder" xml:space="preserve">
    <value>8</value>
  </data>
  <data name="newToolBarButton.ImageTransparentColor" type="System.Drawing.Color, System.Drawing">
    <value>Magenta</value>
  </data>
  <data name="newToolBarButton.Size" type="System.Drawing.Size, System.Drawing">
    <value>23, 22</value>
  </data>
  <data name="newToolBarButton.Text" xml:space="preserve">
    <value>New Document</value>
  </data>
  <data name="openToolBarButton.ImageTransparentColor" type="System.Drawing.Color, System.Drawing">
    <value>Magenta</value>
  </data>
  <data name="openToolBarButton.Size" type="System.Drawing.Size, System.Drawing">
    <value>23, 22</value>
  </data>
  <data name="openToolBarButton.Text" xml:space="preserve">
    <value>Open</value>
  </data>
  <data name="saveToolBarButton.ImageTransparentColor" type="System.Drawing.Color, System.Drawing">
    <value>Magenta</value>
  </data>
  <data name="saveToolBarButton.Size" type="System.Drawing.Size, System.Drawing">
    <value>23, 22</value>
  </data>
  <data name="saveToolBarButton.Text" xml:space="preserve">
    <value>Save</value>
  </data>
  <data name="publishToolbarButton.ImageTransparentColor" type="System.Drawing.Color, System.Drawing">
    <value>Magenta</value>
  </data>
  <data name="publishToolbarButton.Size" type="System.Drawing.Size, System.Drawing">
    <value>23, 22</value>
  </data>
  <data name="publishToolbarButton.Text" xml:space="preserve">
    <value>toolStripButton1</value>
  </data>
  <data name="publishToolbarButton.ToolTipText" xml:space="preserve">
    <value>Upload to Panorama</value>
  </data>
  <data name="toolStripSeparator20.Size" type="System.Drawing.Size, System.Drawing">
    <value>6, 25</value>
  </data>
  <data name="cutToolBarButton.ImageTransparentColor" type="System.Drawing.Color, System.Drawing">
    <value>Magenta</value>
  </data>
  <data name="cutToolBarButton.Size" type="System.Drawing.Size, System.Drawing">
    <value>23, 22</value>
  </data>
  <data name="cutToolBarButton.Text" xml:space="preserve">
    <value>Cut</value>
  </data>
  <data name="copyToolBarButton.ImageTransparentColor" type="System.Drawing.Color, System.Drawing">
    <value>Magenta</value>
  </data>
  <data name="copyToolBarButton.Size" type="System.Drawing.Size, System.Drawing">
    <value>23, 22</value>
  </data>
  <data name="copyToolBarButton.Text" xml:space="preserve">
    <value>Copy</value>
  </data>
  <data name="pasteToolBarButton.ImageTransparentColor" type="System.Drawing.Color, System.Drawing">
    <value>Magenta</value>
  </data>
  <data name="pasteToolBarButton.Size" type="System.Drawing.Size, System.Drawing">
    <value>23, 22</value>
  </data>
  <data name="pasteToolBarButton.Text" xml:space="preserve">
    <value>Paste</value>
  </data>
  <data name="toolStripSeparator21.Size" type="System.Drawing.Size, System.Drawing">
    <value>6, 25</value>
  </data>
  <data name="undoToolBarButton.Enabled" type="System.Boolean, mscorlib">
    <value>False</value>
  </data>
  <data name="undoToolBarButton.ImageTransparentColor" type="System.Drawing.Color, System.Drawing">
    <value>Magenta</value>
  </data>
  <data name="undoToolBarButton.Size" type="System.Drawing.Size, System.Drawing">
    <value>32, 22</value>
  </data>
  <data name="undoToolBarButton.Text" xml:space="preserve">
    <value>Undo</value>
  </data>
  <data name="redoToolBarButton.Enabled" type="System.Boolean, mscorlib">
    <value>False</value>
  </data>
  <data name="redoToolBarButton.ImageTransparentColor" type="System.Drawing.Color, System.Drawing">
    <value>Magenta</value>
  </data>
  <data name="redoToolBarButton.Size" type="System.Drawing.Size, System.Drawing">
    <value>32, 22</value>
  </data>
  <data name="redoToolBarButton.Text" xml:space="preserve">
    <value>Redo</value>
  </data>
  <data name="toolStripSeparatorSelectUI.Size" type="System.Drawing.Size, System.Drawing">
    <value>6, 25</value>
  </data>
  <data name="modeUIToolBarDropDownButton.ImageTransparentColor" type="System.Drawing.Color, System.Drawing">
    <value>White</value>
  </data>
  <data name="modeUIToolBarDropDownButton.Size" type="System.Drawing.Size, System.Drawing">
    <value>29, 22</value>
  </data>
  <data name="modeUIToolBarDropDownButton.Text" xml:space="preserve">
    <value>User interface selection</value>
  </data>
  <metadata name="menuMain.TrayLocation" type="System.Drawing.Point, System.Drawing, Version=4.0.0.0, Culture=neutral, PublicKeyToken=b03f5f7f11d50a3a">
    <value>337, 17</value>
  </metadata>
  <data name="menuMain.Location" type="System.Drawing.Point, System.Drawing">
    <value>0, 0</value>
  </data>
  <data name="menuMain.Size" type="System.Drawing.Size, System.Drawing">
    <value>734, 24</value>
  </data>
  <data name="menuMain.TabIndex" type="System.Int32, mscorlib">
    <value>1</value>
  </data>
  <data name="menuMain.Text" xml:space="preserve">
    <value>menuStrip1</value>
  </data>
  <data name="&gt;&gt;menuMain.Name" xml:space="preserve">
    <value>menuMain</value>
  </data>
  <data name="&gt;&gt;menuMain.Type" xml:space="preserve">
    <value>System.Windows.Forms.MenuStrip, System.Windows.Forms, Version=4.0.0.0, Culture=neutral, PublicKeyToken=b77a5c561934e089</value>
  </data>
  <data name="&gt;&gt;menuMain.Parent" xml:space="preserve">
    <value>$this</value>
  </data>
  <data name="&gt;&gt;menuMain.ZOrder" xml:space="preserve">
    <value>9</value>
  </data>
  <data name="fileToolStripMenuItem.ShortcutKeys" type="System.Windows.Forms.Keys, System.Windows.Forms">
    <value>Ctrl+N</value>
  </data>
  <data name="fileToolStripMenuItem.Size" type="System.Drawing.Size, System.Drawing">
    <value>37, 20</value>
  </data>
  <data name="fileToolStripMenuItem.Text" xml:space="preserve">
    <value>&amp;File</value>
  </data>
  <data name="startPageMenuItem.ImageTransparentColor" type="System.Drawing.Color, System.Drawing">
    <value>Fuchsia</value>
  </data>
  <data name="startPageMenuItem.Size" type="System.Drawing.Size, System.Drawing">
    <value>197, 22</value>
  </data>
  <data name="startPageMenuItem.Text" xml:space="preserve">
    <value>Sta&amp;rt...</value>
  </data>
  <data name="newMenuItem.ImageTransparentColor" type="System.Drawing.Color, System.Drawing">
    <value>Fuchsia</value>
  </data>
  <data name="newMenuItem.ShortcutKeys" type="System.Windows.Forms.Keys, System.Windows.Forms">
    <value>Ctrl+N</value>
  </data>
  <data name="newMenuItem.Size" type="System.Drawing.Size, System.Drawing">
    <value>197, 22</value>
  </data>
  <data name="newMenuItem.Text" xml:space="preserve">
    <value>&amp;New</value>
  </data>
  <data name="openMenuItem.ImageTransparentColor" type="System.Drawing.Color, System.Drawing">
    <value>Fuchsia</value>
  </data>
  <data name="openMenuItem.ShortcutKeys" type="System.Windows.Forms.Keys, System.Windows.Forms">
    <value>Ctrl+O</value>
  </data>
  <data name="openMenuItem.Size" type="System.Drawing.Size, System.Drawing">
    <value>197, 22</value>
  </data>
  <data name="openMenuItem.Text" xml:space="preserve">
    <value>&amp;Open...</value>
  </data>
  <data name="openContainingFolderMenuItem.Size" type="System.Drawing.Size, System.Drawing">
    <value>197, 22</value>
  </data>
  <data name="openContainingFolderMenuItem.Text" xml:space="preserve">
    <value>Open &amp;containing folder</value>
  </data>
  <data name="toolStripSeparator53.Size" type="System.Drawing.Size, System.Drawing">
    <value>194, 6</value>
  </data>
  <data name="saveMenuItem.ImageTransparentColor" type="System.Drawing.Color, System.Drawing">
    <value>Fuchsia</value>
  </data>
  <data name="saveMenuItem.ShortcutKeys" type="System.Windows.Forms.Keys, System.Windows.Forms">
    <value>Ctrl+S</value>
  </data>
  <data name="saveMenuItem.Size" type="System.Drawing.Size, System.Drawing">
    <value>197, 22</value>
  </data>
  <data name="saveMenuItem.Text" xml:space="preserve">
    <value>&amp;Save</value>
  </data>
  <data name="saveAsMenuItem.Size" type="System.Drawing.Size, System.Drawing">
    <value>197, 22</value>
  </data>
  <data name="saveAsMenuItem.Text" xml:space="preserve">
    <value>Save &amp;As...</value>
  </data>
  <data name="shareDocumentMenuItem.Size" type="System.Drawing.Size, System.Drawing">
    <value>197, 22</value>
  </data>
  <data name="shareDocumentMenuItem.Text" xml:space="preserve">
    <value>S&amp;hare...</value>
  </data>
  <data name="publishMenuItem.ImageTransparentColor" type="System.Drawing.Color, System.Drawing">
    <value>Fuchsia</value>
  </data>
  <data name="publishMenuItem.Size" type="System.Drawing.Size, System.Drawing">
    <value>197, 22</value>
  </data>
  <data name="publishMenuItem.Text" xml:space="preserve">
    <value>&amp;Upload to Panorama...</value>
  </data>
  <data name="toolStripSeparator2.Size" type="System.Drawing.Size, System.Drawing">
    <value>194, 6</value>
  </data>
  <data name="importToolStripMenuItem.Size" type="System.Drawing.Size, System.Drawing">
    <value>197, 22</value>
  </data>
  <data name="importToolStripMenuItem.Text" xml:space="preserve">
    <value>&amp;Import</value>
  </data>
  <data name="importResultsMenuItem.Size" type="System.Drawing.Size, System.Drawing">
    <value>170, 22</value>
  </data>
  <data name="importResultsMenuItem.Text" xml:space="preserve">
    <value>&amp;Results...</value>
  </data>
  <data name="peakBoundariesToolStripMenuItem.Size" type="System.Drawing.Size, System.Drawing">
    <value>170, 22</value>
  </data>
  <data name="peakBoundariesToolStripMenuItem.Text" xml:space="preserve">
    <value>Peak &amp;Boundaries...</value>
  </data>
  <data name="toolStripSeparator51.Size" type="System.Drawing.Size, System.Drawing">
    <value>167, 6</value>
  </data>
  <data name="importPeptideSearchMenuItem.Size" type="System.Drawing.Size, System.Drawing">
    <value>170, 22</value>
  </data>
  <data name="importPeptideSearchMenuItem.Text" xml:space="preserve">
    <value>&amp;Peptide Search...</value>
  </data>
  <data name="toolStripSeparator52.Size" type="System.Drawing.Size, System.Drawing">
    <value>167, 6</value>
  </data>
  <data name="importFASTAMenuItem.Size" type="System.Drawing.Size, System.Drawing">
    <value>170, 22</value>
  </data>
  <data name="importFASTAMenuItem.Text" xml:space="preserve">
    <value>&amp;FASTA...</value>
  </data>
  <data name="importAssayLibraryMenuItem.Size" type="System.Drawing.Size, System.Drawing">
    <value>170, 22</value>
  </data>
  <data name="importAssayLibraryMenuItem.Text" xml:space="preserve">
    <value>&amp;Assay Library...</value>
  </data>
  <data name="importMassListMenuItem.Size" type="System.Drawing.Size, System.Drawing">
    <value>170, 22</value>
  </data>
  <data name="importMassListMenuItem.Text" xml:space="preserve">
    <value>&amp;Transition List...</value>
  </data>
  <data name="importDocumentMenuItem.Size" type="System.Drawing.Size, System.Drawing">
    <value>170, 22</value>
  </data>
  <data name="importDocumentMenuItem.Text" xml:space="preserve">
    <value>&amp;Document...</value>
  </data>
  <data name="importAnnotationsMenuItem.Size" type="System.Drawing.Size, System.Drawing">
    <value>170, 22</value>
  </data>
  <data name="importAnnotationsMenuItem.Text" xml:space="preserve">
    <value>A&amp;nnotations...</value>
  </data>
  <data name="exportToolStripMenuItem.Size" type="System.Drawing.Size, System.Drawing">
    <value>197, 22</value>
  </data>
  <data name="exportToolStripMenuItem.Text" xml:space="preserve">
    <value>&amp;Export</value>
  </data>
  <data name="exportTransitionListMenuItem.Size" type="System.Drawing.Size, System.Drawing">
    <value>183, 22</value>
  </data>
  <data name="exportTransitionListMenuItem.Text" xml:space="preserve">
    <value>&amp;Transition List...</value>
  </data>
  <data name="exportIsolationListMenuItem.Size" type="System.Drawing.Size, System.Drawing">
    <value>183, 22</value>
  </data>
  <data name="exportIsolationListMenuItem.Text" xml:space="preserve">
    <value>&amp;Isolation List...</value>
  </data>
  <data name="exportMethodMenuItem.Size" type="System.Drawing.Size, System.Drawing">
    <value>183, 22</value>
  </data>
  <data name="exportMethodMenuItem.Text" xml:space="preserve">
    <value>&amp;Method...</value>
  </data>
  <data name="toolStripSeparator49.Size" type="System.Drawing.Size, System.Drawing">
    <value>180, 6</value>
  </data>
  <data name="exportReportMenuItem.Size" type="System.Drawing.Size, System.Drawing">
    <value>183, 22</value>
  </data>
  <data name="exportReportMenuItem.Text" xml:space="preserve">
    <value>&amp;Report...</value>
  </data>
  <data name="toolStripSeparator50.Size" type="System.Drawing.Size, System.Drawing">
    <value>180, 6</value>
  </data>
  <data name="eSPFeaturesMenuItem.Size" type="System.Drawing.Size, System.Drawing">
    <value>183, 22</value>
  </data>
  <data name="eSPFeaturesMenuItem.Text" xml:space="preserve">
    <value>&amp;ESP Features...</value>
  </data>
  <data name="eSPFeaturesMenuItem.Visible" type="System.Boolean, mscorlib">
    <value>False</value>
  </data>
  <data name="exportSpectralLibraryMenuItem.Size" type="System.Drawing.Size, System.Drawing">
    <value>183, 22</value>
  </data>
  <data name="exportSpectralLibraryMenuItem.Text" xml:space="preserve">
    <value>&amp;Spectral Library...</value>
  </data>
  <data name="chromatogramsToolStripMenuItem.Size" type="System.Drawing.Size, System.Drawing">
    <value>183, 22</value>
  </data>
  <data name="chromatogramsToolStripMenuItem.Text" xml:space="preserve">
    <value>&amp;Chromatograms...</value>
  </data>
  <data name="mProphetFeaturesMenuItem.Size" type="System.Drawing.Size, System.Drawing">
    <value>183, 22</value>
  </data>
  <data name="mProphetFeaturesMenuItem.Text" xml:space="preserve">
    <value>m&amp;Prophet Features...</value>
  </data>
  <data name="exportAnnotationsMenuItem.Size" type="System.Drawing.Size, System.Drawing">
    <value>183, 22</value>
  </data>
  <data name="exportAnnotationsMenuItem.Text" xml:space="preserve">
    <value>&amp;Annotations...</value>
  </data>
  <data name="mruBeforeToolStripSeparator.Size" type="System.Drawing.Size, System.Drawing">
    <value>194, 6</value>
  </data>
  <data name="mruAfterToolStripSeparator.Size" type="System.Drawing.Size, System.Drawing">
    <value>194, 6</value>
  </data>
  <data name="mruAfterToolStripSeparator.Visible" type="System.Boolean, mscorlib">
    <value>False</value>
  </data>
  <data name="exitMenuItem.Size" type="System.Drawing.Size, System.Drawing">
    <value>197, 22</value>
  </data>
  <data name="exitMenuItem.Text" xml:space="preserve">
    <value>E&amp;xit</value>
  </data>
  <data name="editToolStripMenuItem.ImageTransparentColor" type="System.Drawing.Color, System.Drawing">
    <value>Fuchsia</value>
  </data>
  <data name="editToolStripMenuItem.Size" type="System.Drawing.Size, System.Drawing">
    <value>39, 20</value>
  </data>
  <data name="editToolStripMenuItem.Text" xml:space="preserve">
    <value>&amp;Edit</value>
  </data>
  <data name="refineToolStripMenuItem.Size" type="System.Drawing.Size, System.Drawing">
    <value>52, 20</value>
  </data>
  <data name="refineToolStripMenuItem.Text" xml:space="preserve">
    <value>&amp;Refine</value>
  </data>
  <data name="viewToolStripMenuItem.Size" type="System.Drawing.Size, System.Drawing">
    <value>44, 20</value>
  </data>
  <data name="viewToolStripMenuItem.Text" xml:space="preserve">
    <value>&amp;View</value>
  </data>
  <data name="settingsToolStripMenuItem.Size" type="System.Drawing.Size, System.Drawing">
    <value>61, 20</value>
  </data>
  <data name="settingsToolStripMenuItem.Text" xml:space="preserve">
    <value>&amp;Settings</value>
  </data>
  <data name="toolStripSeparatorSettings.Size" type="System.Drawing.Size, System.Drawing">
    <value>181, 6</value>
  </data>
  <data name="toolStripSeparatorSettings.Visible" type="System.Boolean, mscorlib">
    <value>False</value>
  </data>
  <data name="saveCurrentMenuItem.Size" type="System.Drawing.Size, System.Drawing">
    <value>184, 22</value>
  </data>
  <data name="saveCurrentMenuItem.Text" xml:space="preserve">
    <value>&amp;Save Current...</value>
  </data>
  <data name="editSettingsMenuItem.Size" type="System.Drawing.Size, System.Drawing">
    <value>184, 22</value>
  </data>
  <data name="editSettingsMenuItem.Text" xml:space="preserve">
    <value>&amp;Edit List...</value>
  </data>
  <data name="toolStripSeparator31.Size" type="System.Drawing.Size, System.Drawing">
    <value>181, 6</value>
  </data>
  <data name="shareSettingsMenuItem.Size" type="System.Drawing.Size, System.Drawing">
    <value>184, 22</value>
  </data>
  <data name="shareSettingsMenuItem.Text" xml:space="preserve">
    <value>Sh&amp;are...</value>
  </data>
  <data name="importSettingsMenuItem1.Size" type="System.Drawing.Size, System.Drawing">
    <value>184, 22</value>
  </data>
  <data name="importSettingsMenuItem1.Text" xml:space="preserve">
    <value>&amp;Import...</value>
  </data>
  <data name="toolStripSeparator3.Size" type="System.Drawing.Size, System.Drawing">
    <value>181, 6</value>
  </data>
  <data name="peptideSettingsMenuItem.Size" type="System.Drawing.Size, System.Drawing">
    <value>184, 22</value>
  </data>
  <data name="peptideSettingsMenuItem.Text" xml:space="preserve">
    <value>&amp;Peptide Settings...</value>
  </data>
  <data name="transitionSettingsMenuItem.Size" type="System.Drawing.Size, System.Drawing">
    <value>184, 22</value>
  </data>
  <data name="transitionSettingsMenuItem.Text" xml:space="preserve">
    <value>&amp;Transition Settings...</value>
  </data>
  <data name="documentSettingsMenuItem.Size" type="System.Drawing.Size, System.Drawing">
    <value>184, 22</value>
  </data>
  <data name="documentSettingsMenuItem.Text" xml:space="preserve">
    <value>&amp;Document Settings...</value>
  </data>
  <data name="toolStripSeparator37.Size" type="System.Drawing.Size, System.Drawing">
    <value>181, 6</value>
  </data>
  <data name="integrateAllMenuItem.Size" type="System.Drawing.Size, System.Drawing">
    <value>184, 22</value>
  </data>
  <data name="integrateAllMenuItem.Text" xml:space="preserve">
    <value>I&amp;ntegrate All</value>
  </data>
  <data name="toolsMenu.Size" type="System.Drawing.Size, System.Drawing">
    <value>46, 20</value>
  </data>
  <data name="toolsMenu.Text" xml:space="preserve">
    <value>&amp;Tools</value>
  </data>
  <data name="placeholderToolsMenuItem.Size" type="System.Drawing.Size, System.Drawing">
    <value>178, 22</value>
  </data>
  <data name="placeholderToolsMenuItem.Text" xml:space="preserve">
    <value>&lt;placeholder&gt;</value>
  </data>
  <data name="toolStripSeparatorTools.Size" type="System.Drawing.Size, System.Drawing">
    <value>175, 6</value>
  </data>
  <data name="updatesToolsMenuItem.Enabled" type="System.Boolean, mscorlib">
    <value>False</value>
  </data>
  <data name="updatesToolsMenuItem.Size" type="System.Drawing.Size, System.Drawing">
    <value>178, 22</value>
  </data>
  <data name="updatesToolsMenuItem.Text" xml:space="preserve">
    <value>&amp;Updates...</value>
  </data>
  <data name="updatesToolsMenuItem.Visible" type="System.Boolean, mscorlib">
    <value>False</value>
  </data>
  <data name="toolStoreMenuItem.Size" type="System.Drawing.Size, System.Drawing">
    <value>178, 22</value>
  </data>
  <data name="toolStoreMenuItem.Text" xml:space="preserve">
    <value>&amp;Tool Store...</value>
  </data>
  <data name="configureToolsMenuItem.Size" type="System.Drawing.Size, System.Drawing">
    <value>178, 22</value>
  </data>
  <data name="configureToolsMenuItem.Text" xml:space="preserve">
    <value>&amp;External Tools...</value>
  </data>
  <data name="toolStripSeparator46.Size" type="System.Drawing.Size, System.Drawing">
    <value>175, 6</value>
  </data>
  <data name="immediateWindowToolStripMenuItem.Size" type="System.Drawing.Size, System.Drawing">
    <value>178, 22</value>
  </data>
  <data name="immediateWindowToolStripMenuItem.Text" xml:space="preserve">
    <value>&amp;Immediate Window</value>
  </data>
  <data name="toolStripSeparator47.Size" type="System.Drawing.Size, System.Drawing">
    <value>175, 6</value>
  </data>
  <data name="optionsToolStripMenuItem.Size" type="System.Drawing.Size, System.Drawing">
    <value>178, 22</value>
  </data>
  <data name="optionsToolStripMenuItem.Text" xml:space="preserve">
    <value>&amp;Options...</value>
  </data>
  <data name="helpToolStripMenuItem.Size" type="System.Drawing.Size, System.Drawing">
    <value>44, 20</value>
  </data>
  <data name="helpToolStripMenuItem.Text" xml:space="preserve">
    <value>&amp;Help</value>
  </data>
  <data name="homeMenuItem.Size" type="System.Drawing.Size, System.Drawing">
    <value>171, 22</value>
  </data>
  <data name="homeMenuItem.Text" xml:space="preserve">
    <value>&amp;Home</value>
  </data>
  <data name="videosMenuItem.Size" type="System.Drawing.Size, System.Drawing">
    <value>171, 22</value>
  </data>
  <data name="videosMenuItem.Text" xml:space="preserve">
    <value>&amp;Videos</value>
  </data>
  <data name="webinarsMenuItem.Size" type="System.Drawing.Size, System.Drawing">
    <value>171, 22</value>
  </data>
  <data name="webinarsMenuItem.Text" xml:space="preserve">
    <value>&amp;Webinars</value>
  </data>
  <data name="tutorialsMenuItem.Size" type="System.Drawing.Size, System.Drawing">
    <value>171, 22</value>
  </data>
  <data name="tutorialsMenuItem.Text" xml:space="preserve">
    <value>&amp;Tutorials</value>
  </data>
  <data name="documentationToolStripMenuItem.Size" type="System.Drawing.Size, System.Drawing">
    <value>171, 22</value>
  </data>
  <data name="documentationToolStripMenuItem.Text" xml:space="preserve">
    <value>&amp;Documentation</value>
  </data>
  <data name="reportsHelpMenuItem.Size" type="System.Drawing.Size, System.Drawing">
    <value>156, 22</value>
  </data>
  <data name="reportsHelpMenuItem.Text" xml:space="preserve">
    <value>&amp;Reports</value>
  </data>
  <data name="commandLineHelpMenuItem.Size" type="System.Drawing.Size, System.Drawing">
    <value>156, 22</value>
  </data>
  <data name="commandLineHelpMenuItem.Text" xml:space="preserve">
    <value>&amp;Command Line</value>
  </data>
  <data name="otherDocsHelpMenuItem.Size" type="System.Drawing.Size, System.Drawing">
    <value>156, 22</value>
  </data>
  <data name="otherDocsHelpMenuItem.Text" xml:space="preserve">
    <value>&amp;Other</value>
  </data>
  <data name="supportMenuItem.Size" type="System.Drawing.Size, System.Drawing">
    <value>171, 22</value>
  </data>
  <data name="supportMenuItem.Text" xml:space="preserve">
    <value>&amp;Support</value>
  </data>
  <data name="issuesMenuItem.Size" type="System.Drawing.Size, System.Drawing">
    <value>171, 22</value>
  </data>
  <data name="issuesMenuItem.Text" xml:space="preserve">
    <value>&amp;Issues</value>
  </data>
  <data name="checkForUpdatesSeparator.Size" type="System.Drawing.Size, System.Drawing">
    <value>168, 6</value>
  </data>
  <data name="checkForUpdatesMenuItem.Size" type="System.Drawing.Size, System.Drawing">
    <value>171, 22</value>
  </data>
  <data name="checkForUpdatesMenuItem.Text" xml:space="preserve">
    <value>&amp;Check for Updates</value>
  </data>
  <data name="toolStripSeparator29.Size" type="System.Drawing.Size, System.Drawing">
    <value>168, 6</value>
  </data>
  <data name="aboutMenuItem.Size" type="System.Drawing.Size, System.Drawing">
    <value>171, 22</value>
  </data>
  <data name="aboutMenuItem.Text" xml:space="preserve">
    <value>&amp;About</value>
  </data>
  <metadata name="contextMenuMassErrors.TrayLocation" type="System.Drawing.Point, System.Drawing, Version=4.0.0.0, Culture=neutral, PublicKeyToken=b03f5f7f11d50a3a">
    <value>17, 56</value>
  </metadata>
  <data name="contextMenuMassErrors.Size" type="System.Drawing.Size, System.Drawing">
    <value>137, 180</value>
  </data>
  <data name="&gt;&gt;contextMenuMassErrors.Name" xml:space="preserve">
    <value>contextMenuMassErrors</value>
  </data>
  <data name="&gt;&gt;contextMenuMassErrors.Type" xml:space="preserve">
    <value>System.Windows.Forms.ContextMenuStrip, System.Windows.Forms, Version=4.0.0.0, Culture=neutral, PublicKeyToken=b77a5c561934e089</value>
  </data>
  <data name="massErrorGraphContextMenuItem.Size" type="System.Drawing.Size, System.Drawing">
    <value>136, 22</value>
  </data>
  <data name="massErrorGraphContextMenuItem.Text" xml:space="preserve">
    <value>Graph</value>
  </data>
  <data name="massErrorReplicateComparisonContextMenuItem.Size" type="System.Drawing.Size, System.Drawing">
    <value>190, 22</value>
  </data>
  <data name="massErrorReplicateComparisonContextMenuItem.Text" xml:space="preserve">
    <value>Replicate Comparison</value>
  </data>
  <data name="massErrorPeptideComparisonContextMenuItem.Size" type="System.Drawing.Size, System.Drawing">
    <value>190, 22</value>
  </data>
  <data name="massErrorPeptideComparisonContextMenuItem.Text" xml:space="preserve">
    <value>Peptide Comparison</value>
  </data>
  <data name="massErrorHistogramContextMenuItem.Size" type="System.Drawing.Size, System.Drawing">
    <value>190, 22</value>
  </data>
  <data name="massErrorHistogramContextMenuItem.Text" xml:space="preserve">
    <value>Histogram</value>
  </data>
  <data name="massErrorHistogram2DContextMenuItem.Size" type="System.Drawing.Size, System.Drawing">
    <value>190, 22</value>
  </data>
  <data name="massErrorHistogram2DContextMenuItem.Text" xml:space="preserve">
    <value>2D Histogram</value>
  </data>
  <data name="massErrorPropsContextMenuItem.Size" type="System.Drawing.Size, System.Drawing">
    <value>136, 22</value>
  </data>
  <data name="massErrorPropsContextMenuItem.Text" xml:space="preserve">
    <value>Properties...</value>
  </data>
  <data name="showMassErrorLegendContextMenuItem.Size" type="System.Drawing.Size, System.Drawing">
    <value>136, 22</value>
  </data>
  <data name="showMassErrorLegendContextMenuItem.Text" xml:space="preserve">
    <value>Legend</value>
  </data>
  <data name="massErrorPointsContextMenuItem.Size" type="System.Drawing.Size, System.Drawing">
    <value>136, 22</value>
  </data>
  <data name="massErrorPointsContextMenuItem.Text" xml:space="preserve">
    <value>Points</value>
  </data>
  <data name="massErrorTargetsContextMenuItem.Size" type="System.Drawing.Size, System.Drawing">
    <value>167, 22</value>
  </data>
  <data name="massErrorTargetsContextMenuItem.Text" xml:space="preserve">
    <value>Targets</value>
  </data>
  <data name="massErrorTargets1FDRContextMenuItem.Size" type="System.Drawing.Size, System.Drawing">
    <value>167, 22</value>
  </data>
  <data name="massErrorTargets1FDRContextMenuItem.Text" xml:space="preserve">
    <value>Targets at 1% FDR</value>
  </data>
  <data name="massErrorDecoysContextMenuItem.Size" type="System.Drawing.Size, System.Drawing">
    <value>167, 22</value>
  </data>
  <data name="massErrorDecoysContextMenuItem.Text" xml:space="preserve">
    <value>Decoys</value>
  </data>
  <data name="binCountContextMenuItem.Size" type="System.Drawing.Size, System.Drawing">
    <value>136, 22</value>
  </data>
  <data name="binCountContextMenuItem.Text" xml:space="preserve">
    <value>Bin Width</value>
  </data>
  <data name="ppm05ContextMenuItem.Size" type="System.Drawing.Size, System.Drawing">
    <value>117, 22</value>
  </data>
  <data name="ppm05ContextMenuItem.Text" xml:space="preserve">
    <value>0.5 ppm</value>
  </data>
  <data name="ppm10ContextMenuItem.Size" type="System.Drawing.Size, System.Drawing">
    <value>117, 22</value>
  </data>
  <data name="ppm10ContextMenuItem.Text" xml:space="preserve">
    <value>1.0 ppm</value>
  </data>
  <data name="ppm15ContextMenuItem.Size" type="System.Drawing.Size, System.Drawing">
    <value>117, 22</value>
  </data>
  <data name="ppm15ContextMenuItem.Text" xml:space="preserve">
    <value>1.5 ppm</value>
  </data>
  <data name="ppm20ContextMenuItem.Size" type="System.Drawing.Size, System.Drawing">
    <value>117, 22</value>
  </data>
  <data name="ppm20ContextMenuItem.Text" xml:space="preserve">
    <value>2.0 ppm</value>
  </data>
  <data name="massErrorTransitionsContextMenuItem.Size" type="System.Drawing.Size, System.Drawing">
    <value>136, 22</value>
  </data>
  <data name="massErrorTransitionsContextMenuItem.Text" xml:space="preserve">
    <value>Transitions</value>
  </data>
  <data name="massErrorAllTransitionsContextMenuItem.Size" type="System.Drawing.Size, System.Drawing">
    <value>129, 22</value>
  </data>
  <data name="massErrorAllTransitionsContextMenuItem.Text" xml:space="preserve">
    <value>All</value>
  </data>
  <data name="massErrorBestTransitionsContextMenuItem.Size" type="System.Drawing.Size, System.Drawing">
    <value>129, 22</value>
  </data>
  <data name="massErrorBestTransitionsContextMenuItem.Text" xml:space="preserve">
    <value>Best</value>
  </data>
  <data name="toolStripSeparator55.Size" type="System.Drawing.Size, System.Drawing">
    <value>126, 6</value>
  </data>
  <data name="MassErrorPrecursorsContextMenuItem.Size" type="System.Drawing.Size, System.Drawing">
    <value>129, 22</value>
  </data>
  <data name="MassErrorPrecursorsContextMenuItem.Text" xml:space="preserve">
    <value>Precursors</value>
  </data>
  <data name="MassErrorProductsContextMenuItem.Size" type="System.Drawing.Size, System.Drawing">
    <value>129, 22</value>
  </data>
  <data name="MassErrorProductsContextMenuItem.Text" xml:space="preserve">
    <value>Products</value>
  </data>
  <data name="massErrorXAxisContextMenuItem.Size" type="System.Drawing.Size, System.Drawing">
    <value>136, 22</value>
  </data>
  <data name="massErrorXAxisContextMenuItem.Text" xml:space="preserve">
    <value>X-Axis</value>
  </data>
  <data name="massErorrRetentionTimeContextMenuItem.Size" type="System.Drawing.Size, System.Drawing">
    <value>156, 22</value>
  </data>
  <data name="massErorrRetentionTimeContextMenuItem.Text" xml:space="preserve">
    <value>Retention Time</value>
  </data>
  <data name="massErrorMassToChargContextMenuItem.Size" type="System.Drawing.Size, System.Drawing">
    <value>156, 22</value>
  </data>
  <data name="massErrorMassToChargContextMenuItem.Text" xml:space="preserve">
    <value>Mass to Charge</value>
  </data>
  <data name="massErrorlogScaleContextMenuItem.Size" type="System.Drawing.Size, System.Drawing">
    <value>136, 22</value>
  </data>
  <data name="massErrorlogScaleContextMenuItem.Text" xml:space="preserve">
    <value>Log Scale</value>
  </data>
  <metadata name="contextMenuDetections.TrayLocation" type="System.Drawing.Point, System.Drawing, Version=4.0.0.0, Culture=neutral, PublicKeyToken=b03f5f7f11d50a3a">
    <value>155, 17</value>
  </metadata>
  <data name="contextMenuDetections.Size" type="System.Drawing.Size, System.Drawing">
    <value>137, 132</value>
  </data>
  <data name="&gt;&gt;contextMenuDetections.Name" xml:space="preserve">
    <value>contextMenuDetections</value>
  </data>
  <data name="&gt;&gt;contextMenuDetections.Type" xml:space="preserve">
    <value>System.Windows.Forms.ContextMenuStrip, System.Windows.Forms, Version=4.0.0.0, Culture=neutral, PublicKeyToken=b77a5c561934e089</value>
  </data>
  <data name="detectionsTargetToolStripMenuItem.Size" type="System.Drawing.Size, System.Drawing">
    <value>136, 22</value>
  </data>
  <data name="detectionsTargetToolStripMenuItem.Text" xml:space="preserve">
    <value>Target</value>
  </data>
  <data name="detectionsTargetPrecursorToolStripMenuItem.Size" type="System.Drawing.Size, System.Drawing">
    <value>124, 22</value>
  </data>
  <data name="detectionsTargetPrecursorToolStripMenuItem.Text" xml:space="preserve">
    <value>Precursor</value>
  </data>
  <data name="detectionsTargetPeptideToolStripMenuItem.Size" type="System.Drawing.Size, System.Drawing">
    <value>124, 22</value>
  </data>
  <data name="detectionsTargetPeptideToolStripMenuItem.Text" xml:space="preserve">
    <value>Peptide</value>
  </data>
  <data name="detectionsGraphTypeToolStripMenuItem.Size" type="System.Drawing.Size, System.Drawing">
    <value>136, 22</value>
  </data>
  <data name="detectionsGraphTypeToolStripMenuItem.Text" xml:space="preserve">
    <value>Graph Type</value>
  </data>
  <data name="detectionsGraphTypeReplicateToolStripMenuItem.Size" type="System.Drawing.Size, System.Drawing">
    <value>130, 22</value>
  </data>
  <data name="detectionsGraphTypeReplicateToolStripMenuItem.Text" xml:space="preserve">
    <value>Replicates</value>
  </data>
  <data name="detectionsGraphTypeHistogramToolStripMenuItem.Size" type="System.Drawing.Size, System.Drawing">
    <value>130, 22</value>
  </data>
  <data name="detectionsGraphTypeHistogramToolStripMenuItem.Text" xml:space="preserve">
    <value>Histogram</value>
  </data>
  <data name="detectionsToolStripSeparator1.Size" type="System.Drawing.Size, System.Drawing">
    <value>133, 6</value>
  </data>
  <data name="detectionsShowToolStripMenuItem.Size" type="System.Drawing.Size, System.Drawing">
    <value>136, 22</value>
  </data>
  <data name="detectionsShowToolStripMenuItem.Text" xml:space="preserve">
    <value>Show</value>
  </data>
  <data name="detectionsShowSelectionToolStripMenuItem.Size" type="System.Drawing.Size, System.Drawing">
    <value>184, 22</value>
  </data>
  <data name="detectionsShowSelectionToolStripMenuItem.Text" xml:space="preserve">
    <value>Selection</value>
  </data>
  <data name="detectionsShowLegendToolStripMenuItem.Size" type="System.Drawing.Size, System.Drawing">
    <value>184, 22</value>
  </data>
  <data name="detectionsShowLegendToolStripMenuItem.Text" xml:space="preserve">
    <value>Legend</value>
  </data>
  <data name="detectionsShowMeanToolStripMenuItem.Size" type="System.Drawing.Size, System.Drawing">
    <value>184, 22</value>
  </data>
  <data name="detectionsShowMeanToolStripMenuItem.Text" xml:space="preserve">
    <value>Mean and Stddev</value>
  </data>
  <data name="detectionsShowAtLeastNToolStripMenuItem.Size" type="System.Drawing.Size, System.Drawing">
    <value>184, 22</value>
  </data>
  <data name="detectionsShowAtLeastNToolStripMenuItem.Text" xml:space="preserve">
    <value>At Least N Replicates</value>
  </data>
  <data name="detectionsYScaleToolStripMenuItem.Size" type="System.Drawing.Size, System.Drawing">
    <value>136, 22</value>
  </data>
  <data name="detectionsYScaleToolStripMenuItem.Text" xml:space="preserve">
    <value>Y Scale</value>
  </data>
  <data name="detectionsYScaleOneToolStripMenuItem.Size" type="System.Drawing.Size, System.Drawing">
    <value>150, 22</value>
  </data>
  <data name="detectionsYScaleOneToolStripMenuItem.Text" xml:space="preserve">
    <value>Peptide Count</value>
  </data>
  <data name="detectionsYScalePercentToolStripMenuItem.Size" type="System.Drawing.Size, System.Drawing">
    <value>150, 22</value>
  </data>
  <data name="detectionsYScalePercentToolStripMenuItem.Text" xml:space="preserve">
    <value>Percent</value>
  </data>
  <data name="detectionsToolStripSeparator2.Size" type="System.Drawing.Size, System.Drawing">
    <value>133, 6</value>
  </data>
  <data name="detectionsPropertiesToolStripMenuItem.Size" type="System.Drawing.Size, System.Drawing">
    <value>136, 22</value>
  </data>
  <data name="detectionsPropertiesToolStripMenuItem.Text" xml:space="preserve">
    <value>Properties...</value>
  </data>
  <data name="detectionsToolStripSeparator3.Size" type="System.Drawing.Size, System.Drawing">
    <value>133, 6</value>
  </data>
  <metadata name="$this.Localizable" type="System.Boolean, mscorlib, Version=4.0.0.0, Culture=neutral, PublicKeyToken=b77a5c561934e089">
    <value>True</value>
  </metadata>
  <metadata name="$this.TrayHeight" type="System.Int32, mscorlib, Version=4.0.0.0, Culture=neutral, PublicKeyToken=b77a5c561934e089">
    <value>89</value>
  </metadata>
  <data name="$this.AutoScaleDimensions" type="System.Drawing.SizeF, System.Drawing">
    <value>6, 13</value>
  </data>
  <data name="$this.ClientSize" type="System.Drawing.Size, System.Drawing">
    <value>734, 514</value>
  </data>
  <data name="$this.Text" xml:space="preserve">
    <value>Skyline</value>
  </data>
  <data name="&gt;&gt;modeUIHandler.Name" xml:space="preserve">
    <value>modeUIHandler</value>
  </data>
  <data name="&gt;&gt;modeUIHandler.Type" xml:space="preserve">
    <value>pwiz.Skyline.Util.Helpers+ModeUIExtender, Skyline, Version=1.0.0.0, Culture=neutral, PublicKeyToken=null</value>
  </data>
  <data name="&gt;&gt;cutContextMenuItem.Name" xml:space="preserve">
    <value>cutContextMenuItem</value>
  </data>
  <data name="&gt;&gt;cutContextMenuItem.Type" xml:space="preserve">
    <value>System.Windows.Forms.ToolStripMenuItem, System.Windows.Forms, Version=4.0.0.0, Culture=neutral, PublicKeyToken=b77a5c561934e089</value>
  </data>
  <data name="&gt;&gt;copyContextMenuItem.Name" xml:space="preserve">
    <value>copyContextMenuItem</value>
  </data>
  <data name="&gt;&gt;copyContextMenuItem.Type" xml:space="preserve">
    <value>System.Windows.Forms.ToolStripMenuItem, System.Windows.Forms, Version=4.0.0.0, Culture=neutral, PublicKeyToken=b77a5c561934e089</value>
  </data>
  <data name="&gt;&gt;pasteContextMenuItem.Name" xml:space="preserve">
    <value>pasteContextMenuItem</value>
  </data>
  <data name="&gt;&gt;pasteContextMenuItem.Type" xml:space="preserve">
    <value>System.Windows.Forms.ToolStripMenuItem, System.Windows.Forms, Version=4.0.0.0, Culture=neutral, PublicKeyToken=b77a5c561934e089</value>
  </data>
  <data name="&gt;&gt;deleteContextMenuItem.Name" xml:space="preserve">
    <value>deleteContextMenuItem</value>
  </data>
  <data name="&gt;&gt;deleteContextMenuItem.Type" xml:space="preserve">
    <value>System.Windows.Forms.ToolStripMenuItem, System.Windows.Forms, Version=4.0.0.0, Culture=neutral, PublicKeyToken=b77a5c561934e089</value>
  </data>
  <data name="&gt;&gt;toolStripSeparator1.Name" xml:space="preserve">
    <value>toolStripSeparator1</value>
  </data>
  <data name="&gt;&gt;toolStripSeparator1.Type" xml:space="preserve">
    <value>System.Windows.Forms.ToolStripSeparator, System.Windows.Forms, Version=4.0.0.0, Culture=neutral, PublicKeyToken=b77a5c561934e089</value>
  </data>
  <data name="&gt;&gt;pickChildrenContextMenuItem.Name" xml:space="preserve">
    <value>pickChildrenContextMenuItem</value>
  </data>
  <data name="&gt;&gt;pickChildrenContextMenuItem.Type" xml:space="preserve">
    <value>System.Windows.Forms.ToolStripMenuItem, System.Windows.Forms, Version=4.0.0.0, Culture=neutral, PublicKeyToken=b77a5c561934e089</value>
  </data>
  <data name="&gt;&gt;addMoleculeContextMenuItem.Name" xml:space="preserve">
    <value>addMoleculeContextMenuItem</value>
  </data>
  <data name="&gt;&gt;addMoleculeContextMenuItem.Type" xml:space="preserve">
    <value>System.Windows.Forms.ToolStripMenuItem, System.Windows.Forms, Version=4.0.0.0, Culture=neutral, PublicKeyToken=b77a5c561934e089</value>
  </data>
  <data name="&gt;&gt;addSmallMoleculePrecursorContextMenuItem.Name" xml:space="preserve">
    <value>addSmallMoleculePrecursorContextMenuItem</value>
  </data>
  <data name="&gt;&gt;addSmallMoleculePrecursorContextMenuItem.Type" xml:space="preserve">
    <value>System.Windows.Forms.ToolStripMenuItem, System.Windows.Forms, Version=4.0.0.0, Culture=neutral, PublicKeyToken=b77a5c561934e089</value>
  </data>
  <data name="&gt;&gt;addTransitionMoleculeContextMenuItem.Name" xml:space="preserve">
    <value>addTransitionMoleculeContextMenuItem</value>
  </data>
  <data name="&gt;&gt;addTransitionMoleculeContextMenuItem.Type" xml:space="preserve">
    <value>System.Windows.Forms.ToolStripMenuItem, System.Windows.Forms, Version=4.0.0.0, Culture=neutral, PublicKeyToken=b77a5c561934e089</value>
  </data>
  <data name="&gt;&gt;removePeakContextMenuItem.Name" xml:space="preserve">
    <value>removePeakContextMenuItem</value>
  </data>
  <data name="&gt;&gt;removePeakContextMenuItem.Type" xml:space="preserve">
    <value>System.Windows.Forms.ToolStripMenuItem, System.Windows.Forms, Version=4.0.0.0, Culture=neutral, PublicKeyToken=b77a5c561934e089</value>
  </data>
  <data name="&gt;&gt;setStandardTypeContextMenuItem.Name" xml:space="preserve">
    <value>setStandardTypeContextMenuItem</value>
  </data>
  <data name="&gt;&gt;setStandardTypeContextMenuItem.Type" xml:space="preserve">
    <value>System.Windows.Forms.ToolStripMenuItem, System.Windows.Forms, Version=4.0.0.0, Culture=neutral, PublicKeyToken=b77a5c561934e089</value>
  </data>
  <data name="&gt;&gt;noStandardContextMenuItem.Name" xml:space="preserve">
    <value>noStandardContextMenuItem</value>
  </data>
  <data name="&gt;&gt;noStandardContextMenuItem.Type" xml:space="preserve">
    <value>System.Windows.Forms.ToolStripMenuItem, System.Windows.Forms, Version=4.0.0.0, Culture=neutral, PublicKeyToken=b77a5c561934e089</value>
  </data>
  <data name="&gt;&gt;normStandardContextMenuItem.Name" xml:space="preserve">
    <value>normStandardContextMenuItem</value>
  </data>
  <data name="&gt;&gt;normStandardContextMenuItem.Type" xml:space="preserve">
    <value>System.Windows.Forms.ToolStripMenuItem, System.Windows.Forms, Version=4.0.0.0, Culture=neutral, PublicKeyToken=b77a5c561934e089</value>
  </data>
  <data name="&gt;&gt;surrogateStandardContextMenuItem.Name" xml:space="preserve">
    <value>surrogateStandardContextMenuItem</value>
  </data>
  <data name="&gt;&gt;surrogateStandardContextMenuItem.Type" xml:space="preserve">
    <value>System.Windows.Forms.ToolStripMenuItem, System.Windows.Forms, Version=4.0.0.0, Culture=neutral, PublicKeyToken=b77a5c561934e089</value>
  </data>
  <data name="&gt;&gt;qcStandardContextMenuItem.Name" xml:space="preserve">
    <value>qcStandardContextMenuItem</value>
  </data>
  <data name="&gt;&gt;qcStandardContextMenuItem.Type" xml:space="preserve">
    <value>System.Windows.Forms.ToolStripMenuItem, System.Windows.Forms, Version=4.0.0.0, Culture=neutral, PublicKeyToken=b77a5c561934e089</value>
  </data>
  <data name="&gt;&gt;irtStandardContextMenuItem.Name" xml:space="preserve">
    <value>irtStandardContextMenuItem</value>
  </data>
  <data name="&gt;&gt;irtStandardContextMenuItem.Type" xml:space="preserve">
    <value>System.Windows.Forms.ToolStripMenuItem, System.Windows.Forms, Version=4.0.0.0, Culture=neutral, PublicKeyToken=b77a5c561934e089</value>
  </data>
  <data name="&gt;&gt;modifyPeptideContextMenuItem.Name" xml:space="preserve">
    <value>modifyPeptideContextMenuItem</value>
  </data>
  <data name="&gt;&gt;modifyPeptideContextMenuItem.Type" xml:space="preserve">
    <value>System.Windows.Forms.ToolStripMenuItem, System.Windows.Forms, Version=4.0.0.0, Culture=neutral, PublicKeyToken=b77a5c561934e089</value>
  </data>
  <data name="&gt;&gt;toggleQuantitativeContextMenuItem.Name" xml:space="preserve">
    <value>toggleQuantitativeContextMenuItem</value>
  </data>
  <data name="&gt;&gt;toggleQuantitativeContextMenuItem.Type" xml:space="preserve">
    <value>System.Windows.Forms.ToolStripMenuItem, System.Windows.Forms, Version=4.0.0.0, Culture=neutral, PublicKeyToken=b77a5c561934e089</value>
  </data>
  <data name="&gt;&gt;markTransitionsQuantitativeContextMenuItem.Name" xml:space="preserve">
    <value>markTransitionsQuantitativeContextMenuItem</value>
  </data>
  <data name="&gt;&gt;markTransitionsQuantitativeContextMenuItem.Type" xml:space="preserve">
    <value>System.Windows.Forms.ToolStripMenuItem, System.Windows.Forms, Version=4.0.0.0, Culture=neutral, PublicKeyToken=b77a5c561934e089</value>
  </data>
  <data name="&gt;&gt;toolStripSeparator7.Name" xml:space="preserve">
    <value>toolStripSeparator7</value>
  </data>
  <data name="&gt;&gt;toolStripSeparator7.Type" xml:space="preserve">
    <value>System.Windows.Forms.ToolStripSeparator, System.Windows.Forms, Version=4.0.0.0, Culture=neutral, PublicKeyToken=b77a5c561934e089</value>
  </data>
  <data name="&gt;&gt;editNoteContextMenuItem.Name" xml:space="preserve">
    <value>editNoteContextMenuItem</value>
  </data>
  <data name="&gt;&gt;editNoteContextMenuItem.Type" xml:space="preserve">
    <value>System.Windows.Forms.ToolStripMenuItem, System.Windows.Forms, Version=4.0.0.0, Culture=neutral, PublicKeyToken=b77a5c561934e089</value>
  </data>
  <data name="&gt;&gt;toolStripSeparatorRatios.Name" xml:space="preserve">
    <value>toolStripSeparatorRatios</value>
  </data>
  <data name="&gt;&gt;toolStripSeparatorRatios.Type" xml:space="preserve">
    <value>System.Windows.Forms.ToolStripSeparator, System.Windows.Forms, Version=4.0.0.0, Culture=neutral, PublicKeyToken=b77a5c561934e089</value>
  </data>
  <data name="&gt;&gt;ratiosContextMenuItem.Name" xml:space="preserve">
    <value>ratiosContextMenuItem</value>
  </data>
  <data name="&gt;&gt;ratiosContextMenuItem.Type" xml:space="preserve">
    <value>System.Windows.Forms.ToolStripMenuItem, System.Windows.Forms, Version=4.0.0.0, Culture=neutral, PublicKeyToken=b77a5c561934e089</value>
  </data>
  <data name="&gt;&gt;ratiosToGlobalStandardsMenuItem.Name" xml:space="preserve">
    <value>ratiosToGlobalStandardsMenuItem</value>
  </data>
  <data name="&gt;&gt;ratiosToGlobalStandardsMenuItem.Type" xml:space="preserve">
    <value>System.Windows.Forms.ToolStripMenuItem, System.Windows.Forms, Version=4.0.0.0, Culture=neutral, PublicKeyToken=b77a5c561934e089</value>
  </data>
  <data name="&gt;&gt;replicatesTreeContextMenuItem.Name" xml:space="preserve">
    <value>replicatesTreeContextMenuItem</value>
  </data>
  <data name="&gt;&gt;replicatesTreeContextMenuItem.Type" xml:space="preserve">
    <value>System.Windows.Forms.ToolStripMenuItem, System.Windows.Forms, Version=4.0.0.0, Culture=neutral, PublicKeyToken=b77a5c561934e089</value>
  </data>
  <data name="&gt;&gt;singleReplicateTreeContextMenuItem.Name" xml:space="preserve">
    <value>singleReplicateTreeContextMenuItem</value>
  </data>
  <data name="&gt;&gt;singleReplicateTreeContextMenuItem.Type" xml:space="preserve">
    <value>System.Windows.Forms.ToolStripMenuItem, System.Windows.Forms, Version=4.0.0.0, Culture=neutral, PublicKeyToken=b77a5c561934e089</value>
  </data>
  <data name="&gt;&gt;bestReplicateTreeContextMenuItem.Name" xml:space="preserve">
    <value>bestReplicateTreeContextMenuItem</value>
  </data>
  <data name="&gt;&gt;bestReplicateTreeContextMenuItem.Type" xml:space="preserve">
    <value>System.Windows.Forms.ToolStripMenuItem, System.Windows.Forms, Version=4.0.0.0, Culture=neutral, PublicKeyToken=b77a5c561934e089</value>
  </data>
  <data name="&gt;&gt;fragmentionsContextMenuItem.Name" xml:space="preserve">
    <value>fragmentionsContextMenuItem</value>
  </data>
  <data name="&gt;&gt;fragmentionsContextMenuItem.Type" xml:space="preserve">
    <value>System.Windows.Forms.ToolStripMenuItem, System.Windows.Forms, Version=4.0.0.0, Culture=neutral, PublicKeyToken=b77a5c561934e089</value>
  </data>
  <data name="&gt;&gt;precursorIonContextMenuItem.Name" xml:space="preserve">
    <value>precursorIonContextMenuItem</value>
  </data>
  <data name="&gt;&gt;precursorIonContextMenuItem.Type" xml:space="preserve">
    <value>System.Windows.Forms.ToolStripMenuItem, System.Windows.Forms, Version=4.0.0.0, Culture=neutral, PublicKeyToken=b77a5c561934e089</value>
  </data>
  <data name="&gt;&gt;toolStripSeparator11.Name" xml:space="preserve">
    <value>toolStripSeparator11</value>
  </data>
  <data name="&gt;&gt;toolStripSeparator11.Type" xml:space="preserve">
    <value>System.Windows.Forms.ToolStripSeparator, System.Windows.Forms, Version=4.0.0.0, Culture=neutral, PublicKeyToken=b77a5c561934e089</value>
  </data>
  <data name="&gt;&gt;chargesContextMenuItem.Name" xml:space="preserve">
    <value>chargesContextMenuItem</value>
  </data>
  <data name="&gt;&gt;chargesContextMenuItem.Type" xml:space="preserve">
    <value>System.Windows.Forms.ToolStripMenuItem, System.Windows.Forms, Version=4.0.0.0, Culture=neutral, PublicKeyToken=b77a5c561934e089</value>
  </data>
  <data name="&gt;&gt;toolStripSeparator12.Name" xml:space="preserve">
    <value>toolStripSeparator12</value>
  </data>
  <data name="&gt;&gt;toolStripSeparator12.Type" xml:space="preserve">
    <value>System.Windows.Forms.ToolStripSeparator, System.Windows.Forms, Version=4.0.0.0, Culture=neutral, PublicKeyToken=b77a5c561934e089</value>
  </data>
  <data name="&gt;&gt;ranksContextMenuItem.Name" xml:space="preserve">
    <value>ranksContextMenuItem</value>
  </data>
  <data name="&gt;&gt;ranksContextMenuItem.Type" xml:space="preserve">
    <value>System.Windows.Forms.ToolStripMenuItem, System.Windows.Forms, Version=4.0.0.0, Culture=neutral, PublicKeyToken=b77a5c561934e089</value>
  </data>
  <data name="&gt;&gt;scoreContextMenuItem.Name" xml:space="preserve">
    <value>scoreContextMenuItem</value>
  </data>
  <data name="&gt;&gt;scoreContextMenuItem.Type" xml:space="preserve">
    <value>System.Windows.Forms.ToolStripMenuItem, System.Windows.Forms, Version=4.0.0.0, Culture=neutral, PublicKeyToken=b77a5c561934e089</value>
  </data>
  <data name="&gt;&gt;ionMzValuesContextMenuItem.Name" xml:space="preserve">
    <value>ionMzValuesContextMenuItem</value>
  </data>
  <data name="&gt;&gt;ionMzValuesContextMenuItem.Type" xml:space="preserve">
    <value>System.Windows.Forms.ToolStripMenuItem, System.Windows.Forms, Version=4.0.0.0, Culture=neutral, PublicKeyToken=b77a5c561934e089</value>
  </data>
  <data name="&gt;&gt;observedMzValuesContextMenuItem.Name" xml:space="preserve">
    <value>observedMzValuesContextMenuItem</value>
  </data>
  <data name="&gt;&gt;observedMzValuesContextMenuItem.Type" xml:space="preserve">
    <value>System.Windows.Forms.ToolStripMenuItem, System.Windows.Forms, Version=4.0.0.0, Culture=neutral, PublicKeyToken=b77a5c561934e089</value>
  </data>
  <data name="&gt;&gt;duplicatesContextMenuItem.Name" xml:space="preserve">
    <value>duplicatesContextMenuItem</value>
  </data>
  <data name="&gt;&gt;duplicatesContextMenuItem.Type" xml:space="preserve">
    <value>System.Windows.Forms.ToolStripMenuItem, System.Windows.Forms, Version=4.0.0.0, Culture=neutral, PublicKeyToken=b77a5c561934e089</value>
  </data>
  <data name="&gt;&gt;toolStripSeparator13.Name" xml:space="preserve">
    <value>toolStripSeparator13</value>
  </data>
  <data name="&gt;&gt;toolStripSeparator13.Type" xml:space="preserve">
    <value>System.Windows.Forms.ToolStripSeparator, System.Windows.Forms, Version=4.0.0.0, Culture=neutral, PublicKeyToken=b77a5c561934e089</value>
  </data>
  <data name="&gt;&gt;lockYaxisContextMenuItem.Name" xml:space="preserve">
    <value>lockYaxisContextMenuItem</value>
  </data>
  <data name="&gt;&gt;lockYaxisContextMenuItem.Type" xml:space="preserve">
    <value>System.Windows.Forms.ToolStripMenuItem, System.Windows.Forms, Version=4.0.0.0, Culture=neutral, PublicKeyToken=b77a5c561934e089</value>
  </data>
  <data name="&gt;&gt;toolStripSeparator14.Name" xml:space="preserve">
    <value>toolStripSeparator14</value>
  </data>
  <data name="&gt;&gt;toolStripSeparator14.Type" xml:space="preserve">
    <value>System.Windows.Forms.ToolStripSeparator, System.Windows.Forms, Version=4.0.0.0, Culture=neutral, PublicKeyToken=b77a5c561934e089</value>
  </data>
  <data name="&gt;&gt;prositLibMatchItem.Name" xml:space="preserve">
    <value>prositLibMatchItem</value>
  </data>
  <data name="&gt;&gt;prositLibMatchItem.Type" xml:space="preserve">
    <value>System.Windows.Forms.ToolStripMenuItem, System.Windows.Forms, Version=4.0.0.0, Culture=neutral, PublicKeyToken=b77a5c561934e089</value>
  </data>
  <data name="&gt;&gt;mirrorMenuItem.Name" xml:space="preserve">
    <value>mirrorMenuItem</value>
  </data>
  <data name="&gt;&gt;mirrorMenuItem.Type" xml:space="preserve">
    <value>System.Windows.Forms.ToolStripMenuItem, System.Windows.Forms, Version=4.0.0.0, Culture=neutral, PublicKeyToken=b77a5c561934e089</value>
  </data>
  <data name="&gt;&gt;toolStripSeparator61.Name" xml:space="preserve">
    <value>toolStripSeparator61</value>
  </data>
  <data name="&gt;&gt;toolStripSeparator61.Type" xml:space="preserve">
    <value>System.Windows.Forms.ToolStripSeparator, System.Windows.Forms, Version=4.0.0.0, Culture=neutral, PublicKeyToken=b77a5c561934e089</value>
  </data>
  <data name="&gt;&gt;spectrumPropsContextMenuItem.Name" xml:space="preserve">
    <value>spectrumPropsContextMenuItem</value>
  </data>
  <data name="&gt;&gt;spectrumPropsContextMenuItem.Type" xml:space="preserve">
    <value>System.Windows.Forms.ToolStripMenuItem, System.Windows.Forms, Version=4.0.0.0, Culture=neutral, PublicKeyToken=b77a5c561934e089</value>
  </data>
  <data name="&gt;&gt;toolStripSeparator15.Name" xml:space="preserve">
    <value>toolStripSeparator15</value>
  </data>
  <data name="&gt;&gt;toolStripSeparator15.Type" xml:space="preserve">
    <value>System.Windows.Forms.ToolStripSeparator, System.Windows.Forms, Version=4.0.0.0, Culture=neutral, PublicKeyToken=b77a5c561934e089</value>
  </data>
  <data name="&gt;&gt;zoomSpectrumContextMenuItem.Name" xml:space="preserve">
    <value>zoomSpectrumContextMenuItem</value>
  </data>
  <data name="&gt;&gt;zoomSpectrumContextMenuItem.Type" xml:space="preserve">
    <value>System.Windows.Forms.ToolStripMenuItem, System.Windows.Forms, Version=4.0.0.0, Culture=neutral, PublicKeyToken=b77a5c561934e089</value>
  </data>
  <data name="&gt;&gt;toolStripSeparator27.Name" xml:space="preserve">
    <value>toolStripSeparator27</value>
  </data>
  <data name="&gt;&gt;toolStripSeparator27.Type" xml:space="preserve">
    <value>System.Windows.Forms.ToolStripSeparator, System.Windows.Forms, Version=4.0.0.0, Culture=neutral, PublicKeyToken=b77a5c561934e089</value>
  </data>
  <data name="&gt;&gt;showLibraryChromatogramsSpectrumContextMenuItem.Name" xml:space="preserve">
    <value>showLibraryChromatogramsSpectrumContextMenuItem</value>
  </data>
  <data name="&gt;&gt;showLibraryChromatogramsSpectrumContextMenuItem.Type" xml:space="preserve">
    <value>System.Windows.Forms.ToolStripMenuItem, System.Windows.Forms, Version=4.0.0.0, Culture=neutral, PublicKeyToken=b77a5c561934e089</value>
  </data>
  <data name="&gt;&gt;timeGraphContextMenuItem.Name" xml:space="preserve">
    <value>timeGraphContextMenuItem</value>
  </data>
  <data name="&gt;&gt;timeGraphContextMenuItem.Type" xml:space="preserve">
    <value>System.Windows.Forms.ToolStripMenuItem, System.Windows.Forms, Version=4.0.0.0, Culture=neutral, PublicKeyToken=b77a5c561934e089</value>
  </data>
  <data name="&gt;&gt;replicateComparisonContextMenuItem.Name" xml:space="preserve">
    <value>replicateComparisonContextMenuItem</value>
  </data>
  <data name="&gt;&gt;replicateComparisonContextMenuItem.Type" xml:space="preserve">
    <value>System.Windows.Forms.ToolStripMenuItem, System.Windows.Forms, Version=4.0.0.0, Culture=neutral, PublicKeyToken=b77a5c561934e089</value>
  </data>
  <data name="&gt;&gt;timePeptideComparisonContextMenuItem.Name" xml:space="preserve">
    <value>timePeptideComparisonContextMenuItem</value>
  </data>
  <data name="&gt;&gt;timePeptideComparisonContextMenuItem.Type" xml:space="preserve">
    <value>System.Windows.Forms.ToolStripMenuItem, System.Windows.Forms, Version=4.0.0.0, Culture=neutral, PublicKeyToken=b77a5c561934e089</value>
  </data>
  <data name="&gt;&gt;regressionContextMenuItem.Name" xml:space="preserve">
    <value>regressionContextMenuItem</value>
  </data>
  <data name="&gt;&gt;regressionContextMenuItem.Type" xml:space="preserve">
    <value>System.Windows.Forms.ToolStripMenuItem, System.Windows.Forms, Version=4.0.0.0, Culture=neutral, PublicKeyToken=b77a5c561934e089</value>
  </data>
  <data name="&gt;&gt;scoreToRunToolStripMenuItem.Name" xml:space="preserve">
    <value>scoreToRunToolStripMenuItem</value>
  </data>
  <data name="&gt;&gt;scoreToRunToolStripMenuItem.Type" xml:space="preserve">
    <value>System.Windows.Forms.ToolStripMenuItem, System.Windows.Forms, Version=4.0.0.0, Culture=neutral, PublicKeyToken=b77a5c561934e089</value>
  </data>
  <data name="&gt;&gt;runToRunToolStripMenuItem.Name" xml:space="preserve">
    <value>runToRunToolStripMenuItem</value>
  </data>
  <data name="&gt;&gt;runToRunToolStripMenuItem.Type" xml:space="preserve">
    <value>System.Windows.Forms.ToolStripMenuItem, System.Windows.Forms, Version=4.0.0.0, Culture=neutral, PublicKeyToken=b77a5c561934e089</value>
  </data>
  <data name="&gt;&gt;schedulingContextMenuItem.Name" xml:space="preserve">
    <value>schedulingContextMenuItem</value>
  </data>
  <data name="&gt;&gt;schedulingContextMenuItem.Type" xml:space="preserve">
    <value>System.Windows.Forms.ToolStripMenuItem, System.Windows.Forms, Version=4.0.0.0, Culture=neutral, PublicKeyToken=b77a5c561934e089</value>
  </data>
  <data name="&gt;&gt;timePlotContextMenuItem.Name" xml:space="preserve">
    <value>timePlotContextMenuItem</value>
  </data>
  <data name="&gt;&gt;timePlotContextMenuItem.Type" xml:space="preserve">
    <value>System.Windows.Forms.ToolStripMenuItem, System.Windows.Forms, Version=4.0.0.0, Culture=neutral, PublicKeyToken=b77a5c561934e089</value>
  </data>
  <data name="&gt;&gt;timeCorrelationContextMenuItem.Name" xml:space="preserve">
    <value>timeCorrelationContextMenuItem</value>
  </data>
  <data name="&gt;&gt;timeCorrelationContextMenuItem.Type" xml:space="preserve">
    <value>System.Windows.Forms.ToolStripMenuItem, System.Windows.Forms, Version=4.0.0.0, Culture=neutral, PublicKeyToken=b77a5c561934e089</value>
  </data>
  <data name="&gt;&gt;timeResidualsContextMenuItem.Name" xml:space="preserve">
    <value>timeResidualsContextMenuItem</value>
  </data>
  <data name="&gt;&gt;timeResidualsContextMenuItem.Type" xml:space="preserve">
    <value>System.Windows.Forms.ToolStripMenuItem, System.Windows.Forms, Version=4.0.0.0, Culture=neutral, PublicKeyToken=b77a5c561934e089</value>
  </data>
  <data name="&gt;&gt;timePointsContextMenuItem.Name" xml:space="preserve">
    <value>timePointsContextMenuItem</value>
  </data>
  <data name="&gt;&gt;timePointsContextMenuItem.Type" xml:space="preserve">
    <value>System.Windows.Forms.ToolStripMenuItem, System.Windows.Forms, Version=4.0.0.0, Culture=neutral, PublicKeyToken=b77a5c561934e089</value>
  </data>
  <data name="&gt;&gt;timeTargetsContextMenuItem.Name" xml:space="preserve">
    <value>timeTargetsContextMenuItem</value>
  </data>
  <data name="&gt;&gt;timeTargetsContextMenuItem.Type" xml:space="preserve">
    <value>System.Windows.Forms.ToolStripMenuItem, System.Windows.Forms, Version=4.0.0.0, Culture=neutral, PublicKeyToken=b77a5c561934e089</value>
  </data>
  <data name="&gt;&gt;targetsAt1FDRToolStripMenuItem.Name" xml:space="preserve">
    <value>targetsAt1FDRToolStripMenuItem</value>
  </data>
  <data name="&gt;&gt;targetsAt1FDRToolStripMenuItem.Type" xml:space="preserve">
    <value>System.Windows.Forms.ToolStripMenuItem, System.Windows.Forms, Version=4.0.0.0, Culture=neutral, PublicKeyToken=b77a5c561934e089</value>
  </data>
  <data name="&gt;&gt;timeStandardsContextMenuItem.Name" xml:space="preserve">
    <value>timeStandardsContextMenuItem</value>
  </data>
  <data name="&gt;&gt;timeStandardsContextMenuItem.Type" xml:space="preserve">
    <value>System.Windows.Forms.ToolStripMenuItem, System.Windows.Forms, Version=4.0.0.0, Culture=neutral, PublicKeyToken=b77a5c561934e089</value>
  </data>
  <data name="&gt;&gt;timeDecoysContextMenuItem.Name" xml:space="preserve">
    <value>timeDecoysContextMenuItem</value>
  </data>
  <data name="&gt;&gt;timeDecoysContextMenuItem.Type" xml:space="preserve">
    <value>System.Windows.Forms.ToolStripMenuItem, System.Windows.Forms, Version=4.0.0.0, Culture=neutral, PublicKeyToken=b77a5c561934e089</value>
  </data>
  <data name="&gt;&gt;rtValueMenuItem.Name" xml:space="preserve">
    <value>rtValueMenuItem</value>
  </data>
  <data name="&gt;&gt;rtValueMenuItem.Type" xml:space="preserve">
    <value>System.Windows.Forms.ToolStripMenuItem, System.Windows.Forms, Version=4.0.0.0, Culture=neutral, PublicKeyToken=b77a5c561934e089</value>
  </data>
  <data name="&gt;&gt;allRTValueContextMenuItem.Name" xml:space="preserve">
    <value>allRTValueContextMenuItem</value>
  </data>
  <data name="&gt;&gt;allRTValueContextMenuItem.Type" xml:space="preserve">
    <value>System.Windows.Forms.ToolStripMenuItem, System.Windows.Forms, Version=4.0.0.0, Culture=neutral, PublicKeyToken=b77a5c561934e089</value>
  </data>
  <data name="&gt;&gt;timeRTValueContextMenuItem.Name" xml:space="preserve">
    <value>timeRTValueContextMenuItem</value>
  </data>
  <data name="&gt;&gt;timeRTValueContextMenuItem.Type" xml:space="preserve">
    <value>System.Windows.Forms.ToolStripMenuItem, System.Windows.Forms, Version=4.0.0.0, Culture=neutral, PublicKeyToken=b77a5c561934e089</value>
  </data>
  <data name="&gt;&gt;fwhmRTValueContextMenuItem.Name" xml:space="preserve">
    <value>fwhmRTValueContextMenuItem</value>
  </data>
  <data name="&gt;&gt;fwhmRTValueContextMenuItem.Type" xml:space="preserve">
    <value>System.Windows.Forms.ToolStripMenuItem, System.Windows.Forms, Version=4.0.0.0, Culture=neutral, PublicKeyToken=b77a5c561934e089</value>
  </data>
  <data name="&gt;&gt;fwbRTValueContextMenuItem.Name" xml:space="preserve">
    <value>fwbRTValueContextMenuItem</value>
  </data>
  <data name="&gt;&gt;fwbRTValueContextMenuItem.Type" xml:space="preserve">
    <value>System.Windows.Forms.ToolStripMenuItem, System.Windows.Forms, Version=4.0.0.0, Culture=neutral, PublicKeyToken=b77a5c561934e089</value>
  </data>
  <data name="&gt;&gt;showRTLegendContextMenuItem.Name" xml:space="preserve">
    <value>showRTLegendContextMenuItem</value>
  </data>
  <data name="&gt;&gt;showRTLegendContextMenuItem.Type" xml:space="preserve">
    <value>System.Windows.Forms.ToolStripMenuItem, System.Windows.Forms, Version=4.0.0.0, Culture=neutral, PublicKeyToken=b77a5c561934e089</value>
  </data>
  <data name="&gt;&gt;selectionContextMenuItem.Name" xml:space="preserve">
    <value>selectionContextMenuItem</value>
  </data>
  <data name="&gt;&gt;selectionContextMenuItem.Type" xml:space="preserve">
    <value>System.Windows.Forms.ToolStripMenuItem, System.Windows.Forms, Version=4.0.0.0, Culture=neutral, PublicKeyToken=b77a5c561934e089</value>
  </data>
  <data name="&gt;&gt;synchronizeSummaryZoomingContextMenuItem.Name" xml:space="preserve">
    <value>synchronizeSummaryZoomingContextMenuItem</value>
  </data>
  <data name="&gt;&gt;synchronizeSummaryZoomingContextMenuItem.Type" xml:space="preserve">
    <value>System.Windows.Forms.ToolStripMenuItem, System.Windows.Forms, Version=4.0.0.0, Culture=neutral, PublicKeyToken=b77a5c561934e089</value>
  </data>
  <data name="&gt;&gt;refineRTContextMenuItem.Name" xml:space="preserve">
    <value>refineRTContextMenuItem</value>
  </data>
  <data name="&gt;&gt;refineRTContextMenuItem.Type" xml:space="preserve">
    <value>System.Windows.Forms.ToolStripMenuItem, System.Windows.Forms, Version=4.0.0.0, Culture=neutral, PublicKeyToken=b77a5c561934e089</value>
  </data>
  <data name="&gt;&gt;predictionRTContextMenuItem.Name" xml:space="preserve">
    <value>predictionRTContextMenuItem</value>
  </data>
  <data name="&gt;&gt;predictionRTContextMenuItem.Type" xml:space="preserve">
    <value>System.Windows.Forms.ToolStripMenuItem, System.Windows.Forms, Version=4.0.0.0, Culture=neutral, PublicKeyToken=b77a5c561934e089</value>
  </data>
  <data name="&gt;&gt;replicatesRTContextMenuItem.Name" xml:space="preserve">
    <value>replicatesRTContextMenuItem</value>
  </data>
  <data name="&gt;&gt;replicatesRTContextMenuItem.Type" xml:space="preserve">
    <value>System.Windows.Forms.ToolStripMenuItem, System.Windows.Forms, Version=4.0.0.0, Culture=neutral, PublicKeyToken=b77a5c561934e089</value>
  </data>
  <data name="&gt;&gt;averageReplicatesContextMenuItem.Name" xml:space="preserve">
    <value>averageReplicatesContextMenuItem</value>
  </data>
  <data name="&gt;&gt;averageReplicatesContextMenuItem.Type" xml:space="preserve">
    <value>System.Windows.Forms.ToolStripMenuItem, System.Windows.Forms, Version=4.0.0.0, Culture=neutral, PublicKeyToken=b77a5c561934e089</value>
  </data>
  <data name="&gt;&gt;singleReplicateRTContextMenuItem.Name" xml:space="preserve">
    <value>singleReplicateRTContextMenuItem</value>
  </data>
  <data name="&gt;&gt;singleReplicateRTContextMenuItem.Type" xml:space="preserve">
    <value>System.Windows.Forms.ToolStripMenuItem, System.Windows.Forms, Version=4.0.0.0, Culture=neutral, PublicKeyToken=b77a5c561934e089</value>
  </data>
  <data name="&gt;&gt;bestReplicateRTContextMenuItem.Name" xml:space="preserve">
    <value>bestReplicateRTContextMenuItem</value>
  </data>
  <data name="&gt;&gt;bestReplicateRTContextMenuItem.Type" xml:space="preserve">
    <value>System.Windows.Forms.ToolStripMenuItem, System.Windows.Forms, Version=4.0.0.0, Culture=neutral, PublicKeyToken=b77a5c561934e089</value>
  </data>
  <data name="&gt;&gt;setRTThresholdContextMenuItem.Name" xml:space="preserve">
    <value>setRTThresholdContextMenuItem</value>
  </data>
  <data name="&gt;&gt;setRTThresholdContextMenuItem.Type" xml:space="preserve">
    <value>System.Windows.Forms.ToolStripMenuItem, System.Windows.Forms, Version=4.0.0.0, Culture=neutral, PublicKeyToken=b77a5c561934e089</value>
  </data>
  <data name="&gt;&gt;setRegressionMethodContextMenuItem.Name" xml:space="preserve">
    <value>setRegressionMethodContextMenuItem</value>
  </data>
  <data name="&gt;&gt;setRegressionMethodContextMenuItem.Type" xml:space="preserve">
    <value>System.Windows.Forms.ToolStripMenuItem, System.Windows.Forms, Version=4.0.0.0, Culture=neutral, PublicKeyToken=b77a5c561934e089</value>
  </data>
  <data name="&gt;&gt;linearRegressionContextMenuItem.Name" xml:space="preserve">
    <value>linearRegressionContextMenuItem</value>
  </data>
  <data name="&gt;&gt;linearRegressionContextMenuItem.Type" xml:space="preserve">
    <value>System.Windows.Forms.ToolStripMenuItem, System.Windows.Forms, Version=4.0.0.0, Culture=neutral, PublicKeyToken=b77a5c561934e089</value>
  </data>
  <data name="&gt;&gt;kernelDensityEstimationContextMenuItem.Name" xml:space="preserve">
    <value>kernelDensityEstimationContextMenuItem</value>
  </data>
  <data name="&gt;&gt;kernelDensityEstimationContextMenuItem.Type" xml:space="preserve">
    <value>System.Windows.Forms.ToolStripMenuItem, System.Windows.Forms, Version=4.0.0.0, Culture=neutral, PublicKeyToken=b77a5c561934e089</value>
  </data>
  <data name="&gt;&gt;logRegressionContextMenuItem.Name" xml:space="preserve">
    <value>logRegressionContextMenuItem</value>
  </data>
  <data name="&gt;&gt;logRegressionContextMenuItem.Type" xml:space="preserve">
    <value>System.Windows.Forms.ToolStripMenuItem, System.Windows.Forms, Version=4.0.0.0, Culture=neutral, PublicKeyToken=b77a5c561934e089</value>
  </data>
  <data name="&gt;&gt;loessContextMenuItem.Name" xml:space="preserve">
    <value>loessContextMenuItem</value>
  </data>
  <data name="&gt;&gt;loessContextMenuItem.Type" xml:space="preserve">
    <value>System.Windows.Forms.ToolStripMenuItem, System.Windows.Forms, Version=4.0.0.0, Culture=neutral, PublicKeyToken=b77a5c561934e089</value>
  </data>
  <data name="&gt;&gt;toolStripSeparator22.Name" xml:space="preserve">
    <value>toolStripSeparator22</value>
  </data>
  <data name="&gt;&gt;toolStripSeparator22.Type" xml:space="preserve">
    <value>System.Windows.Forms.ToolStripSeparator, System.Windows.Forms, Version=4.0.0.0, Culture=neutral, PublicKeyToken=b77a5c561934e089</value>
  </data>
  <data name="&gt;&gt;createRTRegressionContextMenuItem.Name" xml:space="preserve">
    <value>createRTRegressionContextMenuItem</value>
  </data>
  <data name="&gt;&gt;createRTRegressionContextMenuItem.Type" xml:space="preserve">
    <value>System.Windows.Forms.ToolStripMenuItem, System.Windows.Forms, Version=4.0.0.0, Culture=neutral, PublicKeyToken=b77a5c561934e089</value>
  </data>
  <data name="&gt;&gt;chooseCalculatorContextMenuItem.Name" xml:space="preserve">
    <value>chooseCalculatorContextMenuItem</value>
  </data>
  <data name="&gt;&gt;chooseCalculatorContextMenuItem.Type" xml:space="preserve">
    <value>System.Windows.Forms.ToolStripMenuItem, System.Windows.Forms, Version=4.0.0.0, Culture=neutral, PublicKeyToken=b77a5c561934e089</value>
  </data>
  <data name="&gt;&gt;placeholderToolStripMenuItem1.Name" xml:space="preserve">
    <value>placeholderToolStripMenuItem1</value>
  </data>
  <data name="&gt;&gt;placeholderToolStripMenuItem1.Type" xml:space="preserve">
    <value>System.Windows.Forms.ToolStripMenuItem, System.Windows.Forms, Version=4.0.0.0, Culture=neutral, PublicKeyToken=b77a5c561934e089</value>
  </data>
  <data name="&gt;&gt;toolStripSeparatorCalculators.Name" xml:space="preserve">
    <value>toolStripSeparatorCalculators</value>
  </data>
  <data name="&gt;&gt;toolStripSeparatorCalculators.Type" xml:space="preserve">
    <value>System.Windows.Forms.ToolStripSeparator, System.Windows.Forms, Version=4.0.0.0, Culture=neutral, PublicKeyToken=b77a5c561934e089</value>
  </data>
  <data name="&gt;&gt;addCalculatorContextMenuItem.Name" xml:space="preserve">
    <value>addCalculatorContextMenuItem</value>
  </data>
  <data name="&gt;&gt;addCalculatorContextMenuItem.Type" xml:space="preserve">
    <value>System.Windows.Forms.ToolStripMenuItem, System.Windows.Forms, Version=4.0.0.0, Culture=neutral, PublicKeyToken=b77a5c561934e089</value>
  </data>
  <data name="&gt;&gt;updateCalculatorContextMenuItem.Name" xml:space="preserve">
    <value>updateCalculatorContextMenuItem</value>
  </data>
  <data name="&gt;&gt;updateCalculatorContextMenuItem.Type" xml:space="preserve">
    <value>System.Windows.Forms.ToolStripMenuItem, System.Windows.Forms, Version=4.0.0.0, Culture=neutral, PublicKeyToken=b77a5c561934e089</value>
  </data>
  <data name="&gt;&gt;toolStripSeparator23.Name" xml:space="preserve">
    <value>toolStripSeparator23</value>
  </data>
  <data name="&gt;&gt;toolStripSeparator23.Type" xml:space="preserve">
    <value>System.Windows.Forms.ToolStripSeparator, System.Windows.Forms, Version=4.0.0.0, Culture=neutral, PublicKeyToken=b77a5c561934e089</value>
  </data>
  <data name="&gt;&gt;removeRTOutliersContextMenuItem.Name" xml:space="preserve">
    <value>removeRTOutliersContextMenuItem</value>
  </data>
  <data name="&gt;&gt;removeRTOutliersContextMenuItem.Type" xml:space="preserve">
    <value>System.Windows.Forms.ToolStripMenuItem, System.Windows.Forms, Version=4.0.0.0, Culture=neutral, PublicKeyToken=b77a5c561934e089</value>
  </data>
  <data name="&gt;&gt;removeRTContextMenuItem.Name" xml:space="preserve">
    <value>removeRTContextMenuItem</value>
  </data>
  <data name="&gt;&gt;removeRTContextMenuItem.Type" xml:space="preserve">
    <value>System.Windows.Forms.ToolStripMenuItem, System.Windows.Forms, Version=4.0.0.0, Culture=neutral, PublicKeyToken=b77a5c561934e089</value>
  </data>
  <data name="&gt;&gt;toolStripSeparator24.Name" xml:space="preserve">
    <value>toolStripSeparator24</value>
  </data>
  <data name="&gt;&gt;toolStripSeparator24.Type" xml:space="preserve">
    <value>System.Windows.Forms.ToolStripSeparator, System.Windows.Forms, Version=4.0.0.0, Culture=neutral, PublicKeyToken=b77a5c561934e089</value>
  </data>
  <data name="&gt;&gt;timePropsContextMenuItem.Name" xml:space="preserve">
    <value>timePropsContextMenuItem</value>
  </data>
  <data name="&gt;&gt;timePropsContextMenuItem.Type" xml:space="preserve">
    <value>System.Windows.Forms.ToolStripMenuItem, System.Windows.Forms, Version=4.0.0.0, Culture=neutral, PublicKeyToken=b77a5c561934e089</value>
  </data>
  <data name="&gt;&gt;toolStripSeparator38.Name" xml:space="preserve">
    <value>toolStripSeparator38</value>
  </data>
  <data name="&gt;&gt;toolStripSeparator38.Type" xml:space="preserve">
    <value>System.Windows.Forms.ToolStripSeparator, System.Windows.Forms, Version=4.0.0.0, Culture=neutral, PublicKeyToken=b77a5c561934e089</value>
  </data>
  <data name="&gt;&gt;zoomOutRTContextMenuItem.Name" xml:space="preserve">
    <value>zoomOutRTContextMenuItem</value>
  </data>
  <data name="&gt;&gt;zoomOutRTContextMenuItem.Type" xml:space="preserve">
    <value>System.Windows.Forms.ToolStripMenuItem, System.Windows.Forms, Version=4.0.0.0, Culture=neutral, PublicKeyToken=b77a5c561934e089</value>
  </data>
  <data name="&gt;&gt;toolStripSeparator25.Name" xml:space="preserve">
    <value>toolStripSeparator25</value>
  </data>
  <data name="&gt;&gt;toolStripSeparator25.Type" xml:space="preserve">
    <value>System.Windows.Forms.ToolStripSeparator, System.Windows.Forms, Version=4.0.0.0, Culture=neutral, PublicKeyToken=b77a5c561934e089</value>
  </data>
  <data name="&gt;&gt;areaGraphContextMenuItem.Name" xml:space="preserve">
    <value>areaGraphContextMenuItem</value>
  </data>
  <data name="&gt;&gt;areaGraphContextMenuItem.Type" xml:space="preserve">
    <value>System.Windows.Forms.ToolStripMenuItem, System.Windows.Forms, Version=4.0.0.0, Culture=neutral, PublicKeyToken=b77a5c561934e089</value>
  </data>
  <data name="&gt;&gt;areaReplicateComparisonContextMenuItem.Name" xml:space="preserve">
    <value>areaReplicateComparisonContextMenuItem</value>
  </data>
  <data name="&gt;&gt;areaReplicateComparisonContextMenuItem.Type" xml:space="preserve">
    <value>System.Windows.Forms.ToolStripMenuItem, System.Windows.Forms, Version=4.0.0.0, Culture=neutral, PublicKeyToken=b77a5c561934e089</value>
  </data>
  <data name="&gt;&gt;areaPeptideComparisonContextMenuItem.Name" xml:space="preserve">
    <value>areaPeptideComparisonContextMenuItem</value>
  </data>
  <data name="&gt;&gt;areaPeptideComparisonContextMenuItem.Type" xml:space="preserve">
    <value>System.Windows.Forms.ToolStripMenuItem, System.Windows.Forms, Version=4.0.0.0, Culture=neutral, PublicKeyToken=b77a5c561934e089</value>
  </data>
  <data name="&gt;&gt;areaCVHistogramContextMenuItem.Name" xml:space="preserve">
    <value>areaCVHistogramContextMenuItem</value>
  </data>
  <data name="&gt;&gt;areaCVHistogramContextMenuItem.Type" xml:space="preserve">
    <value>System.Windows.Forms.ToolStripMenuItem, System.Windows.Forms, Version=4.0.0.0, Culture=neutral, PublicKeyToken=b77a5c561934e089</value>
  </data>
  <data name="&gt;&gt;areaCVHistogram2DContextMenuItem.Name" xml:space="preserve">
    <value>areaCVHistogram2DContextMenuItem</value>
  </data>
  <data name="&gt;&gt;areaCVHistogram2DContextMenuItem.Type" xml:space="preserve">
    <value>System.Windows.Forms.ToolStripMenuItem, System.Windows.Forms, Version=4.0.0.0, Culture=neutral, PublicKeyToken=b77a5c561934e089</value>
  </data>
  <data name="&gt;&gt;graphTypeToolStripMenuItem.Name" xml:space="preserve">
    <value>graphTypeToolStripMenuItem</value>
  </data>
  <data name="&gt;&gt;graphTypeToolStripMenuItem.Type" xml:space="preserve">
    <value>System.Windows.Forms.ToolStripMenuItem, System.Windows.Forms, Version=4.0.0.0, Culture=neutral, PublicKeyToken=b77a5c561934e089</value>
  </data>
  <data name="&gt;&gt;barAreaGraphDisplayTypeMenuItem.Name" xml:space="preserve">
    <value>barAreaGraphDisplayTypeMenuItem</value>
  </data>
  <data name="&gt;&gt;barAreaGraphDisplayTypeMenuItem.Type" xml:space="preserve">
    <value>System.Windows.Forms.ToolStripMenuItem, System.Windows.Forms, Version=4.0.0.0, Culture=neutral, PublicKeyToken=b77a5c561934e089</value>
  </data>
  <data name="&gt;&gt;lineAreaGraphDisplayTypeMenuItem.Name" xml:space="preserve">
    <value>lineAreaGraphDisplayTypeMenuItem</value>
  </data>
  <data name="&gt;&gt;lineAreaGraphDisplayTypeMenuItem.Type" xml:space="preserve">
    <value>System.Windows.Forms.ToolStripMenuItem, System.Windows.Forms, Version=4.0.0.0, Culture=neutral, PublicKeyToken=b77a5c561934e089</value>
  </data>
  <data name="&gt;&gt;peptideOrderContextMenuItem.Name" xml:space="preserve">
    <value>peptideOrderContextMenuItem</value>
  </data>
  <data name="&gt;&gt;peptideOrderContextMenuItem.Type" xml:space="preserve">
    <value>System.Windows.Forms.ToolStripMenuItem, System.Windows.Forms, Version=4.0.0.0, Culture=neutral, PublicKeyToken=b77a5c561934e089</value>
  </data>
  <data name="&gt;&gt;peptideOrderDocumentContextMenuItem.Name" xml:space="preserve">
    <value>peptideOrderDocumentContextMenuItem</value>
  </data>
  <data name="&gt;&gt;peptideOrderDocumentContextMenuItem.Type" xml:space="preserve">
    <value>System.Windows.Forms.ToolStripMenuItem, System.Windows.Forms, Version=4.0.0.0, Culture=neutral, PublicKeyToken=b77a5c561934e089</value>
  </data>
  <data name="&gt;&gt;peptideOrderRTContextMenuItem.Name" xml:space="preserve">
    <value>peptideOrderRTContextMenuItem</value>
  </data>
  <data name="&gt;&gt;peptideOrderRTContextMenuItem.Type" xml:space="preserve">
    <value>System.Windows.Forms.ToolStripMenuItem, System.Windows.Forms, Version=4.0.0.0, Culture=neutral, PublicKeyToken=b77a5c561934e089</value>
  </data>
  <data name="&gt;&gt;peptideOrderAreaContextMenuItem.Name" xml:space="preserve">
    <value>peptideOrderAreaContextMenuItem</value>
  </data>
  <data name="&gt;&gt;peptideOrderAreaContextMenuItem.Type" xml:space="preserve">
    <value>System.Windows.Forms.ToolStripMenuItem, System.Windows.Forms, Version=4.0.0.0, Culture=neutral, PublicKeyToken=b77a5c561934e089</value>
  </data>
  <data name="&gt;&gt;peptideOrderMassErrorContextMenuItem.Name" xml:space="preserve">
    <value>peptideOrderMassErrorContextMenuItem</value>
  </data>
  <data name="&gt;&gt;peptideOrderMassErrorContextMenuItem.Type" xml:space="preserve">
    <value>System.Windows.Forms.ToolStripMenuItem, System.Windows.Forms, Version=4.0.0.0, Culture=neutral, PublicKeyToken=b77a5c561934e089</value>
  </data>
  <data name="&gt;&gt;replicateOrderContextMenuItem.Name" xml:space="preserve">
    <value>replicateOrderContextMenuItem</value>
  </data>
  <data name="&gt;&gt;replicateOrderContextMenuItem.Type" xml:space="preserve">
    <value>System.Windows.Forms.ToolStripMenuItem, System.Windows.Forms, Version=4.0.0.0, Culture=neutral, PublicKeyToken=b77a5c561934e089</value>
  </data>
  <data name="&gt;&gt;replicateOrderDocumentContextMenuItem.Name" xml:space="preserve">
    <value>replicateOrderDocumentContextMenuItem</value>
  </data>
  <data name="&gt;&gt;replicateOrderDocumentContextMenuItem.Type" xml:space="preserve">
    <value>System.Windows.Forms.ToolStripMenuItem, System.Windows.Forms, Version=4.0.0.0, Culture=neutral, PublicKeyToken=b77a5c561934e089</value>
  </data>
  <data name="&gt;&gt;replicateOrderAcqTimeContextMenuItem.Name" xml:space="preserve">
    <value>replicateOrderAcqTimeContextMenuItem</value>
  </data>
  <data name="&gt;&gt;replicateOrderAcqTimeContextMenuItem.Type" xml:space="preserve">
    <value>System.Windows.Forms.ToolStripMenuItem, System.Windows.Forms, Version=4.0.0.0, Culture=neutral, PublicKeyToken=b77a5c561934e089</value>
  </data>
  <data name="&gt;&gt;areaNormalizeContextMenuItem.Name" xml:space="preserve">
    <value>areaNormalizeContextMenuItem</value>
  </data>
  <data name="&gt;&gt;areaNormalizeContextMenuItem.Type" xml:space="preserve">
    <value>System.Windows.Forms.ToolStripMenuItem, System.Windows.Forms, Version=4.0.0.0, Culture=neutral, PublicKeyToken=b77a5c561934e089</value>
  </data>
  <data name="&gt;&gt;scopeContextMenuItem.Name" xml:space="preserve">
    <value>scopeContextMenuItem</value>
  </data>
  <data name="&gt;&gt;scopeContextMenuItem.Type" xml:space="preserve">
    <value>System.Windows.Forms.ToolStripMenuItem, System.Windows.Forms, Version=4.0.0.0, Culture=neutral, PublicKeyToken=b77a5c561934e089</value>
  </data>
  <data name="&gt;&gt;documentScopeContextMenuItem.Name" xml:space="preserve">
    <value>documentScopeContextMenuItem</value>
  </data>
  <data name="&gt;&gt;documentScopeContextMenuItem.Type" xml:space="preserve">
    <value>System.Windows.Forms.ToolStripMenuItem, System.Windows.Forms, Version=4.0.0.0, Culture=neutral, PublicKeyToken=b77a5c561934e089</value>
  </data>
  <data name="&gt;&gt;proteinScopeContextMenuItem.Name" xml:space="preserve">
    <value>proteinScopeContextMenuItem</value>
  </data>
  <data name="&gt;&gt;proteinScopeContextMenuItem.Type" xml:space="preserve">
    <value>System.Windows.Forms.ToolStripMenuItem, System.Windows.Forms, Version=4.0.0.0, Culture=neutral, PublicKeyToken=b77a5c561934e089</value>
  </data>
  <data name="&gt;&gt;showPeakAreaLegendContextMenuItem.Name" xml:space="preserve">
    <value>showPeakAreaLegendContextMenuItem</value>
  </data>
  <data name="&gt;&gt;showPeakAreaLegendContextMenuItem.Type" xml:space="preserve">
    <value>System.Windows.Forms.ToolStripMenuItem, System.Windows.Forms, Version=4.0.0.0, Culture=neutral, PublicKeyToken=b77a5c561934e089</value>
  </data>
  <data name="&gt;&gt;showLibraryPeakAreaContextMenuItem.Name" xml:space="preserve">
    <value>showLibraryPeakAreaContextMenuItem</value>
  </data>
  <data name="&gt;&gt;showLibraryPeakAreaContextMenuItem.Type" xml:space="preserve">
    <value>System.Windows.Forms.ToolStripMenuItem, System.Windows.Forms, Version=4.0.0.0, Culture=neutral, PublicKeyToken=b77a5c561934e089</value>
  </data>
  <data name="&gt;&gt;showDotProductToolStripMenuItem.Name" xml:space="preserve">
    <value>showDotProductToolStripMenuItem</value>
  </data>
  <data name="&gt;&gt;showDotProductToolStripMenuItem.Type" xml:space="preserve">
    <value>System.Windows.Forms.ToolStripMenuItem, System.Windows.Forms, Version=4.0.0.0, Culture=neutral, PublicKeyToken=b77a5c561934e089</value>
  </data>
  <data name="&gt;&gt;peptideLogScaleContextMenuItem.Name" xml:space="preserve">
    <value>peptideLogScaleContextMenuItem</value>
  </data>
  <data name="&gt;&gt;peptideLogScaleContextMenuItem.Type" xml:space="preserve">
    <value>System.Windows.Forms.ToolStripMenuItem, System.Windows.Forms, Version=4.0.0.0, Culture=neutral, PublicKeyToken=b77a5c561934e089</value>
  </data>
  <data name="&gt;&gt;peptideCvsContextMenuItem.Name" xml:space="preserve">
    <value>peptideCvsContextMenuItem</value>
  </data>
  <data name="&gt;&gt;peptideCvsContextMenuItem.Type" xml:space="preserve">
    <value>System.Windows.Forms.ToolStripMenuItem, System.Windows.Forms, Version=4.0.0.0, Culture=neutral, PublicKeyToken=b77a5c561934e089</value>
  </data>
  <data name="&gt;&gt;toolStripSeparator28.Name" xml:space="preserve">
    <value>toolStripSeparator28</value>
  </data>
  <data name="&gt;&gt;toolStripSeparator28.Type" xml:space="preserve">
    <value>System.Windows.Forms.ToolStripSeparator, System.Windows.Forms, Version=4.0.0.0, Culture=neutral, PublicKeyToken=b77a5c561934e089</value>
  </data>
  <data name="&gt;&gt;areaPropsContextMenuItem.Name" xml:space="preserve">
    <value>areaPropsContextMenuItem</value>
  </data>
  <data name="&gt;&gt;areaPropsContextMenuItem.Type" xml:space="preserve">
    <value>System.Windows.Forms.ToolStripMenuItem, System.Windows.Forms, Version=4.0.0.0, Culture=neutral, PublicKeyToken=b77a5c561934e089</value>
  </data>
  <data name="&gt;&gt;groupReplicatesByContextMenuItem.Name" xml:space="preserve">
    <value>groupReplicatesByContextMenuItem</value>
  </data>
  <data name="&gt;&gt;groupReplicatesByContextMenuItem.Type" xml:space="preserve">
    <value>System.Windows.Forms.ToolStripMenuItem, System.Windows.Forms, Version=4.0.0.0, Culture=neutral, PublicKeyToken=b77a5c561934e089</value>
  </data>
  <data name="&gt;&gt;groupByReplicateContextMenuItem.Name" xml:space="preserve">
    <value>groupByReplicateContextMenuItem</value>
  </data>
  <data name="&gt;&gt;groupByReplicateContextMenuItem.Type" xml:space="preserve">
    <value>System.Windows.Forms.ToolStripMenuItem, System.Windows.Forms, Version=4.0.0.0, Culture=neutral, PublicKeyToken=b77a5c561934e089</value>
  </data>
  <data name="&gt;&gt;areaCVbinWidthToolStripMenuItem.Name" xml:space="preserve">
    <value>areaCVbinWidthToolStripMenuItem</value>
  </data>
  <data name="&gt;&gt;areaCVbinWidthToolStripMenuItem.Type" xml:space="preserve">
    <value>System.Windows.Forms.ToolStripMenuItem, System.Windows.Forms, Version=4.0.0.0, Culture=neutral, PublicKeyToken=b77a5c561934e089</value>
  </data>
  <data name="&gt;&gt;areaCV05binWidthToolStripMenuItem.Name" xml:space="preserve">
    <value>areaCV05binWidthToolStripMenuItem</value>
  </data>
  <data name="&gt;&gt;areaCV05binWidthToolStripMenuItem.Type" xml:space="preserve">
    <value>System.Windows.Forms.ToolStripMenuItem, System.Windows.Forms, Version=4.0.0.0, Culture=neutral, PublicKeyToken=b77a5c561934e089</value>
  </data>
  <data name="&gt;&gt;areaCV10binWidthToolStripMenuItem.Name" xml:space="preserve">
    <value>areaCV10binWidthToolStripMenuItem</value>
  </data>
  <data name="&gt;&gt;areaCV10binWidthToolStripMenuItem.Type" xml:space="preserve">
    <value>System.Windows.Forms.ToolStripMenuItem, System.Windows.Forms, Version=4.0.0.0, Culture=neutral, PublicKeyToken=b77a5c561934e089</value>
  </data>
  <data name="&gt;&gt;areaCV15binWidthToolStripMenuItem.Name" xml:space="preserve">
    <value>areaCV15binWidthToolStripMenuItem</value>
  </data>
  <data name="&gt;&gt;areaCV15binWidthToolStripMenuItem.Type" xml:space="preserve">
    <value>System.Windows.Forms.ToolStripMenuItem, System.Windows.Forms, Version=4.0.0.0, Culture=neutral, PublicKeyToken=b77a5c561934e089</value>
  </data>
  <data name="&gt;&gt;areaCV20binWidthToolStripMenuItem.Name" xml:space="preserve">
    <value>areaCV20binWidthToolStripMenuItem</value>
  </data>
  <data name="&gt;&gt;areaCV20binWidthToolStripMenuItem.Type" xml:space="preserve">
    <value>System.Windows.Forms.ToolStripMenuItem, System.Windows.Forms, Version=4.0.0.0, Culture=neutral, PublicKeyToken=b77a5c561934e089</value>
  </data>
  <data name="&gt;&gt;pointsToolStripMenuItem.Name" xml:space="preserve">
    <value>pointsToolStripMenuItem</value>
  </data>
  <data name="&gt;&gt;pointsToolStripMenuItem.Type" xml:space="preserve">
    <value>System.Windows.Forms.ToolStripMenuItem, System.Windows.Forms, Version=4.0.0.0, Culture=neutral, PublicKeyToken=b77a5c561934e089</value>
  </data>
  <data name="&gt;&gt;areaCVtargetsToolStripMenuItem.Name" xml:space="preserve">
    <value>areaCVtargetsToolStripMenuItem</value>
  </data>
  <data name="&gt;&gt;areaCVtargetsToolStripMenuItem.Type" xml:space="preserve">
    <value>System.Windows.Forms.ToolStripMenuItem, System.Windows.Forms, Version=4.0.0.0, Culture=neutral, PublicKeyToken=b77a5c561934e089</value>
  </data>
  <data name="&gt;&gt;areaCVdecoysToolStripMenuItem.Name" xml:space="preserve">
    <value>areaCVdecoysToolStripMenuItem</value>
  </data>
  <data name="&gt;&gt;areaCVdecoysToolStripMenuItem.Type" xml:space="preserve">
    <value>System.Windows.Forms.ToolStripMenuItem, System.Windows.Forms, Version=4.0.0.0, Culture=neutral, PublicKeyToken=b77a5c561934e089</value>
  </data>
  <data name="&gt;&gt;areaCVTransitionsToolStripMenuItem.Name" xml:space="preserve">
    <value>areaCVTransitionsToolStripMenuItem</value>
  </data>
  <data name="&gt;&gt;areaCVTransitionsToolStripMenuItem.Type" xml:space="preserve">
    <value>System.Windows.Forms.ToolStripMenuItem, System.Windows.Forms, Version=4.0.0.0, Culture=neutral, PublicKeyToken=b77a5c561934e089</value>
  </data>
  <data name="&gt;&gt;areaCVAllTransitionsToolStripMenuItem.Name" xml:space="preserve">
    <value>areaCVAllTransitionsToolStripMenuItem</value>
  </data>
  <data name="&gt;&gt;areaCVAllTransitionsToolStripMenuItem.Type" xml:space="preserve">
    <value>System.Windows.Forms.ToolStripMenuItem, System.Windows.Forms, Version=4.0.0.0, Culture=neutral, PublicKeyToken=b77a5c561934e089</value>
  </data>
  <data name="&gt;&gt;areaCVCountTransitionsToolStripMenuItem.Name" xml:space="preserve">
    <value>areaCVCountTransitionsToolStripMenuItem</value>
  </data>
  <data name="&gt;&gt;areaCVCountTransitionsToolStripMenuItem.Type" xml:space="preserve">
    <value>System.Windows.Forms.ToolStripMenuItem, System.Windows.Forms, Version=4.0.0.0, Culture=neutral, PublicKeyToken=b77a5c561934e089</value>
  </data>
  <data name="&gt;&gt;areaCVBestTransitionsToolStripMenuItem.Name" xml:space="preserve">
    <value>areaCVBestTransitionsToolStripMenuItem</value>
  </data>
  <data name="&gt;&gt;areaCVBestTransitionsToolStripMenuItem.Type" xml:space="preserve">
    <value>System.Windows.Forms.ToolStripMenuItem, System.Windows.Forms, Version=4.0.0.0, Culture=neutral, PublicKeyToken=b77a5c561934e089</value>
  </data>
  <data name="&gt;&gt;toolStripSeparator58.Name" xml:space="preserve">
    <value>toolStripSeparator58</value>
  </data>
  <data name="&gt;&gt;toolStripSeparator58.Type" xml:space="preserve">
    <value>System.Windows.Forms.ToolStripSeparator, System.Windows.Forms, Version=4.0.0.0, Culture=neutral, PublicKeyToken=b77a5c561934e089</value>
  </data>
  <data name="&gt;&gt;areaCVPrecursorsToolStripMenuItem.Name" xml:space="preserve">
    <value>areaCVPrecursorsToolStripMenuItem</value>
  </data>
  <data name="&gt;&gt;areaCVPrecursorsToolStripMenuItem.Type" xml:space="preserve">
    <value>System.Windows.Forms.ToolStripMenuItem, System.Windows.Forms, Version=4.0.0.0, Culture=neutral, PublicKeyToken=b77a5c561934e089</value>
  </data>
  <data name="&gt;&gt;areaCVProductsToolStripMenuItem.Name" xml:space="preserve">
    <value>areaCVProductsToolStripMenuItem</value>
  </data>
  <data name="&gt;&gt;areaCVProductsToolStripMenuItem.Type" xml:space="preserve">
    <value>System.Windows.Forms.ToolStripMenuItem, System.Windows.Forms, Version=4.0.0.0, Culture=neutral, PublicKeyToken=b77a5c561934e089</value>
  </data>
  <data name="&gt;&gt;areaCVNormalizedToToolStripMenuItem.Name" xml:space="preserve">
    <value>areaCVNormalizedToToolStripMenuItem</value>
  </data>
  <data name="&gt;&gt;areaCVNormalizedToToolStripMenuItem.Type" xml:space="preserve">
    <value>System.Windows.Forms.ToolStripMenuItem, System.Windows.Forms, Version=4.0.0.0, Culture=neutral, PublicKeyToken=b77a5c561934e089</value>
  </data>
  <data name="&gt;&gt;areaCVLogScaleToolStripMenuItem.Name" xml:space="preserve">
    <value>areaCVLogScaleToolStripMenuItem</value>
  </data>
  <data name="&gt;&gt;areaCVLogScaleToolStripMenuItem.Type" xml:space="preserve">
    <value>System.Windows.Forms.ToolStripMenuItem, System.Windows.Forms, Version=4.0.0.0, Culture=neutral, PublicKeyToken=b77a5c561934e089</value>
  </data>
  <data name="&gt;&gt;removeAboveCVCutoffToolStripMenuItem.Name" xml:space="preserve">
    <value>removeAboveCVCutoffToolStripMenuItem</value>
  </data>
  <data name="&gt;&gt;removeAboveCVCutoffToolStripMenuItem.Type" xml:space="preserve">
    <value>System.Windows.Forms.ToolStripMenuItem, System.Windows.Forms, Version=4.0.0.0, Culture=neutral, PublicKeyToken=b77a5c561934e089</value>
  </data>
  <data name="&gt;&gt;toolStripSeparator57.Name" xml:space="preserve">
    <value>toolStripSeparator57</value>
  </data>
  <data name="&gt;&gt;toolStripSeparator57.Type" xml:space="preserve">
    <value>System.Windows.Forms.ToolStripSeparator, System.Windows.Forms, Version=4.0.0.0, Culture=neutral, PublicKeyToken=b77a5c561934e089</value>
  </data>
  <data name="&gt;&gt;statusGeneral.Name" xml:space="preserve">
    <value>statusGeneral</value>
  </data>
  <data name="&gt;&gt;statusGeneral.Type" xml:space="preserve">
    <value>System.Windows.Forms.ToolStripStatusLabel, System.Windows.Forms, Version=4.0.0.0, Culture=neutral, PublicKeyToken=b77a5c561934e089</value>
  </data>
  <data name="&gt;&gt;statusProgress.Name" xml:space="preserve">
    <value>statusProgress</value>
  </data>
  <data name="&gt;&gt;statusProgress.Type" xml:space="preserve">
    <value>System.Windows.Forms.ToolStripProgressBar, System.Windows.Forms, Version=4.0.0.0, Culture=neutral, PublicKeyToken=b77a5c561934e089</value>
  </data>
  <data name="&gt;&gt;buttonShowAllChromatograms.Name" xml:space="preserve">
    <value>buttonShowAllChromatograms</value>
  </data>
  <data name="&gt;&gt;buttonShowAllChromatograms.Type" xml:space="preserve">
    <value>System.Windows.Forms.ToolStripSplitButton, System.Windows.Forms, Version=4.0.0.0, Culture=neutral, PublicKeyToken=b77a5c561934e089</value>
  </data>
  <data name="&gt;&gt;statusSequences.Name" xml:space="preserve">
    <value>statusSequences</value>
  </data>
  <data name="&gt;&gt;statusSequences.Type" xml:space="preserve">
    <value>System.Windows.Forms.ToolStripStatusLabel, System.Windows.Forms, Version=4.0.0.0, Culture=neutral, PublicKeyToken=b77a5c561934e089</value>
  </data>
  <data name="&gt;&gt;statusPeptides.Name" xml:space="preserve">
    <value>statusPeptides</value>
  </data>
  <data name="&gt;&gt;statusPeptides.Type" xml:space="preserve">
    <value>System.Windows.Forms.ToolStripStatusLabel, System.Windows.Forms, Version=4.0.0.0, Culture=neutral, PublicKeyToken=b77a5c561934e089</value>
  </data>
  <data name="&gt;&gt;statusPrecursors.Name" xml:space="preserve">
    <value>statusPrecursors</value>
  </data>
  <data name="&gt;&gt;statusPrecursors.Type" xml:space="preserve">
    <value>System.Windows.Forms.ToolStripStatusLabel, System.Windows.Forms, Version=4.0.0.0, Culture=neutral, PublicKeyToken=b77a5c561934e089</value>
  </data>
  <data name="&gt;&gt;statusIons.Name" xml:space="preserve">
    <value>statusIons</value>
  </data>
  <data name="&gt;&gt;statusIons.Type" xml:space="preserve">
    <value>System.Windows.Forms.ToolStripStatusLabel, System.Windows.Forms, Version=4.0.0.0, Culture=neutral, PublicKeyToken=b77a5c561934e089</value>
  </data>
  <data name="&gt;&gt;newToolBarButton.Name" xml:space="preserve">
    <value>newToolBarButton</value>
  </data>
  <data name="&gt;&gt;newToolBarButton.Type" xml:space="preserve">
    <value>System.Windows.Forms.ToolStripButton, System.Windows.Forms, Version=4.0.0.0, Culture=neutral, PublicKeyToken=b77a5c561934e089</value>
  </data>
  <data name="&gt;&gt;openToolBarButton.Name" xml:space="preserve">
    <value>openToolBarButton</value>
  </data>
  <data name="&gt;&gt;openToolBarButton.Type" xml:space="preserve">
    <value>System.Windows.Forms.ToolStripButton, System.Windows.Forms, Version=4.0.0.0, Culture=neutral, PublicKeyToken=b77a5c561934e089</value>
  </data>
  <data name="&gt;&gt;saveToolBarButton.Name" xml:space="preserve">
    <value>saveToolBarButton</value>
  </data>
  <data name="&gt;&gt;saveToolBarButton.Type" xml:space="preserve">
    <value>System.Windows.Forms.ToolStripButton, System.Windows.Forms, Version=4.0.0.0, Culture=neutral, PublicKeyToken=b77a5c561934e089</value>
  </data>
  <data name="&gt;&gt;publishToolbarButton.Name" xml:space="preserve">
    <value>publishToolbarButton</value>
  </data>
  <data name="&gt;&gt;publishToolbarButton.Type" xml:space="preserve">
    <value>System.Windows.Forms.ToolStripButton, System.Windows.Forms, Version=4.0.0.0, Culture=neutral, PublicKeyToken=b77a5c561934e089</value>
  </data>
  <data name="&gt;&gt;toolStripSeparator20.Name" xml:space="preserve">
    <value>toolStripSeparator20</value>
  </data>
  <data name="&gt;&gt;toolStripSeparator20.Type" xml:space="preserve">
    <value>System.Windows.Forms.ToolStripSeparator, System.Windows.Forms, Version=4.0.0.0, Culture=neutral, PublicKeyToken=b77a5c561934e089</value>
  </data>
  <data name="&gt;&gt;cutToolBarButton.Name" xml:space="preserve">
    <value>cutToolBarButton</value>
  </data>
  <data name="&gt;&gt;cutToolBarButton.Type" xml:space="preserve">
    <value>System.Windows.Forms.ToolStripButton, System.Windows.Forms, Version=4.0.0.0, Culture=neutral, PublicKeyToken=b77a5c561934e089</value>
  </data>
  <data name="&gt;&gt;copyToolBarButton.Name" xml:space="preserve">
    <value>copyToolBarButton</value>
  </data>
  <data name="&gt;&gt;copyToolBarButton.Type" xml:space="preserve">
    <value>System.Windows.Forms.ToolStripButton, System.Windows.Forms, Version=4.0.0.0, Culture=neutral, PublicKeyToken=b77a5c561934e089</value>
  </data>
  <data name="&gt;&gt;pasteToolBarButton.Name" xml:space="preserve">
    <value>pasteToolBarButton</value>
  </data>
  <data name="&gt;&gt;pasteToolBarButton.Type" xml:space="preserve">
    <value>System.Windows.Forms.ToolStripButton, System.Windows.Forms, Version=4.0.0.0, Culture=neutral, PublicKeyToken=b77a5c561934e089</value>
  </data>
  <data name="&gt;&gt;toolStripSeparator21.Name" xml:space="preserve">
    <value>toolStripSeparator21</value>
  </data>
  <data name="&gt;&gt;toolStripSeparator21.Type" xml:space="preserve">
    <value>System.Windows.Forms.ToolStripSeparator, System.Windows.Forms, Version=4.0.0.0, Culture=neutral, PublicKeyToken=b77a5c561934e089</value>
  </data>
  <data name="&gt;&gt;undoToolBarButton.Name" xml:space="preserve">
    <value>undoToolBarButton</value>
  </data>
  <data name="&gt;&gt;undoToolBarButton.Type" xml:space="preserve">
    <value>System.Windows.Forms.ToolStripSplitButton, System.Windows.Forms, Version=4.0.0.0, Culture=neutral, PublicKeyToken=b77a5c561934e089</value>
  </data>
  <data name="&gt;&gt;redoToolBarButton.Name" xml:space="preserve">
    <value>redoToolBarButton</value>
  </data>
  <data name="&gt;&gt;redoToolBarButton.Type" xml:space="preserve">
    <value>System.Windows.Forms.ToolStripSplitButton, System.Windows.Forms, Version=4.0.0.0, Culture=neutral, PublicKeyToken=b77a5c561934e089</value>
  </data>
  <data name="&gt;&gt;toolStripSeparatorSelectUI.Name" xml:space="preserve">
    <value>toolStripSeparatorSelectUI</value>
  </data>
  <data name="&gt;&gt;toolStripSeparatorSelectUI.Type" xml:space="preserve">
    <value>System.Windows.Forms.ToolStripSeparator, System.Windows.Forms, Version=4.0.0.0, Culture=neutral, PublicKeyToken=b77a5c561934e089</value>
  </data>
  <data name="&gt;&gt;modeUIToolBarDropDownButton.Name" xml:space="preserve">
    <value>modeUIToolBarDropDownButton</value>
  </data>
  <data name="&gt;&gt;modeUIToolBarDropDownButton.Type" xml:space="preserve">
    <value>System.Windows.Forms.ToolStripDropDownButton, System.Windows.Forms, Version=4.0.0.0, Culture=neutral, PublicKeyToken=b77a5c561934e089</value>
  </data>
  <data name="&gt;&gt;fileToolStripMenuItem.Name" xml:space="preserve">
    <value>fileToolStripMenuItem</value>
  </data>
  <data name="&gt;&gt;fileToolStripMenuItem.Type" xml:space="preserve">
    <value>System.Windows.Forms.ToolStripMenuItem, System.Windows.Forms, Version=4.0.0.0, Culture=neutral, PublicKeyToken=b77a5c561934e089</value>
  </data>
  <data name="&gt;&gt;startPageMenuItem.Name" xml:space="preserve">
    <value>startPageMenuItem</value>
  </data>
  <data name="&gt;&gt;startPageMenuItem.Type" xml:space="preserve">
    <value>System.Windows.Forms.ToolStripMenuItem, System.Windows.Forms, Version=4.0.0.0, Culture=neutral, PublicKeyToken=b77a5c561934e089</value>
  </data>
  <data name="&gt;&gt;newMenuItem.Name" xml:space="preserve">
    <value>newMenuItem</value>
  </data>
  <data name="&gt;&gt;newMenuItem.Type" xml:space="preserve">
    <value>System.Windows.Forms.ToolStripMenuItem, System.Windows.Forms, Version=4.0.0.0, Culture=neutral, PublicKeyToken=b77a5c561934e089</value>
  </data>
  <data name="&gt;&gt;openMenuItem.Name" xml:space="preserve">
    <value>openMenuItem</value>
  </data>
  <data name="&gt;&gt;openMenuItem.Type" xml:space="preserve">
    <value>System.Windows.Forms.ToolStripMenuItem, System.Windows.Forms, Version=4.0.0.0, Culture=neutral, PublicKeyToken=b77a5c561934e089</value>
  </data>
  <data name="&gt;&gt;openContainingFolderMenuItem.Name" xml:space="preserve">
    <value>openContainingFolderMenuItem</value>
  </data>
  <data name="&gt;&gt;openContainingFolderMenuItem.Type" xml:space="preserve">
    <value>System.Windows.Forms.ToolStripMenuItem, System.Windows.Forms, Version=4.0.0.0, Culture=neutral, PublicKeyToken=b77a5c561934e089</value>
  </data>
  <data name="&gt;&gt;toolStripSeparator53.Name" xml:space="preserve">
    <value>toolStripSeparator53</value>
  </data>
  <data name="&gt;&gt;toolStripSeparator53.Type" xml:space="preserve">
    <value>System.Windows.Forms.ToolStripSeparator, System.Windows.Forms, Version=4.0.0.0, Culture=neutral, PublicKeyToken=b77a5c561934e089</value>
  </data>
  <data name="&gt;&gt;saveMenuItem.Name" xml:space="preserve">
    <value>saveMenuItem</value>
  </data>
  <data name="&gt;&gt;saveMenuItem.Type" xml:space="preserve">
    <value>System.Windows.Forms.ToolStripMenuItem, System.Windows.Forms, Version=4.0.0.0, Culture=neutral, PublicKeyToken=b77a5c561934e089</value>
  </data>
  <data name="&gt;&gt;saveAsMenuItem.Name" xml:space="preserve">
    <value>saveAsMenuItem</value>
  </data>
  <data name="&gt;&gt;saveAsMenuItem.Type" xml:space="preserve">
    <value>System.Windows.Forms.ToolStripMenuItem, System.Windows.Forms, Version=4.0.0.0, Culture=neutral, PublicKeyToken=b77a5c561934e089</value>
  </data>
  <data name="&gt;&gt;shareDocumentMenuItem.Name" xml:space="preserve">
    <value>shareDocumentMenuItem</value>
  </data>
  <data name="&gt;&gt;shareDocumentMenuItem.Type" xml:space="preserve">
    <value>System.Windows.Forms.ToolStripMenuItem, System.Windows.Forms, Version=4.0.0.0, Culture=neutral, PublicKeyToken=b77a5c561934e089</value>
  </data>
  <data name="&gt;&gt;publishMenuItem.Name" xml:space="preserve">
    <value>publishMenuItem</value>
  </data>
  <data name="&gt;&gt;publishMenuItem.Type" xml:space="preserve">
    <value>System.Windows.Forms.ToolStripMenuItem, System.Windows.Forms, Version=4.0.0.0, Culture=neutral, PublicKeyToken=b77a5c561934e089</value>
  </data>
  <data name="&gt;&gt;toolStripSeparator2.Name" xml:space="preserve">
    <value>toolStripSeparator2</value>
  </data>
  <data name="&gt;&gt;toolStripSeparator2.Type" xml:space="preserve">
    <value>System.Windows.Forms.ToolStripSeparator, System.Windows.Forms, Version=4.0.0.0, Culture=neutral, PublicKeyToken=b77a5c561934e089</value>
  </data>
  <data name="&gt;&gt;importToolStripMenuItem.Name" xml:space="preserve">
    <value>importToolStripMenuItem</value>
  </data>
  <data name="&gt;&gt;importToolStripMenuItem.Type" xml:space="preserve">
    <value>System.Windows.Forms.ToolStripMenuItem, System.Windows.Forms, Version=4.0.0.0, Culture=neutral, PublicKeyToken=b77a5c561934e089</value>
  </data>
  <data name="&gt;&gt;importResultsMenuItem.Name" xml:space="preserve">
    <value>importResultsMenuItem</value>
  </data>
  <data name="&gt;&gt;importResultsMenuItem.Type" xml:space="preserve">
    <value>System.Windows.Forms.ToolStripMenuItem, System.Windows.Forms, Version=4.0.0.0, Culture=neutral, PublicKeyToken=b77a5c561934e089</value>
  </data>
  <data name="&gt;&gt;peakBoundariesToolStripMenuItem.Name" xml:space="preserve">
    <value>peakBoundariesToolStripMenuItem</value>
  </data>
  <data name="&gt;&gt;peakBoundariesToolStripMenuItem.Type" xml:space="preserve">
    <value>System.Windows.Forms.ToolStripMenuItem, System.Windows.Forms, Version=4.0.0.0, Culture=neutral, PublicKeyToken=b77a5c561934e089</value>
  </data>
  <data name="&gt;&gt;toolStripSeparator51.Name" xml:space="preserve">
    <value>toolStripSeparator51</value>
  </data>
  <data name="&gt;&gt;toolStripSeparator51.Type" xml:space="preserve">
    <value>System.Windows.Forms.ToolStripSeparator, System.Windows.Forms, Version=4.0.0.0, Culture=neutral, PublicKeyToken=b77a5c561934e089</value>
  </data>
  <data name="&gt;&gt;importPeptideSearchMenuItem.Name" xml:space="preserve">
    <value>importPeptideSearchMenuItem</value>
  </data>
  <data name="&gt;&gt;importPeptideSearchMenuItem.Type" xml:space="preserve">
    <value>System.Windows.Forms.ToolStripMenuItem, System.Windows.Forms, Version=4.0.0.0, Culture=neutral, PublicKeyToken=b77a5c561934e089</value>
  </data>
  <data name="&gt;&gt;toolStripSeparator52.Name" xml:space="preserve">
    <value>toolStripSeparator52</value>
  </data>
  <data name="&gt;&gt;toolStripSeparator52.Type" xml:space="preserve">
    <value>System.Windows.Forms.ToolStripSeparator, System.Windows.Forms, Version=4.0.0.0, Culture=neutral, PublicKeyToken=b77a5c561934e089</value>
  </data>
  <data name="&gt;&gt;importFASTAMenuItem.Name" xml:space="preserve">
    <value>importFASTAMenuItem</value>
  </data>
  <data name="&gt;&gt;importFASTAMenuItem.Type" xml:space="preserve">
    <value>System.Windows.Forms.ToolStripMenuItem, System.Windows.Forms, Version=4.0.0.0, Culture=neutral, PublicKeyToken=b77a5c561934e089</value>
  </data>
  <data name="&gt;&gt;importAssayLibraryMenuItem.Name" xml:space="preserve">
    <value>importAssayLibraryMenuItem</value>
  </data>
  <data name="&gt;&gt;importAssayLibraryMenuItem.Type" xml:space="preserve">
    <value>System.Windows.Forms.ToolStripMenuItem, System.Windows.Forms, Version=4.0.0.0, Culture=neutral, PublicKeyToken=b77a5c561934e089</value>
  </data>
  <data name="&gt;&gt;importMassListMenuItem.Name" xml:space="preserve">
    <value>importMassListMenuItem</value>
  </data>
  <data name="&gt;&gt;importMassListMenuItem.Type" xml:space="preserve">
    <value>System.Windows.Forms.ToolStripMenuItem, System.Windows.Forms, Version=4.0.0.0, Culture=neutral, PublicKeyToken=b77a5c561934e089</value>
  </data>
  <data name="&gt;&gt;importDocumentMenuItem.Name" xml:space="preserve">
    <value>importDocumentMenuItem</value>
  </data>
  <data name="&gt;&gt;importDocumentMenuItem.Type" xml:space="preserve">
    <value>System.Windows.Forms.ToolStripMenuItem, System.Windows.Forms, Version=4.0.0.0, Culture=neutral, PublicKeyToken=b77a5c561934e089</value>
  </data>
  <data name="&gt;&gt;importAnnotationsMenuItem.Name" xml:space="preserve">
    <value>importAnnotationsMenuItem</value>
  </data>
  <data name="&gt;&gt;importAnnotationsMenuItem.Type" xml:space="preserve">
    <value>System.Windows.Forms.ToolStripMenuItem, System.Windows.Forms, Version=4.0.0.0, Culture=neutral, PublicKeyToken=b77a5c561934e089</value>
  </data>
  <data name="&gt;&gt;exportToolStripMenuItem.Name" xml:space="preserve">
    <value>exportToolStripMenuItem</value>
  </data>
  <data name="&gt;&gt;exportToolStripMenuItem.Type" xml:space="preserve">
    <value>System.Windows.Forms.ToolStripMenuItem, System.Windows.Forms, Version=4.0.0.0, Culture=neutral, PublicKeyToken=b77a5c561934e089</value>
  </data>
  <data name="&gt;&gt;exportTransitionListMenuItem.Name" xml:space="preserve">
    <value>exportTransitionListMenuItem</value>
  </data>
  <data name="&gt;&gt;exportTransitionListMenuItem.Type" xml:space="preserve">
    <value>System.Windows.Forms.ToolStripMenuItem, System.Windows.Forms, Version=4.0.0.0, Culture=neutral, PublicKeyToken=b77a5c561934e089</value>
  </data>
  <data name="&gt;&gt;exportIsolationListMenuItem.Name" xml:space="preserve">
    <value>exportIsolationListMenuItem</value>
  </data>
  <data name="&gt;&gt;exportIsolationListMenuItem.Type" xml:space="preserve">
    <value>System.Windows.Forms.ToolStripMenuItem, System.Windows.Forms, Version=4.0.0.0, Culture=neutral, PublicKeyToken=b77a5c561934e089</value>
  </data>
  <data name="&gt;&gt;exportMethodMenuItem.Name" xml:space="preserve">
    <value>exportMethodMenuItem</value>
  </data>
  <data name="&gt;&gt;exportMethodMenuItem.Type" xml:space="preserve">
    <value>System.Windows.Forms.ToolStripMenuItem, System.Windows.Forms, Version=4.0.0.0, Culture=neutral, PublicKeyToken=b77a5c561934e089</value>
  </data>
  <data name="&gt;&gt;toolStripSeparator49.Name" xml:space="preserve">
    <value>toolStripSeparator49</value>
  </data>
  <data name="&gt;&gt;toolStripSeparator49.Type" xml:space="preserve">
    <value>System.Windows.Forms.ToolStripSeparator, System.Windows.Forms, Version=4.0.0.0, Culture=neutral, PublicKeyToken=b77a5c561934e089</value>
  </data>
  <data name="&gt;&gt;exportReportMenuItem.Name" xml:space="preserve">
    <value>exportReportMenuItem</value>
  </data>
  <data name="&gt;&gt;exportReportMenuItem.Type" xml:space="preserve">
    <value>System.Windows.Forms.ToolStripMenuItem, System.Windows.Forms, Version=4.0.0.0, Culture=neutral, PublicKeyToken=b77a5c561934e089</value>
  </data>
  <data name="&gt;&gt;toolStripSeparator50.Name" xml:space="preserve">
    <value>toolStripSeparator50</value>
  </data>
  <data name="&gt;&gt;toolStripSeparator50.Type" xml:space="preserve">
    <value>System.Windows.Forms.ToolStripSeparator, System.Windows.Forms, Version=4.0.0.0, Culture=neutral, PublicKeyToken=b77a5c561934e089</value>
  </data>
  <data name="&gt;&gt;eSPFeaturesMenuItem.Name" xml:space="preserve">
    <value>eSPFeaturesMenuItem</value>
  </data>
  <data name="&gt;&gt;eSPFeaturesMenuItem.Type" xml:space="preserve">
    <value>System.Windows.Forms.ToolStripMenuItem, System.Windows.Forms, Version=4.0.0.0, Culture=neutral, PublicKeyToken=b77a5c561934e089</value>
  </data>
  <data name="&gt;&gt;exportSpectralLibraryMenuItem.Name" xml:space="preserve">
    <value>exportSpectralLibraryMenuItem</value>
  </data>
  <data name="&gt;&gt;exportSpectralLibraryMenuItem.Type" xml:space="preserve">
    <value>System.Windows.Forms.ToolStripMenuItem, System.Windows.Forms, Version=4.0.0.0, Culture=neutral, PublicKeyToken=b77a5c561934e089</value>
  </data>
  <data name="&gt;&gt;chromatogramsToolStripMenuItem.Name" xml:space="preserve">
    <value>chromatogramsToolStripMenuItem</value>
  </data>
  <data name="&gt;&gt;chromatogramsToolStripMenuItem.Type" xml:space="preserve">
    <value>System.Windows.Forms.ToolStripMenuItem, System.Windows.Forms, Version=4.0.0.0, Culture=neutral, PublicKeyToken=b77a5c561934e089</value>
  </data>
  <data name="&gt;&gt;mProphetFeaturesMenuItem.Name" xml:space="preserve">
    <value>mProphetFeaturesMenuItem</value>
  </data>
  <data name="&gt;&gt;mProphetFeaturesMenuItem.Type" xml:space="preserve">
    <value>System.Windows.Forms.ToolStripMenuItem, System.Windows.Forms, Version=4.0.0.0, Culture=neutral, PublicKeyToken=b77a5c561934e089</value>
  </data>
  <data name="&gt;&gt;exportAnnotationsMenuItem.Name" xml:space="preserve">
    <value>exportAnnotationsMenuItem</value>
  </data>
  <data name="&gt;&gt;exportAnnotationsMenuItem.Type" xml:space="preserve">
    <value>System.Windows.Forms.ToolStripMenuItem, System.Windows.Forms, Version=4.0.0.0, Culture=neutral, PublicKeyToken=b77a5c561934e089</value>
  </data>
  <data name="&gt;&gt;mruBeforeToolStripSeparator.Name" xml:space="preserve">
    <value>mruBeforeToolStripSeparator</value>
  </data>
  <data name="&gt;&gt;mruBeforeToolStripSeparator.Type" xml:space="preserve">
    <value>System.Windows.Forms.ToolStripSeparator, System.Windows.Forms, Version=4.0.0.0, Culture=neutral, PublicKeyToken=b77a5c561934e089</value>
  </data>
  <data name="&gt;&gt;mruAfterToolStripSeparator.Name" xml:space="preserve">
    <value>mruAfterToolStripSeparator</value>
  </data>
  <data name="&gt;&gt;mruAfterToolStripSeparator.Type" xml:space="preserve">
    <value>System.Windows.Forms.ToolStripSeparator, System.Windows.Forms, Version=4.0.0.0, Culture=neutral, PublicKeyToken=b77a5c561934e089</value>
  </data>
  <data name="&gt;&gt;exitMenuItem.Name" xml:space="preserve">
    <value>exitMenuItem</value>
  </data>
  <data name="&gt;&gt;exitMenuItem.Type" xml:space="preserve">
    <value>System.Windows.Forms.ToolStripMenuItem, System.Windows.Forms, Version=4.0.0.0, Culture=neutral, PublicKeyToken=b77a5c561934e089</value>
  </data>
  <data name="&gt;&gt;editToolStripMenuItem.Name" xml:space="preserve">
    <value>editToolStripMenuItem</value>
  </data>
  <data name="&gt;&gt;editToolStripMenuItem.Type" xml:space="preserve">
    <value>System.Windows.Forms.ToolStripMenuItem, System.Windows.Forms, Version=4.0.0.0, Culture=neutral, PublicKeyToken=b77a5c561934e089</value>
  </data>
  <data name="&gt;&gt;refineToolStripMenuItem.Name" xml:space="preserve">
    <value>refineToolStripMenuItem</value>
  </data>
  <data name="&gt;&gt;refineToolStripMenuItem.Type" xml:space="preserve">
    <value>System.Windows.Forms.ToolStripMenuItem, System.Windows.Forms, Version=4.0.0.0, Culture=neutral, PublicKeyToken=b77a5c561934e089</value>
  </data>
  <data name="&gt;&gt;viewToolStripMenuItem.Name" xml:space="preserve">
    <value>viewToolStripMenuItem</value>
  </data>
  <data name="&gt;&gt;viewToolStripMenuItem.Type" xml:space="preserve">
    <value>System.Windows.Forms.ToolStripMenuItem, System.Windows.Forms, Version=4.0.0.0, Culture=neutral, PublicKeyToken=b77a5c561934e089</value>
  </data>
  <data name="&gt;&gt;settingsToolStripMenuItem.Name" xml:space="preserve">
    <value>settingsToolStripMenuItem</value>
  </data>
  <data name="&gt;&gt;settingsToolStripMenuItem.Type" xml:space="preserve">
    <value>System.Windows.Forms.ToolStripMenuItem, System.Windows.Forms, Version=4.0.0.0, Culture=neutral, PublicKeyToken=b77a5c561934e089</value>
  </data>
  <data name="&gt;&gt;toolStripSeparatorSettings.Name" xml:space="preserve">
    <value>toolStripSeparatorSettings</value>
  </data>
  <data name="&gt;&gt;toolStripSeparatorSettings.Type" xml:space="preserve">
    <value>System.Windows.Forms.ToolStripSeparator, System.Windows.Forms, Version=4.0.0.0, Culture=neutral, PublicKeyToken=b77a5c561934e089</value>
  </data>
  <data name="&gt;&gt;saveCurrentMenuItem.Name" xml:space="preserve">
    <value>saveCurrentMenuItem</value>
  </data>
  <data name="&gt;&gt;saveCurrentMenuItem.Type" xml:space="preserve">
    <value>System.Windows.Forms.ToolStripMenuItem, System.Windows.Forms, Version=4.0.0.0, Culture=neutral, PublicKeyToken=b77a5c561934e089</value>
  </data>
  <data name="&gt;&gt;editSettingsMenuItem.Name" xml:space="preserve">
    <value>editSettingsMenuItem</value>
  </data>
  <data name="&gt;&gt;editSettingsMenuItem.Type" xml:space="preserve">
    <value>System.Windows.Forms.ToolStripMenuItem, System.Windows.Forms, Version=4.0.0.0, Culture=neutral, PublicKeyToken=b77a5c561934e089</value>
  </data>
  <data name="&gt;&gt;toolStripSeparator31.Name" xml:space="preserve">
    <value>toolStripSeparator31</value>
  </data>
  <data name="&gt;&gt;toolStripSeparator31.Type" xml:space="preserve">
    <value>System.Windows.Forms.ToolStripSeparator, System.Windows.Forms, Version=4.0.0.0, Culture=neutral, PublicKeyToken=b77a5c561934e089</value>
  </data>
  <data name="&gt;&gt;shareSettingsMenuItem.Name" xml:space="preserve">
    <value>shareSettingsMenuItem</value>
  </data>
  <data name="&gt;&gt;shareSettingsMenuItem.Type" xml:space="preserve">
    <value>System.Windows.Forms.ToolStripMenuItem, System.Windows.Forms, Version=4.0.0.0, Culture=neutral, PublicKeyToken=b77a5c561934e089</value>
  </data>
  <data name="&gt;&gt;importSettingsMenuItem1.Name" xml:space="preserve">
    <value>importSettingsMenuItem1</value>
  </data>
  <data name="&gt;&gt;importSettingsMenuItem1.Type" xml:space="preserve">
    <value>System.Windows.Forms.ToolStripMenuItem, System.Windows.Forms, Version=4.0.0.0, Culture=neutral, PublicKeyToken=b77a5c561934e089</value>
  </data>
  <data name="&gt;&gt;toolStripSeparator3.Name" xml:space="preserve">
    <value>toolStripSeparator3</value>
  </data>
  <data name="&gt;&gt;toolStripSeparator3.Type" xml:space="preserve">
    <value>System.Windows.Forms.ToolStripSeparator, System.Windows.Forms, Version=4.0.0.0, Culture=neutral, PublicKeyToken=b77a5c561934e089</value>
  </data>
  <data name="&gt;&gt;peptideSettingsMenuItem.Name" xml:space="preserve">
    <value>peptideSettingsMenuItem</value>
  </data>
  <data name="&gt;&gt;peptideSettingsMenuItem.Type" xml:space="preserve">
    <value>System.Windows.Forms.ToolStripMenuItem, System.Windows.Forms, Version=4.0.0.0, Culture=neutral, PublicKeyToken=b77a5c561934e089</value>
  </data>
  <data name="&gt;&gt;transitionSettingsMenuItem.Name" xml:space="preserve">
    <value>transitionSettingsMenuItem</value>
  </data>
  <data name="&gt;&gt;transitionSettingsMenuItem.Type" xml:space="preserve">
    <value>System.Windows.Forms.ToolStripMenuItem, System.Windows.Forms, Version=4.0.0.0, Culture=neutral, PublicKeyToken=b77a5c561934e089</value>
  </data>
  <data name="&gt;&gt;documentSettingsMenuItem.Name" xml:space="preserve">
    <value>documentSettingsMenuItem</value>
  </data>
  <data name="&gt;&gt;documentSettingsMenuItem.Type" xml:space="preserve">
    <value>System.Windows.Forms.ToolStripMenuItem, System.Windows.Forms, Version=4.0.0.0, Culture=neutral, PublicKeyToken=b77a5c561934e089</value>
  </data>
  <data name="&gt;&gt;toolStripSeparator37.Name" xml:space="preserve">
    <value>toolStripSeparator37</value>
  </data>
  <data name="&gt;&gt;toolStripSeparator37.Type" xml:space="preserve">
    <value>System.Windows.Forms.ToolStripSeparator, System.Windows.Forms, Version=4.0.0.0, Culture=neutral, PublicKeyToken=b77a5c561934e089</value>
  </data>
  <data name="&gt;&gt;integrateAllMenuItem.Name" xml:space="preserve">
    <value>integrateAllMenuItem</value>
  </data>
  <data name="&gt;&gt;integrateAllMenuItem.Type" xml:space="preserve">
    <value>System.Windows.Forms.ToolStripMenuItem, System.Windows.Forms, Version=4.0.0.0, Culture=neutral, PublicKeyToken=b77a5c561934e089</value>
  </data>
  <data name="&gt;&gt;toolsMenu.Name" xml:space="preserve">
    <value>toolsMenu</value>
  </data>
  <data name="&gt;&gt;toolsMenu.Type" xml:space="preserve">
    <value>System.Windows.Forms.ToolStripMenuItem, System.Windows.Forms, Version=4.0.0.0, Culture=neutral, PublicKeyToken=b77a5c561934e089</value>
  </data>
  <data name="&gt;&gt;placeholderToolsMenuItem.Name" xml:space="preserve">
    <value>placeholderToolsMenuItem</value>
  </data>
  <data name="&gt;&gt;placeholderToolsMenuItem.Type" xml:space="preserve">
    <value>System.Windows.Forms.ToolStripMenuItem, System.Windows.Forms, Version=4.0.0.0, Culture=neutral, PublicKeyToken=b77a5c561934e089</value>
  </data>
  <data name="&gt;&gt;toolStripSeparatorTools.Name" xml:space="preserve">
    <value>toolStripSeparatorTools</value>
  </data>
  <data name="&gt;&gt;toolStripSeparatorTools.Type" xml:space="preserve">
    <value>System.Windows.Forms.ToolStripSeparator, System.Windows.Forms, Version=4.0.0.0, Culture=neutral, PublicKeyToken=b77a5c561934e089</value>
  </data>
  <data name="&gt;&gt;updatesToolsMenuItem.Name" xml:space="preserve">
    <value>updatesToolsMenuItem</value>
  </data>
  <data name="&gt;&gt;updatesToolsMenuItem.Type" xml:space="preserve">
    <value>System.Windows.Forms.ToolStripMenuItem, System.Windows.Forms, Version=4.0.0.0, Culture=neutral, PublicKeyToken=b77a5c561934e089</value>
  </data>
  <data name="&gt;&gt;toolStoreMenuItem.Name" xml:space="preserve">
    <value>toolStoreMenuItem</value>
  </data>
  <data name="&gt;&gt;toolStoreMenuItem.Type" xml:space="preserve">
    <value>System.Windows.Forms.ToolStripMenuItem, System.Windows.Forms, Version=4.0.0.0, Culture=neutral, PublicKeyToken=b77a5c561934e089</value>
  </data>
  <data name="&gt;&gt;configureToolsMenuItem.Name" xml:space="preserve">
    <value>configureToolsMenuItem</value>
  </data>
  <data name="&gt;&gt;configureToolsMenuItem.Type" xml:space="preserve">
    <value>System.Windows.Forms.ToolStripMenuItem, System.Windows.Forms, Version=4.0.0.0, Culture=neutral, PublicKeyToken=b77a5c561934e089</value>
  </data>
  <data name="&gt;&gt;toolStripSeparator46.Name" xml:space="preserve">
    <value>toolStripSeparator46</value>
  </data>
  <data name="&gt;&gt;toolStripSeparator46.Type" xml:space="preserve">
    <value>System.Windows.Forms.ToolStripSeparator, System.Windows.Forms, Version=4.0.0.0, Culture=neutral, PublicKeyToken=b77a5c561934e089</value>
  </data>
  <data name="&gt;&gt;immediateWindowToolStripMenuItem.Name" xml:space="preserve">
    <value>immediateWindowToolStripMenuItem</value>
  </data>
  <data name="&gt;&gt;immediateWindowToolStripMenuItem.Type" xml:space="preserve">
    <value>System.Windows.Forms.ToolStripMenuItem, System.Windows.Forms, Version=4.0.0.0, Culture=neutral, PublicKeyToken=b77a5c561934e089</value>
  </data>
  <data name="&gt;&gt;toolStripSeparator47.Name" xml:space="preserve">
    <value>toolStripSeparator47</value>
  </data>
  <data name="&gt;&gt;toolStripSeparator47.Type" xml:space="preserve">
    <value>System.Windows.Forms.ToolStripSeparator, System.Windows.Forms, Version=4.0.0.0, Culture=neutral, PublicKeyToken=b77a5c561934e089</value>
  </data>
  <data name="&gt;&gt;optionsToolStripMenuItem.Name" xml:space="preserve">
    <value>optionsToolStripMenuItem</value>
  </data>
  <data name="&gt;&gt;optionsToolStripMenuItem.Type" xml:space="preserve">
    <value>System.Windows.Forms.ToolStripMenuItem, System.Windows.Forms, Version=4.0.0.0, Culture=neutral, PublicKeyToken=b77a5c561934e089</value>
  </data>
  <data name="&gt;&gt;helpToolStripMenuItem.Name" xml:space="preserve">
    <value>helpToolStripMenuItem</value>
  </data>
  <data name="&gt;&gt;helpToolStripMenuItem.Type" xml:space="preserve">
    <value>System.Windows.Forms.ToolStripMenuItem, System.Windows.Forms, Version=4.0.0.0, Culture=neutral, PublicKeyToken=b77a5c561934e089</value>
  </data>
  <data name="&gt;&gt;homeMenuItem.Name" xml:space="preserve">
    <value>homeMenuItem</value>
  </data>
  <data name="&gt;&gt;homeMenuItem.Type" xml:space="preserve">
    <value>System.Windows.Forms.ToolStripMenuItem, System.Windows.Forms, Version=4.0.0.0, Culture=neutral, PublicKeyToken=b77a5c561934e089</value>
  </data>
  <data name="&gt;&gt;videosMenuItem.Name" xml:space="preserve">
    <value>videosMenuItem</value>
  </data>
  <data name="&gt;&gt;videosMenuItem.Type" xml:space="preserve">
    <value>System.Windows.Forms.ToolStripMenuItem, System.Windows.Forms, Version=4.0.0.0, Culture=neutral, PublicKeyToken=b77a5c561934e089</value>
  </data>
  <data name="&gt;&gt;webinarsMenuItem.Name" xml:space="preserve">
    <value>webinarsMenuItem</value>
  </data>
  <data name="&gt;&gt;webinarsMenuItem.Type" xml:space="preserve">
    <value>System.Windows.Forms.ToolStripMenuItem, System.Windows.Forms, Version=4.0.0.0, Culture=neutral, PublicKeyToken=b77a5c561934e089</value>
  </data>
  <data name="&gt;&gt;tutorialsMenuItem.Name" xml:space="preserve">
    <value>tutorialsMenuItem</value>
  </data>
  <data name="&gt;&gt;tutorialsMenuItem.Type" xml:space="preserve">
    <value>System.Windows.Forms.ToolStripMenuItem, System.Windows.Forms, Version=4.0.0.0, Culture=neutral, PublicKeyToken=b77a5c561934e089</value>
  </data>
  <data name="&gt;&gt;documentationToolStripMenuItem.Name" xml:space="preserve">
    <value>documentationToolStripMenuItem</value>
  </data>
  <data name="&gt;&gt;documentationToolStripMenuItem.Type" xml:space="preserve">
    <value>System.Windows.Forms.ToolStripMenuItem, System.Windows.Forms, Version=4.0.0.0, Culture=neutral, PublicKeyToken=b77a5c561934e089</value>
  </data>
  <data name="&gt;&gt;reportsHelpMenuItem.Name" xml:space="preserve">
    <value>reportsHelpMenuItem</value>
  </data>
  <data name="&gt;&gt;reportsHelpMenuItem.Type" xml:space="preserve">
    <value>System.Windows.Forms.ToolStripMenuItem, System.Windows.Forms, Version=4.0.0.0, Culture=neutral, PublicKeyToken=b77a5c561934e089</value>
  </data>
  <data name="&gt;&gt;commandLineHelpMenuItem.Name" xml:space="preserve">
    <value>commandLineHelpMenuItem</value>
  </data>
  <data name="&gt;&gt;commandLineHelpMenuItem.Type" xml:space="preserve">
    <value>System.Windows.Forms.ToolStripMenuItem, System.Windows.Forms, Version=4.0.0.0, Culture=neutral, PublicKeyToken=b77a5c561934e089</value>
  </data>
  <data name="&gt;&gt;otherDocsHelpMenuItem.Name" xml:space="preserve">
    <value>otherDocsHelpMenuItem</value>
  </data>
  <data name="&gt;&gt;otherDocsHelpMenuItem.Type" xml:space="preserve">
    <value>System.Windows.Forms.ToolStripMenuItem, System.Windows.Forms, Version=4.0.0.0, Culture=neutral, PublicKeyToken=b77a5c561934e089</value>
  </data>
  <data name="&gt;&gt;supportMenuItem.Name" xml:space="preserve">
    <value>supportMenuItem</value>
  </data>
  <data name="&gt;&gt;supportMenuItem.Type" xml:space="preserve">
    <value>System.Windows.Forms.ToolStripMenuItem, System.Windows.Forms, Version=4.0.0.0, Culture=neutral, PublicKeyToken=b77a5c561934e089</value>
  </data>
  <data name="&gt;&gt;issuesMenuItem.Name" xml:space="preserve">
    <value>issuesMenuItem</value>
  </data>
  <data name="&gt;&gt;issuesMenuItem.Type" xml:space="preserve">
    <value>System.Windows.Forms.ToolStripMenuItem, System.Windows.Forms, Version=4.0.0.0, Culture=neutral, PublicKeyToken=b77a5c561934e089</value>
  </data>
  <data name="&gt;&gt;checkForUpdatesSeparator.Name" xml:space="preserve">
    <value>checkForUpdatesSeparator</value>
  </data>
  <data name="&gt;&gt;checkForUpdatesSeparator.Type" xml:space="preserve">
    <value>System.Windows.Forms.ToolStripSeparator, System.Windows.Forms, Version=4.0.0.0, Culture=neutral, PublicKeyToken=b77a5c561934e089</value>
  </data>
  <data name="&gt;&gt;checkForUpdatesMenuItem.Name" xml:space="preserve">
    <value>checkForUpdatesMenuItem</value>
  </data>
  <data name="&gt;&gt;checkForUpdatesMenuItem.Type" xml:space="preserve">
    <value>System.Windows.Forms.ToolStripMenuItem, System.Windows.Forms, Version=4.0.0.0, Culture=neutral, PublicKeyToken=b77a5c561934e089</value>
  </data>
  <data name="&gt;&gt;toolStripSeparator29.Name" xml:space="preserve">
    <value>toolStripSeparator29</value>
  </data>
  <data name="&gt;&gt;toolStripSeparator29.Type" xml:space="preserve">
    <value>System.Windows.Forms.ToolStripSeparator, System.Windows.Forms, Version=4.0.0.0, Culture=neutral, PublicKeyToken=b77a5c561934e089</value>
  </data>
  <data name="&gt;&gt;aboutMenuItem.Name" xml:space="preserve">
    <value>aboutMenuItem</value>
  </data>
  <data name="&gt;&gt;aboutMenuItem.Type" xml:space="preserve">
    <value>System.Windows.Forms.ToolStripMenuItem, System.Windows.Forms, Version=4.0.0.0, Culture=neutral, PublicKeyToken=b77a5c561934e089</value>
  </data>
  <data name="&gt;&gt;massErrorGraphContextMenuItem.Name" xml:space="preserve">
    <value>massErrorGraphContextMenuItem</value>
  </data>
  <data name="&gt;&gt;massErrorGraphContextMenuItem.Type" xml:space="preserve">
    <value>System.Windows.Forms.ToolStripMenuItem, System.Windows.Forms, Version=4.0.0.0, Culture=neutral, PublicKeyToken=b77a5c561934e089</value>
  </data>
  <data name="&gt;&gt;massErrorReplicateComparisonContextMenuItem.Name" xml:space="preserve">
    <value>massErrorReplicateComparisonContextMenuItem</value>
  </data>
  <data name="&gt;&gt;massErrorReplicateComparisonContextMenuItem.Type" xml:space="preserve">
    <value>System.Windows.Forms.ToolStripMenuItem, System.Windows.Forms, Version=4.0.0.0, Culture=neutral, PublicKeyToken=b77a5c561934e089</value>
  </data>
  <data name="&gt;&gt;massErrorPeptideComparisonContextMenuItem.Name" xml:space="preserve">
    <value>massErrorPeptideComparisonContextMenuItem</value>
  </data>
  <data name="&gt;&gt;massErrorPeptideComparisonContextMenuItem.Type" xml:space="preserve">
    <value>System.Windows.Forms.ToolStripMenuItem, System.Windows.Forms, Version=4.0.0.0, Culture=neutral, PublicKeyToken=b77a5c561934e089</value>
  </data>
  <data name="&gt;&gt;massErrorHistogramContextMenuItem.Name" xml:space="preserve">
    <value>massErrorHistogramContextMenuItem</value>
  </data>
  <data name="&gt;&gt;massErrorHistogramContextMenuItem.Type" xml:space="preserve">
    <value>System.Windows.Forms.ToolStripMenuItem, System.Windows.Forms, Version=4.0.0.0, Culture=neutral, PublicKeyToken=b77a5c561934e089</value>
  </data>
  <data name="&gt;&gt;massErrorHistogram2DContextMenuItem.Name" xml:space="preserve">
    <value>massErrorHistogram2DContextMenuItem</value>
  </data>
  <data name="&gt;&gt;massErrorHistogram2DContextMenuItem.Type" xml:space="preserve">
    <value>System.Windows.Forms.ToolStripMenuItem, System.Windows.Forms, Version=4.0.0.0, Culture=neutral, PublicKeyToken=b77a5c561934e089</value>
  </data>
  <data name="&gt;&gt;massErrorPropsContextMenuItem.Name" xml:space="preserve">
    <value>massErrorPropsContextMenuItem</value>
  </data>
  <data name="&gt;&gt;massErrorPropsContextMenuItem.Type" xml:space="preserve">
    <value>System.Windows.Forms.ToolStripMenuItem, System.Windows.Forms, Version=4.0.0.0, Culture=neutral, PublicKeyToken=b77a5c561934e089</value>
  </data>
  <data name="&gt;&gt;showMassErrorLegendContextMenuItem.Name" xml:space="preserve">
    <value>showMassErrorLegendContextMenuItem</value>
  </data>
  <data name="&gt;&gt;showMassErrorLegendContextMenuItem.Type" xml:space="preserve">
    <value>System.Windows.Forms.ToolStripMenuItem, System.Windows.Forms, Version=4.0.0.0, Culture=neutral, PublicKeyToken=b77a5c561934e089</value>
  </data>
  <data name="&gt;&gt;massErrorPointsContextMenuItem.Name" xml:space="preserve">
    <value>massErrorPointsContextMenuItem</value>
  </data>
  <data name="&gt;&gt;massErrorPointsContextMenuItem.Type" xml:space="preserve">
    <value>System.Windows.Forms.ToolStripMenuItem, System.Windows.Forms, Version=4.0.0.0, Culture=neutral, PublicKeyToken=b77a5c561934e089</value>
  </data>
  <data name="&gt;&gt;massErrorTargetsContextMenuItem.Name" xml:space="preserve">
    <value>massErrorTargetsContextMenuItem</value>
  </data>
  <data name="&gt;&gt;massErrorTargetsContextMenuItem.Type" xml:space="preserve">
    <value>System.Windows.Forms.ToolStripMenuItem, System.Windows.Forms, Version=4.0.0.0, Culture=neutral, PublicKeyToken=b77a5c561934e089</value>
  </data>
  <data name="&gt;&gt;massErrorTargets1FDRContextMenuItem.Name" xml:space="preserve">
    <value>massErrorTargets1FDRContextMenuItem</value>
  </data>
  <data name="&gt;&gt;massErrorTargets1FDRContextMenuItem.Type" xml:space="preserve">
    <value>System.Windows.Forms.ToolStripMenuItem, System.Windows.Forms, Version=4.0.0.0, Culture=neutral, PublicKeyToken=b77a5c561934e089</value>
  </data>
  <data name="&gt;&gt;massErrorDecoysContextMenuItem.Name" xml:space="preserve">
    <value>massErrorDecoysContextMenuItem</value>
  </data>
  <data name="&gt;&gt;massErrorDecoysContextMenuItem.Type" xml:space="preserve">
    <value>System.Windows.Forms.ToolStripMenuItem, System.Windows.Forms, Version=4.0.0.0, Culture=neutral, PublicKeyToken=b77a5c561934e089</value>
  </data>
  <data name="&gt;&gt;binCountContextMenuItem.Name" xml:space="preserve">
    <value>binCountContextMenuItem</value>
  </data>
  <data name="&gt;&gt;binCountContextMenuItem.Type" xml:space="preserve">
    <value>System.Windows.Forms.ToolStripMenuItem, System.Windows.Forms, Version=4.0.0.0, Culture=neutral, PublicKeyToken=b77a5c561934e089</value>
  </data>
  <data name="&gt;&gt;ppm05ContextMenuItem.Name" xml:space="preserve">
    <value>ppm05ContextMenuItem</value>
  </data>
  <data name="&gt;&gt;ppm05ContextMenuItem.Type" xml:space="preserve">
    <value>System.Windows.Forms.ToolStripMenuItem, System.Windows.Forms, Version=4.0.0.0, Culture=neutral, PublicKeyToken=b77a5c561934e089</value>
  </data>
  <data name="&gt;&gt;ppm10ContextMenuItem.Name" xml:space="preserve">
    <value>ppm10ContextMenuItem</value>
  </data>
  <data name="&gt;&gt;ppm10ContextMenuItem.Type" xml:space="preserve">
    <value>System.Windows.Forms.ToolStripMenuItem, System.Windows.Forms, Version=4.0.0.0, Culture=neutral, PublicKeyToken=b77a5c561934e089</value>
  </data>
  <data name="&gt;&gt;ppm15ContextMenuItem.Name" xml:space="preserve">
    <value>ppm15ContextMenuItem</value>
  </data>
  <data name="&gt;&gt;ppm15ContextMenuItem.Type" xml:space="preserve">
    <value>System.Windows.Forms.ToolStripMenuItem, System.Windows.Forms, Version=4.0.0.0, Culture=neutral, PublicKeyToken=b77a5c561934e089</value>
  </data>
  <data name="&gt;&gt;ppm20ContextMenuItem.Name" xml:space="preserve">
    <value>ppm20ContextMenuItem</value>
  </data>
  <data name="&gt;&gt;ppm20ContextMenuItem.Type" xml:space="preserve">
    <value>System.Windows.Forms.ToolStripMenuItem, System.Windows.Forms, Version=4.0.0.0, Culture=neutral, PublicKeyToken=b77a5c561934e089</value>
  </data>
  <data name="&gt;&gt;massErrorTransitionsContextMenuItem.Name" xml:space="preserve">
    <value>massErrorTransitionsContextMenuItem</value>
  </data>
  <data name="&gt;&gt;massErrorTransitionsContextMenuItem.Type" xml:space="preserve">
    <value>System.Windows.Forms.ToolStripMenuItem, System.Windows.Forms, Version=4.0.0.0, Culture=neutral, PublicKeyToken=b77a5c561934e089</value>
  </data>
  <data name="&gt;&gt;massErrorAllTransitionsContextMenuItem.Name" xml:space="preserve">
    <value>massErrorAllTransitionsContextMenuItem</value>
  </data>
  <data name="&gt;&gt;massErrorAllTransitionsContextMenuItem.Type" xml:space="preserve">
    <value>System.Windows.Forms.ToolStripMenuItem, System.Windows.Forms, Version=4.0.0.0, Culture=neutral, PublicKeyToken=b77a5c561934e089</value>
  </data>
  <data name="&gt;&gt;massErrorBestTransitionsContextMenuItem.Name" xml:space="preserve">
    <value>massErrorBestTransitionsContextMenuItem</value>
  </data>
  <data name="&gt;&gt;massErrorBestTransitionsContextMenuItem.Type" xml:space="preserve">
    <value>System.Windows.Forms.ToolStripMenuItem, System.Windows.Forms, Version=4.0.0.0, Culture=neutral, PublicKeyToken=b77a5c561934e089</value>
  </data>
  <data name="&gt;&gt;toolStripSeparator55.Name" xml:space="preserve">
    <value>toolStripSeparator55</value>
  </data>
  <data name="&gt;&gt;toolStripSeparator55.Type" xml:space="preserve">
    <value>System.Windows.Forms.ToolStripSeparator, System.Windows.Forms, Version=4.0.0.0, Culture=neutral, PublicKeyToken=b77a5c561934e089</value>
  </data>
  <data name="&gt;&gt;MassErrorPrecursorsContextMenuItem.Name" xml:space="preserve">
    <value>MassErrorPrecursorsContextMenuItem</value>
  </data>
  <data name="&gt;&gt;MassErrorPrecursorsContextMenuItem.Type" xml:space="preserve">
    <value>System.Windows.Forms.ToolStripMenuItem, System.Windows.Forms, Version=4.0.0.0, Culture=neutral, PublicKeyToken=b77a5c561934e089</value>
  </data>
  <data name="&gt;&gt;MassErrorProductsContextMenuItem.Name" xml:space="preserve">
    <value>MassErrorProductsContextMenuItem</value>
  </data>
  <data name="&gt;&gt;MassErrorProductsContextMenuItem.Type" xml:space="preserve">
    <value>System.Windows.Forms.ToolStripMenuItem, System.Windows.Forms, Version=4.0.0.0, Culture=neutral, PublicKeyToken=b77a5c561934e089</value>
  </data>
  <data name="&gt;&gt;massErrorXAxisContextMenuItem.Name" xml:space="preserve">
    <value>massErrorXAxisContextMenuItem</value>
  </data>
  <data name="&gt;&gt;massErrorXAxisContextMenuItem.Type" xml:space="preserve">
    <value>System.Windows.Forms.ToolStripMenuItem, System.Windows.Forms, Version=4.0.0.0, Culture=neutral, PublicKeyToken=b77a5c561934e089</value>
  </data>
  <data name="&gt;&gt;massErorrRetentionTimeContextMenuItem.Name" xml:space="preserve">
    <value>massErorrRetentionTimeContextMenuItem</value>
  </data>
  <data name="&gt;&gt;massErorrRetentionTimeContextMenuItem.Type" xml:space="preserve">
    <value>System.Windows.Forms.ToolStripMenuItem, System.Windows.Forms, Version=4.0.0.0, Culture=neutral, PublicKeyToken=b77a5c561934e089</value>
  </data>
  <data name="&gt;&gt;massErrorMassToChargContextMenuItem.Name" xml:space="preserve">
    <value>massErrorMassToChargContextMenuItem</value>
  </data>
  <data name="&gt;&gt;massErrorMassToChargContextMenuItem.Type" xml:space="preserve">
    <value>System.Windows.Forms.ToolStripMenuItem, System.Windows.Forms, Version=4.0.0.0, Culture=neutral, PublicKeyToken=b77a5c561934e089</value>
  </data>
  <data name="&gt;&gt;massErrorlogScaleContextMenuItem.Name" xml:space="preserve">
    <value>massErrorlogScaleContextMenuItem</value>
  </data>
  <data name="&gt;&gt;massErrorlogScaleContextMenuItem.Type" xml:space="preserve">
    <value>System.Windows.Forms.ToolStripMenuItem, System.Windows.Forms, Version=4.0.0.0, Culture=neutral, PublicKeyToken=b77a5c561934e089</value>
  </data>
  <data name="&gt;&gt;detectionsTargetToolStripMenuItem.Name" xml:space="preserve">
    <value>detectionsTargetToolStripMenuItem</value>
  </data>
  <data name="&gt;&gt;detectionsTargetToolStripMenuItem.Type" xml:space="preserve">
    <value>System.Windows.Forms.ToolStripMenuItem, System.Windows.Forms, Version=4.0.0.0, Culture=neutral, PublicKeyToken=b77a5c561934e089</value>
  </data>
  <data name="&gt;&gt;detectionsTargetPrecursorToolStripMenuItem.Name" xml:space="preserve">
    <value>detectionsTargetPrecursorToolStripMenuItem</value>
  </data>
  <data name="&gt;&gt;detectionsTargetPrecursorToolStripMenuItem.Type" xml:space="preserve">
    <value>System.Windows.Forms.ToolStripMenuItem, System.Windows.Forms, Version=4.0.0.0, Culture=neutral, PublicKeyToken=b77a5c561934e089</value>
  </data>
  <data name="&gt;&gt;detectionsTargetPeptideToolStripMenuItem.Name" xml:space="preserve">
    <value>detectionsTargetPeptideToolStripMenuItem</value>
  </data>
  <data name="&gt;&gt;detectionsTargetPeptideToolStripMenuItem.Type" xml:space="preserve">
    <value>System.Windows.Forms.ToolStripMenuItem, System.Windows.Forms, Version=4.0.0.0, Culture=neutral, PublicKeyToken=b77a5c561934e089</value>
  </data>
  <data name="&gt;&gt;detectionsGraphTypeToolStripMenuItem.Name" xml:space="preserve">
    <value>detectionsGraphTypeToolStripMenuItem</value>
  </data>
  <data name="&gt;&gt;detectionsGraphTypeToolStripMenuItem.Type" xml:space="preserve">
    <value>System.Windows.Forms.ToolStripMenuItem, System.Windows.Forms, Version=4.0.0.0, Culture=neutral, PublicKeyToken=b77a5c561934e089</value>
  </data>
  <data name="&gt;&gt;detectionsGraphTypeReplicateToolStripMenuItem.Name" xml:space="preserve">
    <value>detectionsGraphTypeReplicateToolStripMenuItem</value>
  </data>
  <data name="&gt;&gt;detectionsGraphTypeReplicateToolStripMenuItem.Type" xml:space="preserve">
    <value>System.Windows.Forms.ToolStripMenuItem, System.Windows.Forms, Version=4.0.0.0, Culture=neutral, PublicKeyToken=b77a5c561934e089</value>
  </data>
  <data name="&gt;&gt;detectionsGraphTypeHistogramToolStripMenuItem.Name" xml:space="preserve">
    <value>detectionsGraphTypeHistogramToolStripMenuItem</value>
  </data>
  <data name="&gt;&gt;detectionsGraphTypeHistogramToolStripMenuItem.Type" xml:space="preserve">
    <value>System.Windows.Forms.ToolStripMenuItem, System.Windows.Forms, Version=4.0.0.0, Culture=neutral, PublicKeyToken=b77a5c561934e089</value>
  </data>
  <data name="&gt;&gt;detectionsToolStripSeparator1.Name" xml:space="preserve">
    <value>detectionsToolStripSeparator1</value>
  </data>
  <data name="&gt;&gt;detectionsToolStripSeparator1.Type" xml:space="preserve">
    <value>System.Windows.Forms.ToolStripSeparator, System.Windows.Forms, Version=4.0.0.0, Culture=neutral, PublicKeyToken=b77a5c561934e089</value>
  </data>
  <data name="&gt;&gt;detectionsShowToolStripMenuItem.Name" xml:space="preserve">
    <value>detectionsShowToolStripMenuItem</value>
  </data>
  <data name="&gt;&gt;detectionsShowToolStripMenuItem.Type" xml:space="preserve">
    <value>System.Windows.Forms.ToolStripMenuItem, System.Windows.Forms, Version=4.0.0.0, Culture=neutral, PublicKeyToken=b77a5c561934e089</value>
  </data>
  <data name="&gt;&gt;detectionsShowSelectionToolStripMenuItem.Name" xml:space="preserve">
    <value>detectionsShowSelectionToolStripMenuItem</value>
  </data>
  <data name="&gt;&gt;detectionsShowSelectionToolStripMenuItem.Type" xml:space="preserve">
    <value>System.Windows.Forms.ToolStripMenuItem, System.Windows.Forms, Version=4.0.0.0, Culture=neutral, PublicKeyToken=b77a5c561934e089</value>
  </data>
  <data name="&gt;&gt;detectionsShowLegendToolStripMenuItem.Name" xml:space="preserve">
    <value>detectionsShowLegendToolStripMenuItem</value>
  </data>
  <data name="&gt;&gt;detectionsShowLegendToolStripMenuItem.Type" xml:space="preserve">
    <value>System.Windows.Forms.ToolStripMenuItem, System.Windows.Forms, Version=4.0.0.0, Culture=neutral, PublicKeyToken=b77a5c561934e089</value>
  </data>
  <data name="&gt;&gt;detectionsShowMeanToolStripMenuItem.Name" xml:space="preserve">
    <value>detectionsShowMeanToolStripMenuItem</value>
  </data>
  <data name="&gt;&gt;detectionsShowMeanToolStripMenuItem.Type" xml:space="preserve">
    <value>System.Windows.Forms.ToolStripMenuItem, System.Windows.Forms, Version=4.0.0.0, Culture=neutral, PublicKeyToken=b77a5c561934e089</value>
  </data>
  <data name="&gt;&gt;detectionsShowAtLeastNToolStripMenuItem.Name" xml:space="preserve">
    <value>detectionsShowAtLeastNToolStripMenuItem</value>
  </data>
  <data name="&gt;&gt;detectionsShowAtLeastNToolStripMenuItem.Type" xml:space="preserve">
    <value>System.Windows.Forms.ToolStripMenuItem, System.Windows.Forms, Version=4.0.0.0, Culture=neutral, PublicKeyToken=b77a5c561934e089</value>
  </data>
  <data name="&gt;&gt;detectionsYScaleToolStripMenuItem.Name" xml:space="preserve">
    <value>detectionsYScaleToolStripMenuItem</value>
  </data>
  <data name="&gt;&gt;detectionsYScaleToolStripMenuItem.Type" xml:space="preserve">
    <value>System.Windows.Forms.ToolStripMenuItem, System.Windows.Forms, Version=4.0.0.0, Culture=neutral, PublicKeyToken=b77a5c561934e089</value>
  </data>
  <data name="&gt;&gt;detectionsYScaleOneToolStripMenuItem.Name" xml:space="preserve">
    <value>detectionsYScaleOneToolStripMenuItem</value>
  </data>
  <data name="&gt;&gt;detectionsYScaleOneToolStripMenuItem.Type" xml:space="preserve">
    <value>System.Windows.Forms.ToolStripMenuItem, System.Windows.Forms, Version=4.0.0.0, Culture=neutral, PublicKeyToken=b77a5c561934e089</value>
  </data>
  <data name="&gt;&gt;detectionsYScalePercentToolStripMenuItem.Name" xml:space="preserve">
    <value>detectionsYScalePercentToolStripMenuItem</value>
  </data>
  <data name="&gt;&gt;detectionsYScalePercentToolStripMenuItem.Type" xml:space="preserve">
    <value>System.Windows.Forms.ToolStripMenuItem, System.Windows.Forms, Version=4.0.0.0, Culture=neutral, PublicKeyToken=b77a5c561934e089</value>
  </data>
  <data name="&gt;&gt;detectionsToolStripSeparator2.Name" xml:space="preserve">
    <value>detectionsToolStripSeparator2</value>
  </data>
  <data name="&gt;&gt;detectionsToolStripSeparator2.Type" xml:space="preserve">
    <value>System.Windows.Forms.ToolStripSeparator, System.Windows.Forms, Version=4.0.0.0, Culture=neutral, PublicKeyToken=b77a5c561934e089</value>
  </data>
  <data name="&gt;&gt;detectionsPropertiesToolStripMenuItem.Name" xml:space="preserve">
    <value>detectionsPropertiesToolStripMenuItem</value>
  </data>
  <data name="&gt;&gt;detectionsPropertiesToolStripMenuItem.Type" xml:space="preserve">
    <value>System.Windows.Forms.ToolStripMenuItem, System.Windows.Forms, Version=4.0.0.0, Culture=neutral, PublicKeyToken=b77a5c561934e089</value>
  </data>
  <data name="&gt;&gt;detectionsToolStripSeparator3.Name" xml:space="preserve">
    <value>detectionsToolStripSeparator3</value>
  </data>
  <data name="&gt;&gt;detectionsToolStripSeparator3.Type" xml:space="preserve">
    <value>System.Windows.Forms.ToolStripSeparator, System.Windows.Forms, Version=4.0.0.0, Culture=neutral, PublicKeyToken=b77a5c561934e089</value>
  </data>
  <data name="&gt;&gt;$this.Name" xml:space="preserve">
    <value>SkylineWindow</value>
  </data>
  <data name="&gt;&gt;$this.Type" xml:space="preserve">
    <value>pwiz.Skyline.Util.FormEx, Skyline, Version=1.0.0.0, Culture=neutral, PublicKeyToken=null</value>
  </data>
  <data name="massErrorToolStripMenuItem.Size" type="System.Drawing.Size, System.Drawing">
    <value>225, 24</value>
  </data>
  <data name="massErrorToolStripMenuItem.Text" xml:space="preserve">
    <value>Show Mass Error</value>
  </data>
  <data name="&gt;&gt;massErrorToolStripMenuItem.Name" xml:space="preserve">
    <value>massErrorToolStripMenuItem</value>
  </data>
  <data name="&gt;&gt;massErrorToolStripMenuItem.Type" xml:space="preserve">
    <value>System.Windows.Forms.ToolStripMenuItem, System.Windows.Forms, Version=4.0.0.0, Culture=neutral, PublicKeyToken=b77a5c561934e089</value>
  </data>
  <data name="synchMzScaleToolStripMenuItem.Size" type="System.Drawing.Size, System.Drawing">
    <value>193, 22</value>
  </data>
  <data name="synchMzScaleToolStripMenuItem.Text" xml:space="preserve">
    <value>Synchronize m/z Scale</value>
  </data>
  <data name="&gt;&gt;synchMzScaleToolStripMenuItem.Name" xml:space="preserve">
    <value>synchMzScaleToolStripMenuItem</value>
  </data>
  <data name="&gt;&gt;synchMzScaleToolStripMenuItem.Type" xml:space="preserve">
    <value>System.Windows.Forms.ToolStripMenuItem, System.Windows.Forms, Version=4.0.0.0, Culture=neutral, PublicKeyToken=b77a5c561934e089</value>
  </data>
  <data name="ionTypesContextMenuItem.Size" type="System.Drawing.Size, System.Drawing">
    <value>226, 24</value>
  </data>
  <data name="ionTypesContextMenuItem.Text" xml:space="preserve">
    <value>Ion Types</value>
  </data>
  <data name="&gt;&gt;ionTypesContextMenuItem.Name" xml:space="preserve">
    <value>ionTypesContextMenuItem</value>
  </data>
  <data name="&gt;&gt;ionTypesContextMenuItem.Type" xml:space="preserve">
    <value>System.Windows.Forms.ToolStripMenuItem, System.Windows.Forms, Version=4.0.0.0, Culture=neutral, PublicKeyToken=b77a5c561934e089</value>
  </data>
</root><|MERGE_RESOLUTION|>--- conflicted
+++ resolved
@@ -338,39 +338,12 @@
   <data name="chargesContextMenuItem.Text" xml:space="preserve">
     <value>Charges</value>
   </data>
-<<<<<<< HEAD
-  <data name="charge1ContextMenuItem.Size" type="System.Drawing.Size, System.Drawing">
-    <value>80, 22</value>
-  </data>
-  <data name="charge1ContextMenuItem.Text" xml:space="preserve">
-    <value>1</value>
-  </data>
-  <data name="charge2ContextMenuItem.Size" type="System.Drawing.Size, System.Drawing">
-    <value>80, 22</value>
-  </data>
-  <data name="charge2ContextMenuItem.Text" xml:space="preserve">
-    <value>2</value>
-  </data>
-  <data name="charge3ContextMenuItem.Size" type="System.Drawing.Size, System.Drawing">
-    <value>80, 22</value>
-  </data>
-  <data name="charge3ContextMenuItem.Text" xml:space="preserve">
-    <value>3</value>
-  </data>
-  <data name="charge4ContextMenuItem.Size" type="System.Drawing.Size, System.Drawing">
-    <value>80, 22</value>
-  </data>
-  <data name="charge4ContextMenuItem.Text" xml:space="preserve">
-    <value>4</value>
-  </data>
   <data name="specialionsContextMenuItem.Size" type="System.Drawing.Size, System.Drawing">
     <value>80, 22</value>
   </data>
   <data name="specialionsContextMenuItem.Text" xml:space="preserve">
     <value>Special Ions</value>
   </data>
-=======
->>>>>>> a5612cc5
   <data name="toolStripSeparator12.Size" type="System.Drawing.Size, System.Drawing">
     <value>190, 6</value>
   </data>
