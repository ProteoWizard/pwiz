--- conflicted
+++ resolved
@@ -1,8 +1,4 @@
-<<<<<<< HEAD
-﻿<?xml version="1.0" encoding="utf-8"?>
-=======
 <?xml version="1.0" encoding="utf-8"?>
->>>>>>> 67d86008
 <Project ToolsVersion="12.0" DefaultTargets="Build" xmlns="http://schemas.microsoft.com/developer/msbuild/2003">
   <PropertyGroup>
     <Configuration Condition=" '$(Configuration)' == '' ">Debug</Configuration>
@@ -226,15 +222,6 @@
     <Compile Include="Alerts\NoModeUIDlg.Designer.cs">
       <DependentUpon>NoModeUIDlg.cs</DependentUpon>
     </Compile>
-<<<<<<< HEAD
-    <Compile Include="Alerts\PeptidesPerProteinDlg.cs">
-      <SubType>Form</SubType>
-    </Compile>
-    <Compile Include="Alerts\PeptidesPerProteinDlg.Designer.cs">
-      <DependentUpon>PeptidesPerProteinDlg.cs</DependentUpon>
-    </Compile>
-=======
->>>>>>> 67d86008
     <Compile Include="Alerts\MessageDlg.cs">
       <SubType>Form</SubType>
     </Compile>
@@ -463,19 +450,12 @@
       <AutoGen>True</AutoGen>
       <DependentUpon>PropertyNames.resx</DependentUpon>
     </Compile>
-<<<<<<< HEAD
-    <Compile Include="Model\DdaSearch\MsconvertDdaConverter.cs" />
-=======
->>>>>>> 67d86008
     <Compile Include="Model\Databinding\Entities\ColumnCaptions.Designer.cs">
       <AutoGen>True</AutoGen>
       <DesignTime>True</DesignTime>
       <DependentUpon>ColumnCaptions.resx</DependentUpon>
     </Compile>
-<<<<<<< HEAD
-=======
     <Compile Include="Model\DdaSearch\MsconvertDdaConverter.cs" />
->>>>>>> 67d86008
     <Compile Include="Model\Databinding\Entities\ColumnToolTips.Designer.cs">
       <AutoGen>True</AutoGen>
       <DesignTime>True</DesignTime>
@@ -620,18 +600,12 @@
     <Compile Include="Model\AuditLog\DiffNode.cs" />
     <Compile Include="Model\AuditLog\PropertyName.cs" />
     <Compile Include="Model\ExplicitTransitionValues.cs" />
-<<<<<<< HEAD
-=======
     <Compile Include="Model\Find\DuplicatedPeptideFinder.cs" />
->>>>>>> 67d86008
     <Compile Include="Model\FragmentedMolecule.cs" />
     <Compile Include="Model\GroupComparisonRefinementData.cs" />
     <Compile Include="Model\IonMobility\DbPrecursorAndIonMobility.cs" />
     <Compile Include="Model\IonMobility\ValidatingIonMobilityPrecursor.cs" />
-<<<<<<< HEAD
-=======
     <Compile Include="Model\Irt\DbIrtHistory.cs" />
->>>>>>> 67d86008
     <Compile Include="Model\Irt\IrtPeptidePicker.cs" />
     <Compile Include="Model\Irt\Regression.cs" />
     <Compile Include="Model\LegacyCrosslinkConverter.cs" />
@@ -646,17 +620,12 @@
     <Compile Include="Model\ProteomicSequence.cs" />
     <Compile Include="Model\Results\CandidatePeakGroupData.cs" />
     <Compile Include="Model\Results\OnDemandFeatureCalculator.cs" />
-<<<<<<< HEAD
     <Compile Include="Model\Results\PeakGroupIntegrator.cs" />
     <Compile Include="Model\Results\PeakShapeStatistics.cs" />
     <Compile Include="Model\Results\PeakShapeValues.cs" />
     <Compile Include="Model\Results\Scoring\Calculators.cs" />
     <Compile Include="Model\Results\IntensityAccumulator.cs" />
     <Compile Include="Model\Results\MedianPeakShape.cs" />
-=======
-    <Compile Include="Model\Results\Scoring\Calculators.cs" />
-    <Compile Include="Model\Results\IntensityAccumulator.cs" />
->>>>>>> 67d86008
     <Compile Include="Model\Results\OptStepChromatograms.cs" />
     <Compile Include="Model\Results\Scoring\FeatureNames.cs" />
     <Compile Include="Model\Results\Scoring\FeatureTooltips.Designer.cs">
@@ -667,11 +636,8 @@
     <Compile Include="Model\Results\Scoring\AutoTrainManager.cs" />
     <Compile Include="Model\Results\Scoring\FeatureScores.cs" />
     <Compile Include="Model\Results\Scoring\ScoreQValueMap.cs" />
-<<<<<<< HEAD
-=======
     <Compile Include="Properties\MetadataRuleSetList.cs" />
     <Compile Include="Properties\RemoteAccountList.cs" />
->>>>>>> 67d86008
     <Compile Include="Properties\Resources.Designer.cs">
       <AutoGen>True</AutoGen>
       <DesignTime>True</DesignTime>
@@ -708,10 +674,6 @@
     <Compile Include="Model\Results\PeakIntegrator.cs" />
     <Compile Include="Model\Results\NormalizedValueCalculator.cs" />
     <Compile Include="Model\Results\NormalizeOption.cs" />
-<<<<<<< HEAD
-    <Compile Include="Model\Results\RemoteApi\RemoteAccountList.cs" />
-=======
->>>>>>> 67d86008
     <Compile Include="Model\Results\RemoteApi\RemoteAccount.cs" />
     <Compile Include="Model\Results\RemoteApi\RemoteAccountType.cs" />
     <Compile Include="Model\Results\RemoteApi\RemoteItem.cs" />
@@ -829,10 +791,7 @@
     </Compile>
     <Compile Include="Util\DocumentCancellationToken.cs" />
     <Compile Include="Util\FormGroup.cs" />
-<<<<<<< HEAD
     <Compile Include="Util\HalfPrecisionFloat.cs" />
-=======
->>>>>>> 67d86008
     <Compile Include="Util\PersistentString.cs" />
     <Compile Include="Util\UiModes.cs" />
     <Compile Include="ToolsUI\ColorGrid.cs">
@@ -1627,12 +1586,9 @@
     <Compile Include="FileUI\ImportResultsNameDlg.Designer.cs">
       <DependentUpon>ImportResultsNameDlg.cs</DependentUpon>
     </Compile>
-<<<<<<< HEAD
-=======
     <Compile Include="Controls\IonTypeSelectorControl.cs">
       <SubType>Component</SubType>
     </Compile>
->>>>>>> 67d86008
     <Compile Include="Model\Annotations.cs" />
     <Compile Include="Model\BackgroundLoader.cs" />
     <Compile Include="Model\DocNode.cs" />
@@ -2181,18 +2137,6 @@
     <EmbeddedResource Include="Alerts\PathChooserDlg.zh-CHS.resx">
       <DependentUpon>PathChooserDlg.cs</DependentUpon>
     </EmbeddedResource>
-<<<<<<< HEAD
-    <EmbeddedResource Include="Alerts\PeptidesPerProteinDlg.ja.resx">
-      <DependentUpon>PeptidesPerProteinDlg.cs</DependentUpon>
-    </EmbeddedResource>
-    <EmbeddedResource Include="Alerts\PeptidesPerProteinDlg.resx">
-      <DependentUpon>PeptidesPerProteinDlg.cs</DependentUpon>
-    </EmbeddedResource>
-    <EmbeddedResource Include="Alerts\PeptidesPerProteinDlg.zh-CHS.resx">
-      <DependentUpon>PeptidesPerProteinDlg.cs</DependentUpon>
-    </EmbeddedResource>
-=======
->>>>>>> 67d86008
     <EmbeddedResource Include="Alerts\ReportErrorDlg.ja.resx">
       <DependentUpon>ReportErrorDlg.cs</DependentUpon>
     </EmbeddedResource>
@@ -3402,8 +3346,6 @@
     <Content Include="Instruments.xml">
       <CopyToOutputDirectory>PreserveNewest</CopyToOutputDirectory>
     </Content>
-<<<<<<< HEAD
-=======
     <Content Include="Method\AbSciex\SciexOS\BuildSciexMethod.exe">
       <CopyToOutputDirectory>PreserveNewest</CopyToOutputDirectory>
     </Content>
@@ -3416,7 +3358,6 @@
     <Content Include="Method\AbSciex\SciexOS\SCIEX.Apis.Control.v1.dll">
       <CopyToOutputDirectory>PreserveNewest</CopyToOutputDirectory>
     </Content>
->>>>>>> 67d86008
     <Content Include="Method\Shimadzu\BuildShimadzuMethod.exe">
       <CopyToOutputDirectory>PreserveNewest</CopyToOutputDirectory>
     </Content>
