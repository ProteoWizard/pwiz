--- conflicted
+++ resolved
@@ -1,7131 +1,7126 @@
-﻿<?xml version="1.0" encoding="utf-8"?>
-<Project ToolsVersion="12.0" DefaultTargets="Build" xmlns="http://schemas.microsoft.com/developer/msbuild/2003">
-  <PropertyGroup>
-    <Configuration Condition=" '$(Configuration)' == '' ">Debug</Configuration>
-    <Platform Condition=" '$(Platform)' == '' ">AnyCPU</Platform>
-    <ProductVersion>9.0.30729</ProductVersion>
-    <SchemaVersion>2.0</SchemaVersion>
-    <ProjectGuid>{DDA2EA4C-B632-4FDF-94BA-F71E4C152056}</ProjectGuid>
-    <OutputType>WinExe</OutputType>
-    <AppDesignerFolder>Properties</AppDesignerFolder>
-    <RootNamespace>pwiz.Skyline</RootNamespace>
-    <AssemblyName>Skyline-daily</AssemblyName>
-    <TargetFrameworkVersion>v4.7.2</TargetFrameworkVersion>
-    <FileAlignment>512</FileAlignment>
-    <ApplicationIcon>Skyline.ico</ApplicationIcon>
-    <IsWebBootstrapper>true</IsWebBootstrapper>
-    <ManifestCertificateThumbprint>586806A1F7B1C85AD63BC46CA599EC4142EBE84A</ManifestCertificateThumbprint>
-    <ManifestKeyFile>
-    </ManifestKeyFile>
-    <GenerateManifests>true</GenerateManifests>
-    <TargetZone>LocalIntranet</TargetZone>
-    <ApplicationManifest>Properties\app.manifest</ApplicationManifest>
-    <SignManifests>false</SignManifests>
-    <SignAssembly>false</SignAssembly>
-    <FileUpgradeFlags>
-    </FileUpgradeFlags>
-    <OldToolsVersion>3.5</OldToolsVersion>
-    <UpgradeBackupLocation />
-    <TargetFrameworkProfile />
-    <ResolveAssemblyWarnOrErrorOnTargetArchitectureMismatch>None</ResolveAssemblyWarnOrErrorOnTargetArchitectureMismatch>
-    <EnableSecurityDebugging>false</EnableSecurityDebugging>
-    <AutoGenerateBindingRedirects>false</AutoGenerateBindingRedirects>
-    <!-- Make the assembly name configurable -->
-    <MSBuildAssemblyName />
-    <AssemblyName Condition=" '$(MSBuildAssemblyName)' == '' ">Skyline-daily</AssemblyName>
-    <AssemblyName Condition=" '$(MSBuildAssemblyName)' != '' ">$(MSBuildAssemblyName)</AssemblyName>
-    <MascotParserPath>..\..\libraries\msparser_2_8_1_x86_win64</MascotParserPath>
-    <PublishUrl>T:\www\site\skyline.ms\html\software\Skyline-daily13-64\</PublishUrl>
-    <Install>true</Install>
-    <InstallFrom>Web</InstallFrom>
-    <UpdateEnabled>false</UpdateEnabled>
-    <UpdateMode>Background</UpdateMode>
-    <UpdateInterval>7</UpdateInterval>
-    <UpdateIntervalUnits>Days</UpdateIntervalUnits>
-    <UpdatePeriodically>false</UpdatePeriodically>
-    <UpdateRequired>false</UpdateRequired>
-    <MapFileExtensions>false</MapFileExtensions>
-    <InstallUrl>https://skyline.gs.washington.edu/software/Skyline-daily13-64/</InstallUrl>
-    <UpdateUrl>https://skyline.gs.washington.edu/software/Skyline-daily13-64/</UpdateUrl>
-    <SupportUrl>https://skyline.ms/support.url</SupportUrl>
-    <ProductName>Skyline-daily</ProductName>
-    <PublisherName>MacCoss Lab, UW</PublisherName>
-    <CreateWebPageOnPublish>true</CreateWebPageOnPublish>
-    <WebPage>index.html</WebPage>
-<<<<<<< HEAD
-    <ApplicationRevision>171</ApplicationRevision>
-    <ApplicationVersion>24.0.9.171</ApplicationVersion>
-=======
-    <ApplicationRevision>196</ApplicationRevision>
-    <ApplicationVersion>24.1.1.196</ApplicationVersion>
->>>>>>> 83485fcc
-    <UseApplicationTrust>false</UseApplicationTrust>
-    <PublishWizardCompleted>true</PublishWizardCompleted>
-    <BootstrapperEnabled>true</BootstrapperEnabled>
-  </PropertyGroup>
-  <PropertyGroup Condition=" '$(Configuration)|$(Platform)' == 'Debug|x86' ">
-    <DebugSymbols>true</DebugSymbols>
-    <OutputPath>bin\x86\Debug\</OutputPath>
-    <DefineConstants>DEBUG;TRACE</DefineConstants>
-    <AllowUnsafeBlocks>true</AllowUnsafeBlocks>
-    <DebugType>full</DebugType>
-    <PlatformTarget>x86</PlatformTarget>
-    <UseVSHostingProcess>false</UseVSHostingProcess>
-    <ErrorReport>prompt</ErrorReport>
-    <Prefer32Bit>false</Prefer32Bit>
-  </PropertyGroup>
-  <PropertyGroup Condition=" '$(Configuration)|$(Platform)' == 'Release|x86' ">
-    <OutputPath>bin\x86\Release\</OutputPath>
-    <DefineConstants>TRACE</DefineConstants>
-    <AllowUnsafeBlocks>true</AllowUnsafeBlocks>
-    <Optimize>true</Optimize>
-    <DebugType>pdbonly</DebugType>
-    <PlatformTarget>x86</PlatformTarget>
-    <UseVSHostingProcess>false</UseVSHostingProcess>
-    <ErrorReport>prompt</ErrorReport>
-    <Prefer32Bit>false</Prefer32Bit>
-  </PropertyGroup>
-  <PropertyGroup Condition=" '$(Configuration)|$(Platform)' == 'Debug|x64' ">
-    <DebugSymbols>true</DebugSymbols>
-    <OutputPath>bin\x64\Debug\</OutputPath>
-    <DefineConstants>DEBUG;TRACE</DefineConstants>
-    <AllowUnsafeBlocks>true</AllowUnsafeBlocks>
-    <DebugType>full</DebugType>
-    <PlatformTarget>AnyCPU</PlatformTarget>
-    <UseVSHostingProcess>false</UseVSHostingProcess>
-    <ErrorReport>prompt</ErrorReport>
-    <Prefer32Bit>false</Prefer32Bit>
-  </PropertyGroup>
-  <PropertyGroup Condition=" '$(Configuration)|$(Platform)' == 'Release|x64' ">
-    <OutputPath>bin\x64\Release\</OutputPath>
-    <DefineConstants>TRACE</DefineConstants>
-    <AllowUnsafeBlocks>true</AllowUnsafeBlocks>
-    <Optimize>true</Optimize>
-    <DebugType>pdbonly</DebugType>
-    <PlatformTarget>AnyCPU</PlatformTarget>
-    <UseVSHostingProcess>false</UseVSHostingProcess>
-    <ErrorReport>prompt</ErrorReport>
-    <Prefer32Bit>false</Prefer32Bit>
-  </PropertyGroup>
-  <ItemGroup>
-    <Reference Include="DigitalRune.Windows.Docking, Version=1.3.5.0, Culture=neutral, processorArchitecture=MSIL">
-      <SpecificVersion>False</SpecificVersion>
-      <HintPath>..\Shared\Lib\DigitalRune.Windows.Docking.dll</HintPath>
-    </Reference>
-    <Reference Include="EnvDTE, Version=8.0.0.0, Culture=neutral, PublicKeyToken=b03f5f7f11d50a3a">
-      <EmbedInteropTypes>True</EmbedInteropTypes>
-    </Reference>
-    <Reference Include="FHOOE_IMP.MSAmanda.Core">
-      <HintPath>..\Shared\Lib\MSAmanda\FHOOE_IMP.MSAmanda.Core.dll</HintPath>
-    </Reference>
-    <Reference Include="FHOOE_IMP.MSAmanda.InOutput">
-      <HintPath>..\Shared\Lib\MSAmanda\FHOOE_IMP.MSAmanda.InOutput.dll</HintPath>
-    </Reference>
-    <Reference Include="FHOOE_IMP.MSAmanda.Utils">
-      <HintPath>..\Shared\Lib\MSAmanda\FHOOE_IMP.MSAmanda.Utils.dll</HintPath>
-    </Reference>
-    <Reference Include="Google.Protobuf">
-      <HintPath>..\Shared\Lib\Google.Protobuf.dll</HintPath>
-    </Reference>
-    <Reference Include="DotNetZip">
-      <SpecificVersion>False</SpecificVersion>
-      <HintPath>..\Shared\Lib\DotNetZip\DotNetZip.dll</HintPath>
-    </Reference>
-    <Reference Include="Grpc.Core">
-      <HintPath>..\Shared\Lib\Grpc.Core.dll</HintPath>
-    </Reference>
-    <Reference Include="Grpc.Core.Api">
-      <HintPath>..\Shared\Lib\Grpc.Core.Api.dll</HintPath>
-    </Reference>
-    <Reference Include="IdentityModel, Version=3.6.1.0, Culture=neutral, processorArchitecture=MSIL">
-      <SpecificVersion>False</SpecificVersion>
-      <HintPath>..\Shared\Lib\IdentityModel.dll</HintPath>
-    </Reference>
-    <Reference Include="JetBrains.Annotations">
-      <HintPath>..\Shared\Lib\JetBrains.Annotations.dll</HintPath>
-    </Reference>
-    <Reference Include="Kajabity Tools">
-      <HintPath>..\Shared\Lib\Kajabity Tools.dll</HintPath>
-    </Reference>
-    <Reference Include="log4net">
-      <SpecificVersion>False</SpecificVersion>
-      <HintPath>..\Shared\Lib\log4net.dll</HintPath>
-      <Private>True</Private>
-    </Reference>
-    <Reference Include="MathNet.Numerics">
-      <HintPath>..\Shared\Lib\MathNet.Numerics.dll</HintPath>
-    </Reference>
-    <Reference Include="Microsoft.CSharp" />
-    <Reference Include="PrmPasefScheduler, Version=0.0.0.0, Culture=neutral, processorArchitecture=AnyCPU">
-      <SpecificVersion>False</SpecificVersion>
-      <HintPath>..\Shared\ProteowizardWrapper\obj\$(Platform)\PrmPasefScheduler.dll</HintPath>
-    </Reference>
-    <Reference Include="Microsoft.ConcurrencyVisualizer.Markers, Version=12.0.0.0, Culture=neutral, PublicKeyToken=b03f5f7f11d50a3a, processorArchitecture=MSIL">
-      <SpecificVersion>False</SpecificVersion>
-      <HintPath>..\Shared\Lib\Microsoft.ConcurrencyVisualizer.Markers.dll</HintPath>
-    </Reference>
-    <Reference Include="Newtonsoft.Json, Version=11.0.0.0, Culture=neutral, PublicKeyToken=30ad4fe6b2a6aeed, processorArchitecture=MSIL">
-      <HintPath>..\Shared\Lib\Newtonsoft.Json.dll</HintPath>
-    </Reference>
-    <Reference Include="NHibernate">
-      <SpecificVersion>False</SpecificVersion>
-      <HintPath>..\Shared\Lib\NHibernate\NHibernate.dll</HintPath>
-    </Reference>
-    <Reference Include="System" />
-    <Reference Include="System.ComponentModel.DataAnnotations" />
-    <Reference Include="System.Configuration" />
-    <Reference Include="System.Core">
-      <RequiredTargetFramework>3.5</RequiredTargetFramework>
-    </Reference>
-    <Reference Include="System.Data.SQLite">
-      <HintPath>..\..\libraries\SQLite\$(Platform)\System.Data.SQLite.dll</HintPath>
-    </Reference>
-    <Reference Include="System.Interactive.Async">
-      <HintPath>..\Shared\Lib\System.Interactive.Async.dll</HintPath>
-    </Reference>
-    <Reference Include="System.Management" />
-    <Reference Include="System.Memory">
-      <HintPath>..\Shared\Lib\System.Memory.dll</HintPath>
-    </Reference>
-    <Reference Include="System.Net.Http" />
-    <Reference Include="System.Numerics" />
-    <Reference Include="System.Runtime.CompilerServices.Unsafe">
-      <HintPath>..\Shared\Lib\System.Runtime.CompilerServices.Unsafe.dll</HintPath>
-    </Reference>
-    <Reference Include="System.Security" />
-    <Reference Include="System.Web" />
-    <Reference Include="System.Data.DataSetExtensions">
-      <RequiredTargetFramework>3.5</RequiredTargetFramework>
-    </Reference>
-    <Reference Include="System.Data" />
-    <Reference Include="System.Deployment" />
-    <Reference Include="System.Drawing" />
-    <Reference Include="System.Windows.Forms" />
-    <Reference Include="System.Xml" />
-    <Reference Include="System.Xml.Linq" />
-  </ItemGroup>
-  <ItemGroup>
-    <Compile Include="Alerts\AboutDlg.cs">
-      <SubType>Form</SubType>
-    </Compile>
-    <Compile Include="Alerts\AboutDlg.Designer.cs">
-      <DependentUpon>AboutDlg.cs</DependentUpon>
-    </Compile>
-    <Compile Include="Alerts\AlertLinkDlg.cs">
-      <SubType>Form</SubType>
-    </Compile>
-    <Compile Include="Alerts\AlertLinkDlg.Designer.cs">
-      <DependentUpon>AlertLinkDlg.cs</DependentUpon>
-    </Compile>
-    <Compile Include="Alerts\KeyValueGridDlg.cs" />
-    <Compile Include="Alerts\MsFraggerDownloadDlg.cs">
-      <SubType>Form</SubType>
-    </Compile>
-    <Compile Include="Alerts\MsFraggerDownloadDlg.Designer.cs">
-      <DependentUpon>MsFraggerDownloadDlg.cs</DependentUpon>
-    </Compile>
-    <Compile Include="Alerts\NoModeUIDlg.cs">
-      <SubType>Form</SubType>
-    </Compile>
-    <Compile Include="Alerts\NoModeUIDlg.Designer.cs">
-      <DependentUpon>NoModeUIDlg.cs</DependentUpon>
-    </Compile>
-    <Compile Include="Alerts\MessageDlg.cs">
-      <SubType>Form</SubType>
-    </Compile>
-    <Compile Include="Alerts\PathChooserDlg.cs">
-      <SubType>Form</SubType>
-    </Compile>
-    <Compile Include="Alerts\PathChooserDlg.Designer.cs">
-      <DependentUpon>PathChooserDlg.cs</DependentUpon>
-    </Compile>
-    <Compile Include="Alerts\ShareResultsFilesDlg.cs">
-      <SubType>Form</SubType>
-    </Compile>
-    <Compile Include="Alerts\ShareResultsFilesDlg.Designer.cs">
-      <DependentUpon>ShareResultsFilesDlg.cs</DependentUpon>
-    </Compile>
-    <Compile Include="Alerts\ReportShutdownDlg.cs">
-      <SubType>Form</SubType>
-    </Compile>
-    <Compile Include="Alerts\FilterMatchedPeptidesDlg.cs">
-      <SubType>Form</SubType>
-    </Compile>
-    <Compile Include="Alerts\FilterMatchedPeptidesDlg.Designer.cs">
-      <DependentUpon>FilterMatchedPeptidesDlg.cs</DependentUpon>
-    </Compile>
-    <Compile Include="Alerts\ImportDocResultsDlg.cs">
-      <SubType>Form</SubType>
-    </Compile>
-    <Compile Include="Alerts\ImportDocResultsDlg.Designer.cs">
-      <DependentUpon>ImportDocResultsDlg.cs</DependentUpon>
-    </Compile>
-    <Compile Include="Alerts\LocateFileDlg.cs">
-      <SubType>Form</SubType>
-    </Compile>
-    <Compile Include="Alerts\LocateFileDlg.Designer.cs">
-      <DependentUpon>LocateFileDlg.cs</DependentUpon>
-    </Compile>
-    <Compile Include="Alerts\MultiButtonMsgDlg.cs">
-      <SubType>Form</SubType>
-    </Compile>
-    <Compile Include="Alerts\EmptyProteinsDlg.cs">
-      <SubType>Form</SubType>
-    </Compile>
-    <Compile Include="Alerts\EmptyProteinsDlg.Designer.cs">
-      <DependentUpon>EmptyProteinsDlg.cs</DependentUpon>
-    </Compile>
-    <Compile Include="Alerts\MissingFileDlg.cs">
-      <SubType>Form</SubType>
-    </Compile>
-    <Compile Include="Alerts\MissingFileDlg.Designer.cs">
-      <DependentUpon>MissingFileDlg.cs</DependentUpon>
-    </Compile>
-    <Compile Include="Alerts\ReportErrorDlg.cs">
-      <SubType>Form</SubType>
-    </Compile>
-    <Compile Include="Alerts\ReportErrorDlg.Designer.cs">
-      <DependentUpon>ReportErrorDlg.cs</DependentUpon>
-    </Compile>
-    <Compile Include="Alerts\ShareTypeDlg.cs">
-      <SubType>Form</SubType>
-    </Compile>
-    <Compile Include="Alerts\ShareTypeDlg.Designer.cs">
-      <DependentUpon>ShareTypeDlg.cs</DependentUpon>
-    </Compile>
-    <Compile Include="Alerts\PasteFilteredPeptidesDlg.cs">
-      <SubType>Form</SubType>
-    </Compile>
-    <Compile Include="Alerts\PasteFilteredPeptidesDlg.Designer.cs">
-      <DependentUpon>PasteFilteredPeptidesDlg.cs</DependentUpon>
-    </Compile>
-    <Compile Include="Alerts\PasteTypeDlg.cs">
-      <SubType>Form</SubType>
-    </Compile>
-    <Compile Include="Alerts\PasteTypeDlg.Designer.cs">
-      <DependentUpon>PasteTypeDlg.cs</DependentUpon>
-    </Compile>
-    <Compile Include="Alerts\DetailedReportErrorDlg.cs">
-      <SubType>Form</SubType>
-    </Compile>
-    <Compile Include="Alerts\DetailedReportErrorDlg.Designer.cs">
-      <DependentUpon>DetailedReportErrorDlg.cs</DependentUpon>
-    </Compile>
-    <Compile Include="Alerts\SimpleFileDownloaderDlg.cs" />
-    <Compile Include="Alerts\AlertDlg.cs">
-      <SubType>Form</SubType>
-    </Compile>
-    <Compile Include="Alerts\SpectrumLibraryInfoDlg.cs">
-      <SubType>Form</SubType>
-    </Compile>
-    <Compile Include="Alerts\SpectrumLibraryInfoDlg.Designer.cs">
-      <DependentUpon>SpectrumLibraryInfoDlg.cs</DependentUpon>
-    </Compile>
-    <Compile Include="Alerts\UpgradeDlg.cs">
-      <SubType>Form</SubType>
-    </Compile>
-    <Compile Include="Alerts\UpgradeDlg.Designer.cs">
-      <DependentUpon>UpgradeDlg.cs</DependentUpon>
-    </Compile>
-    <Compile Include="Alerts\UpgradeLicenseDlg.cs">
-      <SubType>Form</SubType>
-    </Compile>
-    <Compile Include="Alerts\UpgradeLicenseDlg.designer.cs">
-      <DependentUpon>UpgradeLicenseDlg.cs</DependentUpon>
-    </Compile>
-    <Compile Include="CommandArgUsage.Designer.cs">
-      <AutoGen>True</AutoGen>
-      <DesignTime>True</DesignTime>
-      <DependentUpon>CommandArgUsage.resx</DependentUpon>
-    </Compile>
-    <Compile Include="Controls\AuditLog\AuditLogExtraInfoForm.cs">
-      <SubType>Form</SubType>
-    </Compile>
-    <Compile Include="Controls\AuditLog\AuditLogExtraInfoForm.Designer.cs">
-      <DependentUpon>AuditLogExtraInfoForm.cs</DependentUpon>
-    </Compile>
-    <Compile Include="Controls\Clustering\BoundGraphDataCalculator.cs" />
-    <Compile Include="Controls\Clustering\ClusterInput.cs" />
-    <Compile Include="Controls\Clustering\ClusteredHeatMapItem.cs" />
-    <Compile Include="Controls\Clustering\DataboundGraph.cs">
-      <SubType>Form</SubType>
-    </Compile>
-    <Compile Include="Controls\Clustering\DebugZedGraphControl.cs">
-      <SubType>UserControl</SubType>
-    </Compile>
-    <Compile Include="Controls\Clustering\HeatMapGraph.cs">
-      <SubType>Form</SubType>
-    </Compile>
-    <Compile Include="Controls\Clustering\HeatMapGraph.Designer.cs">
-      <DependentUpon>HeatMapGraph.cs</DependentUpon>
-    </Compile>
-    <Compile Include="Controls\Clustering\ClusterGraphResults.cs" />
-    <Compile Include="Controls\Clustering\PcaPlot.cs">
-      <SubType>Form</SubType>
-    </Compile>
-    <Compile Include="Controls\Clustering\PcaPlot.Designer.cs">
-      <DependentUpon>PcaPlot.cs</DependentUpon>
-    </Compile>
-    <Compile Include="Controls\Clustering\StripePainter.cs" />
-    <Compile Include="Controls\Databinding\CandidatePeakForm.cs">
-      <SubType>Form</SubType>
-    </Compile>
-    <Compile Include="Controls\Databinding\CandidatePeakForm.Designer.cs">
-      <DependentUpon>CandidatePeakForm.cs</DependentUpon>
-    </Compile>
-    <Compile Include="Controls\Databinding\IDataboundGridForm.cs" />
-    <Compile Include="Controls\Databinding\SkylineViewContext.cs" />
-    <Compile Include="Controls\Databinding\SkylineWindowDataSchema.cs" />
-    <Compile Include="Controls\Graphs\AreaRelativeAbundanceGraphPane.cs" />
-    <Compile Include="Controls\Graphs\DotPlotUtil.cs" />
-    <Compile Include="Controls\Graphs\ExportMethodScheduleGraph.cs">
-      <SubType>Form</SubType>
-    </Compile>
-    <Compile Include="Controls\Graphs\ExportMethodScheduleGraph.Designer.cs">
-      <DependentUpon>ExportMethodScheduleGraph.cs</DependentUpon>
-    </Compile>
-    <Compile Include="Controls\Graphs\DetectionPlotData.cs" />
-    <Compile Include="Controls\Graphs\DetectionsGraphController.cs" />
-    <Compile Include="Controls\Graphs\DetectionsHistogramPane.cs" />
-    <Compile Include="Controls\Graphs\DetectionsByReplicatePane.cs" />
-    <Compile Include="Controls\Graphs\DetectionsPlotPane.cs" />
-    <Compile Include="Controls\Graphs\DetectionsToolbar.cs">
-      <SubType>UserControl</SubType>
-    </Compile>
-    <Compile Include="Controls\Graphs\DetectionsToolbar.Designer.cs">
-      <DependentUpon>DetectionsToolbar.cs</DependentUpon>
-    </Compile>
-    <Compile Include="Controls\Graphs\DetectionToolbarProperties.cs">
-      <SubType>Form</SubType>
-    </Compile>
-    <Compile Include="Controls\Graphs\DetectionToolbarProperties.Designer.cs">
-      <DependentUpon>DetectionToolbarProperties.cs</DependentUpon>
-    </Compile>
-    <Compile Include="Controls\Graphs\GraphDataCalculator.cs" />
-    <Compile Include="Controls\Graphs\MatchExpressionListDlg.cs">
-      <SubType>Form</SubType>
-    </Compile>
-    <Compile Include="Controls\Graphs\MatchExpressionListDlg.Designer.cs">
-      <DependentUpon>MatchExpressionListDlg.cs</DependentUpon>
-    </Compile>
-    <Compile Include="Controls\Graphs\PaneProgressBar.cs" />
-    <Compile Include="Controls\Graphs\ReplicateGroupOp.cs" />
-    <Compile Include="Controls\Graphs\ReplicateValue.cs" />
-    <Compile Include="Controls\Graphs\SummaryRelativeAbundanceGraphPane.cs" />
-    <Compile Include="Controls\ImageListBox.cs">
-      <SubType>Component</SubType>
-    </Compile>
-    <Compile Include="Controls\Lists\ListViewContext.cs" />
-    <Compile Include="Controls\SeqNode\PeptideFormatter.cs" />
-    <Compile Include="Controls\KoinaUIHelpers.cs" />
-    <Compile Include="Controls\Spectra\PrecursorClass.cs" />
-    <Compile Include="Controls\Spectra\MatchingPrecursors.cs" />
-    <Compile Include="Controls\Spectra\SpectrumGridForm.cs">
-      <SubType>Form</SubType>
-    </Compile>
-    <Compile Include="Controls\Spectra\SpectrumGridForm.Designer.cs">
-      <DependentUpon>SpectrumGridForm.cs</DependentUpon>
-    </Compile>
-    <Compile Include="Controls\Spectra\SpectrumClassRow.cs" />
-    <Compile Include="Controls\Startup\TutorialImageResources.Designer.cs">
-      <AutoGen>True</AutoGen>
-      <DesignTime>True</DesignTime>
-      <DependentUpon>TutorialImageResources.resx</DependentUpon>
-    </Compile>
-    <Compile Include="Controls\Startup\TutorialTextResources.Designer.cs">
-      <AutoGen>True</AutoGen>
-      <DesignTime>True</DesignTime>
-      <DependentUpon>TutorialTextResources.resx</DependentUpon>
-    </Compile>
-    <Compile Include="Controls\TargetColumn.cs" />
-    <Compile Include="Controls\ImmediateWindowWarningListener.cs" />
-    <Compile Include="Controls\TreeViewMSStateRestorer.cs" />
-    <Compile Include="EditUI\EditLinkedPeptidesDlg.cs">
-      <SubType>Form</SubType>
-    </Compile>
-    <Compile Include="EditUI\EditLinkedPeptidesDlg.Designer.cs">
-      <DependentUpon>EditLinkedPeptidesDlg.cs</DependentUpon>
-    </Compile>
-    <Compile Include="EditUI\EditSpectrumFilterDlg.cs">
-      <SubType>Form</SubType>
-    </Compile>
-    <Compile Include="EditUI\EditSpectrumFilterDlg.Designer.cs">
-      <DependentUpon>EditSpectrumFilterDlg.cs</DependentUpon>
-    </Compile>
-    <Compile Include="EditUI\PeakImputationForm.cs">
-      <SubType>Form</SubType>
-    </Compile>
-    <Compile Include="EditUI\PeakImputationForm.Designer.cs">
-      <DependentUpon>PeakImputationForm.cs</DependentUpon>
-    </Compile>
-    <Compile Include="EditUI\PermuteIsotopeModificationsDlg.designer.cs">
-      <DependentUpon>PermuteIsotopeModificationsDlg.cs</DependentUpon>
-    </Compile>
-    <Compile Include="EditUI\PermuteIsotopeModificationsDlg.cs">
-      <SubType>Form</SubType>
-    </Compile>
-    <Compile Include="EditUI\SynchronizedIntegrationDlg.cs">
-      <SubType>Form</SubType>
-    </Compile>
-    <Compile Include="EditUI\SynchronizedIntegrationDlg.Designer.cs">
-      <DependentUpon>SynchronizedIntegrationDlg.cs</DependentUpon>
-    </Compile>
-    <Compile Include="EditUI\ZedGraphClipboard.cs" />
-    <Compile Include="FileUI\ExportAnnotationsDlg.cs">
-      <SubType>Form</SubType>
-    </Compile>
-    <Compile Include="FileUI\ExportAnnotationsDlg.Designer.cs">
-      <DependentUpon>ExportAnnotationsDlg.cs</DependentUpon>
-    </Compile>
-    <Compile Include="Controls\Graphs\PeptideRegressionTipProvider.cs" />
-    <Compile Include="Controls\DocumentChangeLogEntryDlg.cs">
-      <SubType>Form</SubType>
-    </Compile>
-    <Compile Include="Controls\DocumentChangeLogEntryDlg.Designer.cs">
-      <DependentUpon>DocumentChangeLogEntryDlg.cs</DependentUpon>
-    </Compile>
-    <Compile Include="Controls\Graphs\AreaCVGraphData.cs" />
-    <Compile Include="FileUI\InsertTransitionListDlg.cs">
-      <SubType>Form</SubType>
-    </Compile>
-    <Compile Include="FileUI\InsertTransitionListDlg.Designer.cs">
-      <DependentUpon>InsertTransitionListDlg.cs</DependentUpon>
-    </Compile>
-    <Compile Include="FileUI\PeakBoundaryImporterUI.cs" />
-    <Compile Include="FileUI\PeptideSearch\BuildLibraryGridView.cs">
-      <SubType>Component</SubType>
-    </Compile>
-    <Compile Include="FileUI\PeptideSearch\HardklorSearchControl.cs">
-      <SubType>UserControl</SubType>
-    </Compile>
-    <Compile Include="Model\AuditLog\EnumNames.Designer.cs">
-      <AutoGen>True</AutoGen>
-      <DesignTime>True</DesignTime>
-      <DependentUpon>EnumNames.resx</DependentUpon>
-    </Compile>
-    <Compile Include="Model\AuditLog\AuditLogStrings.Designer.cs">
-      <AutoGen>True</AutoGen>
-      <DesignTime>True</DesignTime>
-      <DependentUpon>AuditLogStrings.resx</DependentUpon>
-    </Compile>
-    <Compile Include="FileUI\PeptideSearch\DDASearchControl.cs">
-      <SubType>UserControl</SubType>
-    </Compile>
-    <Compile Include="FileUI\PeptideSearch\EncyclopeDiaSearchDlg.cs">
-      <SubType>Form</SubType>
-    </Compile>
-    <Compile Include="FileUI\PeptideSearch\EncyclopeDiaSearchDlg.Designer.cs">
-      <DependentUpon>EncyclopeDiaSearchDlg.cs</DependentUpon>
-    </Compile>
-    <Compile Include="FileUI\PeptideSearch\SearchControl.cs">
-      <SubType>UserControl</SubType>
-    </Compile>
-    <Compile Include="FileUI\PeptideSearch\SearchControl.Designer.cs">
-      <DependentUpon>SearchControl.cs</DependentUpon>
-    </Compile>
-    <Compile Include="Model\AuditLog\PropertyNames.Designer.cs">
-      <DesignTime>True</DesignTime>
-      <AutoGen>True</AutoGen>
-      <DependentUpon>PropertyNames.resx</DependentUpon>
-    </Compile>
-    <Compile Include="Model\Databinding\Collections\FixedSkylineObjectList.cs" />
-    <Compile Include="Model\Databinding\Entities\CalibrationCurveMetrics.cs" />
-    <Compile Include="Model\Databinding\Entities\ColumnCaptions.Designer.cs">
-      <AutoGen>True</AutoGen>
-      <DesignTime>True</DesignTime>
-      <DependentUpon>ColumnCaptions.resx</DependentUpon>
-    </Compile>
-    <Compile Include="Model\Databinding\Entities\ColumnToolTips.Designer.cs">
-      <AutoGen>True</AutoGen>
-      <DesignTime>True</DesignTime>
-      <DependentUpon>ColumnToolTips.resx</DependentUpon>
-    </Compile>
-    <Compile Include="Model\Databinding\SurrogateStandardDataGridViewColumn.cs" />
-    <Compile Include="Model\DocSettings\RelativeAbundanceFormatting.cs" />
-    <Compile Include="Model\DocumentModifier.cs" />
-    <Compile Include="Model\FullScanPropertiesRes.Designer.cs">
-      <AutoGen>True</AutoGen>
-      <DesignTime>True</DesignTime>
-      <DependentUpon>FullScanPropertiesRes.resx</DependentUpon>
-    </Compile>
-    <Compile Include="Model\Find\BookmarkStartPosition.cs" />
-    <Compile Include="Model\GlobalizedObject.cs">
-      <SubType>UserControl</SubType>
-    </Compile>
-    <Compile Include="Model\FullScanProperties.cs" />
-    <Compile Include="Model\IdPeptideDocNode.cs" />
-    <Compile Include="Model\Results\Imputation\AlignmentParameters.cs" />
-    <Compile Include="Model\Results\Imputation\AlignmentResults.cs" />
-    <Compile Include="Model\Results\Imputation\AlignmentType.cs" />
-    <Compile Include="Model\Results\Imputation\KdeAlignmentType.cs" />
-    <Compile Include="Model\Results\Imputation\ChromatogramTimeRanges.cs" />
-    <Compile Include="Model\Results\Imputation\PeakImputer.cs" />
-    <Compile Include="Model\Results\Imputation\RatedPeak.cs" />
-    <Compile Include="Model\Results\Imputation\ConsensusAlignment.cs" />
-    <Compile Include="Model\Results\Imputation\CutoffScoreType.cs" />
-    <Compile Include="Model\Results\Imputation\LongestCommonSequenceFinder.cs" />
-    <Compile Include="Model\Results\Imputation\MoleculePeaks.cs" />
-    <Compile Include="Model\Results\Imputation\PeakBounds.cs" />
-    <Compile Include="Model\Results\Imputation\PeakImputationData.cs" />
-    <Compile Include="Model\Results\Imputation\RtValueType.cs" />
-    <Compile Include="Model\Results\Imputation\ImputationParameters.cs" />
-    <Compile Include="Model\Results\Imputation\ScoreConversionData.cs" />
-    <Compile Include="Model\Results\ReplicateFileId.cs" />
-    <Compile Include="Model\Lib\LibraryFiles.cs" />
-    <Compile Include="Model\Results\Scoring\ReintegrateDlgSettings.cs" />
-    <Compile Include="Model\Results\Spectra\Alignment\BinnedSpectrum.cs" />
-    <Compile Include="Model\Results\Spectra\Alignment\SimilarityGrid.cs" />
-    <Compile Include="Model\Results\Spectra\Alignment\SpectrumSummary.cs" />
-    <Compile Include="Model\Results\Spectra\Alignment\SpectrumSummaryList.cs" />
-    <Compile Include="Model\Results\Spectra\SpectrumClassFilter.cs" />
-    <Compile Include="Model\Results\Spectra\SpectrumFilterAutoComplete.cs" />
-    <Compile Include="Model\RetentionTimes\AlignmentFunction.cs" />
-    <Compile Include="Model\SpectrumPropertiesResx.Designer.cs">
-      <AutoGen>True</AutoGen>
-      <DesignTime>True</DesignTime>
-      <DependentUpon>SpectrumPropertiesResx.resx</DependentUpon>
-    </Compile>
-    <Compile Include="Model\DdaSearch\HardklorSearchEngine.cs" />
-    <Compile Include="Model\DdaSearch\MsconvertDdaConverter.cs" />
-    <Compile Include="FileUI\SkypSupport.cs" />
-    <Compile Include="Menus\ChromatogramContextMenu.cs">
-      <SubType>UserControl</SubType>
-    </Compile>
-    <Compile Include="Menus\ChromatogramContextMenu.Designer.cs">
-      <DependentUpon>ChromatogramContextMenu.cs</DependentUpon>
-    </Compile>
-    <Compile Include="Menus\EditMenu.cs">
-      <SubType>UserControl</SubType>
-    </Compile>
-    <Compile Include="Menus\EditMenu.Designer.cs">
-      <DependentUpon>EditMenu.cs</DependentUpon>
-    </Compile>
-    <Compile Include="Menus\RefineMenu.cs">
-      <SubType>UserControl</SubType>
-    </Compile>
-    <Compile Include="Menus\RefineMenu.Designer.cs">
-      <DependentUpon>RefineMenu.cs</DependentUpon>
-    </Compile>
-    <Compile Include="Menus\SkylineControl.cs">
-      <SubType>UserControl</SubType>
-    </Compile>
-    <Compile Include="Menus\ViewMenu.cs">
-      <SubType>UserControl</SubType>
-    </Compile>
-    <Compile Include="Menus\ViewMenu.Designer.cs">
-      <DependentUpon>ViewMenu.cs</DependentUpon>
-    </Compile>
-    <Compile Include="Model\AbstractDdaSearchEngine.cs" />
-    <Compile Include="Model\AreaCVRefinementData.cs" />
-    <Compile Include="FileUI\PeptideSearch\ConverterSettingsControl.cs">
-      <SubType>UserControl</SubType>
-    </Compile>
-    <Compile Include="FileUI\PeptideSearch\ConverterSettingsControl.Designer.cs">
-      <DependentUpon>ConverterSettingsControl.cs</DependentUpon>
-    </Compile>
-    <Compile Include="Model\AbstractDdaConverter.cs" />
-    <Compile Include="Model\AuditLog\AuditLogObject.cs" />
-    <Compile Include="Model\AuditLog\AuditLogToStringHelper.cs" />
-    <Compile Include="Model\AuditLog\BlockHash.cs" />
-    <Compile Include="Model\AuditLog\Databinding\AuditLogColumn.cs" />
-    <Compile Include="FileUI\ImportTransitionListColumnSelectDlg.cs">
-      <SubType>Form</SubType>
-    </Compile>
-    <Compile Include="FileUI\ImportTransitionListColumnSelectDlg.Designer.cs">
-      <DependentUpon>ImportTransitionListColumnSelectDlg.cs</DependentUpon>
-    </Compile>
-    <Compile Include="Model\AuditLog\Databinding\AuditLogDetailRow.cs" />
-    <Compile Include="Model\AuditLog\Databinding\AuditLogRow.cs" />
-    <Compile Include="Model\AuditLog\CustomPropertyLocalizer.cs" />
-    <Compile Include="Model\AuditLog\Databinding\AuditLogRowTime.cs" />
-    <Compile Include="Model\AuditLog\Databinding\TextImageColumn.cs" />
-    <Compile Include="Model\AuditLog\LogMessage.cs" />
-    <Compile Include="Model\AuditLog\Property.cs" />
-    <Compile Include="Model\AuditLog\PropertyElementNames.Designer.cs">
-      <AutoGen>True</AutoGen>
-      <DesignTime>True</DesignTime>
-      <DependentUpon>PropertyElementNames.resx</DependentUpon>
-    </Compile>
-    <Compile Include="Model\AuditLog\ReflectorEnumerator.cs" />
-    <Compile Include="Model\AuditLog\ReflectorToString.cs" />
-    <Compile Include="Model\Crosslinking\ComplexFragmentIon.cs" />
-    <Compile Include="Model\Crosslinking\CrosslinkStructure.cs" />
-    <Compile Include="Model\Crosslinking\IonChain.cs" />
-    <Compile Include="Model\Crosslinking\CrosslinkedSequence.cs" />
-    <Compile Include="Model\Crosslinking\CrosslinkPeptideBuilder.cs" />
-    <Compile Include="Model\Crosslinking\IonOrdinal.cs" />
-    <Compile Include="Model\Crosslinking\CrosslinkBuilder.cs" />
-    <Compile Include="Model\Crosslinking\LegacyComplexFragmentIonName.cs" />
-    <Compile Include="Model\Crosslinking\NeutralFragmentIon.cs" />
-    <Compile Include="Model\Crosslinking\CrosslinkerSettings.cs" />
-    <Compile Include="Model\Crosslinking\Crosslink.cs" />
-    <Compile Include="Model\Crosslinking\CrosslinkSequenceParser.cs" />
-    <Compile Include="Model\Crosslinking\CrosslinkSite.cs" />
-    <Compile Include="Model\Crosslinking\ModificationSite.cs" />
-    <Compile Include="Model\Crosslinking\LegacyLinkedPeptide.cs" />
-    <Compile Include="Model\Crosslinking\PeptideStructure.cs" />
-    <Compile Include="Model\Crosslinking\SimpleFragmentIon.cs" />
-    <Compile Include="Model\Databinding\CellLocator.cs" />
-    <Compile Include="Model\Databinding\DataGridId.cs" />
-    <Compile Include="Model\Databinding\Entities\CandidatePeakGroup.cs" />
-    <Compile Include="Model\Databinding\Entities\IonMobilityObject.cs" />
-    <Compile Include="Model\Databinding\Entities\PeakGroupScore.cs" />
-    <Compile Include="Model\Databinding\FeaturePropertyDescriptor.cs" />
-    <Compile Include="Model\Databinding\ListColumnPropertyDescriptor.cs" />
-    <Compile Include="Model\Databinding\ListLookupDataGridViewColumn.cs" />
-    <Compile Include="Model\Databinding\ListLookupPropertyDescriptor.cs" />
-    <Compile Include="Model\Databinding\BoundComboBoxColumn.cs" />
-    <Compile Include="Model\Databinding\ProteomicDisplayNameAttribute.cs" />
-    <Compile Include="Controls\Databinding\RowActions\DeleteNodesAction.cs" />
-    <Compile Include="Controls\Databinding\RowActions\RemovePeaksAction.cs" />
-    <Compile Include="Controls\Databinding\RowActions\RowAction.cs" />
-    <Compile Include="Model\DdaSearch\MsFraggerSearchEngine.cs" />
-    <Compile Include="Model\DiaUmpireDdaConverter.cs" />
-    <Compile Include="Model\GroupComparison\MsLevelOption.cs" />
-    <Compile Include="Model\DocSettings\AbsoluteQuantification\ValueStatus.cs" />
-    <Compile Include="Model\DocSettings\AnnotationCalculator.cs" />
-    <Compile Include="Model\DocSettings\AnnotationExpression.cs" />
-    <Compile Include="Model\DocSettings\DocumentAnnotationUpdater.cs" />
-    <Compile Include="Model\DocSettings\DriftTimePredictor.cs" />
-    <Compile Include="Model\DocSettings\MetadataExtraction\MetadataExtractor.cs" />
-    <Compile Include="Model\DocSettings\MetadataExtraction\MetadataRuleSet.cs" />
-    <Compile Include="Model\DocSettings\MetadataExtraction\ExtractedMetadataResult.cs" />
-    <Compile Include="Model\ElementLocators\ExportAnnotations\TextColumnWrapper.cs" />
-    <Compile Include="Model\ElementLocators\AuditLogRef.cs" />
-    <Compile Include="Model\DocSettings\TransitionIonMobilityFiltering.cs" />
-    <Compile Include="Model\ElementLocators\ElementLocator.cs" />
-    <Compile Include="Model\ElementLocators\ListRef.cs" />
-    <Compile Include="Model\DocSettings\FullScanAcquisitionMethod.cs" />
-    <Compile Include="Model\Databinding\ImportableAttribute.cs" />
-    <Compile Include="Model\ElementLocators\ExportAnnotations\DocumentAnnotations.cs" />
-    <Compile Include="Model\ElementLocators\ElementRef.cs" />
-    <Compile Include="Model\ElementLocators\ExportAnnotations\ElementHandler.cs" />
-    <Compile Include="Model\ElementLocators\ExportAnnotations\ExportAnnotationSettings.cs" />
-    <Compile Include="Model\ElementLocators\NodeRef.cs" />
-    <Compile Include="Model\ElementLocators\ElementRefs.cs" />
-    <Compile Include="Model\ElementLocators\ReplicateRef.cs" />
-    <Compile Include="Model\ElementLocators\ResultRef.cs" />
-    <Compile Include="Model\DocSettings\AbsoluteQuantification\FiguresOfMerit.cs" />
-    <Compile Include="Model\DocSettings\AbsoluteQuantification\LodCalculation.cs" />
-    <Compile Include="Controls\AuditLog\AuditLogForm.cs">
-      <SubType>Form</SubType>
-    </Compile>
-    <Compile Include="Controls\AuditLog\AuditLogForm.Designer.cs">
-      <DependentUpon>AuditLogForm.cs</DependentUpon>
-    </Compile>
-    <Compile Include="Model\AuditLog\AuditLogEntry.cs" />
-    <Compile Include="Model\AuditLog\DiffNode.cs" />
-    <Compile Include="Model\AuditLog\PropertyName.cs" />
-    <Compile Include="Model\ExplicitTransitionValues.cs" />
-    <Compile Include="Model\Find\DuplicatedPeptideFinder.cs" />
-    <Compile Include="Model\FragmentedMolecule.cs" />
-    <Compile Include="Model\GroupComparisonRefinementData.cs" />
-    <Compile Include="Model\IonMobility\DbPrecursorAndIonMobility.cs" />
-    <Compile Include="Model\IonMobility\ValidatingIonMobilityPrecursor.cs" />
-    <Compile Include="Model\Irt\DbIrtHistory.cs" />
-    <Compile Include="Model\Irt\IrtPeptidePicker.cs" />
-    <Compile Include="Model\Irt\Regression.cs" />
-    <Compile Include="Model\LegacyCrosslinkConverter.cs" />
-    <Compile Include="Model\Lib\BlibData\DbRefSpectraPeakAnnotations.cs" />
-    <Compile Include="Model\Lib\EncyclopeDiaHelpers.cs" />
-    <Compile Include="Model\Lib\ExplicitPeakBounds.cs" />
-    <Compile Include="Model\Lib\LibKeyIndex.cs" />
-    <Compile Include="Model\Lib\SpectralLibraryExporter.cs" />
-    <Compile Include="Model\SpectrumProperties.cs" />
-    <Compile Include="Model\Lib\SpectrumRanker.cs" />
-    <Compile Include="Model\Lib\ViewLibraryPepInfo.cs" />
-    <Compile Include="Model\MinimizeResults.cs" />
-    <Compile Include="Model\MoleculeNameAndAccessions.cs" />
-    <Compile Include="Model\PrecursorKey.cs" />
-    <Compile Include="Model\Proteome\ProteinAssociation.cs" />
-    <Compile Include="Model\Proteome\ProteinGroupMetadata.cs" />
-    <Compile Include="Model\ProteomicSequence.cs" />
-    <Compile Include="Model\Results\CandidatePeakGroupData.cs" />
-    <Compile Include="Model\Results\ChromatogramGroupId.cs" />
-    <Compile Include="Model\Results\Legacy\ChromGroupHeaderInfo16.cs" />
-    <Compile Include="Model\Results\OnDemandFeatureCalculator.cs" />
-    <Compile Include="Model\Results\PeakGroupIntegrator.cs" />
-    <Compile Include="Model\Results\PeakShapeStatistics.cs" />
-    <Compile Include="Model\Results\PeakShapeValues.cs" />
-    <Compile Include="Model\Results\Scoring\Calculators.cs" />
-    <Compile Include="Model\Results\IntensityAccumulator.cs" />
-    <Compile Include="Model\Results\MedianPeakShape.cs" />
-    <Compile Include="Model\Results\OptStepChromatograms.cs" />
-    <Compile Include="Model\Results\Scoring\FeatureNames.cs" />
-    <Compile Include="Model\Results\Scoring\FeatureTooltips.Designer.cs">
-      <AutoGen>True</AutoGen>
-      <DesignTime>True</DesignTime>
-      <DependentUpon>FeatureTooltips.resx</DependentUpon>
-    </Compile>
-    <Compile Include="Model\Results\Scoring\AutoTrainManager.cs" />
-    <Compile Include="Model\Results\Scoring\FeatureScores.cs" />
-    <Compile Include="Model\Results\Scoring\ScoreQValueMap.cs" />
-    <Compile Include="Model\TransitionLossMap.cs" />
-    <Compile Include="Properties\MetadataRuleSetList.cs" />
-    <Compile Include="Properties\RemoteAccountList.cs" />
-    <Compile Include="Model\Results\Spectra\FileSpectrumInfo.cs" />
-    <Compile Include="Model\Results\Spectra\ResultFileMetaData.cs" />
-    <Compile Include="Model\Results\Spectra\SpectrumClass.cs" />
-    <Compile Include="Model\Results\Spectra\SpectrumClassColumn.cs" />
-    <Compile Include="Model\Results\Spectra\SpectrumClassKey.cs" />
-    <Compile Include="Model\Results\Spectra\SpectrumMetadataList.cs" />
-    <Compile Include="Model\Results\Spectra\SpectrumPrecursors.cs" />
-    <Compile Include="Properties\Resources.Designer.cs">
-      <AutoGen>True</AutoGen>
-      <DesignTime>True</DesignTime>
-      <DependentUpon>Resources.resx</DependentUpon>
-    </Compile>
-    <Compile Include="Model\Results\Spectra\SpectraResources.Designer.cs">
-      <AutoGen>True</AutoGen>
-      <DesignTime>True</DesignTime>
-      <DependentUpon>SpectraResources.resx</DependentUpon>
-    </Compile>
-    <Compile Include="Model\RetentionTimes\RetentionTimesResources.Designer.cs">
-      <AutoGen>True</AutoGen>
-      <DesignTime>True</DesignTime>
-      <DependentUpon>RetentionTimesResources.resx</DependentUpon>
-    </Compile>
-    <Compile Include="Model\Lib\ChromLib\ChromLibResources.Designer.cs">
-      <AutoGen>True</AutoGen>
-      <DesignTime>True</DesignTime>
-      <DependentUpon>ChromLibResources.resx</DependentUpon>
-    </Compile>
-    <Compile Include="Controls\SeqNode\SeqNodeResources.Designer.cs">
-      <AutoGen>True</AutoGen>
-      <DesignTime>True</DesignTime>
-      <DependentUpon>SeqNodeResources.resx</DependentUpon>
-    </Compile>
-    <Compile Include="Model\Results\Scoring\ScoringResources.Designer.cs">
-      <AutoGen>True</AutoGen>
-      <DesignTime>True</DesignTime>
-      <DependentUpon>ScoringResources.resx</DependentUpon>
-    </Compile>
-    <Compile Include="Controls\GroupComparison\GroupComparisonResources.Designer.cs">
-      <AutoGen>True</AutoGen>
-      <DesignTime>True</DesignTime>
-      <DependentUpon>GroupComparisonResources.resx</DependentUpon>
-    </Compile>
-    <Compile Include="SettingsUI\SettingsUIResources.Designer.cs">
-      <DesignTime>True</DesignTime>
-      <AutoGen>True</AutoGen>
-      <DependentUpon>SettingsUIResources.resx</DependentUpon>
-    </Compile>
-    <Compile Include="SkylineResources.Designer.cs">
-      <AutoGen>True</AutoGen>
-      <DesignTime>True</DesignTime>
-      <DependentUpon>SkylineResources.resx</DependentUpon>
-    </Compile>
-    <Compile Include="Model\DocSettings\MetadataExtraction\MetadataExtractionResources.Designer.cs">
-      <AutoGen>True</AutoGen>
-      <DesignTime>True</DesignTime>
-      <DependentUpon>MetadataExtractionResources.resx</DependentUpon>
-    </Compile>
-    <Compile Include="Controls\Graphs\GraphsResources.Designer.cs">
-      <AutoGen>True</AutoGen>
-      <DesignTime>True</DesignTime>
-      <DependentUpon>GraphsResources.resx</DependentUpon>
-    </Compile>
-    <Compile Include="Menus\MenusResources.Designer.cs">
-      <AutoGen>True</AutoGen>
-      <DesignTime>True</DesignTime>
-      <DependentUpon>MenusResources.resx</DependentUpon>
-    </Compile>
-    <Compile Include="Alerts\AlertsResources.Designer.cs">
-      <AutoGen>True</AutoGen>
-      <DesignTime>True</DesignTime>
-      <DependentUpon>AlertsResources.resx</DependentUpon>
-    </Compile>
-    <Compile Include="FileUI\PeptideSearch\PeptideSearchResources.Designer.cs">
-      <AutoGen>True</AutoGen>
-      <DesignTime>True</DesignTime>
-      <DependentUpon>PeptideSearchResources.resx</DependentUpon>
-    </Compile>
-    <Compile Include="EditUI\EditUIResources.Designer.cs">
-      <AutoGen>True</AutoGen>
-      <DesignTime>True</DesignTime>
-      <DependentUpon>EditUIResources.resx</DependentUpon>
-    </Compile>
-    <Compile Include="Controls\Lists\ListsResources.Designer.cs">
-      <AutoGen>True</AutoGen>
-      <DesignTime>True</DesignTime>
-      <DependentUpon>ListsResources.resx</DependentUpon>
-    </Compile>
-    <Compile Include="Model\Tools\ToolsResources.Designer.cs">
-      <AutoGen>True</AutoGen>
-      <DesignTime>True</DesignTime>
-      <DependentUpon>ToolsResources.resx</DependentUpon>
-    </Compile>
-    <Compile Include="Model\ModelResources.Designer.cs">
-      <AutoGen>True</AutoGen>
-      <DesignTime>True</DesignTime>
-      <DependentUpon>ModelResources.resx</DependentUpon>
-    </Compile>
-    <Compile Include="FileUI\FileUIResources.Designer.cs">
-      <AutoGen>True</AutoGen>
-      <DesignTime>True</DesignTime>
-      <DependentUpon>FileUIResources.resx</DependentUpon>
-    </Compile>
-    <Compile Include="Util\AnnotatedDouble.cs" />
-    <Compile Include="Util\UtilResources.Designer.cs">
-      <AutoGen>True</AutoGen>
-      <DesignTime>True</DesignTime>
-      <DependentUpon>UtilResources.resx</DependentUpon>
-    </Compile>
-    <Compile Include="Model\Lib\LibResources.Designer.cs">
-      <AutoGen>True</AutoGen>
-      <DesignTime>True</DesignTime>
-      <DependentUpon>LibResources.resx</DependentUpon>
-    </Compile>
-    <Compile Include="Properties\PropertiesResources.Designer.cs">
-      <AutoGen>True</AutoGen>
-      <DesignTime>True</DesignTime>
-      <DependentUpon>PropertiesResources.resx</DependentUpon>
-    </Compile>
-    <Compile Include="Model\DocSettings\DocSettingsResources.Designer.cs">
-      <AutoGen>True</AutoGen>
-      <DesignTime>True</DesignTime>
-      <DependentUpon>DocSettingsResources.resx</DependentUpon>
-    </Compile>
-    <Compile Include="Controls\Clustering\ClusteringResources.Designer.cs">
-      <AutoGen>True</AutoGen>
-      <DesignTime>True</DesignTime>
-      <DependentUpon>ClusteringResources.resx</DependentUpon>
-    </Compile>
-    <Compile Include="Model\Find\FindResources.Designer.cs">
-      <AutoGen>True</AutoGen>
-      <DesignTime>True</DesignTime>
-      <DependentUpon>FindResources.resx</DependentUpon>
-    </Compile>
-    <Compile Include="Model\Databinding\DatabindingResources.Designer.cs">
-      <AutoGen>True</AutoGen>
-      <DesignTime>True</DesignTime>
-      <DependentUpon>DatabindingResources.resx</DependentUpon>
-    </Compile>
-    <Compile Include="Model\Results\ResultsResources.Designer.cs">
-      <AutoGen>True</AutoGen>
-      <DesignTime>True</DesignTime>
-      <DependentUpon>ResultsResources.resx</DependentUpon>
-    </Compile>
-    <Compile Include="Model\Irt\IrtResources.Designer.cs">
-      <AutoGen>True</AutoGen>
-      <DesignTime>True</DesignTime>
-      <DependentUpon>IrtResources.resx</DependentUpon>
-    </Compile>
-    <Compile Include="Controls\ControlsResources.Designer.cs">
-      <AutoGen>True</AutoGen>
-      <DesignTime>True</DesignTime>
-      <DependentUpon>ControlsResources.resx</DependentUpon>
-    </Compile>
-    <Compile Include="Model\Databinding\Entities\EntitiesResources.Designer.cs">
-      <AutoGen>True</AutoGen>
-      <DesignTime>True</DesignTime>
-      <DependentUpon>EntitiesResources.resx</DependentUpon>
-    </Compile>
-    <Compile Include="ToolsUI\ToolsUIResources.Designer.cs">
-      <AutoGen>True</AutoGen>
-      <DesignTime>True</DesignTime>
-      <DependentUpon>ToolsUIResources.resx</DependentUpon>
-    </Compile>
-    <Compile Include="Model\Optimization\OptimizationResources.Designer.cs">
-      <AutoGen>True</AutoGen>
-      <DesignTime>True</DesignTime>
-      <DependentUpon>OptimizationResources.resx</DependentUpon>
-    </Compile>
-    <Compile Include="Controls\Startup\StartupResources.Designer.cs">
-      <AutoGen>True</AutoGen>
-      <DesignTime>True</DesignTime>
-      <DependentUpon>StartupResources.resx</DependentUpon>
-    </Compile>
-    <Compile Include="SettingsUI\Irt\IrtResources.Designer.cs">
-      <AutoGen>True</AutoGen>
-      <DesignTime>True</DesignTime>
-      <DependentUpon>IrtResources.resx</DependentUpon>
-    </Compile>
-    <Compile Include="Model\Hibernate\HibernateResources.Designer.cs">
-      <AutoGen>True</AutoGen>
-      <DesignTime>True</DesignTime>
-      <DependentUpon>HibernateResources.resx</DependentUpon>
-    </Compile>
-    <Compile Include="Model\Lib\Midas\MidasResources.Designer.cs">
-      <AutoGen>True</AutoGen>
-      <DesignTime>True</DesignTime>
-      <DependentUpon>MidasResources.resx</DependentUpon>
-    </Compile>
-    <Compile Include="Model\Lists\ListsResources.Designer.cs">
-      <AutoGen>True</AutoGen>
-      <DesignTime>True</DesignTime>
-      <DependentUpon>ListsResources.resx</DependentUpon>
-    </Compile>
-    <Compile Include="Util\Extensions\ExtensionsResources.Designer.cs">
-      <AutoGen>True</AutoGen>
-      <DesignTime>True</DesignTime>
-      <DependentUpon>ExtensionsResources.resx</DependentUpon>
-    </Compile>
-    <Compile Include="Controls\Databinding\RowActions\RowActionsResources.Designer.cs">
-      <AutoGen>True</AutoGen>
-      <DesignTime>True</DesignTime>
-      <DependentUpon>RowActionsResources.resx</DependentUpon>
-    </Compile>
-    <Compile Include="SettingsUI\IonMobility\IonMobilityResources.Designer.cs">
-      <AutoGen>True</AutoGen>
-      <DesignTime>True</DesignTime>
-      <DependentUpon>IonMobilityResources.resx</DependentUpon>
-    </Compile>
-    <Compile Include="Model\V01\V01Resources.Designer.cs">
-      <AutoGen>True</AutoGen>
-      <DesignTime>True</DesignTime>
-      <DependentUpon>V01Resources.resx</DependentUpon>
-    </Compile>
-    <Compile Include="Controls\Databinding\DatabindingResources.Designer.cs">
-      <AutoGen>True</AutoGen>
-      <DesignTime>True</DesignTime>
-      <DependentUpon>DatabindingResources.resx</DependentUpon>
-    </Compile>
-    <Compile Include="Model\Proteome\ProteomeResources.Designer.cs">
-      <AutoGen>True</AutoGen>
-      <DesignTime>True</DesignTime>
-      <DependentUpon>ProteomeResources.resx</DependentUpon>
-    </Compile>
-    <Compile Include="Model\DdaSearch\DdaSearchResources.Designer.cs">
-      <AutoGen>True</AutoGen>
-      <DesignTime>True</DesignTime>
-      <DependentUpon>DdaSearchResources.resx</DependentUpon>
-    </Compile>
-    <Compile Include="Model\ElementLocators\ExportAnnotations\ExportAnnotationsResources.Designer.cs">
-      <AutoGen>True</AutoGen>
-      <DesignTime>True</DesignTime>
-      <DependentUpon>ExportAnnotationsResources.resx</DependentUpon>
-    </Compile>
-    <Compile Include="Model\Serialization\SerializationResources.Designer.cs">
-      <AutoGen>True</AutoGen>
-      <DesignTime>True</DesignTime>
-      <DependentUpon>SerializationResources.resx</DependentUpon>
-    </Compile>
-    <Compile Include="Model\GroupComparison\GroupComparisonResources.Designer.cs">
-      <AutoGen>True</AutoGen>
-      <DesignTime>True</DesignTime>
-      <DependentUpon>GroupComparisonResources.resx</DependentUpon>
-    </Compile>
-    <Compile Include="Model\Results\RemoteApi\RemoteApiResources.Designer.cs">
-      <AutoGen>True</AutoGen>
-      <DesignTime>True</DesignTime>
-      <DependentUpon>RemoteApiResources.resx</DependentUpon>
-    </Compile>
-    <Compile Include="SettingsUI\Optimization\OptimizationResources.Designer.cs">
-      <AutoGen>True</AutoGen>
-      <DesignTime>True</DesignTime>
-      <DependentUpon>OptimizationResources.resx</DependentUpon>
-    </Compile>
-    <Compile Include="Model\DocSettings\AbsoluteQuantification\AbsoluteQuantificationResources.Designer.cs">
-      <AutoGen>True</AutoGen>
-      <DesignTime>True</DesignTime>
-      <DependentUpon>AbsoluteQuantificationResources.resx</DependentUpon>
-    </Compile>
-    <Compile Include="Model\AuditLog\AuditLogResources.Designer.cs">
-      <AutoGen>True</AutoGen>
-      <DesignTime>True</DesignTime>
-      <DependentUpon>AuditLogResources.resx</DependentUpon>
-    </Compile>
-    <Compile Include="Model\Crosslinking\CrosslinkingResources.Designer.cs">
-      <AutoGen>True</AutoGen>
-      <DesignTime>True</DesignTime>
-      <DependentUpon>CrosslinkingResources.resx</DependentUpon>
-    </Compile>
-    <Compile Include="Model\ElementLocators\ElementLocatorsResources.Designer.cs">
-      <AutoGen>True</AutoGen>
-      <DesignTime>True</DesignTime>
-      <DependentUpon>ElementLocatorsResources.resx</DependentUpon>
-    </Compile>
-    <Compile Include="Model\Lib\BlibData\BlibDataResources.Designer.cs">
-      <AutoGen>True</AutoGen>
-      <DesignTime>True</DesignTime>
-      <DependentUpon>BlibDataResources.resx</DependentUpon>
-    </Compile>
-    <Compile Include="Model\IonMobility\IonMobilityResources.Designer.cs">
-      <AutoGen>True</AutoGen>
-      <DesignTime>True</DesignTime>
-      <DependentUpon>IonMobilityResources.resx</DependentUpon>
-    </Compile>
-    <Compile Include="Model\Results\RemoteApi\Unifi\UnifiResources.Designer.cs">
-      <AutoGen>True</AutoGen>
-      <DesignTime>True</DesignTime>
-      <DependentUpon>UnifiResources.resx</DependentUpon>
-    </Compile>
-    <Compile Include="Controls\Spectra\SpectraResources.Designer.cs">
-      <AutoGen>True</AutoGen>
-      <DesignTime>True</DesignTime>
-      <DependentUpon>SpectraResources.resx</DependentUpon>
-    </Compile>
-    <Compile Include="GenericFormClassNames.cs" />
-    <Compile Include="Controls\Graphs\MsGraphExtension.cs">
-      <SubType>UserControl</SubType>
-    </Compile>
-    <Compile Include="Controls\Graphs\MsGraphExtension.Designer.cs">
-      <DependentUpon>MsGraphExtension.cs</DependentUpon>
-    </Compile>
-    <Compile Include="ProtocolBuffers\GeneratedCode\GrpcService.cs" />
-    <Compile Include="ProtocolBuffers\GeneratedCode\GrpcServiceGrpc.cs" />
-    <Compile Include="ProtocolBuffers\GeneratedCode\ModelConfig.cs" />
-    <Compile Include="SettingsUI\ViewLibraryPepInfoList.cs" />
-    <Compile Include="Model\Lib\LibKeyMap.cs" />
-    <Compile Include="Model\Lib\LibraryKey.cs" />
-    <Compile Include="Model\Lists\ListExceptionDetail.cs" />
-    <Compile Include="Model\MassModification.cs" />
-    <Compile Include="Model\DisplayModificationOption.cs" />
-    <Compile Include="Model\DdaSearch\MSAmandaSearchSettings.cs" />
-    <Compile Include="Model\DdaSearch\MSAmandaSearchWrapper.cs" />
-    <Compile Include="Model\DdaSearch\MSAmandaSpectrumParser.cs" />
-    <Compile Include="Model\DdaSearch\MsgfPlusSearchEngine.cs" />
-    <Compile Include="Model\IsotopeModificationPermuter.cs" />
-    <Compile Include="Model\Optimization\OptimizationDictionary.cs" />
-    <Compile Include="Model\ProgressMonitor.cs" />
-    <Compile Include="Model\Koina\Config\KoinaConfig.cs" />
-    <Compile Include="Model\Koina\Models\KoinaIntensityModel.cs" />
-    <Compile Include="Model\Koina\Models\KoinaModel.cs" />
-    <Compile Include="Model\Koina\KoinaConstants.cs" />
-    <Compile Include="Model\Koina\Communication\KoinaPredictionClient.cs" />
-    <Compile Include="Model\Koina\Models\KoinaRetentionTimeModel.cs" />
-    <Compile Include="Model\Koina\KoinaExceptions.cs" />
-    <Compile Include="Model\Koina\KoinaLibraryBuilder.cs" />
-    <Compile Include="Model\Koina\KoinaMS2Spectra.cs" />
-    <Compile Include="Model\Koina\KoinaResources.Designer.cs">
-      <AutoGen>True</AutoGen>
-      <DesignTime>True</DesignTime>
-      <DependentUpon>KoinaResources.resx</DependentUpon>
-    </Compile>
-    <Compile Include="Model\Koina\KoinaRetentionScoreCalculator.cs" />
-    <Compile Include="Model\Results\PeakIntegrator.cs" />
-    <Compile Include="Model\Results\NormalizedValueCalculator.cs" />
-    <Compile Include="Model\Results\NormalizeOption.cs" />
-    <Compile Include="Model\Results\RemoteApi\RemoteAccount.cs" />
-    <Compile Include="Model\Results\RemoteApi\RemoteAccountType.cs" />
-    <Compile Include="Model\Results\RemoteApi\RemoteItem.cs" />
-    <Compile Include="Model\Results\RemoteApi\RemoteServerException.cs" />
-    <Compile Include="Model\Results\RemoteApi\RemoteSession.cs" />
-    <Compile Include="Model\Results\RemoteApi\RemoteUrl.cs" />
-    <Compile Include="Model\Results\TimeIntervals.cs" />
-    <Compile Include="Model\Results\TriggeredAcquisition.cs" />
-    <Compile Include="Model\Serialization\AnnotationScrubber.cs" />
-    <Compile Include="Model\Serialization\Pre372CustomIonTransitionGroupHandler.cs" />
-    <Compile Include="Model\Serialization\XmlReadAhead.cs" />
-    <Compile Include="Model\SkypFile.cs" />
-    <Compile Include="Model\TargetMap.cs" />
-    <Compile Include="Controls\Databinding\ChooseFormatDlg.cs">
-      <SubType>Form</SubType>
-    </Compile>
-    <Compile Include="Controls\Databinding\ChooseFormatDlg.Designer.cs">
-      <DependentUpon>ChooseFormatDlg.cs</DependentUpon>
-    </Compile>
-    <Compile Include="Controls\Lists\ListGridForm.cs">
-      <SubType>Form</SubType>
-    </Compile>
-    <Compile Include="Controls\Graphs\LineErrorBarItem.cs">
-      <SubType>Code</SubType>
-    </Compile>
-    <Compile Include="Controls\GroupComparison\VolcanoPlotFormattingDlg.cs">
-      <SubType>Form</SubType>
-    </Compile>
-    <Compile Include="Controls\GroupComparison\VolcanoPlotFormattingDlg.Designer.cs">
-      <DependentUpon>VolcanoPlotFormattingDlg.cs</DependentUpon>
-    </Compile>
-    <Compile Include="Model\Lists\ColumnData.cs" />
-    <Compile Include="Model\Lists\ListData.cs" />
-    <Compile Include="Model\Databinding\FormatSuggestion.cs" />
-    <Compile Include="Model\Lists\ListItemId.cs" />
-    <Compile Include="Model\Lists\ListItem.cs" />
-    <Compile Include="Model\Lists\ListItemTypes.cs" />
-    <Compile Include="Model\Lists\ListRowSource.cs" />
-    <Compile Include="Model\RgbHexColor.cs" />
-    <Compile Include="Model\GroupComparison\MatchExpression.cs" />
-    <Compile Include="Model\GroupComparison\MatchRgbHexColor.cs" />
-    <Compile Include="Model\Lib\SpectrumPeakAnnotation.cs" />
-    <Compile Include="Model\ModifiedSequence.cs" />
-    <Compile Include="Controls\GroupComparison\FoldChangeRowTipProvider.cs" />
-    <Compile Include="Controls\GroupComparison\FoldChangeVolcanoPlot.cs">
-      <SubType>Form</SubType>
-    </Compile>
-    <Compile Include="Controls\GroupComparison\FoldChangeVolcanoPlot.Designer.cs">
-      <DependentUpon>FoldChangeVolcanoPlot.cs</DependentUpon>
-    </Compile>
-    <Compile Include="Controls\GroupComparison\VolcanoPlotPropertiesDlg.cs">
-      <SubType>Form</SubType>
-    </Compile>
-    <Compile Include="Controls\GroupComparison\VolcanoPlotPropertiesDlg.Designer.cs">
-      <DependentUpon>VolcanoPlotPropertiesDlg.cs</DependentUpon>
-    </Compile>
-    <Compile Include="Model\Results\RemoteApi\Unifi\UnifiAccount.cs" />
-    <Compile Include="Model\Results\RemoteApi\Unifi\UnifiFileObject.cs" />
-    <Compile Include="Model\Results\RemoteApi\Unifi\UnifiFolderObject.cs" />
-    <Compile Include="Model\Results\RemoteApi\Unifi\UnifiObject.cs" />
-    <Compile Include="Model\Results\RemoteApi\Unifi\UnifiSession.cs" />
-    <Compile Include="Model\Results\RemoteApi\Unifi\UnifiUrl.cs" />
-    <Compile Include="Model\TargetResolver.cs" />
-    <Compile Include="Model\TransitionGroupIonMobilityInfo.cs" />
-    <Compile Include="SettingsUI\MetadataRuleEditor.cs">
-      <SubType>Form</SubType>
-    </Compile>
-    <Compile Include="SettingsUI\MetadataRuleEditor.Designer.cs">
-      <DependentUpon>MetadataRuleEditor.cs</DependentUpon>
-    </Compile>
-    <Compile Include="SettingsUI\IonMobility\IonMobilityFilteringUserControl.cs">
-      <SubType>UserControl</SubType>
-    </Compile>
-    <Compile Include="SettingsUI\IonMobility\IonMobilityFilteringUserControl.Designer.cs">
-      <DependentUpon>IonMobilityFilteringUserControl.cs</DependentUpon>
-    </Compile>
-    <Compile Include="SettingsUI\Irt\SelectIrtStandardDlg.cs">
-      <SubType>Form</SubType>
-    </Compile>
-    <Compile Include="SettingsUI\Irt\SelectIrtStandardDlg.Designer.cs">
-      <DependentUpon>SelectIrtStandardDlg.cs</DependentUpon>
-    </Compile>
-    <Compile Include="SettingsUI\Irt\UseCurrentCalculatorDlg.cs">
-      <SubType>Form</SubType>
-    </Compile>
-    <Compile Include="SettingsUI\Irt\UseCurrentCalculatorDlg.Designer.cs">
-      <DependentUpon>UseCurrentCalculatorDlg.cs</DependentUpon>
-    </Compile>
-    <Compile Include="SettingsUI\MetadataRuleSetEditor.cs">
-      <SubType>Form</SubType>
-    </Compile>
-    <Compile Include="SettingsUI\MetadataRuleSetEditor.Designer.cs">
-      <DependentUpon>MetadataRuleSetEditor.cs</DependentUpon>
-    </Compile>
-    <Compile Include="FileUI\PeptideSearch\SearchSettingsControl.cs">
-      <SubType>UserControl</SubType>
-    </Compile>
-    <Compile Include="FileUI\PeptideSearch\SearchSettingsControl.Designer.cs">
-      <DependentUpon>SearchSettingsControl.cs</DependentUpon>
-    </Compile>
-    <Compile Include="ToolsUI\ToolDescriptionRunUI.cs" />
-    <Compile Include="ToolsUI\ToolService.cs" />
-    <Compile Include="Util\DocumentCancellationToken.cs" />
-    <Compile Include="Util\Extensions\MassTypeLocalizationExtension.cs" />
-    <Compile Include="Util\FormGroup.cs" />
-    <Compile Include="Util\HillSystemOrdering.cs" />
-    <Compile Include="Util\ParsedMolecule.cs" />
-    <Compile Include="Util\PersistentString.cs" />
-    <Compile Include="Util\TraceWarningListener.cs" />
-    <Compile Include="Util\TypedMass.cs" />
-    <Compile Include="Util\UiModes.cs" />
-    <Compile Include="ToolsUI\ColorGrid.cs">
-      <SubType>UserControl</SubType>
-    </Compile>
-    <Compile Include="ToolsUI\ColorGrid.Designer.cs">
-      <DependentUpon>ColorGrid.cs</DependentUpon>
-    </Compile>
-    <Compile Include="Controls\GroupComparison\CreateMatchExpressionDlg.cs">
-      <SubType>Form</SubType>
-    </Compile>
-    <Compile Include="Controls\GroupComparison\CreateMatchExpressionDlg.Designer.cs">
-      <DependentUpon>CreateMatchExpressionDlg.cs</DependentUpon>
-    </Compile>
-    <Compile Include="Controls\GroupComparison\RegexColorRowGrid.cs">
-      <SubType>UserControl</SubType>
-    </Compile>
-    <Compile Include="ToolsUI\StandardColorGrid.cs">
-      <SubType>UserControl</SubType>
-    </Compile>
-    <Compile Include="Util\AnnotationHelper.cs" />
-    <Compile Include="Controls\Graphs\AreaCVToolbar.cs">
-      <SubType>UserControl</SubType>
-    </Compile>
-    <Compile Include="Controls\Graphs\AreaCVToolbar.Designer.cs">
-      <DependentUpon>AreaCVToolbar.cs</DependentUpon>
-    </Compile>
-    <Compile Include="CommandArgs.cs" />
-    <Compile Include="CommandLine.cs" />
-    <Compile Include="CommandLineUI.cs" />
-    <Compile Include="Controls\Databinding\BoundDataGridViewEx.cs">
-      <SubType>Component</SubType>
-    </Compile>
-    <Compile Include="Controls\Databinding\DataboundGridControl.cs">
-      <SubType>UserControl</SubType>
-    </Compile>
-    <Compile Include="Controls\Databinding\DataboundGridControl.designer.cs">
-      <DependentUpon>DataboundGridControl.cs</DependentUpon>
-    </Compile>
-    <Compile Include="Controls\Databinding\DataboundGridForm.cs">
-      <SubType>Form</SubType>
-    </Compile>
-    <Compile Include="Controls\Databinding\DataboundGridForm.designer.cs">
-      <DependentUpon>DataboundGridForm.cs</DependentUpon>
-    </Compile>
-    <Compile Include="Controls\Databinding\DocumentGridForm.cs">
-      <SubType>Form</SubType>
-    </Compile>
-    <Compile Include="Controls\Databinding\DocumentGridForm.designer.cs">
-      <DependentUpon>DocumentGridForm.cs</DependentUpon>
-    </Compile>
-    <Compile Include="Controls\Databinding\ExportLiveReportDlg.cs">
-      <SubType>Form</SubType>
-    </Compile>
-    <Compile Include="Controls\Databinding\ExportLiveReportDlg.Designer.cs">
-      <DependentUpon>ExportLiveReportDlg.cs</DependentUpon>
-    </Compile>
-    <Compile Include="Controls\Databinding\LiveResultsGrid.cs">
-      <SubType>Form</SubType>
-    </Compile>
-    <Compile Include="Controls\Databinding\LiveResultsGrid.Designer.cs">
-      <DependentUpon>LiveResultsGrid.cs</DependentUpon>
-    </Compile>
-    <Compile Include="Controls\Databinding\PivotReplicateAndIsotopeLabelWidget.cs">
-      <SubType>UserControl</SubType>
-    </Compile>
-    <Compile Include="Controls\Databinding\PivotReplicateAndIsotopeLabelWidget.Designer.cs">
-      <DependentUpon>PivotReplicateAndIsotopeLabelWidget.cs</DependentUpon>
-    </Compile>
-    <Compile Include="Controls\FindResultsForm.cs">
-      <SubType>Form</SubType>
-    </Compile>
-    <Compile Include="Controls\FindResultsForm.Designer.cs">
-      <DependentUpon>FindResultsForm.cs</DependentUpon>
-    </Compile>
-    <Compile Include="Controls\Graphs\AreaCVHistogram2DGraphPane.cs" />
-    <Compile Include="Controls\Graphs\AreaCVHistogramGraphPane.cs" />
-    <Compile Include="Controls\Graphs\AreaCVToolbarProperties.cs">
-      <SubType>Form</SubType>
-    </Compile>
-    <Compile Include="Controls\Graphs\AreaCVToolbarProperties.Designer.cs">
-      <DependentUpon>AreaCVToolbarProperties.cs</DependentUpon>
-    </Compile>
-    <Compile Include="Controls\Graphs\AsyncChromatogramsGraph2.cs">
-      <SubType>UserControl</SubType>
-    </Compile>
-    <Compile Include="Controls\Graphs\AsyncChromatogramsGraph2.Designer.cs">
-      <DependentUpon>AsyncChromatogramsGraph2.cs</DependentUpon>
-    </Compile>
-    <Compile Include="Controls\Graphs\Calibration\CalibrationForm.cs">
-      <SubType>Form</SubType>
-    </Compile>
-    <Compile Include="Controls\Graphs\Calibration\CalibrationForm.Designer.cs">
-      <DependentUpon>CalibrationForm.cs</DependentUpon>
-    </Compile>
-    <Compile Include="Controls\Graphs\FileProgressControl.cs">
-      <SubType>UserControl</SubType>
-    </Compile>
-    <Compile Include="Controls\Graphs\FileProgressControl.Designer.cs">
-      <DependentUpon>FileProgressControl.cs</DependentUpon>
-    </Compile>
-    <Compile Include="Controls\Graphs\GraphFontSize.cs" />
-    <Compile Include="Controls\Graphs\GraphSummaryToolbar.cs">
-      <SubType>UserControl</SubType>
-    </Compile>
-    <Compile Include="Controls\Graphs\ImportResultsRetryCountdownDlg.cs">
-      <SubType>Form</SubType>
-    </Compile>
-    <Compile Include="Controls\Graphs\ImportResultsRetryCountdownDlg.Designer.cs">
-      <DependentUpon>ImportResultsRetryCountdownDlg.cs</DependentUpon>
-    </Compile>
-    <Compile Include="Controls\Graphs\MassErrorHistogram2DGraphPane.cs" />
-    <Compile Include="Controls\Graphs\MassErrorHistogramGraphPane.cs" />
-    <Compile Include="Controls\Graphs\PeptideAnnotationPairFinder.cs" />
-    <Compile Include="Controls\Graphs\PeptidesAndTransitionGroups.cs" />
-    <Compile Include="Controls\Graphs\RunToRunRegressionToolbar.cs">
-      <SubType>UserControl</SubType>
-    </Compile>
-    <Compile Include="Controls\Graphs\RunToRunRegressionToolbar.Designer.cs">
-      <DependentUpon>RunToRunRegressionToolbar.cs</DependentUpon>
-    </Compile>
-    <Compile Include="Controls\GroupComparison\EditGroupComparisonDlg.cs">
-      <SubType>Form</SubType>
-    </Compile>
-    <Compile Include="Controls\Graphs\MassErrorGraphController.cs" />
-    <Compile Include="Controls\Graphs\MassErrorPeptideGraphPane.cs" />
-    <Compile Include="Controls\Graphs\MassErrorReplicateGraphPane.cs" />
-    <Compile Include="Controls\GroupComparison\EditGroupComparisonDlg.Designer.cs">
-      <DependentUpon>EditGroupComparisonDlg.cs</DependentUpon>
-    </Compile>
-    <Compile Include="Controls\GroupComparison\FoldChangeBarGraph.cs">
-      <SubType>Form</SubType>
-    </Compile>
-    <Compile Include="Controls\GroupComparison\FoldChangeBarGraph.Designer.cs">
-      <DependentUpon>FoldChangeBarGraph.cs</DependentUpon>
-    </Compile>
-    <Compile Include="Controls\GroupComparison\FoldChangeBindingSource.cs" />
-    <Compile Include="Controls\GroupComparison\FoldChangeForm.cs">
-      <SubType>Form</SubType>
-    </Compile>
-    <Compile Include="Controls\GroupComparison\FoldChangeForm.Designer.cs">
-      <DependentUpon>FoldChangeForm.cs</DependentUpon>
-    </Compile>
-    <Compile Include="Controls\GroupComparison\FoldChangeGrid.cs">
-      <SubType>Form</SubType>
-    </Compile>
-    <Compile Include="Controls\GroupComparison\FoldChangeGrid.Designer.cs">
-      <DependentUpon>FoldChangeGrid.cs</DependentUpon>
-    </Compile>
-    <Compile Include="Controls\Graphs\AlignmentForm.cs">
-      <SubType>Form</SubType>
-    </Compile>
-    <Compile Include="Controls\Graphs\AlignmentForm.Designer.cs">
-      <DependentUpon>AlignmentForm.cs</DependentUpon>
-    </Compile>
-    <Compile Include="Controls\Graphs\Animation.cs" />
-    <Compile Include="Controls\Graphs\AreaGraphController.cs">
-      <SubType>Code</SubType>
-    </Compile>
-    <Compile Include="Controls\Graphs\AreaReplicateGraphPane.cs" />
-    <Compile Include="Controls\Graphs\AreaPeptideGraphPane.cs" />
-    <Compile Include="Controls\Graphs\AsyncRenderControl.cs">
-      <SubType>UserControl</SubType>
-    </Compile>
-    <Compile Include="Controls\Graphs\AsyncRenderControl.Designer.cs">
-      <DependentUpon>AsyncRenderControl.cs</DependentUpon>
-    </Compile>
-    <Compile Include="Controls\Graphs\GraphFullScan.cs">
-      <SubType>Form</SubType>
-    </Compile>
-    <Compile Include="Controls\Graphs\GraphFullScan.Designer.cs">
-      <DependentUpon>GraphFullScan.cs</DependentUpon>
-    </Compile>
-    <Compile Include="Controls\Graphs\GraphHelper.cs" />
-    <Compile Include="Controls\Graphs\HiLowMiddleErrorBarItem.cs" />
-    <Compile Include="Controls\Graphs\MeanErrorBarItem.cs" />
-    <Compile Include="Controls\Graphs\GraphRegression.cs">
-      <SubType>Form</SubType>
-    </Compile>
-    <Compile Include="Controls\Graphs\GraphRegression.Designer.cs">
-      <DependentUpon>GraphRegression.cs</DependentUpon>
-    </Compile>
-    <Compile Include="Controls\Graphs\PeptideGraphInfo.cs" />
-    <Compile Include="Controls\Graphs\RTGraphController.cs" />
-    <Compile Include="Controls\Graphs\RTPeptideGraphPane.cs" />
-    <Compile Include="Controls\Graphs\SummaryBarGraphPaneBase.cs" />
-    <Compile Include="Controls\Graphs\GraphValues.cs" />
-    <Compile Include="Controls\Graphs\SummaryPeptideGraphPane.cs" />
-    <Compile Include="Controls\Graphs\SummaryReplicateGraphPane.cs" />
-    <Compile Include="Controls\Graphs\SummaryGraphPane.cs" />
-    <Compile Include="Controls\Graphs\GraphSummary.cs">
-      <SubType>Form</SubType>
-    </Compile>
-    <Compile Include="Controls\Graphs\GraphSummary.Designer.cs">
-      <DependentUpon>GraphSummary.cs</DependentUpon>
-    </Compile>
-    <Compile Include="Controls\DataGridViewEx.cs">
-      <SubType>Component</SubType>
-    </Compile>
-    <Compile Include="Controls\Graphs\ChromGraphItem.cs" />
-    <Compile Include="Controls\Graphs\GraphChromatogram.cs">
-      <SubType>Form</SubType>
-    </Compile>
-    <Compile Include="Controls\Graphs\GraphChromatogram.Designer.cs">
-      <DependentUpon>GraphChromatogram.cs</DependentUpon>
-    </Compile>
-    <Compile Include="Controls\CustomTip.cs" />
-    <Compile Include="Controls\Graphs\GraphSpectrum.cs">
-      <SubType>Form</SubType>
-    </Compile>
-    <Compile Include="Controls\Graphs\GraphSpectrum.Designer.cs">
-      <DependentUpon>GraphSpectrum.cs</DependentUpon>
-    </Compile>
-    <Compile Include="Controls\Graphs\UniquePrefixGenerator.cs" />
-    <Compile Include="Model\GroupComparison\GroupIdentifier.cs" />
-    <Compile Include="Controls\GroupComparison\GroupComparisonViewContext.cs" />
-    <Compile Include="Controls\ImmediateWindow.cs">
-      <SubType>Form</SubType>
-    </Compile>
-    <Compile Include="Controls\ImmediateWindow.Designer.cs">
-      <DependentUpon>ImmediateWindow.cs</DependentUpon>
-    </Compile>
-    <Compile Include="Controls\Graphs\RTLinearRegressionGraphPane.cs" />
-    <Compile Include="Controls\Graphs\RTReplicateGraphPane.cs" />
-    <Compile Include="Controls\Lists\ListDesigner.cs">
-      <SubType>Form</SubType>
-    </Compile>
-    <Compile Include="Controls\Lists\ListDesigner.Designer.cs">
-      <DependentUpon>ListDesigner.cs</DependentUpon>
-    </Compile>
-    <Compile Include="Controls\LongWaitDlg.cs">
-      <SubType>Form</SubType>
-    </Compile>
-    <Compile Include="Controls\LongWaitDlg.Designer.cs">
-      <DependentUpon>LongWaitDlg.cs</DependentUpon>
-    </Compile>
-    <Compile Include="Controls\Graphs\RTScheduleGraphPane.cs" />
-    <Compile Include="Controls\ColumnChooser.cs">
-      <SubType>Form</SubType>
-    </Compile>
-    <Compile Include="Controls\ColumnChooser.Designer.cs">
-      <DependentUpon>ColumnChooser.cs</DependentUpon>
-    </Compile>
-    <Compile Include="Controls\ResultsGridForm.cs" />
-    <Compile Include="EditUI\AssociateProteinsDlg.cs">
-      <SubType>Form</SubType>
-    </Compile>
-    <Compile Include="EditUI\AssociateProteinsDlg.Designer.cs">
-      <DependentUpon>AssociateProteinsDlg.cs</DependentUpon>
-    </Compile>
-    <Compile Include="EditUI\MassErrorChartPropertyDlg.cs">
-      <SubType>Form</SubType>
-    </Compile>
-    <Compile Include="EditUI\MassErrorChartPropertyDlg.Designer.cs">
-      <DependentUpon>MassErrorChartPropertyDlg.cs</DependentUpon>
-    </Compile>
-    <Compile Include="FileUI\ImportResultsLockMassDlg.cs">
-      <SubType>Form</SubType>
-    </Compile>
-    <Compile Include="FileUI\ImportResultsLockMassDlg.Designer.cs">
-      <DependentUpon>ImportResultsLockMassDlg.cs</DependentUpon>
-    </Compile>
-    <Compile Include="FileUI\ChooseIrtStandardPeptidesDlg.cs">
-      <SubType>Form</SubType>
-    </Compile>
-    <Compile Include="FileUI\ChooseIrtStandardPeptidesDlg.Designer.cs">
-      <DependentUpon>ChooseIrtStandardPeptidesDlg.cs</DependentUpon>
-    </Compile>
-    <Compile Include="Model\ColorGenerator.cs" />
-    <Compile Include="Controls\SeqNode\PeptideGroupTreeNode.cs" />
-    <Compile Include="Controls\SeqNode\PeptideTreeNode.cs" />
-    <Compile Include="Controls\PopupPickList.cs">
-      <SubType>Form</SubType>
-    </Compile>
-    <Compile Include="Controls\PopupPickList.Designer.cs">
-      <DependentUpon>PopupPickList.cs</DependentUpon>
-    </Compile>
-    <Compile Include="Controls\SequenceTreeForm.cs">
-      <SubType>Form</SubType>
-    </Compile>
-    <Compile Include="Controls\SequenceTreeForm.Designer.cs">
-      <DependentUpon>SequenceTreeForm.cs</DependentUpon>
-    </Compile>
-    <Compile Include="Controls\Startup\ActionBoxControl.cs">
-      <SubType>UserControl</SubType>
-    </Compile>
-    <Compile Include="Controls\Startup\ActionBoxControl.Designer.cs">
-      <DependentUpon>ActionBoxControl.cs</DependentUpon>
-    </Compile>
-    <Compile Include="Controls\Startup\ActionTutorial.cs" />
-    <Compile Include="Controls\Startup\RecentFileControl.cs">
-      <SubType>UserControl</SubType>
-    </Compile>
-    <Compile Include="Controls\Startup\RecentFileControl.Designer.cs">
-      <DependentUpon>RecentFileControl.cs</DependentUpon>
-    </Compile>
-    <Compile Include="Controls\Startup\StartPage.cs">
-      <SubType>Form</SubType>
-    </Compile>
-    <Compile Include="Controls\Startup\StartPage.Designer.cs">
-      <DependentUpon>StartPage.cs</DependentUpon>
-    </Compile>
-    <Compile Include="Controls\Startup\StartupActions.cs" />
-    <Compile Include="Controls\Startup\TutorialLinkResources.Designer.cs">
-      <DependentUpon>TutorialLinkResources.resx</DependentUpon>
-      <AutoGen>True</AutoGen>
-      <DesignTime>True</DesignTime>
-    </Compile>
-    <Compile Include="Controls\StatementCompletionTextBox.cs">
-    </Compile>
-    <Compile Include="Controls\TreeViewMS.cs">
-      <SubType>Component</SubType>
-    </Compile>
-    <Compile Include="Controls\WizardPages.cs">
-      <SubType>Component</SubType>
-    </Compile>
-    <Compile Include="EditUI\ArrangeGraphsGroupedDlg.cs">
-      <SubType>Form</SubType>
-    </Compile>
-    <Compile Include="EditUI\ArrangeGraphsGroupedDlg.Designer.cs">
-      <DependentUpon>ArrangeGraphsGroupedDlg.cs</DependentUpon>
-    </Compile>
-    <Compile Include="Controls\StatementCompletionForm.cs">
-      <SubType>Form</SubType>
-    </Compile>
-    <Compile Include="Controls\StatementCompletionForm.Designer.cs">
-      <DependentUpon>StatementCompletionForm.cs</DependentUpon>
-    </Compile>
-    <Compile Include="EditUI\ChromChartPropertyDlg.cs">
-      <SubType>Form</SubType>
-    </Compile>
-    <Compile Include="EditUI\ChromChartPropertyDlg.Designer.cs">
-      <DependentUpon>ChromChartPropertyDlg.cs</DependentUpon>
-    </Compile>
-    <Compile Include="EditUI\AreaChartPropertyDlg.cs">
-      <SubType>Form</SubType>
-    </Compile>
-    <Compile Include="EditUI\AreaChartPropertyDlg.Designer.cs">
-      <DependentUpon>AreaChartPropertyDlg.cs</DependentUpon>
-    </Compile>
-    <Compile Include="EditUI\CopyEmfToolStripMenuItem.cs">
-      <SubType>Component</SubType>
-    </Compile>
-    <Compile Include="EditUI\CopyGraphDataToolStripMenuItem.cs">
-      <SubType>Component</SubType>
-    </Compile>
-    <Compile Include="EditUI\ComparePeakPickingDlg.cs">
-      <SubType>Form</SubType>
-    </Compile>
-    <Compile Include="EditUI\ComparePeakPickingDlg.Designer.cs">
-      <DependentUpon>ComparePeakPickingDlg.cs</DependentUpon>
-    </Compile>
-    <Compile Include="EditUI\AddPeakCompareDlg.cs">
-      <SubType>Form</SubType>
-    </Compile>
-    <Compile Include="EditUI\AddPeakCompareDlg.Designer.cs">
-      <DependentUpon>AddPeakCompareDlg.cs</DependentUpon>
-    </Compile>
-    <Compile Include="EditUI\RefineProteinListDlg.cs">
-      <SubType>Form</SubType>
-    </Compile>
-    <Compile Include="EditUI\RefineProteinListDlg.Designer.cs">
-      <DependentUpon>RefineProteinListDlg.cs</DependentUpon>
-    </Compile>
-    <Compile Include="EditUI\ReintegrateDlg.cs">
-      <SubType>Form</SubType>
-    </Compile>
-    <Compile Include="EditUI\ReintegrateDlg.Designer.cs">
-      <DependentUpon>ReintegrateDlg.cs</DependentUpon>
-    </Compile>
-    <Compile Include="EditUI\RenameProteinsDlg.cs">
-      <SubType>Form</SubType>
-    </Compile>
-    <Compile Include="EditUI\RenameProteinsDlg.Designer.cs">
-      <DependentUpon>RenameProteinsDlg.cs</DependentUpon>
-    </Compile>
-    <Compile Include="EditUI\GenerateDecoysDlg.cs">
-      <SubType>Form</SubType>
-    </Compile>
-    <Compile Include="EditUI\GenerateDecoysDlg.Designer.cs">
-      <DependentUpon>GenerateDecoysDlg.cs</DependentUpon>
-    </Compile>
-    <Compile Include="EditUI\RefineDlg.cs">
-      <SubType>Form</SubType>
-    </Compile>
-    <Compile Include="EditUI\RefineDlg.Designer.cs">
-      <DependentUpon>RefineDlg.cs</DependentUpon>
-    </Compile>
-    <Compile Include="EditUI\RefineListDlg.cs">
-      <SubType>Form</SubType>
-    </Compile>
-    <Compile Include="EditUI\RefineListDlg.Designer.cs">
-      <DependentUpon>RefineListDlg.cs</DependentUpon>
-    </Compile>
-    <Compile Include="EditUI\RTChartPropertyDlg.cs">
-      <SubType>Form</SubType>
-    </Compile>
-    <Compile Include="EditUI\RTChartPropertyDlg.Designer.cs">
-      <DependentUpon>RTChartPropertyDlg.cs</DependentUpon>
-    </Compile>
-    <Compile Include="EditUI\SchedulingGraphPropertyDlg.cs">
-      <SubType>Form</SubType>
-    </Compile>
-    <Compile Include="EditUI\SchedulingGraphPropertyDlg.Designer.cs">
-      <DependentUpon>SchedulingGraphPropertyDlg.cs</DependentUpon>
-    </Compile>
-    <Compile Include="FileUI\ChooseSchedulingReplicatesDlg.cs">
-      <SubType>Form</SubType>
-    </Compile>
-    <Compile Include="FileUI\ChooseSchedulingReplicatesDlg.Designer.cs">
-      <DependentUpon>ChooseSchedulingReplicatesDlg.cs</DependentUpon>
-    </Compile>
-    <Compile Include="FileUI\ExportChromatogramDlg.cs">
-      <SubType>Form</SubType>
-    </Compile>
-    <Compile Include="FileUI\ExportChromatogramDlg.Designer.cs">
-      <DependentUpon>ExportChromatogramDlg.cs</DependentUpon>
-    </Compile>
-    <Compile Include="FileUI\CreateIrtCalculatorDlg.cs">
-      <SubType>Form</SubType>
-    </Compile>
-    <Compile Include="FileUI\CreateIrtCalculatorDlg.Designer.cs">
-      <DependentUpon>CreateIrtCalculatorDlg.cs</DependentUpon>
-    </Compile>
-    <Compile Include="FileUI\ImportTransitionListErrorDlg.cs">
-      <SubType>Form</SubType>
-    </Compile>
-    <Compile Include="FileUI\ImportTransitionListErrorDlg.Designer.cs">
-      <DependentUpon>ImportTransitionListErrorDlg.cs</DependentUpon>
-    </Compile>
-    <Compile Include="FileUI\ManageResultsDlg.cs">
-      <SubType>Form</SubType>
-    </Compile>
-    <Compile Include="FileUI\ManageResultsDlg.Designer.cs">
-      <DependentUpon>ManageResultsDlg.cs</DependentUpon>
-    </Compile>
-    <Compile Include="FileUI\MinimizeResultsDlg.cs">
-      <SubType>Form</SubType>
-    </Compile>
-    <Compile Include="FileUI\MinimizeResultsDlg.Designer.cs">
-      <DependentUpon>MinimizeResultsDlg.cs</DependentUpon>
-    </Compile>
-    <Compile Include="FileUI\MProphetFeaturesDlg.cs">
-      <SubType>Form</SubType>
-    </Compile>
-    <Compile Include="FileUI\MProphetFeaturesDlg.Designer.cs">
-      <DependentUpon>MProphetFeaturesDlg.cs</DependentUpon>
-    </Compile>
-    <Compile Include="FileUI\PeptideSearch\IImportResultsControl.cs" />
-    <Compile Include="FileUI\PeptideSearch\ImportResultsDIAControl.cs">
-      <SubType>UserControl</SubType>
-    </Compile>
-    <Compile Include="FileUI\PeptideSearch\ImportResultsDIAControl.Designer.cs">
-      <DependentUpon>ImportResultsDIAControl.cs</DependentUpon>
-    </Compile>
-    <Compile Include="FileUI\PeptideSearch\MatchModificationsControl.cs">
-      <SubType>UserControl</SubType>
-    </Compile>
-    <Compile Include="FileUI\PeptideSearch\MatchModificationsControl.Designer.cs">
-      <DependentUpon>MatchModificationsControl.cs</DependentUpon>
-    </Compile>
-    <Compile Include="FileUI\PeptideSearch\BuildPeptideSearchLibraryControl.cs">
-      <SubType>UserControl</SubType>
-    </Compile>
-    <Compile Include="FileUI\PeptideSearch\BuildPeptideSearchLibraryControl.Designer.cs">
-      <DependentUpon>BuildPeptideSearchLibraryControl.cs</DependentUpon>
-    </Compile>
-    <Compile Include="FileUI\PeptideSearch\ImportFastaControl.cs">
-      <SubType>UserControl</SubType>
-    </Compile>
-    <Compile Include="FileUI\PeptideSearch\ImportFastaControl.Designer.cs">
-      <DependentUpon>ImportFastaControl.cs</DependentUpon>
-    </Compile>
-    <Compile Include="FileUI\PeptideSearch\ImportPeptideSearchDlg.cs">
-      <SubType>Form</SubType>
-    </Compile>
-    <Compile Include="FileUI\PeptideSearch\ImportPeptideSearchDlg.designer.cs">
-      <DependentUpon>ImportPeptideSearchDlg.cs</DependentUpon>
-    </Compile>
-    <Compile Include="FileUI\PeptideSearch\ImportResultsControl.cs">
-      <SubType>UserControl</SubType>
-    </Compile>
-    <Compile Include="FileUI\PeptideSearch\ImportResultsControl.Designer.cs">
-      <DependentUpon>ImportResultsControl.cs</DependentUpon>
-    </Compile>
-    <Compile Include="FileUI\PeptideSearch\TransitionSettingsControl.cs">
-      <SubType>UserControl</SubType>
-    </Compile>
-    <Compile Include="FileUI\PeptideSearch\TransitionSettingsControl.Designer.cs">
-      <DependentUpon>TransitionSettingsControl.cs</DependentUpon>
-    </Compile>
-    <Compile Include="FileUI\PublishDocumentDlg.cs">
-      <SubType>Form</SubType>
-    </Compile>
-    <Compile Include="FileUI\PublishDocumentDlg.Designer.cs">
-      <DependentUpon>PublishDocumentDlg.cs</DependentUpon>
-    </Compile>
-    <Compile Include="FileUI\RenameResultDlg.cs">
-      <SubType>Form</SubType>
-    </Compile>
-    <Compile Include="FileUI\RenameResultDlg.Designer.cs">
-      <DependentUpon>RenameResultDlg.cs</DependentUpon>
-    </Compile>
-    <Compile Include="FileUI\RescoreResultsDlg.cs">
-      <SubType>Form</SubType>
-    </Compile>
-    <Compile Include="FileUI\RescoreResultsDlg.Designer.cs">
-      <DependentUpon>RescoreResultsDlg.cs</DependentUpon>
-    </Compile>
-    <Compile Include="FileUI\SchedulingOptionsDlg.cs">
-      <SubType>Form</SubType>
-    </Compile>
-    <Compile Include="FileUI\SchedulingOptionsDlg.Designer.cs">
-      <DependentUpon>SchedulingOptionsDlg.cs</DependentUpon>
-    </Compile>
-    <Compile Include="Model\AbstractDiaExporter.cs" />
-    <Compile Include="Model\AbstractMassListExporter.cs" />
-    <Compile Include="Model\ComparePeakBoundaries.cs" />
-    <Compile Include="Model\CustomIon.cs" />
-    <Compile Include="Model\CustomMolecule.cs" />
-    <Compile Include="Model\Databinding\AnnotationPropertyDescriptor.cs" />
-    <Compile Include="Model\Databinding\AnnotationTargetAttribute.cs" />
-    <Compile Include="Model\Databinding\AnnotationValueListDataGridViewColumn.cs" />
-    <Compile Include="Model\Databinding\CachedValue.cs" />
-    <Compile Include="Model\Databinding\ChromDataCache.cs" />
-    <Compile Include="Model\Databinding\Collections\MultiResultList.cs" />
-    <Compile Include="Model\Databinding\Collections\NodeList.cs" />
-    <Compile Include="Model\Databinding\Collections\Peptides.cs" />
-    <Compile Include="Model\Databinding\Collections\Precursors.cs" />
-    <Compile Include="Model\Databinding\Collections\Proteins.cs" />
-    <Compile Include="Model\Databinding\Collections\ReplicateList.cs" />
-    <Compile Include="Model\Databinding\Collections\ResultFileKey.cs" />
-    <Compile Include="Model\Databinding\Collections\ResultKey.cs" />
-    <Compile Include="Model\Databinding\Collections\ResultList.cs" />
-    <Compile Include="Model\Databinding\Collections\SkylineObjectList.cs" />
-    <Compile Include="Model\Databinding\Collections\Transitions.cs" />
-    <Compile Include="Controls\Databinding\DocumentGridViewContext.cs" />
-    <Compile Include="Model\Databinding\Entities\Chromatogram.cs" />
-    <Compile Include="Model\Databinding\Entities\ChromatogramGroup.cs" />
-    <Compile Include="Model\Databinding\EditDescription.cs" />
-    <Compile Include="Model\Databinding\Entities\MultiResult.cs" />
-    <Compile Include="Model\Databinding\Entities\Peptide.cs" />
-    <Compile Include="Model\Databinding\Entities\PeptideResult.cs" />
-    <Compile Include="Model\Databinding\Entities\Precursor.cs" />
-    <Compile Include="Model\Databinding\Entities\PrecursorResult.cs" />
-    <Compile Include="Model\Databinding\Entities\Protein.cs" />
-    <Compile Include="Model\Databinding\Entities\ProteinResult.cs" />
-    <Compile Include="Model\Databinding\Entities\Replicate.cs" />
-    <Compile Include="Model\Databinding\Entities\Result.cs" />
-    <Compile Include="Model\Databinding\Entities\ResultFile.cs" />
-    <Compile Include="Model\Databinding\Entities\SkylineDocNode.cs" />
-    <Compile Include="Model\Databinding\Entities\SkylineDocument.cs" />
-    <Compile Include="Model\Databinding\Entities\SkylineObject.cs" />
-    <Compile Include="Model\Databinding\Entities\SummaryValue.cs" />
-    <Compile Include="Model\Databinding\Entities\Transition.cs" />
-    <Compile Include="Model\Databinding\Entities\TransitionResult.cs" />
-    <Compile Include="Model\Databinding\IDocumentChangeListener.cs" />
-    <Compile Include="Model\Databinding\NormalizationMethodDataGridViewColumn.cs" />
-    <Compile Include="Model\Databinding\RatioPropertyDescriptor.cs" />
-    <Compile Include="Model\Databinding\ReplicateSummaries.cs" />
-    <Compile Include="Model\Databinding\ReportOrViewSpec.cs" />
-    <Compile Include="Model\Databinding\ReportSharing.cs" />
-    <Compile Include="Model\Databinding\ReportSpecConverter.cs" />
-    <Compile Include="Model\Databinding\ResultsGridViewContext.cs" />
-    <Compile Include="Model\Databinding\SampleTypeDataGridViewColumn.cs" />
-    <Compile Include="Model\Databinding\SkylineDataSchema.cs" />
-    <Compile Include="Model\Databinding\SkylineRowSource.cs" />
-    <Compile Include="Model\Databinding\DocumentViewTransformer.cs" />
-    <Compile Include="Model\Databinding\StandardTypeDataGridViewColumn.cs" />
-    <Compile Include="Model\DocNodeChildren.cs" />
-    <Compile Include="Model\DocSettings\AbsoluteQuantification\CalibrationCurve.cs" />
-    <Compile Include="Model\DocSettings\AbsoluteQuantification\CalibrationCurveFitter.cs" />
-    <Compile Include="Model\DocSettings\AbsoluteQuantification\CalibrationCurveOptions.cs" />
-    <Compile Include="Model\DocSettings\AbsoluteQuantification\QuantificationResult.cs" />
-    <Compile Include="Model\DocSettings\AbsoluteQuantification\QuantificationSettings.cs" />
-    <Compile Include="Model\DocSettings\AbsoluteQuantification\QuantificationStrings.Designer.cs">
-      <AutoGen>True</AutoGen>
-      <DesignTime>True</DesignTime>
-      <DependentUpon>QuantificationStrings.resx</DependentUpon>
-    </Compile>
-    <Compile Include="Model\DocSettings\AbsoluteQuantification\RegressionFit.cs" />
-    <Compile Include="Model\DocSettings\AbsoluteQuantification\RegressionWeighting.cs" />
-    <Compile Include="Model\DocSettings\AbsoluteQuantification\SampleType.cs" />
-    <Compile Include="Model\DocSettings\AbsoluteQuantification\WeightedPoint.cs" />
-    <Compile Include="Model\DocSettings\PropertyType.cs" />
-    <Compile Include="Model\Esp\EspFeatureCalc.cs" />
-    <Compile Include="Model\Esp\EspFeatureDb.cs" />
-    <Compile Include="Model\Esp\GasPhaseBasicityCalc.cs" />
-    <Compile Include="Model\Esp\PiCalc.cs" />
-    <Compile Include="Model\DocSettings\IsolationScheme.cs" />
-    <Compile Include="Model\DocSettings\IsolationWindow.cs" />
-    <Compile Include="Model\ExportChromatograms.cs" />
-    <Compile Include="Model\Find\AbstractDocNodeFinder.cs" />
-    <Compile Include="Model\Find\MismatchedIsotopeTransitionsFinder.cs" />
-    <Compile Include="Model\Find\MissingScoresFinder.cs" />
-    <Compile Include="Model\Find\MissingAnyResultsFinder.cs" />
-    <Compile Include="Model\Find\MissingLibraryDataFinder.cs" />
-    <Compile Include="Model\Find\MissingAllResultsFinder.cs" />
-    <Compile Include="Model\GroupComparison\FoldChangeResult.cs" />
-    <Compile Include="Model\GroupComparison\GroupComparer.cs" />
-    <Compile Include="Model\GroupComparison\GroupComparisonDef.cs" />
-    <Compile Include="Model\GroupComparison\GroupComparisonDefList.cs" />
-    <Compile Include="Model\GroupComparison\GroupComparisonModel.cs" />
-    <Compile Include="Model\GroupComparison\GroupComparisonResult.cs" />
-    <Compile Include="Model\GroupComparison\GroupComparisonResults.cs" />
-    <Compile Include="Model\GroupComparison\GroupComparisonSelector.cs" />
-    <Compile Include="Model\GroupComparison\GroupComparisonStrings.Designer.cs">
-      <DependentUpon>GroupComparisonStrings.resx</DependentUpon>
-      <AutoGen>True</AutoGen>
-      <DesignTime>True</DesignTime>
-    </Compile>
-    <Compile Include="Model\GroupComparison\NormalizationData.cs" />
-    <Compile Include="Model\GroupComparison\NormalizationMethod.cs" />
-    <Compile Include="Model\ExplicitTransitionGroupValues.cs" />
-    <Compile Include="Model\GroupComparison\PeptideQuantifier.cs" />
-    <Compile Include="Model\GroupComparison\SummarizationMethod.cs" />
-    <Compile Include="Model\ImportAssayLibrary.cs" />
-    <Compile Include="Model\ImportPeakBoundaries.cs" />
-    <Compile Include="Model\ImportPeptideSearch.cs" />
-    <Compile Include="Model\IonMobility\IonMobilityLibraryManager.cs" />
-    <Compile Include="Model\IonMobility\IonMobilityDb.cs" />
-    <Compile Include="Model\IonMobility\IonMobilityLibrary.cs" />
-    <Compile Include="Model\Irt\IrtStandard.cs" />
-    <Compile Include="Model\IsolationSchemeReader.cs" />
-    <Compile Include="Model\Lib\AlignedRetentionTimes.cs" />
-    <Compile Include="Model\Lib\BlibData\DbModificationRedundant.cs" />
-    <Compile Include="Model\Lib\BlibData\DbRefSpectraRedundantPeaks.cs" />
-    <Compile Include="Model\Lib\BlibData\DbRefSpectraRedundant.cs" />
-    <Compile Include="Model\Lib\BlibData\DbScoreTypes.cs" />
-    <Compile Include="Model\Lib\ChromLib\ChromLibSpectrumHeaderInfo.cs" />
-    <Compile Include="Model\Lib\ChromLib\ChromLibSpectrumInfo.cs" />
-    <Compile Include="Model\Lib\ChromLib\ChromatogramLibrary.cs" />
-    <Compile Include="Model\Lib\ChromLib\ChromatogramLibrarySpec.cs" />
-    <Compile Include="Model\Lib\ChromLib\Data\ChromLibEntity.cs" />
-    <Compile Include="Model\Lib\ChromLib\Data\IrtLibrary.cs" />
-    <Compile Include="Model\Lib\ChromLib\Data\IsotopeModification.cs" />
-    <Compile Include="Model\Lib\ChromLib\Data\Peptide.cs" />
-    <Compile Include="Model\Lib\ChromLib\Data\Precursor.cs" />
-    <Compile Include="Model\Lib\ChromLib\Data\PrecursorRetentionTime.cs" />
-    <Compile Include="Model\Lib\ChromLib\Data\Protein.cs" />
-    <Compile Include="Model\Lib\ChromLib\Data\SampleFile.cs" />
-    <Compile Include="Model\Lib\ChromLib\Data\Transition.cs" />
-    <Compile Include="Model\Lib\EncylopeDiaLibrary.cs" />
-    <Compile Include="Model\Lib\Midas\DbSpectrum.cs" />
-    <Compile Include="Model\Lib\Midas\DbResultsFile.cs" />
-    <Compile Include="Model\Lib\Midas\DbLibInfo.cs" />
-    <Compile Include="Model\Lib\Midas\MidasBlibBuilder.cs" />
-    <Compile Include="Model\Lib\Midas\MidasLibrary.cs" />
-    <Compile Include="Model\Lib\Midas\MidasLibSpec.cs" />
-    <Compile Include="Model\Lists\ListDef.cs" />
-    <Compile Include="Model\MProphetResultsHandler.cs" />
-    <Compile Include="Model\MultiFileLoader.cs" />
-    <Compile Include="Model\MultiProgressStatus.cs" />
-    <Compile Include="Model\OptimizationStep.cs" />
-    <Compile Include="Model\DocSettings\IsotopeEnrichments.cs" />
-    <Compile Include="Model\DocSettings\Loss.cs" />
-    <Compile Include="Model\DocSettings\MeasuredIon.cs" />
-    <Compile Include="Model\DocSettings\UniMod.cs" />
-    <Compile Include="Model\DocSettings\UniModData.cs" />
-    <Compile Include="Model\Find\AbstractFinder.cs" />
-    <Compile Include="Model\Find\AbstractTransitionResultFinder.cs" />
-    <Compile Include="Model\Find\Bookmark.cs" />
-    <Compile Include="Model\Find\BookmarkEnumerator.cs" />
-    <Compile Include="Model\Find\Finders.cs" />
-    <Compile Include="Model\Find\FindMatch.cs" />
-    <Compile Include="Model\Find\FindOptions.cs" />
-    <Compile Include="Model\Find\FindPredicate.cs" />
-    <Compile Include="Model\Find\FindResult.cs" />
-    <Compile Include="Model\Find\IFinder.cs" />
-    <Compile Include="Model\Find\ManuallyIntegratedPeakFinder.cs" />
-    <Compile Include="Model\Find\TruncatedPeakFinder.cs" />
-    <Compile Include="Model\Find\UnintegratedTransitionFinder.cs" />
-    <Compile Include="Model\Hibernate\DbPrecursorResultSummary.cs" />
-    <Compile Include="Model\Hibernate\DbRatioResult.cs" />
-    <Compile Include="Model\Hibernate\DbTransitionResultSummary.cs" />
-    <Compile Include="Model\Hibernate\RatioPropertyAccessor.cs" />
-    <Compile Include="Model\Irt\DbIrtPeptide.cs" />
-    <Compile Include="Model\Irt\DbVersionInfo.cs" />
-    <Compile Include="Model\Irt\IrtDb.cs" />
-    <Compile Include="Model\Irt\IrtDbManager.cs" />
-    <Compile Include="Model\Irt\RCalcIrt.cs" />
-    <Compile Include="Model\IsotopeLabelType.cs" />
-    <Compile Include="Model\LibKeyModificationMatcher.cs">
-      <SubType>Code</SubType>
-    </Compile>
-    <Compile Include="Model\Lib\BlibData\BlibDb.cs" />
-    <Compile Include="Model\Lib\BlibData\DbEntity.cs" />
-    <Compile Include="Model\Lib\BlibData\DbLibInfo.cs" />
-    <Compile Include="Model\Lib\BlibData\DbModification.cs" />
-    <Compile Include="Model\Lib\BlibData\DbRefSpectra.cs" />
-    <Compile Include="Model\Lib\BlibData\DbRefSpectraPeaks.cs" />
-    <Compile Include="Model\Lib\BlibData\DbRetentionTimes.cs" />
-    <Compile Include="Model\Lib\BlibData\BlibSessionFactoryFactory.cs" />
-    <Compile Include="Model\Lib\BlibData\DbSpectrumSourceFiles.cs" />
-    <Compile Include="Model\Lib\LibraryRankedSpectrumInfo.cs" />
-    <Compile Include="Model\MemoryDocumentContainer.cs" />
-    <Compile Include="Model\AbstractModificationMatcher.cs" />
-    <Compile Include="Model\Optimization\DbOptimization.cs" />
-    <Compile Include="Model\Optimization\DbVersionInfo.cs" />
-    <Compile Include="Model\Optimization\OptimizationDb.cs" />
-    <Compile Include="Model\Optimization\OptimizationDbManager.cs" />
-    <Compile Include="Model\Optimization\OptimizationLibrary.cs" />
-    <Compile Include="Model\PeakMatcher.cs" />
-    <Compile Include="Model\PeptideDocNode.cs" />
-    <Compile Include="Model\PeptideGroupDocNode.cs" />
-    <Compile Include="Model\PersistedViews.cs" />
-    <Compile Include="Model\Proteome\ProteinMetadataManager.cs" />
-    <Compile Include="Model\RefinementSettings.cs" />
-    <Compile Include="EditUI\ChromatogramRTThresholdDlg.cs">
-      <SubType>Form</SubType>
-    </Compile>
-    <Compile Include="EditUI\ChromatogramRTThresholdDlg.Designer.cs">
-      <DependentUpon>ChromatogramRTThresholdDlg.cs</DependentUpon>
-    </Compile>
-    <Compile Include="EditUI\EditPepModsDlg.cs">
-      <SubType>Form</SubType>
-    </Compile>
-    <Compile Include="EditUI\EditPepModsDlg.Designer.cs">
-      <DependentUpon>EditPepModsDlg.cs</DependentUpon>
-    </Compile>
-    <Compile Include="EditUI\FindNodeDlg.cs">
-      <SubType>Form</SubType>
-    </Compile>
-    <Compile Include="EditUI\FindNodeDlg.Designer.cs">
-      <DependentUpon>FindNodeDlg.cs</DependentUpon>
-    </Compile>
-    <Compile Include="EditUI\PasteDlg.cs">
-      <SubType>Form</SubType>
-    </Compile>
-    <Compile Include="EditUI\PasteDlg.designer.cs">
-      <DependentUpon>PasteDlg.cs</DependentUpon>
-    </Compile>
-    <Compile Include="EditUI\SpectrumChartPropertyDlg.cs">
-      <SubType>Form</SubType>
-    </Compile>
-    <Compile Include="EditUI\SpectrumChartPropertyDlg.Designer.cs">
-      <DependentUpon>SpectrumChartPropertyDlg.cs</DependentUpon>
-    </Compile>
-    <Compile Include="FileUI\ShareListDlg.cs">
-      <SubType>Form</SubType>
-    </Compile>
-    <Compile Include="EditUI\UniquePeptidesDlg.cs">
-      <SubType>Form</SubType>
-    </Compile>
-    <Compile Include="EditUI\UniquePeptidesDlg.Designer.cs">
-      <DependentUpon>UniquePeptidesDlg.cs</DependentUpon>
-    </Compile>
-    <Compile Include="FileUI\ShareListDlg.Designer.cs">
-      <DependentUpon>ShareListDlg.cs</DependentUpon>
-    </Compile>
-    <Compile Include="FileUI\ImportResultsSamplesDlg.cs">
-      <SubType>Form</SubType>
-    </Compile>
-    <Compile Include="FileUI\ImportResultsSamplesDlg.Designer.cs">
-      <DependentUpon>ImportResultsSamplesDlg.cs</DependentUpon>
-    </Compile>
-    <Compile Include="Controls\Graphs\SpectrumGraphItem.cs" />
-    <Compile Include="Controls\SequenceTree.cs">
-      <SubType>Component</SubType>
-    </Compile>
-    <Compile Include="Controls\ControlUtil.cs" />
-    <Compile Include="Controls\SeqNode\TransitionGroupTreeNode.cs" />
-    <Compile Include="Controls\SeqNode\TransitionTreeNode.cs" />
-    <Compile Include="Controls\UndoRedoList.cs">
-      <SubType>Form</SubType>
-    </Compile>
-    <Compile Include="Controls\UndoRedoList.Designer.cs">
-      <DependentUpon>UndoRedoList.cs</DependentUpon>
-    </Compile>
-    <Compile Include="EditUI\EditNoteDlg.cs">
-      <SubType>Form</SubType>
-    </Compile>
-    <Compile Include="EditUI\EditNoteDlg.Designer.cs">
-      <DependentUpon>EditNoteDlg.cs</DependentUpon>
-    </Compile>
-    <Compile Include="EditUI\RegressionRTThresholdDlg.cs">
-      <SubType>Form</SubType>
-    </Compile>
-    <Compile Include="EditUI\RegressionRTThresholdDlg.Designer.cs">
-      <DependentUpon>RegressionRTThresholdDlg.cs</DependentUpon>
-    </Compile>
-    <Compile Include="FileUI\ImportResultsDlg.cs">
-      <SubType>Form</SubType>
-    </Compile>
-    <Compile Include="FileUI\ImportResultsDlg.Designer.cs">
-      <DependentUpon>ImportResultsDlg.cs</DependentUpon>
-    </Compile>
-    <Compile Include="FileUI\ImportResultsNameDlg.cs">
-      <SubType>Form</SubType>
-    </Compile>
-    <Compile Include="FileUI\ImportResultsNameDlg.Designer.cs">
-      <DependentUpon>ImportResultsNameDlg.cs</DependentUpon>
-    </Compile>
-    <Compile Include="Controls\IonTypeSelectorControl.cs">
-      <SubType>Component</SubType>
-    </Compile>
-    <Compile Include="Model\Annotations.cs" />
-    <Compile Include="Model\BackgroundLoader.cs" />
-    <Compile Include="Model\DocNode.cs" />
-    <Compile Include="Model\DocSettings\AnnotationDef.cs" />
-    <Compile Include="Model\DocSettings\DataSettings.cs" />
-    <Compile Include="Model\DocSettings\Extensions\SettingsExtensions.cs" />
-    <Compile Include="Model\DocSettings\GridColumns.cs" />
-    <Compile Include="Model\DocSettings\ReportSpec.cs" />
-    <Compile Include="Model\Hibernate\DbEntity.cs" />
-    <Compile Include="Model\Hibernate\DbPeptide.cs" />
-    <Compile Include="Model\Hibernate\DbPrecursor.cs" />
-    <Compile Include="Model\Hibernate\DbPrecursorResult.cs" />
-    <Compile Include="Model\Hibernate\DbProtein.cs" />
-    <Compile Include="Model\Hibernate\DbProteinResult.cs" />
-    <Compile Include="Model\Hibernate\DbReplicate.cs" />
-    <Compile Include="Model\Hibernate\DbResultFile.cs" />
-    <Compile Include="Model\Hibernate\DbTransition.cs" />
-    <Compile Include="Model\Hibernate\DbPeptideResult.cs" />
-    <Compile Include="Model\Hibernate\DbTransitionResult.cs" />
-    <Compile Include="Model\Hibernate\Formats.cs" />
-    <Compile Include="Model\Hibernate\Query\Identifier.cs" />
-    <Compile Include="Model\Hibernate\QueryColumn.cs" />
-    <Compile Include="Model\Identity.cs" />
-    <Compile Include="Model\Import.cs" />
-    <Compile Include="Model\Lib\BiblioSpecLite.cs" />
-    <Compile Include="Model\Lib\BiblioSpecLiteBuilder.cs" />
-    <Compile Include="Model\Lib\NistLibSpec.cs" />
-    <Compile Include="Model\Lib\SpectrastSpec.cs" />
-    <Compile Include="Model\Lib\XHunterSpec.cs" />
-    <Compile Include="Model\Lib\Library.cs" />
-    <Compile Include="Model\Lib\BiblioSpec.cs" />
-    <Compile Include="Model\PeptideGroup.cs" />
-    <Compile Include="Model\Peptide.cs" />
-    <Compile Include="Model\DocSettings\PeptideSettings.cs" />
-    <Compile Include="Model\DocSettings\TransitionSettings.cs" />
-    <Compile Include="Model\Proteome\BackgroundProteome.cs" />
-    <Compile Include="Model\Proteome\BackgroundProteomeManager.cs" />
-    <Compile Include="Model\Proteome\BackgroundProteomeSpec.cs" />
-    <Compile Include="Model\Results\AbstractDemultiplexer.cs" />
-    <Compile Include="Model\Results\ArrayPool.cs" />
-    <Compile Include="Model\Results\CachedChromatogramDataProvider.cs" />
-    <Compile Include="Model\Results\CachedFileHeader.cs" />
-    <Compile Include="Model\Results\CacheFormat.cs" />
-    <Compile Include="Model\Results\Chromatogram.cs" />
-    <Compile Include="Model\Results\ChromatogramCache.cs" />
-    <Compile Include="Controls\Graphs\AllChromatogramsGraph.cs">
-      <SubType>Form</SubType>
-    </Compile>
-    <Compile Include="Controls\Graphs\AllChromatogramsGraph.Designer.cs">
-      <DependentUpon>AllChromatogramsGraph.cs</DependentUpon>
-    </Compile>
-    <Compile Include="Model\Results\ChromatogramLoadingStatus.cs" />
-    <Compile Include="Model\Results\ChromCacheBuilder.cs" />
-    <Compile Include="Model\Results\ChromCacheJoiner.cs" />
-    <Compile Include="Model\Results\ChromCacheMinimizer.cs" />
-    <Compile Include="Model\Results\ChromCacheWriter.cs" />
-    <Compile Include="Model\Results\ChromCollector.cs" />
-    <Compile Include="Model\Results\ChromData.cs" />
-    <Compile Include="Model\Results\ChromDataProvider.cs" />
-    <Compile Include="Model\Results\ChromDataSet.cs" />
-    <Compile Include="Model\Results\ChromHeaderInfo.cs" />
-    <Compile Include="Model\Results\ChromInfoData.cs" />
-    <Compile Include="Model\Results\Crawdad\Crawdads.cs" />
-    <Compile Include="Model\Results\IonMobilityFinder.cs" />
-    <Compile Include="Model\Results\FastOverlapDemultiplexer.cs" />
-    <Compile Include="Model\RetentionTimes\LinearAligner.cs">
-      <SubType>Code</SubType>
-    </Compile>
-    <Compile Include="Model\Results\TimeIntensitiesGroup.cs" />
-    <Compile Include="Model\Results\MsDataFileScanHelper.cs" />
-    <Compile Include="Model\Results\MsDataFileScanIds.cs" />
-    <Compile Include="Model\Results\Demultiplexer.cs" />
-    <Compile Include="Model\Results\DocNodeChromInfo.cs" />
-    <Compile Include="Model\Results\Exception.cs" />
-    <Compile Include="Model\Results\ExtractedSpectrum.cs" />
-    <Compile Include="Model\Results\IRetentionTimePredictor.cs" />
-    <Compile Include="Model\Results\IsotopeDistInfo.cs" />
-    <Compile Include="Model\Results\MeasuredResults.cs" />
-    <Compile Include="Model\Results\MsDataFilePath.cs" />
-    <Compile Include="Model\Results\MsxDemultiplexer.cs">
-      <SubType>Code</SubType>
-    </Compile>
-    <Compile Include="Model\Results\NumericsLsSolver.cs" />
-    <Compile Include="Model\Results\OverlapDemultiplexer.cs">
-      <SubType>Code</SubType>
-    </Compile>
-    <Compile Include="Model\Results\PeptideChromData.cs" />
-    <Compile Include="Model\Results\PeptideFinder.cs" />
-    <Compile Include="Model\Results\PrecursorTextId.cs" />
-    <Compile Include="Model\Results\RatioValue.cs" />
-    <Compile Include="Model\Results\ResultNameMap.cs" />
-    <Compile Include="Model\Results\ScanProvider.cs" />
-    <Compile Include="Model\RetentionTimes\Aligner.cs" />
-    <Compile Include="Model\RetentionTimes\KdeAligner.cs" />
-    <Compile Include="Model\Results\Scoring\NextGenFeatureCalc.cs" />
-    <Compile Include="Model\Results\Scoring\FeatureCalculator.cs" />
-    <Compile Include="Model\Results\Scoring\IPeakScoringModel.cs" />
-    <Compile Include="Model\Results\Scoring\LegacyFeatureCalc.cs" />
-    <Compile Include="Model\Results\Scoring\LegacyScoringModel.cs" />
-    <Compile Include="Model\Results\Scoring\MProphetScoringModel.cs" />
-    <Compile Include="Model\Results\Scoring\MQuestFeatureCalc.cs" />
-    <Compile Include="Model\Results\Scoring\PeakFeatureEnumerator.cs" />
-    <Compile Include="Model\RetentionTimes\LoessAligner.cs" />
-    <Compile Include="Model\Results\Scoring\ScoredGroupPeaksSet.cs" />
-    <Compile Include="Model\Results\Scoring\ScoredPeak.cs" />
-    <Compile Include="Model\Results\Scoring\ScoredGroupPeaks.cs" />
-    <Compile Include="Model\Results\Scoring\TargetDecoyGenerator.cs" />
-    <Compile Include="Model\Results\SpectraChromDataProvider.cs" />
-    <Compile Include="Model\Results\SpectrumFilter.cs" />
-    <Compile Include="Model\Results\SpectrumFilterPair.cs" />
-    <Compile Include="Model\Results\TimeIntensities.cs" />
-    <Compile Include="Model\Results\VendorIssueHelper.cs" />
-    <Compile Include="Model\RetentionTimes\DocumentRetentionTimes.cs" />
-    <Compile Include="Model\RetentionTimes\FileRetentionTimeAlignments.cs" />
-    <Compile Include="Model\RetentionTimes\RetentionTimeManager.cs" />
-    <Compile Include="Model\RetentionTimes\RetentionTimeSource.cs" />
-    <Compile Include="Model\RetentionTimes\RetentionTimeValues.cs" />
-    <Compile Include="Model\Serialization\CompactFormatOption.cs" />
-    <Compile Include="Model\Serialization\DataValues.cs" />
-    <Compile Include="Model\Serialization\DocumentReader.cs" />
-    <Compile Include="Model\Serialization\DocumentSerializer.cs" />
-    <Compile Include="Model\Serialization\DocumentFormat.cs" />
-    <Compile Include="Model\Serialization\DocumentWriter.cs" />
-    <Compile Include="Model\SkylineVersion.cs" />
-    <Compile Include="Model\SmallMoleculeTransitionListReader.cs" />
-    <Compile Include="Model\SrmDocument.cs" />
-    <Compile Include="Model\SrmDocumentExtensions.cs" />
-    <Compile Include="Model\SrmDocumentSharing.cs" />
-    <Compile Include="Model\ModificationMatcher.cs" />
-    <Compile Include="Model\StandardType.cs" />
-    <Compile Include="Model\Themes\ColorScheme.cs" />
-    <Compile Include="Model\Tools\ToolDescription.cs" />
-    <Compile Include="Model\Tools\ToolInstaller.cs" />
-    <Compile Include="Model\Tools\ToolMacros.cs" />
-    <Compile Include="Model\Transition.cs" />
-    <Compile Include="Model\TransitionCalc.cs" />
-    <Compile Include="Model\TransitionDocNode.cs" />
-    <Compile Include="Model\TransitionGroup.cs" />
-    <Compile Include="Model\TransitionGroupDocNode.cs" />
-    <Compile Include="Model\Undo.cs" />
-    <Compile Include="Controls\UndoRedoButtons.cs" />
-    <Compile Include="Model\V01\Sequence.cs" />
-    <Compile Include="Model\V01\XmlExport.cs" />
-    <Compile Include="ProtocolBuffers\GeneratedCode\ChromatogramGroupData.cs" />
-    <Compile Include="ProtocolBuffers\GeneratedCode\SkylineDocument.cs" />
-    <Compile Include="SettingsUI\AddModificationsDlg.cs">
-      <SubType>Form</SubType>
-    </Compile>
-    <Compile Include="SettingsUI\AddModificationsDlg.Designer.cs">
-      <DependentUpon>AddModificationsDlg.cs</DependentUpon>
-    </Compile>
-    <Compile Include="SettingsUI\AddPathsDlg.cs">
-      <SubType>Form</SubType>
-    </Compile>
-    <Compile Include="SettingsUI\AddPathsDlg.Designer.cs">
-      <DependentUpon>AddPathsDlg.cs</DependentUpon>
-    </Compile>
-    <Compile Include="SettingsUI\AddRetentionTimePredictorDlg.cs">
-      <SubType>Form</SubType>
-    </Compile>
-    <Compile Include="SettingsUI\AddRetentionTimePredictorDlg.Designer.cs">
-      <DependentUpon>AddRetentionTimePredictorDlg.cs</DependentUpon>
-    </Compile>
-    <Compile Include="SettingsUI\DiaIsolationWindowsGraphForm.cs">
-      <SubType>Form</SubType>
-    </Compile>
-    <Compile Include="SettingsUI\DiaIsolationWindowsGraphForm.Designer.cs">
-      <DependentUpon>DiaIsolationWindowsGraphForm.cs</DependentUpon>
-    </Compile>
-    <Compile Include="SettingsUI\DocumentSettingsDlg.cs">
-      <SubType>Form</SubType>
-    </Compile>
-    <Compile Include="SettingsUI\DocumentSettingsDlg.Designer.cs">
-      <DependentUpon>DocumentSettingsDlg.cs</DependentUpon>
-    </Compile>
-    <Compile Include="SettingsUI\EditCoVDlg.cs">
-      <SubType>Form</SubType>
-    </Compile>
-    <Compile Include="SettingsUI\EditCoVDlg.Designer.cs">
-      <DependentUpon>EditCoVDlg.cs</DependentUpon>
-    </Compile>
-    <Compile Include="SettingsUI\EditCustomMoleculeDlg.cs">
-      <SubType>Form</SubType>
-    </Compile>
-    <Compile Include="SettingsUI\EditCustomMoleculeDlg.Designer.cs">
-      <DependentUpon>EditCustomMoleculeDlg.cs</DependentUpon>
-    </Compile>
-    <Compile Include="SettingsUI\FilterMidasLibraryDlg.cs">
-      <SubType>Form</SubType>
-    </Compile>
-    <Compile Include="SettingsUI\FilterMidasLibraryDlg.Designer.cs">
-      <DependentUpon>FilterMidasLibraryDlg.cs</DependentUpon>
-    </Compile>
-    <Compile Include="SettingsUI\FormulaBox.cs">
-      <SubType>UserControl</SubType>
-    </Compile>
-    <Compile Include="SettingsUI\FormulaBox.Designer.cs">
-      <DependentUpon>FormulaBox.cs</DependentUpon>
-    </Compile>
-    <Compile Include="SettingsUI\IonMobility\ImportIonMobilityFromSpectralLibraryDlg.cs">
-      <SubType>Form</SubType>
-    </Compile>
-    <Compile Include="SettingsUI\IonMobility\ImportIonMobilityFromSpectralLibraryDlg.designer.cs">
-      <DependentUpon>ImportIonMobilityFromSpectralLibraryDlg.cs</DependentUpon>
-    </Compile>
-    <Compile Include="SettingsUI\IonMobility\EditIonMobilityLibraryDlg.cs">
-      <SubType>Form</SubType>
-    </Compile>
-    <Compile Include="SettingsUI\IonMobility\EditIonMobilityLibraryDlg.designer.cs">
-      <DependentUpon>EditIonMobilityLibraryDlg.cs</DependentUpon>
-    </Compile>
-    <Compile Include="SettingsUI\EditOptimizationLibraryDlg.cs">
-      <SubType>Form</SubType>
-    </Compile>
-    <Compile Include="SettingsUI\EditOptimizationLibraryDlg.Designer.cs">
-      <DependentUpon>EditOptimizationLibraryDlg.cs</DependentUpon>
-    </Compile>
-    <Compile Include="SettingsUI\EditPeakScoringModelDlg.cs">
-      <SubType>Form</SubType>
-    </Compile>
-    <Compile Include="SettingsUI\EditPeakScoringModelDlg.Designer.cs">
-      <DependentUpon>EditPeakScoringModelDlg.cs</DependentUpon>
-    </Compile>
-    <Compile Include="SettingsUI\EditIsolationWindow.cs" />
-    <Compile Include="SettingsUI\CalculateIsolationSchemeDlg.cs">
-      <SubType>Form</SubType>
-    </Compile>
-    <Compile Include="SettingsUI\CalculateIsolationSchemeDlg.Designer.cs">
-      <DependentUpon>CalculateIsolationSchemeDlg.cs</DependentUpon>
-    </Compile>
-    <Compile Include="SettingsUI\EditIsolationSchemeDlg.cs">
-      <SubType>Form</SubType>
-    </Compile>
-    <Compile Include="SettingsUI\EditIsolationSchemeDlg.Designer.cs">
-      <DependentUpon>EditIsolationSchemeDlg.cs</DependentUpon>
-    </Compile>
-    <Compile Include="SettingsUI\FullScanSettingsControl.cs">
-      <SubType>UserControl</SubType>
-    </Compile>
-    <Compile Include="SettingsUI\FullScanSettingsControl.Designer.cs">
-      <DependentUpon>FullScanSettingsControl.cs</DependentUpon>
-    </Compile>
-    <Compile Include="SettingsUI\Irt\AddIrtCalculatorDlg.cs">
-      <SubType>Form</SubType>
-    </Compile>
-    <Compile Include="SettingsUI\Irt\AddIrtCalculatorDlg.Designer.cs">
-      <DependentUpon>AddIrtCalculatorDlg.cs</DependentUpon>
-    </Compile>
-    <Compile Include="SettingsUI\Irt\AddIrtPeptidesDlg.cs">
-      <SubType>Form</SubType>
-    </Compile>
-    <Compile Include="SettingsUI\Irt\AddIrtPeptidesDlg.Designer.cs">
-      <DependentUpon>AddIrtPeptidesDlg.cs</DependentUpon>
-    </Compile>
-    <Compile Include="SettingsUI\Irt\AddIrtSpectralLibrary.cs">
-      <SubType>Form</SubType>
-    </Compile>
-    <Compile Include="SettingsUI\Irt\AddIrtSpectralLibrary.Designer.cs">
-      <DependentUpon>AddIrtSpectralLibrary.cs</DependentUpon>
-    </Compile>
-    <Compile Include="SettingsUI\Irt\AddIrtStandardsDlg.cs">
-      <SubType>Form</SubType>
-    </Compile>
-    <Compile Include="SettingsUI\Irt\AddIrtStandardsDlg.Designer.cs">
-      <DependentUpon>AddIrtStandardsDlg.cs</DependentUpon>
-    </Compile>
-    <Compile Include="SettingsUI\BuildLibraryDlg.cs">
-      <SubType>Form</SubType>
-    </Compile>
-    <Compile Include="SettingsUI\BuildLibraryDlg.Designer.cs">
-      <DependentUpon>BuildLibraryDlg.cs</DependentUpon>
-    </Compile>
-    <Compile Include="SettingsUI\BuildBackgroundProteomeDlg.cs">
-      <SubType>Form</SubType>
-    </Compile>
-    <Compile Include="SettingsUI\BuildBackgroundProteomeDlg.Designer.cs">
-      <DependentUpon>BuildBackgroundProteomeDlg.cs</DependentUpon>
-    </Compile>
-    <Compile Include="SettingsUI\Irt\AddIrtStandardsToDocumentDlg.cs">
-      <SubType>Form</SubType>
-    </Compile>
-    <Compile Include="SettingsUI\Irt\AddIrtStandardsToDocumentDlg.Designer.cs">
-      <DependentUpon>AddIrtStandardsToDocumentDlg.cs</DependentUpon>
-    </Compile>
-    <Compile Include="SettingsUI\Irt\CalibrateIrtDlg.cs">
-      <SubType>Form</SubType>
-    </Compile>
-    <Compile Include="SettingsUI\Irt\CalibrateIrtDlg.Designer.cs">
-      <DependentUpon>CalibrateIrtDlg.cs</DependentUpon>
-    </Compile>
-    <Compile Include="SettingsUI\EditIsotopeEnrichmentDlg.cs">
-      <SubType>Form</SubType>
-    </Compile>
-    <Compile Include="SettingsUI\EditIsotopeEnrichmentDlg.Designer.cs">
-      <DependentUpon>EditIsotopeEnrichmentDlg.cs</DependentUpon>
-    </Compile>
-    <Compile Include="SettingsUI\EditMeasuredIonDlg.cs">
-      <SubType>Form</SubType>
-    </Compile>
-    <Compile Include="SettingsUI\EditMeasuredIonDlg.Designer.cs">
-      <DependentUpon>EditMeasuredIonDlg.cs</DependentUpon>
-    </Compile>
-    <Compile Include="SettingsUI\DefineAnnotationDlg.cs">
-      <SubType>Form</SubType>
-    </Compile>
-    <Compile Include="SettingsUI\DefineAnnotationDlg.Designer.cs">
-      <DependentUpon>DefineAnnotationDlg.cs</DependentUpon>
-    </Compile>
-    <Compile Include="SettingsUI\EditFragmentLossDlg.cs">
-      <SubType>Form</SubType>
-    </Compile>
-    <Compile Include="SettingsUI\EditFragmentLossDlg.Designer.cs">
-      <DependentUpon>EditFragmentLossDlg.cs</DependentUpon>
-    </Compile>
-    <Compile Include="SettingsUI\EditLabelTypeListDlg.cs">
-      <SubType>Form</SubType>
-    </Compile>
-    <Compile Include="SettingsUI\EditLabelTypeListDlg.Designer.cs">
-      <DependentUpon>EditLabelTypeListDlg.cs</DependentUpon>
-    </Compile>
-    <Compile Include="SettingsUI\EditLibraryDlg.cs">
-      <SubType>Form</SubType>
-    </Compile>
-    <Compile Include="SettingsUI\EditLibraryDlg.Designer.cs">
-      <DependentUpon>EditLibraryDlg.cs</DependentUpon>
-    </Compile>
-    <Compile Include="SettingsUI\BuildLibraryNotification.cs">
-      <SubType>Form</SubType>
-    </Compile>
-    <Compile Include="SettingsUI\BuildLibraryNotification.Designer.cs">
-      <DependentUpon>BuildLibraryNotification.cs</DependentUpon>
-    </Compile>
-    <Compile Include="SettingsUI\Irt\ChangeIrtPeptidesDlg.cs">
-      <SubType>Form</SubType>
-    </Compile>
-    <Compile Include="SettingsUI\Irt\ChangeIrtPeptidesDlg.Designer.cs">
-      <DependentUpon>ChangeIrtPeptidesDlg.cs</DependentUpon>
-    </Compile>
-    <Compile Include="SettingsUI\Irt\EditIrtCalcDlg.cs">
-      <SubType>Form</SubType>
-    </Compile>
-    <Compile Include="SettingsUI\Irt\EditIrtCalcDlg.Designer.cs">
-      <DependentUpon>EditIrtCalcDlg.cs</DependentUpon>
-    </Compile>
-    <Compile Include="SettingsUI\MeasuredIonListBoxDriver.cs" />
-    <Compile Include="SettingsUI\Optimization\AddOptimizationLibraryDlg.cs">
-      <SubType>Form</SubType>
-    </Compile>
-    <Compile Include="SettingsUI\Optimization\AddOptimizationLibraryDlg.Designer.cs">
-      <DependentUpon>AddOptimizationLibraryDlg.cs</DependentUpon>
-    </Compile>
-    <Compile Include="SettingsUI\Optimization\AddOptimizationsDlg.cs">
-      <SubType>Form</SubType>
-    </Compile>
-    <Compile Include="SettingsUI\Optimization\AddOptimizationsDlg.Designer.cs">
-      <DependentUpon>AddOptimizationsDlg.cs</DependentUpon>
-    </Compile>
-    <Compile Include="SettingsUI\PeptideGridViewDriver.cs" />
-    <Compile Include="SettingsUI\SimpleGridViewDriver.cs" />
-    <Compile Include="SettingsUI\StartPageSettingsUI.cs">
-      <SubType>Form</SubType>
-    </Compile>
-    <Compile Include="SettingsUI\StartPageSettingsUI.Designer.cs">
-      <DependentUpon>StartPageSettingsUI.cs</DependentUpon>
-    </Compile>
-    <Compile Include="SettingsUI\ViewLibraryPepMatching.cs" />
-    <Compile Include="SettingsUI\SettingsListBoxDriver.cs" />
-    <Compile Include="SettingsUI\SettingsListComboDriver.cs">
-    </Compile>
-    <Compile Include="Controls\SeqNode\SrmTreeNode.cs" />
-    <Compile Include="FileUI\ExportMethodDlg.cs">
-      <SubType>Form</SubType>
-    </Compile>
-    <Compile Include="FileUI\ExportMethodDlg.Designer.cs">
-      <DependentUpon>ExportMethodDlg.cs</DependentUpon>
-    </Compile>
-    <Compile Include="FileUI\OpenDataSourceDialog.cs">
-      <SubType>Form</SubType>
-    </Compile>
-    <Compile Include="FileUI\OpenDataSourceDialog.designer.cs">
-      <DependentUpon>OpenDataSourceDialog.cs</DependentUpon>
-    </Compile>
-    <Compile Include="Model\DocSettings\Modification.cs" />
-    <Compile Include="Model\V01\XmlSrmDocument.cs" />
-    <Compile Include="Model\DocSettings\Prediction.cs" />
-    <Compile Include="Model\DocSettings\SrmSettings.cs" />
-    <Compile Include="SettingsUI\EditCEDlg.cs">
-      <SubType>Form</SubType>
-    </Compile>
-    <Compile Include="SettingsUI\EditCEDlg.Designer.cs">
-      <DependentUpon>EditCEDlg.cs</DependentUpon>
-    </Compile>
-    <Compile Include="SettingsUI\EditDPDlg.cs">
-      <SubType>Form</SubType>
-    </Compile>
-    <Compile Include="SettingsUI\EditDPDlg.Designer.cs">
-      <DependentUpon>EditDPDlg.cs</DependentUpon>
-    </Compile>
-    <Compile Include="SettingsUI\EditEnzymeDlg.cs">
-      <SubType>Form</SubType>
-    </Compile>
-    <Compile Include="SettingsUI\EditEnzymeDlg.Designer.cs">
-      <DependentUpon>EditEnzymeDlg.cs</DependentUpon>
-    </Compile>
-    <Compile Include="SettingsUI\EditListDlg.cs">
-      <SubType>Form</SubType>
-    </Compile>
-    <Compile Include="SettingsUI\EditListDlg.Designer.cs">
-      <DependentUpon>EditListDlg.cs</DependentUpon>
-    </Compile>
-    <Compile Include="SettingsUI\EditExclusionDlg.cs">
-      <SubType>Form</SubType>
-    </Compile>
-    <Compile Include="SettingsUI\EditExclusionDlg.Designer.cs">
-      <DependentUpon>EditExclusionDlg.cs</DependentUpon>
-    </Compile>
-    <Compile Include="Model\DocSettings\Enzyme.cs" />
-    <Compile Include="SettingsUI\EditRTDlg.cs">
-      <SubType>Form</SubType>
-    </Compile>
-    <Compile Include="SettingsUI\EditRTDlg.Designer.cs">
-      <DependentUpon>EditRTDlg.cs</DependentUpon>
-    </Compile>
-    <Compile Include="SettingsUI\EditStaticModDlg.cs">
-      <SubType>Form</SubType>
-    </Compile>
-    <Compile Include="SettingsUI\EditStaticModDlg.Designer.cs">
-      <DependentUpon>EditStaticModDlg.cs</DependentUpon>
-    </Compile>
-    <Compile Include="SettingsUI\RTDetails.cs">
-      <SubType>Form</SubType>
-    </Compile>
-    <Compile Include="SettingsUI\RTDetails.Designer.cs">
-      <DependentUpon>RTDetails.cs</DependentUpon>
-    </Compile>
-    <Compile Include="SettingsUI\PeptideSettingsUI.cs">
-      <SubType>Form</SubType>
-    </Compile>
-    <Compile Include="SettingsUI\PeptideSettingsUI.Designer.cs">
-      <DependentUpon>PeptideSettingsUI.cs</DependentUpon>
-    </Compile>
-    <Compile Include="SettingsUI\SaveSettingsDlg.cs">
-      <SubType>Form</SubType>
-    </Compile>
-    <Compile Include="SettingsUI\SaveSettingsDlg.Designer.cs">
-      <DependentUpon>SaveSettingsDlg.cs</DependentUpon>
-    </Compile>
-    <Compile Include="Program.cs" />
-    <Compile Include="Properties\AssemblyInfo.cs" />
-    <EmbeddedResource Include="Alerts\AboutDlg.ja.resx">
-      <DependentUpon>AboutDlg.cs</DependentUpon>
-      <SubType>Designer</SubType>
-    </EmbeddedResource>
-    <EmbeddedResource Include="Alerts\AboutDlg.zh-CHS.resx">
-      <DependentUpon>AboutDlg.cs</DependentUpon>
-      <SubType>Designer</SubType>
-    </EmbeddedResource>
-    <EmbeddedResource Include="Alerts\AlertLinkDlg.ja.resx">
-      <DependentUpon>AlertLinkDlg.cs</DependentUpon>
-      <SubType>Designer</SubType>
-    </EmbeddedResource>
-    <EmbeddedResource Include="Alerts\AlertLinkDlg.zh-CHS.resx">
-      <DependentUpon>AlertLinkDlg.cs</DependentUpon>
-      <SubType>Designer</SubType>
-    </EmbeddedResource>
-    <EmbeddedResource Include="Alerts\DetailedReportErrorDlg.ja.resx">
-      <DependentUpon>DetailedReportErrorDlg.cs</DependentUpon>
-    </EmbeddedResource>
-    <EmbeddedResource Include="Alerts\DetailedReportErrorDlg.zh-CHS.resx">
-      <DependentUpon>DetailedReportErrorDlg.cs</DependentUpon>
-    </EmbeddedResource>
-    <EmbeddedResource Include="Alerts\EmptyProteinsDlg.ja.resx">
-      <DependentUpon>EmptyProteinsDlg.cs</DependentUpon>
-    </EmbeddedResource>
-    <EmbeddedResource Include="Alerts\EmptyProteinsDlg.zh-CHS.resx">
-      <DependentUpon>EmptyProteinsDlg.cs</DependentUpon>
-    </EmbeddedResource>
-    <EmbeddedResource Include="Alerts\FilterMatchedPeptidesDlg.ja.resx">
-      <DependentUpon>FilterMatchedPeptidesDlg.cs</DependentUpon>
-    </EmbeddedResource>
-    <EmbeddedResource Include="Alerts\FilterMatchedPeptidesDlg.zh-CHS.resx">
-      <DependentUpon>FilterMatchedPeptidesDlg.cs</DependentUpon>
-      <SubType>Designer</SubType>
-    </EmbeddedResource>
-    <EmbeddedResource Include="Alerts\ImportDocResultsDlg.ja.resx">
-      <DependentUpon>ImportDocResultsDlg.cs</DependentUpon>
-    </EmbeddedResource>
-    <EmbeddedResource Include="Alerts\ImportDocResultsDlg.zh-CHS.resx">
-      <DependentUpon>ImportDocResultsDlg.cs</DependentUpon>
-    </EmbeddedResource>
-    <EmbeddedResource Include="Alerts\LocateFileDlg.ja.resx">
-      <DependentUpon>LocateFileDlg.cs</DependentUpon>
-      <SubType>Designer</SubType>
-    </EmbeddedResource>
-    <EmbeddedResource Include="Alerts\LocateFileDlg.zh-CHS.resx">
-      <DependentUpon>LocateFileDlg.cs</DependentUpon>
-      <SubType>Designer</SubType>
-    </EmbeddedResource>
-    <EmbeddedResource Include="Alerts\MissingFileDlg.ja.resx">
-      <DependentUpon>MissingFileDlg.cs</DependentUpon>
-    </EmbeddedResource>
-    <EmbeddedResource Include="Alerts\MissingFileDlg.zh-CHS.resx">
-      <DependentUpon>MissingFileDlg.cs</DependentUpon>
-    </EmbeddedResource>
-    <EmbeddedResource Include="Alerts\MsFraggerDownloadDlg.ja.resx">
-      <DependentUpon>MsFraggerDownloadDlg.cs</DependentUpon>
-    </EmbeddedResource>
-    <EmbeddedResource Include="Alerts\MsFraggerDownloadDlg.resx">
-      <DependentUpon>MsFraggerDownloadDlg.cs</DependentUpon>
-    </EmbeddedResource>
-    <EmbeddedResource Include="Alerts\MsFraggerDownloadDlg.zh-CHS.resx">
-      <DependentUpon>MsFraggerDownloadDlg.cs</DependentUpon>
-    </EmbeddedResource>
-    <EmbeddedResource Include="Alerts\NoModeUIDlg.ja.resx">
-      <DependentUpon>NoModeUIDlg.cs</DependentUpon>
-    </EmbeddedResource>
-    <EmbeddedResource Include="Alerts\NoModeUIDlg.resx">
-      <DependentUpon>NoModeUIDlg.cs</DependentUpon>
-    </EmbeddedResource>
-    <EmbeddedResource Include="Alerts\NoModeUIDlg.zh-CHS.resx">
-      <DependentUpon>NoModeUIDlg.cs</DependentUpon>
-    </EmbeddedResource>
-    <EmbeddedResource Include="Alerts\PasteFilteredPeptidesDlg.ja.resx">
-      <DependentUpon>PasteFilteredPeptidesDlg.cs</DependentUpon>
-    </EmbeddedResource>
-    <EmbeddedResource Include="Alerts\PasteFilteredPeptidesDlg.zh-CHS.resx">
-      <DependentUpon>PasteFilteredPeptidesDlg.cs</DependentUpon>
-    </EmbeddedResource>
-    <EmbeddedResource Include="Alerts\PasteTypeDlg.ja.resx">
-      <DependentUpon>PasteTypeDlg.cs</DependentUpon>
-    </EmbeddedResource>
-    <EmbeddedResource Include="Alerts\PasteTypeDlg.zh-CHS.resx">
-      <DependentUpon>PasteTypeDlg.cs</DependentUpon>
-    </EmbeddedResource>
-    <EmbeddedResource Include="Alerts\PathChooserDlg.ja.resx">
-      <DependentUpon>PathChooserDlg.cs</DependentUpon>
-    </EmbeddedResource>
-    <EmbeddedResource Include="Alerts\PathChooserDlg.resx">
-      <DependentUpon>PathChooserDlg.cs</DependentUpon>
-    </EmbeddedResource>
-    <EmbeddedResource Include="Alerts\PathChooserDlg.zh-CHS.resx">
-      <DependentUpon>PathChooserDlg.cs</DependentUpon>
-    </EmbeddedResource>
-    <EmbeddedResource Include="Alerts\ShareResultsFilesDlg.ja.resx">
-      <DependentUpon>ShareResultsFilesDlg.cs</DependentUpon>
-    </EmbeddedResource>
-    <EmbeddedResource Include="Alerts\ShareResultsFilesDlg.resx">
-      <DependentUpon>ShareResultsFilesDlg.cs</DependentUpon>
-      <SubType>Designer</SubType>
-    </EmbeddedResource>
-    <EmbeddedResource Include="Alerts\ReportErrorDlg.ja.resx">
-      <DependentUpon>ReportErrorDlg.cs</DependentUpon>
-    </EmbeddedResource>
-    <EmbeddedResource Include="Alerts\ReportErrorDlg.zh-CHS.resx">
-      <DependentUpon>ReportErrorDlg.cs</DependentUpon>
-    </EmbeddedResource>
-    <EmbeddedResource Include="Alerts\ShareResultsFilesDlg.zh-CHS.resx">
-      <DependentUpon>ShareResultsFilesDlg.cs</DependentUpon>
-    </EmbeddedResource>
-    <EmbeddedResource Include="Alerts\ShareTypeDlg.ja.resx">
-      <DependentUpon>ShareTypeDlg.cs</DependentUpon>
-    </EmbeddedResource>
-    <EmbeddedResource Include="Alerts\ShareTypeDlg.zh-CHS.resx">
-      <DependentUpon>ShareTypeDlg.cs</DependentUpon>
-    </EmbeddedResource>
-    <EmbeddedResource Include="Alerts\DetailedReportErrorDlg.resx">
-      <DependentUpon>DetailedReportErrorDlg.cs</DependentUpon>
-    </EmbeddedResource>
-    <EmbeddedResource Include="Alerts\SpectrumLibraryInfoDlg.ja.resx">
-      <DependentUpon>SpectrumLibraryInfoDlg.cs</DependentUpon>
-    </EmbeddedResource>
-    <EmbeddedResource Include="Alerts\SpectrumLibraryInfoDlg.zh-CHS.resx">
-      <DependentUpon>SpectrumLibraryInfoDlg.cs</DependentUpon>
-    </EmbeddedResource>
-    <EmbeddedResource Include="Alerts\UpgradeDlg.ja.resx">
-      <DependentUpon>UpgradeDlg.cs</DependentUpon>
-    </EmbeddedResource>
-    <EmbeddedResource Include="Alerts\UpgradeDlg.resx">
-      <DependentUpon>UpgradeDlg.cs</DependentUpon>
-    </EmbeddedResource>
-    <EmbeddedResource Include="Alerts\UpgradeDlg.zh-CHS.resx">
-      <DependentUpon>UpgradeDlg.cs</DependentUpon>
-    </EmbeddedResource>
-    <EmbeddedResource Include="Alerts\UpgradeLicenseDlg.ja.resx">
-      <DependentUpon>UpgradeLicenseDlg.cs</DependentUpon>
-      <SubType>Designer</SubType>
-    </EmbeddedResource>
-    <EmbeddedResource Include="Alerts\UpgradeLicenseDlg.zh-CHS.resx">
-      <DependentUpon>UpgradeLicenseDlg.cs</DependentUpon>
-      <SubType>Designer</SubType>
-    </EmbeddedResource>
-    <EmbeddedResource Include="CommandArgUsage.ja.resx">
-      <DependentUpon>CommandArgUsage.resx</DependentUpon>
-      <SubType>Designer</SubType>
-    </EmbeddedResource>
-    <EmbeddedResource Include="CommandArgUsage.resx">
-      <Generator>PublicResXFileCodeGenerator</Generator>
-      <LastGenOutput>CommandArgUsage.Designer.cs</LastGenOutput>
-      <SubType>Designer</SubType>
-    </EmbeddedResource>
-    <EmbeddedResource Include="CommandArgUsage.zh-CHS.resx">
-      <DependentUpon>CommandArgUsage.resx</DependentUpon>
-      <SubType>Designer</SubType>
-    </EmbeddedResource>
-    <EmbeddedResource Include="Controls\AuditLog\AuditLogExtraInfoForm.ja.resx">
-      <DependentUpon>AuditLogExtraInfoForm.cs</DependentUpon>
-    </EmbeddedResource>
-    <EmbeddedResource Include="Controls\AuditLog\AuditLogExtraInfoForm.resx">
-      <DependentUpon>AuditLogExtraInfoForm.cs</DependentUpon>
-    </EmbeddedResource>
-    <EmbeddedResource Include="Controls\AuditLog\AuditLogExtraInfoForm.zh-CHS.resx">
-      <DependentUpon>AuditLogExtraInfoForm.cs</DependentUpon>
-      <SubType>Designer</SubType>
-    </EmbeddedResource>
-    <EmbeddedResource Include="Controls\AuditLog\AuditLogForm.ja.resx">
-      <DependentUpon>AuditLogForm.cs</DependentUpon>
-    </EmbeddedResource>
-    <EmbeddedResource Include="Controls\AuditLog\AuditLogForm.resx">
-      <DependentUpon>AuditLogForm.cs</DependentUpon>
-    </EmbeddedResource>
-    <EmbeddedResource Include="Controls\AuditLog\AuditLogForm.zh-CHS.resx">
-      <DependentUpon>AuditLogForm.cs</DependentUpon>
-    </EmbeddedResource>
-    <EmbeddedResource Include="Controls\Clustering\HeatMapGraph.ja.resx">
-      <DependentUpon>HeatMapGraph.cs</DependentUpon>
-    </EmbeddedResource>
-    <EmbeddedResource Include="Controls\Clustering\HeatMapGraph.resx">
-      <DependentUpon>HeatMapGraph.cs</DependentUpon>
-    </EmbeddedResource>
-    <EmbeddedResource Include="Controls\Clustering\HeatMapGraph.zh-CHS.resx">
-      <DependentUpon>HeatMapGraph.cs</DependentUpon>
-      <SubType>Designer</SubType>
-    </EmbeddedResource>
-    <EmbeddedResource Include="Controls\Clustering\PcaPlot.ja.resx">
-      <DependentUpon>PcaPlot.cs</DependentUpon>
-    </EmbeddedResource>
-    <EmbeddedResource Include="Controls\Clustering\PcaPlot.resx">
-      <DependentUpon>PcaPlot.cs</DependentUpon>
-    </EmbeddedResource>
-    <EmbeddedResource Include="Controls\Clustering\PcaPlot.zh-CHS.resx">
-      <DependentUpon>PcaPlot.cs</DependentUpon>
-      <SubType>Designer</SubType>
-    </EmbeddedResource>
-    <EmbeddedResource Include="Controls\Databinding\CandidatePeakForm.ja.resx">
-      <DependentUpon>CandidatePeakForm.cs</DependentUpon>
-    </EmbeddedResource>
-    <EmbeddedResource Include="Controls\Databinding\CandidatePeakForm.resx">
-      <DependentUpon>CandidatePeakForm.cs</DependentUpon>
-    </EmbeddedResource>
-    <EmbeddedResource Include="Controls\Databinding\CandidatePeakForm.zh-CHS.resx">
-      <DependentUpon>CandidatePeakForm.cs</DependentUpon>
-    </EmbeddedResource>
-    <EmbeddedResource Include="Controls\Databinding\ChooseFormatDlg.ja.resx">
-      <DependentUpon>ChooseFormatDlg.cs</DependentUpon>
-    </EmbeddedResource>
-    <EmbeddedResource Include="Controls\Databinding\ChooseFormatDlg.resx">
-      <DependentUpon>ChooseFormatDlg.cs</DependentUpon>
-    </EmbeddedResource>
-    <EmbeddedResource Include="Controls\Databinding\ChooseFormatDlg.zh-CHS.resx">
-      <DependentUpon>ChooseFormatDlg.cs</DependentUpon>
-    </EmbeddedResource>
-    <EmbeddedResource Include="Controls\DocumentChangeLogEntryDlg.ja.resx">
-      <DependentUpon>DocumentChangeLogEntryDlg.cs</DependentUpon>
-    </EmbeddedResource>
-    <EmbeddedResource Include="Controls\DocumentChangeLogEntryDlg.resx">
-      <DependentUpon>DocumentChangeLogEntryDlg.cs</DependentUpon>
-    </EmbeddedResource>
-    <EmbeddedResource Include="Controls\DocumentChangeLogEntryDlg.zh-CHS.resx">
-      <DependentUpon>DocumentChangeLogEntryDlg.cs</DependentUpon>
-    </EmbeddedResource>
-    <EmbeddedResource Include="Controls\Graphs\AreaCVToolbar.ja.resx">
-      <DependentUpon>AreaCVToolbar.cs</DependentUpon>
-    </EmbeddedResource>
-    <EmbeddedResource Include="Controls\Graphs\AreaCVToolbar.resx">
-      <DependentUpon>AreaCVToolbar.cs</DependentUpon>
-    </EmbeddedResource>
-    <EmbeddedResource Include="Controls\ColumnChooser.ja.resx">
-      <DependentUpon>ColumnChooser.cs</DependentUpon>
-    </EmbeddedResource>
-    <EmbeddedResource Include="Controls\ColumnChooser.zh-CHS.resx">
-      <DependentUpon>ColumnChooser.cs</DependentUpon>
-    </EmbeddedResource>
-    <EmbeddedResource Include="Controls\Databinding\DataboundGridControl.ja.resx">
-      <DependentUpon>DataboundGridControl.cs</DependentUpon>
-      <SubType>Designer</SubType>
-    </EmbeddedResource>
-    <EmbeddedResource Include="Controls\Databinding\DataboundGridControl.resx">
-      <DependentUpon>DataboundGridControl.cs</DependentUpon>
-      <SubType>Designer</SubType>
-    </EmbeddedResource>
-    <EmbeddedResource Include="Controls\Databinding\DataboundGridControl.zh-CHS.resx">
-      <DependentUpon>DataboundGridControl.cs</DependentUpon>
-    </EmbeddedResource>
-    <EmbeddedResource Include="Controls\Databinding\DataboundGridForm.ja.resx">
-      <DependentUpon>DataboundGridForm.cs</DependentUpon>
-      <SubType>Designer</SubType>
-    </EmbeddedResource>
-    <EmbeddedResource Include="Controls\Databinding\DataboundGridForm.resx">
-      <DependentUpon>DataboundGridForm.cs</DependentUpon>
-      <SubType>Designer</SubType>
-    </EmbeddedResource>
-    <EmbeddedResource Include="Controls\Graphs\AllChromatogramsGraph.ja.resx">
-      <DependentUpon>AllChromatogramsGraph.cs</DependentUpon>
-    </EmbeddedResource>
-    <EmbeddedResource Include="Controls\Graphs\AllChromatogramsGraph.zh-CHS.resx">
-      <DependentUpon>AllChromatogramsGraph.cs</DependentUpon>
-    </EmbeddedResource>
-    <EmbeddedResource Include="Controls\Graphs\AreaCVToolbar.zh-CHS.resx">
-      <DependentUpon>AreaCVToolbar.cs</DependentUpon>
-    </EmbeddedResource>
-    <EmbeddedResource Include="Controls\Graphs\AreaCVToolbarProperties.ja.resx">
-      <DependentUpon>AreaCVToolbarProperties.cs</DependentUpon>
-    </EmbeddedResource>
-    <EmbeddedResource Include="Controls\Graphs\AreaCVToolbarProperties.resx">
-      <DependentUpon>AreaCVToolbarProperties.cs</DependentUpon>
-    </EmbeddedResource>
-    <EmbeddedResource Include="Controls\Graphs\AreaCVToolbarProperties.zh-CHS.resx">
-      <DependentUpon>AreaCVToolbarProperties.cs</DependentUpon>
-      <SubType>Designer</SubType>
-    </EmbeddedResource>
-    <EmbeddedResource Include="Controls\Graphs\AsyncChromatogramsGraph2.ja.resx">
-      <DependentUpon>AsyncChromatogramsGraph2.cs</DependentUpon>
-    </EmbeddedResource>
-    <EmbeddedResource Include="Controls\Graphs\AsyncChromatogramsGraph2.resx">
-      <DependentUpon>AsyncChromatogramsGraph2.cs</DependentUpon>
-    </EmbeddedResource>
-    <EmbeddedResource Include="Controls\Graphs\AsyncChromatogramsGraph2.zh-CHS.resx">
-      <DependentUpon>AsyncChromatogramsGraph2.cs</DependentUpon>
-    </EmbeddedResource>
-    <EmbeddedResource Include="Controls\Graphs\DetectionsToolbar.ja.resx">
-      <DependentUpon>DetectionsToolbar.cs</DependentUpon>
-      <SubType>Designer</SubType>
-    </EmbeddedResource>
-    <EmbeddedResource Include="Controls\Graphs\DetectionsToolbar.zh-CHS.resx">
-      <DependentUpon>DetectionsToolbar.cs</DependentUpon>
-    </EmbeddedResource>
-    <EmbeddedResource Include="Controls\Graphs\DetectionToolbarProperties.ja.resx">
-      <DependentUpon>DetectionToolbarProperties.cs</DependentUpon>
-    </EmbeddedResource>
-    <EmbeddedResource Include="Controls\Graphs\DetectionToolbarProperties.zh-CHS.resx">
-      <DependentUpon>DetectionToolbarProperties.cs</DependentUpon>
-    </EmbeddedResource>
-    <EmbeddedResource Include="Controls\Graphs\ExportMethodScheduleGraph.ja.resx">
-      <DependentUpon>ExportMethodScheduleGraph.cs</DependentUpon>
-    </EmbeddedResource>
-    <EmbeddedResource Include="Controls\Graphs\ExportMethodScheduleGraph.resx">
-      <DependentUpon>ExportMethodScheduleGraph.cs</DependentUpon>
-    </EmbeddedResource>
-    <EmbeddedResource Include="Controls\Graphs\Calibration\CalibrationForm.ja.resx">
-      <DependentUpon>CalibrationForm.cs</DependentUpon>
-    </EmbeddedResource>
-    <EmbeddedResource Include="Controls\Graphs\Calibration\CalibrationForm.resx">
-      <DependentUpon>CalibrationForm.cs</DependentUpon>
-    </EmbeddedResource>
-    <EmbeddedResource Include="Controls\Graphs\Calibration\CalibrationForm.zh-CHS.resx">
-      <DependentUpon>CalibrationForm.cs</DependentUpon>
-    </EmbeddedResource>
-    <EmbeddedResource Include="Controls\Graphs\DetectionsToolbar.resx">
-      <DependentUpon>DetectionsToolbar.cs</DependentUpon>
-    </EmbeddedResource>
-    <EmbeddedResource Include="Controls\Graphs\DetectionToolbarProperties.resx">
-      <DependentUpon>DetectionToolbarProperties.cs</DependentUpon>
-    </EmbeddedResource>
-    <EmbeddedResource Include="Controls\Graphs\ExportMethodScheduleGraph.zh-CHS.resx">
-      <DependentUpon>ExportMethodScheduleGraph.cs</DependentUpon>
-    </EmbeddedResource>
-    <EmbeddedResource Include="Controls\Graphs\FileProgressControl.ja.resx">
-      <DependentUpon>FileProgressControl.cs</DependentUpon>
-    </EmbeddedResource>
-    <EmbeddedResource Include="Controls\Graphs\FileProgressControl.resx">
-      <DependentUpon>FileProgressControl.cs</DependentUpon>
-    </EmbeddedResource>
-    <EmbeddedResource Include="Controls\Graphs\FileProgressControl.zh-CHS.resx">
-      <DependentUpon>FileProgressControl.cs</DependentUpon>
-    </EmbeddedResource>
-    <EmbeddedResource Include="Controls\Graphs\ImportResultsRetryCountdownDlg.ja.resx">
-      <DependentUpon>ImportResultsRetryCountdownDlg.cs</DependentUpon>
-    </EmbeddedResource>
-    <EmbeddedResource Include="Controls\Graphs\ImportResultsRetryCountdownDlg.resx">
-      <DependentUpon>ImportResultsRetryCountdownDlg.cs</DependentUpon>
-    </EmbeddedResource>
-    <EmbeddedResource Include="Controls\Graphs\ImportResultsRetryCountdownDlg.zh-CHS.resx">
-      <DependentUpon>ImportResultsRetryCountdownDlg.cs</DependentUpon>
-    </EmbeddedResource>
-    <EmbeddedResource Include="Controls\Graphs\MatchExpressionListDlg.ja.resx">
-      <DependentUpon>MatchExpressionListDlg.cs</DependentUpon>
-    </EmbeddedResource>
-    <EmbeddedResource Include="Controls\Graphs\MatchExpressionListDlg.zh-CHS.resx">
-      <DependentUpon>MatchExpressionListDlg.cs</DependentUpon>
-    </EmbeddedResource>
-    <EmbeddedResource Include="Controls\Graphs\MatchExpressionListDlg.resx">
-      <DependentUpon>MatchExpressionListDlg.cs</DependentUpon>
-    </EmbeddedResource>
-    <EmbeddedResource Include="Controls\Graphs\MsGraphExtension.ja.resx">
-      <DependentUpon>MsGraphExtension.cs</DependentUpon>
-    </EmbeddedResource>
-    <EmbeddedResource Include="Controls\Graphs\MsGraphExtension.zh-CHS.resx">
-      <DependentUpon>MsGraphExtension.cs</DependentUpon>
-    </EmbeddedResource>
-    <EmbeddedResource Include="Controls\Graphs\RunToRunRegressionToolbar.ja.resx">
-      <DependentUpon>RunToRunRegressionToolbar.cs</DependentUpon>
-    </EmbeddedResource>
-    <EmbeddedResource Include="Controls\Graphs\RunToRunRegressionToolbar.resx">
-      <DependentUpon>RunToRunRegressionToolbar.cs</DependentUpon>
-      <SubType>Designer</SubType>
-    </EmbeddedResource>
-    <EmbeddedResource Include="Controls\Graphs\RunToRunRegressionToolbar.zh-CHS.resx">
-      <DependentUpon>RunToRunRegressionToolbar.cs</DependentUpon>
-    </EmbeddedResource>
-    <EmbeddedResource Include="Controls\GroupComparison\CreateMatchExpressionDlg.ja.resx">
-      <DependentUpon>CreateMatchExpressionDlg.cs</DependentUpon>
-    </EmbeddedResource>
-    <EmbeddedResource Include="Controls\GroupComparison\CreateMatchExpressionDlg.zh-CHS.resx">
-      <DependentUpon>CreateMatchExpressionDlg.cs</DependentUpon>
-    </EmbeddedResource>
-    <EmbeddedResource Include="Controls\GroupComparison\EditGroupComparisonDlg.ja.resx">
-      <DependentUpon>EditGroupComparisonDlg.cs</DependentUpon>
-      <SubType>Designer</SubType>
-    </EmbeddedResource>
-    <EmbeddedResource Include="Controls\GroupComparison\EditGroupComparisonDlg.resx">
-      <DependentUpon>EditGroupComparisonDlg.cs</DependentUpon>
-      <SubType>Designer</SubType>
-    </EmbeddedResource>
-    <EmbeddedResource Include="Controls\GroupComparison\EditGroupComparisonDlg.zh-CHS.resx">
-      <DependentUpon>EditGroupComparisonDlg.cs</DependentUpon>
-    </EmbeddedResource>
-    <EmbeddedResource Include="Controls\GroupComparison\FoldChangeBarGraph.ja.resx">
-      <DependentUpon>FoldChangeBarGraph.cs</DependentUpon>
-    </EmbeddedResource>
-    <EmbeddedResource Include="Controls\GroupComparison\FoldChangeBarGraph.resx">
-      <DependentUpon>FoldChangeBarGraph.cs</DependentUpon>
-    </EmbeddedResource>
-    <EmbeddedResource Include="Controls\GroupComparison\FoldChangeBarGraph.zh-CHS.resx">
-      <DependentUpon>FoldChangeBarGraph.cs</DependentUpon>
-    </EmbeddedResource>
-    <EmbeddedResource Include="Controls\GroupComparison\FoldChangeForm.ja.resx">
-      <DependentUpon>FoldChangeForm.cs</DependentUpon>
-    </EmbeddedResource>
-    <EmbeddedResource Include="Controls\GroupComparison\FoldChangeForm.resx">
-      <DependentUpon>FoldChangeForm.cs</DependentUpon>
-      <SubType>Designer</SubType>
-    </EmbeddedResource>
-    <EmbeddedResource Include="Controls\GroupComparison\FoldChangeForm.zh-CHS.resx">
-      <DependentUpon>FoldChangeForm.cs</DependentUpon>
-    </EmbeddedResource>
-    <EmbeddedResource Include="Controls\GroupComparison\FoldChangeGrid.ja.resx">
-      <DependentUpon>FoldChangeGrid.cs</DependentUpon>
-    </EmbeddedResource>
-    <EmbeddedResource Include="Controls\GroupComparison\FoldChangeGrid.resx">
-      <DependentUpon>FoldChangeGrid.cs</DependentUpon>
-    </EmbeddedResource>
-    <EmbeddedResource Include="Controls\Graphs\GraphFullScan.ja.resx">
-      <DependentUpon>GraphFullScan.cs</DependentUpon>
-    </EmbeddedResource>
-    <EmbeddedResource Include="Controls\Graphs\GraphFullScan.zh-CHS.resx">
-      <DependentUpon>GraphFullScan.cs</DependentUpon>
-      <SubType>Designer</SubType>
-    </EmbeddedResource>
-    <EmbeddedResource Include="Controls\GroupComparison\FoldChangeGrid.zh-CHS.resx">
-      <DependentUpon>FoldChangeGrid.cs</DependentUpon>
-    </EmbeddedResource>
-    <EmbeddedResource Include="Controls\GroupComparison\FoldChangeVolcanoPlot.ja.resx">
-      <DependentUpon>FoldChangeVolcanoPlot.cs</DependentUpon>
-    </EmbeddedResource>
-    <EmbeddedResource Include="Controls\GroupComparison\FoldChangeVolcanoPlot.resx">
-      <DependentUpon>FoldChangeVolcanoPlot.cs</DependentUpon>
-    </EmbeddedResource>
-    <EmbeddedResource Include="Controls\GroupComparison\FoldChangeVolcanoPlot.zh-CHS.resx">
-      <DependentUpon>FoldChangeVolcanoPlot.cs</DependentUpon>
-    </EmbeddedResource>
-    <EmbeddedResource Include="Controls\Lists\ListDesigner.ja.resx">
-      <DependentUpon>ListDesigner.cs</DependentUpon>
-    </EmbeddedResource>
-    <EmbeddedResource Include="Controls\Lists\ListDesigner.resx">
-      <DependentUpon>ListDesigner.cs</DependentUpon>
-    </EmbeddedResource>
-    <EmbeddedResource Include="Controls\GroupComparison\VolcanoPlotFormattingDlg.ja.resx">
-      <DependentUpon>VolcanoPlotFormattingDlg.cs</DependentUpon>
-    </EmbeddedResource>
-    <EmbeddedResource Include="Controls\GroupComparison\VolcanoPlotFormattingDlg.resx">
-      <DependentUpon>VolcanoPlotFormattingDlg.cs</DependentUpon>
-      <SubType>Designer</SubType>
-    </EmbeddedResource>
-    <EmbeddedResource Include="Controls\GroupComparison\VolcanoPlotFormattingDlg.zh-CHS.resx">
-      <DependentUpon>VolcanoPlotFormattingDlg.cs</DependentUpon>
-    </EmbeddedResource>
-    <EmbeddedResource Include="Controls\GroupComparison\VolcanoPlotPropertiesDlg.ja.resx">
-      <DependentUpon>VolcanoPlotPropertiesDlg.cs</DependentUpon>
-    </EmbeddedResource>
-    <EmbeddedResource Include="Controls\GroupComparison\VolcanoPlotPropertiesDlg.resx">
-      <DependentUpon>VolcanoPlotPropertiesDlg.cs</DependentUpon>
-    </EmbeddedResource>
-    <EmbeddedResource Include="Controls\GroupComparison\VolcanoPlotPropertiesDlg.zh-CHS.resx">
-      <DependentUpon>VolcanoPlotPropertiesDlg.cs</DependentUpon>
-    </EmbeddedResource>
-    <EmbeddedResource Include="Controls\Lists\ListDesigner.zh-CHS.resx">
-      <DependentUpon>ListDesigner.cs</DependentUpon>
-    </EmbeddedResource>
-    <EmbeddedResource Include="Controls\Spectra\SpectrumGridForm.ja.resx">
-      <DependentUpon>SpectrumGridForm.cs</DependentUpon>
-    </EmbeddedResource>
-    <EmbeddedResource Include="Controls\Spectra\SpectrumGridForm.resx">
-      <DependentUpon>SpectrumGridForm.cs</DependentUpon>
-    </EmbeddedResource>
-    <EmbeddedResource Include="Controls\Spectra\SpectrumGridForm.zh-CHS.resx">
-      <DependentUpon>SpectrumGridForm.cs</DependentUpon>
-    </EmbeddedResource>
-    <EmbeddedResource Include="Controls\Startup\ActionBoxControl.ja.resx">
-      <DependentUpon>ActionBoxControl.cs</DependentUpon>
-    </EmbeddedResource>
-    <EmbeddedResource Include="Controls\Startup\ActionBoxControl.resx">
-      <DependentUpon>ActionBoxControl.cs</DependentUpon>
-    </EmbeddedResource>
-    <EmbeddedResource Include="Controls\Startup\ActionBoxControl.zh-CHS.resx">
-      <DependentUpon>ActionBoxControl.cs</DependentUpon>
-    </EmbeddedResource>
-    <EmbeddedResource Include="Controls\Startup\RecentFileControl.ja.resx">
-      <DependentUpon>RecentFileControl.cs</DependentUpon>
-    </EmbeddedResource>
-    <EmbeddedResource Include="Controls\Startup\RecentFileControl.resx">
-      <DependentUpon>RecentFileControl.cs</DependentUpon>
-    </EmbeddedResource>
-    <EmbeddedResource Include="Controls\Startup\RecentFileControl.zh-CHS.resx">
-      <DependentUpon>RecentFileControl.cs</DependentUpon>
-    </EmbeddedResource>
-    <EmbeddedResource Include="Controls\Startup\StartPage.ja.resx">
-      <DependentUpon>StartPage.cs</DependentUpon>
-    </EmbeddedResource>
-    <EmbeddedResource Include="Controls\Startup\StartPage.resx">
-      <DependentUpon>StartPage.cs</DependentUpon>
-      <SubType>Designer</SubType>
-    </EmbeddedResource>
-    <EmbeddedResource Include="Controls\Startup\StartPage.zh-CHS.resx">
-      <DependentUpon>StartPage.cs</DependentUpon>
-      <SubType>Designer</SubType>
-    </EmbeddedResource>
-    <EmbeddedResource Include="Controls\Startup\TutorialImageResources.ja.resx">
-      <DependentUpon>TutorialImageResources.resx</DependentUpon>
-    </EmbeddedResource>
-    <EmbeddedResource Include="Controls\Startup\TutorialImageResources.resx">
-      <Generator>ResXFileCodeGenerator</Generator>
-      <LastGenOutput>TutorialImageResources.Designer.cs</LastGenOutput>
-    </EmbeddedResource>
-    <EmbeddedResource Include="Controls\Startup\TutorialImageResources.zh-CHS.resx">
-      <DependentUpon>TutorialImageResources.resx</DependentUpon>
-    </EmbeddedResource>
-    <EmbeddedResource Include="Controls\Startup\TutorialLinkResources.ja.resx">
-      <DependentUpon>TutorialLinkResources.resx</DependentUpon>
-      <SubType>Designer</SubType>
-    </EmbeddedResource>
-    <EmbeddedResource Include="Controls\Startup\TutorialLinkResources.resx">
-      <Generator>ResXFileCodeGenerator</Generator>
-      <LastGenOutput>TutorialLinkResources.Designer.cs</LastGenOutput>
-      <SubType>Designer</SubType>
-    </EmbeddedResource>
-    <EmbeddedResource Include="Controls\Startup\TutorialLinkResources.zh-CHS.resx">
-      <DependentUpon>TutorialLinkResources.resx</DependentUpon>
-      <SubType>Designer</SubType>
-    </EmbeddedResource>
-    <EmbeddedResource Include="Controls\Startup\TutorialTextResources.ja.resx">
-      <DependentUpon>TutorialTextResources.resx</DependentUpon>
-      <SubType>Designer</SubType>
-    </EmbeddedResource>
-    <EmbeddedResource Include="Controls\Startup\TutorialTextResources.resx">
-      <Generator>ResXFileCodeGenerator</Generator>
-      <LastGenOutput>TutorialTextResources.Designer.cs</LastGenOutput>
-      <SubType>Designer</SubType>
-    </EmbeddedResource>
-    <EmbeddedResource Include="Controls\Startup\TutorialTextResources.zh-CHS.resx">
-      <DependentUpon>TutorialTextResources.resx</DependentUpon>
-      <SubType>Designer</SubType>
-    </EmbeddedResource>
-    <EmbeddedResource Include="EditUI\AddPeakCompareDlg.ja.resx">
-      <DependentUpon>AddPeakCompareDlg.cs</DependentUpon>
-    </EmbeddedResource>
-    <EmbeddedResource Include="EditUI\AddPeakCompareDlg.zh-CHS.resx">
-      <DependentUpon>AddPeakCompareDlg.cs</DependentUpon>
-      <SubType>Designer</SubType>
-    </EmbeddedResource>
-    <EmbeddedResource Include="EditUI\AssociateProteinsDlg.ja.resx">
-      <DependentUpon>AssociateProteinsDlg.cs</DependentUpon>
-    </EmbeddedResource>
-    <EmbeddedResource Include="EditUI\AssociateProteinsDlg.resx">
-      <DependentUpon>AssociateProteinsDlg.cs</DependentUpon>
-      <SubType>Designer</SubType>
-    </EmbeddedResource>
-    <EmbeddedResource Include="EditUI\AssociateProteinsDlg.zh-CHS.resx">
-      <DependentUpon>AssociateProteinsDlg.cs</DependentUpon>
-    </EmbeddedResource>
-    <EmbeddedResource Include="EditUI\ComparePeakPickingDlg.ja.resx">
-      <DependentUpon>ComparePeakPickingDlg.cs</DependentUpon>
-    </EmbeddedResource>
-    <EmbeddedResource Include="EditUI\ComparePeakPickingDlg.zh-CHS.resx">
-      <DependentUpon>ComparePeakPickingDlg.cs</DependentUpon>
-      <SubType>Designer</SubType>
-    </EmbeddedResource>
-    <EmbeddedResource Include="EditUI\EditLinkedPeptidesDlg.ja.resx">
-      <DependentUpon>EditLinkedPeptidesDlg.cs</DependentUpon>
-    </EmbeddedResource>
-    <EmbeddedResource Include="EditUI\EditLinkedPeptidesDlg.resx">
-      <DependentUpon>EditLinkedPeptidesDlg.cs</DependentUpon>
-    </EmbeddedResource>
-    <EmbeddedResource Include="EditUI\EditLinkedPeptidesDlg.zh-CHS.resx">
-      <DependentUpon>EditLinkedPeptidesDlg.cs</DependentUpon>
-    </EmbeddedResource>
-    <EmbeddedResource Include="EditUI\EditSpectrumFilterDlg.ja.resx">
-      <DependentUpon>EditSpectrumFilterDlg.cs</DependentUpon>
-    </EmbeddedResource>
-    <EmbeddedResource Include="EditUI\EditSpectrumFilterDlg.resx">
-      <DependentUpon>EditSpectrumFilterDlg.cs</DependentUpon>
-    </EmbeddedResource>
-    <EmbeddedResource Include="EditUI\EditSpectrumFilterDlg.zh-CHS.resx">
-      <DependentUpon>EditSpectrumFilterDlg.cs</DependentUpon>
-    </EmbeddedResource>
-    <EmbeddedResource Include="EditUI\MassErrorChartPropertyDlg.ja.resx">
-      <DependentUpon>MassErrorChartPropertyDlg.cs</DependentUpon>
-    </EmbeddedResource>
-    <EmbeddedResource Include="EditUI\MassErrorChartPropertyDlg.resx">
-      <DependentUpon>MassErrorChartPropertyDlg.cs</DependentUpon>
-    </EmbeddedResource>
-    <EmbeddedResource Include="EditUI\MassErrorChartPropertyDlg.zh-CHS.resx">
-      <DependentUpon>MassErrorChartPropertyDlg.cs</DependentUpon>
-    </EmbeddedResource>
-    <EmbeddedResource Include="EditUI\PeakImputationForm.resx">
-      <DependentUpon>PeakImputationForm.cs</DependentUpon>
-    </EmbeddedResource>
-    <EmbeddedResource Include="EditUI\PermuteIsotopeModificationsDlg.ja.resx">
-      <DependentUpon>PermuteIsotopeModificationsDlg.cs</DependentUpon>
-    </EmbeddedResource>
-    <EmbeddedResource Include="EditUI\PermuteIsotopeModificationsDlg.resx">
-      <DependentUpon>PermuteIsotopeModificationsDlg.cs</DependentUpon>
-    </EmbeddedResource>
-    <EmbeddedResource Include="EditUI\PermuteIsotopeModificationsDlg.zh-CHS.resx">
-      <DependentUpon>PermuteIsotopeModificationsDlg.cs</DependentUpon>
-    </EmbeddedResource>
-    <EmbeddedResource Include="EditUI\RefineProteinListDlg.ja.resx">
-      <DependentUpon>RefineProteinListDlg.cs</DependentUpon>
-    </EmbeddedResource>
-    <EmbeddedResource Include="EditUI\RefineProteinListDlg.resx">
-      <DependentUpon>RefineProteinListDlg.cs</DependentUpon>
-      <SubType>Designer</SubType>
-    </EmbeddedResource>
-    <EmbeddedResource Include="EditUI\RefineProteinListDlg.zh-CHS.resx">
-      <DependentUpon>RefineProteinListDlg.cs</DependentUpon>
-    </EmbeddedResource>
-    <EmbeddedResource Include="EditUI\SynchronizedIntegrationDlg.ja.resx">
-      <DependentUpon>SynchronizedIntegrationDlg.cs</DependentUpon>
-    </EmbeddedResource>
-    <EmbeddedResource Include="EditUI\SynchronizedIntegrationDlg.resx">
-      <DependentUpon>SynchronizedIntegrationDlg.cs</DependentUpon>
-    </EmbeddedResource>
-    <EmbeddedResource Include="EditUI\SynchronizedIntegrationDlg.zh-CHS.resx">
-      <DependentUpon>SynchronizedIntegrationDlg.cs</DependentUpon>
-    </EmbeddedResource>
-    <EmbeddedResource Include="FileUI\ChooseIrtStandardPeptidesDlg.ja.resx">
-      <DependentUpon>ChooseIrtStandardPeptidesDlg.cs</DependentUpon>
-    </EmbeddedResource>
-    <EmbeddedResource Include="FileUI\ChooseIrtStandardPeptidesDlg.zh-CHS.resx">
-      <DependentUpon>ChooseIrtStandardPeptidesDlg.cs</DependentUpon>
-    </EmbeddedResource>
-    <EmbeddedResource Include="FileUI\CreateIrtCalculatorDlg.ja.resx">
-      <DependentUpon>CreateIrtCalculatorDlg.cs</DependentUpon>
-    </EmbeddedResource>
-    <EmbeddedResource Include="FileUI\CreateIrtCalculatorDlg.zh-CHS.resx">
-      <DependentUpon>CreateIrtCalculatorDlg.cs</DependentUpon>
-      <SubType>Designer</SubType>
-    </EmbeddedResource>
-    <EmbeddedResource Include="FileUI\ExportAnnotationsDlg.ja.resx">
-      <DependentUpon>ExportAnnotationsDlg.cs</DependentUpon>
-    </EmbeddedResource>
-    <EmbeddedResource Include="FileUI\ExportAnnotationsDlg.resx">
-      <DependentUpon>ExportAnnotationsDlg.cs</DependentUpon>
-    </EmbeddedResource>
-    <EmbeddedResource Include="FileUI\ExportAnnotationsDlg.zh-CHS.resx">
-      <DependentUpon>ExportAnnotationsDlg.cs</DependentUpon>
-    </EmbeddedResource>
-    <EmbeddedResource Include="FileUI\ImportResultsLockMassDlg.ja.resx">
-      <DependentUpon>ImportResultsLockMassDlg.cs</DependentUpon>
-    </EmbeddedResource>
-    <EmbeddedResource Include="FileUI\ImportResultsLockMassDlg.resx">
-      <DependentUpon>ImportResultsLockMassDlg.cs</DependentUpon>
-      <SubType>Designer</SubType>
-    </EmbeddedResource>
-    <EmbeddedResource Include="FileUI\ImportResultsLockMassDlg.zh-CHS.resx">
-      <DependentUpon>ImportResultsLockMassDlg.cs</DependentUpon>
-      <SubType>Designer</SubType>
-    </EmbeddedResource>
-    <EmbeddedResource Include="FileUI\InsertTransitionListDlg.ja.resx">
-      <DependentUpon>InsertTransitionListDlg.cs</DependentUpon>
-    </EmbeddedResource>
-    <EmbeddedResource Include="FileUI\InsertTransitionListDlg.resx">
-      <DependentUpon>InsertTransitionListDlg.cs</DependentUpon>
-    </EmbeddedResource>
-    <EmbeddedResource Include="FileUI\ImportTransitionListColumnSelectDlg.ja.resx">
-      <DependentUpon>ImportTransitionListColumnSelectDlg.cs</DependentUpon>
-    </EmbeddedResource>
-    <EmbeddedResource Include="FileUI\ImportTransitionListColumnSelectDlg.resx">
-      <DependentUpon>ImportTransitionListColumnSelectDlg.cs</DependentUpon>
-      <SubType>Designer</SubType>
-    </EmbeddedResource>
-    <EmbeddedResource Include="FileUI\ImportTransitionListColumnSelectDlg.zh-CHS.resx">
-      <DependentUpon>ImportTransitionListColumnSelectDlg.cs</DependentUpon>
-    </EmbeddedResource>
-    <EmbeddedResource Include="FileUI\ImportTransitionListErrorDlg.ja.resx">
-      <DependentUpon>ImportTransitionListErrorDlg.cs</DependentUpon>
-    </EmbeddedResource>
-    <EmbeddedResource Include="FileUI\ImportTransitionListErrorDlg.resx">
-      <DependentUpon>ImportTransitionListErrorDlg.cs</DependentUpon>
-    </EmbeddedResource>
-    <EmbeddedResource Include="FileUI\ImportTransitionListErrorDlg.zh-CHS.resx">
-      <DependentUpon>ImportTransitionListErrorDlg.cs</DependentUpon>
-      <SubType>Designer</SubType>
-    </EmbeddedResource>
-    <EmbeddedResource Include="FileUI\InsertTransitionListDlg.zh-CHS.resx">
-      <DependentUpon>InsertTransitionListDlg.cs</DependentUpon>
-    </EmbeddedResource>
-    <EmbeddedResource Include="FileUI\PeptideSearch\ConverterSettingsControl.ja.resx">
-      <DependentUpon>ConverterSettingsControl.cs</DependentUpon>
-    </EmbeddedResource>
-    <EmbeddedResource Include="FileUI\PeptideSearch\ConverterSettingsControl.zh-CHS.resx">
-      <DependentUpon>ConverterSettingsControl.cs</DependentUpon>
-    </EmbeddedResource>
-    <EmbeddedResource Include="FileUI\PeptideSearch\EncyclopeDiaSearchDlg.ja.resx">
-      <DependentUpon>EncyclopeDiaSearchDlg.cs</DependentUpon>
-    </EmbeddedResource>
-    <EmbeddedResource Include="FileUI\PeptideSearch\EncyclopeDiaSearchDlg.resx">
-      <DependentUpon>EncyclopeDiaSearchDlg.cs</DependentUpon>
-    </EmbeddedResource>
-    <EmbeddedResource Include="FileUI\PeptideSearch\EncyclopeDiaSearchDlg.zh-CHS.resx">
-      <DependentUpon>EncyclopeDiaSearchDlg.cs</DependentUpon>
-    </EmbeddedResource>
-    <EmbeddedResource Include="FileUI\PeptideSearch\ImportResultsDIAControl.ja.resx">
-      <DependentUpon>ImportResultsDIAControl.cs</DependentUpon>
-    </EmbeddedResource>
-    <EmbeddedResource Include="FileUI\PeptideSearch\ImportResultsDIAControl.resx">
-      <DependentUpon>ImportResultsDIAControl.cs</DependentUpon>
-    </EmbeddedResource>
-    <EmbeddedResource Include="FileUI\PeptideSearch\ImportResultsDIAControl.zh-CHS.resx">
-      <DependentUpon>ImportResultsDIAControl.cs</DependentUpon>
-    </EmbeddedResource>
-    <EmbeddedResource Include="FileUI\PeptideSearch\ConverterSettingsControl.resx">
-      <DependentUpon>ConverterSettingsControl.cs</DependentUpon>
-    </EmbeddedResource>
-    <EmbeddedResource Include="FileUI\PeptideSearch\SearchControl.ja.resx">
-      <DependentUpon>SearchControl.cs</DependentUpon>
-    </EmbeddedResource>
-    <EmbeddedResource Include="FileUI\PeptideSearch\SearchControl.resx">
-      <DependentUpon>SearchControl.cs</DependentUpon>
-    </EmbeddedResource>
-    <EmbeddedResource Include="FileUI\PeptideSearch\SearchControl.zh-CHS.resx">
-      <DependentUpon>SearchControl.cs</DependentUpon>
-    </EmbeddedResource>
-    <EmbeddedResource Include="FileUI\PeptideSearch\SearchSettingsControl.ja.resx">
-      <DependentUpon>SearchSettingsControl.cs</DependentUpon>
-    </EmbeddedResource>
-    <EmbeddedResource Include="FileUI\PeptideSearch\SearchSettingsControl.resx">
-      <DependentUpon>SearchSettingsControl.cs</DependentUpon>
-      <SubType>Designer</SubType>
-    </EmbeddedResource>
-    <EmbeddedResource Include="FileUI\PeptideSearch\SearchSettingsControl.zh-CHS.resx">
-      <DependentUpon>SearchSettingsControl.cs</DependentUpon>
-    </EmbeddedResource>
-    <EmbeddedResource Include="FileUI\PeptideSearch\TransitionSettingsControl.ja.resx">
-      <DependentUpon>TransitionSettingsControl.cs</DependentUpon>
-    </EmbeddedResource>
-    <EmbeddedResource Include="FileUI\PeptideSearch\TransitionSettingsControl.resx">
-      <DependentUpon>TransitionSettingsControl.cs</DependentUpon>
-      <SubType>Designer</SubType>
-    </EmbeddedResource>
-    <EmbeddedResource Include="FileUI\PeptideSearch\TransitionSettingsControl.zh-CHS.resx">
-      <DependentUpon>TransitionSettingsControl.cs</DependentUpon>
-    </EmbeddedResource>
-    <EmbeddedResource Include="FileUI\ChooseIrtStandardPeptidesDlg.resx">
-      <DependentUpon>ChooseIrtStandardPeptidesDlg.cs</DependentUpon>
-    </EmbeddedResource>
-    <EmbeddedResource Include="Menus\ChromatogramContextMenu.ja.resx">
-      <DependentUpon>ChromatogramContextMenu.cs</DependentUpon>
-      <SubType>Designer</SubType>
-    </EmbeddedResource>
-    <EmbeddedResource Include="Menus\ChromatogramContextMenu.resx">
-      <DependentUpon>ChromatogramContextMenu.cs</DependentUpon>
-      <SubType>Designer</SubType>
-    </EmbeddedResource>
-    <EmbeddedResource Include="Menus\ChromatogramContextMenu.zh-CHS.resx">
-      <DependentUpon>ChromatogramContextMenu.cs</DependentUpon>
-    </EmbeddedResource>
-    <EmbeddedResource Include="Menus\EditMenu.ja.resx">
-      <DependentUpon>EditMenu.cs</DependentUpon>
-    </EmbeddedResource>
-    <EmbeddedResource Include="Menus\EditMenu.resx">
-      <DependentUpon>EditMenu.cs</DependentUpon>
-    </EmbeddedResource>
-    <EmbeddedResource Include="Menus\EditMenu.zh-CHS.resx">
-      <DependentUpon>EditMenu.cs</DependentUpon>
-    </EmbeddedResource>
-    <EmbeddedResource Include="Menus\RefineMenu.ja.resx">
-      <DependentUpon>RefineMenu.cs</DependentUpon>
-    </EmbeddedResource>
-    <EmbeddedResource Include="Menus\RefineMenu.resx">
-      <DependentUpon>RefineMenu.cs</DependentUpon>
-    </EmbeddedResource>
-    <EmbeddedResource Include="Menus\RefineMenu.zh-CHS.resx">
-      <DependentUpon>RefineMenu.cs</DependentUpon>
-    </EmbeddedResource>
-    <EmbeddedResource Include="Menus\ViewMenu.ja.resx">
-      <DependentUpon>ViewMenu.cs</DependentUpon>
-    </EmbeddedResource>
-    <EmbeddedResource Include="Menus\ViewMenu.resx">
-      <DependentUpon>ViewMenu.cs</DependentUpon>
-      <SubType>Designer</SubType>
-    </EmbeddedResource>
-    <EmbeddedResource Include="Menus\ViewMenu.zh-CHS.resx">
-      <DependentUpon>ViewMenu.cs</DependentUpon>
-    </EmbeddedResource>
-    <EmbeddedResource Include="Model\AuditLog\AuditLogStrings.ja.resx">
-      <DependentUpon>AuditLogStrings.resx</DependentUpon>
-      <SubType>Designer</SubType>
-    </EmbeddedResource>
-    <EmbeddedResource Include="Model\AuditLog\AuditLogStrings.resx">
-      <Generator>PublicResXFileCodeGenerator</Generator>
-      <SubType>Designer</SubType>
-      <LastGenOutput>AuditLogStrings.Designer.cs</LastGenOutput>
-    </EmbeddedResource>
-    <EmbeddedResource Include="Model\AuditLog\AuditLogStrings.zh-CHS.resx">
-      <DependentUpon>AuditLogStrings.resx</DependentUpon>
-      <SubType>Designer</SubType>
-    </EmbeddedResource>
-    <EmbeddedResource Include="Model\AuditLog\EnumNames.ja.resx">
-      <DependentUpon>EnumNames.resx</DependentUpon>
-      <SubType>Designer</SubType>
-    </EmbeddedResource>
-    <EmbeddedResource Include="Model\AuditLog\EnumNames.resx">
-      <Generator>PublicResXFileCodeGenerator</Generator>
-      <SubType>Designer</SubType>
-      <LastGenOutput>EnumNames.Designer.cs</LastGenOutput>
-    </EmbeddedResource>
-    <EmbeddedResource Include="Model\AuditLog\EnumNames.zh-CHS.resx">
-      <DependentUpon>EnumNames.resx</DependentUpon>
-      <SubType>Designer</SubType>
-    </EmbeddedResource>
-    <EmbeddedResource Include="Model\AuditLog\PropertyElementNames.ja.resx">
-      <DependentUpon>PropertyElementNames.resx</DependentUpon>
-      <SubType>Designer</SubType>
-    </EmbeddedResource>
-    <EmbeddedResource Include="Model\AuditLog\PropertyElementNames.resx">
-      <Generator>PublicResXFileCodeGenerator</Generator>
-      <LastGenOutput>PropertyElementNames.Designer.cs</LastGenOutput>
-    </EmbeddedResource>
-    <EmbeddedResource Include="Model\AuditLog\PropertyElementNames.zh-CHS.resx">
-      <DependentUpon>PropertyElementNames.resx</DependentUpon>
-      <SubType>Designer</SubType>
-    </EmbeddedResource>
-    <EmbeddedResource Include="Model\AuditLog\PropertyNames.ja.resx">
-      <DependentUpon>PropertyNames.resx</DependentUpon>
-      <SubType>Designer</SubType>
-    </EmbeddedResource>
-    <EmbeddedResource Include="Model\AuditLog\PropertyNames.resx">
-      <Generator>PublicResXFileCodeGenerator</Generator>
-      <SubType>Designer</SubType>
-      <LastGenOutput>PropertyNames.Designer.cs</LastGenOutput>
-    </EmbeddedResource>
-    <EmbeddedResource Include="Model\AuditLog\PropertyNames.zh-CHS.resx">
-      <DependentUpon>PropertyNames.resx</DependentUpon>
-      <SubType>Designer</SubType>
-    </EmbeddedResource>
-    <EmbeddedResource Include="Model\Databinding\Entities\ColumnCaptions.ja.resx">
-      <DependentUpon>ColumnCaptions.resx</DependentUpon>
-      <SubType>Designer</SubType>
-    </EmbeddedResource>
-    <EmbeddedResource Include="Model\Databinding\Entities\ColumnCaptions.resx">
-      <Generator>PublicResXFileCodeGenerator</Generator>
-      <SubType>Designer</SubType>
-      <LastGenOutput>ColumnCaptions.Designer.cs</LastGenOutput>
-    </EmbeddedResource>
-    <EmbeddedResource Include="Controls\Databinding\DataboundGridForm.zh-CHS.resx">
-      <DependentUpon>DataboundGridForm.cs</DependentUpon>
-    </EmbeddedResource>
-    <EmbeddedResource Include="Controls\Databinding\DocumentGridForm.ja.resx">
-      <DependentUpon>DocumentGridForm.cs</DependentUpon>
-    </EmbeddedResource>
-    <EmbeddedResource Include="Controls\Databinding\DocumentGridForm.zh-CHS.resx">
-      <DependentUpon>DocumentGridForm.cs</DependentUpon>
-    </EmbeddedResource>
-    <EmbeddedResource Include="Controls\Databinding\ExportLiveReportDlg.ja.resx">
-      <DependentUpon>ExportLiveReportDlg.cs</DependentUpon>
-    </EmbeddedResource>
-    <EmbeddedResource Include="Controls\Databinding\ExportLiveReportDlg.zh-CHS.resx">
-      <DependentUpon>ExportLiveReportDlg.cs</DependentUpon>
-    </EmbeddedResource>
-    <EmbeddedResource Include="Controls\Databinding\LiveResultsGrid.ja.resx">
-      <DependentUpon>LiveResultsGrid.cs</DependentUpon>
-      <SubType>Designer</SubType>
-    </EmbeddedResource>
-    <EmbeddedResource Include="Controls\Databinding\LiveResultsGrid.zh-CHS.resx">
-      <DependentUpon>LiveResultsGrid.cs</DependentUpon>
-      <SubType>Designer</SubType>
-    </EmbeddedResource>
-    <EmbeddedResource Include="Controls\Databinding\PivotReplicateAndIsotopeLabelWidget.ja.resx">
-      <DependentUpon>PivotReplicateAndIsotopeLabelWidget.cs</DependentUpon>
-    </EmbeddedResource>
-    <EmbeddedResource Include="Controls\Databinding\PivotReplicateAndIsotopeLabelWidget.zh-CHS.resx">
-      <DependentUpon>PivotReplicateAndIsotopeLabelWidget.cs</DependentUpon>
-    </EmbeddedResource>
-    <EmbeddedResource Include="Controls\FindResultsForm.ja.resx">
-      <DependentUpon>FindResultsForm.cs</DependentUpon>
-    </EmbeddedResource>
-    <EmbeddedResource Include="Controls\FindResultsForm.zh-CHS.resx">
-      <DependentUpon>FindResultsForm.cs</DependentUpon>
-    </EmbeddedResource>
-    <EmbeddedResource Include="Controls\Graphs\AlignmentForm.ja.resx">
-      <DependentUpon>AlignmentForm.cs</DependentUpon>
-    </EmbeddedResource>
-    <EmbeddedResource Include="Controls\Graphs\AlignmentForm.zh-CHS.resx">
-      <DependentUpon>AlignmentForm.cs</DependentUpon>
-    </EmbeddedResource>
-    <EmbeddedResource Include="Controls\Graphs\AsyncRenderControl.ja.resx">
-      <DependentUpon>AsyncRenderControl.cs</DependentUpon>
-    </EmbeddedResource>
-    <EmbeddedResource Include="Controls\Graphs\AsyncRenderControl.zh-CHS.resx">
-      <DependentUpon>AsyncRenderControl.cs</DependentUpon>
-    </EmbeddedResource>
-    <EmbeddedResource Include="Controls\Graphs\GraphFullScan.resx">
-      <DependentUpon>GraphFullScan.cs</DependentUpon>
-      <SubType>Designer</SubType>
-    </EmbeddedResource>
-    <EmbeddedResource Include="Controls\Graphs\GraphChromatogram.ja.resx">
-      <DependentUpon>GraphChromatogram.cs</DependentUpon>
-      <SubType>Designer</SubType>
-    </EmbeddedResource>
-    <EmbeddedResource Include="Controls\Graphs\GraphChromatogram.zh-CHS.resx">
-      <DependentUpon>GraphChromatogram.cs</DependentUpon>
-    </EmbeddedResource>
-    <EmbeddedResource Include="Controls\Graphs\GraphRegression.ja.resx">
-      <DependentUpon>GraphRegression.cs</DependentUpon>
-    </EmbeddedResource>
-    <EmbeddedResource Include="Controls\Graphs\GraphRegression.zh-CHS.resx">
-      <DependentUpon>GraphRegression.cs</DependentUpon>
-    </EmbeddedResource>
-    <EmbeddedResource Include="Controls\Graphs\GraphSpectrum.ja.resx">
-      <DependentUpon>GraphSpectrum.cs</DependentUpon>
-      <SubType>Designer</SubType>
-    </EmbeddedResource>
-    <EmbeddedResource Include="Controls\Graphs\GraphSpectrum.zh-CHS.resx">
-      <DependentUpon>GraphSpectrum.cs</DependentUpon>
-    </EmbeddedResource>
-    <EmbeddedResource Include="Controls\Graphs\GraphSummary.ja.resx">
-      <DependentUpon>GraphSummary.cs</DependentUpon>
-      <SubType>Designer</SubType>
-    </EmbeddedResource>
-    <EmbeddedResource Include="Controls\Graphs\GraphSummary.zh-CHS.resx">
-      <DependentUpon>GraphSummary.cs</DependentUpon>
-      <SubType>Designer</SubType>
-    </EmbeddedResource>
-    <EmbeddedResource Include="Controls\ImmediateWindow.ja.resx">
-      <DependentUpon>ImmediateWindow.cs</DependentUpon>
-    </EmbeddedResource>
-    <EmbeddedResource Include="Controls\ImmediateWindow.zh-CHS.resx">
-      <DependentUpon>ImmediateWindow.cs</DependentUpon>
-    </EmbeddedResource>
-    <EmbeddedResource Include="Controls\LongWaitDlg.ja.resx">
-      <DependentUpon>LongWaitDlg.cs</DependentUpon>
-    </EmbeddedResource>
-    <EmbeddedResource Include="Controls\LongWaitDlg.zh-CHS.resx">
-      <DependentUpon>LongWaitDlg.cs</DependentUpon>
-      <SubType>Designer</SubType>
-    </EmbeddedResource>
-    <EmbeddedResource Include="Controls\PopupPickList.ja.resx">
-      <DependentUpon>PopupPickList.cs</DependentUpon>
-      <SubType>Designer</SubType>
-    </EmbeddedResource>
-    <EmbeddedResource Include="Controls\PopupPickList.zh-CHS.resx">
-      <DependentUpon>PopupPickList.cs</DependentUpon>
-    </EmbeddedResource>
-    <EmbeddedResource Include="Controls\SequenceTree.ja.resx">
-      <DependentUpon>SequenceTree.cs</DependentUpon>
-    </EmbeddedResource>
-    <EmbeddedResource Include="Controls\SequenceTree.zh-CHS.resx">
-      <DependentUpon>SequenceTree.cs</DependentUpon>
-    </EmbeddedResource>
-    <EmbeddedResource Include="Controls\SequenceTreeForm.ja.resx">
-      <DependentUpon>SequenceTreeForm.cs</DependentUpon>
-    </EmbeddedResource>
-    <EmbeddedResource Include="Controls\SequenceTreeForm.zh-CHS.resx">
-      <DependentUpon>SequenceTreeForm.cs</DependentUpon>
-    </EmbeddedResource>
-    <EmbeddedResource Include="Controls\StatementCompletionForm.ja.resx">
-      <DependentUpon>StatementCompletionForm.cs</DependentUpon>
-    </EmbeddedResource>
-    <EmbeddedResource Include="Controls\StatementCompletionForm.zh-CHS.resx">
-      <DependentUpon>StatementCompletionForm.cs</DependentUpon>
-    </EmbeddedResource>
-    <EmbeddedResource Include="Controls\TreeViewMS.ja.resx">
-      <DependentUpon>TreeViewMS.cs</DependentUpon>
-    </EmbeddedResource>
-    <EmbeddedResource Include="Controls\TreeViewMS.zh-CHS.resx">
-      <DependentUpon>TreeViewMS.cs</DependentUpon>
-    </EmbeddedResource>
-    <EmbeddedResource Include="Controls\UndoRedoList.ja.resx">
-      <DependentUpon>UndoRedoList.cs</DependentUpon>
-    </EmbeddedResource>
-    <EmbeddedResource Include="Controls\UndoRedoList.zh-CHS.resx">
-      <DependentUpon>UndoRedoList.cs</DependentUpon>
-    </EmbeddedResource>
-    <EmbeddedResource Include="EditUI\AreaChartPropertyDlg.ja.resx">
-      <DependentUpon>AreaChartPropertyDlg.cs</DependentUpon>
-    </EmbeddedResource>
-    <EmbeddedResource Include="EditUI\AreaChartPropertyDlg.zh-CHS.resx">
-      <DependentUpon>AreaChartPropertyDlg.cs</DependentUpon>
-    </EmbeddedResource>
-    <EmbeddedResource Include="EditUI\ArrangeGraphsGroupedDlg.ja.resx">
-      <DependentUpon>ArrangeGraphsGroupedDlg.cs</DependentUpon>
-    </EmbeddedResource>
-    <EmbeddedResource Include="EditUI\ArrangeGraphsGroupedDlg.zh-CHS.resx">
-      <DependentUpon>ArrangeGraphsGroupedDlg.cs</DependentUpon>
-    </EmbeddedResource>
-    <EmbeddedResource Include="EditUI\AddPeakCompareDlg.resx">
-      <DependentUpon>AddPeakCompareDlg.cs</DependentUpon>
-    </EmbeddedResource>
-    <EmbeddedResource Include="EditUI\ChromatogramRTThresholdDlg.ja.resx">
-      <DependentUpon>ChromatogramRTThresholdDlg.cs</DependentUpon>
-      <SubType>Designer</SubType>
-    </EmbeddedResource>
-    <EmbeddedResource Include="EditUI\ChromatogramRTThresholdDlg.zh-CHS.resx">
-      <DependentUpon>ChromatogramRTThresholdDlg.cs</DependentUpon>
-    </EmbeddedResource>
-    <EmbeddedResource Include="EditUI\ChromChartPropertyDlg.ja.resx">
-      <DependentUpon>ChromChartPropertyDlg.cs</DependentUpon>
-    </EmbeddedResource>
-    <EmbeddedResource Include="EditUI\ChromChartPropertyDlg.zh-CHS.resx">
-      <DependentUpon>ChromChartPropertyDlg.cs</DependentUpon>
-    </EmbeddedResource>
-    <EmbeddedResource Include="EditUI\ComparePeakPickingDlg.resx">
-      <DependentUpon>ComparePeakPickingDlg.cs</DependentUpon>
-    </EmbeddedResource>
-    <EmbeddedResource Include="EditUI\EditNoteDlg.ja.resx">
-      <DependentUpon>EditNoteDlg.cs</DependentUpon>
-      <SubType>Designer</SubType>
-    </EmbeddedResource>
-    <EmbeddedResource Include="EditUI\EditNoteDlg.zh-CHS.resx">
-      <DependentUpon>EditNoteDlg.cs</DependentUpon>
-    </EmbeddedResource>
-    <EmbeddedResource Include="EditUI\EditPepModsDlg.ja.resx">
-      <DependentUpon>EditPepModsDlg.cs</DependentUpon>
-    </EmbeddedResource>
-    <EmbeddedResource Include="EditUI\EditPepModsDlg.zh-CHS.resx">
-      <DependentUpon>EditPepModsDlg.cs</DependentUpon>
-    </EmbeddedResource>
-    <EmbeddedResource Include="EditUI\FindNodeDlg.ja.resx">
-      <DependentUpon>FindNodeDlg.cs</DependentUpon>
-      <SubType>Designer</SubType>
-    </EmbeddedResource>
-    <EmbeddedResource Include="EditUI\FindNodeDlg.zh-CHS.resx">
-      <DependentUpon>FindNodeDlg.cs</DependentUpon>
-    </EmbeddedResource>
-    <EmbeddedResource Include="EditUI\GenerateDecoysDlg.ja.resx">
-      <DependentUpon>GenerateDecoysDlg.cs</DependentUpon>
-    </EmbeddedResource>
-    <EmbeddedResource Include="EditUI\GenerateDecoysDlg.zh-CHS.resx">
-      <DependentUpon>GenerateDecoysDlg.cs</DependentUpon>
-    </EmbeddedResource>
-    <EmbeddedResource Include="EditUI\PasteDlg.ja.resx">
-      <DependentUpon>PasteDlg.cs</DependentUpon>
-    </EmbeddedResource>
-    <EmbeddedResource Include="EditUI\PasteDlg.zh-CHS.resx">
-      <DependentUpon>PasteDlg.cs</DependentUpon>
-      <SubType>Designer</SubType>
-    </EmbeddedResource>
-    <EmbeddedResource Include="EditUI\RefineDlg.ja.resx">
-      <DependentUpon>RefineDlg.cs</DependentUpon>
-    </EmbeddedResource>
-    <EmbeddedResource Include="EditUI\RefineDlg.zh-CHS.resx">
-      <DependentUpon>RefineDlg.cs</DependentUpon>
-      <SubType>Designer</SubType>
-    </EmbeddedResource>
-    <EmbeddedResource Include="EditUI\RefineListDlg.ja.resx">
-      <DependentUpon>RefineListDlg.cs</DependentUpon>
-    </EmbeddedResource>
-    <EmbeddedResource Include="EditUI\RefineListDlg.zh-CHS.resx">
-      <DependentUpon>RefineListDlg.cs</DependentUpon>
-    </EmbeddedResource>
-    <EmbeddedResource Include="EditUI\RegressionRTThresholdDlg.ja.resx">
-      <DependentUpon>RegressionRTThresholdDlg.cs</DependentUpon>
-    </EmbeddedResource>
-    <EmbeddedResource Include="EditUI\RegressionRTThresholdDlg.zh-CHS.resx">
-      <DependentUpon>RegressionRTThresholdDlg.cs</DependentUpon>
-    </EmbeddedResource>
-    <EmbeddedResource Include="EditUI\ReintegrateDlg.ja.resx">
-      <DependentUpon>ReintegrateDlg.cs</DependentUpon>
-    </EmbeddedResource>
-    <EmbeddedResource Include="EditUI\ReintegrateDlg.zh-CHS.resx">
-      <DependentUpon>ReintegrateDlg.cs</DependentUpon>
-    </EmbeddedResource>
-    <EmbeddedResource Include="EditUI\RenameProteinsDlg.ja.resx">
-      <DependentUpon>RenameProteinsDlg.cs</DependentUpon>
-      <SubType>Designer</SubType>
-    </EmbeddedResource>
-    <EmbeddedResource Include="EditUI\RenameProteinsDlg.zh-CHS.resx">
-      <DependentUpon>RenameProteinsDlg.cs</DependentUpon>
-    </EmbeddedResource>
-    <EmbeddedResource Include="EditUI\RTChartPropertyDlg.ja.resx">
-      <DependentUpon>RTChartPropertyDlg.cs</DependentUpon>
-    </EmbeddedResource>
-    <EmbeddedResource Include="EditUI\RTChartPropertyDlg.zh-CHS.resx">
-      <DependentUpon>RTChartPropertyDlg.cs</DependentUpon>
-    </EmbeddedResource>
-    <EmbeddedResource Include="EditUI\SchedulingGraphPropertyDlg.ja.resx">
-      <DependentUpon>SchedulingGraphPropertyDlg.cs</DependentUpon>
-    </EmbeddedResource>
-    <EmbeddedResource Include="EditUI\SchedulingGraphPropertyDlg.zh-CHS.resx">
-      <DependentUpon>SchedulingGraphPropertyDlg.cs</DependentUpon>
-    </EmbeddedResource>
-    <EmbeddedResource Include="EditUI\SpectrumChartPropertyDlg.ja.resx">
-      <DependentUpon>SpectrumChartPropertyDlg.cs</DependentUpon>
-    </EmbeddedResource>
-    <EmbeddedResource Include="EditUI\SpectrumChartPropertyDlg.zh-CHS.resx">
-      <DependentUpon>SpectrumChartPropertyDlg.cs</DependentUpon>
-    </EmbeddedResource>
-    <EmbeddedResource Include="EditUI\UniquePeptidesDlg.ja.resx">
-      <DependentUpon>UniquePeptidesDlg.cs</DependentUpon>
-      <SubType>Designer</SubType>
-    </EmbeddedResource>
-    <EmbeddedResource Include="EditUI\UniquePeptidesDlg.zh-CHS.resx">
-      <DependentUpon>UniquePeptidesDlg.cs</DependentUpon>
-      <SubType>Designer</SubType>
-    </EmbeddedResource>
-    <EmbeddedResource Include="FileUI\ChooseSchedulingReplicatesDlg.ja.resx">
-      <DependentUpon>ChooseSchedulingReplicatesDlg.cs</DependentUpon>
-    </EmbeddedResource>
-    <EmbeddedResource Include="FileUI\ChooseSchedulingReplicatesDlg.zh-CHS.resx">
-      <DependentUpon>ChooseSchedulingReplicatesDlg.cs</DependentUpon>
-    </EmbeddedResource>
-    <EmbeddedResource Include="FileUI\CreateIrtCalculatorDlg.resx">
-      <DependentUpon>CreateIrtCalculatorDlg.cs</DependentUpon>
-      <SubType>Designer</SubType>
-    </EmbeddedResource>
-    <EmbeddedResource Include="FileUI\ExportChromatogramDlg.ja.resx">
-      <DependentUpon>ExportChromatogramDlg.cs</DependentUpon>
-    </EmbeddedResource>
-    <EmbeddedResource Include="FileUI\ExportChromatogramDlg.zh-CHS.resx">
-      <DependentUpon>ExportChromatogramDlg.cs</DependentUpon>
-    </EmbeddedResource>
-    <EmbeddedResource Include="FileUI\ExportMethodDlg.ja.resx">
-      <DependentUpon>ExportMethodDlg.cs</DependentUpon>
-      <SubType>Designer</SubType>
-    </EmbeddedResource>
-    <EmbeddedResource Include="FileUI\ExportMethodDlg.zh-CHS.resx">
-      <DependentUpon>ExportMethodDlg.cs</DependentUpon>
-      <SubType>Designer</SubType>
-    </EmbeddedResource>
-    <EmbeddedResource Include="FileUI\ImportResultsDlg.ja.resx">
-      <DependentUpon>ImportResultsDlg.cs</DependentUpon>
-    </EmbeddedResource>
-    <EmbeddedResource Include="FileUI\ImportResultsDlg.zh-CHS.resx">
-      <DependentUpon>ImportResultsDlg.cs</DependentUpon>
-      <SubType>Designer</SubType>
-    </EmbeddedResource>
-    <EmbeddedResource Include="FileUI\ImportResultsNameDlg.ja.resx">
-      <DependentUpon>ImportResultsNameDlg.cs</DependentUpon>
-    </EmbeddedResource>
-    <EmbeddedResource Include="FileUI\ImportResultsNameDlg.zh-CHS.resx">
-      <DependentUpon>ImportResultsNameDlg.cs</DependentUpon>
-    </EmbeddedResource>
-    <EmbeddedResource Include="FileUI\ImportResultsSamplesDlg.ja.resx">
-      <DependentUpon>ImportResultsSamplesDlg.cs</DependentUpon>
-    </EmbeddedResource>
-    <EmbeddedResource Include="FileUI\ImportResultsSamplesDlg.zh-CHS.resx">
-      <DependentUpon>ImportResultsSamplesDlg.cs</DependentUpon>
-    </EmbeddedResource>
-    <EmbeddedResource Include="FileUI\ManageResultsDlg.ja.resx">
-      <DependentUpon>ManageResultsDlg.cs</DependentUpon>
-    </EmbeddedResource>
-    <EmbeddedResource Include="FileUI\ManageResultsDlg.zh-CHS.resx">
-      <DependentUpon>ManageResultsDlg.cs</DependentUpon>
-    </EmbeddedResource>
-    <EmbeddedResource Include="FileUI\MinimizeResultsDlg.ja.resx">
-      <DependentUpon>MinimizeResultsDlg.cs</DependentUpon>
-    </EmbeddedResource>
-    <EmbeddedResource Include="FileUI\MinimizeResultsDlg.zh-CHS.resx">
-      <DependentUpon>MinimizeResultsDlg.cs</DependentUpon>
-    </EmbeddedResource>
-    <EmbeddedResource Include="FileUI\MProphetFeaturesDlg.ja.resx">
-      <DependentUpon>MProphetFeaturesDlg.cs</DependentUpon>
-    </EmbeddedResource>
-    <EmbeddedResource Include="FileUI\MProphetFeaturesDlg.zh-CHS.resx">
-      <DependentUpon>MProphetFeaturesDlg.cs</DependentUpon>
-    </EmbeddedResource>
-    <EmbeddedResource Include="FileUI\OpenDataSourceDialog.ja.resx">
-      <DependentUpon>OpenDataSourceDialog.cs</DependentUpon>
-      <SubType>Designer</SubType>
-    </EmbeddedResource>
-    <EmbeddedResource Include="FileUI\OpenDataSourceDialog.zh-CHS.resx">
-      <DependentUpon>OpenDataSourceDialog.cs</DependentUpon>
-      <SubType>Designer</SubType>
-    </EmbeddedResource>
-    <EmbeddedResource Include="FileUI\PeptideSearch\BuildPeptideSearchLibraryControl.ja.resx">
-      <DependentUpon>BuildPeptideSearchLibraryControl.cs</DependentUpon>
-    </EmbeddedResource>
-    <EmbeddedResource Include="FileUI\PeptideSearch\BuildPeptideSearchLibraryControl.zh-CHS.resx">
-      <DependentUpon>BuildPeptideSearchLibraryControl.cs</DependentUpon>
-    </EmbeddedResource>
-    <EmbeddedResource Include="FileUI\PeptideSearch\ImportFastaControl.ja.resx">
-      <DependentUpon>ImportFastaControl.cs</DependentUpon>
-    </EmbeddedResource>
-    <EmbeddedResource Include="FileUI\PeptideSearch\ImportFastaControl.zh-CHS.resx">
-      <DependentUpon>ImportFastaControl.cs</DependentUpon>
-    </EmbeddedResource>
-    <EmbeddedResource Include="FileUI\PeptideSearch\ImportPeptideSearchDlg.ja.resx">
-      <DependentUpon>ImportPeptideSearchDlg.cs</DependentUpon>
-      <SubType>Designer</SubType>
-    </EmbeddedResource>
-    <EmbeddedResource Include="FileUI\PeptideSearch\ImportPeptideSearchDlg.zh-CHS.resx">
-      <DependentUpon>ImportPeptideSearchDlg.cs</DependentUpon>
-    </EmbeddedResource>
-    <EmbeddedResource Include="FileUI\PeptideSearch\ImportResultsControl.ja.resx">
-      <DependentUpon>ImportResultsControl.cs</DependentUpon>
-    </EmbeddedResource>
-    <EmbeddedResource Include="FileUI\PeptideSearch\ImportResultsControl.zh-CHS.resx">
-      <DependentUpon>ImportResultsControl.cs</DependentUpon>
-      <SubType>Designer</SubType>
-    </EmbeddedResource>
-    <EmbeddedResource Include="FileUI\PeptideSearch\MatchModificationsControl.ja.resx">
-      <DependentUpon>MatchModificationsControl.cs</DependentUpon>
-      <SubType>Designer</SubType>
-    </EmbeddedResource>
-    <EmbeddedResource Include="FileUI\PeptideSearch\MatchModificationsControl.zh-CHS.resx">
-      <DependentUpon>MatchModificationsControl.cs</DependentUpon>
-      <SubType>Designer</SubType>
-    </EmbeddedResource>
-    <EmbeddedResource Include="FileUI\PublishDocumentDlg.ja.resx">
-      <DependentUpon>PublishDocumentDlg.cs</DependentUpon>
-    </EmbeddedResource>
-    <EmbeddedResource Include="FileUI\PublishDocumentDlg.zh-CHS.resx">
-      <DependentUpon>PublishDocumentDlg.cs</DependentUpon>
-    </EmbeddedResource>
-    <EmbeddedResource Include="FileUI\RenameResultDlg.ja.resx">
-      <DependentUpon>RenameResultDlg.cs</DependentUpon>
-    </EmbeddedResource>
-    <EmbeddedResource Include="FileUI\RenameResultDlg.zh-CHS.resx">
-      <DependentUpon>RenameResultDlg.cs</DependentUpon>
-    </EmbeddedResource>
-    <EmbeddedResource Include="FileUI\RescoreResultsDlg.ja.resx">
-      <DependentUpon>RescoreResultsDlg.cs</DependentUpon>
-    </EmbeddedResource>
-    <EmbeddedResource Include="FileUI\RescoreResultsDlg.zh-CHS.resx">
-      <DependentUpon>RescoreResultsDlg.cs</DependentUpon>
-    </EmbeddedResource>
-    <EmbeddedResource Include="FileUI\SchedulingOptionsDlg.ja.resx">
-      <DependentUpon>SchedulingOptionsDlg.cs</DependentUpon>
-    </EmbeddedResource>
-    <EmbeddedResource Include="FileUI\SchedulingOptionsDlg.zh-CHS.resx">
-      <DependentUpon>SchedulingOptionsDlg.cs</DependentUpon>
-    </EmbeddedResource>
-    <EmbeddedResource Include="FileUI\ShareListDlg.ja.resx">
-      <DependentUpon>ShareListDlg.cs</DependentUpon>
-      <SubType>Designer</SubType>
-    </EmbeddedResource>
-    <EmbeddedResource Include="FileUI\ShareListDlg.zh-CHS.resx">
-      <DependentUpon>ShareListDlg.cs</DependentUpon>
-    </EmbeddedResource>
-    <EmbeddedResource Include="Model\Databinding\Entities\ColumnToolTips.ja.resx">
-      <DependentUpon>ColumnToolTips.resx</DependentUpon>
-      <SubType>Designer</SubType>
-    </EmbeddedResource>
-    <EmbeddedResource Include="Model\Databinding\Entities\ColumnToolTips.resx">
-      <Generator>PublicResXFileCodeGenerator</Generator>
-      <SubType>Designer</SubType>
-      <LastGenOutput>ColumnToolTips.Designer.cs</LastGenOutput>
-    </EmbeddedResource>
-    <EmbeddedResource Include="Model\Databinding\Entities\ColumnCaptions.zh-CHS.resx">
-      <DependentUpon>ColumnCaptions.resx</DependentUpon>
-      <SubType>Designer</SubType>
-    </EmbeddedResource>
-    <EmbeddedResource Include="Model\Databinding\Entities\ColumnToolTips.zh-CHS.resx">
-      <DependentUpon>ColumnToolTips.resx</DependentUpon>
-      <SubType>Designer</SubType>
-    </EmbeddedResource>
-    <EmbeddedResource Include="Model\FullScanPropertiesRes.ja.resx">
-      <DependentUpon>FullScanPropertiesRes.resx</DependentUpon>
-      <SubType>Designer</SubType>
-    </EmbeddedResource>
-    <EmbeddedResource Include="Model\FullScanPropertiesRes.resx">
-      <Generator>ResXFileCodeGenerator</Generator>
-      <LastGenOutput>FullScanPropertiesRes.Designer.cs</LastGenOutput>
-      <SubType>Designer</SubType>
-    </EmbeddedResource>
-    <EmbeddedResource Include="Model\FullScanPropertiesRes.zh-CHS.resx">
-      <DependentUpon>FullScanPropertiesRes.resx</DependentUpon>
-      <SubType>Designer</SubType>
-    </EmbeddedResource>
-    <EmbeddedResource Include="Model\RetentionTimes\RetentionTimesResources.ja.resx">
-      <DependentUpon>RetentionTimesResources.resx</DependentUpon>
-    </EmbeddedResource>
-    <EmbeddedResource Include="Model\RetentionTimes\RetentionTimesResources.zh-CHS.resx">
-      <DependentUpon>RetentionTimesResources.resx</DependentUpon>
-    </EmbeddedResource>
-    <EmbeddedResource Include="Model\RetentionTimes\RetentionTimesResources.resx">
-      <Generator>ResXFileCodeGenerator</Generator>
-      <LastGenOutput>RetentionTimesResources.Designer.cs</LastGenOutput>
-    </EmbeddedResource>
-    <EmbeddedResource Include="Model\SpectrumPropertiesResx.ja.resx">
-      <DependentUpon>SpectrumPropertiesResx.resx</DependentUpon>
-      <SubType>Designer</SubType>
-    </EmbeddedResource>
-    <EmbeddedResource Include="Model\SpectrumPropertiesResx.resx">
-      <Generator>ResXFileCodeGenerator</Generator>
-      <LastGenOutput>SpectrumPropertiesResx.Designer.cs</LastGenOutput>
-      <SubType>Designer</SubType>
-    </EmbeddedResource>
-    <EmbeddedResource Include="Model\SpectrumPropertiesResx.zh-CHS.resx">
-      <DependentUpon>SpectrumPropertiesResx.resx</DependentUpon>
-      <SubType>Designer</SubType>
-    </EmbeddedResource>
-    <EmbeddedResource Include="Model\DocSettings\AbsoluteQuantification\QuantificationStrings.ja.resx" />
-    <EmbeddedResource Include="Model\DocSettings\AbsoluteQuantification\QuantificationStrings.resx">
-      <Generator>PublicResXFileCodeGenerator</Generator>
-      <LastGenOutput>QuantificationStrings.Designer.cs</LastGenOutput>
-      <SubType>Designer</SubType>
-    </EmbeddedResource>
-    <EmbeddedResource Include="Model\DocSettings\AbsoluteQuantification\QuantificationStrings.zh-CHS.resx" />
-    <EmbeddedResource Include="Model\GroupComparison\GroupComparisonStrings.ja.resx" />
-    <EmbeddedResource Include="Model\GroupComparison\GroupComparisonStrings.resx">
-      <Generator>ResXFileCodeGenerator</Generator>
-      <LastGenOutput>GroupComparisonStrings.Designer.cs</LastGenOutput>
-      <SubType>Designer</SubType>
-    </EmbeddedResource>
-    <EmbeddedResource Include="Model\GroupComparison\GroupComparisonStrings.zh-CHS.resx" />
-    <EmbeddedResource Include="Model\Koina\KoinaResources.ja.resx">
-      <DependentUpon>KoinaResources.resx</DependentUpon>
-      <SubType>Designer</SubType>
-    </EmbeddedResource>
-    <EmbeddedResource Include="Model\Koina\KoinaResources.resx">
-      <Generator>ResXFileCodeGenerator</Generator>
-      <LastGenOutput>KoinaResources.Designer.cs</LastGenOutput>
-      <SubType>Designer</SubType>
-    </EmbeddedResource>
-    <EmbeddedResource Include="Model\Koina\KoinaResources.zh-CHS.resx">
-      <DependentUpon>KoinaResources.resx</DependentUpon>
-      <SubType>Designer</SubType>
-    </EmbeddedResource>
-    <EmbeddedResource Include="Model\Results\Scoring\FeatureTooltips.ja.resx">
-      <DependentUpon>FeatureTooltips.resx</DependentUpon>
-      <SubType>Designer</SubType>
-    </EmbeddedResource>
-    <EmbeddedResource Include="Model\Results\Scoring\FeatureTooltips.resx">
-      <Generator>ResXFileCodeGenerator</Generator>
-      <LastGenOutput>FeatureTooltips.Designer.cs</LastGenOutput>
-      <SubType>Designer</SubType>
-    </EmbeddedResource>
-    <EmbeddedResource Include="Model\Results\Scoring\FeatureTooltips.zh-CHS.resx">
-      <DependentUpon>FeatureTooltips.resx</DependentUpon>
-      <SubType>Designer</SubType>
-    </EmbeddedResource>
-    <EmbeddedResource Include="Resources\PeptideLib.bmp" />
-    <EmbeddedResource Include="Resources\PeptideIrtLib.bmp" />
-    <EmbeddedResource Include="Resources\PeptideIrt.bmp" />
-    <EmbeddedResource Include="Resources\PeptideQc.bmp" />
-    <EmbeddedResource Include="Resources\PeptideQcLib.bmp" />
-    <EmbeddedResource Include="Resources\Skyline_Release.bmp" />
-    <EmbeddedResource Include="Resources\ToolUpdateAvailable.bmp" />
-    <EmbeddedResource Include="Resources\directoryicon.png" />
-    <EmbeddedResource Include="Model\IonMobility\mapping.xml">
-      <SubType>Designer</SubType>
-    </EmbeddedResource>
-    <EmbeddedResource Include="Resources\Icojam-Blueberry-Basic-Arrow-right.ico" />
-    <EmbeddedResource Include="Resources\Icojam-Blueberry-Basic-Arrow-left.ico" />
-    <Content Condition="'$(Platform)' == 'x86'" Include="..\..\pwiz_aux\msrc\utility\vendor_api\Shimadzu\x86\CLFIO32.dll">
-      <Link>CLFIO32.dll</Link>
-      <CopyToOutputDirectory>PreserveNewest</CopyToOutputDirectory>
-    </Content>
-    <Content Condition="'$(Platform)' == 'x86'" Include="..\..\pwiz_aux\msrc\utility\vendor_api\Shimadzu\x86\CRHAKEI2.dll">
-      <Link>CRHAKEI2.dll</Link>
-      <CopyToOutputDirectory>PreserveNewest</CopyToOutputDirectory>
-    </Content>
-    <Content Condition="'$(Platform)' == 'x86'" Include="..\..\pwiz_aux\msrc\utility\vendor_api\Shimadzu\x86\IOModuleQTFL.dll">
-      <Link>IOModuleQTFL.dll</Link>
-      <CopyToOutputDirectory>PreserveNewest</CopyToOutputDirectory>
-    </Content>
-    <Content Condition="'$(Platform)' == 'x86'" Include="..\..\pwiz_aux\msrc\utility\vendor_api\Shimadzu\x86\MassCalcWrapObject.dll">
-      <Link>MassCalcWrapObject.dll</Link>
-      <CopyToOutputDirectory>PreserveNewest</CopyToOutputDirectory>
-    </Content>
-    <Content Condition="'$(Platform)' == 'x86'" Include="..\..\pwiz_aux\msrc\utility\vendor_api\Shimadzu\x86\MSMSDBCntl.dll">
-      <Link>MSMSDBCntl.dll</Link>
-      <CopyToOutputDirectory>PreserveNewest</CopyToOutputDirectory>
-    </Content>
-    <Content Condition="'$(Platform)' == 'x86'" Include="..\..\pwiz_aux\msrc\utility\vendor_api\Shimadzu\x86\PeakItgLSS.dll">
-      <Link>PeakItgLSS.dll</Link>
-      <CopyToOutputDirectory>PreserveNewest</CopyToOutputDirectory>
-    </Content>
-    <Content Condition="'$(Platform)' == 'x86'" Include="..\..\pwiz_aux\msrc\utility\vendor_api\Shimadzu\x86\QTFLDebugLog.dll">
-      <Link>QTFLDebugLog.dll</Link>
-      <CopyToOutputDirectory>PreserveNewest</CopyToOutputDirectory>
-    </Content>
-    <Content Condition="'$(Platform)' == 'x64'" Include="..\..\pwiz_aux\msrc\utility\vendor_api\Shimadzu\x64\CLFIO32.dll">
-      <Link>CLFIO32.dll</Link>
-      <CopyToOutputDirectory>PreserveNewest</CopyToOutputDirectory>
-    </Content>
-    <Content Condition="'$(Platform)' == 'x64'" Include="..\..\pwiz_aux\msrc\utility\vendor_api\Shimadzu\x64\CRHAKEI2.dll">
-      <Link>CRHAKEI2.dll</Link>
-      <CopyToOutputDirectory>PreserveNewest</CopyToOutputDirectory>
-    </Content>
-    <Content Condition="'$(Platform)' == 'x64'" Include="..\..\pwiz_aux\msrc\utility\vendor_api\Shimadzu\x64\IOModuleQTFL.dll">
-      <Link>IOModuleQTFL.dll</Link>
-      <CopyToOutputDirectory>PreserveNewest</CopyToOutputDirectory>
-    </Content>
-    <Content Condition="'$(Platform)' == 'x64'" Include="..\..\pwiz_aux\msrc\utility\vendor_api\Shimadzu\x64\MassCalcWrapObject.dll">
-      <Link>MassCalcWrapObject.dll</Link>
-      <CopyToOutputDirectory>PreserveNewest</CopyToOutputDirectory>
-    </Content>
-    <Content Condition="'$(Platform)' == 'x64'" Include="..\..\pwiz_aux\msrc\utility\vendor_api\Shimadzu\x64\MSMSDBCntl.dll">
-      <Link>MSMSDBCntl.dll</Link>
-      <CopyToOutputDirectory>PreserveNewest</CopyToOutputDirectory>
-    </Content>
-    <Content Condition="'$(Platform)' == 'x64'" Include="..\..\pwiz_aux\msrc\utility\vendor_api\Shimadzu\x64\PeakItgLSS.dll">
-      <Link>PeakItgLSS.dll</Link>
-      <CopyToOutputDirectory>PreserveNewest</CopyToOutputDirectory>
-    </Content>
-    <Content Condition="'$(Platform)' == 'x64'" Include="..\..\pwiz_aux\msrc\utility\vendor_api\Shimadzu\x64\QTFLDebugLog.dll">
-      <Link>QTFLDebugLog.dll</Link>
-      <CopyToOutputDirectory>PreserveNewest</CopyToOutputDirectory>
-    </Content>
-    <Content Include="..\..\pwiz\data\common\unimod.xml">
-      <Link>unimod.xml</Link>
-      <CopyToOutputDirectory>PreserveNewest</CopyToOutputDirectory>
-    </Content>
-    <Content Include="..\Shared\Lib\grpc_csharp_ext.x64.dll">
-      <Link>grpc_csharp_ext.x64.dll</Link>
-      <CopyToOutputDirectory>PreserveNewest</CopyToOutputDirectory>
-    </Content>
-    <Content Include="..\Shared\Lib\grpc_csharp_ext.x86.dll">
-      <Link>grpc_csharp_ext.x86.dll</Link>
-      <CopyToOutputDirectory>PreserveNewest</CopyToOutputDirectory>
-    </Content>
-    <Content Condition=" '$(Platform)' == 'x86' " Include="..\Shared\ProteowizardWrapper\obj\x86\SQLite.Interop.dll">
-      <Link>SQLite.Interop.dll</Link>
-      <CopyToOutputDirectory>PreserveNewest</CopyToOutputDirectory>
-    </Content>
-    <Content Condition=" '$(Platform)' == 'x64' " Include="..\Shared\ProteowizardWrapper\obj\x64\SQLite.Interop.dll">
-      <Link>SQLite.Interop.dll</Link>
-      <CopyToOutputDirectory>PreserveNewest</CopyToOutputDirectory>
-    </Content>
-    <Content Condition=" '$(Platform)' == 'x86' " Include="..\Shared\ProteowizardWrapper\obj\x86\timsdata.dll">
-      <Link>timsdata.dll</Link>
-      <CopyToOutputDirectory>PreserveNewest</CopyToOutputDirectory>
-    </Content>
-    <Content Condition=" '$(Platform)' == 'x64' " Include="..\Shared\ProteowizardWrapper\obj\x64\timsdata.dll">
-      <Link>timsdata.dll</Link>
-      <CopyToOutputDirectory>PreserveNewest</CopyToOutputDirectory>
-    </Content>
-    <Content Condition=" '$(Platform)' == 'x86' " Include="..\Shared\ProteowizardWrapper\obj\x86\prmscheduler.dll">
-      <Link>prmscheduler.dll</Link>
-      <CopyToOutputDirectory>PreserveNewest</CopyToOutputDirectory>
-    </Content>
-    <Content Condition=" '$(Platform)' == 'x64' " Include="..\Shared\ProteowizardWrapper\obj\x64\prmscheduler.dll">
-      <Link>prmscheduler.dll</Link>
-      <CopyToOutputDirectory>PreserveNewest</CopyToOutputDirectory>
-    </Content>
-    <Content Include="enzymes.xml">
-      <CopyToOutputDirectory>PreserveNewest</CopyToOutputDirectory>
-    </Content>
-    <Content Include="Instruments.xml">
-      <CopyToOutputDirectory>PreserveNewest</CopyToOutputDirectory>
-    </Content>
-    <Content Include="Method\AbSciex\SciexOS\BuildSciexMethod.exe">
-      <CopyToOutputDirectory>PreserveNewest</CopyToOutputDirectory>
-    </Content>
-    <Content Include="Method\AbSciex\SciexOS\BuildSciexMethod.pdb">
-      <CopyToOutputDirectory>PreserveNewest</CopyToOutputDirectory>
-    </Content>
-    <Content Include="Method\AbSciex\SciexOS\Microsoft.IO.RecyclableMemoryStream.dll">
-      <CopyToOutputDirectory>PreserveNewest</CopyToOutputDirectory>
-    </Content>
-    <Content Include="Method\AbSciex\SciexOS\SCIEX.Apis.Control.v1.dll">
-      <CopyToOutputDirectory>PreserveNewest</CopyToOutputDirectory>
-    </Content>
-    <Content Include="Method\Agilent\6400\BuildAgilentMethod.exe">
-      <CopyToOutputDirectory>PreserveNewest</CopyToOutputDirectory>
-    </Content>
-    <Content Include="Method\Agilent\6400\MethodCreator.dll">
-      <CopyToOutputDirectory>PreserveNewest</CopyToOutputDirectory>
-    </Content>
-    <Content Include="Method\Agilent\MH12\Agilent.MSDrivers.LCQuadrupole.CommonUtilities.dll">
-      <CopyToOutputDirectory>PreserveNewest</CopyToOutputDirectory>
-    </Content>
-    <Content Include="Method\Agilent\MH12\Agilent.MSDrivers.LCQuadrupole.DataInterfaces.dll">
-      <CopyToOutputDirectory>PreserveNewest</CopyToOutputDirectory>
-    </Content>
-    <Content Include="Method\Agilent\MH12\Agilent.MSDrivers.LCQuadrupole.ESW.dll">
-      <CopyToOutputDirectory>PreserveNewest</CopyToOutputDirectory>
-    </Content>
-    <Content Include="Method\Agilent\MH12\Agilent.MSDrivers.LCQuadrupole.HWConfigResourceMgr.dll">
-      <CopyToOutputDirectory>PreserveNewest</CopyToOutputDirectory>
-    </Content>
-    <Content Include="Method\Agilent\MH12\Agilent.MSDrivers.LCQuadrupole.KeyValueInterfaces.dll">
-      <CopyToOutputDirectory>PreserveNewest</CopyToOutputDirectory>
-    </Content>
-    <Content Include="Method\Agilent\MH12\Agilent.MSDrivers.LCQuadrupole.MethodCreator.dll">
-      <CopyToOutputDirectory>PreserveNewest</CopyToOutputDirectory>
-    </Content>
-    <Content Include="Method\Agilent\MH12\Agilent.MSDrivers.LCQuadrupole.MethodLocaleServiceProvider.dll">
-      <CopyToOutputDirectory>PreserveNewest</CopyToOutputDirectory>
-    </Content>
-    <Content Include="Method\Agilent\MH12\Agilent.MSDrivers.LCQuadrupole.MethodResourceMgr.dll">
-      <CopyToOutputDirectory>PreserveNewest</CopyToOutputDirectory>
-    </Content>
-    <Content Include="Method\Agilent\MH12\Agilent.MSDrivers.LCQuadrupole.MethodValidationModule.dll">
-      <CopyToOutputDirectory>PreserveNewest</CopyToOutputDirectory>
-    </Content>
-    <Content Include="Method\Agilent\MH12\Agilent.MSDrivers.LCQuadrupole.ModelSpecificMethodResourceManager.dll">
-      <CopyToOutputDirectory>PreserveNewest</CopyToOutputDirectory>
-    </Content>
-    <Content Include="Method\Agilent\MH12\Agilent.MSDrivers.LCQuadrupole.MRMObjectFactory.dll">
-      <CopyToOutputDirectory>PreserveNewest</CopyToOutputDirectory>
-    </Content>
-    <Content Include="Method\Agilent\MH12\Agilent.MSDrivers.LCQuadrupole.MSActualProvider.dll">
-      <CopyToOutputDirectory>PreserveNewest</CopyToOutputDirectory>
-    </Content>
-    <Content Include="Method\Agilent\MH12\Agilent.MSDrivers.LCQuadrupole.MSDataStorage.dll">
-      <CopyToOutputDirectory>PreserveNewest</CopyToOutputDirectory>
-    </Content>
-    <Content Include="Method\Agilent\MH12\Agilent.MSDrivers.LCQuadrupole.MSDataStorageIF.dll">
-      <CopyToOutputDirectory>PreserveNewest</CopyToOutputDirectory>
-    </Content>
-    <Content Include="Method\Agilent\MH12\Agilent.MSDrivers.LCQuadrupole.MSIF.dll">
-      <CopyToOutputDirectory>PreserveNewest</CopyToOutputDirectory>
-    </Content>
-    <Content Include="Method\Agilent\MH12\Agilent.MSDrivers.LCQuadrupole.MSMethodDO.dll">
-      <CopyToOutputDirectory>PreserveNewest</CopyToOutputDirectory>
-    </Content>
-    <Content Include="Method\Agilent\MH12\Agilent.MSDrivers.LCQuadrupole.MSParamProvider.dll">
-      <CopyToOutputDirectory>PreserveNewest</CopyToOutputDirectory>
-    </Content>
-    <Content Include="Method\Agilent\MH12\Agilent.MSDrivers.LCQuadrupole.MSTrace.dll">
-      <CopyToOutputDirectory>PreserveNewest</CopyToOutputDirectory>
-    </Content>
-    <Content Include="Method\Agilent\MH12\Agilent.MSDrivers.LCQuadrupole.MSTraceDataSystemIF.dll">
-      <CopyToOutputDirectory>PreserveNewest</CopyToOutputDirectory>
-    </Content>
-    <Content Include="Method\Agilent\MH12\Agilent.MSDrivers.LCQuadrupole.MSTuneDO.dll">
-      <CopyToOutputDirectory>PreserveNewest</CopyToOutputDirectory>
-    </Content>
-    <Content Include="Method\Agilent\MH12\Agilent.MSDrivers.LCQuadrupole.ValidationBase.dll">
-      <CopyToOutputDirectory>PreserveNewest</CopyToOutputDirectory>
-    </Content>
-    <Content Include="Method\Agilent\MH12\BaseCommon.dll">
-      <CopyToOutputDirectory>PreserveNewest</CopyToOutputDirectory>
-    </Content>
-    <Content Include="Method\Agilent\MH12\BaseError.dll">
-      <CopyToOutputDirectory>PreserveNewest</CopyToOutputDirectory>
-    </Content>
-    <Content Include="Method\Agilent\MH12\BaseMSUtils.dll">
-      <CopyToOutputDirectory>PreserveNewest</CopyToOutputDirectory>
-    </Content>
-    <Content Include="Method\Agilent\MH12\BaseTof.dll">
-      <CopyToOutputDirectory>PreserveNewest</CopyToOutputDirectory>
-    </Content>
-    <Content Include="Method\Agilent\MH12\BuildAgilentMH12Method.exe">
-      <CopyToOutputDirectory>PreserveNewest</CopyToOutputDirectory>
-    </Content>
-    <Content Include="Method\Agilent\MH12\BuildAgilentMH12Method.pdb">
-      <CopyToOutputDirectory>PreserveNewest</CopyToOutputDirectory>
-    </Content>
-    <Content Include="Method\Agilent\MH12\ESWShared.dll">
-      <CopyToOutputDirectory>PreserveNewest</CopyToOutputDirectory>
-    </Content>
-    <Content Include="Method\Agilent\MH12\Newtonsoft.Json.dll">
-      <CopyToOutputDirectory>PreserveNewest</CopyToOutputDirectory>
-    </Content>
-    <Content Include="Method\Agilent\MH12\Newtonsoft.Json.pdb">
-      <CopyToOutputDirectory>PreserveNewest</CopyToOutputDirectory>
-    </Content>
-    <Content Include="Method\Agilent\MH12\Newtonsoft.Json.xml">
-      <CopyToOutputDirectory>PreserveNewest</CopyToOutputDirectory>
-    </Content>
-    <Content Include="Method\Agilent\MH12\RapidControlIF.dll">
-      <CopyToOutputDirectory>PreserveNewest</CopyToOutputDirectory>
-    </Content>
-    <Content Include="Method\Shimadzu\BuildShimadzuMethod.exe">
-      <CopyToOutputDirectory>PreserveNewest</CopyToOutputDirectory>
-    </Content>
-    <Content Include="Method\Shimadzu\BuildShimadzuMethod.pdb" />
-    <Content Include="Method\Shimadzu\MethodConverter.dll">
-      <CopyToOutputDirectory>PreserveNewest</CopyToOutputDirectory>
-    </Content>
-    <Content Include="Method\Shimadzu\MethodWriter.dll">
-      <CopyToOutputDirectory>PreserveNewest</CopyToOutputDirectory>
-    </Content>
-    <Content Include="Method\Shimadzu\Shimadzu.LabSolutions.IO.IoModule.dll">
-      <CopyToOutputDirectory>PreserveNewest</CopyToOutputDirectory>
-    </Content>
-    <Content Include="Method\Thermo\BuildThermoMethod.exe">
-      <CopyToOutputDirectory>PreserveNewest</CopyToOutputDirectory>
-    </Content>
-    <Content Include="Method\Thermo\Thermo.TNG.MethodXMLFactory.dll">
-      <CopyToOutputDirectory>PreserveNewest</CopyToOutputDirectory>
-    </Content>
-    <Content Include="Method\Thermo\Thermo.TNG.MethodXMLInterface.dll">
-      <CopyToOutputDirectory>PreserveNewest</CopyToOutputDirectory>
-    </Content>
-    <EmbeddedResource Include="Resources\EmptyList.bmp" />
-    <EmbeddedResource Include="Resources\HomeIcon.bmp" />
-    <EmbeddedResource Include="Resources\magnifier_zoom_in.ico" />
-    <EmbeddedResource Include="Model\Optimization\mapping.xml" />
-    <EmbeddedResource Include="Resources\StartPage\WizardTransitionIcon.png" />
-    <EmbeddedResource Include="Resources\StartPage\WizardBlankDocument.bmp" />
-    <EmbeddedResource Include="Resources\StartPage\WizardFasta.png" />
-    <EmbeddedResource Include="Resources\StartPage\WizardImportPeptide.png" />
-    <EmbeddedResource Include="Resources\StartPage\WizardImportProteins.png" />
-    <EmbeddedResource Include="Resources\StartPage\WizardImportTransition.png" />
-    <EmbeddedResource Include="Resources\StartPage\WizardPeptideIcon.png" />
-    <EmbeddedResource Include="Resources\StartPage\WizardPeptideSearch.png" />
-    <EmbeddedResource Include="Resources\Molecule.bmp" />
-    <EmbeddedResource Include="Resources\MoleculeList.bmp" />
-    <EmbeddedResource Include="Resources\PeptideList.bmp" />
-    <EmbeddedResource Include="Resources\StartPage\WizardPeptideSearchDIA.png" />
-    <EmbeddedResource Include="Resources\StartPage\WizardPeptideSearchPRM.png" />
-    <EmbeddedResource Include="Resources\Ions_fragments.bmp" />
-    <EmbeddedResource Include="Resources\Edit_Undo_Multiple.bmp" />
-    <EmbeddedResource Include="Model\Koina\Config\KoinaConfig.xml">
-      <SubType>Designer</SubType>
-    </EmbeddedResource>
-    <Content Include="..\..\pwiz\data\common\psi-ms.obo">
-      <Link>psi-ms.obo</Link>
-      <CopyToOutputDirectory>PreserveNewest</CopyToOutputDirectory>
-    </Content>
-    <Content Include="..\..\pwiz\data\common\unimod.obo">
-      <Link>unimod.obo</Link>
-      <CopyToOutputDirectory>PreserveNewest</CopyToOutputDirectory>
-    </Content>
-    <Content Include="Method\Shimadzu\BuildShimadzuMethod.exe.config">
-      <CopyToOutputDirectory>PreserveNewest</CopyToOutputDirectory>
-    </Content>
-    <Content Include="Method\AbSciex\TOF\BuildAnalystFullScanMethod.exe.config">
-      <CopyToOutputDirectory>PreserveNewest</CopyToOutputDirectory>
-    </Content>
-    <Content Include="Method\AbSciex\TQ\BuildQTRAPMethod.exe.config">
-      <CopyToOutputDirectory>PreserveNewest</CopyToOutputDirectory>
-    </Content>
-    <None Include="Method\Agilent\6400\BuildAgilentMethod.exe.config">
-      <CopyToOutputDirectory>PreserveNewest</CopyToOutputDirectory>
-    </None>
-    <None Include="Method\Agilent\MH12\BuildAgilentMH12Method.exe.config">
-      <CopyToOutputDirectory>PreserveNewest</CopyToOutputDirectory>
-    </None>
-    <None Include="Model\Koina\Config\KoinaConfig_development.xml" />
-    <None Include="ProtocolBuffers\google\protobuf\wrappers.proto" />
-    <None Include="PreBuildEvents.bat" />
-    <Protobuf Include="ProtocolBuffers\grpc_service.proto" />
-    <Protobuf Include="ProtocolBuffers\model_config.proto" />
-    <None Include="Resources\Locked.bmp" />
-    <EmbeddedResource Include="Resources\MoleculeLib.bmp" />
-    <None Include="Resources\MoleculeStandard.bmp" />
-    <None Include="Resources\MoleculeUI.bmp" />
-    <None Include="Resources\Pindownlight.bmp" />
-    <None Include="Resources\Pinleftlight.bmp" />
-    <EmbeddedResource Include="Model\Lib\Midas\mapping.xml">
-      <SubType>Designer</SubType>
-    </EmbeddedResource>
-    <None Include="Resources\ProteinUI.bmp" />
-    <None Include="Resources\Replicate.bmp" />
-    <EmbeddedResource Include="Model\Irt\StandardsDocuments\APOA1.sky" />
-    <EmbeddedResource Include="Model\Irt\StandardsDocuments\Biognosys11.sky" />
-    <EmbeddedResource Include="Model\Irt\StandardsDocuments\Pierce.sky" />
-    <EmbeddedResource Include="Model\Irt\StandardsDocuments\Sigma.sky" />
-    <EmbeddedResource Include="Model\Irt\StandardsDocuments\CiRT.sky" />
-    <EmbeddedResource Include="Model\Irt\StandardsDocuments\Sciex.sky" />
-    <EmbeddedResource Include="Model\Irt\StandardsDocuments\RePLiCal.sky" />
-    <EmbeddedResource Include="Model\Irt\StandardsDocuments\Biognosys10.sky" />
-    <EmbeddedResource Include="Model\Irt\StandardsDocuments\RTBEADS.sky" />
-    <Content Include="Method\Bruker\BuildBrukerMethod.exe.config">
-      <CopyToOutputDirectory>PreserveNewest</CopyToOutputDirectory>
-    </Content>
-    <None Include="Method\Thermo\BuildThermoMethod.exe.config" />
-    <None Include="Method\Waters\BuildWatersMethod.exe.config" />
-    <None Include="ProtocolBuffers\ChromatogramGroupData.proto" />
-    <None Include="ProtocolBuffers\SkylineDocument.proto" />
-    <EmbeddedResource Include="Resources\StartPage\WizardMoleculeIcon.png" />
-    <EmbeddedResource Include="Resources\UIModeMixed.bmp" />
-    <EmbeddedResource Include="Resources\UIModeProteomic.bmp" />
-    <EmbeddedResource Include="Resources\UIModeSmallMolecules.bmp" />
-    <None Include="Resources\Unlocked.bmp" />
-    <None Include="Resources\warning.png" />
-    <EmbeddedResource Include="Resources\MoleculeIrt.bmp" />
-    <EmbeddedResource Include="Resources\MoleculeIrtLib.bmp" />
-    <EmbeddedResource Include="Resources\MoleculeStandardLib.bmp" />
-    <EmbeddedResource Include="Resources\Skyline_Release.ico" />
-    <None Include="Resources\GenerateDecoys.bmp" />
-    <EmbeddedResource Include="Resources\StartPage\WizardBlankDocument-ja.bmp" />
-    <EmbeddedResource Include="Resources\StartPage\WizardBlankDocument-zh-CHS.bmp" />
-    <None Include="Resources\EditLink.bmp" />
-    <EmbeddedResource Include="Resources\StartPage\AbsoluteQuant_start-ja.png" />
-    <EmbeddedResource Include="Resources\StartPage\AbsoluteQuant_start-zh-CHS.png" />
-    <EmbeddedResource Include="Resources\StartPage\AbsoluteQuant_start.png" />
-    <EmbeddedResource Include="Resources\StartPage\AuditLog_start-ja.png" />
-    <EmbeddedResource Include="Resources\StartPage\AuditLog_start-zh-CHS.png" />
-    <EmbeddedResource Include="Resources\StartPage\AuditLog_start.png" />
-    <EmbeddedResource Include="Resources\StartPage\CustomReports_start-ja.png" />
-    <EmbeddedResource Include="Resources\StartPage\CustomReports_start-zh-CHS.png" />
-    <EmbeddedResource Include="Resources\StartPage\CustomReports_start.png" />
-    <EmbeddedResource Include="Resources\StartPage\DIA-SWATH_start-ja.png" />
-    <EmbeddedResource Include="Resources\StartPage\DIA-SWATH_start-zh-CHS.png" />
-    <EmbeddedResource Include="Resources\StartPage\DIA-SWATH_start.png" />
-    <EmbeddedResource Include="Resources\StartPage\DIA_start-ja.png" />
-    <EmbeddedResource Include="Resources\StartPage\DIA_start-zh-CHS.png" />
-    <EmbeddedResource Include="Resources\StartPage\DIA_start.png" />
-    <EmbeddedResource Include="Resources\StartPage\ExistingQuant_start-ja.png" />
-    <EmbeddedResource Include="Resources\StartPage\ExistingQuant_start-zh-CHS.png" />
-    <EmbeddedResource Include="Resources\StartPage\ExistingQuant_start.png" />
-    <EmbeddedResource Include="Resources\StartPage\GroupedStudies_start-ja.png" />
-    <EmbeddedResource Include="Resources\StartPage\GroupedStudies_start-zh-CHS.png" />
-    <EmbeddedResource Include="Resources\StartPage\GroupedStudies_start.png" />
-    <EmbeddedResource Include="Resources\StartPage\HiResMetabolomics_start-ja.png" />
-    <EmbeddedResource Include="Resources\StartPage\HiResMetabolomics_start-zh-CHS.png" />
-    <EmbeddedResource Include="Resources\StartPage\HiResMetabolomics_start.png" />
-    <EmbeddedResource Include="Resources\StartPage\IMSFiltering_start-ja.png" />
-    <EmbeddedResource Include="Resources\StartPage\IMSFiltering_start-zh-CHS.png" />
-    <EmbeddedResource Include="Resources\StartPage\IMSFiltering_start.png" />
-    <EmbeddedResource Include="Resources\StartPage\iRT_start-ja.png" />
-    <EmbeddedResource Include="Resources\StartPage\iRT_start-zh-CHS.png" />
-    <EmbeddedResource Include="Resources\StartPage\iRT_start.png" />
-    <EmbeddedResource Include="Resources\StartPage\LibraryExplorer_start-ja.png" />
-    <EmbeddedResource Include="Resources\StartPage\LibraryExplorer_start-zh-CHS.png" />
-    <EmbeddedResource Include="Resources\StartPage\LibraryExplorer_start.png" />
-    <EmbeddedResource Include="Resources\StartPage\MethodEdit_start-ja.png" />
-    <EmbeddedResource Include="Resources\StartPage\MethodEdit_start-zh-CHS.png" />
-    <EmbeddedResource Include="Resources\StartPage\MethodEdit_start.png" />
-    <EmbeddedResource Include="Resources\StartPage\MethodRefine_start-ja.png" />
-    <EmbeddedResource Include="Resources\StartPage\MethodRefine_start-zh-CHS.png" />
-    <EmbeddedResource Include="Resources\StartPage\MethodRefine_start.png" />
-    <EmbeddedResource Include="Resources\StartPage\MS1Filtering_start-ja.png" />
-    <EmbeddedResource Include="Resources\StartPage\MS1Filtering_start-zh-CHS.png" />
-    <EmbeddedResource Include="Resources\StartPage\MS1Filtering_start.png" />
-    <EmbeddedResource Include="Resources\StartPage\OptimizeCE_start-ja.png" />
-    <EmbeddedResource Include="Resources\StartPage\OptimizeCE_start-zh-CHS.png" />
-    <EmbeddedResource Include="Resources\StartPage\OptimizeCE_start.png" />
-    <EmbeddedResource Include="Resources\StartPage\PeakPicking_start-ja.png" />
-    <EmbeddedResource Include="Resources\StartPage\PeakPicking_start-zh-CHS.png" />
-    <EmbeddedResource Include="Resources\StartPage\PeakPicking_start.png" />
-    <EmbeddedResource Include="Resources\StartPage\SmallMoleculeMethodDevCEOpt_start-ja.png" />
-    <EmbeddedResource Include="Resources\StartPage\SmallMoleculeMethodDevCEOpt_start-zh-CHS.png" />
-    <EmbeddedResource Include="Resources\StartPage\SmallMoleculeMethodDevCEOpt_start.png" />
-    <EmbeddedResource Include="Resources\StartPage\SmallMoleculeQuantification_start-ja.png" />
-    <EmbeddedResource Include="Resources\StartPage\SmallMoleculeQuantification_start-zh-CHS.png" />
-    <EmbeddedResource Include="Resources\StartPage\SmallMoleculeQuantification_start.png" />
-    <EmbeddedResource Include="Resources\StartPage\SmallMolecule_start-ja.png" />
-    <EmbeddedResource Include="Resources\StartPage\SmallMolecule_start-zh-CHS.png" />
-    <EmbeddedResource Include="Resources\StartPage\SmallMolecule_start.png" />
-    <EmbeddedResource Include="Resources\StartPage\TargetedMSMS_start-ja.png" />
-    <EmbeddedResource Include="Resources\StartPage\TargetedMSMS_start-zh-CHS.png" />
-    <EmbeddedResource Include="Resources\StartPage\TargetedMSMS_start.png" />
-    <EmbeddedResource Include="Resources\LogoAmanda_32.bmp" />
-    <Content Include="Method\Thermo\Thermo.TNG.MethodXMLInterface2.dll">
-      <CopyToOutputDirectory>PreserveNewest</CopyToOutputDirectory>
-    </Content>
-    <Content Include="percolator\msvcp140.dll">
-      <CopyToOutputDirectory>PreserveNewest</CopyToOutputDirectory>
-    </Content>
-    <Content Include="percolator\percolator.exe">
-      <CopyToOutputDirectory>PreserveNewest</CopyToOutputDirectory>
-    </Content>
-    <Content Include="percolator\qvality.exe">
-      <CopyToOutputDirectory>PreserveNewest</CopyToOutputDirectory>
-    </Content>
-    <Content Include="percolator\vcomp140.dll">
-      <CopyToOutputDirectory>PreserveNewest</CopyToOutputDirectory>
-    </Content>
-    <Content Include="percolator\vcruntime140.dll">
-      <CopyToOutputDirectory>PreserveNewest</CopyToOutputDirectory>
-    </Content>
-    <Content Include="percolator\xerces-c_3_1.dll">
-      <CopyToOutputDirectory>PreserveNewest</CopyToOutputDirectory>
-    </Content>
-    <None Include="Resources\AnnotatedSpectum.png" />
-    <None Include="Resources\Cluster.ico" />
-    <None Include="Resources\Close.bmp" />
-    <None Include="Resources\hardklor_logo.png" />
-    <None Include="Resources\PanoramaDownload.bmp" />
-    <EmbeddedResource Include="Resources\koina-logo.fdf731d5.png" />
-    <Content Include="SkylineDocPointer.ico" />
-    <Content Include="SkylineProcessRunner.exe">
-      <CopyToOutputDirectory>PreserveNewest</CopyToOutputDirectory>
-    </Content>
-    <EmbeddedResource Include="Controls\Databinding\DocumentGridForm.resx">
-      <DependentUpon>DocumentGridForm.cs</DependentUpon>
-      <SubType>Designer</SubType>
-    </EmbeddedResource>
-    <EmbeddedResource Include="Controls\Databinding\ExportLiveReportDlg.resx">
-      <DependentUpon>ExportLiveReportDlg.cs</DependentUpon>
-    </EmbeddedResource>
-    <EmbeddedResource Include="Controls\Databinding\LiveResultsGrid.resx">
-      <DependentUpon>LiveResultsGrid.cs</DependentUpon>
-      <SubType>Designer</SubType>
-    </EmbeddedResource>
-    <EmbeddedResource Include="Controls\Databinding\PivotReplicateAndIsotopeLabelWidget.resx">
-      <DependentUpon>PivotReplicateAndIsotopeLabelWidget.cs</DependentUpon>
-    </EmbeddedResource>
-    <EmbeddedResource Include="FileUI\ChooseSchedulingReplicatesDlg.resx">
-      <DependentUpon>ChooseSchedulingReplicatesDlg.cs</DependentUpon>
-    </EmbeddedResource>
-    <EmbeddedResource Include="SettingsUI\AddModificationsDlg.ja.resx">
-      <DependentUpon>AddModificationsDlg.cs</DependentUpon>
-    </EmbeddedResource>
-    <EmbeddedResource Include="SettingsUI\AddModificationsDlg.resx">
-      <DependentUpon>AddModificationsDlg.cs</DependentUpon>
-    </EmbeddedResource>
-    <EmbeddedResource Include="SettingsUI\AddModificationsDlg.zh-CHS.resx">
-      <DependentUpon>AddModificationsDlg.cs</DependentUpon>
-    </EmbeddedResource>
-    <EmbeddedResource Include="SettingsUI\AddPathsDlg.ja.resx">
-      <DependentUpon>AddPathsDlg.cs</DependentUpon>
-    </EmbeddedResource>
-    <EmbeddedResource Include="SettingsUI\AddPathsDlg.zh-CHS.resx">
-      <DependentUpon>AddPathsDlg.cs</DependentUpon>
-    </EmbeddedResource>
-    <EmbeddedResource Include="SettingsUI\AddRetentionTimePredictorDlg.ja.resx">
-      <DependentUpon>AddRetentionTimePredictorDlg.cs</DependentUpon>
-    </EmbeddedResource>
-    <EmbeddedResource Include="SettingsUI\AddRetentionTimePredictorDlg.resx">
-      <DependentUpon>AddRetentionTimePredictorDlg.cs</DependentUpon>
-    </EmbeddedResource>
-    <EmbeddedResource Include="SettingsUI\AddRetentionTimePredictorDlg.zh-CHS.resx">
-      <DependentUpon>AddRetentionTimePredictorDlg.cs</DependentUpon>
-    </EmbeddedResource>
-    <EmbeddedResource Include="SettingsUI\BuildBackgroundProteomeDlg.ja.resx">
-      <DependentUpon>BuildBackgroundProteomeDlg.cs</DependentUpon>
-    </EmbeddedResource>
-    <EmbeddedResource Include="SettingsUI\BuildBackgroundProteomeDlg.zh-CHS.resx">
-      <DependentUpon>BuildBackgroundProteomeDlg.cs</DependentUpon>
-    </EmbeddedResource>
-    <EmbeddedResource Include="SettingsUI\BuildLibraryDlg.ja.resx">
-      <DependentUpon>BuildLibraryDlg.cs</DependentUpon>
-    </EmbeddedResource>
-    <EmbeddedResource Include="SettingsUI\BuildLibraryDlg.zh-CHS.resx">
-      <DependentUpon>BuildLibraryDlg.cs</DependentUpon>
-    </EmbeddedResource>
-    <EmbeddedResource Include="SettingsUI\BuildLibraryNotification.ja.resx">
-      <DependentUpon>BuildLibraryNotification.cs</DependentUpon>
-    </EmbeddedResource>
-    <EmbeddedResource Include="SettingsUI\BuildLibraryNotification.zh-CHS.resx">
-      <DependentUpon>BuildLibraryNotification.cs</DependentUpon>
-    </EmbeddedResource>
-    <EmbeddedResource Include="SettingsUI\CalculateIsolationSchemeDlg.ja.resx">
-      <DependentUpon>CalculateIsolationSchemeDlg.cs</DependentUpon>
-    </EmbeddedResource>
-    <EmbeddedResource Include="SettingsUI\CalculateIsolationSchemeDlg.zh-CHS.resx">
-      <DependentUpon>CalculateIsolationSchemeDlg.cs</DependentUpon>
-      <SubType>Designer</SubType>
-    </EmbeddedResource>
-    <EmbeddedResource Include="SettingsUI\DefineAnnotationDlg.ja.resx">
-      <DependentUpon>DefineAnnotationDlg.cs</DependentUpon>
-    </EmbeddedResource>
-    <EmbeddedResource Include="SettingsUI\DefineAnnotationDlg.zh-CHS.resx">
-      <DependentUpon>DefineAnnotationDlg.cs</DependentUpon>
-    </EmbeddedResource>
-    <EmbeddedResource Include="SettingsUI\IonMobility\IonMobilityFilteringUserControl.ja.resx">
-      <DependentUpon>IonMobilityFilteringUserControl.cs</DependentUpon>
-    </EmbeddedResource>
-    <EmbeddedResource Include="SettingsUI\IonMobility\IonMobilityFilteringUserControl.zh-CHS.resx">
-      <DependentUpon>IonMobilityFilteringUserControl.cs</DependentUpon>
-    </EmbeddedResource>
-    <EmbeddedResource Include="SettingsUI\Irt\SelectIrtStandardDlg.ja.resx">
-      <DependentUpon>SelectIrtStandardDlg.cs</DependentUpon>
-    </EmbeddedResource>
-    <EmbeddedResource Include="SettingsUI\Irt\SelectIrtStandardDlg.zh-CHS.resx">
-      <DependentUpon>SelectIrtStandardDlg.cs</DependentUpon>
-      <SubType>Designer</SubType>
-    </EmbeddedResource>
-    <EmbeddedResource Include="SettingsUI\Irt\UseCurrentCalculatorDlg.ja.resx">
-      <DependentUpon>UseCurrentCalculatorDlg.cs</DependentUpon>
-    </EmbeddedResource>
-    <EmbeddedResource Include="SettingsUI\Irt\UseCurrentCalculatorDlg.zh-CHS.resx">
-      <DependentUpon>UseCurrentCalculatorDlg.cs</DependentUpon>
-    </EmbeddedResource>
-    <EmbeddedResource Include="SettingsUI\MetadataRuleEditor.ja.resx">
-      <DependentUpon>MetadataRuleEditor.cs</DependentUpon>
-      <SubType>Designer</SubType>
-    </EmbeddedResource>
-    <EmbeddedResource Include="SettingsUI\MetadataRuleEditor.resx">
-      <DependentUpon>MetadataRuleEditor.cs</DependentUpon>
-    </EmbeddedResource>
-    <EmbeddedResource Include="SettingsUI\DiaIsolationWindowsGraphForm.ja.resx">
-      <DependentUpon>DiaIsolationWindowsGraphForm.cs</DependentUpon>
-    </EmbeddedResource>
-    <EmbeddedResource Include="SettingsUI\DiaIsolationWindowsGraphForm.resx">
-      <DependentUpon>DiaIsolationWindowsGraphForm.cs</DependentUpon>
-      <SubType>Designer</SubType>
-    </EmbeddedResource>
-    <EmbeddedResource Include="SettingsUI\DiaIsolationWindowsGraphForm.zh-CHS.resx">
-      <DependentUpon>DiaIsolationWindowsGraphForm.cs</DependentUpon>
-      <SubType>Designer</SubType>
-    </EmbeddedResource>
-    <EmbeddedResource Include="SettingsUI\DocumentSettingsDlg.ja.resx">
-      <DependentUpon>DocumentSettingsDlg.cs</DependentUpon>
-    </EmbeddedResource>
-    <EmbeddedResource Include="SettingsUI\DocumentSettingsDlg.resx">
-      <DependentUpon>DocumentSettingsDlg.cs</DependentUpon>
-      <SubType>Designer</SubType>
-    </EmbeddedResource>
-    <EmbeddedResource Include="SettingsUI\DocumentSettingsDlg.zh-CHS.resx">
-      <DependentUpon>DocumentSettingsDlg.cs</DependentUpon>
-    </EmbeddedResource>
-    <EmbeddedResource Include="SettingsUI\EditCEDlg.ja.resx">
-      <DependentUpon>EditCEDlg.cs</DependentUpon>
-    </EmbeddedResource>
-    <EmbeddedResource Include="SettingsUI\EditCEDlg.zh-CHS.resx">
-      <DependentUpon>EditCEDlg.cs</DependentUpon>
-    </EmbeddedResource>
-    <EmbeddedResource Include="SettingsUI\EditCoVDlg.ja.resx">
-      <DependentUpon>EditCoVDlg.cs</DependentUpon>
-    </EmbeddedResource>
-    <EmbeddedResource Include="SettingsUI\EditCoVDlg.resx">
-      <DependentUpon>EditCoVDlg.cs</DependentUpon>
-    </EmbeddedResource>
-    <EmbeddedResource Include="SettingsUI\EditCoVDlg.zh-CHS.resx">
-      <DependentUpon>EditCoVDlg.cs</DependentUpon>
-    </EmbeddedResource>
-    <EmbeddedResource Include="SettingsUI\EditCustomMoleculeDlg.ja.resx">
-      <DependentUpon>EditCustomMoleculeDlg.cs</DependentUpon>
-      <SubType>Designer</SubType>
-    </EmbeddedResource>
-    <EmbeddedResource Include="SettingsUI\EditCustomMoleculeDlg.resx">
-      <DependentUpon>EditCustomMoleculeDlg.cs</DependentUpon>
-      <SubType>Designer</SubType>
-    </EmbeddedResource>
-    <EmbeddedResource Include="SettingsUI\EditCustomMoleculeDlg.zh-CHS.resx">
-      <DependentUpon>EditCustomMoleculeDlg.cs</DependentUpon>
-      <SubType>Designer</SubType>
-    </EmbeddedResource>
-    <EmbeddedResource Include="SettingsUI\EditDPDlg.ja.resx">
-      <DependentUpon>EditDPDlg.cs</DependentUpon>
-    </EmbeddedResource>
-    <EmbeddedResource Include="SettingsUI\EditDPDlg.zh-CHS.resx">
-      <DependentUpon>EditDPDlg.cs</DependentUpon>
-    </EmbeddedResource>
-    <EmbeddedResource Include="SettingsUI\EditOptimizationLibraryDlg.ja.resx">
-      <DependentUpon>EditOptimizationLibraryDlg.cs</DependentUpon>
-      <SubType>Designer</SubType>
-    </EmbeddedResource>
-    <EmbeddedResource Include="SettingsUI\EditOptimizationLibraryDlg.zh-CHS.resx">
-      <DependentUpon>EditOptimizationLibraryDlg.cs</DependentUpon>
-      <SubType>Designer</SubType>
-    </EmbeddedResource>
-    <EmbeddedResource Include="SettingsUI\FilterMidasLibraryDlg.ja.resx">
-      <DependentUpon>FilterMidasLibraryDlg.cs</DependentUpon>
-    </EmbeddedResource>
-    <EmbeddedResource Include="SettingsUI\FilterMidasLibraryDlg.resx">
-      <DependentUpon>FilterMidasLibraryDlg.cs</DependentUpon>
-    </EmbeddedResource>
-    <EmbeddedResource Include="SettingsUI\FilterMidasLibraryDlg.zh-CHS.resx">
-      <DependentUpon>FilterMidasLibraryDlg.cs</DependentUpon>
-    </EmbeddedResource>
-    <EmbeddedResource Include="SettingsUI\FormulaBox.ja.resx">
-      <DependentUpon>FormulaBox.cs</DependentUpon>
-    </EmbeddedResource>
-    <EmbeddedResource Include="SettingsUI\FormulaBox.zh-CHS.resx">
-      <DependentUpon>FormulaBox.cs</DependentUpon>
-    </EmbeddedResource>
-    <EmbeddedResource Include="SettingsUI\IonMobility\EditIonMobilityLibraryDlg.ja.resx">
-      <DependentUpon>EditIonMobilityLibraryDlg.cs</DependentUpon>
-    </EmbeddedResource>
-    <EmbeddedResource Include="SettingsUI\IonMobility\EditIonMobilityLibraryDlg.zh-CHS.resx">
-      <DependentUpon>EditIonMobilityLibraryDlg.cs</DependentUpon>
-      <SubType>Designer</SubType>
-    </EmbeddedResource>
-    <EmbeddedResource Include="SettingsUI\IonMobility\ImportIonMobilityFromSpectralLibraryDlg.ja.resx">
-      <DependentUpon>ImportIonMobilityFromSpectralLibraryDlg.cs</DependentUpon>
-    </EmbeddedResource>
-    <EmbeddedResource Include="SettingsUI\FormulaBox.resx">
-      <DependentUpon>FormulaBox.cs</DependentUpon>
-    </EmbeddedResource>
-    <EmbeddedResource Include="SettingsUI\IonMobility\ImportIonMobilityFromSpectralLibraryDlg.resx">
-      <DependentUpon>ImportIonMobilityFromSpectralLibraryDlg.cs</DependentUpon>
-      <SubType>Designer</SubType>
-    </EmbeddedResource>
-    <EmbeddedResource Include="SettingsUI\IonMobility\EditIonMobilityLibraryDlg.resx">
-      <DependentUpon>EditIonMobilityLibraryDlg.cs</DependentUpon>
-      <SubType>Designer</SubType>
-    </EmbeddedResource>
-    <EmbeddedResource Include="SettingsUI\EditEnzymeDlg.ja.resx">
-      <DependentUpon>EditEnzymeDlg.cs</DependentUpon>
-    </EmbeddedResource>
-    <EmbeddedResource Include="SettingsUI\EditEnzymeDlg.zh-CHS.resx">
-      <DependentUpon>EditEnzymeDlg.cs</DependentUpon>
-    </EmbeddedResource>
-    <EmbeddedResource Include="SettingsUI\EditExclusionDlg.ja.resx">
-      <DependentUpon>EditExclusionDlg.cs</DependentUpon>
-    </EmbeddedResource>
-    <EmbeddedResource Include="SettingsUI\EditExclusionDlg.zh-CHS.resx">
-      <DependentUpon>EditExclusionDlg.cs</DependentUpon>
-    </EmbeddedResource>
-    <EmbeddedResource Include="SettingsUI\EditFragmentLossDlg.ja.resx">
-      <DependentUpon>EditFragmentLossDlg.cs</DependentUpon>
-      <SubType>Designer</SubType>
-    </EmbeddedResource>
-    <EmbeddedResource Include="SettingsUI\EditFragmentLossDlg.zh-CHS.resx">
-      <DependentUpon>EditFragmentLossDlg.cs</DependentUpon>
-      <SubType>Designer</SubType>
-    </EmbeddedResource>
-    <EmbeddedResource Include="SettingsUI\EditIsolationSchemeDlg.ja.resx">
-      <DependentUpon>EditIsolationSchemeDlg.cs</DependentUpon>
-    </EmbeddedResource>
-    <EmbeddedResource Include="SettingsUI\EditIsolationSchemeDlg.zh-CHS.resx">
-      <DependentUpon>EditIsolationSchemeDlg.cs</DependentUpon>
-      <SubType>Designer</SubType>
-    </EmbeddedResource>
-    <EmbeddedResource Include="SettingsUI\EditIsotopeEnrichmentDlg.ja.resx">
-      <DependentUpon>EditIsotopeEnrichmentDlg.cs</DependentUpon>
-    </EmbeddedResource>
-    <EmbeddedResource Include="SettingsUI\EditIsotopeEnrichmentDlg.zh-CHS.resx">
-      <DependentUpon>EditIsotopeEnrichmentDlg.cs</DependentUpon>
-    </EmbeddedResource>
-    <EmbeddedResource Include="SettingsUI\EditLabelTypeListDlg.ja.resx">
-      <DependentUpon>EditLabelTypeListDlg.cs</DependentUpon>
-    </EmbeddedResource>
-    <EmbeddedResource Include="SettingsUI\EditLabelTypeListDlg.zh-CHS.resx">
-      <DependentUpon>EditLabelTypeListDlg.cs</DependentUpon>
-    </EmbeddedResource>
-    <EmbeddedResource Include="SettingsUI\EditLibraryDlg.ja.resx">
-      <DependentUpon>EditLibraryDlg.cs</DependentUpon>
-    </EmbeddedResource>
-    <EmbeddedResource Include="SettingsUI\EditLibraryDlg.zh-CHS.resx">
-      <DependentUpon>EditLibraryDlg.cs</DependentUpon>
-    </EmbeddedResource>
-    <EmbeddedResource Include="SettingsUI\EditListDlg.ja.resx">
-      <DependentUpon>EditListDlg.cs</DependentUpon>
-      <SubType>Designer</SubType>
-    </EmbeddedResource>
-    <EmbeddedResource Include="SettingsUI\EditListDlg.zh-CHS.resx">
-      <DependentUpon>EditListDlg.cs</DependentUpon>
-    </EmbeddedResource>
-    <EmbeddedResource Include="SettingsUI\EditMeasuredIonDlg.ja.resx">
-      <DependentUpon>EditMeasuredIonDlg.cs</DependentUpon>
-      <SubType>Designer</SubType>
-    </EmbeddedResource>
-    <EmbeddedResource Include="SettingsUI\EditMeasuredIonDlg.zh-CHS.resx">
-      <DependentUpon>EditMeasuredIonDlg.cs</DependentUpon>
-      <SubType>Designer</SubType>
-    </EmbeddedResource>
-    <EmbeddedResource Include="SettingsUI\EditOptimizationLibraryDlg.resx">
-      <DependentUpon>EditOptimizationLibraryDlg.cs</DependentUpon>
-      <SubType>Designer</SubType>
-    </EmbeddedResource>
-    <EmbeddedResource Include="SettingsUI\EditPeakScoringModelDlg.ja.resx">
-      <DependentUpon>EditPeakScoringModelDlg.cs</DependentUpon>
-    </EmbeddedResource>
-    <EmbeddedResource Include="SettingsUI\EditPeakScoringModelDlg.zh-CHS.resx">
-      <DependentUpon>EditPeakScoringModelDlg.cs</DependentUpon>
-      <SubType>Designer</SubType>
-    </EmbeddedResource>
-    <EmbeddedResource Include="SettingsUI\EditRTDlg.ja.resx">
-      <DependentUpon>EditRTDlg.cs</DependentUpon>
-    </EmbeddedResource>
-    <EmbeddedResource Include="SettingsUI\EditRTDlg.zh-CHS.resx">
-      <DependentUpon>EditRTDlg.cs</DependentUpon>
-    </EmbeddedResource>
-    <EmbeddedResource Include="SettingsUI\EditStaticModDlg.ja.resx">
-      <DependentUpon>EditStaticModDlg.cs</DependentUpon>
-      <SubType>Designer</SubType>
-    </EmbeddedResource>
-    <EmbeddedResource Include="SettingsUI\EditStaticModDlg.zh-CHS.resx">
-      <DependentUpon>EditStaticModDlg.cs</DependentUpon>
-      <SubType>Designer</SubType>
-    </EmbeddedResource>
-    <EmbeddedResource Include="SettingsUI\FullScanSettingsControl.ja.resx">
-      <DependentUpon>FullScanSettingsControl.cs</DependentUpon>
-      <SubType>Designer</SubType>
-    </EmbeddedResource>
-    <EmbeddedResource Include="SettingsUI\FullScanSettingsControl.zh-CHS.resx">
-      <DependentUpon>FullScanSettingsControl.cs</DependentUpon>
-      <SubType>Designer</SubType>
-    </EmbeddedResource>
-    <EmbeddedResource Include="SettingsUI\IonMobility\ImportIonMobilityFromSpectralLibraryDlg.zh-CHS.resx">
-      <DependentUpon>ImportIonMobilityFromSpectralLibraryDlg.cs</DependentUpon>
-      <SubType>Designer</SubType>
-    </EmbeddedResource>
-    <EmbeddedResource Include="SettingsUI\IonMobility\IonMobilityFilteringUserControl.resx">
-      <DependentUpon>IonMobilityFilteringUserControl.cs</DependentUpon>
-      <LastGenOutput>IonMobilityFilteringUserControl1.Designer.cs</LastGenOutput>
-      <SubType>Designer</SubType>
-    </EmbeddedResource>
-    <EmbeddedResource Include="SettingsUI\Irt\AddIrtCalculatorDlg.ja.resx">
-      <DependentUpon>AddIrtCalculatorDlg.cs</DependentUpon>
-    </EmbeddedResource>
-    <EmbeddedResource Include="SettingsUI\Irt\AddIrtCalculatorDlg.zh-CHS.resx">
-      <DependentUpon>AddIrtCalculatorDlg.cs</DependentUpon>
-    </EmbeddedResource>
-    <EmbeddedResource Include="SettingsUI\Irt\AddIrtPeptidesDlg.ja.resx">
-      <DependentUpon>AddIrtPeptidesDlg.cs</DependentUpon>
-      <SubType>Designer</SubType>
-    </EmbeddedResource>
-    <EmbeddedResource Include="SettingsUI\Irt\AddIrtPeptidesDlg.zh-CHS.resx">
-      <DependentUpon>AddIrtPeptidesDlg.cs</DependentUpon>
-      <SubType>Designer</SubType>
-    </EmbeddedResource>
-    <EmbeddedResource Include="SettingsUI\Irt\AddIrtSpectralLibrary.ja.resx">
-      <DependentUpon>AddIrtSpectralLibrary.cs</DependentUpon>
-    </EmbeddedResource>
-    <EmbeddedResource Include="SettingsUI\Irt\AddIrtSpectralLibrary.zh-CHS.resx">
-      <DependentUpon>AddIrtSpectralLibrary.cs</DependentUpon>
-    </EmbeddedResource>
-    <EmbeddedResource Include="SettingsUI\Irt\AddIrtStandardsDlg.ja.resx">
-      <DependentUpon>AddIrtStandardsDlg.cs</DependentUpon>
-    </EmbeddedResource>
-    <EmbeddedResource Include="SettingsUI\Irt\AddIrtStandardsDlg.zh-CHS.resx">
-      <DependentUpon>AddIrtStandardsDlg.cs</DependentUpon>
-    </EmbeddedResource>
-    <EmbeddedResource Include="SettingsUI\Irt\AddIrtStandardsToDocumentDlg.ja.resx">
-      <DependentUpon>AddIrtStandardsToDocumentDlg.cs</DependentUpon>
-    </EmbeddedResource>
-    <EmbeddedResource Include="SettingsUI\Irt\AddIrtStandardsToDocumentDlg.resx">
-      <DependentUpon>AddIrtStandardsToDocumentDlg.cs</DependentUpon>
-    </EmbeddedResource>
-    <EmbeddedResource Include="SettingsUI\Irt\AddIrtStandardsToDocumentDlg.zh-CHS.resx">
-      <DependentUpon>AddIrtStandardsToDocumentDlg.cs</DependentUpon>
-    </EmbeddedResource>
-    <EmbeddedResource Include="SettingsUI\Irt\CalibrateIrtDlg.ja.resx">
-      <DependentUpon>CalibrateIrtDlg.cs</DependentUpon>
-    </EmbeddedResource>
-    <EmbeddedResource Include="SettingsUI\Irt\CalibrateIrtDlg.zh-CHS.resx">
-      <DependentUpon>CalibrateIrtDlg.cs</DependentUpon>
-      <SubType>Designer</SubType>
-    </EmbeddedResource>
-    <EmbeddedResource Include="SettingsUI\Irt\ChangeIrtPeptidesDlg.ja.resx">
-      <DependentUpon>ChangeIrtPeptidesDlg.cs</DependentUpon>
-    </EmbeddedResource>
-    <EmbeddedResource Include="SettingsUI\Irt\ChangeIrtPeptidesDlg.zh-CHS.resx">
-      <DependentUpon>ChangeIrtPeptidesDlg.cs</DependentUpon>
-    </EmbeddedResource>
-    <EmbeddedResource Include="SettingsUI\Irt\EditIrtCalcDlg.ja.resx">
-      <DependentUpon>EditIrtCalcDlg.cs</DependentUpon>
-    </EmbeddedResource>
-    <EmbeddedResource Include="SettingsUI\Irt\EditIrtCalcDlg.zh-CHS.resx">
-      <DependentUpon>EditIrtCalcDlg.cs</DependentUpon>
-    </EmbeddedResource>
-    <EmbeddedResource Include="SettingsUI\Irt\SelectIrtStandardDlg.resx">
-      <DependentUpon>SelectIrtStandardDlg.cs</DependentUpon>
-    </EmbeddedResource>
-    <EmbeddedResource Include="SettingsUI\Irt\UseCurrentCalculatorDlg.resx">
-      <DependentUpon>UseCurrentCalculatorDlg.cs</DependentUpon>
-    </EmbeddedResource>
-    <EmbeddedResource Include="SettingsUI\MetadataRuleEditor.zh-CHS.resx">
-      <DependentUpon>MetadataRuleEditor.cs</DependentUpon>
-      <SubType>Designer</SubType>
-    </EmbeddedResource>
-    <EmbeddedResource Include="SettingsUI\MetadataRuleSetEditor.ja.resx">
-      <DependentUpon>MetadataRuleSetEditor.cs</DependentUpon>
-    </EmbeddedResource>
-    <EmbeddedResource Include="SettingsUI\MetadataRuleSetEditor.resx">
-      <DependentUpon>MetadataRuleSetEditor.cs</DependentUpon>
-    </EmbeddedResource>
-    <EmbeddedResource Include="SettingsUI\MetadataRuleSetEditor.zh-CHS.resx">
-      <DependentUpon>MetadataRuleSetEditor.cs</DependentUpon>
-      <SubType>Designer</SubType>
-    </EmbeddedResource>
-    <EmbeddedResource Include="Controls\Graphs\MsGraphExtension.resx">
-      <DependentUpon>MsGraphExtension.cs</DependentUpon>
-      <SubType>Designer</SubType>
-    </EmbeddedResource>
-    <EmbeddedResource Include="SettingsUI\Optimization\AddOptimizationLibraryDlg.ja.resx">
-      <DependentUpon>AddOptimizationLibraryDlg.cs</DependentUpon>
-    </EmbeddedResource>
-    <EmbeddedResource Include="SettingsUI\Optimization\AddOptimizationLibraryDlg.resx">
-      <DependentUpon>AddOptimizationLibraryDlg.cs</DependentUpon>
-      <SubType>Designer</SubType>
-    </EmbeddedResource>
-    <EmbeddedResource Include="SettingsUI\Optimization\AddOptimizationLibraryDlg.zh-CHS.resx">
-      <DependentUpon>AddOptimizationLibraryDlg.cs</DependentUpon>
-      <SubType>Designer</SubType>
-    </EmbeddedResource>
-    <EmbeddedResource Include="SettingsUI\Optimization\AddOptimizationsDlg.ja.resx">
-      <DependentUpon>AddOptimizationsDlg.cs</DependentUpon>
-    </EmbeddedResource>
-    <EmbeddedResource Include="SettingsUI\Optimization\AddOptimizationsDlg.resx">
-      <DependentUpon>AddOptimizationsDlg.cs</DependentUpon>
-    </EmbeddedResource>
-    <EmbeddedResource Include="SettingsUI\Optimization\AddOptimizationsDlg.zh-CHS.resx">
-      <DependentUpon>AddOptimizationsDlg.cs</DependentUpon>
-      <SubType>Designer</SubType>
-    </EmbeddedResource>
-    <EmbeddedResource Include="SettingsUI\PeptideSettingsUI.ja.resx">
-      <DependentUpon>PeptideSettingsUI.cs</DependentUpon>
-      <SubType>Designer</SubType>
-    </EmbeddedResource>
-    <EmbeddedResource Include="SettingsUI\PeptideSettingsUI.zh-CHS.resx">
-      <DependentUpon>PeptideSettingsUI.cs</DependentUpon>
-      <SubType>Designer</SubType>
-    </EmbeddedResource>
-    <EmbeddedResource Include="SettingsUI\RTDetails.ja.resx">
-      <DependentUpon>RTDetails.cs</DependentUpon>
-    </EmbeddedResource>
-    <EmbeddedResource Include="SettingsUI\RTDetails.zh-CHS.resx">
-      <DependentUpon>RTDetails.cs</DependentUpon>
-    </EmbeddedResource>
-    <EmbeddedResource Include="SettingsUI\SaveSettingsDlg.ja.resx">
-      <DependentUpon>SaveSettingsDlg.cs</DependentUpon>
-    </EmbeddedResource>
-    <EmbeddedResource Include="SettingsUI\SaveSettingsDlg.zh-CHS.resx">
-      <DependentUpon>SaveSettingsDlg.cs</DependentUpon>
-    </EmbeddedResource>
-    <EmbeddedResource Include="SettingsUI\StartPageSettingsUI.ja.resx">
-      <DependentUpon>StartPageSettingsUI.cs</DependentUpon>
-    </EmbeddedResource>
-    <EmbeddedResource Include="SettingsUI\StartPageSettingsUI.resx">
-      <DependentUpon>StartPageSettingsUI.cs</DependentUpon>
-    </EmbeddedResource>
-    <EmbeddedResource Include="SettingsUI\StartPageSettingsUI.zh-CHS.resx">
-      <DependentUpon>StartPageSettingsUI.cs</DependentUpon>
-      <SubType>Designer</SubType>
-    </EmbeddedResource>
-    <EmbeddedResource Include="SettingsUI\TransitionSettingsUI.ja.resx">
-      <DependentUpon>TransitionSettingsUI.cs</DependentUpon>
-      <SubType>Designer</SubType>
-    </EmbeddedResource>
-    <EmbeddedResource Include="SettingsUI\TransitionSettingsUI.zh-CHS.resx">
-      <DependentUpon>TransitionSettingsUI.cs</DependentUpon>
-      <SubType>Designer</SubType>
-    </EmbeddedResource>
-    <EmbeddedResource Include="SettingsUI\ViewLibraryDlg.ja.resx">
-      <DependentUpon>ViewLibraryDlg.cs</DependentUpon>
-      <SubType>Designer</SubType>
-    </EmbeddedResource>
-    <EmbeddedResource Include="SettingsUI\ViewLibraryDlg.zh-CHS.resx">
-      <DependentUpon>ViewLibraryDlg.cs</DependentUpon>
-      <SubType>Designer</SubType>
-    </EmbeddedResource>
-    <EmbeddedResource Include="Skyline.ja.resx">
-      <DependentUpon>Skyline.cs</DependentUpon>
-      <SubType>Designer</SubType>
-    </EmbeddedResource>
-    <EmbeddedResource Include="Skyline.zh-CHS.resx">
-      <DependentUpon>Skyline.cs</DependentUpon>
-      <SubType>Designer</SubType>
-    </EmbeddedResource>
-    <EmbeddedResource Include="Skyline_Daily.ico" />
-    <EmbeddedResource Include="Alerts\AboutDlg.resx">
-      <DependentUpon>AboutDlg.cs</DependentUpon>
-      <SubType>Designer</SubType>
-    </EmbeddedResource>
-    <EmbeddedResource Include="Alerts\AlertLinkDlg.resx">
-      <DependentUpon>AlertLinkDlg.cs</DependentUpon>
-      <SubType>Designer</SubType>
-    </EmbeddedResource>
-    <EmbeddedResource Include="Alerts\LocateFileDlg.resx">
-      <DependentUpon>LocateFileDlg.cs</DependentUpon>
-    </EmbeddedResource>
-    <EmbeddedResource Include="Alerts\PasteTypeDlg.resx">
-      <DependentUpon>PasteTypeDlg.cs</DependentUpon>
-      <SubType>Designer</SubType>
-    </EmbeddedResource>
-    <EmbeddedResource Include="Controls\Graphs\AlignmentForm.resx">
-      <DependentUpon>AlignmentForm.cs</DependentUpon>
-      <SubType>Designer</SubType>
-    </EmbeddedResource>
-    <EmbeddedResource Include="Controls\Graphs\AsyncRenderControl.resx">
-      <DependentUpon>AsyncRenderControl.cs</DependentUpon>
-    </EmbeddedResource>
-    <EmbeddedResource Include="Controls\ImmediateWindow.resx">
-      <DependentUpon>ImmediateWindow.cs</DependentUpon>
-    </EmbeddedResource>
-    <EmbeddedResource Include="Controls\PopupPickList.resx">
-      <DependentUpon>PopupPickList.cs</DependentUpon>
-      <SubType>Designer</SubType>
-    </EmbeddedResource>
-    <EmbeddedResource Include="Controls\SequenceTreeForm.resx">
-      <DependentUpon>SequenceTreeForm.cs</DependentUpon>
-      <SubType>Designer</SubType>
-    </EmbeddedResource>
-    <EmbeddedResource Include="EditUI\ReintegrateDlg.resx">
-      <DependentUpon>ReintegrateDlg.cs</DependentUpon>
-    </EmbeddedResource>
-    <EmbeddedResource Include="EditUI\RenameProteinsDlg.resx">
-      <DependentUpon>RenameProteinsDlg.cs</DependentUpon>
-      <SubType>Designer</SubType>
-    </EmbeddedResource>
-    <EmbeddedResource Include="FileUI\ExportChromatogramDlg.resx">
-      <DependentUpon>ExportChromatogramDlg.cs</DependentUpon>
-    </EmbeddedResource>
-    <EmbeddedResource Include="FileUI\ExportMethodDlg.resx">
-      <DependentUpon>ExportMethodDlg.cs</DependentUpon>
-      <SubType>Designer</SubType>
-    </EmbeddedResource>
-    <EmbeddedResource Include="FileUI\MProphetFeaturesDlg.resx">
-      <DependentUpon>MProphetFeaturesDlg.cs</DependentUpon>
-    </EmbeddedResource>
-    <EmbeddedResource Include="FileUI\OpenDataSourceDialog.resx">
-      <DependentUpon>OpenDataSourceDialog.cs</DependentUpon>
-      <SubType>Designer</SubType>
-    </EmbeddedResource>
-    <EmbeddedResource Include="FileUI\PeptideSearch\MatchModificationsControl.resx">
-      <DependentUpon>MatchModificationsControl.cs</DependentUpon>
-      <SubType>Designer</SubType>
-    </EmbeddedResource>
-    <EmbeddedResource Include="FileUI\PeptideSearch\BuildPeptideSearchLibraryControl.resx">
-      <DependentUpon>BuildPeptideSearchLibraryControl.cs</DependentUpon>
-    </EmbeddedResource>
-    <EmbeddedResource Include="FileUI\PeptideSearch\ImportFastaControl.resx">
-      <DependentUpon>ImportFastaControl.cs</DependentUpon>
-    </EmbeddedResource>
-    <EmbeddedResource Include="FileUI\PeptideSearch\ImportPeptideSearchDlg.resx">
-      <DependentUpon>ImportPeptideSearchDlg.cs</DependentUpon>
-      <SubType>Designer</SubType>
-    </EmbeddedResource>
-    <EmbeddedResource Include="FileUI\PeptideSearch\ImportResultsControl.resx">
-      <DependentUpon>ImportResultsControl.cs</DependentUpon>
-      <SubType>Designer</SubType>
-    </EmbeddedResource>
-    <EmbeddedResource Include="FileUI\PublishDocumentDlg.resx">
-      <DependentUpon>PublishDocumentDlg.cs</DependentUpon>
-    </EmbeddedResource>
-    <EmbeddedResource Include="FileUI\RescoreResultsDlg.resx">
-      <DependentUpon>RescoreResultsDlg.cs</DependentUpon>
-    </EmbeddedResource>
-    <EmbeddedResource Include="SettingsUI\AddPathsDlg.resx">
-      <DependentUpon>AddPathsDlg.cs</DependentUpon>
-    </EmbeddedResource>
-    <EmbeddedResource Include="Controls\Graphs\AllChromatogramsGraph.resx">
-      <DependentUpon>AllChromatogramsGraph.cs</DependentUpon>
-    </EmbeddedResource>
-    <EmbeddedResource Include="SettingsUI\CalculateIsolationSchemeDlg.resx">
-      <DependentUpon>CalculateIsolationSchemeDlg.cs</DependentUpon>
-      <SubType>Designer</SubType>
-    </EmbeddedResource>
-    <EmbeddedResource Include="SettingsUI\EditPeakScoringModelDlg.resx">
-      <DependentUpon>EditPeakScoringModelDlg.cs</DependentUpon>
-      <SubType>Designer</SubType>
-    </EmbeddedResource>
-    <EmbeddedResource Include="SettingsUI\EditCEDlg.resx">
-      <DependentUpon>EditCEDlg.cs</DependentUpon>
-      <SubType>Designer</SubType>
-    </EmbeddedResource>
-    <EmbeddedResource Include="SettingsUI\EditEnzymeDlg.resx">
-      <DependentUpon>EditEnzymeDlg.cs</DependentUpon>
-      <SubType>Designer</SubType>
-    </EmbeddedResource>
-    <EmbeddedResource Include="SettingsUI\EditIsolationSchemeDlg.resx">
-      <DependentUpon>EditIsolationSchemeDlg.cs</DependentUpon>
-      <SubType>Designer</SubType>
-    </EmbeddedResource>
-    <EmbeddedResource Include="SettingsUI\EditListDlg.resx">
-      <DependentUpon>EditListDlg.cs</DependentUpon>
-      <SubType>Designer</SubType>
-    </EmbeddedResource>
-    <EmbeddedResource Include="SettingsUI\EditExclusionDlg.resx">
-      <DependentUpon>EditExclusionDlg.cs</DependentUpon>
-      <SubType>Designer</SubType>
-    </EmbeddedResource>
-    <EmbeddedResource Include="SettingsUI\EditRTDlg.resx">
-      <DependentUpon>EditRTDlg.cs</DependentUpon>
-      <SubType>Designer</SubType>
-    </EmbeddedResource>
-    <EmbeddedResource Include="SettingsUI\EditStaticModDlg.resx">
-      <DependentUpon>EditStaticModDlg.cs</DependentUpon>
-      <SubType>Designer</SubType>
-    </EmbeddedResource>
-    <EmbeddedResource Include="SettingsUI\FullScanSettingsControl.resx">
-      <DependentUpon>FullScanSettingsControl.cs</DependentUpon>
-      <SubType>Designer</SubType>
-    </EmbeddedResource>
-    <EmbeddedResource Include="SettingsUI\PeptideSettingsUI.resx">
-      <DependentUpon>PeptideSettingsUI.cs</DependentUpon>
-      <SubType>Designer</SubType>
-    </EmbeddedResource>
-    <EmbeddedResource Include="Properties\Resources.ja.resx">
-      <DependentUpon>Resources.resx</DependentUpon>
-      <SubType>Designer</SubType>
-    </EmbeddedResource>
-    <EmbeddedResource Include="Properties\Resources.zh-CHS.resx">
-      <DependentUpon>Resources.resx</DependentUpon>
-      <SubType>Designer</SubType>
-    </EmbeddedResource>
-    <EmbeddedResource Include="Properties\Resources.resx">
-      <Generator>PublicResXFileCodeGenerator</Generator>
-      <SubType>Designer</SubType>
-      <LastGenOutput>Resources.Designer.cs</LastGenOutput>
-    </EmbeddedResource>
-    <EmbeddedResource Include="SettingsUI\RTDetails.resx">
-      <DependentUpon>RTDetails.cs</DependentUpon>
-      <SubType>Designer</SubType>
-    </EmbeddedResource>
-    <EmbeddedResource Include="SettingsUI\SaveSettingsDlg.resx">
-      <DependentUpon>SaveSettingsDlg.cs</DependentUpon>
-      <SubType>Designer</SubType>
-    </EmbeddedResource>
-    <EmbeddedResource Include="SettingsUI\TransitionSettingsUI.resx">
-      <DependentUpon>TransitionSettingsUI.cs</DependentUpon>
-      <SubType>Designer</SubType>
-    </EmbeddedResource>
-    <EmbeddedResource Include="Skyline.resx">
-      <DependentUpon>Skyline.cs</DependentUpon>
-      <SubType>Designer</SubType>
-    </EmbeddedResource>
-    <EmbeddedResource Include="ToolsUI\ColorGrid.ja.resx">
-      <DependentUpon>ColorGrid.cs</DependentUpon>
-    </EmbeddedResource>
-    <EmbeddedResource Include="ToolsUI\ColorGrid.resx">
-      <DependentUpon>ColorGrid.cs</DependentUpon>
-    </EmbeddedResource>
-    <EmbeddedResource Include="ToolsUI\ColorGrid.zh-CHS.resx">
-      <DependentUpon>ColorGrid.cs</DependentUpon>
-    </EmbeddedResource>
-    <EmbeddedResource Include="ToolsUI\ConfigureToolsDlg.ja.resx">
-      <DependentUpon>ConfigureToolsDlg.cs</DependentUpon>
-    </EmbeddedResource>
-    <EmbeddedResource Include="ToolsUI\ConfigureToolsDlg.resx">
-      <DependentUpon>ConfigureToolsDlg.cs</DependentUpon>
-      <SubType>Designer</SubType>
-    </EmbeddedResource>
-    <EmbeddedResource Include="ToolsUI\ConfigureToolsDlg.zh-CHS.resx">
-      <DependentUpon>ConfigureToolsDlg.cs</DependentUpon>
-    </EmbeddedResource>
-    <EmbeddedResource Include="Controls\GroupComparison\CreateMatchExpressionDlg.resx">
-      <DependentUpon>CreateMatchExpressionDlg.cs</DependentUpon>
-      <SubType>Designer</SubType>
-    </EmbeddedResource>
-    <EmbeddedResource Include="ToolsUI\EditRemoteAccountDlg.ja.resx">
-      <DependentUpon>EditRemoteAccountDlg.cs</DependentUpon>
-    </EmbeddedResource>
-    <EmbeddedResource Include="ToolsUI\EditRemoteAccountDlg.resx">
-      <DependentUpon>EditRemoteAccountDlg.cs</DependentUpon>
-    </EmbeddedResource>
-    <EmbeddedResource Include="ToolsUI\EditRemoteAccountDlg.zh-CHS.resx">
-      <DependentUpon>EditRemoteAccountDlg.cs</DependentUpon>
-    </EmbeddedResource>
-    <EmbeddedResource Include="ToolsUI\EditCustomThemeDlg.ja.resx">
-      <DependentUpon>EditCustomThemeDlg.cs</DependentUpon>
-    </EmbeddedResource>
-    <EmbeddedResource Include="ToolsUI\EditCustomThemeDlg.resx">
-      <DependentUpon>EditCustomThemeDlg.cs</DependentUpon>
-    </EmbeddedResource>
-    <EmbeddedResource Include="ToolsUI\EditCustomThemeDlg.zh-CHS.resx">
-      <DependentUpon>EditCustomThemeDlg.cs</DependentUpon>
-    </EmbeddedResource>
-    <EmbeddedResource Include="ToolsUI\EditServerDlg.ja.resx">
-      <DependentUpon>EditServerDlg.cs</DependentUpon>
-    </EmbeddedResource>
-    <EmbeddedResource Include="ToolsUI\EditServerDlg.resx">
-      <DependentUpon>EditServerDlg.cs</DependentUpon>
-    </EmbeddedResource>
-    <EmbeddedResource Include="ToolsUI\EditServerDlg.zh-CHS.resx">
-      <DependentUpon>EditServerDlg.cs</DependentUpon>
-    </EmbeddedResource>
-    <EmbeddedResource Include="ToolsUI\PythonInstaller.ja.resx">
-      <DependentUpon>PythonInstaller.cs</DependentUpon>
-    </EmbeddedResource>
-    <EmbeddedResource Include="ToolsUI\PythonInstaller.resx">
-      <DependentUpon>PythonInstaller.cs</DependentUpon>
-    </EmbeddedResource>
-    <EmbeddedResource Include="ToolsUI\PythonInstaller.zh-CHS.resx">
-      <DependentUpon>PythonInstaller.cs</DependentUpon>
-    </EmbeddedResource>
-    <EmbeddedResource Include="ToolsUI\RInstaller.ja.resx">
-      <DependentUpon>RInstaller.cs</DependentUpon>
-    </EmbeddedResource>
-    <EmbeddedResource Include="ToolsUI\RInstaller.resx">
-      <DependentUpon>RInstaller.cs</DependentUpon>
-    </EmbeddedResource>
-    <EmbeddedResource Include="ToolsUI\RInstaller.zh-CHS.resx">
-      <DependentUpon>RInstaller.cs</DependentUpon>
-    </EmbeddedResource>
-    <EmbeddedResource Include="ToolsUI\ToolOptionsUI.ja.resx">
-      <DependentUpon>ToolOptionsUI.cs</DependentUpon>
-    </EmbeddedResource>
-    <EmbeddedResource Include="ToolsUI\ToolOptionsUI.resx">
-      <DependentUpon>ToolOptionsUI.cs</DependentUpon>
-      <SubType>Designer</SubType>
-    </EmbeddedResource>
-    <Content Include="..\BiblioSpec\src\modifications.xml">
-      <Link>modifications.xml</Link>
-      <CopyToOutputDirectory>PreserveNewest</CopyToOutputDirectory>
-    </Content>
-    <Content Include="$(MascotParserPath)\config\quantitation_1.xsd">
-      <Link>quantitation_1.xsd</Link>
-      <SubType>Designer</SubType>
-      <CopyToOutputDirectory>PreserveNewest</CopyToOutputDirectory>
-    </Content>
-    <Content Include="$(MascotParserPath)\config\quantitation_2.xsd">
-      <Link>quantitation_2.xsd</Link>
-      <SubType>Designer</SubType>
-      <CopyToOutputDirectory>PreserveNewest</CopyToOutputDirectory>
-    </Content>
-    <EmbeddedResource Include="ToolsUI\ToolOptionsUI.zh-CHS.resx">
-      <DependentUpon>ToolOptionsUI.cs</DependentUpon>
-      <SubType>Designer</SubType>
-    </EmbeddedResource>
-    <EmbeddedResource Include="ToolsUI\ToolStoreDlg.ja.resx">
-      <DependentUpon>ToolStoreDlg.cs</DependentUpon>
-    </EmbeddedResource>
-    <EmbeddedResource Include="ToolsUI\ToolStoreDlg.resx">
-      <DependentUpon>ToolStoreDlg.cs</DependentUpon>
-      <SubType>Designer</SubType>
-    </EmbeddedResource>
-    <EmbeddedResource Include="ToolsUI\ToolStoreDlg.zh-CHS.resx">
-      <DependentUpon>ToolStoreDlg.cs</DependentUpon>
-    </EmbeddedResource>
-    <EmbeddedResource Include="ToolsUI\ToolUpdatesDlg.ja.resx">
-      <DependentUpon>ToolUpdatesDlg.cs</DependentUpon>
-    </EmbeddedResource>
-    <EmbeddedResource Include="ToolsUI\ToolUpdatesDlg.resx">
-      <DependentUpon>ToolUpdatesDlg.cs</DependentUpon>
-    </EmbeddedResource>
-    <EmbeddedResource Include="ToolsUI\ToolUpdatesDlg.zh-CHS.resx">
-      <DependentUpon>ToolUpdatesDlg.cs</DependentUpon>
-    </EmbeddedResource>
-    <None Include="app.config">
-      <SubType>Designer</SubType>
-    </None>
-    <None Include="Jamfile.jam" />
-    <None Include="Properties\Settings.settings">
-      <Generator>PublicSettingsSingleFileGenerator</Generator>
-      <LastGenOutput>Settings.Designer.cs</LastGenOutput>
-      <SubType>Designer</SubType>
-    </None>
-    <Compile Include="Properties\Settings.Designer.cs">
-      <AutoGen>True</AutoGen>
-      <DependentUpon>Settings.settings</DependentUpon>
-      <DesignTimeSharedInput>True</DesignTimeSharedInput>
-    </Compile>
-    <Compile Include="Model\SequenceUtil.cs" />
-    <Compile Include="Properties\Settings.cs" />
-    <Compile Include="SettingsUI\SettingsUIUtil.cs" />
-    <Compile Include="SettingsUI\TransitionSettingsUI.cs">
-      <SubType>Form</SubType>
-    </Compile>
-    <Compile Include="SettingsUI\TransitionSettingsUI.Designer.cs">
-      <DependentUpon>TransitionSettingsUI.cs</DependentUpon>
-    </Compile>
-    <Compile Include="SettingsUI\ViewLibraryDlg.cs">
-      <SubType>Form</SubType>
-    </Compile>
-    <Compile Include="SettingsUI\ViewLibraryDlg.Designer.cs">
-      <DependentUpon>ViewLibraryDlg.cs</DependentUpon>
-    </Compile>
-    <Compile Include="Skyline.cs">
-      <SubType>Form</SubType>
-    </Compile>
-    <Compile Include="Skyline.designer.cs">
-      <DependentUpon>Skyline.cs</DependentUpon>
-    </Compile>
-    <Compile Include="SkylineFiles.cs">
-      <SubType>Form</SubType>
-    </Compile>
-    <Compile Include="SkylineGraphs.cs">
-      <SubType>Form</SubType>
-    </Compile>
-    <Compile Include="Controls\ToolStripNumericUpDown.cs">
-      <SubType>Component</SubType>
-    </Compile>
-    <Compile Include="ToolsUI\ConfigureToolsDlg.cs">
-      <SubType>Form</SubType>
-    </Compile>
-    <Compile Include="ToolsUI\ConfigureToolsDlg.designer.cs">
-      <DependentUpon>ConfigureToolsDlg.cs</DependentUpon>
-    </Compile>
-    <Compile Include="ToolsUI\EditRemoteAccountDlg.cs">
-      <SubType>Form</SubType>
-    </Compile>
-    <Compile Include="ToolsUI\EditRemoteAccountDlg.Designer.cs">
-      <DependentUpon>EditRemoteAccountDlg.cs</DependentUpon>
-    </Compile>
-    <Compile Include="ToolsUI\EditCustomThemeDlg.cs">
-      <SubType>Form</SubType>
-    </Compile>
-    <Compile Include="ToolsUI\EditCustomThemeDlg.Designer.cs">
-      <DependentUpon>EditCustomThemeDlg.cs</DependentUpon>
-    </Compile>
-    <Compile Include="ToolsUI\EditServerDlg.cs">
-      <SubType>Form</SubType>
-    </Compile>
-    <Compile Include="ToolsUI\EditServerDlg.Designer.cs">
-      <DependentUpon>EditServerDlg.cs</DependentUpon>
-    </Compile>
-    <Compile Include="ToolsUI\PythonInstaller.cs">
-      <SubType>Form</SubType>
-    </Compile>
-    <Compile Include="ToolsUI\PythonInstaller.Designer.cs">
-      <DependentUpon>PythonInstaller.cs</DependentUpon>
-    </Compile>
-    <Compile Include="ToolsUI\RInstaller.cs">
-      <SubType>Form</SubType>
-    </Compile>
-    <Compile Include="ToolsUI\RInstaller.Designer.cs">
-      <DependentUpon>RInstaller.cs</DependentUpon>
-    </Compile>
-    <Compile Include="ToolsUI\ToolInstallUI.cs" />
-    <Compile Include="ToolsUI\ToolOptionsUI.cs">
-      <SubType>Form</SubType>
-    </Compile>
-    <Compile Include="ToolsUI\ToolOptionsUI.Designer.cs">
-      <DependentUpon>ToolOptionsUI.cs</DependentUpon>
-    </Compile>
-    <Compile Include="ToolsUI\ToolStoreDlg.cs">
-      <SubType>Form</SubType>
-    </Compile>
-    <Compile Include="ToolsUI\ToolStoreDlg.Designer.cs">
-      <DependentUpon>ToolStoreDlg.cs</DependentUpon>
-    </Compile>
-    <Compile Include="ToolsUI\ToolUpdatesDlg.cs">
-      <SubType>Form</SubType>
-    </Compile>
-    <Compile Include="ToolsUI\ToolUpdatesDlg.Designer.cs">
-      <DependentUpon>ToolUpdatesDlg.cs</DependentUpon>
-    </Compile>
-    <Compile Include="UpgradeManager.cs" />
-    <Compile Include="Util\Adduct.cs" />
-    <Compile Include="Util\AxisLabelScaler.cs" />
-    <Compile Include="Util\BackgroundEventThreads.cs" />
-    <Compile Include="Util\BioMassCalc.cs" />
-    <Compile Include="Util\ConsoleTable.cs" />
-    <Compile Include="Util\CreateHandleDebugBase.cs">
-      <SubType>Form</SubType>
-    </Compile>
-    <Compile Include="Util\ExceptionPointers.cs" />
-    <Compile Include="Util\FormattableList.cs" />
-    <Compile Include="Util\ModeUIAwareForm.cs" />
-    <Compile Include="Util\ModeUIInvariantFormEx.cs">
-      <SubType>Form</SubType>
-    </Compile>
-    <Compile Include="Util\PeptideToMoleculeTextMapper.cs" />
-    <Compile Include="Util\HistogramHelper.cs" />
-    <Compile Include="Util\LongOperationRunner.cs" />
-    <Compile Include="Util\CultureUtil.cs" />
-    <Compile Include="Util\DataGridViewPasteHandler.cs" />
-    <Compile Include="Util\DataSourceUtil.cs" />
-    <Compile Include="Util\DirectSerializer.cs" />
-    <Compile Include="Util\DockableFormEx.cs">
-      <SubType>Form</SubType>
-    </Compile>
-    <Compile Include="Util\DotTraceProfile.cs" />
-    <Compile Include="Util\Extensions\ActionUtil.cs" />
-    <Compile Include="Util\Install.cs" />
-    <Compile Include="Util\Extensions\Text.cs" />
-    <Compile Include="Util\Extensions\UtilProcess.cs" />
-    <Compile Include="Util\FormAnimator.cs" />
-    <Compile Include="Util\IonInfo.cs" />
-    <Compile Include="Util\Log.cs" />
-    <Compile Include="Util\MemoryInfo.cs" />
-    <Compile Include="Util\NameValueParameters.cs" />
-    <Compile Include="Util\PanoramaPublishUtil.cs" />
-    <Compile Include="Util\PooledSqliteConnection.cs" />
-    <Compile Include="Util\SystemMetrics.cs" />
-    <Compile Include="Util\TextRendererHelper.cs" />
-    <Compile Include="Util\UtilInstall.cs" />
-    <Compile Include="Util\UtilUIExtra.cs" />
-    <Compile Include="Util\UtilIOExtra.cs" />
-    <Compile Include="Util\Extensions\UtilDB.cs" />
-    <Compile Include="Util\ListViewColumnSorter.cs" />
-    <Compile Include="Util\SSRCalc3.cs" />
-    <Compile Include="Util\Statistics.cs" />
-    <Compile Include="Util\Util.cs" />
-    <Compile Include="Model\Export.cs" />
-    <Compile Include="Util\UtilIO.cs" />
-    <Compile Include="Util\UtilUI.cs">
-      <SubType>Component</SubType>
-    </Compile>
-    <Compile Include="Util\ValueChecking.cs" />
-    <Compile Include="Util\Xml.cs" />
-    <Compile Include="Model\DocSettings\XmlNamedElement.cs" />
-    <Compile Include="Util\ClipboardEx.cs" />
-    <Compile Include="Util\FormEx.cs">
-      <SubType>Form</SubType>
-    </Compile>
-    <EmbeddedResource Include="Model\Lib\ChromLib\ChromLibResources.resx">
-      <Generator>PublicResXFileCodeGenerator</Generator>
-      <SubType>Designer</SubType>
-      <LastGenOutput>ChromLibResources.Designer.cs</LastGenOutput>
-    </EmbeddedResource>
-    <EmbeddedResource Include="Model\Lib\ChromLib\ChromLibResources.ja.resx">
-      <DependentUpon>ChromLibResources.resx</DependentUpon>
-      <SubType>Designer</SubType>
-    </EmbeddedResource>
-    <EmbeddedResource Include="Model\Lib\ChromLib\ChromLibResources.zh-CHS.resx">
-      <DependentUpon>ChromLibResources.resx</DependentUpon>
-      <SubType>Designer</SubType>
-    </EmbeddedResource>
-    <EmbeddedResource Include="SettingsUI\SettingsUIResources.resx">
-      <Generator>PublicResXFileCodeGenerator</Generator>
-      <SubType>Designer</SubType>
-      <LastGenOutput>SettingsUIResources.Designer.cs</LastGenOutput>
-    </EmbeddedResource>
-    <EmbeddedResource Include="SettingsUI\SettingsUIResources.ja.resx">
-      <DependentUpon>SettingsUIResources.resx</DependentUpon>
-      <SubType>Designer</SubType>
-    </EmbeddedResource>
-    <EmbeddedResource Include="SettingsUI\SettingsUIResources.zh-CHS.resx">
-      <DependentUpon>SettingsUIResources.resx</DependentUpon>
-      <SubType>Designer</SubType>
-    </EmbeddedResource>
-    <EmbeddedResource Include="Controls\SeqNode\SeqNodeResources.resx">
-      <Generator>PublicResXFileCodeGenerator</Generator>
-      <SubType>Designer</SubType>
-      <LastGenOutput>SeqNodeResources.Designer.cs</LastGenOutput>
-    </EmbeddedResource>
-    <EmbeddedResource Include="Controls\SeqNode\SeqNodeResources.ja.resx">
-      <DependentUpon>SeqNodeResources.resx</DependentUpon>
-      <SubType>Designer</SubType>
-    </EmbeddedResource>
-    <EmbeddedResource Include="Controls\SeqNode\SeqNodeResources.zh-CHS.resx">
-      <DependentUpon>SeqNodeResources.resx</DependentUpon>
-      <SubType>Designer</SubType>
-    </EmbeddedResource>
-    <EmbeddedResource Include="Model\Results\Scoring\ScoringResources.resx">
-      <Generator>PublicResXFileCodeGenerator</Generator>
-      <SubType>Designer</SubType>
-      <LastGenOutput>ScoringResources.Designer.cs</LastGenOutput>
-    </EmbeddedResource>
-    <EmbeddedResource Include="Model\Results\Scoring\ScoringResources.ja.resx">
-      <DependentUpon>ScoringResources.resx</DependentUpon>
-      <SubType>Designer</SubType>
-    </EmbeddedResource>
-    <EmbeddedResource Include="Model\Results\Scoring\ScoringResources.zh-CHS.resx">
-      <DependentUpon>ScoringResources.resx</DependentUpon>
-      <SubType>Designer</SubType>
-    </EmbeddedResource>
-    <EmbeddedResource Include="Controls\GroupComparison\GroupComparisonResources.resx">
-      <Generator>PublicResXFileCodeGenerator</Generator>
-      <SubType>Designer</SubType>
-      <LastGenOutput>GroupComparisonResources.Designer.cs</LastGenOutput>
-    </EmbeddedResource>
-    <EmbeddedResource Include="Controls\GroupComparison\GroupComparisonResources.ja.resx">
-      <DependentUpon>GroupComparisonResources.resx</DependentUpon>
-      <SubType>Designer</SubType>
-    </EmbeddedResource>
-    <EmbeddedResource Include="Controls\GroupComparison\GroupComparisonResources.zh-CHS.resx">
-      <DependentUpon>GroupComparisonResources.resx</DependentUpon>
-      <SubType>Designer</SubType>
-    </EmbeddedResource>
-    <EmbeddedResource Include="SkylineResources.resx">
-      <Generator>PublicResXFileCodeGenerator</Generator>
-      <SubType>Designer</SubType>
-      <LastGenOutput>SkylineResources.Designer.cs</LastGenOutput>
-    </EmbeddedResource>
-    <EmbeddedResource Include="SkylineResources.ja.resx">
-      <DependentUpon>SkylineResources.resx</DependentUpon>
-      <SubType>Designer</SubType>
-    </EmbeddedResource>
-    <EmbeddedResource Include="SkylineResources.zh-CHS.resx">
-      <DependentUpon>SkylineResources.resx</DependentUpon>
-      <SubType>Designer</SubType>
-    </EmbeddedResource>
-    <EmbeddedResource Include="Model\DocSettings\MetadataExtraction\MetadataExtractionResources.resx">
-      <Generator>PublicResXFileCodeGenerator</Generator>
-      <SubType>Designer</SubType>
-      <LastGenOutput>MetadataExtractionResources.Designer.cs</LastGenOutput>
-    </EmbeddedResource>
-    <EmbeddedResource Include="Model\DocSettings\MetadataExtraction\MetadataExtractionResources.ja.resx">
-      <DependentUpon>MetadataExtractionResources.resx</DependentUpon>
-      <SubType>Designer</SubType>
-    </EmbeddedResource>
-    <EmbeddedResource Include="Model\DocSettings\MetadataExtraction\MetadataExtractionResources.zh-CHS.resx">
-      <DependentUpon>MetadataExtractionResources.resx</DependentUpon>
-      <SubType>Designer</SubType>
-    </EmbeddedResource>
-    <EmbeddedResource Include="Controls\Graphs\GraphsResources.resx">
-      <Generator>PublicResXFileCodeGenerator</Generator>
-      <SubType>Designer</SubType>
-      <LastGenOutput>GraphsResources.Designer.cs</LastGenOutput>
-    </EmbeddedResource>
-    <EmbeddedResource Include="Controls\Graphs\GraphsResources.ja.resx">
-      <DependentUpon>GraphsResources.resx</DependentUpon>
-      <SubType>Designer</SubType>
-    </EmbeddedResource>
-    <EmbeddedResource Include="Controls\Graphs\GraphsResources.zh-CHS.resx">
-      <DependentUpon>GraphsResources.resx</DependentUpon>
-      <SubType>Designer</SubType>
-    </EmbeddedResource>
-    <EmbeddedResource Include="Menus\MenusResources.resx">
-      <Generator>PublicResXFileCodeGenerator</Generator>
-      <SubType>Designer</SubType>
-      <LastGenOutput>MenusResources.Designer.cs</LastGenOutput>
-    </EmbeddedResource>
-    <EmbeddedResource Include="Menus\MenusResources.ja.resx">
-      <DependentUpon>MenusResources.resx</DependentUpon>
-      <SubType>Designer</SubType>
-    </EmbeddedResource>
-    <EmbeddedResource Include="Menus\MenusResources.zh-CHS.resx">
-      <DependentUpon>MenusResources.resx</DependentUpon>
-      <SubType>Designer</SubType>
-    </EmbeddedResource>
-    <EmbeddedResource Include="Alerts\AlertsResources.resx">
-      <Generator>PublicResXFileCodeGenerator</Generator>
-      <SubType>Designer</SubType>
-      <LastGenOutput>AlertsResources.Designer.cs</LastGenOutput>
-    </EmbeddedResource>
-    <EmbeddedResource Include="Alerts\AlertsResources.ja.resx">
-      <DependentUpon>AlertsResources.resx</DependentUpon>
-      <SubType>Designer</SubType>
-    </EmbeddedResource>
-    <EmbeddedResource Include="Alerts\AlertsResources.zh-CHS.resx">
-      <DependentUpon>AlertsResources.resx</DependentUpon>
-      <SubType>Designer</SubType>
-    </EmbeddedResource>
-    <EmbeddedResource Include="FileUI\PeptideSearch\PeptideSearchResources.resx">
-      <Generator>PublicResXFileCodeGenerator</Generator>
-      <SubType>Designer</SubType>
-      <LastGenOutput>PeptideSearchResources.Designer.cs</LastGenOutput>
-    </EmbeddedResource>
-    <EmbeddedResource Include="FileUI\PeptideSearch\PeptideSearchResources.ja.resx">
-      <DependentUpon>PeptideSearchResources.resx</DependentUpon>
-      <SubType>Designer</SubType>
-    </EmbeddedResource>
-    <EmbeddedResource Include="FileUI\PeptideSearch\PeptideSearchResources.zh-CHS.resx">
-      <DependentUpon>PeptideSearchResources.resx</DependentUpon>
-      <SubType>Designer</SubType>
-    </EmbeddedResource>
-    <EmbeddedResource Include="EditUI\EditUIResources.resx">
-      <Generator>PublicResXFileCodeGenerator</Generator>
-      <SubType>Designer</SubType>
-      <LastGenOutput>EditUIResources.Designer.cs</LastGenOutput>
-    </EmbeddedResource>
-    <EmbeddedResource Include="EditUI\EditUIResources.ja.resx">
-      <DependentUpon>EditUIResources.resx</DependentUpon>
-      <SubType>Designer</SubType>
-    </EmbeddedResource>
-    <EmbeddedResource Include="EditUI\EditUIResources.zh-CHS.resx">
-      <DependentUpon>EditUIResources.resx</DependentUpon>
-      <SubType>Designer</SubType>
-    </EmbeddedResource>
-    <EmbeddedResource Include="Controls\Lists\ListsResources.resx">
-      <Generator>PublicResXFileCodeGenerator</Generator>
-      <SubType>Designer</SubType>
-      <LastGenOutput>ListsResources.Designer.cs</LastGenOutput>
-    </EmbeddedResource>
-    <EmbeddedResource Include="Controls\Lists\ListsResources.ja.resx">
-      <DependentUpon>ListsResources.resx</DependentUpon>
-      <SubType>Designer</SubType>
-    </EmbeddedResource>
-    <EmbeddedResource Include="Controls\Lists\ListsResources.zh-CHS.resx">
-      <DependentUpon>ListsResources.resx</DependentUpon>
-      <SubType>Designer</SubType>
-    </EmbeddedResource>
-    <EmbeddedResource Include="Model\Tools\ToolsResources.resx">
-      <Generator>PublicResXFileCodeGenerator</Generator>
-      <SubType>Designer</SubType>
-      <LastGenOutput>ToolsResources.Designer.cs</LastGenOutput>
-    </EmbeddedResource>
-    <EmbeddedResource Include="Model\Tools\ToolsResources.ja.resx">
-      <DependentUpon>ToolsResources.resx</DependentUpon>
-      <SubType>Designer</SubType>
-    </EmbeddedResource>
-    <EmbeddedResource Include="Model\Tools\ToolsResources.zh-CHS.resx">
-      <DependentUpon>ToolsResources.resx</DependentUpon>
-      <SubType>Designer</SubType>
-    </EmbeddedResource>
-    <EmbeddedResource Include="Model\ModelResources.resx">
-      <Generator>PublicResXFileCodeGenerator</Generator>
-      <SubType>Designer</SubType>
-      <LastGenOutput>ModelResources.Designer.cs</LastGenOutput>
-    </EmbeddedResource>
-    <EmbeddedResource Include="Model\ModelResources.ja.resx">
-      <DependentUpon>ModelResources.resx</DependentUpon>
-      <SubType>Designer</SubType>
-    </EmbeddedResource>
-    <EmbeddedResource Include="Model\ModelResources.zh-CHS.resx">
-      <DependentUpon>ModelResources.resx</DependentUpon>
-      <SubType>Designer</SubType>
-    </EmbeddedResource>
-    <EmbeddedResource Include="FileUI\FileUIResources.resx">
-      <Generator>PublicResXFileCodeGenerator</Generator>
-      <SubType>Designer</SubType>
-      <LastGenOutput>FileUIResources.Designer.cs</LastGenOutput>
-    </EmbeddedResource>
-    <EmbeddedResource Include="FileUI\FileUIResources.ja.resx">
-      <DependentUpon>FileUIResources.resx</DependentUpon>
-      <SubType>Designer</SubType>
-    </EmbeddedResource>
-    <EmbeddedResource Include="FileUI\FileUIResources.zh-CHS.resx">
-      <DependentUpon>FileUIResources.resx</DependentUpon>
-      <SubType>Designer</SubType>
-    </EmbeddedResource>
-    <EmbeddedResource Include="Util\UtilResources.resx">
-      <Generator>PublicResXFileCodeGenerator</Generator>
-      <SubType>Designer</SubType>
-      <LastGenOutput>UtilResources.Designer.cs</LastGenOutput>
-    </EmbeddedResource>
-    <EmbeddedResource Include="Util\UtilResources.ja.resx">
-      <DependentUpon>UtilResources.resx</DependentUpon>
-      <SubType>Designer</SubType>
-    </EmbeddedResource>
-    <EmbeddedResource Include="Util\UtilResources.zh-CHS.resx">
-      <DependentUpon>UtilResources.resx</DependentUpon>
-      <SubType>Designer</SubType>
-    </EmbeddedResource>
-    <EmbeddedResource Include="Model\Lib\LibResources.resx">
-      <Generator>PublicResXFileCodeGenerator</Generator>
-      <SubType>Designer</SubType>
-      <LastGenOutput>LibResources.Designer.cs</LastGenOutput>
-    </EmbeddedResource>
-    <EmbeddedResource Include="Model\Lib\LibResources.ja.resx">
-      <DependentUpon>LibResources.resx</DependentUpon>
-      <SubType>Designer</SubType>
-    </EmbeddedResource>
-    <EmbeddedResource Include="Model\Lib\LibResources.zh-CHS.resx">
-      <DependentUpon>LibResources.resx</DependentUpon>
-      <SubType>Designer</SubType>
-    </EmbeddedResource>
-    <EmbeddedResource Include="Properties\PropertiesResources.resx">
-      <Generator>PublicResXFileCodeGenerator</Generator>
-      <SubType>Designer</SubType>
-      <LastGenOutput>PropertiesResources.Designer.cs</LastGenOutput>
-    </EmbeddedResource>
-    <EmbeddedResource Include="Properties\PropertiesResources.ja.resx">
-      <DependentUpon>PropertiesResources.resx</DependentUpon>
-      <SubType>Designer</SubType>
-    </EmbeddedResource>
-    <EmbeddedResource Include="Properties\PropertiesResources.zh-CHS.resx">
-      <DependentUpon>PropertiesResources.resx</DependentUpon>
-      <SubType>Designer</SubType>
-    </EmbeddedResource>
-    <EmbeddedResource Include="Model\DocSettings\DocSettingsResources.resx">
-      <Generator>PublicResXFileCodeGenerator</Generator>
-      <SubType>Designer</SubType>
-      <LastGenOutput>DocSettingsResources.Designer.cs</LastGenOutput>
-    </EmbeddedResource>
-    <EmbeddedResource Include="Model\DocSettings\DocSettingsResources.ja.resx">
-      <DependentUpon>DocSettingsResources.resx</DependentUpon>
-      <SubType>Designer</SubType>
-    </EmbeddedResource>
-    <EmbeddedResource Include="Model\DocSettings\DocSettingsResources.zh-CHS.resx">
-      <DependentUpon>DocSettingsResources.resx</DependentUpon>
-      <SubType>Designer</SubType>
-    </EmbeddedResource>
-    <EmbeddedResource Include="Controls\Clustering\ClusteringResources.resx">
-      <Generator>PublicResXFileCodeGenerator</Generator>
-      <SubType>Designer</SubType>
-      <LastGenOutput>ClusteringResources.Designer.cs</LastGenOutput>
-    </EmbeddedResource>
-    <EmbeddedResource Include="Controls\Clustering\ClusteringResources.ja.resx">
-      <DependentUpon>ClusteringResources.resx</DependentUpon>
-      <SubType>Designer</SubType>
-    </EmbeddedResource>
-    <EmbeddedResource Include="Controls\Clustering\ClusteringResources.zh-CHS.resx">
-      <DependentUpon>ClusteringResources.resx</DependentUpon>
-      <SubType>Designer</SubType>
-    </EmbeddedResource>
-    <EmbeddedResource Include="Model\Find\FindResources.resx">
-      <Generator>PublicResXFileCodeGenerator</Generator>
-      <SubType>Designer</SubType>
-      <LastGenOutput>FindResources.Designer.cs</LastGenOutput>
-    </EmbeddedResource>
-    <EmbeddedResource Include="Model\Find\FindResources.ja.resx">
-      <DependentUpon>FindResources.resx</DependentUpon>
-      <SubType>Designer</SubType>
-    </EmbeddedResource>
-    <EmbeddedResource Include="Model\Find\FindResources.zh-CHS.resx">
-      <DependentUpon>FindResources.resx</DependentUpon>
-      <SubType>Designer</SubType>
-    </EmbeddedResource>
-    <EmbeddedResource Include="Model\Databinding\DatabindingResources.resx">
-      <Generator>PublicResXFileCodeGenerator</Generator>
-      <SubType>Designer</SubType>
-      <LastGenOutput>DatabindingResources.Designer.cs</LastGenOutput>
-    </EmbeddedResource>
-    <EmbeddedResource Include="Model\Databinding\DatabindingResources.ja.resx">
-      <DependentUpon>DatabindingResources.resx</DependentUpon>
-      <SubType>Designer</SubType>
-    </EmbeddedResource>
-    <EmbeddedResource Include="Model\Databinding\DatabindingResources.zh-CHS.resx">
-      <DependentUpon>DatabindingResources.resx</DependentUpon>
-      <SubType>Designer</SubType>
-    </EmbeddedResource>
-    <EmbeddedResource Include="Model\Results\ResultsResources.resx">
-      <Generator>PublicResXFileCodeGenerator</Generator>
-      <SubType>Designer</SubType>
-      <LastGenOutput>ResultsResources.Designer.cs</LastGenOutput>
-    </EmbeddedResource>
-    <EmbeddedResource Include="Model\Results\ResultsResources.ja.resx">
-      <DependentUpon>ResultsResources.resx</DependentUpon>
-      <SubType>Designer</SubType>
-    </EmbeddedResource>
-    <EmbeddedResource Include="Model\Results\ResultsResources.zh-CHS.resx">
-      <DependentUpon>ResultsResources.resx</DependentUpon>
-      <SubType>Designer</SubType>
-    </EmbeddedResource>
-    <EmbeddedResource Include="Model\Irt\IrtResources.resx">
-      <Generator>PublicResXFileCodeGenerator</Generator>
-      <SubType>Designer</SubType>
-      <LastGenOutput>IrtResources.Designer.cs</LastGenOutput>
-    </EmbeddedResource>
-    <EmbeddedResource Include="Model\Irt\IrtResources.ja.resx">
-      <DependentUpon>IrtResources.resx</DependentUpon>
-      <SubType>Designer</SubType>
-    </EmbeddedResource>
-    <EmbeddedResource Include="Model\Irt\IrtResources.zh-CHS.resx">
-      <DependentUpon>IrtResources.resx</DependentUpon>
-      <SubType>Designer</SubType>
-    </EmbeddedResource>
-    <EmbeddedResource Include="Controls\ControlsResources.resx">
-      <Generator>PublicResXFileCodeGenerator</Generator>
-      <SubType>Designer</SubType>
-      <LastGenOutput>ControlsResources.Designer.cs</LastGenOutput>
-    </EmbeddedResource>
-    <EmbeddedResource Include="Controls\ControlsResources.ja.resx">
-      <DependentUpon>ControlsResources.resx</DependentUpon>
-      <SubType>Designer</SubType>
-    </EmbeddedResource>
-    <EmbeddedResource Include="Controls\ControlsResources.zh-CHS.resx">
-      <DependentUpon>ControlsResources.resx</DependentUpon>
-      <SubType>Designer</SubType>
-    </EmbeddedResource>
-    <EmbeddedResource Include="Model\Databinding\Entities\EntitiesResources.resx">
-      <Generator>PublicResXFileCodeGenerator</Generator>
-      <SubType>Designer</SubType>
-      <LastGenOutput>EntitiesResources.Designer.cs</LastGenOutput>
-    </EmbeddedResource>
-    <EmbeddedResource Include="Model\Databinding\Entities\EntitiesResources.ja.resx">
-      <DependentUpon>EntitiesResources.resx</DependentUpon>
-      <SubType>Designer</SubType>
-    </EmbeddedResource>
-    <EmbeddedResource Include="Model\Databinding\Entities\EntitiesResources.zh-CHS.resx">
-      <DependentUpon>EntitiesResources.resx</DependentUpon>
-      <SubType>Designer</SubType>
-    </EmbeddedResource>
-    <EmbeddedResource Include="ToolsUI\ToolsUIResources.resx">
-      <Generator>PublicResXFileCodeGenerator</Generator>
-      <SubType>Designer</SubType>
-      <LastGenOutput>ToolsUIResources.Designer.cs</LastGenOutput>
-    </EmbeddedResource>
-    <EmbeddedResource Include="ToolsUI\ToolsUIResources.ja.resx">
-      <DependentUpon>ToolsUIResources.resx</DependentUpon>
-      <SubType>Designer</SubType>
-    </EmbeddedResource>
-    <EmbeddedResource Include="ToolsUI\ToolsUIResources.zh-CHS.resx">
-      <DependentUpon>ToolsUIResources.resx</DependentUpon>
-      <SubType>Designer</SubType>
-    </EmbeddedResource>
-    <EmbeddedResource Include="Model\Optimization\OptimizationResources.resx">
-      <Generator>PublicResXFileCodeGenerator</Generator>
-      <SubType>Designer</SubType>
-      <LastGenOutput>OptimizationResources.Designer.cs</LastGenOutput>
-    </EmbeddedResource>
-    <EmbeddedResource Include="Model\Optimization\OptimizationResources.ja.resx">
-      <DependentUpon>OptimizationResources.resx</DependentUpon>
-      <SubType>Designer</SubType>
-    </EmbeddedResource>
-    <EmbeddedResource Include="Model\Optimization\OptimizationResources.zh-CHS.resx">
-      <DependentUpon>OptimizationResources.resx</DependentUpon>
-      <SubType>Designer</SubType>
-    </EmbeddedResource>
-    <EmbeddedResource Include="Controls\Startup\StartupResources.resx">
-      <Generator>PublicResXFileCodeGenerator</Generator>
-      <SubType>Designer</SubType>
-      <LastGenOutput>StartupResources.Designer.cs</LastGenOutput>
-    </EmbeddedResource>
-    <EmbeddedResource Include="Controls\Startup\StartupResources.ja.resx">
-      <DependentUpon>StartupResources.resx</DependentUpon>
-      <SubType>Designer</SubType>
-    </EmbeddedResource>
-    <EmbeddedResource Include="Controls\Startup\StartupResources.zh-CHS.resx">
-      <DependentUpon>StartupResources.resx</DependentUpon>
-      <SubType>Designer</SubType>
-    </EmbeddedResource>
-    <EmbeddedResource Include="SettingsUI\Irt\IrtResources.resx">
-      <Generator>PublicResXFileCodeGenerator</Generator>
-      <SubType>Designer</SubType>
-      <LastGenOutput>IrtResources.Designer.cs</LastGenOutput>
-    </EmbeddedResource>
-    <EmbeddedResource Include="SettingsUI\Irt\IrtResources.ja.resx">
-      <DependentUpon>IrtResources.resx</DependentUpon>
-      <SubType>Designer</SubType>
-    </EmbeddedResource>
-    <EmbeddedResource Include="SettingsUI\Irt\IrtResources.zh-CHS.resx">
-      <DependentUpon>IrtResources.resx</DependentUpon>
-      <SubType>Designer</SubType>
-    </EmbeddedResource>
-    <EmbeddedResource Include="Model\Hibernate\HibernateResources.resx">
-      <Generator>PublicResXFileCodeGenerator</Generator>
-      <SubType>Designer</SubType>
-      <LastGenOutput>HibernateResources.Designer.cs</LastGenOutput>
-    </EmbeddedResource>
-    <EmbeddedResource Include="Model\Hibernate\HibernateResources.ja.resx">
-      <DependentUpon>HibernateResources.resx</DependentUpon>
-      <SubType>Designer</SubType>
-    </EmbeddedResource>
-    <EmbeddedResource Include="Model\Hibernate\HibernateResources.zh-CHS.resx">
-      <DependentUpon>HibernateResources.resx</DependentUpon>
-      <SubType>Designer</SubType>
-    </EmbeddedResource>
-    <EmbeddedResource Include="Model\Lib\Midas\MidasResources.resx">
-      <Generator>PublicResXFileCodeGenerator</Generator>
-      <SubType>Designer</SubType>
-      <LastGenOutput>MidasResources.Designer.cs</LastGenOutput>
-    </EmbeddedResource>
-    <EmbeddedResource Include="Model\Lib\Midas\MidasResources.ja.resx">
-      <DependentUpon>MidasResources.resx</DependentUpon>
-      <SubType>Designer</SubType>
-    </EmbeddedResource>
-    <EmbeddedResource Include="Model\Lib\Midas\MidasResources.zh-CHS.resx">
-      <DependentUpon>MidasResources.resx</DependentUpon>
-      <SubType>Designer</SubType>
-    </EmbeddedResource>
-    <EmbeddedResource Include="Model\Lists\ListsResources.resx">
-      <Generator>PublicResXFileCodeGenerator</Generator>
-      <SubType>Designer</SubType>
-      <LastGenOutput>ListsResources.Designer.cs</LastGenOutput>
-    </EmbeddedResource>
-    <EmbeddedResource Include="Model\Lists\ListsResources.ja.resx">
-      <DependentUpon>ListsResources.resx</DependentUpon>
-      <SubType>Designer</SubType>
-    </EmbeddedResource>
-    <EmbeddedResource Include="Model\Lists\ListsResources.zh-CHS.resx">
-      <DependentUpon>ListsResources.resx</DependentUpon>
-      <SubType>Designer</SubType>
-    </EmbeddedResource>
-    <EmbeddedResource Include="Util\Extensions\ExtensionsResources.resx">
-      <Generator>PublicResXFileCodeGenerator</Generator>
-      <SubType>Designer</SubType>
-      <LastGenOutput>ExtensionsResources.Designer.cs</LastGenOutput>
-    </EmbeddedResource>
-    <EmbeddedResource Include="Util\Extensions\ExtensionsResources.ja.resx">
-      <DependentUpon>ExtensionsResources.resx</DependentUpon>
-      <SubType>Designer</SubType>
-    </EmbeddedResource>
-    <EmbeddedResource Include="Util\Extensions\ExtensionsResources.zh-CHS.resx">
-      <DependentUpon>ExtensionsResources.resx</DependentUpon>
-      <SubType>Designer</SubType>
-    </EmbeddedResource>
-    <EmbeddedResource Include="Controls\Databinding\RowActions\RowActionsResources.resx">
-      <Generator>PublicResXFileCodeGenerator</Generator>
-      <SubType>Designer</SubType>
-      <LastGenOutput>RowActionsResources.Designer.cs</LastGenOutput>
-    </EmbeddedResource>
-    <EmbeddedResource Include="Controls\Databinding\RowActions\RowActionsResources.ja.resx">
-      <DependentUpon>RowActionsResources.resx</DependentUpon>
-      <SubType>Designer</SubType>
-    </EmbeddedResource>
-    <EmbeddedResource Include="Controls\Databinding\RowActions\RowActionsResources.zh-CHS.resx">
-      <DependentUpon>RowActionsResources.resx</DependentUpon>
-      <SubType>Designer</SubType>
-    </EmbeddedResource>
-    <EmbeddedResource Include="SettingsUI\IonMobility\IonMobilityResources.resx">
-      <Generator>PublicResXFileCodeGenerator</Generator>
-      <SubType>Designer</SubType>
-      <LastGenOutput>IonMobilityResources.Designer.cs</LastGenOutput>
-    </EmbeddedResource>
-    <EmbeddedResource Include="SettingsUI\IonMobility\IonMobilityResources.ja.resx">
-      <DependentUpon>IonMobilityResources.resx</DependentUpon>
-      <SubType>Designer</SubType>
-    </EmbeddedResource>
-    <EmbeddedResource Include="SettingsUI\IonMobility\IonMobilityResources.zh-CHS.resx">
-      <DependentUpon>IonMobilityResources.resx</DependentUpon>
-      <SubType>Designer</SubType>
-    </EmbeddedResource>
-    <EmbeddedResource Include="Model\V01\V01Resources.resx">
-      <Generator>PublicResXFileCodeGenerator</Generator>
-      <SubType>Designer</SubType>
-      <LastGenOutput>V01Resources.Designer.cs</LastGenOutput>
-    </EmbeddedResource>
-    <EmbeddedResource Include="Model\V01\V01Resources.ja.resx">
-      <DependentUpon>V01Resources.resx</DependentUpon>
-      <SubType>Designer</SubType>
-    </EmbeddedResource>
-    <EmbeddedResource Include="Model\V01\V01Resources.zh-CHS.resx">
-      <DependentUpon>V01Resources.resx</DependentUpon>
-      <SubType>Designer</SubType>
-    </EmbeddedResource>
-    <EmbeddedResource Include="Controls\Databinding\DatabindingResources.resx">
-      <Generator>PublicResXFileCodeGenerator</Generator>
-      <SubType>Designer</SubType>
-      <LastGenOutput>DatabindingResources.Designer.cs</LastGenOutput>
-    </EmbeddedResource>
-    <EmbeddedResource Include="Controls\Databinding\DatabindingResources.ja.resx">
-      <DependentUpon>DatabindingResources.resx</DependentUpon>
-      <SubType>Designer</SubType>
-    </EmbeddedResource>
-    <EmbeddedResource Include="Controls\Databinding\DatabindingResources.zh-CHS.resx">
-      <DependentUpon>DatabindingResources.resx</DependentUpon>
-      <SubType>Designer</SubType>
-    </EmbeddedResource>
-    <EmbeddedResource Include="Model\Proteome\ProteomeResources.resx">
-      <Generator>PublicResXFileCodeGenerator</Generator>
-      <SubType>Designer</SubType>
-      <LastGenOutput>ProteomeResources.Designer.cs</LastGenOutput>
-    </EmbeddedResource>
-    <EmbeddedResource Include="Model\Proteome\ProteomeResources.ja.resx">
-      <DependentUpon>ProteomeResources.resx</DependentUpon>
-      <SubType>Designer</SubType>
-    </EmbeddedResource>
-    <EmbeddedResource Include="Model\Proteome\ProteomeResources.zh-CHS.resx">
-      <DependentUpon>ProteomeResources.resx</DependentUpon>
-      <SubType>Designer</SubType>
-    </EmbeddedResource>
-    <EmbeddedResource Include="Model\DdaSearch\DdaSearchResources.resx">
-      <Generator>PublicResXFileCodeGenerator</Generator>
-      <SubType>Designer</SubType>
-      <LastGenOutput>DdaSearchResources.Designer.cs</LastGenOutput>
-    </EmbeddedResource>
-    <EmbeddedResource Include="Model\DdaSearch\DdaSearchResources.ja.resx">
-      <DependentUpon>DdaSearchResources.resx</DependentUpon>
-      <SubType>Designer</SubType>
-    </EmbeddedResource>
-    <EmbeddedResource Include="Model\DdaSearch\DdaSearchResources.zh-CHS.resx">
-      <DependentUpon>DdaSearchResources.resx</DependentUpon>
-      <SubType>Designer</SubType>
-    </EmbeddedResource>
-    <EmbeddedResource Include="Model\ElementLocators\ExportAnnotations\ExportAnnotationsResources.resx">
-      <Generator>PublicResXFileCodeGenerator</Generator>
-      <SubType>Designer</SubType>
-      <LastGenOutput>ExportAnnotationsResources.Designer.cs</LastGenOutput>
-    </EmbeddedResource>
-    <EmbeddedResource Include="Model\ElementLocators\ExportAnnotations\ExportAnnotationsResources.ja.resx">
-      <DependentUpon>ExportAnnotationsResources.resx</DependentUpon>
-      <SubType>Designer</SubType>
-    </EmbeddedResource>
-    <EmbeddedResource Include="Model\ElementLocators\ExportAnnotations\ExportAnnotationsResources.zh-CHS.resx">
-      <DependentUpon>ExportAnnotationsResources.resx</DependentUpon>
-      <SubType>Designer</SubType>
-    </EmbeddedResource>
-    <EmbeddedResource Include="Model\Serialization\SerializationResources.resx">
-      <Generator>PublicResXFileCodeGenerator</Generator>
-      <SubType>Designer</SubType>
-      <LastGenOutput>SerializationResources.Designer.cs</LastGenOutput>
-    </EmbeddedResource>
-    <EmbeddedResource Include="Model\Serialization\SerializationResources.ja.resx">
-      <DependentUpon>SerializationResources.resx</DependentUpon>
-      <SubType>Designer</SubType>
-    </EmbeddedResource>
-    <EmbeddedResource Include="Model\Serialization\SerializationResources.zh-CHS.resx">
-      <DependentUpon>SerializationResources.resx</DependentUpon>
-      <SubType>Designer</SubType>
-    </EmbeddedResource>
-    <EmbeddedResource Include="Model\GroupComparison\GroupComparisonResources.resx">
-      <Generator>PublicResXFileCodeGenerator</Generator>
-      <SubType>Designer</SubType>
-      <LastGenOutput>GroupComparisonResources.Designer.cs</LastGenOutput>
-    </EmbeddedResource>
-    <EmbeddedResource Include="Model\GroupComparison\GroupComparisonResources.ja.resx">
-      <DependentUpon>GroupComparisonResources.resx</DependentUpon>
-      <SubType>Designer</SubType>
-    </EmbeddedResource>
-    <EmbeddedResource Include="Model\GroupComparison\GroupComparisonResources.zh-CHS.resx">
-      <DependentUpon>GroupComparisonResources.resx</DependentUpon>
-      <SubType>Designer</SubType>
-    </EmbeddedResource>
-    <EmbeddedResource Include="Model\Results\RemoteApi\RemoteApiResources.resx">
-      <Generator>PublicResXFileCodeGenerator</Generator>
-      <SubType>Designer</SubType>
-      <LastGenOutput>RemoteApiResources.Designer.cs</LastGenOutput>
-    </EmbeddedResource>
-    <EmbeddedResource Include="Model\Results\RemoteApi\RemoteApiResources.ja.resx">
-      <DependentUpon>RemoteApiResources.resx</DependentUpon>
-      <SubType>Designer</SubType>
-    </EmbeddedResource>
-    <EmbeddedResource Include="Model\Results\RemoteApi\RemoteApiResources.zh-CHS.resx">
-      <DependentUpon>RemoteApiResources.resx</DependentUpon>
-      <SubType>Designer</SubType>
-    </EmbeddedResource>
-    <EmbeddedResource Include="SettingsUI\Optimization\OptimizationResources.resx">
-      <Generator>PublicResXFileCodeGenerator</Generator>
-      <SubType>Designer</SubType>
-      <LastGenOutput>OptimizationResources.Designer.cs</LastGenOutput>
-    </EmbeddedResource>
-    <EmbeddedResource Include="SettingsUI\Optimization\OptimizationResources.ja.resx">
-      <DependentUpon>OptimizationResources.resx</DependentUpon>
-      <SubType>Designer</SubType>
-    </EmbeddedResource>
-    <EmbeddedResource Include="SettingsUI\Optimization\OptimizationResources.zh-CHS.resx">
-      <DependentUpon>OptimizationResources.resx</DependentUpon>
-      <SubType>Designer</SubType>
-    </EmbeddedResource>
-    <EmbeddedResource Include="Model\DocSettings\AbsoluteQuantification\AbsoluteQuantificationResources.resx">
-      <Generator>PublicResXFileCodeGenerator</Generator>
-      <SubType>Designer</SubType>
-      <LastGenOutput>AbsoluteQuantificationResources.Designer.cs</LastGenOutput>
-    </EmbeddedResource>
-    <EmbeddedResource Include="Model\DocSettings\AbsoluteQuantification\AbsoluteQuantificationResources.ja.resx">
-      <DependentUpon>AbsoluteQuantificationResources.resx</DependentUpon>
-      <SubType>Designer</SubType>
-    </EmbeddedResource>
-    <EmbeddedResource Include="Model\DocSettings\AbsoluteQuantification\AbsoluteQuantificationResources.zh-CHS.resx">
-      <DependentUpon>AbsoluteQuantificationResources.resx</DependentUpon>
-      <SubType>Designer</SubType>
-    </EmbeddedResource>
-    <EmbeddedResource Include="Model\AuditLog\AuditLogResources.resx">
-      <Generator>PublicResXFileCodeGenerator</Generator>
-      <SubType>Designer</SubType>
-      <LastGenOutput>AuditLogResources.Designer.cs</LastGenOutput>
-    </EmbeddedResource>
-    <EmbeddedResource Include="Model\AuditLog\AuditLogResources.ja.resx">
-      <DependentUpon>AuditLogResources.resx</DependentUpon>
-      <SubType>Designer</SubType>
-    </EmbeddedResource>
-    <EmbeddedResource Include="Model\AuditLog\AuditLogResources.zh-CHS.resx">
-      <DependentUpon>AuditLogResources.resx</DependentUpon>
-      <SubType>Designer</SubType>
-    </EmbeddedResource>
-    <EmbeddedResource Include="Model\Crosslinking\CrosslinkingResources.resx">
-      <Generator>PublicResXFileCodeGenerator</Generator>
-      <SubType>Designer</SubType>
-      <LastGenOutput>CrosslinkingResources.Designer.cs</LastGenOutput>
-    </EmbeddedResource>
-    <EmbeddedResource Include="Model\Crosslinking\CrosslinkingResources.ja.resx">
-      <DependentUpon>CrosslinkingResources.resx</DependentUpon>
-      <SubType>Designer</SubType>
-    </EmbeddedResource>
-    <EmbeddedResource Include="Model\Crosslinking\CrosslinkingResources.zh-CHS.resx">
-      <DependentUpon>CrosslinkingResources.resx</DependentUpon>
-      <SubType>Designer</SubType>
-    </EmbeddedResource>
-    <EmbeddedResource Include="Model\ElementLocators\ElementLocatorsResources.resx">
-      <Generator>PublicResXFileCodeGenerator</Generator>
-      <SubType>Designer</SubType>
-      <LastGenOutput>ElementLocatorsResources.Designer.cs</LastGenOutput>
-    </EmbeddedResource>
-    <EmbeddedResource Include="Model\ElementLocators\ElementLocatorsResources.ja.resx">
-      <DependentUpon>ElementLocatorsResources.resx</DependentUpon>
-      <SubType>Designer</SubType>
-    </EmbeddedResource>
-    <EmbeddedResource Include="Model\ElementLocators\ElementLocatorsResources.zh-CHS.resx">
-      <DependentUpon>ElementLocatorsResources.resx</DependentUpon>
-      <SubType>Designer</SubType>
-    </EmbeddedResource>
-    <EmbeddedResource Include="Model\Lib\BlibData\BlibDataResources.resx">
-      <Generator>PublicResXFileCodeGenerator</Generator>
-      <SubType>Designer</SubType>
-      <LastGenOutput>BlibDataResources.Designer.cs</LastGenOutput>
-    </EmbeddedResource>
-    <EmbeddedResource Include="Model\Lib\BlibData\BlibDataResources.ja.resx">
-      <DependentUpon>BlibDataResources.resx</DependentUpon>
-      <SubType>Designer</SubType>
-    </EmbeddedResource>
-    <EmbeddedResource Include="Model\Lib\BlibData\BlibDataResources.zh-CHS.resx">
-      <DependentUpon>BlibDataResources.resx</DependentUpon>
-      <SubType>Designer</SubType>
-    </EmbeddedResource>
-    <EmbeddedResource Include="Model\IonMobility\IonMobilityResources.resx">
-      <Generator>PublicResXFileCodeGenerator</Generator>
-      <SubType>Designer</SubType>
-      <LastGenOutput>IonMobilityResources.Designer.cs</LastGenOutput>
-    </EmbeddedResource>
-    <EmbeddedResource Include="Model\IonMobility\IonMobilityResources.ja.resx">
-      <DependentUpon>IonMobilityResources.resx</DependentUpon>
-      <SubType>Designer</SubType>
-    </EmbeddedResource>
-    <EmbeddedResource Include="Model\IonMobility\IonMobilityResources.zh-CHS.resx">
-      <DependentUpon>IonMobilityResources.resx</DependentUpon>
-      <SubType>Designer</SubType>
-    </EmbeddedResource>
-    <EmbeddedResource Include="Model\Results\RemoteApi\Unifi\UnifiResources.resx">
-      <Generator>PublicResXFileCodeGenerator</Generator>
-      <SubType>Designer</SubType>
-      <LastGenOutput>UnifiResources.Designer.cs</LastGenOutput>
-    </EmbeddedResource>
-    <EmbeddedResource Include="Model\Results\RemoteApi\Unifi\UnifiResources.ja.resx">
-      <DependentUpon>UnifiResources.resx</DependentUpon>
-      <SubType>Designer</SubType>
-    </EmbeddedResource>
-    <EmbeddedResource Include="Model\Results\RemoteApi\Unifi\UnifiResources.zh-CHS.resx">
-      <DependentUpon>UnifiResources.resx</DependentUpon>
-      <SubType>Designer</SubType>
-    </EmbeddedResource>
-    <EmbeddedResource Include="Model\Koina\Models\ModelsResources.resx">
-      <Generator>PublicResXFileCodeGenerator</Generator>
-      <SubType>Designer</SubType>
-      <LastGenOutput>ModelsResources.Designer.cs</LastGenOutput>
-    </EmbeddedResource>
-    <EmbeddedResource Include="Model\Koina\Models\ModelsResources.ja.resx">
-      <DependentUpon>ModelsResources.resx</DependentUpon>
-      <SubType>Designer</SubType>
-    </EmbeddedResource>
-    <EmbeddedResource Include="Model\Koina\Models\ModelsResources.zh-CHS.resx">
-      <DependentUpon>ModelsResources.resx</DependentUpon>
-      <SubType>Designer</SubType>
-    </EmbeddedResource>
-    <Compile Include="Model\Koina\Models\ModelsResources.Designer.cs">
-      <AutoGen>True</AutoGen>
-      <DesignTime>True</DesignTime>
-      <DependentUpon>ModelsResources.resx</DependentUpon>
-    </Compile>
-    <EmbeddedResource Include="Controls\Spectra\SpectraResources.resx">
-      <Generator>PublicResXFileCodeGenerator</Generator>
-      <SubType>Designer</SubType>
-      <LastGenOutput>SpectraResources.Designer.cs</LastGenOutput>
-    </EmbeddedResource>
-    <EmbeddedResource Include="Controls\Spectra\SpectraResources.ja.resx">
-      <DependentUpon>SpectraResources.resx</DependentUpon>
-      <SubType>Designer</SubType>
-    </EmbeddedResource>
-    <EmbeddedResource Include="Controls\Spectra\SpectraResources.zh-CHS.resx">
-      <DependentUpon>SpectraResources.resx</DependentUpon>
-      <SubType>Designer</SubType>
-    </EmbeddedResource>
-    <EmbeddedResource Include="Model\Results\Spectra\SpectraResources.resx">
-      <Generator>PublicResXFileCodeGenerator</Generator>
-      <SubType>Designer</SubType>
-      <LastGenOutput>SpectraResources.Designer.cs</LastGenOutput>
-    </EmbeddedResource>
-    <EmbeddedResource Include="Model\Results\Spectra\SpectraResources.ja.resx">
-      <DependentUpon>SpectraResources.resx</DependentUpon>
-      <SubType>Designer</SubType>
-    </EmbeddedResource>
-    <EmbeddedResource Include="Model\Results\Spectra\SpectraResources.zh-CHS.resx">
-      <DependentUpon>SpectraResources.resx</DependentUpon>
-      <SubType>Designer</SubType>
-    </EmbeddedResource>
-  </ItemGroup>
-  <ItemGroup>
-    <None Include="Properties\app.manifest">
-      <SubType>Designer</SubType>
-    </None>
-    <EmbeddedResource Include="Resources\Blank.bmp" />
-    <EmbeddedResource Include="Resources\DataProcessing.png" />
-    <EmbeddedResource Include="Resources\File.png" />
-    <EmbeddedResource Include="Resources\Folder.png" />
-    <EmbeddedResource Include="Resources\DropImage.bmp" />
-    <EmbeddedResource Include="Resources\Filter.bmp" />
-    <EmbeddedResource Include="Resources\ExternalTool.bmp" />
-    <EmbeddedResource Include="Resources\GreenCheck.bmp" />
-    <EmbeddedResource Include="Resources\Peptide.bmp" />
-    <EmbeddedResource Include="Resources\Protein.bmp" />
-    <EmbeddedResource Include="Resources\RedX.bmp" />
-    <EmbeddedResource Include="Resources\Skyline.bmp" />
-    <EmbeddedResource Include="SettingsUI\EditDPDlg.resx">
-      <DependentUpon>EditDPDlg.cs</DependentUpon>
-      <SubType>Designer</SubType>
-    </EmbeddedResource>
-    <EmbeddedResource Include="Skyline.ico" />
-  </ItemGroup>
-  <ItemGroup>
-    <BootstrapperPackage Include=".NETFramework,Version=v4.7.2">
-      <Visible>False</Visible>
-      <ProductName>Microsoft .NET Framework 4.7.2 %28x86 and x64%29</ProductName>
-      <Install>true</Install>
-    </BootstrapperPackage>
-    <BootstrapperPackage Include="Microsoft.Net.Client.3.5">
-      <Visible>False</Visible>
-      <ProductName>.NET Framework 3.5 SP1 Client Profile</ProductName>
-      <Install>false</Install>
-    </BootstrapperPackage>
-    <BootstrapperPackage Include="Microsoft.Net.Framework.2.0">
-      <Visible>False</Visible>
-      <ProductName>.NET Framework 2.0 %28x86%29</ProductName>
-      <Install>false</Install>
-    </BootstrapperPackage>
-    <BootstrapperPackage Include="Microsoft.Net.Framework.3.0">
-      <Visible>False</Visible>
-      <ProductName>.NET Framework 3.0 %28x86%29</ProductName>
-      <Install>false</Install>
-    </BootstrapperPackage>
-    <BootstrapperPackage Include="Microsoft.Net.Framework.3.5">
-      <Visible>False</Visible>
-      <ProductName>.NET Framework 3.5</ProductName>
-      <Install>false</Install>
-    </BootstrapperPackage>
-    <BootstrapperPackage Include="Microsoft.Net.Framework.3.5.SP1">
-      <Visible>False</Visible>
-      <ProductName>.NET Framework 3.5 SP1</ProductName>
-      <Install>false</Install>
-    </BootstrapperPackage>
-  </ItemGroup>
-  <ItemGroup>
-    <FileAssociation Include=".sky">
-      <Visible>False</Visible>
-      <Description>Skyline Document</Description>
-      <Progid>Skyline.Document.0</Progid>
-      <DefaultIcon>SkylineDoc.ico</DefaultIcon>
-    </FileAssociation>
-    <FileAssociation Include=".skyd">
-      <Visible>False</Visible>
-      <Description>Skyline Chromatogram Data</Description>
-      <Progid>Skyline.Data.0</Progid>
-      <DefaultIcon>SkylineData.ico</DefaultIcon>
-    </FileAssociation>
-    <FileAssociation Include=".skyp">
-      <Visible>False</Visible>
-      <Description>Skyline Document Pointer</Description>
-      <Progid>Skyline.Pointer.0</Progid>
-      <DefaultIcon>SkylineDocPointer.ico</DefaultIcon>
-    </FileAssociation>
-  </ItemGroup>
-  <ItemGroup>
-    <Content Include="..\Shared\Lib\Microsoft.VC90.CRT\x64\msvcr90.dll">
-      <Link>percolator\msvcr90.DLL</Link>
-      <CopyToOutputDirectory>PreserveNewest</CopyToOutputDirectory>
-    </Content>
-    <Content Condition="'$(Platform)' == 'x86'" Include="..\Shared\Lib\Microsoft.VC90.MFC\x86\mfc90u.dll">
-      <Link>Microsoft.VC90.MFC\mfc90u.dll</Link>
-      <CopyToOutputDirectory>PreserveNewest</CopyToOutputDirectory>
-    </Content>
-    <Content Condition="'$(Platform)' == 'x86'" Include="..\Shared\Lib\Microsoft.VC90.MFC\x86\Microsoft.VC90.MFC.manifest">
-      <Link>Microsoft.VC90.MFC\Microsoft.VC90.MFC.manifest</Link>
-      <CopyToOutputDirectory>PreserveNewest</CopyToOutputDirectory>
-    </Content>
-    <Content Condition="'$(Platform)' == 'x86'" Include="..\Shared\Lib\Microsoft.VC90.CRT\x86\msvcm90.dll">
-      <Link>Microsoft.VC90.CRT\msvcm90.dll</Link>
-      <CopyToOutputDirectory>PreserveNewest</CopyToOutputDirectory>
-    </Content>
-    <Content Condition="'$(Platform)' == 'x86'" Include="..\Shared\Lib\Microsoft.VC90.CRT\x86\msvcr90.dll">
-      <Link>Microsoft.VC90.CRT\msvcr90.dll</Link>
-      <CopyToOutputDirectory>PreserveNewest</CopyToOutputDirectory>
-    </Content>
-    <Content Condition="'$(Platform)' == 'x86'" Include="..\Shared\Lib\Microsoft.VC90.CRT\x86\msvcp90.dll">
-      <Link>Microsoft.VC90.CRT\msvcp90.dll</Link>
-      <CopyToOutputDirectory>PreserveNewest</CopyToOutputDirectory>
-    </Content>
-    <Content Condition="'$(Platform)' == 'x86'" Include="..\Shared\Lib\Microsoft.VC90.CRT\x86\Microsoft.VC90.CRT.manifest">
-      <Link>Microsoft.VC90.CRT\Microsoft.VC90.CRT.manifest</Link>
-      <CopyToOutputDirectory>PreserveNewest</CopyToOutputDirectory>
-    </Content>
-    <Content Condition="'$(Platform)' == 'x86'" Include="..\Shared\Lib\Microsoft.VC110.CRT\x86\msvcp110.dll">
-      <Link>msvcp110.dll</Link>
-      <CopyToOutputDirectory>PreserveNewest</CopyToOutputDirectory>
-    </Content>
-    <Content Condition="'$(Platform)' == 'x86'" Include="..\Shared\Lib\Microsoft.VC110.CRT\x86\msvcr110.dll">
-      <Link>msvcr110.dll</Link>
-      <CopyToOutputDirectory>PreserveNewest</CopyToOutputDirectory>
-    </Content>
-    <Content Condition="'$(Platform)' == 'x86'" Include="..\Shared\Lib\Microsoft.VC110.CRT\x86\vcomp110.dll">
-      <Link>vcomp110.dll</Link>
-      <CopyToOutputDirectory>PreserveNewest</CopyToOutputDirectory>
-    </Content>
-    <Content Condition="'$(Platform)' == 'x64'" Include="..\Shared\Lib\Microsoft.VC110.CRT\x64\msvcp110.dll">
-      <Link>msvcp110.dll</Link>
-      <CopyToOutputDirectory>PreserveNewest</CopyToOutputDirectory>
-    </Content>
-    <Content Condition="'$(Platform)' == 'x64'" Include="..\Shared\Lib\Microsoft.VC110.CRT\x64\msvcr110.dll">
-      <Link>msvcr110.dll</Link>
-      <CopyToOutputDirectory>PreserveNewest</CopyToOutputDirectory>
-    </Content>
-    <Content Condition="'$(Platform)' == 'x64'" Include="..\Shared\Lib\Microsoft.VC110.CRT\x64\vcomp110.dll">
-      <Link>vcomp110.dll</Link>
-      <CopyToOutputDirectory>PreserveNewest</CopyToOutputDirectory>
-    </Content>
-    <Content Condition="'$(Platform)' == 'x86'" Include="..\Shared\Lib\Microsoft.VC120.CRT\x86\msvcp120.dll">
-      <Link>msvcp120.dll</Link>
-      <CopyToOutputDirectory>PreserveNewest</CopyToOutputDirectory>
-    </Content>
-    <Content Condition="'$(Platform)' == 'x86'" Include="..\Shared\Lib\Microsoft.VC120.CRT\x86\msvcr120.dll">
-      <Link>msvcr120.dll</Link>
-      <CopyToOutputDirectory>PreserveNewest</CopyToOutputDirectory>
-    </Content>
-    <Content Condition="'$(Platform)' == 'x64'" Include="..\Shared\Lib\Microsoft.VC120.CRT\x64\msvcp120.dll">
-      <Link>msvcp120.dll</Link>
-      <CopyToOutputDirectory>PreserveNewest</CopyToOutputDirectory>
-    </Content>
-    <Content Condition="'$(Platform)' == 'x64'" Include="..\Shared\Lib\Microsoft.VC120.CRT\x64\msvcr120.dll">
-      <Link>msvcr120.dll</Link>
-      <CopyToOutputDirectory>PreserveNewest</CopyToOutputDirectory>
-    </Content>
-    <Content Condition="'$(Platform)' == 'x86'" Include="..\Shared\Lib\Microsoft.VC140.CRT\x86\api-ms-win-core-console-l1-1-0.dll">
-      <Link>api-ms-win-core-console-l1-1-0.dll</Link>
-      <CopyToOutputDirectory>PreserveNewest</CopyToOutputDirectory>
-    </Content>
-    <Content Condition="'$(Platform)' == 'x86'" Include="..\Shared\Lib\Microsoft.VC140.CRT\x86\api-ms-win-core-datetime-l1-1-0.dll">
-      <Link>api-ms-win-core-datetime-l1-1-0.dll</Link>
-      <CopyToOutputDirectory>PreserveNewest</CopyToOutputDirectory>
-    </Content>
-    <Content Condition="'$(Platform)' == 'x86'" Include="..\Shared\Lib\Microsoft.VC140.CRT\x86\api-ms-win-core-debug-l1-1-0.dll">
-      <Link>api-ms-win-core-debug-l1-1-0.dll</Link>
-      <CopyToOutputDirectory>PreserveNewest</CopyToOutputDirectory>
-    </Content>
-    <Content Condition="'$(Platform)' == 'x86'" Include="..\Shared\Lib\Microsoft.VC140.CRT\x86\api-ms-win-core-errorhandling-l1-1-0.dll">
-      <Link>api-ms-win-core-errorhandling-l1-1-0.dll</Link>
-      <CopyToOutputDirectory>PreserveNewest</CopyToOutputDirectory>
-    </Content>
-    <Content Condition="'$(Platform)' == 'x86'" Include="..\Shared\Lib\Microsoft.VC140.CRT\x86\api-ms-win-core-file-l1-1-0.dll">
-      <Link>api-ms-win-core-file-l1-1-0.dll</Link>
-      <CopyToOutputDirectory>PreserveNewest</CopyToOutputDirectory>
-    </Content>
-    <Content Condition="'$(Platform)' == 'x86'" Include="..\Shared\Lib\Microsoft.VC140.CRT\x86\api-ms-win-core-file-l1-2-0.dll">
-      <Link>api-ms-win-core-file-l1-2-0.dll</Link>
-      <CopyToOutputDirectory>PreserveNewest</CopyToOutputDirectory>
-    </Content>
-    <Content Condition="'$(Platform)' == 'x86'" Include="..\Shared\Lib\Microsoft.VC140.CRT\x86\api-ms-win-core-file-l2-1-0.dll">
-      <Link>api-ms-win-core-file-l2-1-0.dll</Link>
-      <CopyToOutputDirectory>PreserveNewest</CopyToOutputDirectory>
-    </Content>
-    <Content Condition="'$(Platform)' == 'x86'" Include="..\Shared\Lib\Microsoft.VC140.CRT\x86\api-ms-win-core-handle-l1-1-0.dll">
-      <Link>api-ms-win-core-handle-l1-1-0.dll</Link>
-      <CopyToOutputDirectory>PreserveNewest</CopyToOutputDirectory>
-    </Content>
-    <Content Condition="'$(Platform)' == 'x86'" Include="..\Shared\Lib\Microsoft.VC140.CRT\x86\api-ms-win-core-heap-l1-1-0.dll">
-      <Link>api-ms-win-core-heap-l1-1-0.dll</Link>
-      <CopyToOutputDirectory>PreserveNewest</CopyToOutputDirectory>
-    </Content>
-    <Content Condition="'$(Platform)' == 'x86'" Include="..\Shared\Lib\Microsoft.VC140.CRT\x86\api-ms-win-core-interlocked-l1-1-0.dll">
-      <Link>api-ms-win-core-interlocked-l1-1-0.dll</Link>
-      <CopyToOutputDirectory>PreserveNewest</CopyToOutputDirectory>
-    </Content>
-    <Content Condition="'$(Platform)' == 'x86'" Include="..\Shared\Lib\Microsoft.VC140.CRT\x86\api-ms-win-core-libraryloader-l1-1-0.dll">
-      <Link>api-ms-win-core-libraryloader-l1-1-0.dll</Link>
-      <CopyToOutputDirectory>PreserveNewest</CopyToOutputDirectory>
-    </Content>
-    <Content Condition="'$(Platform)' == 'x86'" Include="..\Shared\Lib\Microsoft.VC140.CRT\x86\api-ms-win-core-localization-l1-2-0.dll">
-      <Link>api-ms-win-core-localization-l1-2-0.dll</Link>
-      <CopyToOutputDirectory>PreserveNewest</CopyToOutputDirectory>
-    </Content>
-    <Content Condition="'$(Platform)' == 'x86'" Include="..\Shared\Lib\Microsoft.VC140.CRT\x86\api-ms-win-core-memory-l1-1-0.dll">
-      <Link>api-ms-win-core-memory-l1-1-0.dll</Link>
-      <CopyToOutputDirectory>PreserveNewest</CopyToOutputDirectory>
-    </Content>
-    <Content Condition="'$(Platform)' == 'x86'" Include="..\Shared\Lib\Microsoft.VC140.CRT\x86\api-ms-win-core-namedpipe-l1-1-0.dll">
-      <Link>api-ms-win-core-namedpipe-l1-1-0.dll</Link>
-      <CopyToOutputDirectory>PreserveNewest</CopyToOutputDirectory>
-    </Content>
-    <Content Condition="'$(Platform)' == 'x86'" Include="..\Shared\Lib\Microsoft.VC140.CRT\x86\api-ms-win-core-processenvironment-l1-1-0.dll">
-      <Link>api-ms-win-core-processenvironment-l1-1-0.dll</Link>
-      <CopyToOutputDirectory>PreserveNewest</CopyToOutputDirectory>
-    </Content>
-    <Content Condition="'$(Platform)' == 'x86'" Include="..\Shared\Lib\Microsoft.VC140.CRT\x86\api-ms-win-core-processthreads-l1-1-0.dll">
-      <Link>api-ms-win-core-processthreads-l1-1-0.dll</Link>
-      <CopyToOutputDirectory>PreserveNewest</CopyToOutputDirectory>
-    </Content>
-    <Content Condition="'$(Platform)' == 'x86'" Include="..\Shared\Lib\Microsoft.VC140.CRT\x86\api-ms-win-core-processthreads-l1-1-1.dll">
-      <Link>api-ms-win-core-processthreads-l1-1-1.dll</Link>
-      <CopyToOutputDirectory>PreserveNewest</CopyToOutputDirectory>
-    </Content>
-    <Content Condition="'$(Platform)' == 'x86'" Include="..\Shared\Lib\Microsoft.VC140.CRT\x86\api-ms-win-core-profile-l1-1-0.dll">
-      <Link>api-ms-win-core-profile-l1-1-0.dll</Link>
-      <CopyToOutputDirectory>PreserveNewest</CopyToOutputDirectory>
-    </Content>
-    <Content Condition="'$(Platform)' == 'x86'" Include="..\Shared\Lib\Microsoft.VC140.CRT\x86\api-ms-win-core-rtlsupport-l1-1-0.dll">
-      <Link>api-ms-win-core-rtlsupport-l1-1-0.dll</Link>
-      <CopyToOutputDirectory>PreserveNewest</CopyToOutputDirectory>
-    </Content>
-    <Content Condition="'$(Platform)' == 'x86'" Include="..\Shared\Lib\Microsoft.VC140.CRT\x86\api-ms-win-core-string-l1-1-0.dll">
-      <Link>api-ms-win-core-string-l1-1-0.dll</Link>
-      <CopyToOutputDirectory>PreserveNewest</CopyToOutputDirectory>
-    </Content>
-    <Content Condition="'$(Platform)' == 'x86'" Include="..\Shared\Lib\Microsoft.VC140.CRT\x86\api-ms-win-core-synch-l1-1-0.dll">
-      <Link>api-ms-win-core-synch-l1-1-0.dll</Link>
-      <CopyToOutputDirectory>PreserveNewest</CopyToOutputDirectory>
-    </Content>
-    <Content Condition="'$(Platform)' == 'x86'" Include="..\Shared\Lib\Microsoft.VC140.CRT\x86\api-ms-win-core-synch-l1-2-0.dll">
-      <Link>api-ms-win-core-synch-l1-2-0.dll</Link>
-      <CopyToOutputDirectory>PreserveNewest</CopyToOutputDirectory>
-    </Content>
-    <Content Condition="'$(Platform)' == 'x86'" Include="..\Shared\Lib\Microsoft.VC140.CRT\x86\api-ms-win-core-sysinfo-l1-1-0.dll">
-      <Link>api-ms-win-core-sysinfo-l1-1-0.dll</Link>
-      <CopyToOutputDirectory>PreserveNewest</CopyToOutputDirectory>
-    </Content>
-    <Content Condition="'$(Platform)' == 'x86'" Include="..\Shared\Lib\Microsoft.VC140.CRT\x86\api-ms-win-core-timezone-l1-1-0.dll">
-      <Link>api-ms-win-core-timezone-l1-1-0.dll</Link>
-      <CopyToOutputDirectory>PreserveNewest</CopyToOutputDirectory>
-    </Content>
-    <Content Condition="'$(Platform)' == 'x86'" Include="..\Shared\Lib\Microsoft.VC140.CRT\x86\api-ms-win-core-util-l1-1-0.dll">
-      <Link>api-ms-win-core-util-l1-1-0.dll</Link>
-      <CopyToOutputDirectory>PreserveNewest</CopyToOutputDirectory>
-    </Content>
-    <Content Condition="'$(Platform)' == 'x86'" Include="..\Shared\Lib\Microsoft.VC140.CRT\x86\api-ms-win-crt-conio-l1-1-0.dll">
-      <Link>api-ms-win-crt-conio-l1-1-0.dll</Link>
-      <CopyToOutputDirectory>PreserveNewest</CopyToOutputDirectory>
-    </Content>
-    <Content Condition="'$(Platform)' == 'x86'" Include="..\Shared\Lib\Microsoft.VC140.CRT\x86\api-ms-win-crt-convert-l1-1-0.dll">
-      <Link>api-ms-win-crt-convert-l1-1-0.dll</Link>
-      <CopyToOutputDirectory>PreserveNewest</CopyToOutputDirectory>
-    </Content>
-    <Content Condition="'$(Platform)' == 'x86'" Include="..\Shared\Lib\Microsoft.VC140.CRT\x86\api-ms-win-crt-environment-l1-1-0.dll">
-      <Link>api-ms-win-crt-environment-l1-1-0.dll</Link>
-      <CopyToOutputDirectory>PreserveNewest</CopyToOutputDirectory>
-    </Content>
-    <Content Condition="'$(Platform)' == 'x86'" Include="..\Shared\Lib\Microsoft.VC140.CRT\x86\api-ms-win-crt-filesystem-l1-1-0.dll">
-      <Link>api-ms-win-crt-filesystem-l1-1-0.dll</Link>
-      <CopyToOutputDirectory>PreserveNewest</CopyToOutputDirectory>
-    </Content>
-    <Content Condition="'$(Platform)' == 'x86'" Include="..\Shared\Lib\Microsoft.VC140.CRT\x86\api-ms-win-crt-heap-l1-1-0.dll">
-      <Link>api-ms-win-crt-heap-l1-1-0.dll</Link>
-      <CopyToOutputDirectory>PreserveNewest</CopyToOutputDirectory>
-    </Content>
-    <Content Condition="'$(Platform)' == 'x86'" Include="..\Shared\Lib\Microsoft.VC140.CRT\x86\api-ms-win-crt-locale-l1-1-0.dll">
-      <Link>api-ms-win-crt-locale-l1-1-0.dll</Link>
-      <CopyToOutputDirectory>PreserveNewest</CopyToOutputDirectory>
-    </Content>
-    <Content Condition="'$(Platform)' == 'x86'" Include="..\Shared\Lib\Microsoft.VC140.CRT\x86\api-ms-win-crt-math-l1-1-0.dll">
-      <Link>api-ms-win-crt-math-l1-1-0.dll</Link>
-      <CopyToOutputDirectory>PreserveNewest</CopyToOutputDirectory>
-    </Content>
-    <Content Condition="'$(Platform)' == 'x86'" Include="..\Shared\Lib\Microsoft.VC140.CRT\x86\api-ms-win-crt-multibyte-l1-1-0.dll">
-      <Link>api-ms-win-crt-multibyte-l1-1-0.dll</Link>
-      <CopyToOutputDirectory>PreserveNewest</CopyToOutputDirectory>
-    </Content>
-    <Content Condition="'$(Platform)' == 'x86'" Include="..\Shared\Lib\Microsoft.VC140.CRT\x86\api-ms-win-crt-private-l1-1-0.dll">
-      <Link>api-ms-win-crt-private-l1-1-0.dll</Link>
-      <CopyToOutputDirectory>PreserveNewest</CopyToOutputDirectory>
-    </Content>
-    <Content Condition="'$(Platform)' == 'x86'" Include="..\Shared\Lib\Microsoft.VC140.CRT\x86\api-ms-win-crt-process-l1-1-0.dll">
-      <Link>api-ms-win-crt-process-l1-1-0.dll</Link>
-      <CopyToOutputDirectory>PreserveNewest</CopyToOutputDirectory>
-    </Content>
-    <Content Condition="'$(Platform)' == 'x86'" Include="..\Shared\Lib\Microsoft.VC140.CRT\x86\api-ms-win-crt-runtime-l1-1-0.dll">
-      <Link>api-ms-win-crt-runtime-l1-1-0.dll</Link>
-      <CopyToOutputDirectory>PreserveNewest</CopyToOutputDirectory>
-    </Content>
-    <Content Condition="'$(Platform)' == 'x86'" Include="..\Shared\Lib\Microsoft.VC140.CRT\x86\api-ms-win-crt-stdio-l1-1-0.dll">
-      <Link>api-ms-win-crt-stdio-l1-1-0.dll</Link>
-      <CopyToOutputDirectory>PreserveNewest</CopyToOutputDirectory>
-    </Content>
-    <Content Condition="'$(Platform)' == 'x86'" Include="..\Shared\Lib\Microsoft.VC140.CRT\x86\api-ms-win-crt-string-l1-1-0.dll">
-      <Link>api-ms-win-crt-string-l1-1-0.dll</Link>
-      <CopyToOutputDirectory>PreserveNewest</CopyToOutputDirectory>
-    </Content>
-    <Content Condition="'$(Platform)' == 'x86'" Include="..\Shared\Lib\Microsoft.VC140.CRT\x86\api-ms-win-crt-time-l1-1-0.dll">
-      <Link>api-ms-win-crt-time-l1-1-0.dll</Link>
-      <CopyToOutputDirectory>PreserveNewest</CopyToOutputDirectory>
-    </Content>
-    <Content Condition="'$(Platform)' == 'x86'" Include="..\Shared\Lib\Microsoft.VC140.CRT\x86\api-ms-win-crt-utility-l1-1-0.dll">
-      <Link>api-ms-win-crt-utility-l1-1-0.dll</Link>
-      <CopyToOutputDirectory>PreserveNewest</CopyToOutputDirectory>
-    </Content>
-    <Content Condition="'$(Platform)' == 'x86'" Include="..\Shared\Lib\Microsoft.VC140.CRT\x86\msvcp140.dll">
-      <Link>msvcp140.dll</Link>
-      <CopyToOutputDirectory>PreserveNewest</CopyToOutputDirectory>
-    </Content>
-    <Content Condition="'$(Platform)' == 'x86'" Include="..\Shared\Lib\Microsoft.VC140.CRT\x86\ucrtbase.dll">
-      <Link>ucrtbase.dll</Link>
-      <CopyToOutputDirectory>PreserveNewest</CopyToOutputDirectory>
-    </Content>
-    <Content Condition="'$(Platform)' == 'x86'" Include="..\Shared\Lib\Microsoft.VC140.CRT\x86\vcomp140.dll">
-      <Link>vcomp140.dll</Link>
-      <CopyToOutputDirectory>PreserveNewest</CopyToOutputDirectory>
-    </Content>
-    <Content Condition="'$(Platform)' == 'x86'" Include="..\Shared\Lib\Microsoft.VC140.CRT\x86\vcruntime140.dll">
-      <Link>vcruntime140.dll</Link>
-      <CopyToOutputDirectory>PreserveNewest</CopyToOutputDirectory>
-    </Content>
-    <Content Condition="'$(Platform)' == 'x64'" Include="..\Shared\Lib\Microsoft.VC140.CRT\x64\api-ms-win-core-console-l1-1-0.dll">
-      <Link>api-ms-win-core-console-l1-1-0.dll</Link>
-      <CopyToOutputDirectory>PreserveNewest</CopyToOutputDirectory>
-    </Content>
-    <Content Condition="'$(Platform)' == 'x64'" Include="..\Shared\Lib\Microsoft.VC140.CRT\x64\api-ms-win-core-datetime-l1-1-0.dll">
-      <Link>api-ms-win-core-datetime-l1-1-0.dll</Link>
-      <CopyToOutputDirectory>PreserveNewest</CopyToOutputDirectory>
-    </Content>
-    <Content Condition="'$(Platform)' == 'x64'" Include="..\Shared\Lib\Microsoft.VC140.CRT\x64\api-ms-win-core-debug-l1-1-0.dll">
-      <Link>api-ms-win-core-debug-l1-1-0.dll</Link>
-      <CopyToOutputDirectory>PreserveNewest</CopyToOutputDirectory>
-    </Content>
-    <Content Condition="'$(Platform)' == 'x64'" Include="..\Shared\Lib\Microsoft.VC140.CRT\x64\api-ms-win-core-errorhandling-l1-1-0.dll">
-      <Link>api-ms-win-core-errorhandling-l1-1-0.dll</Link>
-      <CopyToOutputDirectory>PreserveNewest</CopyToOutputDirectory>
-    </Content>
-    <Content Condition="'$(Platform)' == 'x64'" Include="..\Shared\Lib\Microsoft.VC140.CRT\x64\api-ms-win-core-file-l1-1-0.dll">
-      <Link>api-ms-win-core-file-l1-1-0.dll</Link>
-      <CopyToOutputDirectory>PreserveNewest</CopyToOutputDirectory>
-    </Content>
-    <Content Condition="'$(Platform)' == 'x64'" Include="..\Shared\Lib\Microsoft.VC140.CRT\x64\api-ms-win-core-file-l1-2-0.dll">
-      <Link>api-ms-win-core-file-l1-2-0.dll</Link>
-      <CopyToOutputDirectory>PreserveNewest</CopyToOutputDirectory>
-    </Content>
-    <Content Condition="'$(Platform)' == 'x64'" Include="..\Shared\Lib\Microsoft.VC140.CRT\x64\api-ms-win-core-file-l2-1-0.dll">
-      <Link>api-ms-win-core-file-l2-1-0.dll</Link>
-      <CopyToOutputDirectory>PreserveNewest</CopyToOutputDirectory>
-    </Content>
-    <Content Condition="'$(Platform)' == 'x64'" Include="..\Shared\Lib\Microsoft.VC140.CRT\x64\api-ms-win-core-handle-l1-1-0.dll">
-      <Link>api-ms-win-core-handle-l1-1-0.dll</Link>
-      <CopyToOutputDirectory>PreserveNewest</CopyToOutputDirectory>
-    </Content>
-    <Content Condition="'$(Platform)' == 'x64'" Include="..\Shared\Lib\Microsoft.VC140.CRT\x64\api-ms-win-core-heap-l1-1-0.dll">
-      <Link>api-ms-win-core-heap-l1-1-0.dll</Link>
-      <CopyToOutputDirectory>PreserveNewest</CopyToOutputDirectory>
-    </Content>
-    <Content Condition="'$(Platform)' == 'x64'" Include="..\Shared\Lib\Microsoft.VC140.CRT\x64\api-ms-win-core-interlocked-l1-1-0.dll">
-      <Link>api-ms-win-core-interlocked-l1-1-0.dll</Link>
-      <CopyToOutputDirectory>PreserveNewest</CopyToOutputDirectory>
-    </Content>
-    <Content Condition="'$(Platform)' == 'x64'" Include="..\Shared\Lib\Microsoft.VC140.CRT\x64\api-ms-win-core-libraryloader-l1-1-0.dll">
-      <Link>api-ms-win-core-libraryloader-l1-1-0.dll</Link>
-      <CopyToOutputDirectory>PreserveNewest</CopyToOutputDirectory>
-    </Content>
-    <Content Condition="'$(Platform)' == 'x64'" Include="..\Shared\Lib\Microsoft.VC140.CRT\x64\api-ms-win-core-localization-l1-2-0.dll">
-      <Link>api-ms-win-core-localization-l1-2-0.dll</Link>
-      <CopyToOutputDirectory>PreserveNewest</CopyToOutputDirectory>
-    </Content>
-    <Content Condition="'$(Platform)' == 'x64'" Include="..\Shared\Lib\Microsoft.VC140.CRT\x64\api-ms-win-core-memory-l1-1-0.dll">
-      <Link>api-ms-win-core-memory-l1-1-0.dll</Link>
-      <CopyToOutputDirectory>PreserveNewest</CopyToOutputDirectory>
-    </Content>
-    <Content Condition="'$(Platform)' == 'x64'" Include="..\Shared\Lib\Microsoft.VC140.CRT\x64\api-ms-win-core-namedpipe-l1-1-0.dll">
-      <Link>api-ms-win-core-namedpipe-l1-1-0.dll</Link>
-      <CopyToOutputDirectory>PreserveNewest</CopyToOutputDirectory>
-    </Content>
-    <Content Condition="'$(Platform)' == 'x64'" Include="..\Shared\Lib\Microsoft.VC140.CRT\x64\api-ms-win-core-processenvironment-l1-1-0.dll">
-      <Link>api-ms-win-core-processenvironment-l1-1-0.dll</Link>
-      <CopyToOutputDirectory>PreserveNewest</CopyToOutputDirectory>
-    </Content>
-    <Content Condition="'$(Platform)' == 'x64'" Include="..\Shared\Lib\Microsoft.VC140.CRT\x64\api-ms-win-core-processthreads-l1-1-0.dll">
-      <Link>api-ms-win-core-processthreads-l1-1-0.dll</Link>
-      <CopyToOutputDirectory>PreserveNewest</CopyToOutputDirectory>
-    </Content>
-    <Content Condition="'$(Platform)' == 'x64'" Include="..\Shared\Lib\Microsoft.VC140.CRT\x64\api-ms-win-core-processthreads-l1-1-1.dll">
-      <Link>api-ms-win-core-processthreads-l1-1-1.dll</Link>
-      <CopyToOutputDirectory>PreserveNewest</CopyToOutputDirectory>
-    </Content>
-    <Content Condition="'$(Platform)' == 'x64'" Include="..\Shared\Lib\Microsoft.VC140.CRT\x64\api-ms-win-core-profile-l1-1-0.dll">
-      <Link>api-ms-win-core-profile-l1-1-0.dll</Link>
-      <CopyToOutputDirectory>PreserveNewest</CopyToOutputDirectory>
-    </Content>
-    <Content Condition="'$(Platform)' == 'x64'" Include="..\Shared\Lib\Microsoft.VC140.CRT\x64\api-ms-win-core-rtlsupport-l1-1-0.dll">
-      <Link>api-ms-win-core-rtlsupport-l1-1-0.dll</Link>
-      <CopyToOutputDirectory>PreserveNewest</CopyToOutputDirectory>
-    </Content>
-    <Content Condition="'$(Platform)' == 'x64'" Include="..\Shared\Lib\Microsoft.VC140.CRT\x64\api-ms-win-core-string-l1-1-0.dll">
-      <Link>api-ms-win-core-string-l1-1-0.dll</Link>
-      <CopyToOutputDirectory>PreserveNewest</CopyToOutputDirectory>
-    </Content>
-    <Content Condition="'$(Platform)' == 'x64'" Include="..\Shared\Lib\Microsoft.VC140.CRT\x64\api-ms-win-core-synch-l1-1-0.dll">
-      <Link>api-ms-win-core-synch-l1-1-0.dll</Link>
-      <CopyToOutputDirectory>PreserveNewest</CopyToOutputDirectory>
-    </Content>
-    <Content Condition="'$(Platform)' == 'x64'" Include="..\Shared\Lib\Microsoft.VC140.CRT\x64\api-ms-win-core-synch-l1-2-0.dll">
-      <Link>api-ms-win-core-synch-l1-2-0.dll</Link>
-      <CopyToOutputDirectory>PreserveNewest</CopyToOutputDirectory>
-    </Content>
-    <Content Condition="'$(Platform)' == 'x64'" Include="..\Shared\Lib\Microsoft.VC140.CRT\x64\api-ms-win-core-sysinfo-l1-1-0.dll">
-      <Link>api-ms-win-core-sysinfo-l1-1-0.dll</Link>
-      <CopyToOutputDirectory>PreserveNewest</CopyToOutputDirectory>
-    </Content>
-    <Content Condition="'$(Platform)' == 'x64'" Include="..\Shared\Lib\Microsoft.VC140.CRT\x64\api-ms-win-core-timezone-l1-1-0.dll">
-      <Link>api-ms-win-core-timezone-l1-1-0.dll</Link>
-      <CopyToOutputDirectory>PreserveNewest</CopyToOutputDirectory>
-    </Content>
-    <Content Condition="'$(Platform)' == 'x64'" Include="..\Shared\Lib\Microsoft.VC140.CRT\x64\api-ms-win-core-util-l1-1-0.dll">
-      <Link>api-ms-win-core-util-l1-1-0.dll</Link>
-      <CopyToOutputDirectory>PreserveNewest</CopyToOutputDirectory>
-    </Content>
-    <Content Condition="'$(Platform)' == 'x64'" Include="..\Shared\Lib\Microsoft.VC140.CRT\x64\api-ms-win-crt-conio-l1-1-0.dll">
-      <Link>api-ms-win-crt-conio-l1-1-0.dll</Link>
-      <CopyToOutputDirectory>PreserveNewest</CopyToOutputDirectory>
-    </Content>
-    <Content Condition="'$(Platform)' == 'x64'" Include="..\Shared\Lib\Microsoft.VC140.CRT\x64\api-ms-win-crt-convert-l1-1-0.dll">
-      <Link>api-ms-win-crt-convert-l1-1-0.dll</Link>
-      <CopyToOutputDirectory>PreserveNewest</CopyToOutputDirectory>
-    </Content>
-    <Content Condition="'$(Platform)' == 'x64'" Include="..\Shared\Lib\Microsoft.VC140.CRT\x64\api-ms-win-crt-environment-l1-1-0.dll">
-      <Link>api-ms-win-crt-environment-l1-1-0.dll</Link>
-      <CopyToOutputDirectory>PreserveNewest</CopyToOutputDirectory>
-    </Content>
-    <Content Condition="'$(Platform)' == 'x64'" Include="..\Shared\Lib\Microsoft.VC140.CRT\x64\api-ms-win-crt-filesystem-l1-1-0.dll">
-      <Link>api-ms-win-crt-filesystem-l1-1-0.dll</Link>
-      <CopyToOutputDirectory>PreserveNewest</CopyToOutputDirectory>
-    </Content>
-    <Content Condition="'$(Platform)' == 'x64'" Include="..\Shared\Lib\Microsoft.VC140.CRT\x64\api-ms-win-crt-heap-l1-1-0.dll">
-      <Link>api-ms-win-crt-heap-l1-1-0.dll</Link>
-      <CopyToOutputDirectory>PreserveNewest</CopyToOutputDirectory>
-    </Content>
-    <Content Condition="'$(Platform)' == 'x64'" Include="..\Shared\Lib\Microsoft.VC140.CRT\x64\api-ms-win-crt-locale-l1-1-0.dll">
-      <Link>api-ms-win-crt-locale-l1-1-0.dll</Link>
-      <CopyToOutputDirectory>PreserveNewest</CopyToOutputDirectory>
-    </Content>
-    <Content Condition="'$(Platform)' == 'x64'" Include="..\Shared\Lib\Microsoft.VC140.CRT\x64\api-ms-win-crt-math-l1-1-0.dll">
-      <Link>api-ms-win-crt-math-l1-1-0.dll</Link>
-      <CopyToOutputDirectory>PreserveNewest</CopyToOutputDirectory>
-    </Content>
-    <Content Condition="'$(Platform)' == 'x64'" Include="..\Shared\Lib\Microsoft.VC140.CRT\x64\api-ms-win-crt-multibyte-l1-1-0.dll">
-      <Link>api-ms-win-crt-multibyte-l1-1-0.dll</Link>
-      <CopyToOutputDirectory>PreserveNewest</CopyToOutputDirectory>
-    </Content>
-    <Content Condition="'$(Platform)' == 'x64'" Include="..\Shared\Lib\Microsoft.VC140.CRT\x64\api-ms-win-crt-private-l1-1-0.dll">
-      <Link>api-ms-win-crt-private-l1-1-0.dll</Link>
-      <CopyToOutputDirectory>PreserveNewest</CopyToOutputDirectory>
-    </Content>
-    <Content Condition="'$(Platform)' == 'x64'" Include="..\Shared\Lib\Microsoft.VC140.CRT\x64\api-ms-win-crt-process-l1-1-0.dll">
-      <Link>api-ms-win-crt-process-l1-1-0.dll</Link>
-      <CopyToOutputDirectory>PreserveNewest</CopyToOutputDirectory>
-    </Content>
-    <Content Condition="'$(Platform)' == 'x64'" Include="..\Shared\Lib\Microsoft.VC140.CRT\x64\api-ms-win-crt-runtime-l1-1-0.dll">
-      <Link>api-ms-win-crt-runtime-l1-1-0.dll</Link>
-      <CopyToOutputDirectory>PreserveNewest</CopyToOutputDirectory>
-    </Content>
-    <Content Condition="'$(Platform)' == 'x64'" Include="..\Shared\Lib\Microsoft.VC140.CRT\x64\api-ms-win-crt-stdio-l1-1-0.dll">
-      <Link>api-ms-win-crt-stdio-l1-1-0.dll</Link>
-      <CopyToOutputDirectory>PreserveNewest</CopyToOutputDirectory>
-    </Content>
-    <Content Condition="'$(Platform)' == 'x64'" Include="..\Shared\Lib\Microsoft.VC140.CRT\x64\api-ms-win-crt-string-l1-1-0.dll">
-      <Link>api-ms-win-crt-string-l1-1-0.dll</Link>
-      <CopyToOutputDirectory>PreserveNewest</CopyToOutputDirectory>
-    </Content>
-    <Content Condition="'$(Platform)' == 'x64'" Include="..\Shared\Lib\Microsoft.VC140.CRT\x64\api-ms-win-crt-time-l1-1-0.dll">
-      <Link>api-ms-win-crt-time-l1-1-0.dll</Link>
-      <CopyToOutputDirectory>PreserveNewest</CopyToOutputDirectory>
-    </Content>
-    <Content Condition="'$(Platform)' == 'x64'" Include="..\Shared\Lib\Microsoft.VC140.CRT\x64\api-ms-win-crt-utility-l1-1-0.dll">
-      <Link>api-ms-win-crt-utility-l1-1-0.dll</Link>
-      <CopyToOutputDirectory>PreserveNewest</CopyToOutputDirectory>
-    </Content>
-    <Content Condition="'$(Platform)' == 'x64'" Include="..\Shared\Lib\Microsoft.VC140.CRT\x64\msvcp140.dll">
-      <Link>msvcp140.dll</Link>
-      <CopyToOutputDirectory>PreserveNewest</CopyToOutputDirectory>
-    </Content>
-    <Content Condition="'$(Platform)' == 'x64'" Include="..\Shared\Lib\Microsoft.VC140.CRT\x64\ucrtbase.dll">
-      <Link>ucrtbase.dll</Link>
-      <CopyToOutputDirectory>PreserveNewest</CopyToOutputDirectory>
-    </Content>
-    <Content Condition="'$(Platform)' == 'x64'" Include="..\Shared\Lib\Microsoft.VC140.CRT\x64\vcomp140.dll">
-      <Link>vcomp140.dll</Link>
-      <CopyToOutputDirectory>PreserveNewest</CopyToOutputDirectory>
-    </Content>
-    <Content Condition="'$(Platform)' == 'x64'" Include="..\Shared\Lib\Microsoft.VC140.CRT\x64\vcruntime140.dll">
-      <Link>vcruntime140.dll</Link>
-      <CopyToOutputDirectory>PreserveNewest</CopyToOutputDirectory>
-    </Content>
-    <Content Condition="'$(Platform)' == 'x64'" Include="..\Shared\Lib\Microsoft.VC140.CRT\x64\vcruntime140_1.dll">
-      <Link>vcruntime140_1.dll</Link>
-      <CopyToOutputDirectory>PreserveNewest</CopyToOutputDirectory>
-    </Content>
-    <Content Condition="'$(Platform)' == 'x86'" Include="Executables\Hardklor\obj\x86\Hardklor.exe">
-      <Link>Hardklor.exe</Link>
-      <CopyToOutputDirectory>PreserveNewest</CopyToOutputDirectory>
-    </Content>
-    <Content Condition="'$(Platform)' == 'x64'" Include="Executables\Hardklor\obj\x64\Hardklor.exe">
-      <Link>Hardklor.exe</Link>
-      <CopyToOutputDirectory>PreserveNewest</CopyToOutputDirectory>
-    </Content>
-    <Content Condition="'$(Platform)' == 'x86'" Include="..\..\pwiz_aux\msrc\utility\vendor_api\Waters\vc12_x86\cdt.dll">
-      <Link>cdt.dll</Link>
-      <CopyToOutputDirectory>PreserveNewest</CopyToOutputDirectory>
-    </Content>
-    <Content Condition="'$(Platform)' == 'x64'" Include="..\..\pwiz_aux\msrc\utility\vendor_api\Waters\vc12_x64\cdt.dll">
-      <Link>cdt.dll</Link>
-      <CopyToOutputDirectory>PreserveNewest</CopyToOutputDirectory>
-    </Content>
-    <Content Condition="'$(Platform)' == 'x86'" Include="..\..\pwiz_aux\msrc\utility\vendor_api\Bruker\x86\baf2sql_c.dll">
-      <Link>baf2sql_c.dll</Link>
-      <CopyToOutputDirectory>PreserveNewest</CopyToOutputDirectory>
-    </Content>
-    <Content Condition="'$(Platform)' == 'x64'" Include="..\..\pwiz_aux\msrc\utility\vendor_api\Bruker\x64\baf2sql_c.dll">
-      <Link>baf2sql_c.dll</Link>
-      <CopyToOutputDirectory>PreserveNewest</CopyToOutputDirectory>
-    </Content>
-    <Content Condition="'$(Platform)' == 'x86'" Include="..\..\pwiz_aux\msrc\utility\vendor_api\Waters\vc12_x86\MassLynxRaw.dll">
-      <Link>MassLynxRaw.dll</Link>
-      <CopyToOutputDirectory>PreserveNewest</CopyToOutputDirectory>
-    </Content>
-    <Content Condition="'$(Platform)' == 'x64'" Include="..\..\pwiz_aux\msrc\utility\vendor_api\Waters\vc12_x64\MassLynxRaw.dll">
-      <Link>MassLynxRaw.dll</Link>
-      <CopyToOutputDirectory>PreserveNewest</CopyToOutputDirectory>
-    </Content>
-    <Content Condition="'$(Platform)' == 'x86'" Include="..\..\pwiz_aux\msrc\utility\vendor_api\Agilent\x86\BaseDataAccess.dll.config">
-      <Link>BaseDataAccess.dll.config</Link>
-      <CopyToOutputDirectory>PreserveNewest</CopyToOutputDirectory>
-    </Content>
-    <Content Condition="'$(Platform)' == 'x64'" Include="..\..\pwiz_aux\msrc\utility\vendor_api\Agilent\x64\BaseDataAccess.dll.config">
-      <Link>BaseDataAccess.dll.config</Link>
-      <CopyToOutputDirectory>PreserveNewest</CopyToOutputDirectory>
-    </Content>
-    <Content Condition="'$(Platform)' == 'x86'" Include="..\Shared\ProteowizardWrapper\obj\x86\msconvert.exe">
-      <Link>msconvert.exe</Link>
-      <CopyToOutputDirectory>PreserveNewest</CopyToOutputDirectory>
-    </Content>
-    <Content Condition="'$(Platform)' == 'x64'" Include="..\Shared\ProteowizardWrapper\obj\x64\msconvert.exe">
-      <Link>msconvert.exe</Link>
-      <CopyToOutputDirectory>PreserveNewest</CopyToOutputDirectory>
-    </Content>
-    <Content Condition="'$(Platform)' == 'x86'" Include="..\Shared\BiblioSpec\obj\x86\BlibBuild.exe">
-      <Link>BlibBuild.exe</Link>
-      <CopyToOutputDirectory>PreserveNewest</CopyToOutputDirectory>
-    </Content>
-    <Content Condition="'$(Platform)' == 'x64'" Include="..\Shared\BiblioSpec\obj\x64\BlibBuild.exe">
-      <Link>BlibBuild.exe</Link>
-      <CopyToOutputDirectory>PreserveNewest</CopyToOutputDirectory>
-    </Content>
-    <Content Condition="'$(Platform)' == 'x86'" Include="..\Shared\BiblioSpec\obj\x86\BlibFilter.exe">
-      <Link>BlibFilter.exe</Link>
-      <CopyToOutputDirectory>PreserveNewest</CopyToOutputDirectory>
-    </Content>
-    <Content Condition="'$(Platform)' == 'x64'" Include="..\Shared\BiblioSpec\obj\x64\BlibFilter.exe">
-      <Link>BlibFilter.exe</Link>
-      <CopyToOutputDirectory>PreserveNewest</CopyToOutputDirectory>
-    </Content>
-    <Content Condition=" '$(Configuration)|$(Platform)' == 'Release|x86' " Include="..\Shared\ProteowizardWrapper\obj\x86\msparser.dll">
-      <Link>msparser.dll</Link>
-      <CopyToOutputDirectory>PreserveNewest</CopyToOutputDirectory>
-    </Content>
-    <Content Condition=" '$(Configuration)|$(Platform)' == 'Debug|x86' " Include="..\Shared\ProteowizardWrapper\obj\x86\msparser.dll">
-      <Link>msparser.dll</Link>
-      <CopyToOutputDirectory>PreserveNewest</CopyToOutputDirectory>
-    </Content>
-    <Content Condition=" '$(Configuration)|$(Platform)' == 'Debug|x86' " Include="..\Shared\ProteowizardWrapper\obj\x86\msparserD.dll">
-      <Link>msparserD.dll</Link>
-      <CopyToOutputDirectory>PreserveNewest</CopyToOutputDirectory>
-    </Content>
-    <Content Condition=" '$(Configuration)|$(Platform)' == 'Release|x64' " Include="..\Shared\ProteowizardWrapper\obj\x64\msparser.dll">
-      <Link>msparser.dll</Link>
-      <CopyToOutputDirectory>PreserveNewest</CopyToOutputDirectory>
-    </Content>
-    <Content Condition=" '$(Configuration)|$(Platform)' == 'Debug|x64' " Include="..\Shared\ProteowizardWrapper\obj\x64\msparser.dll">
-      <Link>msparser.dll</Link>
-      <CopyToOutputDirectory>PreserveNewest</CopyToOutputDirectory>
-    </Content>
-    <Content Condition=" '$(Configuration)|$(Platform)' == 'Debug|x64' " Include="..\Shared\ProteowizardWrapper\obj\x64\msparserD.dll">
-      <Link>msparserD.dll</Link>
-      <CopyToOutputDirectory>PreserveNewest</CopyToOutputDirectory>
-    </Content>
-    <Content Include="Method\AbSciex\TOF\BuildAnalystFullScanMethod.exe">
-      <CopyToOutputDirectory>PreserveNewest</CopyToOutputDirectory>
-    </Content>
-    <Content Include="Method\AbSciex\TOF\BuildAnalystMethod.dll">
-      <CopyToOutputDirectory>PreserveNewest</CopyToOutputDirectory>
-    </Content>
-    <Content Include="Method\AbSciex\TOF\Interop.AcqMethodDir.dll">
-      <CopyToOutputDirectory>PreserveNewest</CopyToOutputDirectory>
-    </Content>
-    <Content Include="Method\AbSciex\TOF\Interop.AcqMethodSvr.dll">
-      <CopyToOutputDirectory>PreserveNewest</CopyToOutputDirectory>
-    </Content>
-    <Content Include="Method\AbSciex\TOF\Interop.Analyst.dll">
-      <CopyToOutputDirectory>PreserveNewest</CopyToOutputDirectory>
-    </Content>
-    <Content Include="Method\AbSciex\TOF\Interop.AnalystService.dll">
-      <CopyToOutputDirectory>PreserveNewest</CopyToOutputDirectory>
-    </Content>
-    <Content Include="Method\AbSciex\TOF\Interop.DDEMethodSvr.dll">
-      <CopyToOutputDirectory>PreserveNewest</CopyToOutputDirectory>
-    </Content>
-    <Content Include="Method\AbSciex\TOF\Interop.IDAMethodSvr.dll">
-      <CopyToOutputDirectory>PreserveNewest</CopyToOutputDirectory>
-    </Content>
-    <Content Include="Method\AbSciex\TOF\Interop.MSMethodSvr.dll">
-      <CopyToOutputDirectory>PreserveNewest</CopyToOutputDirectory>
-    </Content>
-    <Content Include="Method\AbSciex\TOF\Interop.ParameterSvr.dll">
-      <CopyToOutputDirectory>PreserveNewest</CopyToOutputDirectory>
-    </Content>
-    <Content Include="Method\AbSciex\TOF\Interop.QueueDispatcher.dll">
-      <CopyToOutputDirectory>PreserveNewest</CopyToOutputDirectory>
-    </Content>
-    <Content Include="Method\AbSciex\TOF\Interop.ROTMan.dll">
-      <CopyToOutputDirectory>PreserveNewest</CopyToOutputDirectory>
-    </Content>
-    <Content Include="Method\AbSciex\TOF\ROTMANLib.dll">
-      <CopyToOutputDirectory>PreserveNewest</CopyToOutputDirectory>
-    </Content>
-    <Content Include="Method\AbSciex\TOF\StdType.dll">
-      <CopyToOutputDirectory>PreserveNewest</CopyToOutputDirectory>
-    </Content>
-    <Content Include="Method\AbSciex\TQ\BuildAnalystMethod.dll">
-      <CopyToOutputDirectory>PreserveNewest</CopyToOutputDirectory>
-    </Content>
-    <Content Include="Method\AbSciex\TQ\BuildQTRAPMethod.exe">
-      <CopyToOutputDirectory>PreserveNewest</CopyToOutputDirectory>
-    </Content>
-    <Content Include="Method\AbSciex\TQ\Interop.AcqMethodDir.dll">
-      <CopyToOutputDirectory>PreserveNewest</CopyToOutputDirectory>
-    </Content>
-    <Content Include="Method\AbSciex\TQ\Interop.AcqMethodSvr.dll">
-      <CopyToOutputDirectory>PreserveNewest</CopyToOutputDirectory>
-    </Content>
-    <Content Include="Method\AbSciex\TQ\Interop.Analyst.dll">
-      <CopyToOutputDirectory>PreserveNewest</CopyToOutputDirectory>
-    </Content>
-    <Content Include="Method\AbSciex\TQ\Interop.AnalystService.dll">
-      <CopyToOutputDirectory>PreserveNewest</CopyToOutputDirectory>
-    </Content>
-    <Content Include="Method\AbSciex\TQ\Interop.DDEMethodSvr.dll">
-      <CopyToOutputDirectory>PreserveNewest</CopyToOutputDirectory>
-    </Content>
-    <Content Include="Method\AbSciex\TQ\Interop.IDAMethodSvr.dll">
-      <CopyToOutputDirectory>PreserveNewest</CopyToOutputDirectory>
-    </Content>
-    <Content Include="Method\AbSciex\TQ\Interop.MSMethodSvr.dll">
-      <CopyToOutputDirectory>PreserveNewest</CopyToOutputDirectory>
-    </Content>
-    <Content Include="Method\AbSciex\TQ\Interop.ParameterSvr.dll">
-      <CopyToOutputDirectory>PreserveNewest</CopyToOutputDirectory>
-    </Content>
-    <Content Include="Method\AbSciex\TQ\Interop.QueueDispatcher.dll">
-      <CopyToOutputDirectory>PreserveNewest</CopyToOutputDirectory>
-    </Content>
-    <Content Include="Method\AbSciex\TQ\Interop.ROTMan.dll">
-      <CopyToOutputDirectory>PreserveNewest</CopyToOutputDirectory>
-    </Content>
-    <Content Include="Method\AbSciex\TQ\QueueDispatcherLib.dll">
-      <CopyToOutputDirectory>PreserveNewest</CopyToOutputDirectory>
-    </Content>
-    <Content Include="Method\AbSciex\TQ\ROTMANLib.dll">
-      <CopyToOutputDirectory>PreserveNewest</CopyToOutputDirectory>
-    </Content>
-    <Content Include="Method\AbSciex\TQ\StdType.dll">
-      <CopyToOutputDirectory>PreserveNewest</CopyToOutputDirectory>
-    </Content>
-    <Content Include="Method\Bruker\BDal.Submethod.Wrapper.dll">
-      <CopyToOutputDirectory>PreserveNewest</CopyToOutputDirectory>
-    </Content>
-    <Content Include="Method\Bruker\BdalRetentionTimeMassList.dll">
-      <CopyToOutputDirectory>PreserveNewest</CopyToOutputDirectory>
-    </Content>
-    <Content Include="Method\Bruker\BuildBrukerMethod.exe">
-      <CopyToOutputDirectory>PreserveNewest</CopyToOutputDirectory>
-    </Content>
-    <Content Include="Method\Thermo\BuildLTQMethod.exe">
-      <CopyToOutputDirectory>PreserveNewest</CopyToOutputDirectory>
-    </Content>
-    <Content Include="Method\Thermo\BuildTSQEZMethod.exe">
-      <CopyToOutputDirectory>PreserveNewest</CopyToOutputDirectory>
-    </Content>
-    <Content Include="Method\Waters\BuildWatersMethod.exe">
-      <CopyToOutputDirectory>PreserveNewest</CopyToOutputDirectory>
-    </Content>
-    <Content Include="Method\Waters\VerifyESkylineLibrary.dll">
-      <CopyToOutputDirectory>PreserveNewest</CopyToOutputDirectory>
-    </Content>
-    <EmbeddedResource Include="Alerts\ImportDocResultsDlg.resx">
-      <DependentUpon>ImportDocResultsDlg.cs</DependentUpon>
-      <SubType>Designer</SubType>
-    </EmbeddedResource>
-    <EmbeddedResource Include="Alerts\EmptyProteinsDlg.resx">
-      <DependentUpon>EmptyProteinsDlg.cs</DependentUpon>
-      <SubType>Designer</SubType>
-    </EmbeddedResource>
-    <EmbeddedResource Include="Alerts\MissingFileDlg.resx">
-      <DependentUpon>MissingFileDlg.cs</DependentUpon>
-      <SubType>Designer</SubType>
-    </EmbeddedResource>
-    <EmbeddedResource Include="Alerts\FilterMatchedPeptidesDlg.resx">
-      <DependentUpon>FilterMatchedPeptidesDlg.cs</DependentUpon>
-      <SubType>Designer</SubType>
-    </EmbeddedResource>
-    <EmbeddedResource Include="Alerts\ReportErrorDlg.resx">
-      <DependentUpon>ReportErrorDlg.cs</DependentUpon>
-      <SubType>Designer</SubType>
-    </EmbeddedResource>
-    <EmbeddedResource Include="Alerts\ShareTypeDlg.resx">
-      <DependentUpon>ShareTypeDlg.cs</DependentUpon>
-      <SubType>Designer</SubType>
-    </EmbeddedResource>
-    <EmbeddedResource Include="Alerts\PasteFilteredPeptidesDlg.resx">
-      <DependentUpon>PasteFilteredPeptidesDlg.cs</DependentUpon>
-      <SubType>Designer</SubType>
-    </EmbeddedResource>
-    <EmbeddedResource Include="Alerts\SpectrumLibraryInfoDlg.resx">
-      <DependentUpon>SpectrumLibraryInfoDlg.cs</DependentUpon>
-    </EmbeddedResource>
-    <EmbeddedResource Include="Alerts\UpgradeLicenseDlg.resx">
-      <DependentUpon>UpgradeLicenseDlg.cs</DependentUpon>
-      <SubType>Designer</SubType>
-    </EmbeddedResource>
-    <EmbeddedResource Include="Controls\ColumnChooser.resx">
-      <DependentUpon>ColumnChooser.cs</DependentUpon>
-      <SubType>Designer</SubType>
-    </EmbeddedResource>
-    <EmbeddedResource Include="Controls\FindResultsForm.resx">
-      <DependentUpon>FindResultsForm.cs</DependentUpon>
-    </EmbeddedResource>
-    <EmbeddedResource Include="Controls\Graphs\GraphRegression.resx">
-      <DependentUpon>GraphRegression.cs</DependentUpon>
-      <SubType>Designer</SubType>
-    </EmbeddedResource>
-    <EmbeddedResource Include="Controls\Graphs\GraphSummary.resx">
-      <DependentUpon>GraphSummary.cs</DependentUpon>
-      <SubType>Designer</SubType>
-    </EmbeddedResource>
-    <EmbeddedResource Include="Controls\Graphs\GraphChromatogram.resx">
-      <DependentUpon>GraphChromatogram.cs</DependentUpon>
-      <SubType>Designer</SubType>
-    </EmbeddedResource>
-    <EmbeddedResource Include="Controls\Graphs\GraphSpectrum.resx">
-      <DependentUpon>GraphSpectrum.cs</DependentUpon>
-      <SubType>Designer</SubType>
-    </EmbeddedResource>
-    <EmbeddedResource Include="Controls\LongWaitDlg.resx">
-      <DependentUpon>LongWaitDlg.cs</DependentUpon>
-      <SubType>Designer</SubType>
-    </EmbeddedResource>
-    <EmbeddedResource Include="Controls\TreeViewMS.resx">
-      <DependentUpon>TreeViewMS.cs</DependentUpon>
-      <SubType>Designer</SubType>
-    </EmbeddedResource>
-    <EmbeddedResource Include="EditUI\ArrangeGraphsGroupedDlg.resx">
-      <DependentUpon>ArrangeGraphsGroupedDlg.cs</DependentUpon>
-      <SubType>Designer</SubType>
-    </EmbeddedResource>
-    <EmbeddedResource Include="Controls\StatementCompletionForm.resx">
-      <DependentUpon>StatementCompletionForm.cs</DependentUpon>
-      <SubType>Designer</SubType>
-    </EmbeddedResource>
-    <EmbeddedResource Include="EditUI\ChromChartPropertyDlg.resx">
-      <DependentUpon>ChromChartPropertyDlg.cs</DependentUpon>
-      <SubType>Designer</SubType>
-    </EmbeddedResource>
-    <EmbeddedResource Include="EditUI\AreaChartPropertyDlg.resx">
-      <DependentUpon>AreaChartPropertyDlg.cs</DependentUpon>
-      <SubType>Designer</SubType>
-    </EmbeddedResource>
-    <EmbeddedResource Include="EditUI\GenerateDecoysDlg.resx">
-      <DependentUpon>GenerateDecoysDlg.cs</DependentUpon>
-    </EmbeddedResource>
-    <EmbeddedResource Include="EditUI\RefineDlg.resx">
-      <DependentUpon>RefineDlg.cs</DependentUpon>
-      <SubType>Designer</SubType>
-    </EmbeddedResource>
-    <EmbeddedResource Include="EditUI\RefineListDlg.resx">
-      <DependentUpon>RefineListDlg.cs</DependentUpon>
-      <SubType>Designer</SubType>
-    </EmbeddedResource>
-    <EmbeddedResource Include="EditUI\RTChartPropertyDlg.resx">
-      <DependentUpon>RTChartPropertyDlg.cs</DependentUpon>
-      <SubType>Designer</SubType>
-    </EmbeddedResource>
-    <EmbeddedResource Include="EditUI\SchedulingGraphPropertyDlg.resx">
-      <DependentUpon>SchedulingGraphPropertyDlg.cs</DependentUpon>
-    </EmbeddedResource>
-    <EmbeddedResource Include="EditUI\ChromatogramRTThresholdDlg.resx">
-      <DependentUpon>ChromatogramRTThresholdDlg.cs</DependentUpon>
-      <SubType>Designer</SubType>
-    </EmbeddedResource>
-    <EmbeddedResource Include="EditUI\EditPepModsDlg.resx">
-      <DependentUpon>EditPepModsDlg.cs</DependentUpon>
-      <SubType>Designer</SubType>
-    </EmbeddedResource>
-    <EmbeddedResource Include="EditUI\FindNodeDlg.resx">
-      <DependentUpon>FindNodeDlg.cs</DependentUpon>
-      <SubType>Designer</SubType>
-    </EmbeddedResource>
-    <EmbeddedResource Include="EditUI\PasteDlg.resx">
-      <DependentUpon>PasteDlg.cs</DependentUpon>
-      <SubType>Designer</SubType>
-    </EmbeddedResource>
-    <EmbeddedResource Include="EditUI\SpectrumChartPropertyDlg.resx">
-      <DependentUpon>SpectrumChartPropertyDlg.cs</DependentUpon>
-      <SubType>Designer</SubType>
-    </EmbeddedResource>
-    <EmbeddedResource Include="FileUI\ManageResultsDlg.resx">
-      <DependentUpon>ManageResultsDlg.cs</DependentUpon>
-      <SubType>Designer</SubType>
-    </EmbeddedResource>
-    <EmbeddedResource Include="FileUI\MinimizeResultsDlg.resx">
-      <DependentUpon>MinimizeResultsDlg.cs</DependentUpon>
-    </EmbeddedResource>
-    <EmbeddedResource Include="FileUI\RenameResultDlg.resx">
-      <DependentUpon>RenameResultDlg.cs</DependentUpon>
-      <SubType>Designer</SubType>
-    </EmbeddedResource>
-    <EmbeddedResource Include="FileUI\SchedulingOptionsDlg.resx">
-      <DependentUpon>SchedulingOptionsDlg.cs</DependentUpon>
-      <SubType>Designer</SubType>
-    </EmbeddedResource>
-    <EmbeddedResource Include="FileUI\ShareListDlg.resx">
-      <DependentUpon>ShareListDlg.cs</DependentUpon>
-      <SubType>Designer</SubType>
-    </EmbeddedResource>
-    <EmbeddedResource Include="EditUI\UniquePeptidesDlg.resx">
-      <DependentUpon>UniquePeptidesDlg.cs</DependentUpon>
-      <SubType>Designer</SubType>
-    </EmbeddedResource>
-    <EmbeddedResource Include="FileUI\ImportResultsSamplesDlg.resx">
-      <DependentUpon>ImportResultsSamplesDlg.cs</DependentUpon>
-      <SubType>Designer</SubType>
-    </EmbeddedResource>
-    <EmbeddedResource Include="Controls\SequenceTree.resx">
-      <DependentUpon>SequenceTree.cs</DependentUpon>
-      <SubType>Designer</SubType>
-    </EmbeddedResource>
-    <EmbeddedResource Include="Controls\UndoRedoList.resx">
-      <DependentUpon>UndoRedoList.cs</DependentUpon>
-      <SubType>Designer</SubType>
-    </EmbeddedResource>
-    <EmbeddedResource Include="EditUI\EditNoteDlg.resx">
-      <DependentUpon>EditNoteDlg.cs</DependentUpon>
-      <SubType>Designer</SubType>
-    </EmbeddedResource>
-    <EmbeddedResource Include="EditUI\RegressionRTThresholdDlg.resx">
-      <DependentUpon>RegressionRTThresholdDlg.cs</DependentUpon>
-      <SubType>Designer</SubType>
-    </EmbeddedResource>
-    <EmbeddedResource Include="FileUI\ImportResultsDlg.resx">
-      <DependentUpon>ImportResultsDlg.cs</DependentUpon>
-      <SubType>Designer</SubType>
-    </EmbeddedResource>
-    <EmbeddedResource Include="FileUI\ImportResultsNameDlg.resx">
-      <DependentUpon>ImportResultsNameDlg.cs</DependentUpon>
-      <SubType>Designer</SubType>
-    </EmbeddedResource>
-    <EmbeddedResource Include="Resources\TransitionGroup.bmp" />
-    <EmbeddedResource Include="Resources\NoPeak.bmp" />
-    <EmbeddedResource Include="Resources\Keep.bmp" />
-    <EmbeddedResource Include="Resources\Peak.bmp" />
-    <EmbeddedResource Include="Resources\TransitionGroupLib.bmp" />
-    <EmbeddedResource Include="SettingsUI\Irt\AddIrtCalculatorDlg.resx">
-      <DependentUpon>AddIrtCalculatorDlg.cs</DependentUpon>
-    </EmbeddedResource>
-    <EmbeddedResource Include="SettingsUI\Irt\AddIrtPeptidesDlg.resx">
-      <DependentUpon>AddIrtPeptidesDlg.cs</DependentUpon>
-    </EmbeddedResource>
-    <EmbeddedResource Include="SettingsUI\Irt\AddIrtSpectralLibrary.resx">
-      <DependentUpon>AddIrtSpectralLibrary.cs</DependentUpon>
-    </EmbeddedResource>
-    <EmbeddedResource Include="SettingsUI\Irt\AddIrtStandardsDlg.resx">
-      <DependentUpon>AddIrtStandardsDlg.cs</DependentUpon>
-    </EmbeddedResource>
-    <EmbeddedResource Include="SettingsUI\BuildLibraryDlg.resx">
-      <DependentUpon>BuildLibraryDlg.cs</DependentUpon>
-      <SubType>Designer</SubType>
-    </EmbeddedResource>
-    <EmbeddedResource Include="SettingsUI\BuildBackgroundProteomeDlg.resx">
-      <DependentUpon>BuildBackgroundProteomeDlg.cs</DependentUpon>
-      <SubType>Designer</SubType>
-    </EmbeddedResource>
-    <EmbeddedResource Include="SettingsUI\BuildLibraryNotification.resx">
-      <DependentUpon>BuildLibraryNotification.cs</DependentUpon>
-      <SubType>Designer</SubType>
-    </EmbeddedResource>
-    <EmbeddedResource Include="SettingsUI\Irt\CalibrateIrtDlg.resx">
-      <DependentUpon>CalibrateIrtDlg.cs</DependentUpon>
-    </EmbeddedResource>
-    <EmbeddedResource Include="SettingsUI\EditIsotopeEnrichmentDlg.resx">
-      <DependentUpon>EditIsotopeEnrichmentDlg.cs</DependentUpon>
-      <SubType>Designer</SubType>
-    </EmbeddedResource>
-    <EmbeddedResource Include="SettingsUI\EditMeasuredIonDlg.resx">
-      <DependentUpon>EditMeasuredIonDlg.cs</DependentUpon>
-      <SubType>Designer</SubType>
-    </EmbeddedResource>
-    <EmbeddedResource Include="SettingsUI\DefineAnnotationDlg.resx">
-      <DependentUpon>DefineAnnotationDlg.cs</DependentUpon>
-      <SubType>Designer</SubType>
-    </EmbeddedResource>
-    <EmbeddedResource Include="SettingsUI\EditFragmentLossDlg.resx">
-      <DependentUpon>EditFragmentLossDlg.cs</DependentUpon>
-      <SubType>Designer</SubType>
-    </EmbeddedResource>
-    <EmbeddedResource Include="SettingsUI\EditLabelTypeListDlg.resx">
-      <DependentUpon>EditLabelTypeListDlg.cs</DependentUpon>
-      <SubType>Designer</SubType>
-    </EmbeddedResource>
-    <EmbeddedResource Include="SettingsUI\EditLibraryDlg.resx">
-      <DependentUpon>EditLibraryDlg.cs</DependentUpon>
-      <SubType>Designer</SubType>
-    </EmbeddedResource>
-    <EmbeddedResource Include="Resources\Comment.bmp" />
-    <EmbeddedResource Include="Resources\PeakBlank.bmp" />
-    <EmbeddedResource Include="Resources\Copy.bmp" />
-    <EmbeddedResource Include="Resources\Cut.bmp" />
-    <EmbeddedResource Include="Resources\Delete.bmp" />
-    <EmbeddedResource Include="Resources\down-pro32.bmp" />
-    <EmbeddedResource Include="Resources\Edit_Redo.bmp" />
-    <EmbeddedResource Include="Resources\Edit_Undo.bmp" />
-    <EmbeddedResource Include="Resources\Find.bmp" />
-    <EmbeddedResource Include="Resources\FindNext.bmp" />
-    <EmbeddedResource Include="Resources\FragmentS.bmp" />
-    <EmbeddedResource Include="Resources\FragmentLibS.bmp" />
-    <EmbeddedResource Include="Resources\NewDocument.bmp" />
-    <EmbeddedResource Include="Resources\Note.bmp" />
-    <EmbeddedResource Include="Resources\Open.bmp" />
-    <EmbeddedResource Include="Resources\OpenFolder.bmp" />
-    <EmbeddedResource Include="Resources\Paste.bmp" />
-    <EmbeddedResource Include="Resources\PopupBtn.bmp" />
-    <EmbeddedResource Include="Resources\Save.bmp" />
-    <EmbeddedResource Include="Resources\up-pro32.bmp" />
-    <EmbeddedResource Include="Model\Lib\BlibData\mapping.xml">
-      <SubType>Designer</SubType>
-    </EmbeddedResource>
-    <EmbeddedResource Include="Resources\Fragment.bmp" />
-    <EmbeddedResource Include="Resources\FragmentLib.bmp" />
-    <EmbeddedResource Include="SettingsUI\Irt\ChangeIrtPeptidesDlg.resx">
-      <DependentUpon>ChangeIrtPeptidesDlg.cs</DependentUpon>
-      <SubType>Designer</SubType>
-    </EmbeddedResource>
-    <EmbeddedResource Include="SettingsUI\Irt\EditIrtCalcDlg.resx">
-      <DependentUpon>EditIrtCalcDlg.cs</DependentUpon>
-      <SubType>Designer</SubType>
-    </EmbeddedResource>
-    <EmbeddedResource Include="SettingsUI\ViewLibraryDlg.resx">
-      <DependentUpon>ViewLibraryDlg.cs</DependentUpon>
-      <SubType>Designer</SubType>
-    </EmbeddedResource>
-    <EmbeddedResource Include="Resources\Wand.bmp" />
-    <EmbeddedResource Include="Resources\minus.bmp" />
-    <EmbeddedResource Include="Resources\plus.bmp" />
-    <EmbeddedResource Include="Resources\Dash.bmp" />
-    <EmbeddedResource Include="Resources\WandProhibit.bmp" />
-    <EmbeddedResource Include="Resources\Copy_Bitmap.bmp" />
-    <EmbeddedResource Include="Resources\Ions_1.bmp" />
-    <EmbeddedResource Include="Resources\Ions_2.bmp" />
-    <EmbeddedResource Include="Resources\Ions_A.bmp" />
-    <EmbeddedResource Include="Resources\Ions_B.bmp" />
-    <EmbeddedResource Include="Resources\Ions_C.bmp" />
-    <EmbeddedResource Include="Resources\Ions_X.bmp" />
-    <EmbeddedResource Include="Resources\Ions_Y.bmp" />
-    <EmbeddedResource Include="Resources\Ions_Z.bmp" />
-    <EmbeddedResource Include="Resources\Print.bmp" />
-    <EmbeddedResource Include="Resources\ProteoWizard.bmp" />
-    <Content Include="$(MascotParserPath)\config\unimod_2.xsd">
-      <Link>unimod_2.xsd</Link>
-      <CopyToOutputDirectory>PreserveNewest</CopyToOutputDirectory>
-    </Content>
-    <EmbeddedResource Include="Resources\add-pro32.bmp" />
-    <Content Include="SkylineCmd.exe.config">
-      <CopyToOutputDirectory>PreserveNewest</CopyToOutputDirectory>
-    </Content>
-    <Content Condition="'$(Platform)' == 'x86'" Include="bin\x86\$(Configuration)\SkylineCmd.exe">
-      <Link>SkylineCmd.exe</Link>
-      <CopyToOutputDirectory>PreserveNewest</CopyToOutputDirectory>
-    </Content>
-    <Content Condition="'$(Platform)' == 'x64'" Include="bin\x64\$(Configuration)\SkylineCmd.exe">
-      <Link>SkylineCmd.exe</Link>
-      <CopyToOutputDirectory>PreserveNewest</CopyToOutputDirectory>
-    </Content>
-    <Content Include="bin\$(Platform)\$(Configuration)\BullseyeSharp.exe">
-      <Link>BullseyeSharp.exe</Link>
-      <CopyToOutputDirectory>PreserveNewest</CopyToOutputDirectory>
-    </Content>
-    <None Include="SkylineLog4Net.config">
-      <CopyToOutputDirectory>PreserveNewest</CopyToOutputDirectory>
-    </None>
-    <None Include="Skyline_TemporaryKey.pfx" />
-    <EmbeddedResource Include="Resources\PeptideStandard.bmp" />
-    <EmbeddedResource Include="Resources\PeptideStandardLib.bmp" />
-    <EmbeddedResource Include="Resources\RedXTransparentBackground.bmp" />
-    <EmbeddedResource Include="Model\Irt\mapping.xml" />
-    <EmbeddedResource Include="Model\Lib\BlibData\mapping_redundant.xml">
-      <SubType>Designer</SubType>
-    </EmbeddedResource>
-    <EmbeddedResource Include="Resources\Calculator.bmp" />
-    <EmbeddedResource Include="Resources\FragmentDecoy.bmp" />
-    <EmbeddedResource Include="Resources\PeptideDecoy.bmp" />
-    <EmbeddedResource Include="Resources\ProteinDecoy.bmp" />
-    <EmbeddedResource Include="Resources\TransitionGroupDecoy.bmp" />
-    <EmbeddedResource Include="Resources\FindResults.ico" />
-    <EmbeddedResource Include="Resources\Immediate.ico" />
-    <EmbeddedResource Include="Resources\PeptideDecoyLib.bmp" />
-    <EmbeddedResource Include="Resources\TransitionGroupLibDecoy.bmp" />
-    <EmbeddedResource Include="Resources\FragmentLibDecoy.bmp" />
-    <EmbeddedResource Include="Resources\AllIonsStatusButton.bmp" />
-    <EmbeddedResource Include="Resources\Panorama.bmp" />
-    <EmbeddedResource Include="Resources\ChromLib.bmp" />
-    <EmbeddedResource Include="Resources\LabKey.bmp" />
-    <EmbeddedResource Include="Model\Lib\ChromLib\Data\mapping.xml">
-      <SubType>Designer</SubType>
-    </EmbeddedResource>
-    <EmbeddedResource Include="Resources\PanoramaPublish.bmp" />
-    <Content Include="SkylineData.ico" />
-    <Content Include="SkylineDoc.ico" />
-  </ItemGroup>
-  <ItemGroup>
-    <ProjectReference Include="..\Shared\BiblioSpec\BiblioSpec.csproj">
-      <Project>{32CC9B1A-9442-4B56-AF34-FB47595278A1}</Project>
-      <Name>BiblioSpec</Name>
-    </ProjectReference>
-    <ProjectReference Include="..\Shared\Common\Common.csproj">
-      <Project>{A5527BE9-4A62-458F-AE47-F0F9204A5CF9}</Project>
-      <Name>Common</Name>
-    </ProjectReference>
-    <ProjectReference Include="..\Shared\CommonUtil\CommonUtil.csproj">
-      <Project>{13BF2FFB-50A1-4AB1-83A4-5733E36905CE}</Project>
-      <Name>CommonUtil</Name>
-    </ProjectReference>
-    <ProjectReference Include="..\Shared\MSGraph\MSGraph.csproj">
-      <Project>{26CFD1FF-F4F7-4F66-B5B4-E686BDB9B34E}</Project>
-      <Name>MSGraph</Name>
-    </ProjectReference>
-    <ProjectReference Include="..\Shared\PanoramaClient\PanoramaClient.csproj">
-      <Project>{bf849cf8-25d7-4619-b001-9ed8e3771c44}</Project>
-      <Name>PanoramaClient</Name>
-    </ProjectReference>
-    <ProjectReference Include="..\Shared\ProteomeDb\ProteomeDb.csproj">
-      <Project>{09FC3CB3-FCCD-4906-A370-160B28725936}</Project>
-      <Name>ProteomeDb</Name>
-    </ProjectReference>
-    <ProjectReference Include="..\Shared\ProteowizardWrapper\ProteowizardWrapper.csproj">
-      <Project>{DACEE7D5-5A6A-4001-9602-FAB1A9A2DE59}</Project>
-      <Name>ProteowizardWrapper</Name>
-    </ProjectReference>
-    <ProjectReference Include="..\Shared\zedgraph\ZedGraph.csproj">
-      <Project>{b99650ee-af46-47b4-a4a9-212ade7809b7}</Project>
-      <Name>ZedGraph</Name>
-    </ProjectReference>
-    <ProjectReference Include="SkylineTool\SkylineTool.csproj">
-      <Project>{3FD4E167-8F9C-4116-8122-67C7AD143490}</Project>
-      <Name>SkylineTool</Name>
-    </ProjectReference>
-  </ItemGroup>
-  <ItemGroup>
-    <PublishFile Include="BaseCommon">
-      <Visible>False</Visible>
-      <Group>
-      </Group>
-      <TargetPath>
-      </TargetPath>
-      <PublishState>Include</PublishState>
-      <IncludeHash>True</IncludeHash>
-      <FileType>Assembly</FileType>
-    </PublishFile>
-    <PublishFile Include="BaseDataAccess">
-      <Visible>False</Visible>
-      <Group>
-      </Group>
-      <TargetPath>
-      </TargetPath>
-      <PublishState>Include</PublishState>
-      <IncludeHash>True</IncludeHash>
-      <FileType>Assembly</FileType>
-    </PublishFile>
-    <PublishFile Include="BaseTof">
-      <Visible>False</Visible>
-      <Group>
-      </Group>
-      <TargetPath>
-      </TargetPath>
-      <PublishState>Include</PublishState>
-      <IncludeHash>True</IncludeHash>
-      <FileType>Assembly</FileType>
-    </PublishFile>
-    <PublishFile Include="BiblioSpec.pdb">
-      <Visible>False</Visible>
-      <Group>
-      </Group>
-      <TargetPath>
-      </TargetPath>
-      <PublishState>Include</PublishState>
-      <IncludeHash>True</IncludeHash>
-      <FileType>File</FileType>
-    </PublishFile>
-    <PublishFile Include="Clearcore2.Data">
-      <Visible>False</Visible>
-      <Group>
-      </Group>
-      <TargetPath>
-      </TargetPath>
-      <PublishState>Include</PublishState>
-      <IncludeHash>True</IncludeHash>
-      <FileType>Assembly</FileType>
-    </PublishFile>
-    <PublishFile Include="Clearcore2.Data.CommonInterfaces">
-      <Visible>False</Visible>
-      <Group>
-      </Group>
-      <TargetPath>
-      </TargetPath>
-      <PublishState>Include</PublishState>
-      <IncludeHash>True</IncludeHash>
-      <FileType>Assembly</FileType>
-    </PublishFile>
-    <PublishFile Include="Clearcore2.RawXYProcessing">
-      <Visible>False</Visible>
-      <Group>
-      </Group>
-      <TargetPath>
-      </TargetPath>
-      <PublishState>Include</PublishState>
-      <IncludeHash>True</IncludeHash>
-      <FileType>Assembly</FileType>
-    </PublishFile>
-    <PublishFile Include="enzymes.xml">
-      <Visible>False</Visible>
-      <Group>
-      </Group>
-      <TargetPath>
-      </TargetPath>
-      <PublishState>Include</PublishState>
-      <IncludeHash>True</IncludeHash>
-      <FileType>File</FileType>
-    </PublishFile>
-    <PublishFile Include="Instruments.xml">
-      <Visible>False</Visible>
-      <Group>
-      </Group>
-      <TargetPath>
-      </TargetPath>
-      <PublishState>Include</PublishState>
-      <IncludeHash>True</IncludeHash>
-      <FileType>File</FileType>
-    </PublishFile>
-    <PublishFile Include="JetBrains.Annotations">
-      <Visible>False</Visible>
-      <Group>
-      </Group>
-      <TargetPath>
-      </TargetPath>
-      <PublishState>Exclude</PublishState>
-      <IncludeHash>True</IncludeHash>
-      <FileType>Assembly</FileType>
-    </PublishFile>
-    <PublishFile Include="MassSpecDataReader">
-      <Visible>False</Visible>
-      <Group>
-      </Group>
-      <TargetPath>
-      </TargetPath>
-      <PublishState>Include</PublishState>
-      <IncludeHash>True</IncludeHash>
-      <FileType>Assembly</FileType>
-    </PublishFile>
-    <PublishFile Include="Microsoft.VC90.CRT">
-      <Visible>False</Visible>
-      <Group>
-      </Group>
-      <TargetPath>
-      </TargetPath>
-      <PublishState>Exclude</PublishState>
-      <IncludeHash>True</IncludeHash>
-      <FileType>Assembly</FileType>
-    </PublishFile>
-    <PublishFile Include="Microsoft.VC90.MFC">
-      <Visible>False</Visible>
-      <Group>
-      </Group>
-      <TargetPath>
-      </TargetPath>
-      <PublishState>Exclude</PublishState>
-      <IncludeHash>True</IncludeHash>
-      <FileType>Assembly</FileType>
-    </PublishFile>
-    <PublishFile Include="modifications.xml">
-      <Visible>False</Visible>
-      <Group>
-      </Group>
-      <TargetPath>
-      </TargetPath>
-      <PublishState>Include</PublishState>
-      <IncludeHash>True</IncludeHash>
-      <FileType>File</FileType>
-    </PublishFile>
-    <PublishFile Include="MSGraph.pdb">
-      <Visible>False</Visible>
-      <Group>
-      </Group>
-      <TargetPath>
-      </TargetPath>
-      <PublishState>Include</PublishState>
-      <IncludeHash>True</IncludeHash>
-      <FileType>File</FileType>
-    </PublishFile>
-    <PublishFile Include="OFX.Core.Contracts">
-      <Visible>False</Visible>
-      <Group>
-      </Group>
-      <TargetPath>
-      </TargetPath>
-      <PublishState>Include</PublishState>
-      <IncludeHash>True</IncludeHash>
-      <FileType>Assembly</FileType>
-    </PublishFile>
-    <PublishFile Include="PanoramaClient.pdb">
-      <Visible>False</Visible>
-      <Group>
-      </Group>
-      <TargetPath>
-      </TargetPath>
-      <PublishState>Include</PublishState>
-      <IncludeHash>True</IncludeHash>
-      <FileType>File</FileType>
-    </PublishFile>
-    <PublishFile Include="ProteomeDb.pdb">
-      <Visible>False</Visible>
-      <Group>
-      </Group>
-      <TargetPath>
-      </TargetPath>
-      <PublishState>Include</PublishState>
-      <IncludeHash>True</IncludeHash>
-      <FileType>File</FileType>
-    </PublishFile>
-    <PublishFile Include="ProteowizardWrapper.pdb">
-      <Visible>False</Visible>
-      <Group>
-      </Group>
-      <TargetPath>
-      </TargetPath>
-      <PublishState>Include</PublishState>
-      <IncludeHash>True</IncludeHash>
-      <FileType>File</FileType>
-    </PublishFile>
-    <PublishFile Include="pwiz.Common.pdb">
-      <Visible>False</Visible>
-      <Group>
-      </Group>
-      <TargetPath>
-      </TargetPath>
-      <PublishState>Include</PublishState>
-      <IncludeHash>True</IncludeHash>
-      <FileType>File</FileType>
-    </PublishFile>
-    <PublishFile Include="pwiz.CommonUtil.pdb">
-      <Visible>False</Visible>
-      <Group>
-      </Group>
-      <TargetPath>
-      </TargetPath>
-      <PublishState>Include</PublishState>
-      <IncludeHash>True</IncludeHash>
-      <FileType>File</FileType>
-    </PublishFile>
-    <PublishFile Include="Sciex.Data.SimpleTypes">
-      <Visible>False</Visible>
-      <Group>
-      </Group>
-      <TargetPath>
-      </TargetPath>
-      <PublishState>Include</PublishState>
-      <IncludeHash>True</IncludeHash>
-      <FileType>Assembly</FileType>
-    </PublishFile>
-    <PublishFile Include="Skyline-daily.pdb">
-      <Visible>False</Visible>
-      <Group>
-      </Group>
-      <TargetPath>
-      </TargetPath>
-      <PublishState>Include</PublishState>
-      <IncludeHash>True</IncludeHash>
-      <FileType>File</FileType>
-    </PublishFile>
-    <PublishFile Include="SkylineTool.pdb">
-      <Visible>False</Visible>
-      <Group>
-      </Group>
-      <TargetPath>
-      </TargetPath>
-      <PublishState>Include</PublishState>
-      <IncludeHash>True</IncludeHash>
-      <FileType>File</FileType>
-    </PublishFile>
-    <PublishFile Include="unimod.xml">
-      <Visible>False</Visible>
-      <Group>
-      </Group>
-      <TargetPath>
-      </TargetPath>
-      <PublishState>Include</PublishState>
-      <IncludeHash>True</IncludeHash>
-      <FileType>File</FileType>
-    </PublishFile>
-  </ItemGroup>
-  <ItemGroup>
-    <Folder Include="EditUI\PeakImputation\" />
-  </ItemGroup>
-  <Import Project="$(MSBuildToolsPath)\Microsoft.CSharp.targets" />
-  <Target Name="AfterPublish">
-    <Exec Command="SignAfterPublishKey.bat &quot;$(ProjectDir)University of Washington (MacCoss Lab).crt&quot; &quot;$(ProjectDir)bin\$(Platform)\$(ConfigurationName)\app.publish&quot; $(TargetName)" />
-  </Target>
-  <PropertyGroup>
-    <PreBuildEvent>$(ProjectDir)PreBuildEvents.bat</PreBuildEvent>
-  </PropertyGroup>
-  <PropertyGroup>
-    <PostBuildEvent>
-    </PostBuildEvent>
-  </PropertyGroup>
+﻿<?xml version="1.0" encoding="utf-8"?>
+<Project ToolsVersion="12.0" DefaultTargets="Build" xmlns="http://schemas.microsoft.com/developer/msbuild/2003">
+  <PropertyGroup>
+    <Configuration Condition=" '$(Configuration)' == '' ">Debug</Configuration>
+    <Platform Condition=" '$(Platform)' == '' ">AnyCPU</Platform>
+    <ProductVersion>9.0.30729</ProductVersion>
+    <SchemaVersion>2.0</SchemaVersion>
+    <ProjectGuid>{DDA2EA4C-B632-4FDF-94BA-F71E4C152056}</ProjectGuid>
+    <OutputType>WinExe</OutputType>
+    <AppDesignerFolder>Properties</AppDesignerFolder>
+    <RootNamespace>pwiz.Skyline</RootNamespace>
+    <AssemblyName>Skyline-daily</AssemblyName>
+    <TargetFrameworkVersion>v4.7.2</TargetFrameworkVersion>
+    <FileAlignment>512</FileAlignment>
+    <ApplicationIcon>Skyline.ico</ApplicationIcon>
+    <IsWebBootstrapper>true</IsWebBootstrapper>
+    <ManifestCertificateThumbprint>586806A1F7B1C85AD63BC46CA599EC4142EBE84A</ManifestCertificateThumbprint>
+    <ManifestKeyFile>
+    </ManifestKeyFile>
+    <GenerateManifests>true</GenerateManifests>
+    <TargetZone>LocalIntranet</TargetZone>
+    <ApplicationManifest>Properties\app.manifest</ApplicationManifest>
+    <SignManifests>false</SignManifests>
+    <SignAssembly>false</SignAssembly>
+    <FileUpgradeFlags>
+    </FileUpgradeFlags>
+    <OldToolsVersion>3.5</OldToolsVersion>
+    <UpgradeBackupLocation />
+    <TargetFrameworkProfile />
+    <ResolveAssemblyWarnOrErrorOnTargetArchitectureMismatch>None</ResolveAssemblyWarnOrErrorOnTargetArchitectureMismatch>
+    <EnableSecurityDebugging>false</EnableSecurityDebugging>
+    <AutoGenerateBindingRedirects>false</AutoGenerateBindingRedirects>
+    <!-- Make the assembly name configurable -->
+    <MSBuildAssemblyName />
+    <AssemblyName Condition=" '$(MSBuildAssemblyName)' == '' ">Skyline-daily</AssemblyName>
+    <AssemblyName Condition=" '$(MSBuildAssemblyName)' != '' ">$(MSBuildAssemblyName)</AssemblyName>
+    <MascotParserPath>..\..\libraries\msparser_2_8_1_x86_win64</MascotParserPath>
+    <PublishUrl>T:\www\site\skyline.ms\html\software\Skyline-daily13-64\</PublishUrl>
+    <Install>true</Install>
+    <InstallFrom>Web</InstallFrom>
+    <UpdateEnabled>false</UpdateEnabled>
+    <UpdateMode>Background</UpdateMode>
+    <UpdateInterval>7</UpdateInterval>
+    <UpdateIntervalUnits>Days</UpdateIntervalUnits>
+    <UpdatePeriodically>false</UpdatePeriodically>
+    <UpdateRequired>false</UpdateRequired>
+    <MapFileExtensions>false</MapFileExtensions>
+    <InstallUrl>https://skyline.gs.washington.edu/software/Skyline-daily13-64/</InstallUrl>
+    <UpdateUrl>https://skyline.gs.washington.edu/software/Skyline-daily13-64/</UpdateUrl>
+    <SupportUrl>https://skyline.ms/support.url</SupportUrl>
+    <ProductName>Skyline-daily</ProductName>
+    <PublisherName>MacCoss Lab, UW</PublisherName>
+    <CreateWebPageOnPublish>true</CreateWebPageOnPublish>
+    <WebPage>index.html</WebPage>
+    <ApplicationRevision>196</ApplicationRevision>
+    <ApplicationVersion>24.1.1.196</ApplicationVersion>
+    <UseApplicationTrust>false</UseApplicationTrust>
+    <PublishWizardCompleted>true</PublishWizardCompleted>
+    <BootstrapperEnabled>true</BootstrapperEnabled>
+  </PropertyGroup>
+  <PropertyGroup Condition=" '$(Configuration)|$(Platform)' == 'Debug|x86' ">
+    <DebugSymbols>true</DebugSymbols>
+    <OutputPath>bin\x86\Debug\</OutputPath>
+    <DefineConstants>DEBUG;TRACE</DefineConstants>
+    <AllowUnsafeBlocks>true</AllowUnsafeBlocks>
+    <DebugType>full</DebugType>
+    <PlatformTarget>x86</PlatformTarget>
+    <UseVSHostingProcess>false</UseVSHostingProcess>
+    <ErrorReport>prompt</ErrorReport>
+    <Prefer32Bit>false</Prefer32Bit>
+  </PropertyGroup>
+  <PropertyGroup Condition=" '$(Configuration)|$(Platform)' == 'Release|x86' ">
+    <OutputPath>bin\x86\Release\</OutputPath>
+    <DefineConstants>TRACE</DefineConstants>
+    <AllowUnsafeBlocks>true</AllowUnsafeBlocks>
+    <Optimize>true</Optimize>
+    <DebugType>pdbonly</DebugType>
+    <PlatformTarget>x86</PlatformTarget>
+    <UseVSHostingProcess>false</UseVSHostingProcess>
+    <ErrorReport>prompt</ErrorReport>
+    <Prefer32Bit>false</Prefer32Bit>
+  </PropertyGroup>
+  <PropertyGroup Condition=" '$(Configuration)|$(Platform)' == 'Debug|x64' ">
+    <DebugSymbols>true</DebugSymbols>
+    <OutputPath>bin\x64\Debug\</OutputPath>
+    <DefineConstants>DEBUG;TRACE</DefineConstants>
+    <AllowUnsafeBlocks>true</AllowUnsafeBlocks>
+    <DebugType>full</DebugType>
+    <PlatformTarget>AnyCPU</PlatformTarget>
+    <UseVSHostingProcess>false</UseVSHostingProcess>
+    <ErrorReport>prompt</ErrorReport>
+    <Prefer32Bit>false</Prefer32Bit>
+  </PropertyGroup>
+  <PropertyGroup Condition=" '$(Configuration)|$(Platform)' == 'Release|x64' ">
+    <OutputPath>bin\x64\Release\</OutputPath>
+    <DefineConstants>TRACE</DefineConstants>
+    <AllowUnsafeBlocks>true</AllowUnsafeBlocks>
+    <Optimize>true</Optimize>
+    <DebugType>pdbonly</DebugType>
+    <PlatformTarget>AnyCPU</PlatformTarget>
+    <UseVSHostingProcess>false</UseVSHostingProcess>
+    <ErrorReport>prompt</ErrorReport>
+    <Prefer32Bit>false</Prefer32Bit>
+  </PropertyGroup>
+  <ItemGroup>
+    <Reference Include="DigitalRune.Windows.Docking, Version=1.3.5.0, Culture=neutral, processorArchitecture=MSIL">
+      <SpecificVersion>False</SpecificVersion>
+      <HintPath>..\Shared\Lib\DigitalRune.Windows.Docking.dll</HintPath>
+    </Reference>
+    <Reference Include="EnvDTE, Version=8.0.0.0, Culture=neutral, PublicKeyToken=b03f5f7f11d50a3a">
+      <EmbedInteropTypes>True</EmbedInteropTypes>
+    </Reference>
+    <Reference Include="FHOOE_IMP.MSAmanda.Core">
+      <HintPath>..\Shared\Lib\MSAmanda\FHOOE_IMP.MSAmanda.Core.dll</HintPath>
+    </Reference>
+    <Reference Include="FHOOE_IMP.MSAmanda.InOutput">
+      <HintPath>..\Shared\Lib\MSAmanda\FHOOE_IMP.MSAmanda.InOutput.dll</HintPath>
+    </Reference>
+    <Reference Include="FHOOE_IMP.MSAmanda.Utils">
+      <HintPath>..\Shared\Lib\MSAmanda\FHOOE_IMP.MSAmanda.Utils.dll</HintPath>
+    </Reference>
+    <Reference Include="Google.Protobuf">
+      <HintPath>..\Shared\Lib\Google.Protobuf.dll</HintPath>
+    </Reference>
+    <Reference Include="DotNetZip">
+      <SpecificVersion>False</SpecificVersion>
+      <HintPath>..\Shared\Lib\DotNetZip\DotNetZip.dll</HintPath>
+    </Reference>
+    <Reference Include="Grpc.Core">
+      <HintPath>..\Shared\Lib\Grpc.Core.dll</HintPath>
+    </Reference>
+    <Reference Include="Grpc.Core.Api">
+      <HintPath>..\Shared\Lib\Grpc.Core.Api.dll</HintPath>
+    </Reference>
+    <Reference Include="IdentityModel, Version=3.6.1.0, Culture=neutral, processorArchitecture=MSIL">
+      <SpecificVersion>False</SpecificVersion>
+      <HintPath>..\Shared\Lib\IdentityModel.dll</HintPath>
+    </Reference>
+    <Reference Include="JetBrains.Annotations">
+      <HintPath>..\Shared\Lib\JetBrains.Annotations.dll</HintPath>
+    </Reference>
+    <Reference Include="Kajabity Tools">
+      <HintPath>..\Shared\Lib\Kajabity Tools.dll</HintPath>
+    </Reference>
+    <Reference Include="log4net">
+      <SpecificVersion>False</SpecificVersion>
+      <HintPath>..\Shared\Lib\log4net.dll</HintPath>
+      <Private>True</Private>
+    </Reference>
+    <Reference Include="MathNet.Numerics">
+      <HintPath>..\Shared\Lib\MathNet.Numerics.dll</HintPath>
+    </Reference>
+    <Reference Include="Microsoft.CSharp" />
+    <Reference Include="PrmPasefScheduler, Version=0.0.0.0, Culture=neutral, processorArchitecture=AnyCPU">
+      <SpecificVersion>False</SpecificVersion>
+      <HintPath>..\Shared\ProteowizardWrapper\obj\$(Platform)\PrmPasefScheduler.dll</HintPath>
+    </Reference>
+    <Reference Include="Microsoft.ConcurrencyVisualizer.Markers, Version=12.0.0.0, Culture=neutral, PublicKeyToken=b03f5f7f11d50a3a, processorArchitecture=MSIL">
+      <SpecificVersion>False</SpecificVersion>
+      <HintPath>..\Shared\Lib\Microsoft.ConcurrencyVisualizer.Markers.dll</HintPath>
+    </Reference>
+    <Reference Include="Newtonsoft.Json, Version=11.0.0.0, Culture=neutral, PublicKeyToken=30ad4fe6b2a6aeed, processorArchitecture=MSIL">
+      <HintPath>..\Shared\Lib\Newtonsoft.Json.dll</HintPath>
+    </Reference>
+    <Reference Include="NHibernate">
+      <SpecificVersion>False</SpecificVersion>
+      <HintPath>..\Shared\Lib\NHibernate\NHibernate.dll</HintPath>
+    </Reference>
+    <Reference Include="System" />
+    <Reference Include="System.ComponentModel.DataAnnotations" />
+    <Reference Include="System.Configuration" />
+    <Reference Include="System.Core">
+      <RequiredTargetFramework>3.5</RequiredTargetFramework>
+    </Reference>
+    <Reference Include="System.Data.SQLite">
+      <HintPath>..\..\libraries\SQLite\$(Platform)\System.Data.SQLite.dll</HintPath>
+    </Reference>
+    <Reference Include="System.Interactive.Async">
+      <HintPath>..\Shared\Lib\System.Interactive.Async.dll</HintPath>
+    </Reference>
+    <Reference Include="System.Management" />
+    <Reference Include="System.Memory">
+      <HintPath>..\Shared\Lib\System.Memory.dll</HintPath>
+    </Reference>
+    <Reference Include="System.Net.Http" />
+    <Reference Include="System.Numerics" />
+    <Reference Include="System.Runtime.CompilerServices.Unsafe">
+      <HintPath>..\Shared\Lib\System.Runtime.CompilerServices.Unsafe.dll</HintPath>
+    </Reference>
+    <Reference Include="System.Security" />
+    <Reference Include="System.Web" />
+    <Reference Include="System.Data.DataSetExtensions">
+      <RequiredTargetFramework>3.5</RequiredTargetFramework>
+    </Reference>
+    <Reference Include="System.Data" />
+    <Reference Include="System.Deployment" />
+    <Reference Include="System.Drawing" />
+    <Reference Include="System.Windows.Forms" />
+    <Reference Include="System.Xml" />
+    <Reference Include="System.Xml.Linq" />
+  </ItemGroup>
+  <ItemGroup>
+    <Compile Include="Alerts\AboutDlg.cs">
+      <SubType>Form</SubType>
+    </Compile>
+    <Compile Include="Alerts\AboutDlg.Designer.cs">
+      <DependentUpon>AboutDlg.cs</DependentUpon>
+    </Compile>
+    <Compile Include="Alerts\AlertLinkDlg.cs">
+      <SubType>Form</SubType>
+    </Compile>
+    <Compile Include="Alerts\AlertLinkDlg.Designer.cs">
+      <DependentUpon>AlertLinkDlg.cs</DependentUpon>
+    </Compile>
+    <Compile Include="Alerts\KeyValueGridDlg.cs" />
+    <Compile Include="Alerts\MsFraggerDownloadDlg.cs">
+      <SubType>Form</SubType>
+    </Compile>
+    <Compile Include="Alerts\MsFraggerDownloadDlg.Designer.cs">
+      <DependentUpon>MsFraggerDownloadDlg.cs</DependentUpon>
+    </Compile>
+    <Compile Include="Alerts\NoModeUIDlg.cs">
+      <SubType>Form</SubType>
+    </Compile>
+    <Compile Include="Alerts\NoModeUIDlg.Designer.cs">
+      <DependentUpon>NoModeUIDlg.cs</DependentUpon>
+    </Compile>
+    <Compile Include="Alerts\MessageDlg.cs">
+      <SubType>Form</SubType>
+    </Compile>
+    <Compile Include="Alerts\PathChooserDlg.cs">
+      <SubType>Form</SubType>
+    </Compile>
+    <Compile Include="Alerts\PathChooserDlg.Designer.cs">
+      <DependentUpon>PathChooserDlg.cs</DependentUpon>
+    </Compile>
+    <Compile Include="Alerts\ShareResultsFilesDlg.cs">
+      <SubType>Form</SubType>
+    </Compile>
+    <Compile Include="Alerts\ShareResultsFilesDlg.Designer.cs">
+      <DependentUpon>ShareResultsFilesDlg.cs</DependentUpon>
+    </Compile>
+    <Compile Include="Alerts\ReportShutdownDlg.cs">
+      <SubType>Form</SubType>
+    </Compile>
+    <Compile Include="Alerts\FilterMatchedPeptidesDlg.cs">
+      <SubType>Form</SubType>
+    </Compile>
+    <Compile Include="Alerts\FilterMatchedPeptidesDlg.Designer.cs">
+      <DependentUpon>FilterMatchedPeptidesDlg.cs</DependentUpon>
+    </Compile>
+    <Compile Include="Alerts\ImportDocResultsDlg.cs">
+      <SubType>Form</SubType>
+    </Compile>
+    <Compile Include="Alerts\ImportDocResultsDlg.Designer.cs">
+      <DependentUpon>ImportDocResultsDlg.cs</DependentUpon>
+    </Compile>
+    <Compile Include="Alerts\LocateFileDlg.cs">
+      <SubType>Form</SubType>
+    </Compile>
+    <Compile Include="Alerts\LocateFileDlg.Designer.cs">
+      <DependentUpon>LocateFileDlg.cs</DependentUpon>
+    </Compile>
+    <Compile Include="Alerts\MultiButtonMsgDlg.cs">
+      <SubType>Form</SubType>
+    </Compile>
+    <Compile Include="Alerts\EmptyProteinsDlg.cs">
+      <SubType>Form</SubType>
+    </Compile>
+    <Compile Include="Alerts\EmptyProteinsDlg.Designer.cs">
+      <DependentUpon>EmptyProteinsDlg.cs</DependentUpon>
+    </Compile>
+    <Compile Include="Alerts\MissingFileDlg.cs">
+      <SubType>Form</SubType>
+    </Compile>
+    <Compile Include="Alerts\MissingFileDlg.Designer.cs">
+      <DependentUpon>MissingFileDlg.cs</DependentUpon>
+    </Compile>
+    <Compile Include="Alerts\ReportErrorDlg.cs">
+      <SubType>Form</SubType>
+    </Compile>
+    <Compile Include="Alerts\ReportErrorDlg.Designer.cs">
+      <DependentUpon>ReportErrorDlg.cs</DependentUpon>
+    </Compile>
+    <Compile Include="Alerts\ShareTypeDlg.cs">
+      <SubType>Form</SubType>
+    </Compile>
+    <Compile Include="Alerts\ShareTypeDlg.Designer.cs">
+      <DependentUpon>ShareTypeDlg.cs</DependentUpon>
+    </Compile>
+    <Compile Include="Alerts\PasteFilteredPeptidesDlg.cs">
+      <SubType>Form</SubType>
+    </Compile>
+    <Compile Include="Alerts\PasteFilteredPeptidesDlg.Designer.cs">
+      <DependentUpon>PasteFilteredPeptidesDlg.cs</DependentUpon>
+    </Compile>
+    <Compile Include="Alerts\PasteTypeDlg.cs">
+      <SubType>Form</SubType>
+    </Compile>
+    <Compile Include="Alerts\PasteTypeDlg.Designer.cs">
+      <DependentUpon>PasteTypeDlg.cs</DependentUpon>
+    </Compile>
+    <Compile Include="Alerts\DetailedReportErrorDlg.cs">
+      <SubType>Form</SubType>
+    </Compile>
+    <Compile Include="Alerts\DetailedReportErrorDlg.Designer.cs">
+      <DependentUpon>DetailedReportErrorDlg.cs</DependentUpon>
+    </Compile>
+    <Compile Include="Alerts\SimpleFileDownloaderDlg.cs" />
+    <Compile Include="Alerts\AlertDlg.cs">
+      <SubType>Form</SubType>
+    </Compile>
+    <Compile Include="Alerts\SpectrumLibraryInfoDlg.cs">
+      <SubType>Form</SubType>
+    </Compile>
+    <Compile Include="Alerts\SpectrumLibraryInfoDlg.Designer.cs">
+      <DependentUpon>SpectrumLibraryInfoDlg.cs</DependentUpon>
+    </Compile>
+    <Compile Include="Alerts\UpgradeDlg.cs">
+      <SubType>Form</SubType>
+    </Compile>
+    <Compile Include="Alerts\UpgradeDlg.Designer.cs">
+      <DependentUpon>UpgradeDlg.cs</DependentUpon>
+    </Compile>
+    <Compile Include="Alerts\UpgradeLicenseDlg.cs">
+      <SubType>Form</SubType>
+    </Compile>
+    <Compile Include="Alerts\UpgradeLicenseDlg.designer.cs">
+      <DependentUpon>UpgradeLicenseDlg.cs</DependentUpon>
+    </Compile>
+    <Compile Include="CommandArgUsage.Designer.cs">
+      <AutoGen>True</AutoGen>
+      <DesignTime>True</DesignTime>
+      <DependentUpon>CommandArgUsage.resx</DependentUpon>
+    </Compile>
+    <Compile Include="Controls\AuditLog\AuditLogExtraInfoForm.cs">
+      <SubType>Form</SubType>
+    </Compile>
+    <Compile Include="Controls\AuditLog\AuditLogExtraInfoForm.Designer.cs">
+      <DependentUpon>AuditLogExtraInfoForm.cs</DependentUpon>
+    </Compile>
+    <Compile Include="Controls\Clustering\BoundGraphDataCalculator.cs" />
+    <Compile Include="Controls\Clustering\ClusterInput.cs" />
+    <Compile Include="Controls\Clustering\ClusteredHeatMapItem.cs" />
+    <Compile Include="Controls\Clustering\DataboundGraph.cs">
+      <SubType>Form</SubType>
+    </Compile>
+    <Compile Include="Controls\Clustering\DebugZedGraphControl.cs">
+      <SubType>UserControl</SubType>
+    </Compile>
+    <Compile Include="Controls\Clustering\HeatMapGraph.cs">
+      <SubType>Form</SubType>
+    </Compile>
+    <Compile Include="Controls\Clustering\HeatMapGraph.Designer.cs">
+      <DependentUpon>HeatMapGraph.cs</DependentUpon>
+    </Compile>
+    <Compile Include="Controls\Clustering\ClusterGraphResults.cs" />
+    <Compile Include="Controls\Clustering\PcaPlot.cs">
+      <SubType>Form</SubType>
+    </Compile>
+    <Compile Include="Controls\Clustering\PcaPlot.Designer.cs">
+      <DependentUpon>PcaPlot.cs</DependentUpon>
+    </Compile>
+    <Compile Include="Controls\Clustering\StripePainter.cs" />
+    <Compile Include="Controls\Databinding\CandidatePeakForm.cs">
+      <SubType>Form</SubType>
+    </Compile>
+    <Compile Include="Controls\Databinding\CandidatePeakForm.Designer.cs">
+      <DependentUpon>CandidatePeakForm.cs</DependentUpon>
+    </Compile>
+    <Compile Include="Controls\Databinding\IDataboundGridForm.cs" />
+    <Compile Include="Controls\Databinding\SkylineViewContext.cs" />
+    <Compile Include="Controls\Databinding\SkylineWindowDataSchema.cs" />
+    <Compile Include="Controls\Graphs\AreaRelativeAbundanceGraphPane.cs" />
+    <Compile Include="Controls\Graphs\DotPlotUtil.cs" />
+    <Compile Include="Controls\Graphs\ExportMethodScheduleGraph.cs">
+      <SubType>Form</SubType>
+    </Compile>
+    <Compile Include="Controls\Graphs\ExportMethodScheduleGraph.Designer.cs">
+      <DependentUpon>ExportMethodScheduleGraph.cs</DependentUpon>
+    </Compile>
+    <Compile Include="Controls\Graphs\DetectionPlotData.cs" />
+    <Compile Include="Controls\Graphs\DetectionsGraphController.cs" />
+    <Compile Include="Controls\Graphs\DetectionsHistogramPane.cs" />
+    <Compile Include="Controls\Graphs\DetectionsByReplicatePane.cs" />
+    <Compile Include="Controls\Graphs\DetectionsPlotPane.cs" />
+    <Compile Include="Controls\Graphs\DetectionsToolbar.cs">
+      <SubType>UserControl</SubType>
+    </Compile>
+    <Compile Include="Controls\Graphs\DetectionsToolbar.Designer.cs">
+      <DependentUpon>DetectionsToolbar.cs</DependentUpon>
+    </Compile>
+    <Compile Include="Controls\Graphs\DetectionToolbarProperties.cs">
+      <SubType>Form</SubType>
+    </Compile>
+    <Compile Include="Controls\Graphs\DetectionToolbarProperties.Designer.cs">
+      <DependentUpon>DetectionToolbarProperties.cs</DependentUpon>
+    </Compile>
+    <Compile Include="Controls\Graphs\GraphDataCalculator.cs" />
+    <Compile Include="Controls\Graphs\MatchExpressionListDlg.cs">
+      <SubType>Form</SubType>
+    </Compile>
+    <Compile Include="Controls\Graphs\MatchExpressionListDlg.Designer.cs">
+      <DependentUpon>MatchExpressionListDlg.cs</DependentUpon>
+    </Compile>
+    <Compile Include="Controls\Graphs\PaneProgressBar.cs" />
+    <Compile Include="Controls\Graphs\ReplicateGroupOp.cs" />
+    <Compile Include="Controls\Graphs\ReplicateValue.cs" />
+    <Compile Include="Controls\Graphs\SummaryRelativeAbundanceGraphPane.cs" />
+    <Compile Include="Controls\ImageListBox.cs">
+      <SubType>Component</SubType>
+    </Compile>
+    <Compile Include="Controls\Lists\ListViewContext.cs" />
+    <Compile Include="Controls\SeqNode\PeptideFormatter.cs" />
+    <Compile Include="Controls\KoinaUIHelpers.cs" />
+    <Compile Include="Controls\Spectra\PrecursorClass.cs" />
+    <Compile Include="Controls\Spectra\MatchingPrecursors.cs" />
+    <Compile Include="Controls\Spectra\SpectrumGridForm.cs">
+      <SubType>Form</SubType>
+    </Compile>
+    <Compile Include="Controls\Spectra\SpectrumGridForm.Designer.cs">
+      <DependentUpon>SpectrumGridForm.cs</DependentUpon>
+    </Compile>
+    <Compile Include="Controls\Spectra\SpectrumClassRow.cs" />
+    <Compile Include="Controls\Startup\TutorialImageResources.Designer.cs">
+      <AutoGen>True</AutoGen>
+      <DesignTime>True</DesignTime>
+      <DependentUpon>TutorialImageResources.resx</DependentUpon>
+    </Compile>
+    <Compile Include="Controls\Startup\TutorialTextResources.Designer.cs">
+      <AutoGen>True</AutoGen>
+      <DesignTime>True</DesignTime>
+      <DependentUpon>TutorialTextResources.resx</DependentUpon>
+    </Compile>
+    <Compile Include="Controls\TargetColumn.cs" />
+    <Compile Include="Controls\ImmediateWindowWarningListener.cs" />
+    <Compile Include="Controls\TreeViewMSStateRestorer.cs" />
+    <Compile Include="EditUI\EditLinkedPeptidesDlg.cs">
+      <SubType>Form</SubType>
+    </Compile>
+    <Compile Include="EditUI\EditLinkedPeptidesDlg.Designer.cs">
+      <DependentUpon>EditLinkedPeptidesDlg.cs</DependentUpon>
+    </Compile>
+    <Compile Include="EditUI\EditSpectrumFilterDlg.cs">
+      <SubType>Form</SubType>
+    </Compile>
+    <Compile Include="EditUI\EditSpectrumFilterDlg.Designer.cs">
+      <DependentUpon>EditSpectrumFilterDlg.cs</DependentUpon>
+    </Compile>
+    <Compile Include="EditUI\PeakImputationForm.cs">
+      <SubType>Form</SubType>
+    </Compile>
+    <Compile Include="EditUI\PeakImputationForm.Designer.cs">
+      <DependentUpon>PeakImputationForm.cs</DependentUpon>
+    </Compile>
+    <Compile Include="EditUI\PermuteIsotopeModificationsDlg.designer.cs">
+      <DependentUpon>PermuteIsotopeModificationsDlg.cs</DependentUpon>
+    </Compile>
+    <Compile Include="EditUI\PermuteIsotopeModificationsDlg.cs">
+      <SubType>Form</SubType>
+    </Compile>
+    <Compile Include="EditUI\SynchronizedIntegrationDlg.cs">
+      <SubType>Form</SubType>
+    </Compile>
+    <Compile Include="EditUI\SynchronizedIntegrationDlg.Designer.cs">
+      <DependentUpon>SynchronizedIntegrationDlg.cs</DependentUpon>
+    </Compile>
+    <Compile Include="EditUI\ZedGraphClipboard.cs" />
+    <Compile Include="FileUI\ExportAnnotationsDlg.cs">
+      <SubType>Form</SubType>
+    </Compile>
+    <Compile Include="FileUI\ExportAnnotationsDlg.Designer.cs">
+      <DependentUpon>ExportAnnotationsDlg.cs</DependentUpon>
+    </Compile>
+    <Compile Include="Controls\Graphs\PeptideRegressionTipProvider.cs" />
+    <Compile Include="Controls\DocumentChangeLogEntryDlg.cs">
+      <SubType>Form</SubType>
+    </Compile>
+    <Compile Include="Controls\DocumentChangeLogEntryDlg.Designer.cs">
+      <DependentUpon>DocumentChangeLogEntryDlg.cs</DependentUpon>
+    </Compile>
+    <Compile Include="Controls\Graphs\AreaCVGraphData.cs" />
+    <Compile Include="FileUI\InsertTransitionListDlg.cs">
+      <SubType>Form</SubType>
+    </Compile>
+    <Compile Include="FileUI\InsertTransitionListDlg.Designer.cs">
+      <DependentUpon>InsertTransitionListDlg.cs</DependentUpon>
+    </Compile>
+    <Compile Include="FileUI\PeakBoundaryImporterUI.cs" />
+    <Compile Include="FileUI\PeptideSearch\BuildLibraryGridView.cs">
+      <SubType>Component</SubType>
+    </Compile>
+    <Compile Include="FileUI\PeptideSearch\HardklorSearchControl.cs">
+      <SubType>UserControl</SubType>
+    </Compile>
+    <Compile Include="Model\AuditLog\EnumNames.Designer.cs">
+      <AutoGen>True</AutoGen>
+      <DesignTime>True</DesignTime>
+      <DependentUpon>EnumNames.resx</DependentUpon>
+    </Compile>
+    <Compile Include="Model\AuditLog\AuditLogStrings.Designer.cs">
+      <AutoGen>True</AutoGen>
+      <DesignTime>True</DesignTime>
+      <DependentUpon>AuditLogStrings.resx</DependentUpon>
+    </Compile>
+    <Compile Include="FileUI\PeptideSearch\DDASearchControl.cs">
+      <SubType>UserControl</SubType>
+    </Compile>
+    <Compile Include="FileUI\PeptideSearch\EncyclopeDiaSearchDlg.cs">
+      <SubType>Form</SubType>
+    </Compile>
+    <Compile Include="FileUI\PeptideSearch\EncyclopeDiaSearchDlg.Designer.cs">
+      <DependentUpon>EncyclopeDiaSearchDlg.cs</DependentUpon>
+    </Compile>
+    <Compile Include="FileUI\PeptideSearch\SearchControl.cs">
+      <SubType>UserControl</SubType>
+    </Compile>
+    <Compile Include="FileUI\PeptideSearch\SearchControl.Designer.cs">
+      <DependentUpon>SearchControl.cs</DependentUpon>
+    </Compile>
+    <Compile Include="Model\AuditLog\PropertyNames.Designer.cs">
+      <DesignTime>True</DesignTime>
+      <AutoGen>True</AutoGen>
+      <DependentUpon>PropertyNames.resx</DependentUpon>
+    </Compile>
+    <Compile Include="Model\Databinding\Collections\FixedSkylineObjectList.cs" />
+    <Compile Include="Model\Databinding\Entities\CalibrationCurveMetrics.cs" />
+    <Compile Include="Model\Databinding\Entities\ColumnCaptions.Designer.cs">
+      <AutoGen>True</AutoGen>
+      <DesignTime>True</DesignTime>
+      <DependentUpon>ColumnCaptions.resx</DependentUpon>
+    </Compile>
+    <Compile Include="Model\Databinding\Entities\ColumnToolTips.Designer.cs">
+      <AutoGen>True</AutoGen>
+      <DesignTime>True</DesignTime>
+      <DependentUpon>ColumnToolTips.resx</DependentUpon>
+    </Compile>
+    <Compile Include="Model\Databinding\SurrogateStandardDataGridViewColumn.cs" />
+    <Compile Include="Model\DocSettings\RelativeAbundanceFormatting.cs" />
+    <Compile Include="Model\DocumentModifier.cs" />
+    <Compile Include="Model\FullScanPropertiesRes.Designer.cs">
+      <AutoGen>True</AutoGen>
+      <DesignTime>True</DesignTime>
+      <DependentUpon>FullScanPropertiesRes.resx</DependentUpon>
+    </Compile>
+    <Compile Include="Model\Find\BookmarkStartPosition.cs" />
+    <Compile Include="Model\GlobalizedObject.cs">
+      <SubType>UserControl</SubType>
+    </Compile>
+    <Compile Include="Model\FullScanProperties.cs" />
+    <Compile Include="Model\IdPeptideDocNode.cs" />
+    <Compile Include="Model\Results\Imputation\AlignmentParameters.cs" />
+    <Compile Include="Model\Results\Imputation\AlignmentResults.cs" />
+    <Compile Include="Model\Results\Imputation\AlignmentType.cs" />
+    <Compile Include="Model\Results\Imputation\KdeAlignmentType.cs" />
+    <Compile Include="Model\Results\Imputation\ChromatogramTimeRanges.cs" />
+    <Compile Include="Model\Results\Imputation\PeakImputer.cs" />
+    <Compile Include="Model\Results\Imputation\RatedPeak.cs" />
+    <Compile Include="Model\Results\Imputation\ConsensusAlignment.cs" />
+    <Compile Include="Model\Results\Imputation\CutoffScoreType.cs" />
+    <Compile Include="Model\Results\Imputation\LongestCommonSequenceFinder.cs" />
+    <Compile Include="Model\Results\Imputation\MoleculePeaks.cs" />
+    <Compile Include="Model\Results\Imputation\PeakBounds.cs" />
+    <Compile Include="Model\Results\Imputation\PeakImputationData.cs" />
+    <Compile Include="Model\Results\Imputation\RtValueType.cs" />
+    <Compile Include="Model\Results\Imputation\ImputationParameters.cs" />
+    <Compile Include="Model\Results\Imputation\ScoreConversionData.cs" />
+    <Compile Include="Model\Results\ReplicateFileId.cs" />
+    <Compile Include="Model\Lib\LibraryFiles.cs" />
+    <Compile Include="Model\Results\Scoring\ReintegrateDlgSettings.cs" />
+    <Compile Include="Model\Results\Spectra\Alignment\BinnedSpectrum.cs" />
+    <Compile Include="Model\Results\Spectra\Alignment\SimilarityGrid.cs" />
+    <Compile Include="Model\Results\Spectra\Alignment\SpectrumSummary.cs" />
+    <Compile Include="Model\Results\Spectra\Alignment\SpectrumSummaryList.cs" />
+    <Compile Include="Model\Results\Spectra\SpectrumClassFilter.cs" />
+    <Compile Include="Model\Results\Spectra\SpectrumFilterAutoComplete.cs" />
+    <Compile Include="Model\RetentionTimes\AlignmentFunction.cs" />
+    <Compile Include="Model\SpectrumPropertiesResx.Designer.cs">
+      <AutoGen>True</AutoGen>
+      <DesignTime>True</DesignTime>
+      <DependentUpon>SpectrumPropertiesResx.resx</DependentUpon>
+    </Compile>
+    <Compile Include="Model\DdaSearch\HardklorSearchEngine.cs" />
+    <Compile Include="Model\DdaSearch\MsconvertDdaConverter.cs" />
+    <Compile Include="FileUI\SkypSupport.cs" />
+    <Compile Include="Menus\ChromatogramContextMenu.cs">
+      <SubType>UserControl</SubType>
+    </Compile>
+    <Compile Include="Menus\ChromatogramContextMenu.Designer.cs">
+      <DependentUpon>ChromatogramContextMenu.cs</DependentUpon>
+    </Compile>
+    <Compile Include="Menus\EditMenu.cs">
+      <SubType>UserControl</SubType>
+    </Compile>
+    <Compile Include="Menus\EditMenu.Designer.cs">
+      <DependentUpon>EditMenu.cs</DependentUpon>
+    </Compile>
+    <Compile Include="Menus\RefineMenu.cs">
+      <SubType>UserControl</SubType>
+    </Compile>
+    <Compile Include="Menus\RefineMenu.Designer.cs">
+      <DependentUpon>RefineMenu.cs</DependentUpon>
+    </Compile>
+    <Compile Include="Menus\SkylineControl.cs">
+      <SubType>UserControl</SubType>
+    </Compile>
+    <Compile Include="Menus\ViewMenu.cs">
+      <SubType>UserControl</SubType>
+    </Compile>
+    <Compile Include="Menus\ViewMenu.Designer.cs">
+      <DependentUpon>ViewMenu.cs</DependentUpon>
+    </Compile>
+    <Compile Include="Model\AbstractDdaSearchEngine.cs" />
+    <Compile Include="Model\AreaCVRefinementData.cs" />
+    <Compile Include="FileUI\PeptideSearch\ConverterSettingsControl.cs">
+      <SubType>UserControl</SubType>
+    </Compile>
+    <Compile Include="FileUI\PeptideSearch\ConverterSettingsControl.Designer.cs">
+      <DependentUpon>ConverterSettingsControl.cs</DependentUpon>
+    </Compile>
+    <Compile Include="Model\AbstractDdaConverter.cs" />
+    <Compile Include="Model\AuditLog\AuditLogObject.cs" />
+    <Compile Include="Model\AuditLog\AuditLogToStringHelper.cs" />
+    <Compile Include="Model\AuditLog\BlockHash.cs" />
+    <Compile Include="Model\AuditLog\Databinding\AuditLogColumn.cs" />
+    <Compile Include="FileUI\ImportTransitionListColumnSelectDlg.cs">
+      <SubType>Form</SubType>
+    </Compile>
+    <Compile Include="FileUI\ImportTransitionListColumnSelectDlg.Designer.cs">
+      <DependentUpon>ImportTransitionListColumnSelectDlg.cs</DependentUpon>
+    </Compile>
+    <Compile Include="Model\AuditLog\Databinding\AuditLogDetailRow.cs" />
+    <Compile Include="Model\AuditLog\Databinding\AuditLogRow.cs" />
+    <Compile Include="Model\AuditLog\CustomPropertyLocalizer.cs" />
+    <Compile Include="Model\AuditLog\Databinding\AuditLogRowTime.cs" />
+    <Compile Include="Model\AuditLog\Databinding\TextImageColumn.cs" />
+    <Compile Include="Model\AuditLog\LogMessage.cs" />
+    <Compile Include="Model\AuditLog\Property.cs" />
+    <Compile Include="Model\AuditLog\PropertyElementNames.Designer.cs">
+      <AutoGen>True</AutoGen>
+      <DesignTime>True</DesignTime>
+      <DependentUpon>PropertyElementNames.resx</DependentUpon>
+    </Compile>
+    <Compile Include="Model\AuditLog\ReflectorEnumerator.cs" />
+    <Compile Include="Model\AuditLog\ReflectorToString.cs" />
+    <Compile Include="Model\Crosslinking\ComplexFragmentIon.cs" />
+    <Compile Include="Model\Crosslinking\CrosslinkStructure.cs" />
+    <Compile Include="Model\Crosslinking\IonChain.cs" />
+    <Compile Include="Model\Crosslinking\CrosslinkedSequence.cs" />
+    <Compile Include="Model\Crosslinking\CrosslinkPeptideBuilder.cs" />
+    <Compile Include="Model\Crosslinking\IonOrdinal.cs" />
+    <Compile Include="Model\Crosslinking\CrosslinkBuilder.cs" />
+    <Compile Include="Model\Crosslinking\LegacyComplexFragmentIonName.cs" />
+    <Compile Include="Model\Crosslinking\NeutralFragmentIon.cs" />
+    <Compile Include="Model\Crosslinking\CrosslinkerSettings.cs" />
+    <Compile Include="Model\Crosslinking\Crosslink.cs" />
+    <Compile Include="Model\Crosslinking\CrosslinkSequenceParser.cs" />
+    <Compile Include="Model\Crosslinking\CrosslinkSite.cs" />
+    <Compile Include="Model\Crosslinking\ModificationSite.cs" />
+    <Compile Include="Model\Crosslinking\LegacyLinkedPeptide.cs" />
+    <Compile Include="Model\Crosslinking\PeptideStructure.cs" />
+    <Compile Include="Model\Crosslinking\SimpleFragmentIon.cs" />
+    <Compile Include="Model\Databinding\CellLocator.cs" />
+    <Compile Include="Model\Databinding\DataGridId.cs" />
+    <Compile Include="Model\Databinding\Entities\CandidatePeakGroup.cs" />
+    <Compile Include="Model\Databinding\Entities\IonMobilityObject.cs" />
+    <Compile Include="Model\Databinding\Entities\PeakGroupScore.cs" />
+    <Compile Include="Model\Databinding\FeaturePropertyDescriptor.cs" />
+    <Compile Include="Model\Databinding\ListColumnPropertyDescriptor.cs" />
+    <Compile Include="Model\Databinding\ListLookupDataGridViewColumn.cs" />
+    <Compile Include="Model\Databinding\ListLookupPropertyDescriptor.cs" />
+    <Compile Include="Model\Databinding\BoundComboBoxColumn.cs" />
+    <Compile Include="Model\Databinding\ProteomicDisplayNameAttribute.cs" />
+    <Compile Include="Controls\Databinding\RowActions\DeleteNodesAction.cs" />
+    <Compile Include="Controls\Databinding\RowActions\RemovePeaksAction.cs" />
+    <Compile Include="Controls\Databinding\RowActions\RowAction.cs" />
+    <Compile Include="Model\DdaSearch\MsFraggerSearchEngine.cs" />
+    <Compile Include="Model\DiaUmpireDdaConverter.cs" />
+    <Compile Include="Model\GroupComparison\MsLevelOption.cs" />
+    <Compile Include="Model\DocSettings\AbsoluteQuantification\ValueStatus.cs" />
+    <Compile Include="Model\DocSettings\AnnotationCalculator.cs" />
+    <Compile Include="Model\DocSettings\AnnotationExpression.cs" />
+    <Compile Include="Model\DocSettings\DocumentAnnotationUpdater.cs" />
+    <Compile Include="Model\DocSettings\DriftTimePredictor.cs" />
+    <Compile Include="Model\DocSettings\MetadataExtraction\MetadataExtractor.cs" />
+    <Compile Include="Model\DocSettings\MetadataExtraction\MetadataRuleSet.cs" />
+    <Compile Include="Model\DocSettings\MetadataExtraction\ExtractedMetadataResult.cs" />
+    <Compile Include="Model\ElementLocators\ExportAnnotations\TextColumnWrapper.cs" />
+    <Compile Include="Model\ElementLocators\AuditLogRef.cs" />
+    <Compile Include="Model\DocSettings\TransitionIonMobilityFiltering.cs" />
+    <Compile Include="Model\ElementLocators\ElementLocator.cs" />
+    <Compile Include="Model\ElementLocators\ListRef.cs" />
+    <Compile Include="Model\DocSettings\FullScanAcquisitionMethod.cs" />
+    <Compile Include="Model\Databinding\ImportableAttribute.cs" />
+    <Compile Include="Model\ElementLocators\ExportAnnotations\DocumentAnnotations.cs" />
+    <Compile Include="Model\ElementLocators\ElementRef.cs" />
+    <Compile Include="Model\ElementLocators\ExportAnnotations\ElementHandler.cs" />
+    <Compile Include="Model\ElementLocators\ExportAnnotations\ExportAnnotationSettings.cs" />
+    <Compile Include="Model\ElementLocators\NodeRef.cs" />
+    <Compile Include="Model\ElementLocators\ElementRefs.cs" />
+    <Compile Include="Model\ElementLocators\ReplicateRef.cs" />
+    <Compile Include="Model\ElementLocators\ResultRef.cs" />
+    <Compile Include="Model\DocSettings\AbsoluteQuantification\FiguresOfMerit.cs" />
+    <Compile Include="Model\DocSettings\AbsoluteQuantification\LodCalculation.cs" />
+    <Compile Include="Controls\AuditLog\AuditLogForm.cs">
+      <SubType>Form</SubType>
+    </Compile>
+    <Compile Include="Controls\AuditLog\AuditLogForm.Designer.cs">
+      <DependentUpon>AuditLogForm.cs</DependentUpon>
+    </Compile>
+    <Compile Include="Model\AuditLog\AuditLogEntry.cs" />
+    <Compile Include="Model\AuditLog\DiffNode.cs" />
+    <Compile Include="Model\AuditLog\PropertyName.cs" />
+    <Compile Include="Model\ExplicitTransitionValues.cs" />
+    <Compile Include="Model\Find\DuplicatedPeptideFinder.cs" />
+    <Compile Include="Model\FragmentedMolecule.cs" />
+    <Compile Include="Model\GroupComparisonRefinementData.cs" />
+    <Compile Include="Model\IonMobility\DbPrecursorAndIonMobility.cs" />
+    <Compile Include="Model\IonMobility\ValidatingIonMobilityPrecursor.cs" />
+    <Compile Include="Model\Irt\DbIrtHistory.cs" />
+    <Compile Include="Model\Irt\IrtPeptidePicker.cs" />
+    <Compile Include="Model\Irt\Regression.cs" />
+    <Compile Include="Model\LegacyCrosslinkConverter.cs" />
+    <Compile Include="Model\Lib\BlibData\DbRefSpectraPeakAnnotations.cs" />
+    <Compile Include="Model\Lib\EncyclopeDiaHelpers.cs" />
+    <Compile Include="Model\Lib\ExplicitPeakBounds.cs" />
+    <Compile Include="Model\Lib\LibKeyIndex.cs" />
+    <Compile Include="Model\Lib\SpectralLibraryExporter.cs" />
+    <Compile Include="Model\SpectrumProperties.cs" />
+    <Compile Include="Model\Lib\SpectrumRanker.cs" />
+    <Compile Include="Model\Lib\ViewLibraryPepInfo.cs" />
+    <Compile Include="Model\MinimizeResults.cs" />
+    <Compile Include="Model\MoleculeNameAndAccessions.cs" />
+    <Compile Include="Model\PrecursorKey.cs" />
+    <Compile Include="Model\Proteome\ProteinAssociation.cs" />
+    <Compile Include="Model\Proteome\ProteinGroupMetadata.cs" />
+    <Compile Include="Model\ProteomicSequence.cs" />
+    <Compile Include="Model\Results\CandidatePeakGroupData.cs" />
+    <Compile Include="Model\Results\ChromatogramGroupId.cs" />
+    <Compile Include="Model\Results\Legacy\ChromGroupHeaderInfo16.cs" />
+    <Compile Include="Model\Results\OnDemandFeatureCalculator.cs" />
+    <Compile Include="Model\Results\PeakGroupIntegrator.cs" />
+    <Compile Include="Model\Results\PeakShapeStatistics.cs" />
+    <Compile Include="Model\Results\PeakShapeValues.cs" />
+    <Compile Include="Model\Results\Scoring\Calculators.cs" />
+    <Compile Include="Model\Results\IntensityAccumulator.cs" />
+    <Compile Include="Model\Results\MedianPeakShape.cs" />
+    <Compile Include="Model\Results\OptStepChromatograms.cs" />
+    <Compile Include="Model\Results\Scoring\FeatureNames.cs" />
+    <Compile Include="Model\Results\Scoring\FeatureTooltips.Designer.cs">
+      <AutoGen>True</AutoGen>
+      <DesignTime>True</DesignTime>
+      <DependentUpon>FeatureTooltips.resx</DependentUpon>
+    </Compile>
+    <Compile Include="Model\Results\Scoring\AutoTrainManager.cs" />
+    <Compile Include="Model\Results\Scoring\FeatureScores.cs" />
+    <Compile Include="Model\Results\Scoring\ScoreQValueMap.cs" />
+    <Compile Include="Model\TransitionLossMap.cs" />
+    <Compile Include="Properties\MetadataRuleSetList.cs" />
+    <Compile Include="Properties\RemoteAccountList.cs" />
+    <Compile Include="Model\Results\Spectra\FileSpectrumInfo.cs" />
+    <Compile Include="Model\Results\Spectra\ResultFileMetaData.cs" />
+    <Compile Include="Model\Results\Spectra\SpectrumClass.cs" />
+    <Compile Include="Model\Results\Spectra\SpectrumClassColumn.cs" />
+    <Compile Include="Model\Results\Spectra\SpectrumClassKey.cs" />
+    <Compile Include="Model\Results\Spectra\SpectrumMetadataList.cs" />
+    <Compile Include="Model\Results\Spectra\SpectrumPrecursors.cs" />
+    <Compile Include="Properties\Resources.Designer.cs">
+      <AutoGen>True</AutoGen>
+      <DesignTime>True</DesignTime>
+      <DependentUpon>Resources.resx</DependentUpon>
+    </Compile>
+    <Compile Include="Model\Results\Spectra\SpectraResources.Designer.cs">
+      <AutoGen>True</AutoGen>
+      <DesignTime>True</DesignTime>
+      <DependentUpon>SpectraResources.resx</DependentUpon>
+    </Compile>
+    <Compile Include="Model\RetentionTimes\RetentionTimesResources.Designer.cs">
+      <AutoGen>True</AutoGen>
+      <DesignTime>True</DesignTime>
+      <DependentUpon>RetentionTimesResources.resx</DependentUpon>
+    </Compile>
+    <Compile Include="Model\Lib\ChromLib\ChromLibResources.Designer.cs">
+      <AutoGen>True</AutoGen>
+      <DesignTime>True</DesignTime>
+      <DependentUpon>ChromLibResources.resx</DependentUpon>
+    </Compile>
+    <Compile Include="Controls\SeqNode\SeqNodeResources.Designer.cs">
+      <AutoGen>True</AutoGen>
+      <DesignTime>True</DesignTime>
+      <DependentUpon>SeqNodeResources.resx</DependentUpon>
+    </Compile>
+    <Compile Include="Model\Results\Scoring\ScoringResources.Designer.cs">
+      <AutoGen>True</AutoGen>
+      <DesignTime>True</DesignTime>
+      <DependentUpon>ScoringResources.resx</DependentUpon>
+    </Compile>
+    <Compile Include="Controls\GroupComparison\GroupComparisonResources.Designer.cs">
+      <AutoGen>True</AutoGen>
+      <DesignTime>True</DesignTime>
+      <DependentUpon>GroupComparisonResources.resx</DependentUpon>
+    </Compile>
+    <Compile Include="SettingsUI\SettingsUIResources.Designer.cs">
+      <DesignTime>True</DesignTime>
+      <AutoGen>True</AutoGen>
+      <DependentUpon>SettingsUIResources.resx</DependentUpon>
+    </Compile>
+    <Compile Include="SkylineResources.Designer.cs">
+      <AutoGen>True</AutoGen>
+      <DesignTime>True</DesignTime>
+      <DependentUpon>SkylineResources.resx</DependentUpon>
+    </Compile>
+    <Compile Include="Model\DocSettings\MetadataExtraction\MetadataExtractionResources.Designer.cs">
+      <AutoGen>True</AutoGen>
+      <DesignTime>True</DesignTime>
+      <DependentUpon>MetadataExtractionResources.resx</DependentUpon>
+    </Compile>
+    <Compile Include="Controls\Graphs\GraphsResources.Designer.cs">
+      <AutoGen>True</AutoGen>
+      <DesignTime>True</DesignTime>
+      <DependentUpon>GraphsResources.resx</DependentUpon>
+    </Compile>
+    <Compile Include="Menus\MenusResources.Designer.cs">
+      <AutoGen>True</AutoGen>
+      <DesignTime>True</DesignTime>
+      <DependentUpon>MenusResources.resx</DependentUpon>
+    </Compile>
+    <Compile Include="Alerts\AlertsResources.Designer.cs">
+      <AutoGen>True</AutoGen>
+      <DesignTime>True</DesignTime>
+      <DependentUpon>AlertsResources.resx</DependentUpon>
+    </Compile>
+    <Compile Include="FileUI\PeptideSearch\PeptideSearchResources.Designer.cs">
+      <AutoGen>True</AutoGen>
+      <DesignTime>True</DesignTime>
+      <DependentUpon>PeptideSearchResources.resx</DependentUpon>
+    </Compile>
+    <Compile Include="EditUI\EditUIResources.Designer.cs">
+      <AutoGen>True</AutoGen>
+      <DesignTime>True</DesignTime>
+      <DependentUpon>EditUIResources.resx</DependentUpon>
+    </Compile>
+    <Compile Include="Controls\Lists\ListsResources.Designer.cs">
+      <AutoGen>True</AutoGen>
+      <DesignTime>True</DesignTime>
+      <DependentUpon>ListsResources.resx</DependentUpon>
+    </Compile>
+    <Compile Include="Model\Tools\ToolsResources.Designer.cs">
+      <AutoGen>True</AutoGen>
+      <DesignTime>True</DesignTime>
+      <DependentUpon>ToolsResources.resx</DependentUpon>
+    </Compile>
+    <Compile Include="Model\ModelResources.Designer.cs">
+      <AutoGen>True</AutoGen>
+      <DesignTime>True</DesignTime>
+      <DependentUpon>ModelResources.resx</DependentUpon>
+    </Compile>
+    <Compile Include="FileUI\FileUIResources.Designer.cs">
+      <AutoGen>True</AutoGen>
+      <DesignTime>True</DesignTime>
+      <DependentUpon>FileUIResources.resx</DependentUpon>
+    </Compile>
+    <Compile Include="Util\AnnotatedDouble.cs" />
+    <Compile Include="Util\UtilResources.Designer.cs">
+      <AutoGen>True</AutoGen>
+      <DesignTime>True</DesignTime>
+      <DependentUpon>UtilResources.resx</DependentUpon>
+    </Compile>
+    <Compile Include="Model\Lib\LibResources.Designer.cs">
+      <AutoGen>True</AutoGen>
+      <DesignTime>True</DesignTime>
+      <DependentUpon>LibResources.resx</DependentUpon>
+    </Compile>
+    <Compile Include="Properties\PropertiesResources.Designer.cs">
+      <AutoGen>True</AutoGen>
+      <DesignTime>True</DesignTime>
+      <DependentUpon>PropertiesResources.resx</DependentUpon>
+    </Compile>
+    <Compile Include="Model\DocSettings\DocSettingsResources.Designer.cs">
+      <AutoGen>True</AutoGen>
+      <DesignTime>True</DesignTime>
+      <DependentUpon>DocSettingsResources.resx</DependentUpon>
+    </Compile>
+    <Compile Include="Controls\Clustering\ClusteringResources.Designer.cs">
+      <AutoGen>True</AutoGen>
+      <DesignTime>True</DesignTime>
+      <DependentUpon>ClusteringResources.resx</DependentUpon>
+    </Compile>
+    <Compile Include="Model\Find\FindResources.Designer.cs">
+      <AutoGen>True</AutoGen>
+      <DesignTime>True</DesignTime>
+      <DependentUpon>FindResources.resx</DependentUpon>
+    </Compile>
+    <Compile Include="Model\Databinding\DatabindingResources.Designer.cs">
+      <AutoGen>True</AutoGen>
+      <DesignTime>True</DesignTime>
+      <DependentUpon>DatabindingResources.resx</DependentUpon>
+    </Compile>
+    <Compile Include="Model\Results\ResultsResources.Designer.cs">
+      <AutoGen>True</AutoGen>
+      <DesignTime>True</DesignTime>
+      <DependentUpon>ResultsResources.resx</DependentUpon>
+    </Compile>
+    <Compile Include="Model\Irt\IrtResources.Designer.cs">
+      <AutoGen>True</AutoGen>
+      <DesignTime>True</DesignTime>
+      <DependentUpon>IrtResources.resx</DependentUpon>
+    </Compile>
+    <Compile Include="Controls\ControlsResources.Designer.cs">
+      <AutoGen>True</AutoGen>
+      <DesignTime>True</DesignTime>
+      <DependentUpon>ControlsResources.resx</DependentUpon>
+    </Compile>
+    <Compile Include="Model\Databinding\Entities\EntitiesResources.Designer.cs">
+      <AutoGen>True</AutoGen>
+      <DesignTime>True</DesignTime>
+      <DependentUpon>EntitiesResources.resx</DependentUpon>
+    </Compile>
+    <Compile Include="ToolsUI\ToolsUIResources.Designer.cs">
+      <AutoGen>True</AutoGen>
+      <DesignTime>True</DesignTime>
+      <DependentUpon>ToolsUIResources.resx</DependentUpon>
+    </Compile>
+    <Compile Include="Model\Optimization\OptimizationResources.Designer.cs">
+      <AutoGen>True</AutoGen>
+      <DesignTime>True</DesignTime>
+      <DependentUpon>OptimizationResources.resx</DependentUpon>
+    </Compile>
+    <Compile Include="Controls\Startup\StartupResources.Designer.cs">
+      <AutoGen>True</AutoGen>
+      <DesignTime>True</DesignTime>
+      <DependentUpon>StartupResources.resx</DependentUpon>
+    </Compile>
+    <Compile Include="SettingsUI\Irt\IrtResources.Designer.cs">
+      <AutoGen>True</AutoGen>
+      <DesignTime>True</DesignTime>
+      <DependentUpon>IrtResources.resx</DependentUpon>
+    </Compile>
+    <Compile Include="Model\Hibernate\HibernateResources.Designer.cs">
+      <AutoGen>True</AutoGen>
+      <DesignTime>True</DesignTime>
+      <DependentUpon>HibernateResources.resx</DependentUpon>
+    </Compile>
+    <Compile Include="Model\Lib\Midas\MidasResources.Designer.cs">
+      <AutoGen>True</AutoGen>
+      <DesignTime>True</DesignTime>
+      <DependentUpon>MidasResources.resx</DependentUpon>
+    </Compile>
+    <Compile Include="Model\Lists\ListsResources.Designer.cs">
+      <AutoGen>True</AutoGen>
+      <DesignTime>True</DesignTime>
+      <DependentUpon>ListsResources.resx</DependentUpon>
+    </Compile>
+    <Compile Include="Util\Extensions\ExtensionsResources.Designer.cs">
+      <AutoGen>True</AutoGen>
+      <DesignTime>True</DesignTime>
+      <DependentUpon>ExtensionsResources.resx</DependentUpon>
+    </Compile>
+    <Compile Include="Controls\Databinding\RowActions\RowActionsResources.Designer.cs">
+      <AutoGen>True</AutoGen>
+      <DesignTime>True</DesignTime>
+      <DependentUpon>RowActionsResources.resx</DependentUpon>
+    </Compile>
+    <Compile Include="SettingsUI\IonMobility\IonMobilityResources.Designer.cs">
+      <AutoGen>True</AutoGen>
+      <DesignTime>True</DesignTime>
+      <DependentUpon>IonMobilityResources.resx</DependentUpon>
+    </Compile>
+    <Compile Include="Model\V01\V01Resources.Designer.cs">
+      <AutoGen>True</AutoGen>
+      <DesignTime>True</DesignTime>
+      <DependentUpon>V01Resources.resx</DependentUpon>
+    </Compile>
+    <Compile Include="Controls\Databinding\DatabindingResources.Designer.cs">
+      <AutoGen>True</AutoGen>
+      <DesignTime>True</DesignTime>
+      <DependentUpon>DatabindingResources.resx</DependentUpon>
+    </Compile>
+    <Compile Include="Model\Proteome\ProteomeResources.Designer.cs">
+      <AutoGen>True</AutoGen>
+      <DesignTime>True</DesignTime>
+      <DependentUpon>ProteomeResources.resx</DependentUpon>
+    </Compile>
+    <Compile Include="Model\DdaSearch\DdaSearchResources.Designer.cs">
+      <AutoGen>True</AutoGen>
+      <DesignTime>True</DesignTime>
+      <DependentUpon>DdaSearchResources.resx</DependentUpon>
+    </Compile>
+    <Compile Include="Model\ElementLocators\ExportAnnotations\ExportAnnotationsResources.Designer.cs">
+      <AutoGen>True</AutoGen>
+      <DesignTime>True</DesignTime>
+      <DependentUpon>ExportAnnotationsResources.resx</DependentUpon>
+    </Compile>
+    <Compile Include="Model\Serialization\SerializationResources.Designer.cs">
+      <AutoGen>True</AutoGen>
+      <DesignTime>True</DesignTime>
+      <DependentUpon>SerializationResources.resx</DependentUpon>
+    </Compile>
+    <Compile Include="Model\GroupComparison\GroupComparisonResources.Designer.cs">
+      <AutoGen>True</AutoGen>
+      <DesignTime>True</DesignTime>
+      <DependentUpon>GroupComparisonResources.resx</DependentUpon>
+    </Compile>
+    <Compile Include="Model\Results\RemoteApi\RemoteApiResources.Designer.cs">
+      <AutoGen>True</AutoGen>
+      <DesignTime>True</DesignTime>
+      <DependentUpon>RemoteApiResources.resx</DependentUpon>
+    </Compile>
+    <Compile Include="SettingsUI\Optimization\OptimizationResources.Designer.cs">
+      <AutoGen>True</AutoGen>
+      <DesignTime>True</DesignTime>
+      <DependentUpon>OptimizationResources.resx</DependentUpon>
+    </Compile>
+    <Compile Include="Model\DocSettings\AbsoluteQuantification\AbsoluteQuantificationResources.Designer.cs">
+      <AutoGen>True</AutoGen>
+      <DesignTime>True</DesignTime>
+      <DependentUpon>AbsoluteQuantificationResources.resx</DependentUpon>
+    </Compile>
+    <Compile Include="Model\AuditLog\AuditLogResources.Designer.cs">
+      <AutoGen>True</AutoGen>
+      <DesignTime>True</DesignTime>
+      <DependentUpon>AuditLogResources.resx</DependentUpon>
+    </Compile>
+    <Compile Include="Model\Crosslinking\CrosslinkingResources.Designer.cs">
+      <AutoGen>True</AutoGen>
+      <DesignTime>True</DesignTime>
+      <DependentUpon>CrosslinkingResources.resx</DependentUpon>
+    </Compile>
+    <Compile Include="Model\ElementLocators\ElementLocatorsResources.Designer.cs">
+      <AutoGen>True</AutoGen>
+      <DesignTime>True</DesignTime>
+      <DependentUpon>ElementLocatorsResources.resx</DependentUpon>
+    </Compile>
+    <Compile Include="Model\Lib\BlibData\BlibDataResources.Designer.cs">
+      <AutoGen>True</AutoGen>
+      <DesignTime>True</DesignTime>
+      <DependentUpon>BlibDataResources.resx</DependentUpon>
+    </Compile>
+    <Compile Include="Model\IonMobility\IonMobilityResources.Designer.cs">
+      <AutoGen>True</AutoGen>
+      <DesignTime>True</DesignTime>
+      <DependentUpon>IonMobilityResources.resx</DependentUpon>
+    </Compile>
+    <Compile Include="Model\Results\RemoteApi\Unifi\UnifiResources.Designer.cs">
+      <AutoGen>True</AutoGen>
+      <DesignTime>True</DesignTime>
+      <DependentUpon>UnifiResources.resx</DependentUpon>
+    </Compile>
+    <Compile Include="Controls\Spectra\SpectraResources.Designer.cs">
+      <AutoGen>True</AutoGen>
+      <DesignTime>True</DesignTime>
+      <DependentUpon>SpectraResources.resx</DependentUpon>
+    </Compile>
+    <Compile Include="GenericFormClassNames.cs" />
+    <Compile Include="Controls\Graphs\MsGraphExtension.cs">
+      <SubType>UserControl</SubType>
+    </Compile>
+    <Compile Include="Controls\Graphs\MsGraphExtension.Designer.cs">
+      <DependentUpon>MsGraphExtension.cs</DependentUpon>
+    </Compile>
+    <Compile Include="ProtocolBuffers\GeneratedCode\GrpcService.cs" />
+    <Compile Include="ProtocolBuffers\GeneratedCode\GrpcServiceGrpc.cs" />
+    <Compile Include="ProtocolBuffers\GeneratedCode\ModelConfig.cs" />
+    <Compile Include="SettingsUI\ViewLibraryPepInfoList.cs" />
+    <Compile Include="Model\Lib\LibKeyMap.cs" />
+    <Compile Include="Model\Lib\LibraryKey.cs" />
+    <Compile Include="Model\Lists\ListExceptionDetail.cs" />
+    <Compile Include="Model\MassModification.cs" />
+    <Compile Include="Model\DisplayModificationOption.cs" />
+    <Compile Include="Model\DdaSearch\MSAmandaSearchSettings.cs" />
+    <Compile Include="Model\DdaSearch\MSAmandaSearchWrapper.cs" />
+    <Compile Include="Model\DdaSearch\MSAmandaSpectrumParser.cs" />
+    <Compile Include="Model\DdaSearch\MsgfPlusSearchEngine.cs" />
+    <Compile Include="Model\IsotopeModificationPermuter.cs" />
+    <Compile Include="Model\Optimization\OptimizationDictionary.cs" />
+    <Compile Include="Model\ProgressMonitor.cs" />
+    <Compile Include="Model\Koina\Config\KoinaConfig.cs" />
+    <Compile Include="Model\Koina\Models\KoinaIntensityModel.cs" />
+    <Compile Include="Model\Koina\Models\KoinaModel.cs" />
+    <Compile Include="Model\Koina\KoinaConstants.cs" />
+    <Compile Include="Model\Koina\Communication\KoinaPredictionClient.cs" />
+    <Compile Include="Model\Koina\Models\KoinaRetentionTimeModel.cs" />
+    <Compile Include="Model\Koina\KoinaExceptions.cs" />
+    <Compile Include="Model\Koina\KoinaLibraryBuilder.cs" />
+    <Compile Include="Model\Koina\KoinaMS2Spectra.cs" />
+    <Compile Include="Model\Koina\KoinaResources.Designer.cs">
+      <AutoGen>True</AutoGen>
+      <DesignTime>True</DesignTime>
+      <DependentUpon>KoinaResources.resx</DependentUpon>
+    </Compile>
+    <Compile Include="Model\Koina\KoinaRetentionScoreCalculator.cs" />
+    <Compile Include="Model\Results\PeakIntegrator.cs" />
+    <Compile Include="Model\Results\NormalizedValueCalculator.cs" />
+    <Compile Include="Model\Results\NormalizeOption.cs" />
+    <Compile Include="Model\Results\RemoteApi\RemoteAccount.cs" />
+    <Compile Include="Model\Results\RemoteApi\RemoteAccountType.cs" />
+    <Compile Include="Model\Results\RemoteApi\RemoteItem.cs" />
+    <Compile Include="Model\Results\RemoteApi\RemoteServerException.cs" />
+    <Compile Include="Model\Results\RemoteApi\RemoteSession.cs" />
+    <Compile Include="Model\Results\RemoteApi\RemoteUrl.cs" />
+    <Compile Include="Model\Results\TimeIntervals.cs" />
+    <Compile Include="Model\Results\TriggeredAcquisition.cs" />
+    <Compile Include="Model\Serialization\AnnotationScrubber.cs" />
+    <Compile Include="Model\Serialization\Pre372CustomIonTransitionGroupHandler.cs" />
+    <Compile Include="Model\Serialization\XmlReadAhead.cs" />
+    <Compile Include="Model\SkypFile.cs" />
+    <Compile Include="Model\TargetMap.cs" />
+    <Compile Include="Controls\Databinding\ChooseFormatDlg.cs">
+      <SubType>Form</SubType>
+    </Compile>
+    <Compile Include="Controls\Databinding\ChooseFormatDlg.Designer.cs">
+      <DependentUpon>ChooseFormatDlg.cs</DependentUpon>
+    </Compile>
+    <Compile Include="Controls\Lists\ListGridForm.cs">
+      <SubType>Form</SubType>
+    </Compile>
+    <Compile Include="Controls\Graphs\LineErrorBarItem.cs">
+      <SubType>Code</SubType>
+    </Compile>
+    <Compile Include="Controls\GroupComparison\VolcanoPlotFormattingDlg.cs">
+      <SubType>Form</SubType>
+    </Compile>
+    <Compile Include="Controls\GroupComparison\VolcanoPlotFormattingDlg.Designer.cs">
+      <DependentUpon>VolcanoPlotFormattingDlg.cs</DependentUpon>
+    </Compile>
+    <Compile Include="Model\Lists\ColumnData.cs" />
+    <Compile Include="Model\Lists\ListData.cs" />
+    <Compile Include="Model\Databinding\FormatSuggestion.cs" />
+    <Compile Include="Model\Lists\ListItemId.cs" />
+    <Compile Include="Model\Lists\ListItem.cs" />
+    <Compile Include="Model\Lists\ListItemTypes.cs" />
+    <Compile Include="Model\Lists\ListRowSource.cs" />
+    <Compile Include="Model\RgbHexColor.cs" />
+    <Compile Include="Model\GroupComparison\MatchExpression.cs" />
+    <Compile Include="Model\GroupComparison\MatchRgbHexColor.cs" />
+    <Compile Include="Model\Lib\SpectrumPeakAnnotation.cs" />
+    <Compile Include="Model\ModifiedSequence.cs" />
+    <Compile Include="Controls\GroupComparison\FoldChangeRowTipProvider.cs" />
+    <Compile Include="Controls\GroupComparison\FoldChangeVolcanoPlot.cs">
+      <SubType>Form</SubType>
+    </Compile>
+    <Compile Include="Controls\GroupComparison\FoldChangeVolcanoPlot.Designer.cs">
+      <DependentUpon>FoldChangeVolcanoPlot.cs</DependentUpon>
+    </Compile>
+    <Compile Include="Controls\GroupComparison\VolcanoPlotPropertiesDlg.cs">
+      <SubType>Form</SubType>
+    </Compile>
+    <Compile Include="Controls\GroupComparison\VolcanoPlotPropertiesDlg.Designer.cs">
+      <DependentUpon>VolcanoPlotPropertiesDlg.cs</DependentUpon>
+    </Compile>
+    <Compile Include="Model\Results\RemoteApi\Unifi\UnifiAccount.cs" />
+    <Compile Include="Model\Results\RemoteApi\Unifi\UnifiFileObject.cs" />
+    <Compile Include="Model\Results\RemoteApi\Unifi\UnifiFolderObject.cs" />
+    <Compile Include="Model\Results\RemoteApi\Unifi\UnifiObject.cs" />
+    <Compile Include="Model\Results\RemoteApi\Unifi\UnifiSession.cs" />
+    <Compile Include="Model\Results\RemoteApi\Unifi\UnifiUrl.cs" />
+    <Compile Include="Model\TargetResolver.cs" />
+    <Compile Include="Model\TransitionGroupIonMobilityInfo.cs" />
+    <Compile Include="SettingsUI\MetadataRuleEditor.cs">
+      <SubType>Form</SubType>
+    </Compile>
+    <Compile Include="SettingsUI\MetadataRuleEditor.Designer.cs">
+      <DependentUpon>MetadataRuleEditor.cs</DependentUpon>
+    </Compile>
+    <Compile Include="SettingsUI\IonMobility\IonMobilityFilteringUserControl.cs">
+      <SubType>UserControl</SubType>
+    </Compile>
+    <Compile Include="SettingsUI\IonMobility\IonMobilityFilteringUserControl.Designer.cs">
+      <DependentUpon>IonMobilityFilteringUserControl.cs</DependentUpon>
+    </Compile>
+    <Compile Include="SettingsUI\Irt\SelectIrtStandardDlg.cs">
+      <SubType>Form</SubType>
+    </Compile>
+    <Compile Include="SettingsUI\Irt\SelectIrtStandardDlg.Designer.cs">
+      <DependentUpon>SelectIrtStandardDlg.cs</DependentUpon>
+    </Compile>
+    <Compile Include="SettingsUI\Irt\UseCurrentCalculatorDlg.cs">
+      <SubType>Form</SubType>
+    </Compile>
+    <Compile Include="SettingsUI\Irt\UseCurrentCalculatorDlg.Designer.cs">
+      <DependentUpon>UseCurrentCalculatorDlg.cs</DependentUpon>
+    </Compile>
+    <Compile Include="SettingsUI\MetadataRuleSetEditor.cs">
+      <SubType>Form</SubType>
+    </Compile>
+    <Compile Include="SettingsUI\MetadataRuleSetEditor.Designer.cs">
+      <DependentUpon>MetadataRuleSetEditor.cs</DependentUpon>
+    </Compile>
+    <Compile Include="FileUI\PeptideSearch\SearchSettingsControl.cs">
+      <SubType>UserControl</SubType>
+    </Compile>
+    <Compile Include="FileUI\PeptideSearch\SearchSettingsControl.Designer.cs">
+      <DependentUpon>SearchSettingsControl.cs</DependentUpon>
+    </Compile>
+    <Compile Include="ToolsUI\ToolDescriptionRunUI.cs" />
+    <Compile Include="ToolsUI\ToolService.cs" />
+    <Compile Include="Util\DocumentCancellationToken.cs" />
+    <Compile Include="Util\Extensions\MassTypeLocalizationExtension.cs" />
+    <Compile Include="Util\FormGroup.cs" />
+    <Compile Include="Util\HillSystemOrdering.cs" />
+    <Compile Include="Util\ParsedMolecule.cs" />
+    <Compile Include="Util\PersistentString.cs" />
+    <Compile Include="Util\TraceWarningListener.cs" />
+    <Compile Include="Util\TypedMass.cs" />
+    <Compile Include="Util\UiModes.cs" />
+    <Compile Include="ToolsUI\ColorGrid.cs">
+      <SubType>UserControl</SubType>
+    </Compile>
+    <Compile Include="ToolsUI\ColorGrid.Designer.cs">
+      <DependentUpon>ColorGrid.cs</DependentUpon>
+    </Compile>
+    <Compile Include="Controls\GroupComparison\CreateMatchExpressionDlg.cs">
+      <SubType>Form</SubType>
+    </Compile>
+    <Compile Include="Controls\GroupComparison\CreateMatchExpressionDlg.Designer.cs">
+      <DependentUpon>CreateMatchExpressionDlg.cs</DependentUpon>
+    </Compile>
+    <Compile Include="Controls\GroupComparison\RegexColorRowGrid.cs">
+      <SubType>UserControl</SubType>
+    </Compile>
+    <Compile Include="ToolsUI\StandardColorGrid.cs">
+      <SubType>UserControl</SubType>
+    </Compile>
+    <Compile Include="Util\AnnotationHelper.cs" />
+    <Compile Include="Controls\Graphs\AreaCVToolbar.cs">
+      <SubType>UserControl</SubType>
+    </Compile>
+    <Compile Include="Controls\Graphs\AreaCVToolbar.Designer.cs">
+      <DependentUpon>AreaCVToolbar.cs</DependentUpon>
+    </Compile>
+    <Compile Include="CommandArgs.cs" />
+    <Compile Include="CommandLine.cs" />
+    <Compile Include="CommandLineUI.cs" />
+    <Compile Include="Controls\Databinding\BoundDataGridViewEx.cs">
+      <SubType>Component</SubType>
+    </Compile>
+    <Compile Include="Controls\Databinding\DataboundGridControl.cs">
+      <SubType>UserControl</SubType>
+    </Compile>
+    <Compile Include="Controls\Databinding\DataboundGridControl.designer.cs">
+      <DependentUpon>DataboundGridControl.cs</DependentUpon>
+    </Compile>
+    <Compile Include="Controls\Databinding\DataboundGridForm.cs">
+      <SubType>Form</SubType>
+    </Compile>
+    <Compile Include="Controls\Databinding\DataboundGridForm.designer.cs">
+      <DependentUpon>DataboundGridForm.cs</DependentUpon>
+    </Compile>
+    <Compile Include="Controls\Databinding\DocumentGridForm.cs">
+      <SubType>Form</SubType>
+    </Compile>
+    <Compile Include="Controls\Databinding\DocumentGridForm.designer.cs">
+      <DependentUpon>DocumentGridForm.cs</DependentUpon>
+    </Compile>
+    <Compile Include="Controls\Databinding\ExportLiveReportDlg.cs">
+      <SubType>Form</SubType>
+    </Compile>
+    <Compile Include="Controls\Databinding\ExportLiveReportDlg.Designer.cs">
+      <DependentUpon>ExportLiveReportDlg.cs</DependentUpon>
+    </Compile>
+    <Compile Include="Controls\Databinding\LiveResultsGrid.cs">
+      <SubType>Form</SubType>
+    </Compile>
+    <Compile Include="Controls\Databinding\LiveResultsGrid.Designer.cs">
+      <DependentUpon>LiveResultsGrid.cs</DependentUpon>
+    </Compile>
+    <Compile Include="Controls\Databinding\PivotReplicateAndIsotopeLabelWidget.cs">
+      <SubType>UserControl</SubType>
+    </Compile>
+    <Compile Include="Controls\Databinding\PivotReplicateAndIsotopeLabelWidget.Designer.cs">
+      <DependentUpon>PivotReplicateAndIsotopeLabelWidget.cs</DependentUpon>
+    </Compile>
+    <Compile Include="Controls\FindResultsForm.cs">
+      <SubType>Form</SubType>
+    </Compile>
+    <Compile Include="Controls\FindResultsForm.Designer.cs">
+      <DependentUpon>FindResultsForm.cs</DependentUpon>
+    </Compile>
+    <Compile Include="Controls\Graphs\AreaCVHistogram2DGraphPane.cs" />
+    <Compile Include="Controls\Graphs\AreaCVHistogramGraphPane.cs" />
+    <Compile Include="Controls\Graphs\AreaCVToolbarProperties.cs">
+      <SubType>Form</SubType>
+    </Compile>
+    <Compile Include="Controls\Graphs\AreaCVToolbarProperties.Designer.cs">
+      <DependentUpon>AreaCVToolbarProperties.cs</DependentUpon>
+    </Compile>
+    <Compile Include="Controls\Graphs\AsyncChromatogramsGraph2.cs">
+      <SubType>UserControl</SubType>
+    </Compile>
+    <Compile Include="Controls\Graphs\AsyncChromatogramsGraph2.Designer.cs">
+      <DependentUpon>AsyncChromatogramsGraph2.cs</DependentUpon>
+    </Compile>
+    <Compile Include="Controls\Graphs\Calibration\CalibrationForm.cs">
+      <SubType>Form</SubType>
+    </Compile>
+    <Compile Include="Controls\Graphs\Calibration\CalibrationForm.Designer.cs">
+      <DependentUpon>CalibrationForm.cs</DependentUpon>
+    </Compile>
+    <Compile Include="Controls\Graphs\FileProgressControl.cs">
+      <SubType>UserControl</SubType>
+    </Compile>
+    <Compile Include="Controls\Graphs\FileProgressControl.Designer.cs">
+      <DependentUpon>FileProgressControl.cs</DependentUpon>
+    </Compile>
+    <Compile Include="Controls\Graphs\GraphFontSize.cs" />
+    <Compile Include="Controls\Graphs\GraphSummaryToolbar.cs">
+      <SubType>UserControl</SubType>
+    </Compile>
+    <Compile Include="Controls\Graphs\ImportResultsRetryCountdownDlg.cs">
+      <SubType>Form</SubType>
+    </Compile>
+    <Compile Include="Controls\Graphs\ImportResultsRetryCountdownDlg.Designer.cs">
+      <DependentUpon>ImportResultsRetryCountdownDlg.cs</DependentUpon>
+    </Compile>
+    <Compile Include="Controls\Graphs\MassErrorHistogram2DGraphPane.cs" />
+    <Compile Include="Controls\Graphs\MassErrorHistogramGraphPane.cs" />
+    <Compile Include="Controls\Graphs\PeptideAnnotationPairFinder.cs" />
+    <Compile Include="Controls\Graphs\PeptidesAndTransitionGroups.cs" />
+    <Compile Include="Controls\Graphs\RunToRunRegressionToolbar.cs">
+      <SubType>UserControl</SubType>
+    </Compile>
+    <Compile Include="Controls\Graphs\RunToRunRegressionToolbar.Designer.cs">
+      <DependentUpon>RunToRunRegressionToolbar.cs</DependentUpon>
+    </Compile>
+    <Compile Include="Controls\GroupComparison\EditGroupComparisonDlg.cs">
+      <SubType>Form</SubType>
+    </Compile>
+    <Compile Include="Controls\Graphs\MassErrorGraphController.cs" />
+    <Compile Include="Controls\Graphs\MassErrorPeptideGraphPane.cs" />
+    <Compile Include="Controls\Graphs\MassErrorReplicateGraphPane.cs" />
+    <Compile Include="Controls\GroupComparison\EditGroupComparisonDlg.Designer.cs">
+      <DependentUpon>EditGroupComparisonDlg.cs</DependentUpon>
+    </Compile>
+    <Compile Include="Controls\GroupComparison\FoldChangeBarGraph.cs">
+      <SubType>Form</SubType>
+    </Compile>
+    <Compile Include="Controls\GroupComparison\FoldChangeBarGraph.Designer.cs">
+      <DependentUpon>FoldChangeBarGraph.cs</DependentUpon>
+    </Compile>
+    <Compile Include="Controls\GroupComparison\FoldChangeBindingSource.cs" />
+    <Compile Include="Controls\GroupComparison\FoldChangeForm.cs">
+      <SubType>Form</SubType>
+    </Compile>
+    <Compile Include="Controls\GroupComparison\FoldChangeForm.Designer.cs">
+      <DependentUpon>FoldChangeForm.cs</DependentUpon>
+    </Compile>
+    <Compile Include="Controls\GroupComparison\FoldChangeGrid.cs">
+      <SubType>Form</SubType>
+    </Compile>
+    <Compile Include="Controls\GroupComparison\FoldChangeGrid.Designer.cs">
+      <DependentUpon>FoldChangeGrid.cs</DependentUpon>
+    </Compile>
+    <Compile Include="Controls\Graphs\AlignmentForm.cs">
+      <SubType>Form</SubType>
+    </Compile>
+    <Compile Include="Controls\Graphs\AlignmentForm.Designer.cs">
+      <DependentUpon>AlignmentForm.cs</DependentUpon>
+    </Compile>
+    <Compile Include="Controls\Graphs\Animation.cs" />
+    <Compile Include="Controls\Graphs\AreaGraphController.cs">
+      <SubType>Code</SubType>
+    </Compile>
+    <Compile Include="Controls\Graphs\AreaReplicateGraphPane.cs" />
+    <Compile Include="Controls\Graphs\AreaPeptideGraphPane.cs" />
+    <Compile Include="Controls\Graphs\AsyncRenderControl.cs">
+      <SubType>UserControl</SubType>
+    </Compile>
+    <Compile Include="Controls\Graphs\AsyncRenderControl.Designer.cs">
+      <DependentUpon>AsyncRenderControl.cs</DependentUpon>
+    </Compile>
+    <Compile Include="Controls\Graphs\GraphFullScan.cs">
+      <SubType>Form</SubType>
+    </Compile>
+    <Compile Include="Controls\Graphs\GraphFullScan.Designer.cs">
+      <DependentUpon>GraphFullScan.cs</DependentUpon>
+    </Compile>
+    <Compile Include="Controls\Graphs\GraphHelper.cs" />
+    <Compile Include="Controls\Graphs\HiLowMiddleErrorBarItem.cs" />
+    <Compile Include="Controls\Graphs\MeanErrorBarItem.cs" />
+    <Compile Include="Controls\Graphs\GraphRegression.cs">
+      <SubType>Form</SubType>
+    </Compile>
+    <Compile Include="Controls\Graphs\GraphRegression.Designer.cs">
+      <DependentUpon>GraphRegression.cs</DependentUpon>
+    </Compile>
+    <Compile Include="Controls\Graphs\PeptideGraphInfo.cs" />
+    <Compile Include="Controls\Graphs\RTGraphController.cs" />
+    <Compile Include="Controls\Graphs\RTPeptideGraphPane.cs" />
+    <Compile Include="Controls\Graphs\SummaryBarGraphPaneBase.cs" />
+    <Compile Include="Controls\Graphs\GraphValues.cs" />
+    <Compile Include="Controls\Graphs\SummaryPeptideGraphPane.cs" />
+    <Compile Include="Controls\Graphs\SummaryReplicateGraphPane.cs" />
+    <Compile Include="Controls\Graphs\SummaryGraphPane.cs" />
+    <Compile Include="Controls\Graphs\GraphSummary.cs">
+      <SubType>Form</SubType>
+    </Compile>
+    <Compile Include="Controls\Graphs\GraphSummary.Designer.cs">
+      <DependentUpon>GraphSummary.cs</DependentUpon>
+    </Compile>
+    <Compile Include="Controls\DataGridViewEx.cs">
+      <SubType>Component</SubType>
+    </Compile>
+    <Compile Include="Controls\Graphs\ChromGraphItem.cs" />
+    <Compile Include="Controls\Graphs\GraphChromatogram.cs">
+      <SubType>Form</SubType>
+    </Compile>
+    <Compile Include="Controls\Graphs\GraphChromatogram.Designer.cs">
+      <DependentUpon>GraphChromatogram.cs</DependentUpon>
+    </Compile>
+    <Compile Include="Controls\CustomTip.cs" />
+    <Compile Include="Controls\Graphs\GraphSpectrum.cs">
+      <SubType>Form</SubType>
+    </Compile>
+    <Compile Include="Controls\Graphs\GraphSpectrum.Designer.cs">
+      <DependentUpon>GraphSpectrum.cs</DependentUpon>
+    </Compile>
+    <Compile Include="Controls\Graphs\UniquePrefixGenerator.cs" />
+    <Compile Include="Model\GroupComparison\GroupIdentifier.cs" />
+    <Compile Include="Controls\GroupComparison\GroupComparisonViewContext.cs" />
+    <Compile Include="Controls\ImmediateWindow.cs">
+      <SubType>Form</SubType>
+    </Compile>
+    <Compile Include="Controls\ImmediateWindow.Designer.cs">
+      <DependentUpon>ImmediateWindow.cs</DependentUpon>
+    </Compile>
+    <Compile Include="Controls\Graphs\RTLinearRegressionGraphPane.cs" />
+    <Compile Include="Controls\Graphs\RTReplicateGraphPane.cs" />
+    <Compile Include="Controls\Lists\ListDesigner.cs">
+      <SubType>Form</SubType>
+    </Compile>
+    <Compile Include="Controls\Lists\ListDesigner.Designer.cs">
+      <DependentUpon>ListDesigner.cs</DependentUpon>
+    </Compile>
+    <Compile Include="Controls\LongWaitDlg.cs">
+      <SubType>Form</SubType>
+    </Compile>
+    <Compile Include="Controls\LongWaitDlg.Designer.cs">
+      <DependentUpon>LongWaitDlg.cs</DependentUpon>
+    </Compile>
+    <Compile Include="Controls\Graphs\RTScheduleGraphPane.cs" />
+    <Compile Include="Controls\ColumnChooser.cs">
+      <SubType>Form</SubType>
+    </Compile>
+    <Compile Include="Controls\ColumnChooser.Designer.cs">
+      <DependentUpon>ColumnChooser.cs</DependentUpon>
+    </Compile>
+    <Compile Include="Controls\ResultsGridForm.cs" />
+    <Compile Include="EditUI\AssociateProteinsDlg.cs">
+      <SubType>Form</SubType>
+    </Compile>
+    <Compile Include="EditUI\AssociateProteinsDlg.Designer.cs">
+      <DependentUpon>AssociateProteinsDlg.cs</DependentUpon>
+    </Compile>
+    <Compile Include="EditUI\MassErrorChartPropertyDlg.cs">
+      <SubType>Form</SubType>
+    </Compile>
+    <Compile Include="EditUI\MassErrorChartPropertyDlg.Designer.cs">
+      <DependentUpon>MassErrorChartPropertyDlg.cs</DependentUpon>
+    </Compile>
+    <Compile Include="FileUI\ImportResultsLockMassDlg.cs">
+      <SubType>Form</SubType>
+    </Compile>
+    <Compile Include="FileUI\ImportResultsLockMassDlg.Designer.cs">
+      <DependentUpon>ImportResultsLockMassDlg.cs</DependentUpon>
+    </Compile>
+    <Compile Include="FileUI\ChooseIrtStandardPeptidesDlg.cs">
+      <SubType>Form</SubType>
+    </Compile>
+    <Compile Include="FileUI\ChooseIrtStandardPeptidesDlg.Designer.cs">
+      <DependentUpon>ChooseIrtStandardPeptidesDlg.cs</DependentUpon>
+    </Compile>
+    <Compile Include="Model\ColorGenerator.cs" />
+    <Compile Include="Controls\SeqNode\PeptideGroupTreeNode.cs" />
+    <Compile Include="Controls\SeqNode\PeptideTreeNode.cs" />
+    <Compile Include="Controls\PopupPickList.cs">
+      <SubType>Form</SubType>
+    </Compile>
+    <Compile Include="Controls\PopupPickList.Designer.cs">
+      <DependentUpon>PopupPickList.cs</DependentUpon>
+    </Compile>
+    <Compile Include="Controls\SequenceTreeForm.cs">
+      <SubType>Form</SubType>
+    </Compile>
+    <Compile Include="Controls\SequenceTreeForm.Designer.cs">
+      <DependentUpon>SequenceTreeForm.cs</DependentUpon>
+    </Compile>
+    <Compile Include="Controls\Startup\ActionBoxControl.cs">
+      <SubType>UserControl</SubType>
+    </Compile>
+    <Compile Include="Controls\Startup\ActionBoxControl.Designer.cs">
+      <DependentUpon>ActionBoxControl.cs</DependentUpon>
+    </Compile>
+    <Compile Include="Controls\Startup\ActionTutorial.cs" />
+    <Compile Include="Controls\Startup\RecentFileControl.cs">
+      <SubType>UserControl</SubType>
+    </Compile>
+    <Compile Include="Controls\Startup\RecentFileControl.Designer.cs">
+      <DependentUpon>RecentFileControl.cs</DependentUpon>
+    </Compile>
+    <Compile Include="Controls\Startup\StartPage.cs">
+      <SubType>Form</SubType>
+    </Compile>
+    <Compile Include="Controls\Startup\StartPage.Designer.cs">
+      <DependentUpon>StartPage.cs</DependentUpon>
+    </Compile>
+    <Compile Include="Controls\Startup\StartupActions.cs" />
+    <Compile Include="Controls\Startup\TutorialLinkResources.Designer.cs">
+      <DependentUpon>TutorialLinkResources.resx</DependentUpon>
+      <AutoGen>True</AutoGen>
+      <DesignTime>True</DesignTime>
+    </Compile>
+    <Compile Include="Controls\StatementCompletionTextBox.cs">
+    </Compile>
+    <Compile Include="Controls\TreeViewMS.cs">
+      <SubType>Component</SubType>
+    </Compile>
+    <Compile Include="Controls\WizardPages.cs">
+      <SubType>Component</SubType>
+    </Compile>
+    <Compile Include="EditUI\ArrangeGraphsGroupedDlg.cs">
+      <SubType>Form</SubType>
+    </Compile>
+    <Compile Include="EditUI\ArrangeGraphsGroupedDlg.Designer.cs">
+      <DependentUpon>ArrangeGraphsGroupedDlg.cs</DependentUpon>
+    </Compile>
+    <Compile Include="Controls\StatementCompletionForm.cs">
+      <SubType>Form</SubType>
+    </Compile>
+    <Compile Include="Controls\StatementCompletionForm.Designer.cs">
+      <DependentUpon>StatementCompletionForm.cs</DependentUpon>
+    </Compile>
+    <Compile Include="EditUI\ChromChartPropertyDlg.cs">
+      <SubType>Form</SubType>
+    </Compile>
+    <Compile Include="EditUI\ChromChartPropertyDlg.Designer.cs">
+      <DependentUpon>ChromChartPropertyDlg.cs</DependentUpon>
+    </Compile>
+    <Compile Include="EditUI\AreaChartPropertyDlg.cs">
+      <SubType>Form</SubType>
+    </Compile>
+    <Compile Include="EditUI\AreaChartPropertyDlg.Designer.cs">
+      <DependentUpon>AreaChartPropertyDlg.cs</DependentUpon>
+    </Compile>
+    <Compile Include="EditUI\CopyEmfToolStripMenuItem.cs">
+      <SubType>Component</SubType>
+    </Compile>
+    <Compile Include="EditUI\CopyGraphDataToolStripMenuItem.cs">
+      <SubType>Component</SubType>
+    </Compile>
+    <Compile Include="EditUI\ComparePeakPickingDlg.cs">
+      <SubType>Form</SubType>
+    </Compile>
+    <Compile Include="EditUI\ComparePeakPickingDlg.Designer.cs">
+      <DependentUpon>ComparePeakPickingDlg.cs</DependentUpon>
+    </Compile>
+    <Compile Include="EditUI\AddPeakCompareDlg.cs">
+      <SubType>Form</SubType>
+    </Compile>
+    <Compile Include="EditUI\AddPeakCompareDlg.Designer.cs">
+      <DependentUpon>AddPeakCompareDlg.cs</DependentUpon>
+    </Compile>
+    <Compile Include="EditUI\RefineProteinListDlg.cs">
+      <SubType>Form</SubType>
+    </Compile>
+    <Compile Include="EditUI\RefineProteinListDlg.Designer.cs">
+      <DependentUpon>RefineProteinListDlg.cs</DependentUpon>
+    </Compile>
+    <Compile Include="EditUI\ReintegrateDlg.cs">
+      <SubType>Form</SubType>
+    </Compile>
+    <Compile Include="EditUI\ReintegrateDlg.Designer.cs">
+      <DependentUpon>ReintegrateDlg.cs</DependentUpon>
+    </Compile>
+    <Compile Include="EditUI\RenameProteinsDlg.cs">
+      <SubType>Form</SubType>
+    </Compile>
+    <Compile Include="EditUI\RenameProteinsDlg.Designer.cs">
+      <DependentUpon>RenameProteinsDlg.cs</DependentUpon>
+    </Compile>
+    <Compile Include="EditUI\GenerateDecoysDlg.cs">
+      <SubType>Form</SubType>
+    </Compile>
+    <Compile Include="EditUI\GenerateDecoysDlg.Designer.cs">
+      <DependentUpon>GenerateDecoysDlg.cs</DependentUpon>
+    </Compile>
+    <Compile Include="EditUI\RefineDlg.cs">
+      <SubType>Form</SubType>
+    </Compile>
+    <Compile Include="EditUI\RefineDlg.Designer.cs">
+      <DependentUpon>RefineDlg.cs</DependentUpon>
+    </Compile>
+    <Compile Include="EditUI\RefineListDlg.cs">
+      <SubType>Form</SubType>
+    </Compile>
+    <Compile Include="EditUI\RefineListDlg.Designer.cs">
+      <DependentUpon>RefineListDlg.cs</DependentUpon>
+    </Compile>
+    <Compile Include="EditUI\RTChartPropertyDlg.cs">
+      <SubType>Form</SubType>
+    </Compile>
+    <Compile Include="EditUI\RTChartPropertyDlg.Designer.cs">
+      <DependentUpon>RTChartPropertyDlg.cs</DependentUpon>
+    </Compile>
+    <Compile Include="EditUI\SchedulingGraphPropertyDlg.cs">
+      <SubType>Form</SubType>
+    </Compile>
+    <Compile Include="EditUI\SchedulingGraphPropertyDlg.Designer.cs">
+      <DependentUpon>SchedulingGraphPropertyDlg.cs</DependentUpon>
+    </Compile>
+    <Compile Include="FileUI\ChooseSchedulingReplicatesDlg.cs">
+      <SubType>Form</SubType>
+    </Compile>
+    <Compile Include="FileUI\ChooseSchedulingReplicatesDlg.Designer.cs">
+      <DependentUpon>ChooseSchedulingReplicatesDlg.cs</DependentUpon>
+    </Compile>
+    <Compile Include="FileUI\ExportChromatogramDlg.cs">
+      <SubType>Form</SubType>
+    </Compile>
+    <Compile Include="FileUI\ExportChromatogramDlg.Designer.cs">
+      <DependentUpon>ExportChromatogramDlg.cs</DependentUpon>
+    </Compile>
+    <Compile Include="FileUI\CreateIrtCalculatorDlg.cs">
+      <SubType>Form</SubType>
+    </Compile>
+    <Compile Include="FileUI\CreateIrtCalculatorDlg.Designer.cs">
+      <DependentUpon>CreateIrtCalculatorDlg.cs</DependentUpon>
+    </Compile>
+    <Compile Include="FileUI\ImportTransitionListErrorDlg.cs">
+      <SubType>Form</SubType>
+    </Compile>
+    <Compile Include="FileUI\ImportTransitionListErrorDlg.Designer.cs">
+      <DependentUpon>ImportTransitionListErrorDlg.cs</DependentUpon>
+    </Compile>
+    <Compile Include="FileUI\ManageResultsDlg.cs">
+      <SubType>Form</SubType>
+    </Compile>
+    <Compile Include="FileUI\ManageResultsDlg.Designer.cs">
+      <DependentUpon>ManageResultsDlg.cs</DependentUpon>
+    </Compile>
+    <Compile Include="FileUI\MinimizeResultsDlg.cs">
+      <SubType>Form</SubType>
+    </Compile>
+    <Compile Include="FileUI\MinimizeResultsDlg.Designer.cs">
+      <DependentUpon>MinimizeResultsDlg.cs</DependentUpon>
+    </Compile>
+    <Compile Include="FileUI\MProphetFeaturesDlg.cs">
+      <SubType>Form</SubType>
+    </Compile>
+    <Compile Include="FileUI\MProphetFeaturesDlg.Designer.cs">
+      <DependentUpon>MProphetFeaturesDlg.cs</DependentUpon>
+    </Compile>
+    <Compile Include="FileUI\PeptideSearch\IImportResultsControl.cs" />
+    <Compile Include="FileUI\PeptideSearch\ImportResultsDIAControl.cs">
+      <SubType>UserControl</SubType>
+    </Compile>
+    <Compile Include="FileUI\PeptideSearch\ImportResultsDIAControl.Designer.cs">
+      <DependentUpon>ImportResultsDIAControl.cs</DependentUpon>
+    </Compile>
+    <Compile Include="FileUI\PeptideSearch\MatchModificationsControl.cs">
+      <SubType>UserControl</SubType>
+    </Compile>
+    <Compile Include="FileUI\PeptideSearch\MatchModificationsControl.Designer.cs">
+      <DependentUpon>MatchModificationsControl.cs</DependentUpon>
+    </Compile>
+    <Compile Include="FileUI\PeptideSearch\BuildPeptideSearchLibraryControl.cs">
+      <SubType>UserControl</SubType>
+    </Compile>
+    <Compile Include="FileUI\PeptideSearch\BuildPeptideSearchLibraryControl.Designer.cs">
+      <DependentUpon>BuildPeptideSearchLibraryControl.cs</DependentUpon>
+    </Compile>
+    <Compile Include="FileUI\PeptideSearch\ImportFastaControl.cs">
+      <SubType>UserControl</SubType>
+    </Compile>
+    <Compile Include="FileUI\PeptideSearch\ImportFastaControl.Designer.cs">
+      <DependentUpon>ImportFastaControl.cs</DependentUpon>
+    </Compile>
+    <Compile Include="FileUI\PeptideSearch\ImportPeptideSearchDlg.cs">
+      <SubType>Form</SubType>
+    </Compile>
+    <Compile Include="FileUI\PeptideSearch\ImportPeptideSearchDlg.designer.cs">
+      <DependentUpon>ImportPeptideSearchDlg.cs</DependentUpon>
+    </Compile>
+    <Compile Include="FileUI\PeptideSearch\ImportResultsControl.cs">
+      <SubType>UserControl</SubType>
+    </Compile>
+    <Compile Include="FileUI\PeptideSearch\ImportResultsControl.Designer.cs">
+      <DependentUpon>ImportResultsControl.cs</DependentUpon>
+    </Compile>
+    <Compile Include="FileUI\PeptideSearch\TransitionSettingsControl.cs">
+      <SubType>UserControl</SubType>
+    </Compile>
+    <Compile Include="FileUI\PeptideSearch\TransitionSettingsControl.Designer.cs">
+      <DependentUpon>TransitionSettingsControl.cs</DependentUpon>
+    </Compile>
+    <Compile Include="FileUI\PublishDocumentDlg.cs">
+      <SubType>Form</SubType>
+    </Compile>
+    <Compile Include="FileUI\PublishDocumentDlg.Designer.cs">
+      <DependentUpon>PublishDocumentDlg.cs</DependentUpon>
+    </Compile>
+    <Compile Include="FileUI\RenameResultDlg.cs">
+      <SubType>Form</SubType>
+    </Compile>
+    <Compile Include="FileUI\RenameResultDlg.Designer.cs">
+      <DependentUpon>RenameResultDlg.cs</DependentUpon>
+    </Compile>
+    <Compile Include="FileUI\RescoreResultsDlg.cs">
+      <SubType>Form</SubType>
+    </Compile>
+    <Compile Include="FileUI\RescoreResultsDlg.Designer.cs">
+      <DependentUpon>RescoreResultsDlg.cs</DependentUpon>
+    </Compile>
+    <Compile Include="FileUI\SchedulingOptionsDlg.cs">
+      <SubType>Form</SubType>
+    </Compile>
+    <Compile Include="FileUI\SchedulingOptionsDlg.Designer.cs">
+      <DependentUpon>SchedulingOptionsDlg.cs</DependentUpon>
+    </Compile>
+    <Compile Include="Model\AbstractDiaExporter.cs" />
+    <Compile Include="Model\AbstractMassListExporter.cs" />
+    <Compile Include="Model\ComparePeakBoundaries.cs" />
+    <Compile Include="Model\CustomIon.cs" />
+    <Compile Include="Model\CustomMolecule.cs" />
+    <Compile Include="Model\Databinding\AnnotationPropertyDescriptor.cs" />
+    <Compile Include="Model\Databinding\AnnotationTargetAttribute.cs" />
+    <Compile Include="Model\Databinding\AnnotationValueListDataGridViewColumn.cs" />
+    <Compile Include="Model\Databinding\CachedValue.cs" />
+    <Compile Include="Model\Databinding\ChromDataCache.cs" />
+    <Compile Include="Model\Databinding\Collections\MultiResultList.cs" />
+    <Compile Include="Model\Databinding\Collections\NodeList.cs" />
+    <Compile Include="Model\Databinding\Collections\Peptides.cs" />
+    <Compile Include="Model\Databinding\Collections\Precursors.cs" />
+    <Compile Include="Model\Databinding\Collections\Proteins.cs" />
+    <Compile Include="Model\Databinding\Collections\ReplicateList.cs" />
+    <Compile Include="Model\Databinding\Collections\ResultFileKey.cs" />
+    <Compile Include="Model\Databinding\Collections\ResultKey.cs" />
+    <Compile Include="Model\Databinding\Collections\ResultList.cs" />
+    <Compile Include="Model\Databinding\Collections\SkylineObjectList.cs" />
+    <Compile Include="Model\Databinding\Collections\Transitions.cs" />
+    <Compile Include="Controls\Databinding\DocumentGridViewContext.cs" />
+    <Compile Include="Model\Databinding\Entities\Chromatogram.cs" />
+    <Compile Include="Model\Databinding\Entities\ChromatogramGroup.cs" />
+    <Compile Include="Model\Databinding\EditDescription.cs" />
+    <Compile Include="Model\Databinding\Entities\MultiResult.cs" />
+    <Compile Include="Model\Databinding\Entities\Peptide.cs" />
+    <Compile Include="Model\Databinding\Entities\PeptideResult.cs" />
+    <Compile Include="Model\Databinding\Entities\Precursor.cs" />
+    <Compile Include="Model\Databinding\Entities\PrecursorResult.cs" />
+    <Compile Include="Model\Databinding\Entities\Protein.cs" />
+    <Compile Include="Model\Databinding\Entities\ProteinResult.cs" />
+    <Compile Include="Model\Databinding\Entities\Replicate.cs" />
+    <Compile Include="Model\Databinding\Entities\Result.cs" />
+    <Compile Include="Model\Databinding\Entities\ResultFile.cs" />
+    <Compile Include="Model\Databinding\Entities\SkylineDocNode.cs" />
+    <Compile Include="Model\Databinding\Entities\SkylineDocument.cs" />
+    <Compile Include="Model\Databinding\Entities\SkylineObject.cs" />
+    <Compile Include="Model\Databinding\Entities\SummaryValue.cs" />
+    <Compile Include="Model\Databinding\Entities\Transition.cs" />
+    <Compile Include="Model\Databinding\Entities\TransitionResult.cs" />
+    <Compile Include="Model\Databinding\IDocumentChangeListener.cs" />
+    <Compile Include="Model\Databinding\NormalizationMethodDataGridViewColumn.cs" />
+    <Compile Include="Model\Databinding\RatioPropertyDescriptor.cs" />
+    <Compile Include="Model\Databinding\ReplicateSummaries.cs" />
+    <Compile Include="Model\Databinding\ReportOrViewSpec.cs" />
+    <Compile Include="Model\Databinding\ReportSharing.cs" />
+    <Compile Include="Model\Databinding\ReportSpecConverter.cs" />
+    <Compile Include="Model\Databinding\ResultsGridViewContext.cs" />
+    <Compile Include="Model\Databinding\SampleTypeDataGridViewColumn.cs" />
+    <Compile Include="Model\Databinding\SkylineDataSchema.cs" />
+    <Compile Include="Model\Databinding\SkylineRowSource.cs" />
+    <Compile Include="Model\Databinding\DocumentViewTransformer.cs" />
+    <Compile Include="Model\Databinding\StandardTypeDataGridViewColumn.cs" />
+    <Compile Include="Model\DocNodeChildren.cs" />
+    <Compile Include="Model\DocSettings\AbsoluteQuantification\CalibrationCurve.cs" />
+    <Compile Include="Model\DocSettings\AbsoluteQuantification\CalibrationCurveFitter.cs" />
+    <Compile Include="Model\DocSettings\AbsoluteQuantification\CalibrationCurveOptions.cs" />
+    <Compile Include="Model\DocSettings\AbsoluteQuantification\QuantificationResult.cs" />
+    <Compile Include="Model\DocSettings\AbsoluteQuantification\QuantificationSettings.cs" />
+    <Compile Include="Model\DocSettings\AbsoluteQuantification\QuantificationStrings.Designer.cs">
+      <AutoGen>True</AutoGen>
+      <DesignTime>True</DesignTime>
+      <DependentUpon>QuantificationStrings.resx</DependentUpon>
+    </Compile>
+    <Compile Include="Model\DocSettings\AbsoluteQuantification\RegressionFit.cs" />
+    <Compile Include="Model\DocSettings\AbsoluteQuantification\RegressionWeighting.cs" />
+    <Compile Include="Model\DocSettings\AbsoluteQuantification\SampleType.cs" />
+    <Compile Include="Model\DocSettings\AbsoluteQuantification\WeightedPoint.cs" />
+    <Compile Include="Model\DocSettings\PropertyType.cs" />
+    <Compile Include="Model\Esp\EspFeatureCalc.cs" />
+    <Compile Include="Model\Esp\EspFeatureDb.cs" />
+    <Compile Include="Model\Esp\GasPhaseBasicityCalc.cs" />
+    <Compile Include="Model\Esp\PiCalc.cs" />
+    <Compile Include="Model\DocSettings\IsolationScheme.cs" />
+    <Compile Include="Model\DocSettings\IsolationWindow.cs" />
+    <Compile Include="Model\ExportChromatograms.cs" />
+    <Compile Include="Model\Find\AbstractDocNodeFinder.cs" />
+    <Compile Include="Model\Find\MismatchedIsotopeTransitionsFinder.cs" />
+    <Compile Include="Model\Find\MissingScoresFinder.cs" />
+    <Compile Include="Model\Find\MissingAnyResultsFinder.cs" />
+    <Compile Include="Model\Find\MissingLibraryDataFinder.cs" />
+    <Compile Include="Model\Find\MissingAllResultsFinder.cs" />
+    <Compile Include="Model\GroupComparison\FoldChangeResult.cs" />
+    <Compile Include="Model\GroupComparison\GroupComparer.cs" />
+    <Compile Include="Model\GroupComparison\GroupComparisonDef.cs" />
+    <Compile Include="Model\GroupComparison\GroupComparisonDefList.cs" />
+    <Compile Include="Model\GroupComparison\GroupComparisonModel.cs" />
+    <Compile Include="Model\GroupComparison\GroupComparisonResult.cs" />
+    <Compile Include="Model\GroupComparison\GroupComparisonResults.cs" />
+    <Compile Include="Model\GroupComparison\GroupComparisonSelector.cs" />
+    <Compile Include="Model\GroupComparison\GroupComparisonStrings.Designer.cs">
+      <DependentUpon>GroupComparisonStrings.resx</DependentUpon>
+      <AutoGen>True</AutoGen>
+      <DesignTime>True</DesignTime>
+    </Compile>
+    <Compile Include="Model\GroupComparison\NormalizationData.cs" />
+    <Compile Include="Model\GroupComparison\NormalizationMethod.cs" />
+    <Compile Include="Model\ExplicitTransitionGroupValues.cs" />
+    <Compile Include="Model\GroupComparison\PeptideQuantifier.cs" />
+    <Compile Include="Model\GroupComparison\SummarizationMethod.cs" />
+    <Compile Include="Model\ImportAssayLibrary.cs" />
+    <Compile Include="Model\ImportPeakBoundaries.cs" />
+    <Compile Include="Model\ImportPeptideSearch.cs" />
+    <Compile Include="Model\IonMobility\IonMobilityLibraryManager.cs" />
+    <Compile Include="Model\IonMobility\IonMobilityDb.cs" />
+    <Compile Include="Model\IonMobility\IonMobilityLibrary.cs" />
+    <Compile Include="Model\Irt\IrtStandard.cs" />
+    <Compile Include="Model\IsolationSchemeReader.cs" />
+    <Compile Include="Model\Lib\AlignedRetentionTimes.cs" />
+    <Compile Include="Model\Lib\BlibData\DbModificationRedundant.cs" />
+    <Compile Include="Model\Lib\BlibData\DbRefSpectraRedundantPeaks.cs" />
+    <Compile Include="Model\Lib\BlibData\DbRefSpectraRedundant.cs" />
+    <Compile Include="Model\Lib\BlibData\DbScoreTypes.cs" />
+    <Compile Include="Model\Lib\ChromLib\ChromLibSpectrumHeaderInfo.cs" />
+    <Compile Include="Model\Lib\ChromLib\ChromLibSpectrumInfo.cs" />
+    <Compile Include="Model\Lib\ChromLib\ChromatogramLibrary.cs" />
+    <Compile Include="Model\Lib\ChromLib\ChromatogramLibrarySpec.cs" />
+    <Compile Include="Model\Lib\ChromLib\Data\ChromLibEntity.cs" />
+    <Compile Include="Model\Lib\ChromLib\Data\IrtLibrary.cs" />
+    <Compile Include="Model\Lib\ChromLib\Data\IsotopeModification.cs" />
+    <Compile Include="Model\Lib\ChromLib\Data\Peptide.cs" />
+    <Compile Include="Model\Lib\ChromLib\Data\Precursor.cs" />
+    <Compile Include="Model\Lib\ChromLib\Data\PrecursorRetentionTime.cs" />
+    <Compile Include="Model\Lib\ChromLib\Data\Protein.cs" />
+    <Compile Include="Model\Lib\ChromLib\Data\SampleFile.cs" />
+    <Compile Include="Model\Lib\ChromLib\Data\Transition.cs" />
+    <Compile Include="Model\Lib\EncylopeDiaLibrary.cs" />
+    <Compile Include="Model\Lib\Midas\DbSpectrum.cs" />
+    <Compile Include="Model\Lib\Midas\DbResultsFile.cs" />
+    <Compile Include="Model\Lib\Midas\DbLibInfo.cs" />
+    <Compile Include="Model\Lib\Midas\MidasBlibBuilder.cs" />
+    <Compile Include="Model\Lib\Midas\MidasLibrary.cs" />
+    <Compile Include="Model\Lib\Midas\MidasLibSpec.cs" />
+    <Compile Include="Model\Lists\ListDef.cs" />
+    <Compile Include="Model\MProphetResultsHandler.cs" />
+    <Compile Include="Model\MultiFileLoader.cs" />
+    <Compile Include="Model\MultiProgressStatus.cs" />
+    <Compile Include="Model\OptimizationStep.cs" />
+    <Compile Include="Model\DocSettings\IsotopeEnrichments.cs" />
+    <Compile Include="Model\DocSettings\Loss.cs" />
+    <Compile Include="Model\DocSettings\MeasuredIon.cs" />
+    <Compile Include="Model\DocSettings\UniMod.cs" />
+    <Compile Include="Model\DocSettings\UniModData.cs" />
+    <Compile Include="Model\Find\AbstractFinder.cs" />
+    <Compile Include="Model\Find\AbstractTransitionResultFinder.cs" />
+    <Compile Include="Model\Find\Bookmark.cs" />
+    <Compile Include="Model\Find\BookmarkEnumerator.cs" />
+    <Compile Include="Model\Find\Finders.cs" />
+    <Compile Include="Model\Find\FindMatch.cs" />
+    <Compile Include="Model\Find\FindOptions.cs" />
+    <Compile Include="Model\Find\FindPredicate.cs" />
+    <Compile Include="Model\Find\FindResult.cs" />
+    <Compile Include="Model\Find\IFinder.cs" />
+    <Compile Include="Model\Find\ManuallyIntegratedPeakFinder.cs" />
+    <Compile Include="Model\Find\TruncatedPeakFinder.cs" />
+    <Compile Include="Model\Find\UnintegratedTransitionFinder.cs" />
+    <Compile Include="Model\Hibernate\DbPrecursorResultSummary.cs" />
+    <Compile Include="Model\Hibernate\DbRatioResult.cs" />
+    <Compile Include="Model\Hibernate\DbTransitionResultSummary.cs" />
+    <Compile Include="Model\Hibernate\RatioPropertyAccessor.cs" />
+    <Compile Include="Model\Irt\DbIrtPeptide.cs" />
+    <Compile Include="Model\Irt\DbVersionInfo.cs" />
+    <Compile Include="Model\Irt\IrtDb.cs" />
+    <Compile Include="Model\Irt\IrtDbManager.cs" />
+    <Compile Include="Model\Irt\RCalcIrt.cs" />
+    <Compile Include="Model\IsotopeLabelType.cs" />
+    <Compile Include="Model\LibKeyModificationMatcher.cs">
+      <SubType>Code</SubType>
+    </Compile>
+    <Compile Include="Model\Lib\BlibData\BlibDb.cs" />
+    <Compile Include="Model\Lib\BlibData\DbEntity.cs" />
+    <Compile Include="Model\Lib\BlibData\DbLibInfo.cs" />
+    <Compile Include="Model\Lib\BlibData\DbModification.cs" />
+    <Compile Include="Model\Lib\BlibData\DbRefSpectra.cs" />
+    <Compile Include="Model\Lib\BlibData\DbRefSpectraPeaks.cs" />
+    <Compile Include="Model\Lib\BlibData\DbRetentionTimes.cs" />
+    <Compile Include="Model\Lib\BlibData\BlibSessionFactoryFactory.cs" />
+    <Compile Include="Model\Lib\BlibData\DbSpectrumSourceFiles.cs" />
+    <Compile Include="Model\Lib\LibraryRankedSpectrumInfo.cs" />
+    <Compile Include="Model\MemoryDocumentContainer.cs" />
+    <Compile Include="Model\AbstractModificationMatcher.cs" />
+    <Compile Include="Model\Optimization\DbOptimization.cs" />
+    <Compile Include="Model\Optimization\DbVersionInfo.cs" />
+    <Compile Include="Model\Optimization\OptimizationDb.cs" />
+    <Compile Include="Model\Optimization\OptimizationDbManager.cs" />
+    <Compile Include="Model\Optimization\OptimizationLibrary.cs" />
+    <Compile Include="Model\PeakMatcher.cs" />
+    <Compile Include="Model\PeptideDocNode.cs" />
+    <Compile Include="Model\PeptideGroupDocNode.cs" />
+    <Compile Include="Model\PersistedViews.cs" />
+    <Compile Include="Model\Proteome\ProteinMetadataManager.cs" />
+    <Compile Include="Model\RefinementSettings.cs" />
+    <Compile Include="EditUI\ChromatogramRTThresholdDlg.cs">
+      <SubType>Form</SubType>
+    </Compile>
+    <Compile Include="EditUI\ChromatogramRTThresholdDlg.Designer.cs">
+      <DependentUpon>ChromatogramRTThresholdDlg.cs</DependentUpon>
+    </Compile>
+    <Compile Include="EditUI\EditPepModsDlg.cs">
+      <SubType>Form</SubType>
+    </Compile>
+    <Compile Include="EditUI\EditPepModsDlg.Designer.cs">
+      <DependentUpon>EditPepModsDlg.cs</DependentUpon>
+    </Compile>
+    <Compile Include="EditUI\FindNodeDlg.cs">
+      <SubType>Form</SubType>
+    </Compile>
+    <Compile Include="EditUI\FindNodeDlg.Designer.cs">
+      <DependentUpon>FindNodeDlg.cs</DependentUpon>
+    </Compile>
+    <Compile Include="EditUI\PasteDlg.cs">
+      <SubType>Form</SubType>
+    </Compile>
+    <Compile Include="EditUI\PasteDlg.designer.cs">
+      <DependentUpon>PasteDlg.cs</DependentUpon>
+    </Compile>
+    <Compile Include="EditUI\SpectrumChartPropertyDlg.cs">
+      <SubType>Form</SubType>
+    </Compile>
+    <Compile Include="EditUI\SpectrumChartPropertyDlg.Designer.cs">
+      <DependentUpon>SpectrumChartPropertyDlg.cs</DependentUpon>
+    </Compile>
+    <Compile Include="FileUI\ShareListDlg.cs">
+      <SubType>Form</SubType>
+    </Compile>
+    <Compile Include="EditUI\UniquePeptidesDlg.cs">
+      <SubType>Form</SubType>
+    </Compile>
+    <Compile Include="EditUI\UniquePeptidesDlg.Designer.cs">
+      <DependentUpon>UniquePeptidesDlg.cs</DependentUpon>
+    </Compile>
+    <Compile Include="FileUI\ShareListDlg.Designer.cs">
+      <DependentUpon>ShareListDlg.cs</DependentUpon>
+    </Compile>
+    <Compile Include="FileUI\ImportResultsSamplesDlg.cs">
+      <SubType>Form</SubType>
+    </Compile>
+    <Compile Include="FileUI\ImportResultsSamplesDlg.Designer.cs">
+      <DependentUpon>ImportResultsSamplesDlg.cs</DependentUpon>
+    </Compile>
+    <Compile Include="Controls\Graphs\SpectrumGraphItem.cs" />
+    <Compile Include="Controls\SequenceTree.cs">
+      <SubType>Component</SubType>
+    </Compile>
+    <Compile Include="Controls\ControlUtil.cs" />
+    <Compile Include="Controls\SeqNode\TransitionGroupTreeNode.cs" />
+    <Compile Include="Controls\SeqNode\TransitionTreeNode.cs" />
+    <Compile Include="Controls\UndoRedoList.cs">
+      <SubType>Form</SubType>
+    </Compile>
+    <Compile Include="Controls\UndoRedoList.Designer.cs">
+      <DependentUpon>UndoRedoList.cs</DependentUpon>
+    </Compile>
+    <Compile Include="EditUI\EditNoteDlg.cs">
+      <SubType>Form</SubType>
+    </Compile>
+    <Compile Include="EditUI\EditNoteDlg.Designer.cs">
+      <DependentUpon>EditNoteDlg.cs</DependentUpon>
+    </Compile>
+    <Compile Include="EditUI\RegressionRTThresholdDlg.cs">
+      <SubType>Form</SubType>
+    </Compile>
+    <Compile Include="EditUI\RegressionRTThresholdDlg.Designer.cs">
+      <DependentUpon>RegressionRTThresholdDlg.cs</DependentUpon>
+    </Compile>
+    <Compile Include="FileUI\ImportResultsDlg.cs">
+      <SubType>Form</SubType>
+    </Compile>
+    <Compile Include="FileUI\ImportResultsDlg.Designer.cs">
+      <DependentUpon>ImportResultsDlg.cs</DependentUpon>
+    </Compile>
+    <Compile Include="FileUI\ImportResultsNameDlg.cs">
+      <SubType>Form</SubType>
+    </Compile>
+    <Compile Include="FileUI\ImportResultsNameDlg.Designer.cs">
+      <DependentUpon>ImportResultsNameDlg.cs</DependentUpon>
+    </Compile>
+    <Compile Include="Controls\IonTypeSelectorControl.cs">
+      <SubType>Component</SubType>
+    </Compile>
+    <Compile Include="Model\Annotations.cs" />
+    <Compile Include="Model\BackgroundLoader.cs" />
+    <Compile Include="Model\DocNode.cs" />
+    <Compile Include="Model\DocSettings\AnnotationDef.cs" />
+    <Compile Include="Model\DocSettings\DataSettings.cs" />
+    <Compile Include="Model\DocSettings\Extensions\SettingsExtensions.cs" />
+    <Compile Include="Model\DocSettings\GridColumns.cs" />
+    <Compile Include="Model\DocSettings\ReportSpec.cs" />
+    <Compile Include="Model\Hibernate\DbEntity.cs" />
+    <Compile Include="Model\Hibernate\DbPeptide.cs" />
+    <Compile Include="Model\Hibernate\DbPrecursor.cs" />
+    <Compile Include="Model\Hibernate\DbPrecursorResult.cs" />
+    <Compile Include="Model\Hibernate\DbProtein.cs" />
+    <Compile Include="Model\Hibernate\DbProteinResult.cs" />
+    <Compile Include="Model\Hibernate\DbReplicate.cs" />
+    <Compile Include="Model\Hibernate\DbResultFile.cs" />
+    <Compile Include="Model\Hibernate\DbTransition.cs" />
+    <Compile Include="Model\Hibernate\DbPeptideResult.cs" />
+    <Compile Include="Model\Hibernate\DbTransitionResult.cs" />
+    <Compile Include="Model\Hibernate\Formats.cs" />
+    <Compile Include="Model\Hibernate\Query\Identifier.cs" />
+    <Compile Include="Model\Hibernate\QueryColumn.cs" />
+    <Compile Include="Model\Identity.cs" />
+    <Compile Include="Model\Import.cs" />
+    <Compile Include="Model\Lib\BiblioSpecLite.cs" />
+    <Compile Include="Model\Lib\BiblioSpecLiteBuilder.cs" />
+    <Compile Include="Model\Lib\NistLibSpec.cs" />
+    <Compile Include="Model\Lib\SpectrastSpec.cs" />
+    <Compile Include="Model\Lib\XHunterSpec.cs" />
+    <Compile Include="Model\Lib\Library.cs" />
+    <Compile Include="Model\Lib\BiblioSpec.cs" />
+    <Compile Include="Model\PeptideGroup.cs" />
+    <Compile Include="Model\Peptide.cs" />
+    <Compile Include="Model\DocSettings\PeptideSettings.cs" />
+    <Compile Include="Model\DocSettings\TransitionSettings.cs" />
+    <Compile Include="Model\Proteome\BackgroundProteome.cs" />
+    <Compile Include="Model\Proteome\BackgroundProteomeManager.cs" />
+    <Compile Include="Model\Proteome\BackgroundProteomeSpec.cs" />
+    <Compile Include="Model\Results\AbstractDemultiplexer.cs" />
+    <Compile Include="Model\Results\ArrayPool.cs" />
+    <Compile Include="Model\Results\CachedChromatogramDataProvider.cs" />
+    <Compile Include="Model\Results\CachedFileHeader.cs" />
+    <Compile Include="Model\Results\CacheFormat.cs" />
+    <Compile Include="Model\Results\Chromatogram.cs" />
+    <Compile Include="Model\Results\ChromatogramCache.cs" />
+    <Compile Include="Controls\Graphs\AllChromatogramsGraph.cs">
+      <SubType>Form</SubType>
+    </Compile>
+    <Compile Include="Controls\Graphs\AllChromatogramsGraph.Designer.cs">
+      <DependentUpon>AllChromatogramsGraph.cs</DependentUpon>
+    </Compile>
+    <Compile Include="Model\Results\ChromatogramLoadingStatus.cs" />
+    <Compile Include="Model\Results\ChromCacheBuilder.cs" />
+    <Compile Include="Model\Results\ChromCacheJoiner.cs" />
+    <Compile Include="Model\Results\ChromCacheMinimizer.cs" />
+    <Compile Include="Model\Results\ChromCacheWriter.cs" />
+    <Compile Include="Model\Results\ChromCollector.cs" />
+    <Compile Include="Model\Results\ChromData.cs" />
+    <Compile Include="Model\Results\ChromDataProvider.cs" />
+    <Compile Include="Model\Results\ChromDataSet.cs" />
+    <Compile Include="Model\Results\ChromHeaderInfo.cs" />
+    <Compile Include="Model\Results\ChromInfoData.cs" />
+    <Compile Include="Model\Results\Crawdad\Crawdads.cs" />
+    <Compile Include="Model\Results\IonMobilityFinder.cs" />
+    <Compile Include="Model\Results\FastOverlapDemultiplexer.cs" />
+    <Compile Include="Model\RetentionTimes\LinearAligner.cs">
+      <SubType>Code</SubType>
+    </Compile>
+    <Compile Include="Model\Results\TimeIntensitiesGroup.cs" />
+    <Compile Include="Model\Results\MsDataFileScanHelper.cs" />
+    <Compile Include="Model\Results\MsDataFileScanIds.cs" />
+    <Compile Include="Model\Results\Demultiplexer.cs" />
+    <Compile Include="Model\Results\DocNodeChromInfo.cs" />
+    <Compile Include="Model\Results\Exception.cs" />
+    <Compile Include="Model\Results\ExtractedSpectrum.cs" />
+    <Compile Include="Model\Results\IRetentionTimePredictor.cs" />
+    <Compile Include="Model\Results\IsotopeDistInfo.cs" />
+    <Compile Include="Model\Results\MeasuredResults.cs" />
+    <Compile Include="Model\Results\MsDataFilePath.cs" />
+    <Compile Include="Model\Results\MsxDemultiplexer.cs">
+      <SubType>Code</SubType>
+    </Compile>
+    <Compile Include="Model\Results\NumericsLsSolver.cs" />
+    <Compile Include="Model\Results\OverlapDemultiplexer.cs">
+      <SubType>Code</SubType>
+    </Compile>
+    <Compile Include="Model\Results\PeptideChromData.cs" />
+    <Compile Include="Model\Results\PeptideFinder.cs" />
+    <Compile Include="Model\Results\PrecursorTextId.cs" />
+    <Compile Include="Model\Results\RatioValue.cs" />
+    <Compile Include="Model\Results\ResultNameMap.cs" />
+    <Compile Include="Model\Results\ScanProvider.cs" />
+    <Compile Include="Model\RetentionTimes\Aligner.cs" />
+    <Compile Include="Model\RetentionTimes\KdeAligner.cs" />
+    <Compile Include="Model\Results\Scoring\NextGenFeatureCalc.cs" />
+    <Compile Include="Model\Results\Scoring\FeatureCalculator.cs" />
+    <Compile Include="Model\Results\Scoring\IPeakScoringModel.cs" />
+    <Compile Include="Model\Results\Scoring\LegacyFeatureCalc.cs" />
+    <Compile Include="Model\Results\Scoring\LegacyScoringModel.cs" />
+    <Compile Include="Model\Results\Scoring\MProphetScoringModel.cs" />
+    <Compile Include="Model\Results\Scoring\MQuestFeatureCalc.cs" />
+    <Compile Include="Model\Results\Scoring\PeakFeatureEnumerator.cs" />
+    <Compile Include="Model\RetentionTimes\LoessAligner.cs" />
+    <Compile Include="Model\Results\Scoring\ScoredGroupPeaksSet.cs" />
+    <Compile Include="Model\Results\Scoring\ScoredPeak.cs" />
+    <Compile Include="Model\Results\Scoring\ScoredGroupPeaks.cs" />
+    <Compile Include="Model\Results\Scoring\TargetDecoyGenerator.cs" />
+    <Compile Include="Model\Results\SpectraChromDataProvider.cs" />
+    <Compile Include="Model\Results\SpectrumFilter.cs" />
+    <Compile Include="Model\Results\SpectrumFilterPair.cs" />
+    <Compile Include="Model\Results\TimeIntensities.cs" />
+    <Compile Include="Model\Results\VendorIssueHelper.cs" />
+    <Compile Include="Model\RetentionTimes\DocumentRetentionTimes.cs" />
+    <Compile Include="Model\RetentionTimes\FileRetentionTimeAlignments.cs" />
+    <Compile Include="Model\RetentionTimes\RetentionTimeManager.cs" />
+    <Compile Include="Model\RetentionTimes\RetentionTimeSource.cs" />
+    <Compile Include="Model\RetentionTimes\RetentionTimeValues.cs" />
+    <Compile Include="Model\Serialization\CompactFormatOption.cs" />
+    <Compile Include="Model\Serialization\DataValues.cs" />
+    <Compile Include="Model\Serialization\DocumentReader.cs" />
+    <Compile Include="Model\Serialization\DocumentSerializer.cs" />
+    <Compile Include="Model\Serialization\DocumentFormat.cs" />
+    <Compile Include="Model\Serialization\DocumentWriter.cs" />
+    <Compile Include="Model\SkylineVersion.cs" />
+    <Compile Include="Model\SmallMoleculeTransitionListReader.cs" />
+    <Compile Include="Model\SrmDocument.cs" />
+    <Compile Include="Model\SrmDocumentExtensions.cs" />
+    <Compile Include="Model\SrmDocumentSharing.cs" />
+    <Compile Include="Model\ModificationMatcher.cs" />
+    <Compile Include="Model\StandardType.cs" />
+    <Compile Include="Model\Themes\ColorScheme.cs" />
+    <Compile Include="Model\Tools\ToolDescription.cs" />
+    <Compile Include="Model\Tools\ToolInstaller.cs" />
+    <Compile Include="Model\Tools\ToolMacros.cs" />
+    <Compile Include="Model\Transition.cs" />
+    <Compile Include="Model\TransitionCalc.cs" />
+    <Compile Include="Model\TransitionDocNode.cs" />
+    <Compile Include="Model\TransitionGroup.cs" />
+    <Compile Include="Model\TransitionGroupDocNode.cs" />
+    <Compile Include="Model\Undo.cs" />
+    <Compile Include="Controls\UndoRedoButtons.cs" />
+    <Compile Include="Model\V01\Sequence.cs" />
+    <Compile Include="Model\V01\XmlExport.cs" />
+    <Compile Include="ProtocolBuffers\GeneratedCode\ChromatogramGroupData.cs" />
+    <Compile Include="ProtocolBuffers\GeneratedCode\SkylineDocument.cs" />
+    <Compile Include="SettingsUI\AddModificationsDlg.cs">
+      <SubType>Form</SubType>
+    </Compile>
+    <Compile Include="SettingsUI\AddModificationsDlg.Designer.cs">
+      <DependentUpon>AddModificationsDlg.cs</DependentUpon>
+    </Compile>
+    <Compile Include="SettingsUI\AddPathsDlg.cs">
+      <SubType>Form</SubType>
+    </Compile>
+    <Compile Include="SettingsUI\AddPathsDlg.Designer.cs">
+      <DependentUpon>AddPathsDlg.cs</DependentUpon>
+    </Compile>
+    <Compile Include="SettingsUI\AddRetentionTimePredictorDlg.cs">
+      <SubType>Form</SubType>
+    </Compile>
+    <Compile Include="SettingsUI\AddRetentionTimePredictorDlg.Designer.cs">
+      <DependentUpon>AddRetentionTimePredictorDlg.cs</DependentUpon>
+    </Compile>
+    <Compile Include="SettingsUI\DiaIsolationWindowsGraphForm.cs">
+      <SubType>Form</SubType>
+    </Compile>
+    <Compile Include="SettingsUI\DiaIsolationWindowsGraphForm.Designer.cs">
+      <DependentUpon>DiaIsolationWindowsGraphForm.cs</DependentUpon>
+    </Compile>
+    <Compile Include="SettingsUI\DocumentSettingsDlg.cs">
+      <SubType>Form</SubType>
+    </Compile>
+    <Compile Include="SettingsUI\DocumentSettingsDlg.Designer.cs">
+      <DependentUpon>DocumentSettingsDlg.cs</DependentUpon>
+    </Compile>
+    <Compile Include="SettingsUI\EditCoVDlg.cs">
+      <SubType>Form</SubType>
+    </Compile>
+    <Compile Include="SettingsUI\EditCoVDlg.Designer.cs">
+      <DependentUpon>EditCoVDlg.cs</DependentUpon>
+    </Compile>
+    <Compile Include="SettingsUI\EditCustomMoleculeDlg.cs">
+      <SubType>Form</SubType>
+    </Compile>
+    <Compile Include="SettingsUI\EditCustomMoleculeDlg.Designer.cs">
+      <DependentUpon>EditCustomMoleculeDlg.cs</DependentUpon>
+    </Compile>
+    <Compile Include="SettingsUI\FilterMidasLibraryDlg.cs">
+      <SubType>Form</SubType>
+    </Compile>
+    <Compile Include="SettingsUI\FilterMidasLibraryDlg.Designer.cs">
+      <DependentUpon>FilterMidasLibraryDlg.cs</DependentUpon>
+    </Compile>
+    <Compile Include="SettingsUI\FormulaBox.cs">
+      <SubType>UserControl</SubType>
+    </Compile>
+    <Compile Include="SettingsUI\FormulaBox.Designer.cs">
+      <DependentUpon>FormulaBox.cs</DependentUpon>
+    </Compile>
+    <Compile Include="SettingsUI\IonMobility\ImportIonMobilityFromSpectralLibraryDlg.cs">
+      <SubType>Form</SubType>
+    </Compile>
+    <Compile Include="SettingsUI\IonMobility\ImportIonMobilityFromSpectralLibraryDlg.designer.cs">
+      <DependentUpon>ImportIonMobilityFromSpectralLibraryDlg.cs</DependentUpon>
+    </Compile>
+    <Compile Include="SettingsUI\IonMobility\EditIonMobilityLibraryDlg.cs">
+      <SubType>Form</SubType>
+    </Compile>
+    <Compile Include="SettingsUI\IonMobility\EditIonMobilityLibraryDlg.designer.cs">
+      <DependentUpon>EditIonMobilityLibraryDlg.cs</DependentUpon>
+    </Compile>
+    <Compile Include="SettingsUI\EditOptimizationLibraryDlg.cs">
+      <SubType>Form</SubType>
+    </Compile>
+    <Compile Include="SettingsUI\EditOptimizationLibraryDlg.Designer.cs">
+      <DependentUpon>EditOptimizationLibraryDlg.cs</DependentUpon>
+    </Compile>
+    <Compile Include="SettingsUI\EditPeakScoringModelDlg.cs">
+      <SubType>Form</SubType>
+    </Compile>
+    <Compile Include="SettingsUI\EditPeakScoringModelDlg.Designer.cs">
+      <DependentUpon>EditPeakScoringModelDlg.cs</DependentUpon>
+    </Compile>
+    <Compile Include="SettingsUI\EditIsolationWindow.cs" />
+    <Compile Include="SettingsUI\CalculateIsolationSchemeDlg.cs">
+      <SubType>Form</SubType>
+    </Compile>
+    <Compile Include="SettingsUI\CalculateIsolationSchemeDlg.Designer.cs">
+      <DependentUpon>CalculateIsolationSchemeDlg.cs</DependentUpon>
+    </Compile>
+    <Compile Include="SettingsUI\EditIsolationSchemeDlg.cs">
+      <SubType>Form</SubType>
+    </Compile>
+    <Compile Include="SettingsUI\EditIsolationSchemeDlg.Designer.cs">
+      <DependentUpon>EditIsolationSchemeDlg.cs</DependentUpon>
+    </Compile>
+    <Compile Include="SettingsUI\FullScanSettingsControl.cs">
+      <SubType>UserControl</SubType>
+    </Compile>
+    <Compile Include="SettingsUI\FullScanSettingsControl.Designer.cs">
+      <DependentUpon>FullScanSettingsControl.cs</DependentUpon>
+    </Compile>
+    <Compile Include="SettingsUI\Irt\AddIrtCalculatorDlg.cs">
+      <SubType>Form</SubType>
+    </Compile>
+    <Compile Include="SettingsUI\Irt\AddIrtCalculatorDlg.Designer.cs">
+      <DependentUpon>AddIrtCalculatorDlg.cs</DependentUpon>
+    </Compile>
+    <Compile Include="SettingsUI\Irt\AddIrtPeptidesDlg.cs">
+      <SubType>Form</SubType>
+    </Compile>
+    <Compile Include="SettingsUI\Irt\AddIrtPeptidesDlg.Designer.cs">
+      <DependentUpon>AddIrtPeptidesDlg.cs</DependentUpon>
+    </Compile>
+    <Compile Include="SettingsUI\Irt\AddIrtSpectralLibrary.cs">
+      <SubType>Form</SubType>
+    </Compile>
+    <Compile Include="SettingsUI\Irt\AddIrtSpectralLibrary.Designer.cs">
+      <DependentUpon>AddIrtSpectralLibrary.cs</DependentUpon>
+    </Compile>
+    <Compile Include="SettingsUI\Irt\AddIrtStandardsDlg.cs">
+      <SubType>Form</SubType>
+    </Compile>
+    <Compile Include="SettingsUI\Irt\AddIrtStandardsDlg.Designer.cs">
+      <DependentUpon>AddIrtStandardsDlg.cs</DependentUpon>
+    </Compile>
+    <Compile Include="SettingsUI\BuildLibraryDlg.cs">
+      <SubType>Form</SubType>
+    </Compile>
+    <Compile Include="SettingsUI\BuildLibraryDlg.Designer.cs">
+      <DependentUpon>BuildLibraryDlg.cs</DependentUpon>
+    </Compile>
+    <Compile Include="SettingsUI\BuildBackgroundProteomeDlg.cs">
+      <SubType>Form</SubType>
+    </Compile>
+    <Compile Include="SettingsUI\BuildBackgroundProteomeDlg.Designer.cs">
+      <DependentUpon>BuildBackgroundProteomeDlg.cs</DependentUpon>
+    </Compile>
+    <Compile Include="SettingsUI\Irt\AddIrtStandardsToDocumentDlg.cs">
+      <SubType>Form</SubType>
+    </Compile>
+    <Compile Include="SettingsUI\Irt\AddIrtStandardsToDocumentDlg.Designer.cs">
+      <DependentUpon>AddIrtStandardsToDocumentDlg.cs</DependentUpon>
+    </Compile>
+    <Compile Include="SettingsUI\Irt\CalibrateIrtDlg.cs">
+      <SubType>Form</SubType>
+    </Compile>
+    <Compile Include="SettingsUI\Irt\CalibrateIrtDlg.Designer.cs">
+      <DependentUpon>CalibrateIrtDlg.cs</DependentUpon>
+    </Compile>
+    <Compile Include="SettingsUI\EditIsotopeEnrichmentDlg.cs">
+      <SubType>Form</SubType>
+    </Compile>
+    <Compile Include="SettingsUI\EditIsotopeEnrichmentDlg.Designer.cs">
+      <DependentUpon>EditIsotopeEnrichmentDlg.cs</DependentUpon>
+    </Compile>
+    <Compile Include="SettingsUI\EditMeasuredIonDlg.cs">
+      <SubType>Form</SubType>
+    </Compile>
+    <Compile Include="SettingsUI\EditMeasuredIonDlg.Designer.cs">
+      <DependentUpon>EditMeasuredIonDlg.cs</DependentUpon>
+    </Compile>
+    <Compile Include="SettingsUI\DefineAnnotationDlg.cs">
+      <SubType>Form</SubType>
+    </Compile>
+    <Compile Include="SettingsUI\DefineAnnotationDlg.Designer.cs">
+      <DependentUpon>DefineAnnotationDlg.cs</DependentUpon>
+    </Compile>
+    <Compile Include="SettingsUI\EditFragmentLossDlg.cs">
+      <SubType>Form</SubType>
+    </Compile>
+    <Compile Include="SettingsUI\EditFragmentLossDlg.Designer.cs">
+      <DependentUpon>EditFragmentLossDlg.cs</DependentUpon>
+    </Compile>
+    <Compile Include="SettingsUI\EditLabelTypeListDlg.cs">
+      <SubType>Form</SubType>
+    </Compile>
+    <Compile Include="SettingsUI\EditLabelTypeListDlg.Designer.cs">
+      <DependentUpon>EditLabelTypeListDlg.cs</DependentUpon>
+    </Compile>
+    <Compile Include="SettingsUI\EditLibraryDlg.cs">
+      <SubType>Form</SubType>
+    </Compile>
+    <Compile Include="SettingsUI\EditLibraryDlg.Designer.cs">
+      <DependentUpon>EditLibraryDlg.cs</DependentUpon>
+    </Compile>
+    <Compile Include="SettingsUI\BuildLibraryNotification.cs">
+      <SubType>Form</SubType>
+    </Compile>
+    <Compile Include="SettingsUI\BuildLibraryNotification.Designer.cs">
+      <DependentUpon>BuildLibraryNotification.cs</DependentUpon>
+    </Compile>
+    <Compile Include="SettingsUI\Irt\ChangeIrtPeptidesDlg.cs">
+      <SubType>Form</SubType>
+    </Compile>
+    <Compile Include="SettingsUI\Irt\ChangeIrtPeptidesDlg.Designer.cs">
+      <DependentUpon>ChangeIrtPeptidesDlg.cs</DependentUpon>
+    </Compile>
+    <Compile Include="SettingsUI\Irt\EditIrtCalcDlg.cs">
+      <SubType>Form</SubType>
+    </Compile>
+    <Compile Include="SettingsUI\Irt\EditIrtCalcDlg.Designer.cs">
+      <DependentUpon>EditIrtCalcDlg.cs</DependentUpon>
+    </Compile>
+    <Compile Include="SettingsUI\MeasuredIonListBoxDriver.cs" />
+    <Compile Include="SettingsUI\Optimization\AddOptimizationLibraryDlg.cs">
+      <SubType>Form</SubType>
+    </Compile>
+    <Compile Include="SettingsUI\Optimization\AddOptimizationLibraryDlg.Designer.cs">
+      <DependentUpon>AddOptimizationLibraryDlg.cs</DependentUpon>
+    </Compile>
+    <Compile Include="SettingsUI\Optimization\AddOptimizationsDlg.cs">
+      <SubType>Form</SubType>
+    </Compile>
+    <Compile Include="SettingsUI\Optimization\AddOptimizationsDlg.Designer.cs">
+      <DependentUpon>AddOptimizationsDlg.cs</DependentUpon>
+    </Compile>
+    <Compile Include="SettingsUI\PeptideGridViewDriver.cs" />
+    <Compile Include="SettingsUI\SimpleGridViewDriver.cs" />
+    <Compile Include="SettingsUI\StartPageSettingsUI.cs">
+      <SubType>Form</SubType>
+    </Compile>
+    <Compile Include="SettingsUI\StartPageSettingsUI.Designer.cs">
+      <DependentUpon>StartPageSettingsUI.cs</DependentUpon>
+    </Compile>
+    <Compile Include="SettingsUI\ViewLibraryPepMatching.cs" />
+    <Compile Include="SettingsUI\SettingsListBoxDriver.cs" />
+    <Compile Include="SettingsUI\SettingsListComboDriver.cs">
+    </Compile>
+    <Compile Include="Controls\SeqNode\SrmTreeNode.cs" />
+    <Compile Include="FileUI\ExportMethodDlg.cs">
+      <SubType>Form</SubType>
+    </Compile>
+    <Compile Include="FileUI\ExportMethodDlg.Designer.cs">
+      <DependentUpon>ExportMethodDlg.cs</DependentUpon>
+    </Compile>
+    <Compile Include="FileUI\OpenDataSourceDialog.cs">
+      <SubType>Form</SubType>
+    </Compile>
+    <Compile Include="FileUI\OpenDataSourceDialog.designer.cs">
+      <DependentUpon>OpenDataSourceDialog.cs</DependentUpon>
+    </Compile>
+    <Compile Include="Model\DocSettings\Modification.cs" />
+    <Compile Include="Model\V01\XmlSrmDocument.cs" />
+    <Compile Include="Model\DocSettings\Prediction.cs" />
+    <Compile Include="Model\DocSettings\SrmSettings.cs" />
+    <Compile Include="SettingsUI\EditCEDlg.cs">
+      <SubType>Form</SubType>
+    </Compile>
+    <Compile Include="SettingsUI\EditCEDlg.Designer.cs">
+      <DependentUpon>EditCEDlg.cs</DependentUpon>
+    </Compile>
+    <Compile Include="SettingsUI\EditDPDlg.cs">
+      <SubType>Form</SubType>
+    </Compile>
+    <Compile Include="SettingsUI\EditDPDlg.Designer.cs">
+      <DependentUpon>EditDPDlg.cs</DependentUpon>
+    </Compile>
+    <Compile Include="SettingsUI\EditEnzymeDlg.cs">
+      <SubType>Form</SubType>
+    </Compile>
+    <Compile Include="SettingsUI\EditEnzymeDlg.Designer.cs">
+      <DependentUpon>EditEnzymeDlg.cs</DependentUpon>
+    </Compile>
+    <Compile Include="SettingsUI\EditListDlg.cs">
+      <SubType>Form</SubType>
+    </Compile>
+    <Compile Include="SettingsUI\EditListDlg.Designer.cs">
+      <DependentUpon>EditListDlg.cs</DependentUpon>
+    </Compile>
+    <Compile Include="SettingsUI\EditExclusionDlg.cs">
+      <SubType>Form</SubType>
+    </Compile>
+    <Compile Include="SettingsUI\EditExclusionDlg.Designer.cs">
+      <DependentUpon>EditExclusionDlg.cs</DependentUpon>
+    </Compile>
+    <Compile Include="Model\DocSettings\Enzyme.cs" />
+    <Compile Include="SettingsUI\EditRTDlg.cs">
+      <SubType>Form</SubType>
+    </Compile>
+    <Compile Include="SettingsUI\EditRTDlg.Designer.cs">
+      <DependentUpon>EditRTDlg.cs</DependentUpon>
+    </Compile>
+    <Compile Include="SettingsUI\EditStaticModDlg.cs">
+      <SubType>Form</SubType>
+    </Compile>
+    <Compile Include="SettingsUI\EditStaticModDlg.Designer.cs">
+      <DependentUpon>EditStaticModDlg.cs</DependentUpon>
+    </Compile>
+    <Compile Include="SettingsUI\RTDetails.cs">
+      <SubType>Form</SubType>
+    </Compile>
+    <Compile Include="SettingsUI\RTDetails.Designer.cs">
+      <DependentUpon>RTDetails.cs</DependentUpon>
+    </Compile>
+    <Compile Include="SettingsUI\PeptideSettingsUI.cs">
+      <SubType>Form</SubType>
+    </Compile>
+    <Compile Include="SettingsUI\PeptideSettingsUI.Designer.cs">
+      <DependentUpon>PeptideSettingsUI.cs</DependentUpon>
+    </Compile>
+    <Compile Include="SettingsUI\SaveSettingsDlg.cs">
+      <SubType>Form</SubType>
+    </Compile>
+    <Compile Include="SettingsUI\SaveSettingsDlg.Designer.cs">
+      <DependentUpon>SaveSettingsDlg.cs</DependentUpon>
+    </Compile>
+    <Compile Include="Program.cs" />
+    <Compile Include="Properties\AssemblyInfo.cs" />
+    <EmbeddedResource Include="Alerts\AboutDlg.ja.resx">
+      <DependentUpon>AboutDlg.cs</DependentUpon>
+      <SubType>Designer</SubType>
+    </EmbeddedResource>
+    <EmbeddedResource Include="Alerts\AboutDlg.zh-CHS.resx">
+      <DependentUpon>AboutDlg.cs</DependentUpon>
+      <SubType>Designer</SubType>
+    </EmbeddedResource>
+    <EmbeddedResource Include="Alerts\AlertLinkDlg.ja.resx">
+      <DependentUpon>AlertLinkDlg.cs</DependentUpon>
+      <SubType>Designer</SubType>
+    </EmbeddedResource>
+    <EmbeddedResource Include="Alerts\AlertLinkDlg.zh-CHS.resx">
+      <DependentUpon>AlertLinkDlg.cs</DependentUpon>
+      <SubType>Designer</SubType>
+    </EmbeddedResource>
+    <EmbeddedResource Include="Alerts\DetailedReportErrorDlg.ja.resx">
+      <DependentUpon>DetailedReportErrorDlg.cs</DependentUpon>
+    </EmbeddedResource>
+    <EmbeddedResource Include="Alerts\DetailedReportErrorDlg.zh-CHS.resx">
+      <DependentUpon>DetailedReportErrorDlg.cs</DependentUpon>
+    </EmbeddedResource>
+    <EmbeddedResource Include="Alerts\EmptyProteinsDlg.ja.resx">
+      <DependentUpon>EmptyProteinsDlg.cs</DependentUpon>
+    </EmbeddedResource>
+    <EmbeddedResource Include="Alerts\EmptyProteinsDlg.zh-CHS.resx">
+      <DependentUpon>EmptyProteinsDlg.cs</DependentUpon>
+    </EmbeddedResource>
+    <EmbeddedResource Include="Alerts\FilterMatchedPeptidesDlg.ja.resx">
+      <DependentUpon>FilterMatchedPeptidesDlg.cs</DependentUpon>
+    </EmbeddedResource>
+    <EmbeddedResource Include="Alerts\FilterMatchedPeptidesDlg.zh-CHS.resx">
+      <DependentUpon>FilterMatchedPeptidesDlg.cs</DependentUpon>
+      <SubType>Designer</SubType>
+    </EmbeddedResource>
+    <EmbeddedResource Include="Alerts\ImportDocResultsDlg.ja.resx">
+      <DependentUpon>ImportDocResultsDlg.cs</DependentUpon>
+    </EmbeddedResource>
+    <EmbeddedResource Include="Alerts\ImportDocResultsDlg.zh-CHS.resx">
+      <DependentUpon>ImportDocResultsDlg.cs</DependentUpon>
+    </EmbeddedResource>
+    <EmbeddedResource Include="Alerts\LocateFileDlg.ja.resx">
+      <DependentUpon>LocateFileDlg.cs</DependentUpon>
+      <SubType>Designer</SubType>
+    </EmbeddedResource>
+    <EmbeddedResource Include="Alerts\LocateFileDlg.zh-CHS.resx">
+      <DependentUpon>LocateFileDlg.cs</DependentUpon>
+      <SubType>Designer</SubType>
+    </EmbeddedResource>
+    <EmbeddedResource Include="Alerts\MissingFileDlg.ja.resx">
+      <DependentUpon>MissingFileDlg.cs</DependentUpon>
+    </EmbeddedResource>
+    <EmbeddedResource Include="Alerts\MissingFileDlg.zh-CHS.resx">
+      <DependentUpon>MissingFileDlg.cs</DependentUpon>
+    </EmbeddedResource>
+    <EmbeddedResource Include="Alerts\MsFraggerDownloadDlg.ja.resx">
+      <DependentUpon>MsFraggerDownloadDlg.cs</DependentUpon>
+    </EmbeddedResource>
+    <EmbeddedResource Include="Alerts\MsFraggerDownloadDlg.resx">
+      <DependentUpon>MsFraggerDownloadDlg.cs</DependentUpon>
+    </EmbeddedResource>
+    <EmbeddedResource Include="Alerts\MsFraggerDownloadDlg.zh-CHS.resx">
+      <DependentUpon>MsFraggerDownloadDlg.cs</DependentUpon>
+    </EmbeddedResource>
+    <EmbeddedResource Include="Alerts\NoModeUIDlg.ja.resx">
+      <DependentUpon>NoModeUIDlg.cs</DependentUpon>
+    </EmbeddedResource>
+    <EmbeddedResource Include="Alerts\NoModeUIDlg.resx">
+      <DependentUpon>NoModeUIDlg.cs</DependentUpon>
+    </EmbeddedResource>
+    <EmbeddedResource Include="Alerts\NoModeUIDlg.zh-CHS.resx">
+      <DependentUpon>NoModeUIDlg.cs</DependentUpon>
+    </EmbeddedResource>
+    <EmbeddedResource Include="Alerts\PasteFilteredPeptidesDlg.ja.resx">
+      <DependentUpon>PasteFilteredPeptidesDlg.cs</DependentUpon>
+    </EmbeddedResource>
+    <EmbeddedResource Include="Alerts\PasteFilteredPeptidesDlg.zh-CHS.resx">
+      <DependentUpon>PasteFilteredPeptidesDlg.cs</DependentUpon>
+    </EmbeddedResource>
+    <EmbeddedResource Include="Alerts\PasteTypeDlg.ja.resx">
+      <DependentUpon>PasteTypeDlg.cs</DependentUpon>
+    </EmbeddedResource>
+    <EmbeddedResource Include="Alerts\PasteTypeDlg.zh-CHS.resx">
+      <DependentUpon>PasteTypeDlg.cs</DependentUpon>
+    </EmbeddedResource>
+    <EmbeddedResource Include="Alerts\PathChooserDlg.ja.resx">
+      <DependentUpon>PathChooserDlg.cs</DependentUpon>
+    </EmbeddedResource>
+    <EmbeddedResource Include="Alerts\PathChooserDlg.resx">
+      <DependentUpon>PathChooserDlg.cs</DependentUpon>
+    </EmbeddedResource>
+    <EmbeddedResource Include="Alerts\PathChooserDlg.zh-CHS.resx">
+      <DependentUpon>PathChooserDlg.cs</DependentUpon>
+    </EmbeddedResource>
+    <EmbeddedResource Include="Alerts\ShareResultsFilesDlg.ja.resx">
+      <DependentUpon>ShareResultsFilesDlg.cs</DependentUpon>
+    </EmbeddedResource>
+    <EmbeddedResource Include="Alerts\ShareResultsFilesDlg.resx">
+      <DependentUpon>ShareResultsFilesDlg.cs</DependentUpon>
+      <SubType>Designer</SubType>
+    </EmbeddedResource>
+    <EmbeddedResource Include="Alerts\ReportErrorDlg.ja.resx">
+      <DependentUpon>ReportErrorDlg.cs</DependentUpon>
+    </EmbeddedResource>
+    <EmbeddedResource Include="Alerts\ReportErrorDlg.zh-CHS.resx">
+      <DependentUpon>ReportErrorDlg.cs</DependentUpon>
+    </EmbeddedResource>
+    <EmbeddedResource Include="Alerts\ShareResultsFilesDlg.zh-CHS.resx">
+      <DependentUpon>ShareResultsFilesDlg.cs</DependentUpon>
+    </EmbeddedResource>
+    <EmbeddedResource Include="Alerts\ShareTypeDlg.ja.resx">
+      <DependentUpon>ShareTypeDlg.cs</DependentUpon>
+    </EmbeddedResource>
+    <EmbeddedResource Include="Alerts\ShareTypeDlg.zh-CHS.resx">
+      <DependentUpon>ShareTypeDlg.cs</DependentUpon>
+    </EmbeddedResource>
+    <EmbeddedResource Include="Alerts\DetailedReportErrorDlg.resx">
+      <DependentUpon>DetailedReportErrorDlg.cs</DependentUpon>
+    </EmbeddedResource>
+    <EmbeddedResource Include="Alerts\SpectrumLibraryInfoDlg.ja.resx">
+      <DependentUpon>SpectrumLibraryInfoDlg.cs</DependentUpon>
+    </EmbeddedResource>
+    <EmbeddedResource Include="Alerts\SpectrumLibraryInfoDlg.zh-CHS.resx">
+      <DependentUpon>SpectrumLibraryInfoDlg.cs</DependentUpon>
+    </EmbeddedResource>
+    <EmbeddedResource Include="Alerts\UpgradeDlg.ja.resx">
+      <DependentUpon>UpgradeDlg.cs</DependentUpon>
+    </EmbeddedResource>
+    <EmbeddedResource Include="Alerts\UpgradeDlg.resx">
+      <DependentUpon>UpgradeDlg.cs</DependentUpon>
+    </EmbeddedResource>
+    <EmbeddedResource Include="Alerts\UpgradeDlg.zh-CHS.resx">
+      <DependentUpon>UpgradeDlg.cs</DependentUpon>
+    </EmbeddedResource>
+    <EmbeddedResource Include="Alerts\UpgradeLicenseDlg.ja.resx">
+      <DependentUpon>UpgradeLicenseDlg.cs</DependentUpon>
+      <SubType>Designer</SubType>
+    </EmbeddedResource>
+    <EmbeddedResource Include="Alerts\UpgradeLicenseDlg.zh-CHS.resx">
+      <DependentUpon>UpgradeLicenseDlg.cs</DependentUpon>
+      <SubType>Designer</SubType>
+    </EmbeddedResource>
+    <EmbeddedResource Include="CommandArgUsage.ja.resx">
+      <DependentUpon>CommandArgUsage.resx</DependentUpon>
+      <SubType>Designer</SubType>
+    </EmbeddedResource>
+    <EmbeddedResource Include="CommandArgUsage.resx">
+      <Generator>PublicResXFileCodeGenerator</Generator>
+      <LastGenOutput>CommandArgUsage.Designer.cs</LastGenOutput>
+      <SubType>Designer</SubType>
+    </EmbeddedResource>
+    <EmbeddedResource Include="CommandArgUsage.zh-CHS.resx">
+      <DependentUpon>CommandArgUsage.resx</DependentUpon>
+      <SubType>Designer</SubType>
+    </EmbeddedResource>
+    <EmbeddedResource Include="Controls\AuditLog\AuditLogExtraInfoForm.ja.resx">
+      <DependentUpon>AuditLogExtraInfoForm.cs</DependentUpon>
+    </EmbeddedResource>
+    <EmbeddedResource Include="Controls\AuditLog\AuditLogExtraInfoForm.resx">
+      <DependentUpon>AuditLogExtraInfoForm.cs</DependentUpon>
+    </EmbeddedResource>
+    <EmbeddedResource Include="Controls\AuditLog\AuditLogExtraInfoForm.zh-CHS.resx">
+      <DependentUpon>AuditLogExtraInfoForm.cs</DependentUpon>
+      <SubType>Designer</SubType>
+    </EmbeddedResource>
+    <EmbeddedResource Include="Controls\AuditLog\AuditLogForm.ja.resx">
+      <DependentUpon>AuditLogForm.cs</DependentUpon>
+    </EmbeddedResource>
+    <EmbeddedResource Include="Controls\AuditLog\AuditLogForm.resx">
+      <DependentUpon>AuditLogForm.cs</DependentUpon>
+    </EmbeddedResource>
+    <EmbeddedResource Include="Controls\AuditLog\AuditLogForm.zh-CHS.resx">
+      <DependentUpon>AuditLogForm.cs</DependentUpon>
+    </EmbeddedResource>
+    <EmbeddedResource Include="Controls\Clustering\HeatMapGraph.ja.resx">
+      <DependentUpon>HeatMapGraph.cs</DependentUpon>
+    </EmbeddedResource>
+    <EmbeddedResource Include="Controls\Clustering\HeatMapGraph.resx">
+      <DependentUpon>HeatMapGraph.cs</DependentUpon>
+    </EmbeddedResource>
+    <EmbeddedResource Include="Controls\Clustering\HeatMapGraph.zh-CHS.resx">
+      <DependentUpon>HeatMapGraph.cs</DependentUpon>
+      <SubType>Designer</SubType>
+    </EmbeddedResource>
+    <EmbeddedResource Include="Controls\Clustering\PcaPlot.ja.resx">
+      <DependentUpon>PcaPlot.cs</DependentUpon>
+    </EmbeddedResource>
+    <EmbeddedResource Include="Controls\Clustering\PcaPlot.resx">
+      <DependentUpon>PcaPlot.cs</DependentUpon>
+    </EmbeddedResource>
+    <EmbeddedResource Include="Controls\Clustering\PcaPlot.zh-CHS.resx">
+      <DependentUpon>PcaPlot.cs</DependentUpon>
+      <SubType>Designer</SubType>
+    </EmbeddedResource>
+    <EmbeddedResource Include="Controls\Databinding\CandidatePeakForm.ja.resx">
+      <DependentUpon>CandidatePeakForm.cs</DependentUpon>
+    </EmbeddedResource>
+    <EmbeddedResource Include="Controls\Databinding\CandidatePeakForm.resx">
+      <DependentUpon>CandidatePeakForm.cs</DependentUpon>
+    </EmbeddedResource>
+    <EmbeddedResource Include="Controls\Databinding\CandidatePeakForm.zh-CHS.resx">
+      <DependentUpon>CandidatePeakForm.cs</DependentUpon>
+    </EmbeddedResource>
+    <EmbeddedResource Include="Controls\Databinding\ChooseFormatDlg.ja.resx">
+      <DependentUpon>ChooseFormatDlg.cs</DependentUpon>
+    </EmbeddedResource>
+    <EmbeddedResource Include="Controls\Databinding\ChooseFormatDlg.resx">
+      <DependentUpon>ChooseFormatDlg.cs</DependentUpon>
+    </EmbeddedResource>
+    <EmbeddedResource Include="Controls\Databinding\ChooseFormatDlg.zh-CHS.resx">
+      <DependentUpon>ChooseFormatDlg.cs</DependentUpon>
+    </EmbeddedResource>
+    <EmbeddedResource Include="Controls\DocumentChangeLogEntryDlg.ja.resx">
+      <DependentUpon>DocumentChangeLogEntryDlg.cs</DependentUpon>
+    </EmbeddedResource>
+    <EmbeddedResource Include="Controls\DocumentChangeLogEntryDlg.resx">
+      <DependentUpon>DocumentChangeLogEntryDlg.cs</DependentUpon>
+    </EmbeddedResource>
+    <EmbeddedResource Include="Controls\DocumentChangeLogEntryDlg.zh-CHS.resx">
+      <DependentUpon>DocumentChangeLogEntryDlg.cs</DependentUpon>
+    </EmbeddedResource>
+    <EmbeddedResource Include="Controls\Graphs\AreaCVToolbar.ja.resx">
+      <DependentUpon>AreaCVToolbar.cs</DependentUpon>
+    </EmbeddedResource>
+    <EmbeddedResource Include="Controls\Graphs\AreaCVToolbar.resx">
+      <DependentUpon>AreaCVToolbar.cs</DependentUpon>
+    </EmbeddedResource>
+    <EmbeddedResource Include="Controls\ColumnChooser.ja.resx">
+      <DependentUpon>ColumnChooser.cs</DependentUpon>
+    </EmbeddedResource>
+    <EmbeddedResource Include="Controls\ColumnChooser.zh-CHS.resx">
+      <DependentUpon>ColumnChooser.cs</DependentUpon>
+    </EmbeddedResource>
+    <EmbeddedResource Include="Controls\Databinding\DataboundGridControl.ja.resx">
+      <DependentUpon>DataboundGridControl.cs</DependentUpon>
+      <SubType>Designer</SubType>
+    </EmbeddedResource>
+    <EmbeddedResource Include="Controls\Databinding\DataboundGridControl.resx">
+      <DependentUpon>DataboundGridControl.cs</DependentUpon>
+      <SubType>Designer</SubType>
+    </EmbeddedResource>
+    <EmbeddedResource Include="Controls\Databinding\DataboundGridControl.zh-CHS.resx">
+      <DependentUpon>DataboundGridControl.cs</DependentUpon>
+    </EmbeddedResource>
+    <EmbeddedResource Include="Controls\Databinding\DataboundGridForm.ja.resx">
+      <DependentUpon>DataboundGridForm.cs</DependentUpon>
+      <SubType>Designer</SubType>
+    </EmbeddedResource>
+    <EmbeddedResource Include="Controls\Databinding\DataboundGridForm.resx">
+      <DependentUpon>DataboundGridForm.cs</DependentUpon>
+      <SubType>Designer</SubType>
+    </EmbeddedResource>
+    <EmbeddedResource Include="Controls\Graphs\AllChromatogramsGraph.ja.resx">
+      <DependentUpon>AllChromatogramsGraph.cs</DependentUpon>
+    </EmbeddedResource>
+    <EmbeddedResource Include="Controls\Graphs\AllChromatogramsGraph.zh-CHS.resx">
+      <DependentUpon>AllChromatogramsGraph.cs</DependentUpon>
+    </EmbeddedResource>
+    <EmbeddedResource Include="Controls\Graphs\AreaCVToolbar.zh-CHS.resx">
+      <DependentUpon>AreaCVToolbar.cs</DependentUpon>
+    </EmbeddedResource>
+    <EmbeddedResource Include="Controls\Graphs\AreaCVToolbarProperties.ja.resx">
+      <DependentUpon>AreaCVToolbarProperties.cs</DependentUpon>
+    </EmbeddedResource>
+    <EmbeddedResource Include="Controls\Graphs\AreaCVToolbarProperties.resx">
+      <DependentUpon>AreaCVToolbarProperties.cs</DependentUpon>
+    </EmbeddedResource>
+    <EmbeddedResource Include="Controls\Graphs\AreaCVToolbarProperties.zh-CHS.resx">
+      <DependentUpon>AreaCVToolbarProperties.cs</DependentUpon>
+      <SubType>Designer</SubType>
+    </EmbeddedResource>
+    <EmbeddedResource Include="Controls\Graphs\AsyncChromatogramsGraph2.ja.resx">
+      <DependentUpon>AsyncChromatogramsGraph2.cs</DependentUpon>
+    </EmbeddedResource>
+    <EmbeddedResource Include="Controls\Graphs\AsyncChromatogramsGraph2.resx">
+      <DependentUpon>AsyncChromatogramsGraph2.cs</DependentUpon>
+    </EmbeddedResource>
+    <EmbeddedResource Include="Controls\Graphs\AsyncChromatogramsGraph2.zh-CHS.resx">
+      <DependentUpon>AsyncChromatogramsGraph2.cs</DependentUpon>
+    </EmbeddedResource>
+    <EmbeddedResource Include="Controls\Graphs\DetectionsToolbar.ja.resx">
+      <DependentUpon>DetectionsToolbar.cs</DependentUpon>
+      <SubType>Designer</SubType>
+    </EmbeddedResource>
+    <EmbeddedResource Include="Controls\Graphs\DetectionsToolbar.zh-CHS.resx">
+      <DependentUpon>DetectionsToolbar.cs</DependentUpon>
+    </EmbeddedResource>
+    <EmbeddedResource Include="Controls\Graphs\DetectionToolbarProperties.ja.resx">
+      <DependentUpon>DetectionToolbarProperties.cs</DependentUpon>
+    </EmbeddedResource>
+    <EmbeddedResource Include="Controls\Graphs\DetectionToolbarProperties.zh-CHS.resx">
+      <DependentUpon>DetectionToolbarProperties.cs</DependentUpon>
+    </EmbeddedResource>
+    <EmbeddedResource Include="Controls\Graphs\ExportMethodScheduleGraph.ja.resx">
+      <DependentUpon>ExportMethodScheduleGraph.cs</DependentUpon>
+    </EmbeddedResource>
+    <EmbeddedResource Include="Controls\Graphs\ExportMethodScheduleGraph.resx">
+      <DependentUpon>ExportMethodScheduleGraph.cs</DependentUpon>
+    </EmbeddedResource>
+    <EmbeddedResource Include="Controls\Graphs\Calibration\CalibrationForm.ja.resx">
+      <DependentUpon>CalibrationForm.cs</DependentUpon>
+    </EmbeddedResource>
+    <EmbeddedResource Include="Controls\Graphs\Calibration\CalibrationForm.resx">
+      <DependentUpon>CalibrationForm.cs</DependentUpon>
+    </EmbeddedResource>
+    <EmbeddedResource Include="Controls\Graphs\Calibration\CalibrationForm.zh-CHS.resx">
+      <DependentUpon>CalibrationForm.cs</DependentUpon>
+    </EmbeddedResource>
+    <EmbeddedResource Include="Controls\Graphs\DetectionsToolbar.resx">
+      <DependentUpon>DetectionsToolbar.cs</DependentUpon>
+    </EmbeddedResource>
+    <EmbeddedResource Include="Controls\Graphs\DetectionToolbarProperties.resx">
+      <DependentUpon>DetectionToolbarProperties.cs</DependentUpon>
+    </EmbeddedResource>
+    <EmbeddedResource Include="Controls\Graphs\ExportMethodScheduleGraph.zh-CHS.resx">
+      <DependentUpon>ExportMethodScheduleGraph.cs</DependentUpon>
+    </EmbeddedResource>
+    <EmbeddedResource Include="Controls\Graphs\FileProgressControl.ja.resx">
+      <DependentUpon>FileProgressControl.cs</DependentUpon>
+    </EmbeddedResource>
+    <EmbeddedResource Include="Controls\Graphs\FileProgressControl.resx">
+      <DependentUpon>FileProgressControl.cs</DependentUpon>
+    </EmbeddedResource>
+    <EmbeddedResource Include="Controls\Graphs\FileProgressControl.zh-CHS.resx">
+      <DependentUpon>FileProgressControl.cs</DependentUpon>
+    </EmbeddedResource>
+    <EmbeddedResource Include="Controls\Graphs\ImportResultsRetryCountdownDlg.ja.resx">
+      <DependentUpon>ImportResultsRetryCountdownDlg.cs</DependentUpon>
+    </EmbeddedResource>
+    <EmbeddedResource Include="Controls\Graphs\ImportResultsRetryCountdownDlg.resx">
+      <DependentUpon>ImportResultsRetryCountdownDlg.cs</DependentUpon>
+    </EmbeddedResource>
+    <EmbeddedResource Include="Controls\Graphs\ImportResultsRetryCountdownDlg.zh-CHS.resx">
+      <DependentUpon>ImportResultsRetryCountdownDlg.cs</DependentUpon>
+    </EmbeddedResource>
+    <EmbeddedResource Include="Controls\Graphs\MatchExpressionListDlg.ja.resx">
+      <DependentUpon>MatchExpressionListDlg.cs</DependentUpon>
+    </EmbeddedResource>
+    <EmbeddedResource Include="Controls\Graphs\MatchExpressionListDlg.zh-CHS.resx">
+      <DependentUpon>MatchExpressionListDlg.cs</DependentUpon>
+    </EmbeddedResource>
+    <EmbeddedResource Include="Controls\Graphs\MatchExpressionListDlg.resx">
+      <DependentUpon>MatchExpressionListDlg.cs</DependentUpon>
+    </EmbeddedResource>
+    <EmbeddedResource Include="Controls\Graphs\MsGraphExtension.ja.resx">
+      <DependentUpon>MsGraphExtension.cs</DependentUpon>
+    </EmbeddedResource>
+    <EmbeddedResource Include="Controls\Graphs\MsGraphExtension.zh-CHS.resx">
+      <DependentUpon>MsGraphExtension.cs</DependentUpon>
+    </EmbeddedResource>
+    <EmbeddedResource Include="Controls\Graphs\RunToRunRegressionToolbar.ja.resx">
+      <DependentUpon>RunToRunRegressionToolbar.cs</DependentUpon>
+    </EmbeddedResource>
+    <EmbeddedResource Include="Controls\Graphs\RunToRunRegressionToolbar.resx">
+      <DependentUpon>RunToRunRegressionToolbar.cs</DependentUpon>
+      <SubType>Designer</SubType>
+    </EmbeddedResource>
+    <EmbeddedResource Include="Controls\Graphs\RunToRunRegressionToolbar.zh-CHS.resx">
+      <DependentUpon>RunToRunRegressionToolbar.cs</DependentUpon>
+    </EmbeddedResource>
+    <EmbeddedResource Include="Controls\GroupComparison\CreateMatchExpressionDlg.ja.resx">
+      <DependentUpon>CreateMatchExpressionDlg.cs</DependentUpon>
+    </EmbeddedResource>
+    <EmbeddedResource Include="Controls\GroupComparison\CreateMatchExpressionDlg.zh-CHS.resx">
+      <DependentUpon>CreateMatchExpressionDlg.cs</DependentUpon>
+    </EmbeddedResource>
+    <EmbeddedResource Include="Controls\GroupComparison\EditGroupComparisonDlg.ja.resx">
+      <DependentUpon>EditGroupComparisonDlg.cs</DependentUpon>
+      <SubType>Designer</SubType>
+    </EmbeddedResource>
+    <EmbeddedResource Include="Controls\GroupComparison\EditGroupComparisonDlg.resx">
+      <DependentUpon>EditGroupComparisonDlg.cs</DependentUpon>
+      <SubType>Designer</SubType>
+    </EmbeddedResource>
+    <EmbeddedResource Include="Controls\GroupComparison\EditGroupComparisonDlg.zh-CHS.resx">
+      <DependentUpon>EditGroupComparisonDlg.cs</DependentUpon>
+    </EmbeddedResource>
+    <EmbeddedResource Include="Controls\GroupComparison\FoldChangeBarGraph.ja.resx">
+      <DependentUpon>FoldChangeBarGraph.cs</DependentUpon>
+    </EmbeddedResource>
+    <EmbeddedResource Include="Controls\GroupComparison\FoldChangeBarGraph.resx">
+      <DependentUpon>FoldChangeBarGraph.cs</DependentUpon>
+    </EmbeddedResource>
+    <EmbeddedResource Include="Controls\GroupComparison\FoldChangeBarGraph.zh-CHS.resx">
+      <DependentUpon>FoldChangeBarGraph.cs</DependentUpon>
+    </EmbeddedResource>
+    <EmbeddedResource Include="Controls\GroupComparison\FoldChangeForm.ja.resx">
+      <DependentUpon>FoldChangeForm.cs</DependentUpon>
+    </EmbeddedResource>
+    <EmbeddedResource Include="Controls\GroupComparison\FoldChangeForm.resx">
+      <DependentUpon>FoldChangeForm.cs</DependentUpon>
+      <SubType>Designer</SubType>
+    </EmbeddedResource>
+    <EmbeddedResource Include="Controls\GroupComparison\FoldChangeForm.zh-CHS.resx">
+      <DependentUpon>FoldChangeForm.cs</DependentUpon>
+    </EmbeddedResource>
+    <EmbeddedResource Include="Controls\GroupComparison\FoldChangeGrid.ja.resx">
+      <DependentUpon>FoldChangeGrid.cs</DependentUpon>
+    </EmbeddedResource>
+    <EmbeddedResource Include="Controls\GroupComparison\FoldChangeGrid.resx">
+      <DependentUpon>FoldChangeGrid.cs</DependentUpon>
+    </EmbeddedResource>
+    <EmbeddedResource Include="Controls\Graphs\GraphFullScan.ja.resx">
+      <DependentUpon>GraphFullScan.cs</DependentUpon>
+    </EmbeddedResource>
+    <EmbeddedResource Include="Controls\Graphs\GraphFullScan.zh-CHS.resx">
+      <DependentUpon>GraphFullScan.cs</DependentUpon>
+      <SubType>Designer</SubType>
+    </EmbeddedResource>
+    <EmbeddedResource Include="Controls\GroupComparison\FoldChangeGrid.zh-CHS.resx">
+      <DependentUpon>FoldChangeGrid.cs</DependentUpon>
+    </EmbeddedResource>
+    <EmbeddedResource Include="Controls\GroupComparison\FoldChangeVolcanoPlot.ja.resx">
+      <DependentUpon>FoldChangeVolcanoPlot.cs</DependentUpon>
+    </EmbeddedResource>
+    <EmbeddedResource Include="Controls\GroupComparison\FoldChangeVolcanoPlot.resx">
+      <DependentUpon>FoldChangeVolcanoPlot.cs</DependentUpon>
+    </EmbeddedResource>
+    <EmbeddedResource Include="Controls\GroupComparison\FoldChangeVolcanoPlot.zh-CHS.resx">
+      <DependentUpon>FoldChangeVolcanoPlot.cs</DependentUpon>
+    </EmbeddedResource>
+    <EmbeddedResource Include="Controls\Lists\ListDesigner.ja.resx">
+      <DependentUpon>ListDesigner.cs</DependentUpon>
+    </EmbeddedResource>
+    <EmbeddedResource Include="Controls\Lists\ListDesigner.resx">
+      <DependentUpon>ListDesigner.cs</DependentUpon>
+    </EmbeddedResource>
+    <EmbeddedResource Include="Controls\GroupComparison\VolcanoPlotFormattingDlg.ja.resx">
+      <DependentUpon>VolcanoPlotFormattingDlg.cs</DependentUpon>
+    </EmbeddedResource>
+    <EmbeddedResource Include="Controls\GroupComparison\VolcanoPlotFormattingDlg.resx">
+      <DependentUpon>VolcanoPlotFormattingDlg.cs</DependentUpon>
+      <SubType>Designer</SubType>
+    </EmbeddedResource>
+    <EmbeddedResource Include="Controls\GroupComparison\VolcanoPlotFormattingDlg.zh-CHS.resx">
+      <DependentUpon>VolcanoPlotFormattingDlg.cs</DependentUpon>
+    </EmbeddedResource>
+    <EmbeddedResource Include="Controls\GroupComparison\VolcanoPlotPropertiesDlg.ja.resx">
+      <DependentUpon>VolcanoPlotPropertiesDlg.cs</DependentUpon>
+    </EmbeddedResource>
+    <EmbeddedResource Include="Controls\GroupComparison\VolcanoPlotPropertiesDlg.resx">
+      <DependentUpon>VolcanoPlotPropertiesDlg.cs</DependentUpon>
+    </EmbeddedResource>
+    <EmbeddedResource Include="Controls\GroupComparison\VolcanoPlotPropertiesDlg.zh-CHS.resx">
+      <DependentUpon>VolcanoPlotPropertiesDlg.cs</DependentUpon>
+    </EmbeddedResource>
+    <EmbeddedResource Include="Controls\Lists\ListDesigner.zh-CHS.resx">
+      <DependentUpon>ListDesigner.cs</DependentUpon>
+    </EmbeddedResource>
+    <EmbeddedResource Include="Controls\Spectra\SpectrumGridForm.ja.resx">
+      <DependentUpon>SpectrumGridForm.cs</DependentUpon>
+    </EmbeddedResource>
+    <EmbeddedResource Include="Controls\Spectra\SpectrumGridForm.resx">
+      <DependentUpon>SpectrumGridForm.cs</DependentUpon>
+    </EmbeddedResource>
+    <EmbeddedResource Include="Controls\Spectra\SpectrumGridForm.zh-CHS.resx">
+      <DependentUpon>SpectrumGridForm.cs</DependentUpon>
+    </EmbeddedResource>
+    <EmbeddedResource Include="Controls\Startup\ActionBoxControl.ja.resx">
+      <DependentUpon>ActionBoxControl.cs</DependentUpon>
+    </EmbeddedResource>
+    <EmbeddedResource Include="Controls\Startup\ActionBoxControl.resx">
+      <DependentUpon>ActionBoxControl.cs</DependentUpon>
+    </EmbeddedResource>
+    <EmbeddedResource Include="Controls\Startup\ActionBoxControl.zh-CHS.resx">
+      <DependentUpon>ActionBoxControl.cs</DependentUpon>
+    </EmbeddedResource>
+    <EmbeddedResource Include="Controls\Startup\RecentFileControl.ja.resx">
+      <DependentUpon>RecentFileControl.cs</DependentUpon>
+    </EmbeddedResource>
+    <EmbeddedResource Include="Controls\Startup\RecentFileControl.resx">
+      <DependentUpon>RecentFileControl.cs</DependentUpon>
+    </EmbeddedResource>
+    <EmbeddedResource Include="Controls\Startup\RecentFileControl.zh-CHS.resx">
+      <DependentUpon>RecentFileControl.cs</DependentUpon>
+    </EmbeddedResource>
+    <EmbeddedResource Include="Controls\Startup\StartPage.ja.resx">
+      <DependentUpon>StartPage.cs</DependentUpon>
+    </EmbeddedResource>
+    <EmbeddedResource Include="Controls\Startup\StartPage.resx">
+      <DependentUpon>StartPage.cs</DependentUpon>
+      <SubType>Designer</SubType>
+    </EmbeddedResource>
+    <EmbeddedResource Include="Controls\Startup\StartPage.zh-CHS.resx">
+      <DependentUpon>StartPage.cs</DependentUpon>
+      <SubType>Designer</SubType>
+    </EmbeddedResource>
+    <EmbeddedResource Include="Controls\Startup\TutorialImageResources.ja.resx">
+      <DependentUpon>TutorialImageResources.resx</DependentUpon>
+    </EmbeddedResource>
+    <EmbeddedResource Include="Controls\Startup\TutorialImageResources.resx">
+      <Generator>ResXFileCodeGenerator</Generator>
+      <LastGenOutput>TutorialImageResources.Designer.cs</LastGenOutput>
+    </EmbeddedResource>
+    <EmbeddedResource Include="Controls\Startup\TutorialImageResources.zh-CHS.resx">
+      <DependentUpon>TutorialImageResources.resx</DependentUpon>
+    </EmbeddedResource>
+    <EmbeddedResource Include="Controls\Startup\TutorialLinkResources.ja.resx">
+      <DependentUpon>TutorialLinkResources.resx</DependentUpon>
+      <SubType>Designer</SubType>
+    </EmbeddedResource>
+    <EmbeddedResource Include="Controls\Startup\TutorialLinkResources.resx">
+      <Generator>ResXFileCodeGenerator</Generator>
+      <LastGenOutput>TutorialLinkResources.Designer.cs</LastGenOutput>
+      <SubType>Designer</SubType>
+    </EmbeddedResource>
+    <EmbeddedResource Include="Controls\Startup\TutorialLinkResources.zh-CHS.resx">
+      <DependentUpon>TutorialLinkResources.resx</DependentUpon>
+      <SubType>Designer</SubType>
+    </EmbeddedResource>
+    <EmbeddedResource Include="Controls\Startup\TutorialTextResources.ja.resx">
+      <DependentUpon>TutorialTextResources.resx</DependentUpon>
+      <SubType>Designer</SubType>
+    </EmbeddedResource>
+    <EmbeddedResource Include="Controls\Startup\TutorialTextResources.resx">
+      <Generator>ResXFileCodeGenerator</Generator>
+      <LastGenOutput>TutorialTextResources.Designer.cs</LastGenOutput>
+      <SubType>Designer</SubType>
+    </EmbeddedResource>
+    <EmbeddedResource Include="Controls\Startup\TutorialTextResources.zh-CHS.resx">
+      <DependentUpon>TutorialTextResources.resx</DependentUpon>
+      <SubType>Designer</SubType>
+    </EmbeddedResource>
+    <EmbeddedResource Include="EditUI\AddPeakCompareDlg.ja.resx">
+      <DependentUpon>AddPeakCompareDlg.cs</DependentUpon>
+    </EmbeddedResource>
+    <EmbeddedResource Include="EditUI\AddPeakCompareDlg.zh-CHS.resx">
+      <DependentUpon>AddPeakCompareDlg.cs</DependentUpon>
+      <SubType>Designer</SubType>
+    </EmbeddedResource>
+    <EmbeddedResource Include="EditUI\AssociateProteinsDlg.ja.resx">
+      <DependentUpon>AssociateProteinsDlg.cs</DependentUpon>
+    </EmbeddedResource>
+    <EmbeddedResource Include="EditUI\AssociateProteinsDlg.resx">
+      <DependentUpon>AssociateProteinsDlg.cs</DependentUpon>
+      <SubType>Designer</SubType>
+    </EmbeddedResource>
+    <EmbeddedResource Include="EditUI\AssociateProteinsDlg.zh-CHS.resx">
+      <DependentUpon>AssociateProteinsDlg.cs</DependentUpon>
+    </EmbeddedResource>
+    <EmbeddedResource Include="EditUI\ComparePeakPickingDlg.ja.resx">
+      <DependentUpon>ComparePeakPickingDlg.cs</DependentUpon>
+    </EmbeddedResource>
+    <EmbeddedResource Include="EditUI\ComparePeakPickingDlg.zh-CHS.resx">
+      <DependentUpon>ComparePeakPickingDlg.cs</DependentUpon>
+      <SubType>Designer</SubType>
+    </EmbeddedResource>
+    <EmbeddedResource Include="EditUI\EditLinkedPeptidesDlg.ja.resx">
+      <DependentUpon>EditLinkedPeptidesDlg.cs</DependentUpon>
+    </EmbeddedResource>
+    <EmbeddedResource Include="EditUI\EditLinkedPeptidesDlg.resx">
+      <DependentUpon>EditLinkedPeptidesDlg.cs</DependentUpon>
+    </EmbeddedResource>
+    <EmbeddedResource Include="EditUI\EditLinkedPeptidesDlg.zh-CHS.resx">
+      <DependentUpon>EditLinkedPeptidesDlg.cs</DependentUpon>
+    </EmbeddedResource>
+    <EmbeddedResource Include="EditUI\EditSpectrumFilterDlg.ja.resx">
+      <DependentUpon>EditSpectrumFilterDlg.cs</DependentUpon>
+    </EmbeddedResource>
+    <EmbeddedResource Include="EditUI\EditSpectrumFilterDlg.resx">
+      <DependentUpon>EditSpectrumFilterDlg.cs</DependentUpon>
+    </EmbeddedResource>
+    <EmbeddedResource Include="EditUI\EditSpectrumFilterDlg.zh-CHS.resx">
+      <DependentUpon>EditSpectrumFilterDlg.cs</DependentUpon>
+    </EmbeddedResource>
+    <EmbeddedResource Include="EditUI\MassErrorChartPropertyDlg.ja.resx">
+      <DependentUpon>MassErrorChartPropertyDlg.cs</DependentUpon>
+    </EmbeddedResource>
+    <EmbeddedResource Include="EditUI\MassErrorChartPropertyDlg.resx">
+      <DependentUpon>MassErrorChartPropertyDlg.cs</DependentUpon>
+    </EmbeddedResource>
+    <EmbeddedResource Include="EditUI\MassErrorChartPropertyDlg.zh-CHS.resx">
+      <DependentUpon>MassErrorChartPropertyDlg.cs</DependentUpon>
+    </EmbeddedResource>
+    <EmbeddedResource Include="EditUI\PeakImputationForm.resx">
+      <DependentUpon>PeakImputationForm.cs</DependentUpon>
+    </EmbeddedResource>
+    <EmbeddedResource Include="EditUI\PermuteIsotopeModificationsDlg.ja.resx">
+      <DependentUpon>PermuteIsotopeModificationsDlg.cs</DependentUpon>
+    </EmbeddedResource>
+    <EmbeddedResource Include="EditUI\PermuteIsotopeModificationsDlg.resx">
+      <DependentUpon>PermuteIsotopeModificationsDlg.cs</DependentUpon>
+    </EmbeddedResource>
+    <EmbeddedResource Include="EditUI\PermuteIsotopeModificationsDlg.zh-CHS.resx">
+      <DependentUpon>PermuteIsotopeModificationsDlg.cs</DependentUpon>
+    </EmbeddedResource>
+    <EmbeddedResource Include="EditUI\RefineProteinListDlg.ja.resx">
+      <DependentUpon>RefineProteinListDlg.cs</DependentUpon>
+    </EmbeddedResource>
+    <EmbeddedResource Include="EditUI\RefineProteinListDlg.resx">
+      <DependentUpon>RefineProteinListDlg.cs</DependentUpon>
+      <SubType>Designer</SubType>
+    </EmbeddedResource>
+    <EmbeddedResource Include="EditUI\RefineProteinListDlg.zh-CHS.resx">
+      <DependentUpon>RefineProteinListDlg.cs</DependentUpon>
+    </EmbeddedResource>
+    <EmbeddedResource Include="EditUI\SynchronizedIntegrationDlg.ja.resx">
+      <DependentUpon>SynchronizedIntegrationDlg.cs</DependentUpon>
+    </EmbeddedResource>
+    <EmbeddedResource Include="EditUI\SynchronizedIntegrationDlg.resx">
+      <DependentUpon>SynchronizedIntegrationDlg.cs</DependentUpon>
+    </EmbeddedResource>
+    <EmbeddedResource Include="EditUI\SynchronizedIntegrationDlg.zh-CHS.resx">
+      <DependentUpon>SynchronizedIntegrationDlg.cs</DependentUpon>
+    </EmbeddedResource>
+    <EmbeddedResource Include="FileUI\ChooseIrtStandardPeptidesDlg.ja.resx">
+      <DependentUpon>ChooseIrtStandardPeptidesDlg.cs</DependentUpon>
+    </EmbeddedResource>
+    <EmbeddedResource Include="FileUI\ChooseIrtStandardPeptidesDlg.zh-CHS.resx">
+      <DependentUpon>ChooseIrtStandardPeptidesDlg.cs</DependentUpon>
+    </EmbeddedResource>
+    <EmbeddedResource Include="FileUI\CreateIrtCalculatorDlg.ja.resx">
+      <DependentUpon>CreateIrtCalculatorDlg.cs</DependentUpon>
+    </EmbeddedResource>
+    <EmbeddedResource Include="FileUI\CreateIrtCalculatorDlg.zh-CHS.resx">
+      <DependentUpon>CreateIrtCalculatorDlg.cs</DependentUpon>
+      <SubType>Designer</SubType>
+    </EmbeddedResource>
+    <EmbeddedResource Include="FileUI\ExportAnnotationsDlg.ja.resx">
+      <DependentUpon>ExportAnnotationsDlg.cs</DependentUpon>
+    </EmbeddedResource>
+    <EmbeddedResource Include="FileUI\ExportAnnotationsDlg.resx">
+      <DependentUpon>ExportAnnotationsDlg.cs</DependentUpon>
+    </EmbeddedResource>
+    <EmbeddedResource Include="FileUI\ExportAnnotationsDlg.zh-CHS.resx">
+      <DependentUpon>ExportAnnotationsDlg.cs</DependentUpon>
+    </EmbeddedResource>
+    <EmbeddedResource Include="FileUI\ImportResultsLockMassDlg.ja.resx">
+      <DependentUpon>ImportResultsLockMassDlg.cs</DependentUpon>
+    </EmbeddedResource>
+    <EmbeddedResource Include="FileUI\ImportResultsLockMassDlg.resx">
+      <DependentUpon>ImportResultsLockMassDlg.cs</DependentUpon>
+      <SubType>Designer</SubType>
+    </EmbeddedResource>
+    <EmbeddedResource Include="FileUI\ImportResultsLockMassDlg.zh-CHS.resx">
+      <DependentUpon>ImportResultsLockMassDlg.cs</DependentUpon>
+      <SubType>Designer</SubType>
+    </EmbeddedResource>
+    <EmbeddedResource Include="FileUI\InsertTransitionListDlg.ja.resx">
+      <DependentUpon>InsertTransitionListDlg.cs</DependentUpon>
+    </EmbeddedResource>
+    <EmbeddedResource Include="FileUI\InsertTransitionListDlg.resx">
+      <DependentUpon>InsertTransitionListDlg.cs</DependentUpon>
+    </EmbeddedResource>
+    <EmbeddedResource Include="FileUI\ImportTransitionListColumnSelectDlg.ja.resx">
+      <DependentUpon>ImportTransitionListColumnSelectDlg.cs</DependentUpon>
+    </EmbeddedResource>
+    <EmbeddedResource Include="FileUI\ImportTransitionListColumnSelectDlg.resx">
+      <DependentUpon>ImportTransitionListColumnSelectDlg.cs</DependentUpon>
+      <SubType>Designer</SubType>
+    </EmbeddedResource>
+    <EmbeddedResource Include="FileUI\ImportTransitionListColumnSelectDlg.zh-CHS.resx">
+      <DependentUpon>ImportTransitionListColumnSelectDlg.cs</DependentUpon>
+    </EmbeddedResource>
+    <EmbeddedResource Include="FileUI\ImportTransitionListErrorDlg.ja.resx">
+      <DependentUpon>ImportTransitionListErrorDlg.cs</DependentUpon>
+    </EmbeddedResource>
+    <EmbeddedResource Include="FileUI\ImportTransitionListErrorDlg.resx">
+      <DependentUpon>ImportTransitionListErrorDlg.cs</DependentUpon>
+    </EmbeddedResource>
+    <EmbeddedResource Include="FileUI\ImportTransitionListErrorDlg.zh-CHS.resx">
+      <DependentUpon>ImportTransitionListErrorDlg.cs</DependentUpon>
+      <SubType>Designer</SubType>
+    </EmbeddedResource>
+    <EmbeddedResource Include="FileUI\InsertTransitionListDlg.zh-CHS.resx">
+      <DependentUpon>InsertTransitionListDlg.cs</DependentUpon>
+    </EmbeddedResource>
+    <EmbeddedResource Include="FileUI\PeptideSearch\ConverterSettingsControl.ja.resx">
+      <DependentUpon>ConverterSettingsControl.cs</DependentUpon>
+    </EmbeddedResource>
+    <EmbeddedResource Include="FileUI\PeptideSearch\ConverterSettingsControl.zh-CHS.resx">
+      <DependentUpon>ConverterSettingsControl.cs</DependentUpon>
+    </EmbeddedResource>
+    <EmbeddedResource Include="FileUI\PeptideSearch\EncyclopeDiaSearchDlg.ja.resx">
+      <DependentUpon>EncyclopeDiaSearchDlg.cs</DependentUpon>
+    </EmbeddedResource>
+    <EmbeddedResource Include="FileUI\PeptideSearch\EncyclopeDiaSearchDlg.resx">
+      <DependentUpon>EncyclopeDiaSearchDlg.cs</DependentUpon>
+    </EmbeddedResource>
+    <EmbeddedResource Include="FileUI\PeptideSearch\EncyclopeDiaSearchDlg.zh-CHS.resx">
+      <DependentUpon>EncyclopeDiaSearchDlg.cs</DependentUpon>
+    </EmbeddedResource>
+    <EmbeddedResource Include="FileUI\PeptideSearch\ImportResultsDIAControl.ja.resx">
+      <DependentUpon>ImportResultsDIAControl.cs</DependentUpon>
+    </EmbeddedResource>
+    <EmbeddedResource Include="FileUI\PeptideSearch\ImportResultsDIAControl.resx">
+      <DependentUpon>ImportResultsDIAControl.cs</DependentUpon>
+    </EmbeddedResource>
+    <EmbeddedResource Include="FileUI\PeptideSearch\ImportResultsDIAControl.zh-CHS.resx">
+      <DependentUpon>ImportResultsDIAControl.cs</DependentUpon>
+    </EmbeddedResource>
+    <EmbeddedResource Include="FileUI\PeptideSearch\ConverterSettingsControl.resx">
+      <DependentUpon>ConverterSettingsControl.cs</DependentUpon>
+    </EmbeddedResource>
+    <EmbeddedResource Include="FileUI\PeptideSearch\SearchControl.ja.resx">
+      <DependentUpon>SearchControl.cs</DependentUpon>
+    </EmbeddedResource>
+    <EmbeddedResource Include="FileUI\PeptideSearch\SearchControl.resx">
+      <DependentUpon>SearchControl.cs</DependentUpon>
+    </EmbeddedResource>
+    <EmbeddedResource Include="FileUI\PeptideSearch\SearchControl.zh-CHS.resx">
+      <DependentUpon>SearchControl.cs</DependentUpon>
+    </EmbeddedResource>
+    <EmbeddedResource Include="FileUI\PeptideSearch\SearchSettingsControl.ja.resx">
+      <DependentUpon>SearchSettingsControl.cs</DependentUpon>
+    </EmbeddedResource>
+    <EmbeddedResource Include="FileUI\PeptideSearch\SearchSettingsControl.resx">
+      <DependentUpon>SearchSettingsControl.cs</DependentUpon>
+      <SubType>Designer</SubType>
+    </EmbeddedResource>
+    <EmbeddedResource Include="FileUI\PeptideSearch\SearchSettingsControl.zh-CHS.resx">
+      <DependentUpon>SearchSettingsControl.cs</DependentUpon>
+    </EmbeddedResource>
+    <EmbeddedResource Include="FileUI\PeptideSearch\TransitionSettingsControl.ja.resx">
+      <DependentUpon>TransitionSettingsControl.cs</DependentUpon>
+    </EmbeddedResource>
+    <EmbeddedResource Include="FileUI\PeptideSearch\TransitionSettingsControl.resx">
+      <DependentUpon>TransitionSettingsControl.cs</DependentUpon>
+      <SubType>Designer</SubType>
+    </EmbeddedResource>
+    <EmbeddedResource Include="FileUI\PeptideSearch\TransitionSettingsControl.zh-CHS.resx">
+      <DependentUpon>TransitionSettingsControl.cs</DependentUpon>
+    </EmbeddedResource>
+    <EmbeddedResource Include="FileUI\ChooseIrtStandardPeptidesDlg.resx">
+      <DependentUpon>ChooseIrtStandardPeptidesDlg.cs</DependentUpon>
+    </EmbeddedResource>
+    <EmbeddedResource Include="Menus\ChromatogramContextMenu.ja.resx">
+      <DependentUpon>ChromatogramContextMenu.cs</DependentUpon>
+      <SubType>Designer</SubType>
+    </EmbeddedResource>
+    <EmbeddedResource Include="Menus\ChromatogramContextMenu.resx">
+      <DependentUpon>ChromatogramContextMenu.cs</DependentUpon>
+      <SubType>Designer</SubType>
+    </EmbeddedResource>
+    <EmbeddedResource Include="Menus\ChromatogramContextMenu.zh-CHS.resx">
+      <DependentUpon>ChromatogramContextMenu.cs</DependentUpon>
+    </EmbeddedResource>
+    <EmbeddedResource Include="Menus\EditMenu.ja.resx">
+      <DependentUpon>EditMenu.cs</DependentUpon>
+    </EmbeddedResource>
+    <EmbeddedResource Include="Menus\EditMenu.resx">
+      <DependentUpon>EditMenu.cs</DependentUpon>
+    </EmbeddedResource>
+    <EmbeddedResource Include="Menus\EditMenu.zh-CHS.resx">
+      <DependentUpon>EditMenu.cs</DependentUpon>
+    </EmbeddedResource>
+    <EmbeddedResource Include="Menus\RefineMenu.ja.resx">
+      <DependentUpon>RefineMenu.cs</DependentUpon>
+    </EmbeddedResource>
+    <EmbeddedResource Include="Menus\RefineMenu.resx">
+      <DependentUpon>RefineMenu.cs</DependentUpon>
+    </EmbeddedResource>
+    <EmbeddedResource Include="Menus\RefineMenu.zh-CHS.resx">
+      <DependentUpon>RefineMenu.cs</DependentUpon>
+    </EmbeddedResource>
+    <EmbeddedResource Include="Menus\ViewMenu.ja.resx">
+      <DependentUpon>ViewMenu.cs</DependentUpon>
+    </EmbeddedResource>
+    <EmbeddedResource Include="Menus\ViewMenu.resx">
+      <DependentUpon>ViewMenu.cs</DependentUpon>
+      <SubType>Designer</SubType>
+    </EmbeddedResource>
+    <EmbeddedResource Include="Menus\ViewMenu.zh-CHS.resx">
+      <DependentUpon>ViewMenu.cs</DependentUpon>
+    </EmbeddedResource>
+    <EmbeddedResource Include="Model\AuditLog\AuditLogStrings.ja.resx">
+      <DependentUpon>AuditLogStrings.resx</DependentUpon>
+      <SubType>Designer</SubType>
+    </EmbeddedResource>
+    <EmbeddedResource Include="Model\AuditLog\AuditLogStrings.resx">
+      <Generator>PublicResXFileCodeGenerator</Generator>
+      <SubType>Designer</SubType>
+      <LastGenOutput>AuditLogStrings.Designer.cs</LastGenOutput>
+    </EmbeddedResource>
+    <EmbeddedResource Include="Model\AuditLog\AuditLogStrings.zh-CHS.resx">
+      <DependentUpon>AuditLogStrings.resx</DependentUpon>
+      <SubType>Designer</SubType>
+    </EmbeddedResource>
+    <EmbeddedResource Include="Model\AuditLog\EnumNames.ja.resx">
+      <DependentUpon>EnumNames.resx</DependentUpon>
+      <SubType>Designer</SubType>
+    </EmbeddedResource>
+    <EmbeddedResource Include="Model\AuditLog\EnumNames.resx">
+      <Generator>PublicResXFileCodeGenerator</Generator>
+      <SubType>Designer</SubType>
+      <LastGenOutput>EnumNames.Designer.cs</LastGenOutput>
+    </EmbeddedResource>
+    <EmbeddedResource Include="Model\AuditLog\EnumNames.zh-CHS.resx">
+      <DependentUpon>EnumNames.resx</DependentUpon>
+      <SubType>Designer</SubType>
+    </EmbeddedResource>
+    <EmbeddedResource Include="Model\AuditLog\PropertyElementNames.ja.resx">
+      <DependentUpon>PropertyElementNames.resx</DependentUpon>
+      <SubType>Designer</SubType>
+    </EmbeddedResource>
+    <EmbeddedResource Include="Model\AuditLog\PropertyElementNames.resx">
+      <Generator>PublicResXFileCodeGenerator</Generator>
+      <LastGenOutput>PropertyElementNames.Designer.cs</LastGenOutput>
+    </EmbeddedResource>
+    <EmbeddedResource Include="Model\AuditLog\PropertyElementNames.zh-CHS.resx">
+      <DependentUpon>PropertyElementNames.resx</DependentUpon>
+      <SubType>Designer</SubType>
+    </EmbeddedResource>
+    <EmbeddedResource Include="Model\AuditLog\PropertyNames.ja.resx">
+      <DependentUpon>PropertyNames.resx</DependentUpon>
+      <SubType>Designer</SubType>
+    </EmbeddedResource>
+    <EmbeddedResource Include="Model\AuditLog\PropertyNames.resx">
+      <Generator>PublicResXFileCodeGenerator</Generator>
+      <SubType>Designer</SubType>
+      <LastGenOutput>PropertyNames.Designer.cs</LastGenOutput>
+    </EmbeddedResource>
+    <EmbeddedResource Include="Model\AuditLog\PropertyNames.zh-CHS.resx">
+      <DependentUpon>PropertyNames.resx</DependentUpon>
+      <SubType>Designer</SubType>
+    </EmbeddedResource>
+    <EmbeddedResource Include="Model\Databinding\Entities\ColumnCaptions.ja.resx">
+      <DependentUpon>ColumnCaptions.resx</DependentUpon>
+      <SubType>Designer</SubType>
+    </EmbeddedResource>
+    <EmbeddedResource Include="Model\Databinding\Entities\ColumnCaptions.resx">
+      <Generator>PublicResXFileCodeGenerator</Generator>
+      <SubType>Designer</SubType>
+      <LastGenOutput>ColumnCaptions.Designer.cs</LastGenOutput>
+    </EmbeddedResource>
+    <EmbeddedResource Include="Controls\Databinding\DataboundGridForm.zh-CHS.resx">
+      <DependentUpon>DataboundGridForm.cs</DependentUpon>
+    </EmbeddedResource>
+    <EmbeddedResource Include="Controls\Databinding\DocumentGridForm.ja.resx">
+      <DependentUpon>DocumentGridForm.cs</DependentUpon>
+    </EmbeddedResource>
+    <EmbeddedResource Include="Controls\Databinding\DocumentGridForm.zh-CHS.resx">
+      <DependentUpon>DocumentGridForm.cs</DependentUpon>
+    </EmbeddedResource>
+    <EmbeddedResource Include="Controls\Databinding\ExportLiveReportDlg.ja.resx">
+      <DependentUpon>ExportLiveReportDlg.cs</DependentUpon>
+    </EmbeddedResource>
+    <EmbeddedResource Include="Controls\Databinding\ExportLiveReportDlg.zh-CHS.resx">
+      <DependentUpon>ExportLiveReportDlg.cs</DependentUpon>
+    </EmbeddedResource>
+    <EmbeddedResource Include="Controls\Databinding\LiveResultsGrid.ja.resx">
+      <DependentUpon>LiveResultsGrid.cs</DependentUpon>
+      <SubType>Designer</SubType>
+    </EmbeddedResource>
+    <EmbeddedResource Include="Controls\Databinding\LiveResultsGrid.zh-CHS.resx">
+      <DependentUpon>LiveResultsGrid.cs</DependentUpon>
+      <SubType>Designer</SubType>
+    </EmbeddedResource>
+    <EmbeddedResource Include="Controls\Databinding\PivotReplicateAndIsotopeLabelWidget.ja.resx">
+      <DependentUpon>PivotReplicateAndIsotopeLabelWidget.cs</DependentUpon>
+    </EmbeddedResource>
+    <EmbeddedResource Include="Controls\Databinding\PivotReplicateAndIsotopeLabelWidget.zh-CHS.resx">
+      <DependentUpon>PivotReplicateAndIsotopeLabelWidget.cs</DependentUpon>
+    </EmbeddedResource>
+    <EmbeddedResource Include="Controls\FindResultsForm.ja.resx">
+      <DependentUpon>FindResultsForm.cs</DependentUpon>
+    </EmbeddedResource>
+    <EmbeddedResource Include="Controls\FindResultsForm.zh-CHS.resx">
+      <DependentUpon>FindResultsForm.cs</DependentUpon>
+    </EmbeddedResource>
+    <EmbeddedResource Include="Controls\Graphs\AlignmentForm.ja.resx">
+      <DependentUpon>AlignmentForm.cs</DependentUpon>
+    </EmbeddedResource>
+    <EmbeddedResource Include="Controls\Graphs\AlignmentForm.zh-CHS.resx">
+      <DependentUpon>AlignmentForm.cs</DependentUpon>
+    </EmbeddedResource>
+    <EmbeddedResource Include="Controls\Graphs\AsyncRenderControl.ja.resx">
+      <DependentUpon>AsyncRenderControl.cs</DependentUpon>
+    </EmbeddedResource>
+    <EmbeddedResource Include="Controls\Graphs\AsyncRenderControl.zh-CHS.resx">
+      <DependentUpon>AsyncRenderControl.cs</DependentUpon>
+    </EmbeddedResource>
+    <EmbeddedResource Include="Controls\Graphs\GraphFullScan.resx">
+      <DependentUpon>GraphFullScan.cs</DependentUpon>
+      <SubType>Designer</SubType>
+    </EmbeddedResource>
+    <EmbeddedResource Include="Controls\Graphs\GraphChromatogram.ja.resx">
+      <DependentUpon>GraphChromatogram.cs</DependentUpon>
+      <SubType>Designer</SubType>
+    </EmbeddedResource>
+    <EmbeddedResource Include="Controls\Graphs\GraphChromatogram.zh-CHS.resx">
+      <DependentUpon>GraphChromatogram.cs</DependentUpon>
+    </EmbeddedResource>
+    <EmbeddedResource Include="Controls\Graphs\GraphRegression.ja.resx">
+      <DependentUpon>GraphRegression.cs</DependentUpon>
+    </EmbeddedResource>
+    <EmbeddedResource Include="Controls\Graphs\GraphRegression.zh-CHS.resx">
+      <DependentUpon>GraphRegression.cs</DependentUpon>
+    </EmbeddedResource>
+    <EmbeddedResource Include="Controls\Graphs\GraphSpectrum.ja.resx">
+      <DependentUpon>GraphSpectrum.cs</DependentUpon>
+      <SubType>Designer</SubType>
+    </EmbeddedResource>
+    <EmbeddedResource Include="Controls\Graphs\GraphSpectrum.zh-CHS.resx">
+      <DependentUpon>GraphSpectrum.cs</DependentUpon>
+    </EmbeddedResource>
+    <EmbeddedResource Include="Controls\Graphs\GraphSummary.ja.resx">
+      <DependentUpon>GraphSummary.cs</DependentUpon>
+      <SubType>Designer</SubType>
+    </EmbeddedResource>
+    <EmbeddedResource Include="Controls\Graphs\GraphSummary.zh-CHS.resx">
+      <DependentUpon>GraphSummary.cs</DependentUpon>
+      <SubType>Designer</SubType>
+    </EmbeddedResource>
+    <EmbeddedResource Include="Controls\ImmediateWindow.ja.resx">
+      <DependentUpon>ImmediateWindow.cs</DependentUpon>
+    </EmbeddedResource>
+    <EmbeddedResource Include="Controls\ImmediateWindow.zh-CHS.resx">
+      <DependentUpon>ImmediateWindow.cs</DependentUpon>
+    </EmbeddedResource>
+    <EmbeddedResource Include="Controls\LongWaitDlg.ja.resx">
+      <DependentUpon>LongWaitDlg.cs</DependentUpon>
+    </EmbeddedResource>
+    <EmbeddedResource Include="Controls\LongWaitDlg.zh-CHS.resx">
+      <DependentUpon>LongWaitDlg.cs</DependentUpon>
+      <SubType>Designer</SubType>
+    </EmbeddedResource>
+    <EmbeddedResource Include="Controls\PopupPickList.ja.resx">
+      <DependentUpon>PopupPickList.cs</DependentUpon>
+      <SubType>Designer</SubType>
+    </EmbeddedResource>
+    <EmbeddedResource Include="Controls\PopupPickList.zh-CHS.resx">
+      <DependentUpon>PopupPickList.cs</DependentUpon>
+    </EmbeddedResource>
+    <EmbeddedResource Include="Controls\SequenceTree.ja.resx">
+      <DependentUpon>SequenceTree.cs</DependentUpon>
+    </EmbeddedResource>
+    <EmbeddedResource Include="Controls\SequenceTree.zh-CHS.resx">
+      <DependentUpon>SequenceTree.cs</DependentUpon>
+    </EmbeddedResource>
+    <EmbeddedResource Include="Controls\SequenceTreeForm.ja.resx">
+      <DependentUpon>SequenceTreeForm.cs</DependentUpon>
+    </EmbeddedResource>
+    <EmbeddedResource Include="Controls\SequenceTreeForm.zh-CHS.resx">
+      <DependentUpon>SequenceTreeForm.cs</DependentUpon>
+    </EmbeddedResource>
+    <EmbeddedResource Include="Controls\StatementCompletionForm.ja.resx">
+      <DependentUpon>StatementCompletionForm.cs</DependentUpon>
+    </EmbeddedResource>
+    <EmbeddedResource Include="Controls\StatementCompletionForm.zh-CHS.resx">
+      <DependentUpon>StatementCompletionForm.cs</DependentUpon>
+    </EmbeddedResource>
+    <EmbeddedResource Include="Controls\TreeViewMS.ja.resx">
+      <DependentUpon>TreeViewMS.cs</DependentUpon>
+    </EmbeddedResource>
+    <EmbeddedResource Include="Controls\TreeViewMS.zh-CHS.resx">
+      <DependentUpon>TreeViewMS.cs</DependentUpon>
+    </EmbeddedResource>
+    <EmbeddedResource Include="Controls\UndoRedoList.ja.resx">
+      <DependentUpon>UndoRedoList.cs</DependentUpon>
+    </EmbeddedResource>
+    <EmbeddedResource Include="Controls\UndoRedoList.zh-CHS.resx">
+      <DependentUpon>UndoRedoList.cs</DependentUpon>
+    </EmbeddedResource>
+    <EmbeddedResource Include="EditUI\AreaChartPropertyDlg.ja.resx">
+      <DependentUpon>AreaChartPropertyDlg.cs</DependentUpon>
+    </EmbeddedResource>
+    <EmbeddedResource Include="EditUI\AreaChartPropertyDlg.zh-CHS.resx">
+      <DependentUpon>AreaChartPropertyDlg.cs</DependentUpon>
+    </EmbeddedResource>
+    <EmbeddedResource Include="EditUI\ArrangeGraphsGroupedDlg.ja.resx">
+      <DependentUpon>ArrangeGraphsGroupedDlg.cs</DependentUpon>
+    </EmbeddedResource>
+    <EmbeddedResource Include="EditUI\ArrangeGraphsGroupedDlg.zh-CHS.resx">
+      <DependentUpon>ArrangeGraphsGroupedDlg.cs</DependentUpon>
+    </EmbeddedResource>
+    <EmbeddedResource Include="EditUI\AddPeakCompareDlg.resx">
+      <DependentUpon>AddPeakCompareDlg.cs</DependentUpon>
+    </EmbeddedResource>
+    <EmbeddedResource Include="EditUI\ChromatogramRTThresholdDlg.ja.resx">
+      <DependentUpon>ChromatogramRTThresholdDlg.cs</DependentUpon>
+      <SubType>Designer</SubType>
+    </EmbeddedResource>
+    <EmbeddedResource Include="EditUI\ChromatogramRTThresholdDlg.zh-CHS.resx">
+      <DependentUpon>ChromatogramRTThresholdDlg.cs</DependentUpon>
+    </EmbeddedResource>
+    <EmbeddedResource Include="EditUI\ChromChartPropertyDlg.ja.resx">
+      <DependentUpon>ChromChartPropertyDlg.cs</DependentUpon>
+    </EmbeddedResource>
+    <EmbeddedResource Include="EditUI\ChromChartPropertyDlg.zh-CHS.resx">
+      <DependentUpon>ChromChartPropertyDlg.cs</DependentUpon>
+    </EmbeddedResource>
+    <EmbeddedResource Include="EditUI\ComparePeakPickingDlg.resx">
+      <DependentUpon>ComparePeakPickingDlg.cs</DependentUpon>
+    </EmbeddedResource>
+    <EmbeddedResource Include="EditUI\EditNoteDlg.ja.resx">
+      <DependentUpon>EditNoteDlg.cs</DependentUpon>
+      <SubType>Designer</SubType>
+    </EmbeddedResource>
+    <EmbeddedResource Include="EditUI\EditNoteDlg.zh-CHS.resx">
+      <DependentUpon>EditNoteDlg.cs</DependentUpon>
+    </EmbeddedResource>
+    <EmbeddedResource Include="EditUI\EditPepModsDlg.ja.resx">
+      <DependentUpon>EditPepModsDlg.cs</DependentUpon>
+    </EmbeddedResource>
+    <EmbeddedResource Include="EditUI\EditPepModsDlg.zh-CHS.resx">
+      <DependentUpon>EditPepModsDlg.cs</DependentUpon>
+    </EmbeddedResource>
+    <EmbeddedResource Include="EditUI\FindNodeDlg.ja.resx">
+      <DependentUpon>FindNodeDlg.cs</DependentUpon>
+      <SubType>Designer</SubType>
+    </EmbeddedResource>
+    <EmbeddedResource Include="EditUI\FindNodeDlg.zh-CHS.resx">
+      <DependentUpon>FindNodeDlg.cs</DependentUpon>
+    </EmbeddedResource>
+    <EmbeddedResource Include="EditUI\GenerateDecoysDlg.ja.resx">
+      <DependentUpon>GenerateDecoysDlg.cs</DependentUpon>
+    </EmbeddedResource>
+    <EmbeddedResource Include="EditUI\GenerateDecoysDlg.zh-CHS.resx">
+      <DependentUpon>GenerateDecoysDlg.cs</DependentUpon>
+    </EmbeddedResource>
+    <EmbeddedResource Include="EditUI\PasteDlg.ja.resx">
+      <DependentUpon>PasteDlg.cs</DependentUpon>
+    </EmbeddedResource>
+    <EmbeddedResource Include="EditUI\PasteDlg.zh-CHS.resx">
+      <DependentUpon>PasteDlg.cs</DependentUpon>
+      <SubType>Designer</SubType>
+    </EmbeddedResource>
+    <EmbeddedResource Include="EditUI\RefineDlg.ja.resx">
+      <DependentUpon>RefineDlg.cs</DependentUpon>
+    </EmbeddedResource>
+    <EmbeddedResource Include="EditUI\RefineDlg.zh-CHS.resx">
+      <DependentUpon>RefineDlg.cs</DependentUpon>
+      <SubType>Designer</SubType>
+    </EmbeddedResource>
+    <EmbeddedResource Include="EditUI\RefineListDlg.ja.resx">
+      <DependentUpon>RefineListDlg.cs</DependentUpon>
+    </EmbeddedResource>
+    <EmbeddedResource Include="EditUI\RefineListDlg.zh-CHS.resx">
+      <DependentUpon>RefineListDlg.cs</DependentUpon>
+    </EmbeddedResource>
+    <EmbeddedResource Include="EditUI\RegressionRTThresholdDlg.ja.resx">
+      <DependentUpon>RegressionRTThresholdDlg.cs</DependentUpon>
+    </EmbeddedResource>
+    <EmbeddedResource Include="EditUI\RegressionRTThresholdDlg.zh-CHS.resx">
+      <DependentUpon>RegressionRTThresholdDlg.cs</DependentUpon>
+    </EmbeddedResource>
+    <EmbeddedResource Include="EditUI\ReintegrateDlg.ja.resx">
+      <DependentUpon>ReintegrateDlg.cs</DependentUpon>
+    </EmbeddedResource>
+    <EmbeddedResource Include="EditUI\ReintegrateDlg.zh-CHS.resx">
+      <DependentUpon>ReintegrateDlg.cs</DependentUpon>
+    </EmbeddedResource>
+    <EmbeddedResource Include="EditUI\RenameProteinsDlg.ja.resx">
+      <DependentUpon>RenameProteinsDlg.cs</DependentUpon>
+      <SubType>Designer</SubType>
+    </EmbeddedResource>
+    <EmbeddedResource Include="EditUI\RenameProteinsDlg.zh-CHS.resx">
+      <DependentUpon>RenameProteinsDlg.cs</DependentUpon>
+    </EmbeddedResource>
+    <EmbeddedResource Include="EditUI\RTChartPropertyDlg.ja.resx">
+      <DependentUpon>RTChartPropertyDlg.cs</DependentUpon>
+    </EmbeddedResource>
+    <EmbeddedResource Include="EditUI\RTChartPropertyDlg.zh-CHS.resx">
+      <DependentUpon>RTChartPropertyDlg.cs</DependentUpon>
+    </EmbeddedResource>
+    <EmbeddedResource Include="EditUI\SchedulingGraphPropertyDlg.ja.resx">
+      <DependentUpon>SchedulingGraphPropertyDlg.cs</DependentUpon>
+    </EmbeddedResource>
+    <EmbeddedResource Include="EditUI\SchedulingGraphPropertyDlg.zh-CHS.resx">
+      <DependentUpon>SchedulingGraphPropertyDlg.cs</DependentUpon>
+    </EmbeddedResource>
+    <EmbeddedResource Include="EditUI\SpectrumChartPropertyDlg.ja.resx">
+      <DependentUpon>SpectrumChartPropertyDlg.cs</DependentUpon>
+    </EmbeddedResource>
+    <EmbeddedResource Include="EditUI\SpectrumChartPropertyDlg.zh-CHS.resx">
+      <DependentUpon>SpectrumChartPropertyDlg.cs</DependentUpon>
+    </EmbeddedResource>
+    <EmbeddedResource Include="EditUI\UniquePeptidesDlg.ja.resx">
+      <DependentUpon>UniquePeptidesDlg.cs</DependentUpon>
+      <SubType>Designer</SubType>
+    </EmbeddedResource>
+    <EmbeddedResource Include="EditUI\UniquePeptidesDlg.zh-CHS.resx">
+      <DependentUpon>UniquePeptidesDlg.cs</DependentUpon>
+      <SubType>Designer</SubType>
+    </EmbeddedResource>
+    <EmbeddedResource Include="FileUI\ChooseSchedulingReplicatesDlg.ja.resx">
+      <DependentUpon>ChooseSchedulingReplicatesDlg.cs</DependentUpon>
+    </EmbeddedResource>
+    <EmbeddedResource Include="FileUI\ChooseSchedulingReplicatesDlg.zh-CHS.resx">
+      <DependentUpon>ChooseSchedulingReplicatesDlg.cs</DependentUpon>
+    </EmbeddedResource>
+    <EmbeddedResource Include="FileUI\CreateIrtCalculatorDlg.resx">
+      <DependentUpon>CreateIrtCalculatorDlg.cs</DependentUpon>
+      <SubType>Designer</SubType>
+    </EmbeddedResource>
+    <EmbeddedResource Include="FileUI\ExportChromatogramDlg.ja.resx">
+      <DependentUpon>ExportChromatogramDlg.cs</DependentUpon>
+    </EmbeddedResource>
+    <EmbeddedResource Include="FileUI\ExportChromatogramDlg.zh-CHS.resx">
+      <DependentUpon>ExportChromatogramDlg.cs</DependentUpon>
+    </EmbeddedResource>
+    <EmbeddedResource Include="FileUI\ExportMethodDlg.ja.resx">
+      <DependentUpon>ExportMethodDlg.cs</DependentUpon>
+      <SubType>Designer</SubType>
+    </EmbeddedResource>
+    <EmbeddedResource Include="FileUI\ExportMethodDlg.zh-CHS.resx">
+      <DependentUpon>ExportMethodDlg.cs</DependentUpon>
+      <SubType>Designer</SubType>
+    </EmbeddedResource>
+    <EmbeddedResource Include="FileUI\ImportResultsDlg.ja.resx">
+      <DependentUpon>ImportResultsDlg.cs</DependentUpon>
+    </EmbeddedResource>
+    <EmbeddedResource Include="FileUI\ImportResultsDlg.zh-CHS.resx">
+      <DependentUpon>ImportResultsDlg.cs</DependentUpon>
+      <SubType>Designer</SubType>
+    </EmbeddedResource>
+    <EmbeddedResource Include="FileUI\ImportResultsNameDlg.ja.resx">
+      <DependentUpon>ImportResultsNameDlg.cs</DependentUpon>
+    </EmbeddedResource>
+    <EmbeddedResource Include="FileUI\ImportResultsNameDlg.zh-CHS.resx">
+      <DependentUpon>ImportResultsNameDlg.cs</DependentUpon>
+    </EmbeddedResource>
+    <EmbeddedResource Include="FileUI\ImportResultsSamplesDlg.ja.resx">
+      <DependentUpon>ImportResultsSamplesDlg.cs</DependentUpon>
+    </EmbeddedResource>
+    <EmbeddedResource Include="FileUI\ImportResultsSamplesDlg.zh-CHS.resx">
+      <DependentUpon>ImportResultsSamplesDlg.cs</DependentUpon>
+    </EmbeddedResource>
+    <EmbeddedResource Include="FileUI\ManageResultsDlg.ja.resx">
+      <DependentUpon>ManageResultsDlg.cs</DependentUpon>
+    </EmbeddedResource>
+    <EmbeddedResource Include="FileUI\ManageResultsDlg.zh-CHS.resx">
+      <DependentUpon>ManageResultsDlg.cs</DependentUpon>
+    </EmbeddedResource>
+    <EmbeddedResource Include="FileUI\MinimizeResultsDlg.ja.resx">
+      <DependentUpon>MinimizeResultsDlg.cs</DependentUpon>
+    </EmbeddedResource>
+    <EmbeddedResource Include="FileUI\MinimizeResultsDlg.zh-CHS.resx">
+      <DependentUpon>MinimizeResultsDlg.cs</DependentUpon>
+    </EmbeddedResource>
+    <EmbeddedResource Include="FileUI\MProphetFeaturesDlg.ja.resx">
+      <DependentUpon>MProphetFeaturesDlg.cs</DependentUpon>
+    </EmbeddedResource>
+    <EmbeddedResource Include="FileUI\MProphetFeaturesDlg.zh-CHS.resx">
+      <DependentUpon>MProphetFeaturesDlg.cs</DependentUpon>
+    </EmbeddedResource>
+    <EmbeddedResource Include="FileUI\OpenDataSourceDialog.ja.resx">
+      <DependentUpon>OpenDataSourceDialog.cs</DependentUpon>
+      <SubType>Designer</SubType>
+    </EmbeddedResource>
+    <EmbeddedResource Include="FileUI\OpenDataSourceDialog.zh-CHS.resx">
+      <DependentUpon>OpenDataSourceDialog.cs</DependentUpon>
+      <SubType>Designer</SubType>
+    </EmbeddedResource>
+    <EmbeddedResource Include="FileUI\PeptideSearch\BuildPeptideSearchLibraryControl.ja.resx">
+      <DependentUpon>BuildPeptideSearchLibraryControl.cs</DependentUpon>
+    </EmbeddedResource>
+    <EmbeddedResource Include="FileUI\PeptideSearch\BuildPeptideSearchLibraryControl.zh-CHS.resx">
+      <DependentUpon>BuildPeptideSearchLibraryControl.cs</DependentUpon>
+    </EmbeddedResource>
+    <EmbeddedResource Include="FileUI\PeptideSearch\ImportFastaControl.ja.resx">
+      <DependentUpon>ImportFastaControl.cs</DependentUpon>
+    </EmbeddedResource>
+    <EmbeddedResource Include="FileUI\PeptideSearch\ImportFastaControl.zh-CHS.resx">
+      <DependentUpon>ImportFastaControl.cs</DependentUpon>
+    </EmbeddedResource>
+    <EmbeddedResource Include="FileUI\PeptideSearch\ImportPeptideSearchDlg.ja.resx">
+      <DependentUpon>ImportPeptideSearchDlg.cs</DependentUpon>
+      <SubType>Designer</SubType>
+    </EmbeddedResource>
+    <EmbeddedResource Include="FileUI\PeptideSearch\ImportPeptideSearchDlg.zh-CHS.resx">
+      <DependentUpon>ImportPeptideSearchDlg.cs</DependentUpon>
+    </EmbeddedResource>
+    <EmbeddedResource Include="FileUI\PeptideSearch\ImportResultsControl.ja.resx">
+      <DependentUpon>ImportResultsControl.cs</DependentUpon>
+    </EmbeddedResource>
+    <EmbeddedResource Include="FileUI\PeptideSearch\ImportResultsControl.zh-CHS.resx">
+      <DependentUpon>ImportResultsControl.cs</DependentUpon>
+      <SubType>Designer</SubType>
+    </EmbeddedResource>
+    <EmbeddedResource Include="FileUI\PeptideSearch\MatchModificationsControl.ja.resx">
+      <DependentUpon>MatchModificationsControl.cs</DependentUpon>
+      <SubType>Designer</SubType>
+    </EmbeddedResource>
+    <EmbeddedResource Include="FileUI\PeptideSearch\MatchModificationsControl.zh-CHS.resx">
+      <DependentUpon>MatchModificationsControl.cs</DependentUpon>
+      <SubType>Designer</SubType>
+    </EmbeddedResource>
+    <EmbeddedResource Include="FileUI\PublishDocumentDlg.ja.resx">
+      <DependentUpon>PublishDocumentDlg.cs</DependentUpon>
+    </EmbeddedResource>
+    <EmbeddedResource Include="FileUI\PublishDocumentDlg.zh-CHS.resx">
+      <DependentUpon>PublishDocumentDlg.cs</DependentUpon>
+    </EmbeddedResource>
+    <EmbeddedResource Include="FileUI\RenameResultDlg.ja.resx">
+      <DependentUpon>RenameResultDlg.cs</DependentUpon>
+    </EmbeddedResource>
+    <EmbeddedResource Include="FileUI\RenameResultDlg.zh-CHS.resx">
+      <DependentUpon>RenameResultDlg.cs</DependentUpon>
+    </EmbeddedResource>
+    <EmbeddedResource Include="FileUI\RescoreResultsDlg.ja.resx">
+      <DependentUpon>RescoreResultsDlg.cs</DependentUpon>
+    </EmbeddedResource>
+    <EmbeddedResource Include="FileUI\RescoreResultsDlg.zh-CHS.resx">
+      <DependentUpon>RescoreResultsDlg.cs</DependentUpon>
+    </EmbeddedResource>
+    <EmbeddedResource Include="FileUI\SchedulingOptionsDlg.ja.resx">
+      <DependentUpon>SchedulingOptionsDlg.cs</DependentUpon>
+    </EmbeddedResource>
+    <EmbeddedResource Include="FileUI\SchedulingOptionsDlg.zh-CHS.resx">
+      <DependentUpon>SchedulingOptionsDlg.cs</DependentUpon>
+    </EmbeddedResource>
+    <EmbeddedResource Include="FileUI\ShareListDlg.ja.resx">
+      <DependentUpon>ShareListDlg.cs</DependentUpon>
+      <SubType>Designer</SubType>
+    </EmbeddedResource>
+    <EmbeddedResource Include="FileUI\ShareListDlg.zh-CHS.resx">
+      <DependentUpon>ShareListDlg.cs</DependentUpon>
+    </EmbeddedResource>
+    <EmbeddedResource Include="Model\Databinding\Entities\ColumnToolTips.ja.resx">
+      <DependentUpon>ColumnToolTips.resx</DependentUpon>
+      <SubType>Designer</SubType>
+    </EmbeddedResource>
+    <EmbeddedResource Include="Model\Databinding\Entities\ColumnToolTips.resx">
+      <Generator>PublicResXFileCodeGenerator</Generator>
+      <SubType>Designer</SubType>
+      <LastGenOutput>ColumnToolTips.Designer.cs</LastGenOutput>
+    </EmbeddedResource>
+    <EmbeddedResource Include="Model\Databinding\Entities\ColumnCaptions.zh-CHS.resx">
+      <DependentUpon>ColumnCaptions.resx</DependentUpon>
+      <SubType>Designer</SubType>
+    </EmbeddedResource>
+    <EmbeddedResource Include="Model\Databinding\Entities\ColumnToolTips.zh-CHS.resx">
+      <DependentUpon>ColumnToolTips.resx</DependentUpon>
+      <SubType>Designer</SubType>
+    </EmbeddedResource>
+    <EmbeddedResource Include="Model\FullScanPropertiesRes.ja.resx">
+      <DependentUpon>FullScanPropertiesRes.resx</DependentUpon>
+      <SubType>Designer</SubType>
+    </EmbeddedResource>
+    <EmbeddedResource Include="Model\FullScanPropertiesRes.resx">
+      <Generator>ResXFileCodeGenerator</Generator>
+      <LastGenOutput>FullScanPropertiesRes.Designer.cs</LastGenOutput>
+      <SubType>Designer</SubType>
+    </EmbeddedResource>
+    <EmbeddedResource Include="Model\FullScanPropertiesRes.zh-CHS.resx">
+      <DependentUpon>FullScanPropertiesRes.resx</DependentUpon>
+      <SubType>Designer</SubType>
+    </EmbeddedResource>
+    <EmbeddedResource Include="Model\RetentionTimes\RetentionTimesResources.ja.resx">
+      <DependentUpon>RetentionTimesResources.resx</DependentUpon>
+    </EmbeddedResource>
+    <EmbeddedResource Include="Model\RetentionTimes\RetentionTimesResources.zh-CHS.resx">
+      <DependentUpon>RetentionTimesResources.resx</DependentUpon>
+    </EmbeddedResource>
+    <EmbeddedResource Include="Model\RetentionTimes\RetentionTimesResources.resx">
+      <Generator>ResXFileCodeGenerator</Generator>
+      <LastGenOutput>RetentionTimesResources.Designer.cs</LastGenOutput>
+    </EmbeddedResource>
+    <EmbeddedResource Include="Model\SpectrumPropertiesResx.ja.resx">
+      <DependentUpon>SpectrumPropertiesResx.resx</DependentUpon>
+      <SubType>Designer</SubType>
+    </EmbeddedResource>
+    <EmbeddedResource Include="Model\SpectrumPropertiesResx.resx">
+      <Generator>ResXFileCodeGenerator</Generator>
+      <LastGenOutput>SpectrumPropertiesResx.Designer.cs</LastGenOutput>
+      <SubType>Designer</SubType>
+    </EmbeddedResource>
+    <EmbeddedResource Include="Model\SpectrumPropertiesResx.zh-CHS.resx">
+      <DependentUpon>SpectrumPropertiesResx.resx</DependentUpon>
+      <SubType>Designer</SubType>
+    </EmbeddedResource>
+    <EmbeddedResource Include="Model\DocSettings\AbsoluteQuantification\QuantificationStrings.ja.resx" />
+    <EmbeddedResource Include="Model\DocSettings\AbsoluteQuantification\QuantificationStrings.resx">
+      <Generator>PublicResXFileCodeGenerator</Generator>
+      <LastGenOutput>QuantificationStrings.Designer.cs</LastGenOutput>
+      <SubType>Designer</SubType>
+    </EmbeddedResource>
+    <EmbeddedResource Include="Model\DocSettings\AbsoluteQuantification\QuantificationStrings.zh-CHS.resx" />
+    <EmbeddedResource Include="Model\GroupComparison\GroupComparisonStrings.ja.resx" />
+    <EmbeddedResource Include="Model\GroupComparison\GroupComparisonStrings.resx">
+      <Generator>ResXFileCodeGenerator</Generator>
+      <LastGenOutput>GroupComparisonStrings.Designer.cs</LastGenOutput>
+      <SubType>Designer</SubType>
+    </EmbeddedResource>
+    <EmbeddedResource Include="Model\GroupComparison\GroupComparisonStrings.zh-CHS.resx" />
+    <EmbeddedResource Include="Model\Koina\KoinaResources.ja.resx">
+      <DependentUpon>KoinaResources.resx</DependentUpon>
+      <SubType>Designer</SubType>
+    </EmbeddedResource>
+    <EmbeddedResource Include="Model\Koina\KoinaResources.resx">
+      <Generator>ResXFileCodeGenerator</Generator>
+      <LastGenOutput>KoinaResources.Designer.cs</LastGenOutput>
+      <SubType>Designer</SubType>
+    </EmbeddedResource>
+    <EmbeddedResource Include="Model\Koina\KoinaResources.zh-CHS.resx">
+      <DependentUpon>KoinaResources.resx</DependentUpon>
+      <SubType>Designer</SubType>
+    </EmbeddedResource>
+    <EmbeddedResource Include="Model\Results\Scoring\FeatureTooltips.ja.resx">
+      <DependentUpon>FeatureTooltips.resx</DependentUpon>
+      <SubType>Designer</SubType>
+    </EmbeddedResource>
+    <EmbeddedResource Include="Model\Results\Scoring\FeatureTooltips.resx">
+      <Generator>ResXFileCodeGenerator</Generator>
+      <LastGenOutput>FeatureTooltips.Designer.cs</LastGenOutput>
+      <SubType>Designer</SubType>
+    </EmbeddedResource>
+    <EmbeddedResource Include="Model\Results\Scoring\FeatureTooltips.zh-CHS.resx">
+      <DependentUpon>FeatureTooltips.resx</DependentUpon>
+      <SubType>Designer</SubType>
+    </EmbeddedResource>
+    <EmbeddedResource Include="Resources\PeptideLib.bmp" />
+    <EmbeddedResource Include="Resources\PeptideIrtLib.bmp" />
+    <EmbeddedResource Include="Resources\PeptideIrt.bmp" />
+    <EmbeddedResource Include="Resources\PeptideQc.bmp" />
+    <EmbeddedResource Include="Resources\PeptideQcLib.bmp" />
+    <EmbeddedResource Include="Resources\Skyline_Release.bmp" />
+    <EmbeddedResource Include="Resources\ToolUpdateAvailable.bmp" />
+    <EmbeddedResource Include="Resources\directoryicon.png" />
+    <EmbeddedResource Include="Model\IonMobility\mapping.xml">
+      <SubType>Designer</SubType>
+    </EmbeddedResource>
+    <EmbeddedResource Include="Resources\Icojam-Blueberry-Basic-Arrow-right.ico" />
+    <EmbeddedResource Include="Resources\Icojam-Blueberry-Basic-Arrow-left.ico" />
+    <Content Condition="'$(Platform)' == 'x86'" Include="..\..\pwiz_aux\msrc\utility\vendor_api\Shimadzu\x86\CLFIO32.dll">
+      <Link>CLFIO32.dll</Link>
+      <CopyToOutputDirectory>PreserveNewest</CopyToOutputDirectory>
+    </Content>
+    <Content Condition="'$(Platform)' == 'x86'" Include="..\..\pwiz_aux\msrc\utility\vendor_api\Shimadzu\x86\CRHAKEI2.dll">
+      <Link>CRHAKEI2.dll</Link>
+      <CopyToOutputDirectory>PreserveNewest</CopyToOutputDirectory>
+    </Content>
+    <Content Condition="'$(Platform)' == 'x86'" Include="..\..\pwiz_aux\msrc\utility\vendor_api\Shimadzu\x86\IOModuleQTFL.dll">
+      <Link>IOModuleQTFL.dll</Link>
+      <CopyToOutputDirectory>PreserveNewest</CopyToOutputDirectory>
+    </Content>
+    <Content Condition="'$(Platform)' == 'x86'" Include="..\..\pwiz_aux\msrc\utility\vendor_api\Shimadzu\x86\MassCalcWrapObject.dll">
+      <Link>MassCalcWrapObject.dll</Link>
+      <CopyToOutputDirectory>PreserveNewest</CopyToOutputDirectory>
+    </Content>
+    <Content Condition="'$(Platform)' == 'x86'" Include="..\..\pwiz_aux\msrc\utility\vendor_api\Shimadzu\x86\MSMSDBCntl.dll">
+      <Link>MSMSDBCntl.dll</Link>
+      <CopyToOutputDirectory>PreserveNewest</CopyToOutputDirectory>
+    </Content>
+    <Content Condition="'$(Platform)' == 'x86'" Include="..\..\pwiz_aux\msrc\utility\vendor_api\Shimadzu\x86\PeakItgLSS.dll">
+      <Link>PeakItgLSS.dll</Link>
+      <CopyToOutputDirectory>PreserveNewest</CopyToOutputDirectory>
+    </Content>
+    <Content Condition="'$(Platform)' == 'x86'" Include="..\..\pwiz_aux\msrc\utility\vendor_api\Shimadzu\x86\QTFLDebugLog.dll">
+      <Link>QTFLDebugLog.dll</Link>
+      <CopyToOutputDirectory>PreserveNewest</CopyToOutputDirectory>
+    </Content>
+    <Content Condition="'$(Platform)' == 'x64'" Include="..\..\pwiz_aux\msrc\utility\vendor_api\Shimadzu\x64\CLFIO32.dll">
+      <Link>CLFIO32.dll</Link>
+      <CopyToOutputDirectory>PreserveNewest</CopyToOutputDirectory>
+    </Content>
+    <Content Condition="'$(Platform)' == 'x64'" Include="..\..\pwiz_aux\msrc\utility\vendor_api\Shimadzu\x64\CRHAKEI2.dll">
+      <Link>CRHAKEI2.dll</Link>
+      <CopyToOutputDirectory>PreserveNewest</CopyToOutputDirectory>
+    </Content>
+    <Content Condition="'$(Platform)' == 'x64'" Include="..\..\pwiz_aux\msrc\utility\vendor_api\Shimadzu\x64\IOModuleQTFL.dll">
+      <Link>IOModuleQTFL.dll</Link>
+      <CopyToOutputDirectory>PreserveNewest</CopyToOutputDirectory>
+    </Content>
+    <Content Condition="'$(Platform)' == 'x64'" Include="..\..\pwiz_aux\msrc\utility\vendor_api\Shimadzu\x64\MassCalcWrapObject.dll">
+      <Link>MassCalcWrapObject.dll</Link>
+      <CopyToOutputDirectory>PreserveNewest</CopyToOutputDirectory>
+    </Content>
+    <Content Condition="'$(Platform)' == 'x64'" Include="..\..\pwiz_aux\msrc\utility\vendor_api\Shimadzu\x64\MSMSDBCntl.dll">
+      <Link>MSMSDBCntl.dll</Link>
+      <CopyToOutputDirectory>PreserveNewest</CopyToOutputDirectory>
+    </Content>
+    <Content Condition="'$(Platform)' == 'x64'" Include="..\..\pwiz_aux\msrc\utility\vendor_api\Shimadzu\x64\PeakItgLSS.dll">
+      <Link>PeakItgLSS.dll</Link>
+      <CopyToOutputDirectory>PreserveNewest</CopyToOutputDirectory>
+    </Content>
+    <Content Condition="'$(Platform)' == 'x64'" Include="..\..\pwiz_aux\msrc\utility\vendor_api\Shimadzu\x64\QTFLDebugLog.dll">
+      <Link>QTFLDebugLog.dll</Link>
+      <CopyToOutputDirectory>PreserveNewest</CopyToOutputDirectory>
+    </Content>
+    <Content Include="..\..\pwiz\data\common\unimod.xml">
+      <Link>unimod.xml</Link>
+      <CopyToOutputDirectory>PreserveNewest</CopyToOutputDirectory>
+    </Content>
+    <Content Include="..\Shared\Lib\grpc_csharp_ext.x64.dll">
+      <Link>grpc_csharp_ext.x64.dll</Link>
+      <CopyToOutputDirectory>PreserveNewest</CopyToOutputDirectory>
+    </Content>
+    <Content Include="..\Shared\Lib\grpc_csharp_ext.x86.dll">
+      <Link>grpc_csharp_ext.x86.dll</Link>
+      <CopyToOutputDirectory>PreserveNewest</CopyToOutputDirectory>
+    </Content>
+    <Content Condition=" '$(Platform)' == 'x86' " Include="..\Shared\ProteowizardWrapper\obj\x86\SQLite.Interop.dll">
+      <Link>SQLite.Interop.dll</Link>
+      <CopyToOutputDirectory>PreserveNewest</CopyToOutputDirectory>
+    </Content>
+    <Content Condition=" '$(Platform)' == 'x64' " Include="..\Shared\ProteowizardWrapper\obj\x64\SQLite.Interop.dll">
+      <Link>SQLite.Interop.dll</Link>
+      <CopyToOutputDirectory>PreserveNewest</CopyToOutputDirectory>
+    </Content>
+    <Content Condition=" '$(Platform)' == 'x86' " Include="..\Shared\ProteowizardWrapper\obj\x86\timsdata.dll">
+      <Link>timsdata.dll</Link>
+      <CopyToOutputDirectory>PreserveNewest</CopyToOutputDirectory>
+    </Content>
+    <Content Condition=" '$(Platform)' == 'x64' " Include="..\Shared\ProteowizardWrapper\obj\x64\timsdata.dll">
+      <Link>timsdata.dll</Link>
+      <CopyToOutputDirectory>PreserveNewest</CopyToOutputDirectory>
+    </Content>
+    <Content Condition=" '$(Platform)' == 'x86' " Include="..\Shared\ProteowizardWrapper\obj\x86\prmscheduler.dll">
+      <Link>prmscheduler.dll</Link>
+      <CopyToOutputDirectory>PreserveNewest</CopyToOutputDirectory>
+    </Content>
+    <Content Condition=" '$(Platform)' == 'x64' " Include="..\Shared\ProteowizardWrapper\obj\x64\prmscheduler.dll">
+      <Link>prmscheduler.dll</Link>
+      <CopyToOutputDirectory>PreserveNewest</CopyToOutputDirectory>
+    </Content>
+    <Content Include="enzymes.xml">
+      <CopyToOutputDirectory>PreserveNewest</CopyToOutputDirectory>
+    </Content>
+    <Content Include="Instruments.xml">
+      <CopyToOutputDirectory>PreserveNewest</CopyToOutputDirectory>
+    </Content>
+    <Content Include="Method\AbSciex\SciexOS\BuildSciexMethod.exe">
+      <CopyToOutputDirectory>PreserveNewest</CopyToOutputDirectory>
+    </Content>
+    <Content Include="Method\AbSciex\SciexOS\BuildSciexMethod.pdb">
+      <CopyToOutputDirectory>PreserveNewest</CopyToOutputDirectory>
+    </Content>
+    <Content Include="Method\AbSciex\SciexOS\Microsoft.IO.RecyclableMemoryStream.dll">
+      <CopyToOutputDirectory>PreserveNewest</CopyToOutputDirectory>
+    </Content>
+    <Content Include="Method\AbSciex\SciexOS\SCIEX.Apis.Control.v1.dll">
+      <CopyToOutputDirectory>PreserveNewest</CopyToOutputDirectory>
+    </Content>
+    <Content Include="Method\Agilent\6400\BuildAgilentMethod.exe">
+      <CopyToOutputDirectory>PreserveNewest</CopyToOutputDirectory>
+    </Content>
+    <Content Include="Method\Agilent\6400\MethodCreator.dll">
+      <CopyToOutputDirectory>PreserveNewest</CopyToOutputDirectory>
+    </Content>
+    <Content Include="Method\Agilent\MH12\Agilent.MSDrivers.LCQuadrupole.CommonUtilities.dll">
+      <CopyToOutputDirectory>PreserveNewest</CopyToOutputDirectory>
+    </Content>
+    <Content Include="Method\Agilent\MH12\Agilent.MSDrivers.LCQuadrupole.DataInterfaces.dll">
+      <CopyToOutputDirectory>PreserveNewest</CopyToOutputDirectory>
+    </Content>
+    <Content Include="Method\Agilent\MH12\Agilent.MSDrivers.LCQuadrupole.ESW.dll">
+      <CopyToOutputDirectory>PreserveNewest</CopyToOutputDirectory>
+    </Content>
+    <Content Include="Method\Agilent\MH12\Agilent.MSDrivers.LCQuadrupole.HWConfigResourceMgr.dll">
+      <CopyToOutputDirectory>PreserveNewest</CopyToOutputDirectory>
+    </Content>
+    <Content Include="Method\Agilent\MH12\Agilent.MSDrivers.LCQuadrupole.KeyValueInterfaces.dll">
+      <CopyToOutputDirectory>PreserveNewest</CopyToOutputDirectory>
+    </Content>
+    <Content Include="Method\Agilent\MH12\Agilent.MSDrivers.LCQuadrupole.MethodCreator.dll">
+      <CopyToOutputDirectory>PreserveNewest</CopyToOutputDirectory>
+    </Content>
+    <Content Include="Method\Agilent\MH12\Agilent.MSDrivers.LCQuadrupole.MethodLocaleServiceProvider.dll">
+      <CopyToOutputDirectory>PreserveNewest</CopyToOutputDirectory>
+    </Content>
+    <Content Include="Method\Agilent\MH12\Agilent.MSDrivers.LCQuadrupole.MethodResourceMgr.dll">
+      <CopyToOutputDirectory>PreserveNewest</CopyToOutputDirectory>
+    </Content>
+    <Content Include="Method\Agilent\MH12\Agilent.MSDrivers.LCQuadrupole.MethodValidationModule.dll">
+      <CopyToOutputDirectory>PreserveNewest</CopyToOutputDirectory>
+    </Content>
+    <Content Include="Method\Agilent\MH12\Agilent.MSDrivers.LCQuadrupole.ModelSpecificMethodResourceManager.dll">
+      <CopyToOutputDirectory>PreserveNewest</CopyToOutputDirectory>
+    </Content>
+    <Content Include="Method\Agilent\MH12\Agilent.MSDrivers.LCQuadrupole.MRMObjectFactory.dll">
+      <CopyToOutputDirectory>PreserveNewest</CopyToOutputDirectory>
+    </Content>
+    <Content Include="Method\Agilent\MH12\Agilent.MSDrivers.LCQuadrupole.MSActualProvider.dll">
+      <CopyToOutputDirectory>PreserveNewest</CopyToOutputDirectory>
+    </Content>
+    <Content Include="Method\Agilent\MH12\Agilent.MSDrivers.LCQuadrupole.MSDataStorage.dll">
+      <CopyToOutputDirectory>PreserveNewest</CopyToOutputDirectory>
+    </Content>
+    <Content Include="Method\Agilent\MH12\Agilent.MSDrivers.LCQuadrupole.MSDataStorageIF.dll">
+      <CopyToOutputDirectory>PreserveNewest</CopyToOutputDirectory>
+    </Content>
+    <Content Include="Method\Agilent\MH12\Agilent.MSDrivers.LCQuadrupole.MSIF.dll">
+      <CopyToOutputDirectory>PreserveNewest</CopyToOutputDirectory>
+    </Content>
+    <Content Include="Method\Agilent\MH12\Agilent.MSDrivers.LCQuadrupole.MSMethodDO.dll">
+      <CopyToOutputDirectory>PreserveNewest</CopyToOutputDirectory>
+    </Content>
+    <Content Include="Method\Agilent\MH12\Agilent.MSDrivers.LCQuadrupole.MSParamProvider.dll">
+      <CopyToOutputDirectory>PreserveNewest</CopyToOutputDirectory>
+    </Content>
+    <Content Include="Method\Agilent\MH12\Agilent.MSDrivers.LCQuadrupole.MSTrace.dll">
+      <CopyToOutputDirectory>PreserveNewest</CopyToOutputDirectory>
+    </Content>
+    <Content Include="Method\Agilent\MH12\Agilent.MSDrivers.LCQuadrupole.MSTraceDataSystemIF.dll">
+      <CopyToOutputDirectory>PreserveNewest</CopyToOutputDirectory>
+    </Content>
+    <Content Include="Method\Agilent\MH12\Agilent.MSDrivers.LCQuadrupole.MSTuneDO.dll">
+      <CopyToOutputDirectory>PreserveNewest</CopyToOutputDirectory>
+    </Content>
+    <Content Include="Method\Agilent\MH12\Agilent.MSDrivers.LCQuadrupole.ValidationBase.dll">
+      <CopyToOutputDirectory>PreserveNewest</CopyToOutputDirectory>
+    </Content>
+    <Content Include="Method\Agilent\MH12\BaseCommon.dll">
+      <CopyToOutputDirectory>PreserveNewest</CopyToOutputDirectory>
+    </Content>
+    <Content Include="Method\Agilent\MH12\BaseError.dll">
+      <CopyToOutputDirectory>PreserveNewest</CopyToOutputDirectory>
+    </Content>
+    <Content Include="Method\Agilent\MH12\BaseMSUtils.dll">
+      <CopyToOutputDirectory>PreserveNewest</CopyToOutputDirectory>
+    </Content>
+    <Content Include="Method\Agilent\MH12\BaseTof.dll">
+      <CopyToOutputDirectory>PreserveNewest</CopyToOutputDirectory>
+    </Content>
+    <Content Include="Method\Agilent\MH12\BuildAgilentMH12Method.exe">
+      <CopyToOutputDirectory>PreserveNewest</CopyToOutputDirectory>
+    </Content>
+    <Content Include="Method\Agilent\MH12\BuildAgilentMH12Method.pdb">
+      <CopyToOutputDirectory>PreserveNewest</CopyToOutputDirectory>
+    </Content>
+    <Content Include="Method\Agilent\MH12\ESWShared.dll">
+      <CopyToOutputDirectory>PreserveNewest</CopyToOutputDirectory>
+    </Content>
+    <Content Include="Method\Agilent\MH12\Newtonsoft.Json.dll">
+      <CopyToOutputDirectory>PreserveNewest</CopyToOutputDirectory>
+    </Content>
+    <Content Include="Method\Agilent\MH12\Newtonsoft.Json.pdb">
+      <CopyToOutputDirectory>PreserveNewest</CopyToOutputDirectory>
+    </Content>
+    <Content Include="Method\Agilent\MH12\Newtonsoft.Json.xml">
+      <CopyToOutputDirectory>PreserveNewest</CopyToOutputDirectory>
+    </Content>
+    <Content Include="Method\Agilent\MH12\RapidControlIF.dll">
+      <CopyToOutputDirectory>PreserveNewest</CopyToOutputDirectory>
+    </Content>
+    <Content Include="Method\Shimadzu\BuildShimadzuMethod.exe">
+      <CopyToOutputDirectory>PreserveNewest</CopyToOutputDirectory>
+    </Content>
+    <Content Include="Method\Shimadzu\BuildShimadzuMethod.pdb" />
+    <Content Include="Method\Shimadzu\MethodConverter.dll">
+      <CopyToOutputDirectory>PreserveNewest</CopyToOutputDirectory>
+    </Content>
+    <Content Include="Method\Shimadzu\MethodWriter.dll">
+      <CopyToOutputDirectory>PreserveNewest</CopyToOutputDirectory>
+    </Content>
+    <Content Include="Method\Shimadzu\Shimadzu.LabSolutions.IO.IoModule.dll">
+      <CopyToOutputDirectory>PreserveNewest</CopyToOutputDirectory>
+    </Content>
+    <Content Include="Method\Thermo\BuildThermoMethod.exe">
+      <CopyToOutputDirectory>PreserveNewest</CopyToOutputDirectory>
+    </Content>
+    <Content Include="Method\Thermo\Thermo.TNG.MethodXMLFactory.dll">
+      <CopyToOutputDirectory>PreserveNewest</CopyToOutputDirectory>
+    </Content>
+    <Content Include="Method\Thermo\Thermo.TNG.MethodXMLInterface.dll">
+      <CopyToOutputDirectory>PreserveNewest</CopyToOutputDirectory>
+    </Content>
+    <EmbeddedResource Include="Resources\EmptyList.bmp" />
+    <EmbeddedResource Include="Resources\HomeIcon.bmp" />
+    <EmbeddedResource Include="Resources\magnifier_zoom_in.ico" />
+    <EmbeddedResource Include="Model\Optimization\mapping.xml" />
+    <EmbeddedResource Include="Resources\StartPage\WizardTransitionIcon.png" />
+    <EmbeddedResource Include="Resources\StartPage\WizardBlankDocument.bmp" />
+    <EmbeddedResource Include="Resources\StartPage\WizardFasta.png" />
+    <EmbeddedResource Include="Resources\StartPage\WizardImportPeptide.png" />
+    <EmbeddedResource Include="Resources\StartPage\WizardImportProteins.png" />
+    <EmbeddedResource Include="Resources\StartPage\WizardImportTransition.png" />
+    <EmbeddedResource Include="Resources\StartPage\WizardPeptideIcon.png" />
+    <EmbeddedResource Include="Resources\StartPage\WizardPeptideSearch.png" />
+    <EmbeddedResource Include="Resources\Molecule.bmp" />
+    <EmbeddedResource Include="Resources\MoleculeList.bmp" />
+    <EmbeddedResource Include="Resources\PeptideList.bmp" />
+    <EmbeddedResource Include="Resources\StartPage\WizardPeptideSearchDIA.png" />
+    <EmbeddedResource Include="Resources\StartPage\WizardPeptideSearchPRM.png" />
+    <EmbeddedResource Include="Resources\Ions_fragments.bmp" />
+    <EmbeddedResource Include="Resources\Edit_Undo_Multiple.bmp" />
+    <EmbeddedResource Include="Model\Koina\Config\KoinaConfig.xml">
+      <SubType>Designer</SubType>
+    </EmbeddedResource>
+    <Content Include="..\..\pwiz\data\common\psi-ms.obo">
+      <Link>psi-ms.obo</Link>
+      <CopyToOutputDirectory>PreserveNewest</CopyToOutputDirectory>
+    </Content>
+    <Content Include="..\..\pwiz\data\common\unimod.obo">
+      <Link>unimod.obo</Link>
+      <CopyToOutputDirectory>PreserveNewest</CopyToOutputDirectory>
+    </Content>
+    <Content Include="Method\Shimadzu\BuildShimadzuMethod.exe.config">
+      <CopyToOutputDirectory>PreserveNewest</CopyToOutputDirectory>
+    </Content>
+    <Content Include="Method\AbSciex\TOF\BuildAnalystFullScanMethod.exe.config">
+      <CopyToOutputDirectory>PreserveNewest</CopyToOutputDirectory>
+    </Content>
+    <Content Include="Method\AbSciex\TQ\BuildQTRAPMethod.exe.config">
+      <CopyToOutputDirectory>PreserveNewest</CopyToOutputDirectory>
+    </Content>
+    <None Include="Method\Agilent\6400\BuildAgilentMethod.exe.config">
+      <CopyToOutputDirectory>PreserveNewest</CopyToOutputDirectory>
+    </None>
+    <None Include="Method\Agilent\MH12\BuildAgilentMH12Method.exe.config">
+      <CopyToOutputDirectory>PreserveNewest</CopyToOutputDirectory>
+    </None>
+    <None Include="Model\Koina\Config\KoinaConfig_development.xml" />
+    <None Include="ProtocolBuffers\google\protobuf\wrappers.proto" />
+    <None Include="PreBuildEvents.bat" />
+    <Protobuf Include="ProtocolBuffers\grpc_service.proto" />
+    <Protobuf Include="ProtocolBuffers\model_config.proto" />
+    <None Include="Resources\Locked.bmp" />
+    <EmbeddedResource Include="Resources\MoleculeLib.bmp" />
+    <None Include="Resources\MoleculeStandard.bmp" />
+    <None Include="Resources\MoleculeUI.bmp" />
+    <None Include="Resources\Pindownlight.bmp" />
+    <None Include="Resources\Pinleftlight.bmp" />
+    <EmbeddedResource Include="Model\Lib\Midas\mapping.xml">
+      <SubType>Designer</SubType>
+    </EmbeddedResource>
+    <None Include="Resources\ProteinUI.bmp" />
+    <None Include="Resources\Replicate.bmp" />
+    <EmbeddedResource Include="Model\Irt\StandardsDocuments\APOA1.sky" />
+    <EmbeddedResource Include="Model\Irt\StandardsDocuments\Biognosys11.sky" />
+    <EmbeddedResource Include="Model\Irt\StandardsDocuments\Pierce.sky" />
+    <EmbeddedResource Include="Model\Irt\StandardsDocuments\Sigma.sky" />
+    <EmbeddedResource Include="Model\Irt\StandardsDocuments\CiRT.sky" />
+    <EmbeddedResource Include="Model\Irt\StandardsDocuments\Sciex.sky" />
+    <EmbeddedResource Include="Model\Irt\StandardsDocuments\RePLiCal.sky" />
+    <EmbeddedResource Include="Model\Irt\StandardsDocuments\Biognosys10.sky" />
+    <EmbeddedResource Include="Model\Irt\StandardsDocuments\RTBEADS.sky" />
+    <Content Include="Method\Bruker\BuildBrukerMethod.exe.config">
+      <CopyToOutputDirectory>PreserveNewest</CopyToOutputDirectory>
+    </Content>
+    <None Include="Method\Thermo\BuildThermoMethod.exe.config" />
+    <None Include="Method\Waters\BuildWatersMethod.exe.config" />
+    <None Include="ProtocolBuffers\ChromatogramGroupData.proto" />
+    <None Include="ProtocolBuffers\SkylineDocument.proto" />
+    <EmbeddedResource Include="Resources\StartPage\WizardMoleculeIcon.png" />
+    <EmbeddedResource Include="Resources\UIModeMixed.bmp" />
+    <EmbeddedResource Include="Resources\UIModeProteomic.bmp" />
+    <EmbeddedResource Include="Resources\UIModeSmallMolecules.bmp" />
+    <None Include="Resources\Unlocked.bmp" />
+    <None Include="Resources\warning.png" />
+    <EmbeddedResource Include="Resources\MoleculeIrt.bmp" />
+    <EmbeddedResource Include="Resources\MoleculeIrtLib.bmp" />
+    <EmbeddedResource Include="Resources\MoleculeStandardLib.bmp" />
+    <EmbeddedResource Include="Resources\Skyline_Release.ico" />
+    <None Include="Resources\GenerateDecoys.bmp" />
+    <EmbeddedResource Include="Resources\StartPage\WizardBlankDocument-ja.bmp" />
+    <EmbeddedResource Include="Resources\StartPage\WizardBlankDocument-zh-CHS.bmp" />
+    <None Include="Resources\EditLink.bmp" />
+    <EmbeddedResource Include="Resources\StartPage\AbsoluteQuant_start-ja.png" />
+    <EmbeddedResource Include="Resources\StartPage\AbsoluteQuant_start-zh-CHS.png" />
+    <EmbeddedResource Include="Resources\StartPage\AbsoluteQuant_start.png" />
+    <EmbeddedResource Include="Resources\StartPage\AuditLog_start-ja.png" />
+    <EmbeddedResource Include="Resources\StartPage\AuditLog_start-zh-CHS.png" />
+    <EmbeddedResource Include="Resources\StartPage\AuditLog_start.png" />
+    <EmbeddedResource Include="Resources\StartPage\CustomReports_start-ja.png" />
+    <EmbeddedResource Include="Resources\StartPage\CustomReports_start-zh-CHS.png" />
+    <EmbeddedResource Include="Resources\StartPage\CustomReports_start.png" />
+    <EmbeddedResource Include="Resources\StartPage\DIA-SWATH_start-ja.png" />
+    <EmbeddedResource Include="Resources\StartPage\DIA-SWATH_start-zh-CHS.png" />
+    <EmbeddedResource Include="Resources\StartPage\DIA-SWATH_start.png" />
+    <EmbeddedResource Include="Resources\StartPage\DIA_start-ja.png" />
+    <EmbeddedResource Include="Resources\StartPage\DIA_start-zh-CHS.png" />
+    <EmbeddedResource Include="Resources\StartPage\DIA_start.png" />
+    <EmbeddedResource Include="Resources\StartPage\ExistingQuant_start-ja.png" />
+    <EmbeddedResource Include="Resources\StartPage\ExistingQuant_start-zh-CHS.png" />
+    <EmbeddedResource Include="Resources\StartPage\ExistingQuant_start.png" />
+    <EmbeddedResource Include="Resources\StartPage\GroupedStudies_start-ja.png" />
+    <EmbeddedResource Include="Resources\StartPage\GroupedStudies_start-zh-CHS.png" />
+    <EmbeddedResource Include="Resources\StartPage\GroupedStudies_start.png" />
+    <EmbeddedResource Include="Resources\StartPage\HiResMetabolomics_start-ja.png" />
+    <EmbeddedResource Include="Resources\StartPage\HiResMetabolomics_start-zh-CHS.png" />
+    <EmbeddedResource Include="Resources\StartPage\HiResMetabolomics_start.png" />
+    <EmbeddedResource Include="Resources\StartPage\IMSFiltering_start-ja.png" />
+    <EmbeddedResource Include="Resources\StartPage\IMSFiltering_start-zh-CHS.png" />
+    <EmbeddedResource Include="Resources\StartPage\IMSFiltering_start.png" />
+    <EmbeddedResource Include="Resources\StartPage\iRT_start-ja.png" />
+    <EmbeddedResource Include="Resources\StartPage\iRT_start-zh-CHS.png" />
+    <EmbeddedResource Include="Resources\StartPage\iRT_start.png" />
+    <EmbeddedResource Include="Resources\StartPage\LibraryExplorer_start-ja.png" />
+    <EmbeddedResource Include="Resources\StartPage\LibraryExplorer_start-zh-CHS.png" />
+    <EmbeddedResource Include="Resources\StartPage\LibraryExplorer_start.png" />
+    <EmbeddedResource Include="Resources\StartPage\MethodEdit_start-ja.png" />
+    <EmbeddedResource Include="Resources\StartPage\MethodEdit_start-zh-CHS.png" />
+    <EmbeddedResource Include="Resources\StartPage\MethodEdit_start.png" />
+    <EmbeddedResource Include="Resources\StartPage\MethodRefine_start-ja.png" />
+    <EmbeddedResource Include="Resources\StartPage\MethodRefine_start-zh-CHS.png" />
+    <EmbeddedResource Include="Resources\StartPage\MethodRefine_start.png" />
+    <EmbeddedResource Include="Resources\StartPage\MS1Filtering_start-ja.png" />
+    <EmbeddedResource Include="Resources\StartPage\MS1Filtering_start-zh-CHS.png" />
+    <EmbeddedResource Include="Resources\StartPage\MS1Filtering_start.png" />
+    <EmbeddedResource Include="Resources\StartPage\OptimizeCE_start-ja.png" />
+    <EmbeddedResource Include="Resources\StartPage\OptimizeCE_start-zh-CHS.png" />
+    <EmbeddedResource Include="Resources\StartPage\OptimizeCE_start.png" />
+    <EmbeddedResource Include="Resources\StartPage\PeakPicking_start-ja.png" />
+    <EmbeddedResource Include="Resources\StartPage\PeakPicking_start-zh-CHS.png" />
+    <EmbeddedResource Include="Resources\StartPage\PeakPicking_start.png" />
+    <EmbeddedResource Include="Resources\StartPage\SmallMoleculeMethodDevCEOpt_start-ja.png" />
+    <EmbeddedResource Include="Resources\StartPage\SmallMoleculeMethodDevCEOpt_start-zh-CHS.png" />
+    <EmbeddedResource Include="Resources\StartPage\SmallMoleculeMethodDevCEOpt_start.png" />
+    <EmbeddedResource Include="Resources\StartPage\SmallMoleculeQuantification_start-ja.png" />
+    <EmbeddedResource Include="Resources\StartPage\SmallMoleculeQuantification_start-zh-CHS.png" />
+    <EmbeddedResource Include="Resources\StartPage\SmallMoleculeQuantification_start.png" />
+    <EmbeddedResource Include="Resources\StartPage\SmallMolecule_start-ja.png" />
+    <EmbeddedResource Include="Resources\StartPage\SmallMolecule_start-zh-CHS.png" />
+    <EmbeddedResource Include="Resources\StartPage\SmallMolecule_start.png" />
+    <EmbeddedResource Include="Resources\StartPage\TargetedMSMS_start-ja.png" />
+    <EmbeddedResource Include="Resources\StartPage\TargetedMSMS_start-zh-CHS.png" />
+    <EmbeddedResource Include="Resources\StartPage\TargetedMSMS_start.png" />
+    <EmbeddedResource Include="Resources\LogoAmanda_32.bmp" />
+    <Content Include="Method\Thermo\Thermo.TNG.MethodXMLInterface2.dll">
+      <CopyToOutputDirectory>PreserveNewest</CopyToOutputDirectory>
+    </Content>
+    <Content Include="percolator\msvcp140.dll">
+      <CopyToOutputDirectory>PreserveNewest</CopyToOutputDirectory>
+    </Content>
+    <Content Include="percolator\percolator.exe">
+      <CopyToOutputDirectory>PreserveNewest</CopyToOutputDirectory>
+    </Content>
+    <Content Include="percolator\qvality.exe">
+      <CopyToOutputDirectory>PreserveNewest</CopyToOutputDirectory>
+    </Content>
+    <Content Include="percolator\vcomp140.dll">
+      <CopyToOutputDirectory>PreserveNewest</CopyToOutputDirectory>
+    </Content>
+    <Content Include="percolator\vcruntime140.dll">
+      <CopyToOutputDirectory>PreserveNewest</CopyToOutputDirectory>
+    </Content>
+    <Content Include="percolator\xerces-c_3_1.dll">
+      <CopyToOutputDirectory>PreserveNewest</CopyToOutputDirectory>
+    </Content>
+    <None Include="Resources\AnnotatedSpectum.png" />
+    <None Include="Resources\Cluster.ico" />
+    <None Include="Resources\Close.bmp" />
+    <None Include="Resources\hardklor_logo.png" />
+    <None Include="Resources\PanoramaDownload.bmp" />
+    <EmbeddedResource Include="Resources\koina-logo.fdf731d5.png" />
+    <Content Include="SkylineDocPointer.ico" />
+    <Content Include="SkylineProcessRunner.exe">
+      <CopyToOutputDirectory>PreserveNewest</CopyToOutputDirectory>
+    </Content>
+    <EmbeddedResource Include="Controls\Databinding\DocumentGridForm.resx">
+      <DependentUpon>DocumentGridForm.cs</DependentUpon>
+      <SubType>Designer</SubType>
+    </EmbeddedResource>
+    <EmbeddedResource Include="Controls\Databinding\ExportLiveReportDlg.resx">
+      <DependentUpon>ExportLiveReportDlg.cs</DependentUpon>
+    </EmbeddedResource>
+    <EmbeddedResource Include="Controls\Databinding\LiveResultsGrid.resx">
+      <DependentUpon>LiveResultsGrid.cs</DependentUpon>
+      <SubType>Designer</SubType>
+    </EmbeddedResource>
+    <EmbeddedResource Include="Controls\Databinding\PivotReplicateAndIsotopeLabelWidget.resx">
+      <DependentUpon>PivotReplicateAndIsotopeLabelWidget.cs</DependentUpon>
+    </EmbeddedResource>
+    <EmbeddedResource Include="FileUI\ChooseSchedulingReplicatesDlg.resx">
+      <DependentUpon>ChooseSchedulingReplicatesDlg.cs</DependentUpon>
+    </EmbeddedResource>
+    <EmbeddedResource Include="SettingsUI\AddModificationsDlg.ja.resx">
+      <DependentUpon>AddModificationsDlg.cs</DependentUpon>
+    </EmbeddedResource>
+    <EmbeddedResource Include="SettingsUI\AddModificationsDlg.resx">
+      <DependentUpon>AddModificationsDlg.cs</DependentUpon>
+    </EmbeddedResource>
+    <EmbeddedResource Include="SettingsUI\AddModificationsDlg.zh-CHS.resx">
+      <DependentUpon>AddModificationsDlg.cs</DependentUpon>
+    </EmbeddedResource>
+    <EmbeddedResource Include="SettingsUI\AddPathsDlg.ja.resx">
+      <DependentUpon>AddPathsDlg.cs</DependentUpon>
+    </EmbeddedResource>
+    <EmbeddedResource Include="SettingsUI\AddPathsDlg.zh-CHS.resx">
+      <DependentUpon>AddPathsDlg.cs</DependentUpon>
+    </EmbeddedResource>
+    <EmbeddedResource Include="SettingsUI\AddRetentionTimePredictorDlg.ja.resx">
+      <DependentUpon>AddRetentionTimePredictorDlg.cs</DependentUpon>
+    </EmbeddedResource>
+    <EmbeddedResource Include="SettingsUI\AddRetentionTimePredictorDlg.resx">
+      <DependentUpon>AddRetentionTimePredictorDlg.cs</DependentUpon>
+    </EmbeddedResource>
+    <EmbeddedResource Include="SettingsUI\AddRetentionTimePredictorDlg.zh-CHS.resx">
+      <DependentUpon>AddRetentionTimePredictorDlg.cs</DependentUpon>
+    </EmbeddedResource>
+    <EmbeddedResource Include="SettingsUI\BuildBackgroundProteomeDlg.ja.resx">
+      <DependentUpon>BuildBackgroundProteomeDlg.cs</DependentUpon>
+    </EmbeddedResource>
+    <EmbeddedResource Include="SettingsUI\BuildBackgroundProteomeDlg.zh-CHS.resx">
+      <DependentUpon>BuildBackgroundProteomeDlg.cs</DependentUpon>
+    </EmbeddedResource>
+    <EmbeddedResource Include="SettingsUI\BuildLibraryDlg.ja.resx">
+      <DependentUpon>BuildLibraryDlg.cs</DependentUpon>
+    </EmbeddedResource>
+    <EmbeddedResource Include="SettingsUI\BuildLibraryDlg.zh-CHS.resx">
+      <DependentUpon>BuildLibraryDlg.cs</DependentUpon>
+    </EmbeddedResource>
+    <EmbeddedResource Include="SettingsUI\BuildLibraryNotification.ja.resx">
+      <DependentUpon>BuildLibraryNotification.cs</DependentUpon>
+    </EmbeddedResource>
+    <EmbeddedResource Include="SettingsUI\BuildLibraryNotification.zh-CHS.resx">
+      <DependentUpon>BuildLibraryNotification.cs</DependentUpon>
+    </EmbeddedResource>
+    <EmbeddedResource Include="SettingsUI\CalculateIsolationSchemeDlg.ja.resx">
+      <DependentUpon>CalculateIsolationSchemeDlg.cs</DependentUpon>
+    </EmbeddedResource>
+    <EmbeddedResource Include="SettingsUI\CalculateIsolationSchemeDlg.zh-CHS.resx">
+      <DependentUpon>CalculateIsolationSchemeDlg.cs</DependentUpon>
+      <SubType>Designer</SubType>
+    </EmbeddedResource>
+    <EmbeddedResource Include="SettingsUI\DefineAnnotationDlg.ja.resx">
+      <DependentUpon>DefineAnnotationDlg.cs</DependentUpon>
+    </EmbeddedResource>
+    <EmbeddedResource Include="SettingsUI\DefineAnnotationDlg.zh-CHS.resx">
+      <DependentUpon>DefineAnnotationDlg.cs</DependentUpon>
+    </EmbeddedResource>
+    <EmbeddedResource Include="SettingsUI\IonMobility\IonMobilityFilteringUserControl.ja.resx">
+      <DependentUpon>IonMobilityFilteringUserControl.cs</DependentUpon>
+    </EmbeddedResource>
+    <EmbeddedResource Include="SettingsUI\IonMobility\IonMobilityFilteringUserControl.zh-CHS.resx">
+      <DependentUpon>IonMobilityFilteringUserControl.cs</DependentUpon>
+    </EmbeddedResource>
+    <EmbeddedResource Include="SettingsUI\Irt\SelectIrtStandardDlg.ja.resx">
+      <DependentUpon>SelectIrtStandardDlg.cs</DependentUpon>
+    </EmbeddedResource>
+    <EmbeddedResource Include="SettingsUI\Irt\SelectIrtStandardDlg.zh-CHS.resx">
+      <DependentUpon>SelectIrtStandardDlg.cs</DependentUpon>
+      <SubType>Designer</SubType>
+    </EmbeddedResource>
+    <EmbeddedResource Include="SettingsUI\Irt\UseCurrentCalculatorDlg.ja.resx">
+      <DependentUpon>UseCurrentCalculatorDlg.cs</DependentUpon>
+    </EmbeddedResource>
+    <EmbeddedResource Include="SettingsUI\Irt\UseCurrentCalculatorDlg.zh-CHS.resx">
+      <DependentUpon>UseCurrentCalculatorDlg.cs</DependentUpon>
+    </EmbeddedResource>
+    <EmbeddedResource Include="SettingsUI\MetadataRuleEditor.ja.resx">
+      <DependentUpon>MetadataRuleEditor.cs</DependentUpon>
+      <SubType>Designer</SubType>
+    </EmbeddedResource>
+    <EmbeddedResource Include="SettingsUI\MetadataRuleEditor.resx">
+      <DependentUpon>MetadataRuleEditor.cs</DependentUpon>
+    </EmbeddedResource>
+    <EmbeddedResource Include="SettingsUI\DiaIsolationWindowsGraphForm.ja.resx">
+      <DependentUpon>DiaIsolationWindowsGraphForm.cs</DependentUpon>
+    </EmbeddedResource>
+    <EmbeddedResource Include="SettingsUI\DiaIsolationWindowsGraphForm.resx">
+      <DependentUpon>DiaIsolationWindowsGraphForm.cs</DependentUpon>
+      <SubType>Designer</SubType>
+    </EmbeddedResource>
+    <EmbeddedResource Include="SettingsUI\DiaIsolationWindowsGraphForm.zh-CHS.resx">
+      <DependentUpon>DiaIsolationWindowsGraphForm.cs</DependentUpon>
+      <SubType>Designer</SubType>
+    </EmbeddedResource>
+    <EmbeddedResource Include="SettingsUI\DocumentSettingsDlg.ja.resx">
+      <DependentUpon>DocumentSettingsDlg.cs</DependentUpon>
+    </EmbeddedResource>
+    <EmbeddedResource Include="SettingsUI\DocumentSettingsDlg.resx">
+      <DependentUpon>DocumentSettingsDlg.cs</DependentUpon>
+      <SubType>Designer</SubType>
+    </EmbeddedResource>
+    <EmbeddedResource Include="SettingsUI\DocumentSettingsDlg.zh-CHS.resx">
+      <DependentUpon>DocumentSettingsDlg.cs</DependentUpon>
+    </EmbeddedResource>
+    <EmbeddedResource Include="SettingsUI\EditCEDlg.ja.resx">
+      <DependentUpon>EditCEDlg.cs</DependentUpon>
+    </EmbeddedResource>
+    <EmbeddedResource Include="SettingsUI\EditCEDlg.zh-CHS.resx">
+      <DependentUpon>EditCEDlg.cs</DependentUpon>
+    </EmbeddedResource>
+    <EmbeddedResource Include="SettingsUI\EditCoVDlg.ja.resx">
+      <DependentUpon>EditCoVDlg.cs</DependentUpon>
+    </EmbeddedResource>
+    <EmbeddedResource Include="SettingsUI\EditCoVDlg.resx">
+      <DependentUpon>EditCoVDlg.cs</DependentUpon>
+    </EmbeddedResource>
+    <EmbeddedResource Include="SettingsUI\EditCoVDlg.zh-CHS.resx">
+      <DependentUpon>EditCoVDlg.cs</DependentUpon>
+    </EmbeddedResource>
+    <EmbeddedResource Include="SettingsUI\EditCustomMoleculeDlg.ja.resx">
+      <DependentUpon>EditCustomMoleculeDlg.cs</DependentUpon>
+      <SubType>Designer</SubType>
+    </EmbeddedResource>
+    <EmbeddedResource Include="SettingsUI\EditCustomMoleculeDlg.resx">
+      <DependentUpon>EditCustomMoleculeDlg.cs</DependentUpon>
+      <SubType>Designer</SubType>
+    </EmbeddedResource>
+    <EmbeddedResource Include="SettingsUI\EditCustomMoleculeDlg.zh-CHS.resx">
+      <DependentUpon>EditCustomMoleculeDlg.cs</DependentUpon>
+      <SubType>Designer</SubType>
+    </EmbeddedResource>
+    <EmbeddedResource Include="SettingsUI\EditDPDlg.ja.resx">
+      <DependentUpon>EditDPDlg.cs</DependentUpon>
+    </EmbeddedResource>
+    <EmbeddedResource Include="SettingsUI\EditDPDlg.zh-CHS.resx">
+      <DependentUpon>EditDPDlg.cs</DependentUpon>
+    </EmbeddedResource>
+    <EmbeddedResource Include="SettingsUI\EditOptimizationLibraryDlg.ja.resx">
+      <DependentUpon>EditOptimizationLibraryDlg.cs</DependentUpon>
+      <SubType>Designer</SubType>
+    </EmbeddedResource>
+    <EmbeddedResource Include="SettingsUI\EditOptimizationLibraryDlg.zh-CHS.resx">
+      <DependentUpon>EditOptimizationLibraryDlg.cs</DependentUpon>
+      <SubType>Designer</SubType>
+    </EmbeddedResource>
+    <EmbeddedResource Include="SettingsUI\FilterMidasLibraryDlg.ja.resx">
+      <DependentUpon>FilterMidasLibraryDlg.cs</DependentUpon>
+    </EmbeddedResource>
+    <EmbeddedResource Include="SettingsUI\FilterMidasLibraryDlg.resx">
+      <DependentUpon>FilterMidasLibraryDlg.cs</DependentUpon>
+    </EmbeddedResource>
+    <EmbeddedResource Include="SettingsUI\FilterMidasLibraryDlg.zh-CHS.resx">
+      <DependentUpon>FilterMidasLibraryDlg.cs</DependentUpon>
+    </EmbeddedResource>
+    <EmbeddedResource Include="SettingsUI\FormulaBox.ja.resx">
+      <DependentUpon>FormulaBox.cs</DependentUpon>
+    </EmbeddedResource>
+    <EmbeddedResource Include="SettingsUI\FormulaBox.zh-CHS.resx">
+      <DependentUpon>FormulaBox.cs</DependentUpon>
+    </EmbeddedResource>
+    <EmbeddedResource Include="SettingsUI\IonMobility\EditIonMobilityLibraryDlg.ja.resx">
+      <DependentUpon>EditIonMobilityLibraryDlg.cs</DependentUpon>
+    </EmbeddedResource>
+    <EmbeddedResource Include="SettingsUI\IonMobility\EditIonMobilityLibraryDlg.zh-CHS.resx">
+      <DependentUpon>EditIonMobilityLibraryDlg.cs</DependentUpon>
+      <SubType>Designer</SubType>
+    </EmbeddedResource>
+    <EmbeddedResource Include="SettingsUI\IonMobility\ImportIonMobilityFromSpectralLibraryDlg.ja.resx">
+      <DependentUpon>ImportIonMobilityFromSpectralLibraryDlg.cs</DependentUpon>
+    </EmbeddedResource>
+    <EmbeddedResource Include="SettingsUI\FormulaBox.resx">
+      <DependentUpon>FormulaBox.cs</DependentUpon>
+    </EmbeddedResource>
+    <EmbeddedResource Include="SettingsUI\IonMobility\ImportIonMobilityFromSpectralLibraryDlg.resx">
+      <DependentUpon>ImportIonMobilityFromSpectralLibraryDlg.cs</DependentUpon>
+      <SubType>Designer</SubType>
+    </EmbeddedResource>
+    <EmbeddedResource Include="SettingsUI\IonMobility\EditIonMobilityLibraryDlg.resx">
+      <DependentUpon>EditIonMobilityLibraryDlg.cs</DependentUpon>
+      <SubType>Designer</SubType>
+    </EmbeddedResource>
+    <EmbeddedResource Include="SettingsUI\EditEnzymeDlg.ja.resx">
+      <DependentUpon>EditEnzymeDlg.cs</DependentUpon>
+    </EmbeddedResource>
+    <EmbeddedResource Include="SettingsUI\EditEnzymeDlg.zh-CHS.resx">
+      <DependentUpon>EditEnzymeDlg.cs</DependentUpon>
+    </EmbeddedResource>
+    <EmbeddedResource Include="SettingsUI\EditExclusionDlg.ja.resx">
+      <DependentUpon>EditExclusionDlg.cs</DependentUpon>
+    </EmbeddedResource>
+    <EmbeddedResource Include="SettingsUI\EditExclusionDlg.zh-CHS.resx">
+      <DependentUpon>EditExclusionDlg.cs</DependentUpon>
+    </EmbeddedResource>
+    <EmbeddedResource Include="SettingsUI\EditFragmentLossDlg.ja.resx">
+      <DependentUpon>EditFragmentLossDlg.cs</DependentUpon>
+      <SubType>Designer</SubType>
+    </EmbeddedResource>
+    <EmbeddedResource Include="SettingsUI\EditFragmentLossDlg.zh-CHS.resx">
+      <DependentUpon>EditFragmentLossDlg.cs</DependentUpon>
+      <SubType>Designer</SubType>
+    </EmbeddedResource>
+    <EmbeddedResource Include="SettingsUI\EditIsolationSchemeDlg.ja.resx">
+      <DependentUpon>EditIsolationSchemeDlg.cs</DependentUpon>
+    </EmbeddedResource>
+    <EmbeddedResource Include="SettingsUI\EditIsolationSchemeDlg.zh-CHS.resx">
+      <DependentUpon>EditIsolationSchemeDlg.cs</DependentUpon>
+      <SubType>Designer</SubType>
+    </EmbeddedResource>
+    <EmbeddedResource Include="SettingsUI\EditIsotopeEnrichmentDlg.ja.resx">
+      <DependentUpon>EditIsotopeEnrichmentDlg.cs</DependentUpon>
+    </EmbeddedResource>
+    <EmbeddedResource Include="SettingsUI\EditIsotopeEnrichmentDlg.zh-CHS.resx">
+      <DependentUpon>EditIsotopeEnrichmentDlg.cs</DependentUpon>
+    </EmbeddedResource>
+    <EmbeddedResource Include="SettingsUI\EditLabelTypeListDlg.ja.resx">
+      <DependentUpon>EditLabelTypeListDlg.cs</DependentUpon>
+    </EmbeddedResource>
+    <EmbeddedResource Include="SettingsUI\EditLabelTypeListDlg.zh-CHS.resx">
+      <DependentUpon>EditLabelTypeListDlg.cs</DependentUpon>
+    </EmbeddedResource>
+    <EmbeddedResource Include="SettingsUI\EditLibraryDlg.ja.resx">
+      <DependentUpon>EditLibraryDlg.cs</DependentUpon>
+    </EmbeddedResource>
+    <EmbeddedResource Include="SettingsUI\EditLibraryDlg.zh-CHS.resx">
+      <DependentUpon>EditLibraryDlg.cs</DependentUpon>
+    </EmbeddedResource>
+    <EmbeddedResource Include="SettingsUI\EditListDlg.ja.resx">
+      <DependentUpon>EditListDlg.cs</DependentUpon>
+      <SubType>Designer</SubType>
+    </EmbeddedResource>
+    <EmbeddedResource Include="SettingsUI\EditListDlg.zh-CHS.resx">
+      <DependentUpon>EditListDlg.cs</DependentUpon>
+    </EmbeddedResource>
+    <EmbeddedResource Include="SettingsUI\EditMeasuredIonDlg.ja.resx">
+      <DependentUpon>EditMeasuredIonDlg.cs</DependentUpon>
+      <SubType>Designer</SubType>
+    </EmbeddedResource>
+    <EmbeddedResource Include="SettingsUI\EditMeasuredIonDlg.zh-CHS.resx">
+      <DependentUpon>EditMeasuredIonDlg.cs</DependentUpon>
+      <SubType>Designer</SubType>
+    </EmbeddedResource>
+    <EmbeddedResource Include="SettingsUI\EditOptimizationLibraryDlg.resx">
+      <DependentUpon>EditOptimizationLibraryDlg.cs</DependentUpon>
+      <SubType>Designer</SubType>
+    </EmbeddedResource>
+    <EmbeddedResource Include="SettingsUI\EditPeakScoringModelDlg.ja.resx">
+      <DependentUpon>EditPeakScoringModelDlg.cs</DependentUpon>
+    </EmbeddedResource>
+    <EmbeddedResource Include="SettingsUI\EditPeakScoringModelDlg.zh-CHS.resx">
+      <DependentUpon>EditPeakScoringModelDlg.cs</DependentUpon>
+      <SubType>Designer</SubType>
+    </EmbeddedResource>
+    <EmbeddedResource Include="SettingsUI\EditRTDlg.ja.resx">
+      <DependentUpon>EditRTDlg.cs</DependentUpon>
+    </EmbeddedResource>
+    <EmbeddedResource Include="SettingsUI\EditRTDlg.zh-CHS.resx">
+      <DependentUpon>EditRTDlg.cs</DependentUpon>
+    </EmbeddedResource>
+    <EmbeddedResource Include="SettingsUI\EditStaticModDlg.ja.resx">
+      <DependentUpon>EditStaticModDlg.cs</DependentUpon>
+      <SubType>Designer</SubType>
+    </EmbeddedResource>
+    <EmbeddedResource Include="SettingsUI\EditStaticModDlg.zh-CHS.resx">
+      <DependentUpon>EditStaticModDlg.cs</DependentUpon>
+      <SubType>Designer</SubType>
+    </EmbeddedResource>
+    <EmbeddedResource Include="SettingsUI\FullScanSettingsControl.ja.resx">
+      <DependentUpon>FullScanSettingsControl.cs</DependentUpon>
+      <SubType>Designer</SubType>
+    </EmbeddedResource>
+    <EmbeddedResource Include="SettingsUI\FullScanSettingsControl.zh-CHS.resx">
+      <DependentUpon>FullScanSettingsControl.cs</DependentUpon>
+      <SubType>Designer</SubType>
+    </EmbeddedResource>
+    <EmbeddedResource Include="SettingsUI\IonMobility\ImportIonMobilityFromSpectralLibraryDlg.zh-CHS.resx">
+      <DependentUpon>ImportIonMobilityFromSpectralLibraryDlg.cs</DependentUpon>
+      <SubType>Designer</SubType>
+    </EmbeddedResource>
+    <EmbeddedResource Include="SettingsUI\IonMobility\IonMobilityFilteringUserControl.resx">
+      <DependentUpon>IonMobilityFilteringUserControl.cs</DependentUpon>
+      <LastGenOutput>IonMobilityFilteringUserControl1.Designer.cs</LastGenOutput>
+      <SubType>Designer</SubType>
+    </EmbeddedResource>
+    <EmbeddedResource Include="SettingsUI\Irt\AddIrtCalculatorDlg.ja.resx">
+      <DependentUpon>AddIrtCalculatorDlg.cs</DependentUpon>
+    </EmbeddedResource>
+    <EmbeddedResource Include="SettingsUI\Irt\AddIrtCalculatorDlg.zh-CHS.resx">
+      <DependentUpon>AddIrtCalculatorDlg.cs</DependentUpon>
+    </EmbeddedResource>
+    <EmbeddedResource Include="SettingsUI\Irt\AddIrtPeptidesDlg.ja.resx">
+      <DependentUpon>AddIrtPeptidesDlg.cs</DependentUpon>
+      <SubType>Designer</SubType>
+    </EmbeddedResource>
+    <EmbeddedResource Include="SettingsUI\Irt\AddIrtPeptidesDlg.zh-CHS.resx">
+      <DependentUpon>AddIrtPeptidesDlg.cs</DependentUpon>
+      <SubType>Designer</SubType>
+    </EmbeddedResource>
+    <EmbeddedResource Include="SettingsUI\Irt\AddIrtSpectralLibrary.ja.resx">
+      <DependentUpon>AddIrtSpectralLibrary.cs</DependentUpon>
+    </EmbeddedResource>
+    <EmbeddedResource Include="SettingsUI\Irt\AddIrtSpectralLibrary.zh-CHS.resx">
+      <DependentUpon>AddIrtSpectralLibrary.cs</DependentUpon>
+    </EmbeddedResource>
+    <EmbeddedResource Include="SettingsUI\Irt\AddIrtStandardsDlg.ja.resx">
+      <DependentUpon>AddIrtStandardsDlg.cs</DependentUpon>
+    </EmbeddedResource>
+    <EmbeddedResource Include="SettingsUI\Irt\AddIrtStandardsDlg.zh-CHS.resx">
+      <DependentUpon>AddIrtStandardsDlg.cs</DependentUpon>
+    </EmbeddedResource>
+    <EmbeddedResource Include="SettingsUI\Irt\AddIrtStandardsToDocumentDlg.ja.resx">
+      <DependentUpon>AddIrtStandardsToDocumentDlg.cs</DependentUpon>
+    </EmbeddedResource>
+    <EmbeddedResource Include="SettingsUI\Irt\AddIrtStandardsToDocumentDlg.resx">
+      <DependentUpon>AddIrtStandardsToDocumentDlg.cs</DependentUpon>
+    </EmbeddedResource>
+    <EmbeddedResource Include="SettingsUI\Irt\AddIrtStandardsToDocumentDlg.zh-CHS.resx">
+      <DependentUpon>AddIrtStandardsToDocumentDlg.cs</DependentUpon>
+    </EmbeddedResource>
+    <EmbeddedResource Include="SettingsUI\Irt\CalibrateIrtDlg.ja.resx">
+      <DependentUpon>CalibrateIrtDlg.cs</DependentUpon>
+    </EmbeddedResource>
+    <EmbeddedResource Include="SettingsUI\Irt\CalibrateIrtDlg.zh-CHS.resx">
+      <DependentUpon>CalibrateIrtDlg.cs</DependentUpon>
+      <SubType>Designer</SubType>
+    </EmbeddedResource>
+    <EmbeddedResource Include="SettingsUI\Irt\ChangeIrtPeptidesDlg.ja.resx">
+      <DependentUpon>ChangeIrtPeptidesDlg.cs</DependentUpon>
+    </EmbeddedResource>
+    <EmbeddedResource Include="SettingsUI\Irt\ChangeIrtPeptidesDlg.zh-CHS.resx">
+      <DependentUpon>ChangeIrtPeptidesDlg.cs</DependentUpon>
+    </EmbeddedResource>
+    <EmbeddedResource Include="SettingsUI\Irt\EditIrtCalcDlg.ja.resx">
+      <DependentUpon>EditIrtCalcDlg.cs</DependentUpon>
+    </EmbeddedResource>
+    <EmbeddedResource Include="SettingsUI\Irt\EditIrtCalcDlg.zh-CHS.resx">
+      <DependentUpon>EditIrtCalcDlg.cs</DependentUpon>
+    </EmbeddedResource>
+    <EmbeddedResource Include="SettingsUI\Irt\SelectIrtStandardDlg.resx">
+      <DependentUpon>SelectIrtStandardDlg.cs</DependentUpon>
+    </EmbeddedResource>
+    <EmbeddedResource Include="SettingsUI\Irt\UseCurrentCalculatorDlg.resx">
+      <DependentUpon>UseCurrentCalculatorDlg.cs</DependentUpon>
+    </EmbeddedResource>
+    <EmbeddedResource Include="SettingsUI\MetadataRuleEditor.zh-CHS.resx">
+      <DependentUpon>MetadataRuleEditor.cs</DependentUpon>
+      <SubType>Designer</SubType>
+    </EmbeddedResource>
+    <EmbeddedResource Include="SettingsUI\MetadataRuleSetEditor.ja.resx">
+      <DependentUpon>MetadataRuleSetEditor.cs</DependentUpon>
+    </EmbeddedResource>
+    <EmbeddedResource Include="SettingsUI\MetadataRuleSetEditor.resx">
+      <DependentUpon>MetadataRuleSetEditor.cs</DependentUpon>
+    </EmbeddedResource>
+    <EmbeddedResource Include="SettingsUI\MetadataRuleSetEditor.zh-CHS.resx">
+      <DependentUpon>MetadataRuleSetEditor.cs</DependentUpon>
+      <SubType>Designer</SubType>
+    </EmbeddedResource>
+    <EmbeddedResource Include="Controls\Graphs\MsGraphExtension.resx">
+      <DependentUpon>MsGraphExtension.cs</DependentUpon>
+      <SubType>Designer</SubType>
+    </EmbeddedResource>
+    <EmbeddedResource Include="SettingsUI\Optimization\AddOptimizationLibraryDlg.ja.resx">
+      <DependentUpon>AddOptimizationLibraryDlg.cs</DependentUpon>
+    </EmbeddedResource>
+    <EmbeddedResource Include="SettingsUI\Optimization\AddOptimizationLibraryDlg.resx">
+      <DependentUpon>AddOptimizationLibraryDlg.cs</DependentUpon>
+      <SubType>Designer</SubType>
+    </EmbeddedResource>
+    <EmbeddedResource Include="SettingsUI\Optimization\AddOptimizationLibraryDlg.zh-CHS.resx">
+      <DependentUpon>AddOptimizationLibraryDlg.cs</DependentUpon>
+      <SubType>Designer</SubType>
+    </EmbeddedResource>
+    <EmbeddedResource Include="SettingsUI\Optimization\AddOptimizationsDlg.ja.resx">
+      <DependentUpon>AddOptimizationsDlg.cs</DependentUpon>
+    </EmbeddedResource>
+    <EmbeddedResource Include="SettingsUI\Optimization\AddOptimizationsDlg.resx">
+      <DependentUpon>AddOptimizationsDlg.cs</DependentUpon>
+    </EmbeddedResource>
+    <EmbeddedResource Include="SettingsUI\Optimization\AddOptimizationsDlg.zh-CHS.resx">
+      <DependentUpon>AddOptimizationsDlg.cs</DependentUpon>
+      <SubType>Designer</SubType>
+    </EmbeddedResource>
+    <EmbeddedResource Include="SettingsUI\PeptideSettingsUI.ja.resx">
+      <DependentUpon>PeptideSettingsUI.cs</DependentUpon>
+      <SubType>Designer</SubType>
+    </EmbeddedResource>
+    <EmbeddedResource Include="SettingsUI\PeptideSettingsUI.zh-CHS.resx">
+      <DependentUpon>PeptideSettingsUI.cs</DependentUpon>
+      <SubType>Designer</SubType>
+    </EmbeddedResource>
+    <EmbeddedResource Include="SettingsUI\RTDetails.ja.resx">
+      <DependentUpon>RTDetails.cs</DependentUpon>
+    </EmbeddedResource>
+    <EmbeddedResource Include="SettingsUI\RTDetails.zh-CHS.resx">
+      <DependentUpon>RTDetails.cs</DependentUpon>
+    </EmbeddedResource>
+    <EmbeddedResource Include="SettingsUI\SaveSettingsDlg.ja.resx">
+      <DependentUpon>SaveSettingsDlg.cs</DependentUpon>
+    </EmbeddedResource>
+    <EmbeddedResource Include="SettingsUI\SaveSettingsDlg.zh-CHS.resx">
+      <DependentUpon>SaveSettingsDlg.cs</DependentUpon>
+    </EmbeddedResource>
+    <EmbeddedResource Include="SettingsUI\StartPageSettingsUI.ja.resx">
+      <DependentUpon>StartPageSettingsUI.cs</DependentUpon>
+    </EmbeddedResource>
+    <EmbeddedResource Include="SettingsUI\StartPageSettingsUI.resx">
+      <DependentUpon>StartPageSettingsUI.cs</DependentUpon>
+    </EmbeddedResource>
+    <EmbeddedResource Include="SettingsUI\StartPageSettingsUI.zh-CHS.resx">
+      <DependentUpon>StartPageSettingsUI.cs</DependentUpon>
+      <SubType>Designer</SubType>
+    </EmbeddedResource>
+    <EmbeddedResource Include="SettingsUI\TransitionSettingsUI.ja.resx">
+      <DependentUpon>TransitionSettingsUI.cs</DependentUpon>
+      <SubType>Designer</SubType>
+    </EmbeddedResource>
+    <EmbeddedResource Include="SettingsUI\TransitionSettingsUI.zh-CHS.resx">
+      <DependentUpon>TransitionSettingsUI.cs</DependentUpon>
+      <SubType>Designer</SubType>
+    </EmbeddedResource>
+    <EmbeddedResource Include="SettingsUI\ViewLibraryDlg.ja.resx">
+      <DependentUpon>ViewLibraryDlg.cs</DependentUpon>
+      <SubType>Designer</SubType>
+    </EmbeddedResource>
+    <EmbeddedResource Include="SettingsUI\ViewLibraryDlg.zh-CHS.resx">
+      <DependentUpon>ViewLibraryDlg.cs</DependentUpon>
+      <SubType>Designer</SubType>
+    </EmbeddedResource>
+    <EmbeddedResource Include="Skyline.ja.resx">
+      <DependentUpon>Skyline.cs</DependentUpon>
+      <SubType>Designer</SubType>
+    </EmbeddedResource>
+    <EmbeddedResource Include="Skyline.zh-CHS.resx">
+      <DependentUpon>Skyline.cs</DependentUpon>
+      <SubType>Designer</SubType>
+    </EmbeddedResource>
+    <EmbeddedResource Include="Skyline_Daily.ico" />
+    <EmbeddedResource Include="Alerts\AboutDlg.resx">
+      <DependentUpon>AboutDlg.cs</DependentUpon>
+      <SubType>Designer</SubType>
+    </EmbeddedResource>
+    <EmbeddedResource Include="Alerts\AlertLinkDlg.resx">
+      <DependentUpon>AlertLinkDlg.cs</DependentUpon>
+      <SubType>Designer</SubType>
+    </EmbeddedResource>
+    <EmbeddedResource Include="Alerts\LocateFileDlg.resx">
+      <DependentUpon>LocateFileDlg.cs</DependentUpon>
+    </EmbeddedResource>
+    <EmbeddedResource Include="Alerts\PasteTypeDlg.resx">
+      <DependentUpon>PasteTypeDlg.cs</DependentUpon>
+      <SubType>Designer</SubType>
+    </EmbeddedResource>
+    <EmbeddedResource Include="Controls\Graphs\AlignmentForm.resx">
+      <DependentUpon>AlignmentForm.cs</DependentUpon>
+      <SubType>Designer</SubType>
+    </EmbeddedResource>
+    <EmbeddedResource Include="Controls\Graphs\AsyncRenderControl.resx">
+      <DependentUpon>AsyncRenderControl.cs</DependentUpon>
+    </EmbeddedResource>
+    <EmbeddedResource Include="Controls\ImmediateWindow.resx">
+      <DependentUpon>ImmediateWindow.cs</DependentUpon>
+    </EmbeddedResource>
+    <EmbeddedResource Include="Controls\PopupPickList.resx">
+      <DependentUpon>PopupPickList.cs</DependentUpon>
+      <SubType>Designer</SubType>
+    </EmbeddedResource>
+    <EmbeddedResource Include="Controls\SequenceTreeForm.resx">
+      <DependentUpon>SequenceTreeForm.cs</DependentUpon>
+      <SubType>Designer</SubType>
+    </EmbeddedResource>
+    <EmbeddedResource Include="EditUI\ReintegrateDlg.resx">
+      <DependentUpon>ReintegrateDlg.cs</DependentUpon>
+    </EmbeddedResource>
+    <EmbeddedResource Include="EditUI\RenameProteinsDlg.resx">
+      <DependentUpon>RenameProteinsDlg.cs</DependentUpon>
+      <SubType>Designer</SubType>
+    </EmbeddedResource>
+    <EmbeddedResource Include="FileUI\ExportChromatogramDlg.resx">
+      <DependentUpon>ExportChromatogramDlg.cs</DependentUpon>
+    </EmbeddedResource>
+    <EmbeddedResource Include="FileUI\ExportMethodDlg.resx">
+      <DependentUpon>ExportMethodDlg.cs</DependentUpon>
+      <SubType>Designer</SubType>
+    </EmbeddedResource>
+    <EmbeddedResource Include="FileUI\MProphetFeaturesDlg.resx">
+      <DependentUpon>MProphetFeaturesDlg.cs</DependentUpon>
+    </EmbeddedResource>
+    <EmbeddedResource Include="FileUI\OpenDataSourceDialog.resx">
+      <DependentUpon>OpenDataSourceDialog.cs</DependentUpon>
+      <SubType>Designer</SubType>
+    </EmbeddedResource>
+    <EmbeddedResource Include="FileUI\PeptideSearch\MatchModificationsControl.resx">
+      <DependentUpon>MatchModificationsControl.cs</DependentUpon>
+      <SubType>Designer</SubType>
+    </EmbeddedResource>
+    <EmbeddedResource Include="FileUI\PeptideSearch\BuildPeptideSearchLibraryControl.resx">
+      <DependentUpon>BuildPeptideSearchLibraryControl.cs</DependentUpon>
+    </EmbeddedResource>
+    <EmbeddedResource Include="FileUI\PeptideSearch\ImportFastaControl.resx">
+      <DependentUpon>ImportFastaControl.cs</DependentUpon>
+    </EmbeddedResource>
+    <EmbeddedResource Include="FileUI\PeptideSearch\ImportPeptideSearchDlg.resx">
+      <DependentUpon>ImportPeptideSearchDlg.cs</DependentUpon>
+      <SubType>Designer</SubType>
+    </EmbeddedResource>
+    <EmbeddedResource Include="FileUI\PeptideSearch\ImportResultsControl.resx">
+      <DependentUpon>ImportResultsControl.cs</DependentUpon>
+      <SubType>Designer</SubType>
+    </EmbeddedResource>
+    <EmbeddedResource Include="FileUI\PublishDocumentDlg.resx">
+      <DependentUpon>PublishDocumentDlg.cs</DependentUpon>
+    </EmbeddedResource>
+    <EmbeddedResource Include="FileUI\RescoreResultsDlg.resx">
+      <DependentUpon>RescoreResultsDlg.cs</DependentUpon>
+    </EmbeddedResource>
+    <EmbeddedResource Include="SettingsUI\AddPathsDlg.resx">
+      <DependentUpon>AddPathsDlg.cs</DependentUpon>
+    </EmbeddedResource>
+    <EmbeddedResource Include="Controls\Graphs\AllChromatogramsGraph.resx">
+      <DependentUpon>AllChromatogramsGraph.cs</DependentUpon>
+    </EmbeddedResource>
+    <EmbeddedResource Include="SettingsUI\CalculateIsolationSchemeDlg.resx">
+      <DependentUpon>CalculateIsolationSchemeDlg.cs</DependentUpon>
+      <SubType>Designer</SubType>
+    </EmbeddedResource>
+    <EmbeddedResource Include="SettingsUI\EditPeakScoringModelDlg.resx">
+      <DependentUpon>EditPeakScoringModelDlg.cs</DependentUpon>
+      <SubType>Designer</SubType>
+    </EmbeddedResource>
+    <EmbeddedResource Include="SettingsUI\EditCEDlg.resx">
+      <DependentUpon>EditCEDlg.cs</DependentUpon>
+      <SubType>Designer</SubType>
+    </EmbeddedResource>
+    <EmbeddedResource Include="SettingsUI\EditEnzymeDlg.resx">
+      <DependentUpon>EditEnzymeDlg.cs</DependentUpon>
+      <SubType>Designer</SubType>
+    </EmbeddedResource>
+    <EmbeddedResource Include="SettingsUI\EditIsolationSchemeDlg.resx">
+      <DependentUpon>EditIsolationSchemeDlg.cs</DependentUpon>
+      <SubType>Designer</SubType>
+    </EmbeddedResource>
+    <EmbeddedResource Include="SettingsUI\EditListDlg.resx">
+      <DependentUpon>EditListDlg.cs</DependentUpon>
+      <SubType>Designer</SubType>
+    </EmbeddedResource>
+    <EmbeddedResource Include="SettingsUI\EditExclusionDlg.resx">
+      <DependentUpon>EditExclusionDlg.cs</DependentUpon>
+      <SubType>Designer</SubType>
+    </EmbeddedResource>
+    <EmbeddedResource Include="SettingsUI\EditRTDlg.resx">
+      <DependentUpon>EditRTDlg.cs</DependentUpon>
+      <SubType>Designer</SubType>
+    </EmbeddedResource>
+    <EmbeddedResource Include="SettingsUI\EditStaticModDlg.resx">
+      <DependentUpon>EditStaticModDlg.cs</DependentUpon>
+      <SubType>Designer</SubType>
+    </EmbeddedResource>
+    <EmbeddedResource Include="SettingsUI\FullScanSettingsControl.resx">
+      <DependentUpon>FullScanSettingsControl.cs</DependentUpon>
+      <SubType>Designer</SubType>
+    </EmbeddedResource>
+    <EmbeddedResource Include="SettingsUI\PeptideSettingsUI.resx">
+      <DependentUpon>PeptideSettingsUI.cs</DependentUpon>
+      <SubType>Designer</SubType>
+    </EmbeddedResource>
+    <EmbeddedResource Include="Properties\Resources.ja.resx">
+      <DependentUpon>Resources.resx</DependentUpon>
+      <SubType>Designer</SubType>
+    </EmbeddedResource>
+    <EmbeddedResource Include="Properties\Resources.zh-CHS.resx">
+      <DependentUpon>Resources.resx</DependentUpon>
+      <SubType>Designer</SubType>
+    </EmbeddedResource>
+    <EmbeddedResource Include="Properties\Resources.resx">
+      <Generator>PublicResXFileCodeGenerator</Generator>
+      <SubType>Designer</SubType>
+      <LastGenOutput>Resources.Designer.cs</LastGenOutput>
+    </EmbeddedResource>
+    <EmbeddedResource Include="SettingsUI\RTDetails.resx">
+      <DependentUpon>RTDetails.cs</DependentUpon>
+      <SubType>Designer</SubType>
+    </EmbeddedResource>
+    <EmbeddedResource Include="SettingsUI\SaveSettingsDlg.resx">
+      <DependentUpon>SaveSettingsDlg.cs</DependentUpon>
+      <SubType>Designer</SubType>
+    </EmbeddedResource>
+    <EmbeddedResource Include="SettingsUI\TransitionSettingsUI.resx">
+      <DependentUpon>TransitionSettingsUI.cs</DependentUpon>
+      <SubType>Designer</SubType>
+    </EmbeddedResource>
+    <EmbeddedResource Include="Skyline.resx">
+      <DependentUpon>Skyline.cs</DependentUpon>
+      <SubType>Designer</SubType>
+    </EmbeddedResource>
+    <EmbeddedResource Include="ToolsUI\ColorGrid.ja.resx">
+      <DependentUpon>ColorGrid.cs</DependentUpon>
+    </EmbeddedResource>
+    <EmbeddedResource Include="ToolsUI\ColorGrid.resx">
+      <DependentUpon>ColorGrid.cs</DependentUpon>
+    </EmbeddedResource>
+    <EmbeddedResource Include="ToolsUI\ColorGrid.zh-CHS.resx">
+      <DependentUpon>ColorGrid.cs</DependentUpon>
+    </EmbeddedResource>
+    <EmbeddedResource Include="ToolsUI\ConfigureToolsDlg.ja.resx">
+      <DependentUpon>ConfigureToolsDlg.cs</DependentUpon>
+    </EmbeddedResource>
+    <EmbeddedResource Include="ToolsUI\ConfigureToolsDlg.resx">
+      <DependentUpon>ConfigureToolsDlg.cs</DependentUpon>
+      <SubType>Designer</SubType>
+    </EmbeddedResource>
+    <EmbeddedResource Include="ToolsUI\ConfigureToolsDlg.zh-CHS.resx">
+      <DependentUpon>ConfigureToolsDlg.cs</DependentUpon>
+    </EmbeddedResource>
+    <EmbeddedResource Include="Controls\GroupComparison\CreateMatchExpressionDlg.resx">
+      <DependentUpon>CreateMatchExpressionDlg.cs</DependentUpon>
+      <SubType>Designer</SubType>
+    </EmbeddedResource>
+    <EmbeddedResource Include="ToolsUI\EditRemoteAccountDlg.ja.resx">
+      <DependentUpon>EditRemoteAccountDlg.cs</DependentUpon>
+    </EmbeddedResource>
+    <EmbeddedResource Include="ToolsUI\EditRemoteAccountDlg.resx">
+      <DependentUpon>EditRemoteAccountDlg.cs</DependentUpon>
+    </EmbeddedResource>
+    <EmbeddedResource Include="ToolsUI\EditRemoteAccountDlg.zh-CHS.resx">
+      <DependentUpon>EditRemoteAccountDlg.cs</DependentUpon>
+    </EmbeddedResource>
+    <EmbeddedResource Include="ToolsUI\EditCustomThemeDlg.ja.resx">
+      <DependentUpon>EditCustomThemeDlg.cs</DependentUpon>
+    </EmbeddedResource>
+    <EmbeddedResource Include="ToolsUI\EditCustomThemeDlg.resx">
+      <DependentUpon>EditCustomThemeDlg.cs</DependentUpon>
+    </EmbeddedResource>
+    <EmbeddedResource Include="ToolsUI\EditCustomThemeDlg.zh-CHS.resx">
+      <DependentUpon>EditCustomThemeDlg.cs</DependentUpon>
+    </EmbeddedResource>
+    <EmbeddedResource Include="ToolsUI\EditServerDlg.ja.resx">
+      <DependentUpon>EditServerDlg.cs</DependentUpon>
+    </EmbeddedResource>
+    <EmbeddedResource Include="ToolsUI\EditServerDlg.resx">
+      <DependentUpon>EditServerDlg.cs</DependentUpon>
+    </EmbeddedResource>
+    <EmbeddedResource Include="ToolsUI\EditServerDlg.zh-CHS.resx">
+      <DependentUpon>EditServerDlg.cs</DependentUpon>
+    </EmbeddedResource>
+    <EmbeddedResource Include="ToolsUI\PythonInstaller.ja.resx">
+      <DependentUpon>PythonInstaller.cs</DependentUpon>
+    </EmbeddedResource>
+    <EmbeddedResource Include="ToolsUI\PythonInstaller.resx">
+      <DependentUpon>PythonInstaller.cs</DependentUpon>
+    </EmbeddedResource>
+    <EmbeddedResource Include="ToolsUI\PythonInstaller.zh-CHS.resx">
+      <DependentUpon>PythonInstaller.cs</DependentUpon>
+    </EmbeddedResource>
+    <EmbeddedResource Include="ToolsUI\RInstaller.ja.resx">
+      <DependentUpon>RInstaller.cs</DependentUpon>
+    </EmbeddedResource>
+    <EmbeddedResource Include="ToolsUI\RInstaller.resx">
+      <DependentUpon>RInstaller.cs</DependentUpon>
+    </EmbeddedResource>
+    <EmbeddedResource Include="ToolsUI\RInstaller.zh-CHS.resx">
+      <DependentUpon>RInstaller.cs</DependentUpon>
+    </EmbeddedResource>
+    <EmbeddedResource Include="ToolsUI\ToolOptionsUI.ja.resx">
+      <DependentUpon>ToolOptionsUI.cs</DependentUpon>
+    </EmbeddedResource>
+    <EmbeddedResource Include="ToolsUI\ToolOptionsUI.resx">
+      <DependentUpon>ToolOptionsUI.cs</DependentUpon>
+      <SubType>Designer</SubType>
+    </EmbeddedResource>
+    <Content Include="..\BiblioSpec\src\modifications.xml">
+      <Link>modifications.xml</Link>
+      <CopyToOutputDirectory>PreserveNewest</CopyToOutputDirectory>
+    </Content>
+    <Content Include="$(MascotParserPath)\config\quantitation_1.xsd">
+      <Link>quantitation_1.xsd</Link>
+      <SubType>Designer</SubType>
+      <CopyToOutputDirectory>PreserveNewest</CopyToOutputDirectory>
+    </Content>
+    <Content Include="$(MascotParserPath)\config\quantitation_2.xsd">
+      <Link>quantitation_2.xsd</Link>
+      <SubType>Designer</SubType>
+      <CopyToOutputDirectory>PreserveNewest</CopyToOutputDirectory>
+    </Content>
+    <EmbeddedResource Include="ToolsUI\ToolOptionsUI.zh-CHS.resx">
+      <DependentUpon>ToolOptionsUI.cs</DependentUpon>
+      <SubType>Designer</SubType>
+    </EmbeddedResource>
+    <EmbeddedResource Include="ToolsUI\ToolStoreDlg.ja.resx">
+      <DependentUpon>ToolStoreDlg.cs</DependentUpon>
+    </EmbeddedResource>
+    <EmbeddedResource Include="ToolsUI\ToolStoreDlg.resx">
+      <DependentUpon>ToolStoreDlg.cs</DependentUpon>
+      <SubType>Designer</SubType>
+    </EmbeddedResource>
+    <EmbeddedResource Include="ToolsUI\ToolStoreDlg.zh-CHS.resx">
+      <DependentUpon>ToolStoreDlg.cs</DependentUpon>
+    </EmbeddedResource>
+    <EmbeddedResource Include="ToolsUI\ToolUpdatesDlg.ja.resx">
+      <DependentUpon>ToolUpdatesDlg.cs</DependentUpon>
+    </EmbeddedResource>
+    <EmbeddedResource Include="ToolsUI\ToolUpdatesDlg.resx">
+      <DependentUpon>ToolUpdatesDlg.cs</DependentUpon>
+    </EmbeddedResource>
+    <EmbeddedResource Include="ToolsUI\ToolUpdatesDlg.zh-CHS.resx">
+      <DependentUpon>ToolUpdatesDlg.cs</DependentUpon>
+    </EmbeddedResource>
+    <None Include="app.config">
+      <SubType>Designer</SubType>
+    </None>
+    <None Include="Jamfile.jam" />
+    <None Include="Properties\Settings.settings">
+      <Generator>PublicSettingsSingleFileGenerator</Generator>
+      <LastGenOutput>Settings.Designer.cs</LastGenOutput>
+      <SubType>Designer</SubType>
+    </None>
+    <Compile Include="Properties\Settings.Designer.cs">
+      <AutoGen>True</AutoGen>
+      <DependentUpon>Settings.settings</DependentUpon>
+      <DesignTimeSharedInput>True</DesignTimeSharedInput>
+    </Compile>
+    <Compile Include="Model\SequenceUtil.cs" />
+    <Compile Include="Properties\Settings.cs" />
+    <Compile Include="SettingsUI\SettingsUIUtil.cs" />
+    <Compile Include="SettingsUI\TransitionSettingsUI.cs">
+      <SubType>Form</SubType>
+    </Compile>
+    <Compile Include="SettingsUI\TransitionSettingsUI.Designer.cs">
+      <DependentUpon>TransitionSettingsUI.cs</DependentUpon>
+    </Compile>
+    <Compile Include="SettingsUI\ViewLibraryDlg.cs">
+      <SubType>Form</SubType>
+    </Compile>
+    <Compile Include="SettingsUI\ViewLibraryDlg.Designer.cs">
+      <DependentUpon>ViewLibraryDlg.cs</DependentUpon>
+    </Compile>
+    <Compile Include="Skyline.cs">
+      <SubType>Form</SubType>
+    </Compile>
+    <Compile Include="Skyline.designer.cs">
+      <DependentUpon>Skyline.cs</DependentUpon>
+    </Compile>
+    <Compile Include="SkylineFiles.cs">
+      <SubType>Form</SubType>
+    </Compile>
+    <Compile Include="SkylineGraphs.cs">
+      <SubType>Form</SubType>
+    </Compile>
+    <Compile Include="Controls\ToolStripNumericUpDown.cs">
+      <SubType>Component</SubType>
+    </Compile>
+    <Compile Include="ToolsUI\ConfigureToolsDlg.cs">
+      <SubType>Form</SubType>
+    </Compile>
+    <Compile Include="ToolsUI\ConfigureToolsDlg.designer.cs">
+      <DependentUpon>ConfigureToolsDlg.cs</DependentUpon>
+    </Compile>
+    <Compile Include="ToolsUI\EditRemoteAccountDlg.cs">
+      <SubType>Form</SubType>
+    </Compile>
+    <Compile Include="ToolsUI\EditRemoteAccountDlg.Designer.cs">
+      <DependentUpon>EditRemoteAccountDlg.cs</DependentUpon>
+    </Compile>
+    <Compile Include="ToolsUI\EditCustomThemeDlg.cs">
+      <SubType>Form</SubType>
+    </Compile>
+    <Compile Include="ToolsUI\EditCustomThemeDlg.Designer.cs">
+      <DependentUpon>EditCustomThemeDlg.cs</DependentUpon>
+    </Compile>
+    <Compile Include="ToolsUI\EditServerDlg.cs">
+      <SubType>Form</SubType>
+    </Compile>
+    <Compile Include="ToolsUI\EditServerDlg.Designer.cs">
+      <DependentUpon>EditServerDlg.cs</DependentUpon>
+    </Compile>
+    <Compile Include="ToolsUI\PythonInstaller.cs">
+      <SubType>Form</SubType>
+    </Compile>
+    <Compile Include="ToolsUI\PythonInstaller.Designer.cs">
+      <DependentUpon>PythonInstaller.cs</DependentUpon>
+    </Compile>
+    <Compile Include="ToolsUI\RInstaller.cs">
+      <SubType>Form</SubType>
+    </Compile>
+    <Compile Include="ToolsUI\RInstaller.Designer.cs">
+      <DependentUpon>RInstaller.cs</DependentUpon>
+    </Compile>
+    <Compile Include="ToolsUI\ToolInstallUI.cs" />
+    <Compile Include="ToolsUI\ToolOptionsUI.cs">
+      <SubType>Form</SubType>
+    </Compile>
+    <Compile Include="ToolsUI\ToolOptionsUI.Designer.cs">
+      <DependentUpon>ToolOptionsUI.cs</DependentUpon>
+    </Compile>
+    <Compile Include="ToolsUI\ToolStoreDlg.cs">
+      <SubType>Form</SubType>
+    </Compile>
+    <Compile Include="ToolsUI\ToolStoreDlg.Designer.cs">
+      <DependentUpon>ToolStoreDlg.cs</DependentUpon>
+    </Compile>
+    <Compile Include="ToolsUI\ToolUpdatesDlg.cs">
+      <SubType>Form</SubType>
+    </Compile>
+    <Compile Include="ToolsUI\ToolUpdatesDlg.Designer.cs">
+      <DependentUpon>ToolUpdatesDlg.cs</DependentUpon>
+    </Compile>
+    <Compile Include="UpgradeManager.cs" />
+    <Compile Include="Util\Adduct.cs" />
+    <Compile Include="Util\AxisLabelScaler.cs" />
+    <Compile Include="Util\BackgroundEventThreads.cs" />
+    <Compile Include="Util\BioMassCalc.cs" />
+    <Compile Include="Util\ConsoleTable.cs" />
+    <Compile Include="Util\CreateHandleDebugBase.cs">
+      <SubType>Form</SubType>
+    </Compile>
+    <Compile Include="Util\ExceptionPointers.cs" />
+    <Compile Include="Util\FormattableList.cs" />
+    <Compile Include="Util\ModeUIAwareForm.cs" />
+    <Compile Include="Util\ModeUIInvariantFormEx.cs">
+      <SubType>Form</SubType>
+    </Compile>
+    <Compile Include="Util\PeptideToMoleculeTextMapper.cs" />
+    <Compile Include="Util\HistogramHelper.cs" />
+    <Compile Include="Util\LongOperationRunner.cs" />
+    <Compile Include="Util\CultureUtil.cs" />
+    <Compile Include="Util\DataGridViewPasteHandler.cs" />
+    <Compile Include="Util\DataSourceUtil.cs" />
+    <Compile Include="Util\DirectSerializer.cs" />
+    <Compile Include="Util\DockableFormEx.cs">
+      <SubType>Form</SubType>
+    </Compile>
+    <Compile Include="Util\DotTraceProfile.cs" />
+    <Compile Include="Util\Extensions\ActionUtil.cs" />
+    <Compile Include="Util\Install.cs" />
+    <Compile Include="Util\Extensions\Text.cs" />
+    <Compile Include="Util\Extensions\UtilProcess.cs" />
+    <Compile Include="Util\FormAnimator.cs" />
+    <Compile Include="Util\IonInfo.cs" />
+    <Compile Include="Util\Log.cs" />
+    <Compile Include="Util\MemoryInfo.cs" />
+    <Compile Include="Util\NameValueParameters.cs" />
+    <Compile Include="Util\PanoramaPublishUtil.cs" />
+    <Compile Include="Util\PooledSqliteConnection.cs" />
+    <Compile Include="Util\SystemMetrics.cs" />
+    <Compile Include="Util\TextRendererHelper.cs" />
+    <Compile Include="Util\UtilInstall.cs" />
+    <Compile Include="Util\UtilUIExtra.cs" />
+    <Compile Include="Util\UtilIOExtra.cs" />
+    <Compile Include="Util\Extensions\UtilDB.cs" />
+    <Compile Include="Util\ListViewColumnSorter.cs" />
+    <Compile Include="Util\SSRCalc3.cs" />
+    <Compile Include="Util\Statistics.cs" />
+    <Compile Include="Util\Util.cs" />
+    <Compile Include="Model\Export.cs" />
+    <Compile Include="Util\UtilIO.cs" />
+    <Compile Include="Util\UtilUI.cs">
+      <SubType>Component</SubType>
+    </Compile>
+    <Compile Include="Util\ValueChecking.cs" />
+    <Compile Include="Util\Xml.cs" />
+    <Compile Include="Model\DocSettings\XmlNamedElement.cs" />
+    <Compile Include="Util\ClipboardEx.cs" />
+    <Compile Include="Util\FormEx.cs">
+      <SubType>Form</SubType>
+    </Compile>
+    <EmbeddedResource Include="Model\Lib\ChromLib\ChromLibResources.resx">
+      <Generator>PublicResXFileCodeGenerator</Generator>
+      <SubType>Designer</SubType>
+      <LastGenOutput>ChromLibResources.Designer.cs</LastGenOutput>
+    </EmbeddedResource>
+    <EmbeddedResource Include="Model\Lib\ChromLib\ChromLibResources.ja.resx">
+      <DependentUpon>ChromLibResources.resx</DependentUpon>
+      <SubType>Designer</SubType>
+    </EmbeddedResource>
+    <EmbeddedResource Include="Model\Lib\ChromLib\ChromLibResources.zh-CHS.resx">
+      <DependentUpon>ChromLibResources.resx</DependentUpon>
+      <SubType>Designer</SubType>
+    </EmbeddedResource>
+    <EmbeddedResource Include="SettingsUI\SettingsUIResources.resx">
+      <Generator>PublicResXFileCodeGenerator</Generator>
+      <SubType>Designer</SubType>
+      <LastGenOutput>SettingsUIResources.Designer.cs</LastGenOutput>
+    </EmbeddedResource>
+    <EmbeddedResource Include="SettingsUI\SettingsUIResources.ja.resx">
+      <DependentUpon>SettingsUIResources.resx</DependentUpon>
+      <SubType>Designer</SubType>
+    </EmbeddedResource>
+    <EmbeddedResource Include="SettingsUI\SettingsUIResources.zh-CHS.resx">
+      <DependentUpon>SettingsUIResources.resx</DependentUpon>
+      <SubType>Designer</SubType>
+    </EmbeddedResource>
+    <EmbeddedResource Include="Controls\SeqNode\SeqNodeResources.resx">
+      <Generator>PublicResXFileCodeGenerator</Generator>
+      <SubType>Designer</SubType>
+      <LastGenOutput>SeqNodeResources.Designer.cs</LastGenOutput>
+    </EmbeddedResource>
+    <EmbeddedResource Include="Controls\SeqNode\SeqNodeResources.ja.resx">
+      <DependentUpon>SeqNodeResources.resx</DependentUpon>
+      <SubType>Designer</SubType>
+    </EmbeddedResource>
+    <EmbeddedResource Include="Controls\SeqNode\SeqNodeResources.zh-CHS.resx">
+      <DependentUpon>SeqNodeResources.resx</DependentUpon>
+      <SubType>Designer</SubType>
+    </EmbeddedResource>
+    <EmbeddedResource Include="Model\Results\Scoring\ScoringResources.resx">
+      <Generator>PublicResXFileCodeGenerator</Generator>
+      <SubType>Designer</SubType>
+      <LastGenOutput>ScoringResources.Designer.cs</LastGenOutput>
+    </EmbeddedResource>
+    <EmbeddedResource Include="Model\Results\Scoring\ScoringResources.ja.resx">
+      <DependentUpon>ScoringResources.resx</DependentUpon>
+      <SubType>Designer</SubType>
+    </EmbeddedResource>
+    <EmbeddedResource Include="Model\Results\Scoring\ScoringResources.zh-CHS.resx">
+      <DependentUpon>ScoringResources.resx</DependentUpon>
+      <SubType>Designer</SubType>
+    </EmbeddedResource>
+    <EmbeddedResource Include="Controls\GroupComparison\GroupComparisonResources.resx">
+      <Generator>PublicResXFileCodeGenerator</Generator>
+      <SubType>Designer</SubType>
+      <LastGenOutput>GroupComparisonResources.Designer.cs</LastGenOutput>
+    </EmbeddedResource>
+    <EmbeddedResource Include="Controls\GroupComparison\GroupComparisonResources.ja.resx">
+      <DependentUpon>GroupComparisonResources.resx</DependentUpon>
+      <SubType>Designer</SubType>
+    </EmbeddedResource>
+    <EmbeddedResource Include="Controls\GroupComparison\GroupComparisonResources.zh-CHS.resx">
+      <DependentUpon>GroupComparisonResources.resx</DependentUpon>
+      <SubType>Designer</SubType>
+    </EmbeddedResource>
+    <EmbeddedResource Include="SkylineResources.resx">
+      <Generator>PublicResXFileCodeGenerator</Generator>
+      <SubType>Designer</SubType>
+      <LastGenOutput>SkylineResources.Designer.cs</LastGenOutput>
+    </EmbeddedResource>
+    <EmbeddedResource Include="SkylineResources.ja.resx">
+      <DependentUpon>SkylineResources.resx</DependentUpon>
+      <SubType>Designer</SubType>
+    </EmbeddedResource>
+    <EmbeddedResource Include="SkylineResources.zh-CHS.resx">
+      <DependentUpon>SkylineResources.resx</DependentUpon>
+      <SubType>Designer</SubType>
+    </EmbeddedResource>
+    <EmbeddedResource Include="Model\DocSettings\MetadataExtraction\MetadataExtractionResources.resx">
+      <Generator>PublicResXFileCodeGenerator</Generator>
+      <SubType>Designer</SubType>
+      <LastGenOutput>MetadataExtractionResources.Designer.cs</LastGenOutput>
+    </EmbeddedResource>
+    <EmbeddedResource Include="Model\DocSettings\MetadataExtraction\MetadataExtractionResources.ja.resx">
+      <DependentUpon>MetadataExtractionResources.resx</DependentUpon>
+      <SubType>Designer</SubType>
+    </EmbeddedResource>
+    <EmbeddedResource Include="Model\DocSettings\MetadataExtraction\MetadataExtractionResources.zh-CHS.resx">
+      <DependentUpon>MetadataExtractionResources.resx</DependentUpon>
+      <SubType>Designer</SubType>
+    </EmbeddedResource>
+    <EmbeddedResource Include="Controls\Graphs\GraphsResources.resx">
+      <Generator>PublicResXFileCodeGenerator</Generator>
+      <SubType>Designer</SubType>
+      <LastGenOutput>GraphsResources.Designer.cs</LastGenOutput>
+    </EmbeddedResource>
+    <EmbeddedResource Include="Controls\Graphs\GraphsResources.ja.resx">
+      <DependentUpon>GraphsResources.resx</DependentUpon>
+      <SubType>Designer</SubType>
+    </EmbeddedResource>
+    <EmbeddedResource Include="Controls\Graphs\GraphsResources.zh-CHS.resx">
+      <DependentUpon>GraphsResources.resx</DependentUpon>
+      <SubType>Designer</SubType>
+    </EmbeddedResource>
+    <EmbeddedResource Include="Menus\MenusResources.resx">
+      <Generator>PublicResXFileCodeGenerator</Generator>
+      <SubType>Designer</SubType>
+      <LastGenOutput>MenusResources.Designer.cs</LastGenOutput>
+    </EmbeddedResource>
+    <EmbeddedResource Include="Menus\MenusResources.ja.resx">
+      <DependentUpon>MenusResources.resx</DependentUpon>
+      <SubType>Designer</SubType>
+    </EmbeddedResource>
+    <EmbeddedResource Include="Menus\MenusResources.zh-CHS.resx">
+      <DependentUpon>MenusResources.resx</DependentUpon>
+      <SubType>Designer</SubType>
+    </EmbeddedResource>
+    <EmbeddedResource Include="Alerts\AlertsResources.resx">
+      <Generator>PublicResXFileCodeGenerator</Generator>
+      <SubType>Designer</SubType>
+      <LastGenOutput>AlertsResources.Designer.cs</LastGenOutput>
+    </EmbeddedResource>
+    <EmbeddedResource Include="Alerts\AlertsResources.ja.resx">
+      <DependentUpon>AlertsResources.resx</DependentUpon>
+      <SubType>Designer</SubType>
+    </EmbeddedResource>
+    <EmbeddedResource Include="Alerts\AlertsResources.zh-CHS.resx">
+      <DependentUpon>AlertsResources.resx</DependentUpon>
+      <SubType>Designer</SubType>
+    </EmbeddedResource>
+    <EmbeddedResource Include="FileUI\PeptideSearch\PeptideSearchResources.resx">
+      <Generator>PublicResXFileCodeGenerator</Generator>
+      <SubType>Designer</SubType>
+      <LastGenOutput>PeptideSearchResources.Designer.cs</LastGenOutput>
+    </EmbeddedResource>
+    <EmbeddedResource Include="FileUI\PeptideSearch\PeptideSearchResources.ja.resx">
+      <DependentUpon>PeptideSearchResources.resx</DependentUpon>
+      <SubType>Designer</SubType>
+    </EmbeddedResource>
+    <EmbeddedResource Include="FileUI\PeptideSearch\PeptideSearchResources.zh-CHS.resx">
+      <DependentUpon>PeptideSearchResources.resx</DependentUpon>
+      <SubType>Designer</SubType>
+    </EmbeddedResource>
+    <EmbeddedResource Include="EditUI\EditUIResources.resx">
+      <Generator>PublicResXFileCodeGenerator</Generator>
+      <SubType>Designer</SubType>
+      <LastGenOutput>EditUIResources.Designer.cs</LastGenOutput>
+    </EmbeddedResource>
+    <EmbeddedResource Include="EditUI\EditUIResources.ja.resx">
+      <DependentUpon>EditUIResources.resx</DependentUpon>
+      <SubType>Designer</SubType>
+    </EmbeddedResource>
+    <EmbeddedResource Include="EditUI\EditUIResources.zh-CHS.resx">
+      <DependentUpon>EditUIResources.resx</DependentUpon>
+      <SubType>Designer</SubType>
+    </EmbeddedResource>
+    <EmbeddedResource Include="Controls\Lists\ListsResources.resx">
+      <Generator>PublicResXFileCodeGenerator</Generator>
+      <SubType>Designer</SubType>
+      <LastGenOutput>ListsResources.Designer.cs</LastGenOutput>
+    </EmbeddedResource>
+    <EmbeddedResource Include="Controls\Lists\ListsResources.ja.resx">
+      <DependentUpon>ListsResources.resx</DependentUpon>
+      <SubType>Designer</SubType>
+    </EmbeddedResource>
+    <EmbeddedResource Include="Controls\Lists\ListsResources.zh-CHS.resx">
+      <DependentUpon>ListsResources.resx</DependentUpon>
+      <SubType>Designer</SubType>
+    </EmbeddedResource>
+    <EmbeddedResource Include="Model\Tools\ToolsResources.resx">
+      <Generator>PublicResXFileCodeGenerator</Generator>
+      <SubType>Designer</SubType>
+      <LastGenOutput>ToolsResources.Designer.cs</LastGenOutput>
+    </EmbeddedResource>
+    <EmbeddedResource Include="Model\Tools\ToolsResources.ja.resx">
+      <DependentUpon>ToolsResources.resx</DependentUpon>
+      <SubType>Designer</SubType>
+    </EmbeddedResource>
+    <EmbeddedResource Include="Model\Tools\ToolsResources.zh-CHS.resx">
+      <DependentUpon>ToolsResources.resx</DependentUpon>
+      <SubType>Designer</SubType>
+    </EmbeddedResource>
+    <EmbeddedResource Include="Model\ModelResources.resx">
+      <Generator>PublicResXFileCodeGenerator</Generator>
+      <SubType>Designer</SubType>
+      <LastGenOutput>ModelResources.Designer.cs</LastGenOutput>
+    </EmbeddedResource>
+    <EmbeddedResource Include="Model\ModelResources.ja.resx">
+      <DependentUpon>ModelResources.resx</DependentUpon>
+      <SubType>Designer</SubType>
+    </EmbeddedResource>
+    <EmbeddedResource Include="Model\ModelResources.zh-CHS.resx">
+      <DependentUpon>ModelResources.resx</DependentUpon>
+      <SubType>Designer</SubType>
+    </EmbeddedResource>
+    <EmbeddedResource Include="FileUI\FileUIResources.resx">
+      <Generator>PublicResXFileCodeGenerator</Generator>
+      <SubType>Designer</SubType>
+      <LastGenOutput>FileUIResources.Designer.cs</LastGenOutput>
+    </EmbeddedResource>
+    <EmbeddedResource Include="FileUI\FileUIResources.ja.resx">
+      <DependentUpon>FileUIResources.resx</DependentUpon>
+      <SubType>Designer</SubType>
+    </EmbeddedResource>
+    <EmbeddedResource Include="FileUI\FileUIResources.zh-CHS.resx">
+      <DependentUpon>FileUIResources.resx</DependentUpon>
+      <SubType>Designer</SubType>
+    </EmbeddedResource>
+    <EmbeddedResource Include="Util\UtilResources.resx">
+      <Generator>PublicResXFileCodeGenerator</Generator>
+      <SubType>Designer</SubType>
+      <LastGenOutput>UtilResources.Designer.cs</LastGenOutput>
+    </EmbeddedResource>
+    <EmbeddedResource Include="Util\UtilResources.ja.resx">
+      <DependentUpon>UtilResources.resx</DependentUpon>
+      <SubType>Designer</SubType>
+    </EmbeddedResource>
+    <EmbeddedResource Include="Util\UtilResources.zh-CHS.resx">
+      <DependentUpon>UtilResources.resx</DependentUpon>
+      <SubType>Designer</SubType>
+    </EmbeddedResource>
+    <EmbeddedResource Include="Model\Lib\LibResources.resx">
+      <Generator>PublicResXFileCodeGenerator</Generator>
+      <SubType>Designer</SubType>
+      <LastGenOutput>LibResources.Designer.cs</LastGenOutput>
+    </EmbeddedResource>
+    <EmbeddedResource Include="Model\Lib\LibResources.ja.resx">
+      <DependentUpon>LibResources.resx</DependentUpon>
+      <SubType>Designer</SubType>
+    </EmbeddedResource>
+    <EmbeddedResource Include="Model\Lib\LibResources.zh-CHS.resx">
+      <DependentUpon>LibResources.resx</DependentUpon>
+      <SubType>Designer</SubType>
+    </EmbeddedResource>
+    <EmbeddedResource Include="Properties\PropertiesResources.resx">
+      <Generator>PublicResXFileCodeGenerator</Generator>
+      <SubType>Designer</SubType>
+      <LastGenOutput>PropertiesResources.Designer.cs</LastGenOutput>
+    </EmbeddedResource>
+    <EmbeddedResource Include="Properties\PropertiesResources.ja.resx">
+      <DependentUpon>PropertiesResources.resx</DependentUpon>
+      <SubType>Designer</SubType>
+    </EmbeddedResource>
+    <EmbeddedResource Include="Properties\PropertiesResources.zh-CHS.resx">
+      <DependentUpon>PropertiesResources.resx</DependentUpon>
+      <SubType>Designer</SubType>
+    </EmbeddedResource>
+    <EmbeddedResource Include="Model\DocSettings\DocSettingsResources.resx">
+      <Generator>PublicResXFileCodeGenerator</Generator>
+      <SubType>Designer</SubType>
+      <LastGenOutput>DocSettingsResources.Designer.cs</LastGenOutput>
+    </EmbeddedResource>
+    <EmbeddedResource Include="Model\DocSettings\DocSettingsResources.ja.resx">
+      <DependentUpon>DocSettingsResources.resx</DependentUpon>
+      <SubType>Designer</SubType>
+    </EmbeddedResource>
+    <EmbeddedResource Include="Model\DocSettings\DocSettingsResources.zh-CHS.resx">
+      <DependentUpon>DocSettingsResources.resx</DependentUpon>
+      <SubType>Designer</SubType>
+    </EmbeddedResource>
+    <EmbeddedResource Include="Controls\Clustering\ClusteringResources.resx">
+      <Generator>PublicResXFileCodeGenerator</Generator>
+      <SubType>Designer</SubType>
+      <LastGenOutput>ClusteringResources.Designer.cs</LastGenOutput>
+    </EmbeddedResource>
+    <EmbeddedResource Include="Controls\Clustering\ClusteringResources.ja.resx">
+      <DependentUpon>ClusteringResources.resx</DependentUpon>
+      <SubType>Designer</SubType>
+    </EmbeddedResource>
+    <EmbeddedResource Include="Controls\Clustering\ClusteringResources.zh-CHS.resx">
+      <DependentUpon>ClusteringResources.resx</DependentUpon>
+      <SubType>Designer</SubType>
+    </EmbeddedResource>
+    <EmbeddedResource Include="Model\Find\FindResources.resx">
+      <Generator>PublicResXFileCodeGenerator</Generator>
+      <SubType>Designer</SubType>
+      <LastGenOutput>FindResources.Designer.cs</LastGenOutput>
+    </EmbeddedResource>
+    <EmbeddedResource Include="Model\Find\FindResources.ja.resx">
+      <DependentUpon>FindResources.resx</DependentUpon>
+      <SubType>Designer</SubType>
+    </EmbeddedResource>
+    <EmbeddedResource Include="Model\Find\FindResources.zh-CHS.resx">
+      <DependentUpon>FindResources.resx</DependentUpon>
+      <SubType>Designer</SubType>
+    </EmbeddedResource>
+    <EmbeddedResource Include="Model\Databinding\DatabindingResources.resx">
+      <Generator>PublicResXFileCodeGenerator</Generator>
+      <SubType>Designer</SubType>
+      <LastGenOutput>DatabindingResources.Designer.cs</LastGenOutput>
+    </EmbeddedResource>
+    <EmbeddedResource Include="Model\Databinding\DatabindingResources.ja.resx">
+      <DependentUpon>DatabindingResources.resx</DependentUpon>
+      <SubType>Designer</SubType>
+    </EmbeddedResource>
+    <EmbeddedResource Include="Model\Databinding\DatabindingResources.zh-CHS.resx">
+      <DependentUpon>DatabindingResources.resx</DependentUpon>
+      <SubType>Designer</SubType>
+    </EmbeddedResource>
+    <EmbeddedResource Include="Model\Results\ResultsResources.resx">
+      <Generator>PublicResXFileCodeGenerator</Generator>
+      <SubType>Designer</SubType>
+      <LastGenOutput>ResultsResources.Designer.cs</LastGenOutput>
+    </EmbeddedResource>
+    <EmbeddedResource Include="Model\Results\ResultsResources.ja.resx">
+      <DependentUpon>ResultsResources.resx</DependentUpon>
+      <SubType>Designer</SubType>
+    </EmbeddedResource>
+    <EmbeddedResource Include="Model\Results\ResultsResources.zh-CHS.resx">
+      <DependentUpon>ResultsResources.resx</DependentUpon>
+      <SubType>Designer</SubType>
+    </EmbeddedResource>
+    <EmbeddedResource Include="Model\Irt\IrtResources.resx">
+      <Generator>PublicResXFileCodeGenerator</Generator>
+      <SubType>Designer</SubType>
+      <LastGenOutput>IrtResources.Designer.cs</LastGenOutput>
+    </EmbeddedResource>
+    <EmbeddedResource Include="Model\Irt\IrtResources.ja.resx">
+      <DependentUpon>IrtResources.resx</DependentUpon>
+      <SubType>Designer</SubType>
+    </EmbeddedResource>
+    <EmbeddedResource Include="Model\Irt\IrtResources.zh-CHS.resx">
+      <DependentUpon>IrtResources.resx</DependentUpon>
+      <SubType>Designer</SubType>
+    </EmbeddedResource>
+    <EmbeddedResource Include="Controls\ControlsResources.resx">
+      <Generator>PublicResXFileCodeGenerator</Generator>
+      <SubType>Designer</SubType>
+      <LastGenOutput>ControlsResources.Designer.cs</LastGenOutput>
+    </EmbeddedResource>
+    <EmbeddedResource Include="Controls\ControlsResources.ja.resx">
+      <DependentUpon>ControlsResources.resx</DependentUpon>
+      <SubType>Designer</SubType>
+    </EmbeddedResource>
+    <EmbeddedResource Include="Controls\ControlsResources.zh-CHS.resx">
+      <DependentUpon>ControlsResources.resx</DependentUpon>
+      <SubType>Designer</SubType>
+    </EmbeddedResource>
+    <EmbeddedResource Include="Model\Databinding\Entities\EntitiesResources.resx">
+      <Generator>PublicResXFileCodeGenerator</Generator>
+      <SubType>Designer</SubType>
+      <LastGenOutput>EntitiesResources.Designer.cs</LastGenOutput>
+    </EmbeddedResource>
+    <EmbeddedResource Include="Model\Databinding\Entities\EntitiesResources.ja.resx">
+      <DependentUpon>EntitiesResources.resx</DependentUpon>
+      <SubType>Designer</SubType>
+    </EmbeddedResource>
+    <EmbeddedResource Include="Model\Databinding\Entities\EntitiesResources.zh-CHS.resx">
+      <DependentUpon>EntitiesResources.resx</DependentUpon>
+      <SubType>Designer</SubType>
+    </EmbeddedResource>
+    <EmbeddedResource Include="ToolsUI\ToolsUIResources.resx">
+      <Generator>PublicResXFileCodeGenerator</Generator>
+      <SubType>Designer</SubType>
+      <LastGenOutput>ToolsUIResources.Designer.cs</LastGenOutput>
+    </EmbeddedResource>
+    <EmbeddedResource Include="ToolsUI\ToolsUIResources.ja.resx">
+      <DependentUpon>ToolsUIResources.resx</DependentUpon>
+      <SubType>Designer</SubType>
+    </EmbeddedResource>
+    <EmbeddedResource Include="ToolsUI\ToolsUIResources.zh-CHS.resx">
+      <DependentUpon>ToolsUIResources.resx</DependentUpon>
+      <SubType>Designer</SubType>
+    </EmbeddedResource>
+    <EmbeddedResource Include="Model\Optimization\OptimizationResources.resx">
+      <Generator>PublicResXFileCodeGenerator</Generator>
+      <SubType>Designer</SubType>
+      <LastGenOutput>OptimizationResources.Designer.cs</LastGenOutput>
+    </EmbeddedResource>
+    <EmbeddedResource Include="Model\Optimization\OptimizationResources.ja.resx">
+      <DependentUpon>OptimizationResources.resx</DependentUpon>
+      <SubType>Designer</SubType>
+    </EmbeddedResource>
+    <EmbeddedResource Include="Model\Optimization\OptimizationResources.zh-CHS.resx">
+      <DependentUpon>OptimizationResources.resx</DependentUpon>
+      <SubType>Designer</SubType>
+    </EmbeddedResource>
+    <EmbeddedResource Include="Controls\Startup\StartupResources.resx">
+      <Generator>PublicResXFileCodeGenerator</Generator>
+      <SubType>Designer</SubType>
+      <LastGenOutput>StartupResources.Designer.cs</LastGenOutput>
+    </EmbeddedResource>
+    <EmbeddedResource Include="Controls\Startup\StartupResources.ja.resx">
+      <DependentUpon>StartupResources.resx</DependentUpon>
+      <SubType>Designer</SubType>
+    </EmbeddedResource>
+    <EmbeddedResource Include="Controls\Startup\StartupResources.zh-CHS.resx">
+      <DependentUpon>StartupResources.resx</DependentUpon>
+      <SubType>Designer</SubType>
+    </EmbeddedResource>
+    <EmbeddedResource Include="SettingsUI\Irt\IrtResources.resx">
+      <Generator>PublicResXFileCodeGenerator</Generator>
+      <SubType>Designer</SubType>
+      <LastGenOutput>IrtResources.Designer.cs</LastGenOutput>
+    </EmbeddedResource>
+    <EmbeddedResource Include="SettingsUI\Irt\IrtResources.ja.resx">
+      <DependentUpon>IrtResources.resx</DependentUpon>
+      <SubType>Designer</SubType>
+    </EmbeddedResource>
+    <EmbeddedResource Include="SettingsUI\Irt\IrtResources.zh-CHS.resx">
+      <DependentUpon>IrtResources.resx</DependentUpon>
+      <SubType>Designer</SubType>
+    </EmbeddedResource>
+    <EmbeddedResource Include="Model\Hibernate\HibernateResources.resx">
+      <Generator>PublicResXFileCodeGenerator</Generator>
+      <SubType>Designer</SubType>
+      <LastGenOutput>HibernateResources.Designer.cs</LastGenOutput>
+    </EmbeddedResource>
+    <EmbeddedResource Include="Model\Hibernate\HibernateResources.ja.resx">
+      <DependentUpon>HibernateResources.resx</DependentUpon>
+      <SubType>Designer</SubType>
+    </EmbeddedResource>
+    <EmbeddedResource Include="Model\Hibernate\HibernateResources.zh-CHS.resx">
+      <DependentUpon>HibernateResources.resx</DependentUpon>
+      <SubType>Designer</SubType>
+    </EmbeddedResource>
+    <EmbeddedResource Include="Model\Lib\Midas\MidasResources.resx">
+      <Generator>PublicResXFileCodeGenerator</Generator>
+      <SubType>Designer</SubType>
+      <LastGenOutput>MidasResources.Designer.cs</LastGenOutput>
+    </EmbeddedResource>
+    <EmbeddedResource Include="Model\Lib\Midas\MidasResources.ja.resx">
+      <DependentUpon>MidasResources.resx</DependentUpon>
+      <SubType>Designer</SubType>
+    </EmbeddedResource>
+    <EmbeddedResource Include="Model\Lib\Midas\MidasResources.zh-CHS.resx">
+      <DependentUpon>MidasResources.resx</DependentUpon>
+      <SubType>Designer</SubType>
+    </EmbeddedResource>
+    <EmbeddedResource Include="Model\Lists\ListsResources.resx">
+      <Generator>PublicResXFileCodeGenerator</Generator>
+      <SubType>Designer</SubType>
+      <LastGenOutput>ListsResources.Designer.cs</LastGenOutput>
+    </EmbeddedResource>
+    <EmbeddedResource Include="Model\Lists\ListsResources.ja.resx">
+      <DependentUpon>ListsResources.resx</DependentUpon>
+      <SubType>Designer</SubType>
+    </EmbeddedResource>
+    <EmbeddedResource Include="Model\Lists\ListsResources.zh-CHS.resx">
+      <DependentUpon>ListsResources.resx</DependentUpon>
+      <SubType>Designer</SubType>
+    </EmbeddedResource>
+    <EmbeddedResource Include="Util\Extensions\ExtensionsResources.resx">
+      <Generator>PublicResXFileCodeGenerator</Generator>
+      <SubType>Designer</SubType>
+      <LastGenOutput>ExtensionsResources.Designer.cs</LastGenOutput>
+    </EmbeddedResource>
+    <EmbeddedResource Include="Util\Extensions\ExtensionsResources.ja.resx">
+      <DependentUpon>ExtensionsResources.resx</DependentUpon>
+      <SubType>Designer</SubType>
+    </EmbeddedResource>
+    <EmbeddedResource Include="Util\Extensions\ExtensionsResources.zh-CHS.resx">
+      <DependentUpon>ExtensionsResources.resx</DependentUpon>
+      <SubType>Designer</SubType>
+    </EmbeddedResource>
+    <EmbeddedResource Include="Controls\Databinding\RowActions\RowActionsResources.resx">
+      <Generator>PublicResXFileCodeGenerator</Generator>
+      <SubType>Designer</SubType>
+      <LastGenOutput>RowActionsResources.Designer.cs</LastGenOutput>
+    </EmbeddedResource>
+    <EmbeddedResource Include="Controls\Databinding\RowActions\RowActionsResources.ja.resx">
+      <DependentUpon>RowActionsResources.resx</DependentUpon>
+      <SubType>Designer</SubType>
+    </EmbeddedResource>
+    <EmbeddedResource Include="Controls\Databinding\RowActions\RowActionsResources.zh-CHS.resx">
+      <DependentUpon>RowActionsResources.resx</DependentUpon>
+      <SubType>Designer</SubType>
+    </EmbeddedResource>
+    <EmbeddedResource Include="SettingsUI\IonMobility\IonMobilityResources.resx">
+      <Generator>PublicResXFileCodeGenerator</Generator>
+      <SubType>Designer</SubType>
+      <LastGenOutput>IonMobilityResources.Designer.cs</LastGenOutput>
+    </EmbeddedResource>
+    <EmbeddedResource Include="SettingsUI\IonMobility\IonMobilityResources.ja.resx">
+      <DependentUpon>IonMobilityResources.resx</DependentUpon>
+      <SubType>Designer</SubType>
+    </EmbeddedResource>
+    <EmbeddedResource Include="SettingsUI\IonMobility\IonMobilityResources.zh-CHS.resx">
+      <DependentUpon>IonMobilityResources.resx</DependentUpon>
+      <SubType>Designer</SubType>
+    </EmbeddedResource>
+    <EmbeddedResource Include="Model\V01\V01Resources.resx">
+      <Generator>PublicResXFileCodeGenerator</Generator>
+      <SubType>Designer</SubType>
+      <LastGenOutput>V01Resources.Designer.cs</LastGenOutput>
+    </EmbeddedResource>
+    <EmbeddedResource Include="Model\V01\V01Resources.ja.resx">
+      <DependentUpon>V01Resources.resx</DependentUpon>
+      <SubType>Designer</SubType>
+    </EmbeddedResource>
+    <EmbeddedResource Include="Model\V01\V01Resources.zh-CHS.resx">
+      <DependentUpon>V01Resources.resx</DependentUpon>
+      <SubType>Designer</SubType>
+    </EmbeddedResource>
+    <EmbeddedResource Include="Controls\Databinding\DatabindingResources.resx">
+      <Generator>PublicResXFileCodeGenerator</Generator>
+      <SubType>Designer</SubType>
+      <LastGenOutput>DatabindingResources.Designer.cs</LastGenOutput>
+    </EmbeddedResource>
+    <EmbeddedResource Include="Controls\Databinding\DatabindingResources.ja.resx">
+      <DependentUpon>DatabindingResources.resx</DependentUpon>
+      <SubType>Designer</SubType>
+    </EmbeddedResource>
+    <EmbeddedResource Include="Controls\Databinding\DatabindingResources.zh-CHS.resx">
+      <DependentUpon>DatabindingResources.resx</DependentUpon>
+      <SubType>Designer</SubType>
+    </EmbeddedResource>
+    <EmbeddedResource Include="Model\Proteome\ProteomeResources.resx">
+      <Generator>PublicResXFileCodeGenerator</Generator>
+      <SubType>Designer</SubType>
+      <LastGenOutput>ProteomeResources.Designer.cs</LastGenOutput>
+    </EmbeddedResource>
+    <EmbeddedResource Include="Model\Proteome\ProteomeResources.ja.resx">
+      <DependentUpon>ProteomeResources.resx</DependentUpon>
+      <SubType>Designer</SubType>
+    </EmbeddedResource>
+    <EmbeddedResource Include="Model\Proteome\ProteomeResources.zh-CHS.resx">
+      <DependentUpon>ProteomeResources.resx</DependentUpon>
+      <SubType>Designer</SubType>
+    </EmbeddedResource>
+    <EmbeddedResource Include="Model\DdaSearch\DdaSearchResources.resx">
+      <Generator>PublicResXFileCodeGenerator</Generator>
+      <SubType>Designer</SubType>
+      <LastGenOutput>DdaSearchResources.Designer.cs</LastGenOutput>
+    </EmbeddedResource>
+    <EmbeddedResource Include="Model\DdaSearch\DdaSearchResources.ja.resx">
+      <DependentUpon>DdaSearchResources.resx</DependentUpon>
+      <SubType>Designer</SubType>
+    </EmbeddedResource>
+    <EmbeddedResource Include="Model\DdaSearch\DdaSearchResources.zh-CHS.resx">
+      <DependentUpon>DdaSearchResources.resx</DependentUpon>
+      <SubType>Designer</SubType>
+    </EmbeddedResource>
+    <EmbeddedResource Include="Model\ElementLocators\ExportAnnotations\ExportAnnotationsResources.resx">
+      <Generator>PublicResXFileCodeGenerator</Generator>
+      <SubType>Designer</SubType>
+      <LastGenOutput>ExportAnnotationsResources.Designer.cs</LastGenOutput>
+    </EmbeddedResource>
+    <EmbeddedResource Include="Model\ElementLocators\ExportAnnotations\ExportAnnotationsResources.ja.resx">
+      <DependentUpon>ExportAnnotationsResources.resx</DependentUpon>
+      <SubType>Designer</SubType>
+    </EmbeddedResource>
+    <EmbeddedResource Include="Model\ElementLocators\ExportAnnotations\ExportAnnotationsResources.zh-CHS.resx">
+      <DependentUpon>ExportAnnotationsResources.resx</DependentUpon>
+      <SubType>Designer</SubType>
+    </EmbeddedResource>
+    <EmbeddedResource Include="Model\Serialization\SerializationResources.resx">
+      <Generator>PublicResXFileCodeGenerator</Generator>
+      <SubType>Designer</SubType>
+      <LastGenOutput>SerializationResources.Designer.cs</LastGenOutput>
+    </EmbeddedResource>
+    <EmbeddedResource Include="Model\Serialization\SerializationResources.ja.resx">
+      <DependentUpon>SerializationResources.resx</DependentUpon>
+      <SubType>Designer</SubType>
+    </EmbeddedResource>
+    <EmbeddedResource Include="Model\Serialization\SerializationResources.zh-CHS.resx">
+      <DependentUpon>SerializationResources.resx</DependentUpon>
+      <SubType>Designer</SubType>
+    </EmbeddedResource>
+    <EmbeddedResource Include="Model\GroupComparison\GroupComparisonResources.resx">
+      <Generator>PublicResXFileCodeGenerator</Generator>
+      <SubType>Designer</SubType>
+      <LastGenOutput>GroupComparisonResources.Designer.cs</LastGenOutput>
+    </EmbeddedResource>
+    <EmbeddedResource Include="Model\GroupComparison\GroupComparisonResources.ja.resx">
+      <DependentUpon>GroupComparisonResources.resx</DependentUpon>
+      <SubType>Designer</SubType>
+    </EmbeddedResource>
+    <EmbeddedResource Include="Model\GroupComparison\GroupComparisonResources.zh-CHS.resx">
+      <DependentUpon>GroupComparisonResources.resx</DependentUpon>
+      <SubType>Designer</SubType>
+    </EmbeddedResource>
+    <EmbeddedResource Include="Model\Results\RemoteApi\RemoteApiResources.resx">
+      <Generator>PublicResXFileCodeGenerator</Generator>
+      <SubType>Designer</SubType>
+      <LastGenOutput>RemoteApiResources.Designer.cs</LastGenOutput>
+    </EmbeddedResource>
+    <EmbeddedResource Include="Model\Results\RemoteApi\RemoteApiResources.ja.resx">
+      <DependentUpon>RemoteApiResources.resx</DependentUpon>
+      <SubType>Designer</SubType>
+    </EmbeddedResource>
+    <EmbeddedResource Include="Model\Results\RemoteApi\RemoteApiResources.zh-CHS.resx">
+      <DependentUpon>RemoteApiResources.resx</DependentUpon>
+      <SubType>Designer</SubType>
+    </EmbeddedResource>
+    <EmbeddedResource Include="SettingsUI\Optimization\OptimizationResources.resx">
+      <Generator>PublicResXFileCodeGenerator</Generator>
+      <SubType>Designer</SubType>
+      <LastGenOutput>OptimizationResources.Designer.cs</LastGenOutput>
+    </EmbeddedResource>
+    <EmbeddedResource Include="SettingsUI\Optimization\OptimizationResources.ja.resx">
+      <DependentUpon>OptimizationResources.resx</DependentUpon>
+      <SubType>Designer</SubType>
+    </EmbeddedResource>
+    <EmbeddedResource Include="SettingsUI\Optimization\OptimizationResources.zh-CHS.resx">
+      <DependentUpon>OptimizationResources.resx</DependentUpon>
+      <SubType>Designer</SubType>
+    </EmbeddedResource>
+    <EmbeddedResource Include="Model\DocSettings\AbsoluteQuantification\AbsoluteQuantificationResources.resx">
+      <Generator>PublicResXFileCodeGenerator</Generator>
+      <SubType>Designer</SubType>
+      <LastGenOutput>AbsoluteQuantificationResources.Designer.cs</LastGenOutput>
+    </EmbeddedResource>
+    <EmbeddedResource Include="Model\DocSettings\AbsoluteQuantification\AbsoluteQuantificationResources.ja.resx">
+      <DependentUpon>AbsoluteQuantificationResources.resx</DependentUpon>
+      <SubType>Designer</SubType>
+    </EmbeddedResource>
+    <EmbeddedResource Include="Model\DocSettings\AbsoluteQuantification\AbsoluteQuantificationResources.zh-CHS.resx">
+      <DependentUpon>AbsoluteQuantificationResources.resx</DependentUpon>
+      <SubType>Designer</SubType>
+    </EmbeddedResource>
+    <EmbeddedResource Include="Model\AuditLog\AuditLogResources.resx">
+      <Generator>PublicResXFileCodeGenerator</Generator>
+      <SubType>Designer</SubType>
+      <LastGenOutput>AuditLogResources.Designer.cs</LastGenOutput>
+    </EmbeddedResource>
+    <EmbeddedResource Include="Model\AuditLog\AuditLogResources.ja.resx">
+      <DependentUpon>AuditLogResources.resx</DependentUpon>
+      <SubType>Designer</SubType>
+    </EmbeddedResource>
+    <EmbeddedResource Include="Model\AuditLog\AuditLogResources.zh-CHS.resx">
+      <DependentUpon>AuditLogResources.resx</DependentUpon>
+      <SubType>Designer</SubType>
+    </EmbeddedResource>
+    <EmbeddedResource Include="Model\Crosslinking\CrosslinkingResources.resx">
+      <Generator>PublicResXFileCodeGenerator</Generator>
+      <SubType>Designer</SubType>
+      <LastGenOutput>CrosslinkingResources.Designer.cs</LastGenOutput>
+    </EmbeddedResource>
+    <EmbeddedResource Include="Model\Crosslinking\CrosslinkingResources.ja.resx">
+      <DependentUpon>CrosslinkingResources.resx</DependentUpon>
+      <SubType>Designer</SubType>
+    </EmbeddedResource>
+    <EmbeddedResource Include="Model\Crosslinking\CrosslinkingResources.zh-CHS.resx">
+      <DependentUpon>CrosslinkingResources.resx</DependentUpon>
+      <SubType>Designer</SubType>
+    </EmbeddedResource>
+    <EmbeddedResource Include="Model\ElementLocators\ElementLocatorsResources.resx">
+      <Generator>PublicResXFileCodeGenerator</Generator>
+      <SubType>Designer</SubType>
+      <LastGenOutput>ElementLocatorsResources.Designer.cs</LastGenOutput>
+    </EmbeddedResource>
+    <EmbeddedResource Include="Model\ElementLocators\ElementLocatorsResources.ja.resx">
+      <DependentUpon>ElementLocatorsResources.resx</DependentUpon>
+      <SubType>Designer</SubType>
+    </EmbeddedResource>
+    <EmbeddedResource Include="Model\ElementLocators\ElementLocatorsResources.zh-CHS.resx">
+      <DependentUpon>ElementLocatorsResources.resx</DependentUpon>
+      <SubType>Designer</SubType>
+    </EmbeddedResource>
+    <EmbeddedResource Include="Model\Lib\BlibData\BlibDataResources.resx">
+      <Generator>PublicResXFileCodeGenerator</Generator>
+      <SubType>Designer</SubType>
+      <LastGenOutput>BlibDataResources.Designer.cs</LastGenOutput>
+    </EmbeddedResource>
+    <EmbeddedResource Include="Model\Lib\BlibData\BlibDataResources.ja.resx">
+      <DependentUpon>BlibDataResources.resx</DependentUpon>
+      <SubType>Designer</SubType>
+    </EmbeddedResource>
+    <EmbeddedResource Include="Model\Lib\BlibData\BlibDataResources.zh-CHS.resx">
+      <DependentUpon>BlibDataResources.resx</DependentUpon>
+      <SubType>Designer</SubType>
+    </EmbeddedResource>
+    <EmbeddedResource Include="Model\IonMobility\IonMobilityResources.resx">
+      <Generator>PublicResXFileCodeGenerator</Generator>
+      <SubType>Designer</SubType>
+      <LastGenOutput>IonMobilityResources.Designer.cs</LastGenOutput>
+    </EmbeddedResource>
+    <EmbeddedResource Include="Model\IonMobility\IonMobilityResources.ja.resx">
+      <DependentUpon>IonMobilityResources.resx</DependentUpon>
+      <SubType>Designer</SubType>
+    </EmbeddedResource>
+    <EmbeddedResource Include="Model\IonMobility\IonMobilityResources.zh-CHS.resx">
+      <DependentUpon>IonMobilityResources.resx</DependentUpon>
+      <SubType>Designer</SubType>
+    </EmbeddedResource>
+    <EmbeddedResource Include="Model\Results\RemoteApi\Unifi\UnifiResources.resx">
+      <Generator>PublicResXFileCodeGenerator</Generator>
+      <SubType>Designer</SubType>
+      <LastGenOutput>UnifiResources.Designer.cs</LastGenOutput>
+    </EmbeddedResource>
+    <EmbeddedResource Include="Model\Results\RemoteApi\Unifi\UnifiResources.ja.resx">
+      <DependentUpon>UnifiResources.resx</DependentUpon>
+      <SubType>Designer</SubType>
+    </EmbeddedResource>
+    <EmbeddedResource Include="Model\Results\RemoteApi\Unifi\UnifiResources.zh-CHS.resx">
+      <DependentUpon>UnifiResources.resx</DependentUpon>
+      <SubType>Designer</SubType>
+    </EmbeddedResource>
+    <EmbeddedResource Include="Model\Koina\Models\ModelsResources.resx">
+      <Generator>PublicResXFileCodeGenerator</Generator>
+      <SubType>Designer</SubType>
+      <LastGenOutput>ModelsResources.Designer.cs</LastGenOutput>
+    </EmbeddedResource>
+    <EmbeddedResource Include="Model\Koina\Models\ModelsResources.ja.resx">
+      <DependentUpon>ModelsResources.resx</DependentUpon>
+      <SubType>Designer</SubType>
+    </EmbeddedResource>
+    <EmbeddedResource Include="Model\Koina\Models\ModelsResources.zh-CHS.resx">
+      <DependentUpon>ModelsResources.resx</DependentUpon>
+      <SubType>Designer</SubType>
+    </EmbeddedResource>
+    <Compile Include="Model\Koina\Models\ModelsResources.Designer.cs">
+      <AutoGen>True</AutoGen>
+      <DesignTime>True</DesignTime>
+      <DependentUpon>ModelsResources.resx</DependentUpon>
+    </Compile>
+    <EmbeddedResource Include="Controls\Spectra\SpectraResources.resx">
+      <Generator>PublicResXFileCodeGenerator</Generator>
+      <SubType>Designer</SubType>
+      <LastGenOutput>SpectraResources.Designer.cs</LastGenOutput>
+    </EmbeddedResource>
+    <EmbeddedResource Include="Controls\Spectra\SpectraResources.ja.resx">
+      <DependentUpon>SpectraResources.resx</DependentUpon>
+      <SubType>Designer</SubType>
+    </EmbeddedResource>
+    <EmbeddedResource Include="Controls\Spectra\SpectraResources.zh-CHS.resx">
+      <DependentUpon>SpectraResources.resx</DependentUpon>
+      <SubType>Designer</SubType>
+    </EmbeddedResource>
+    <EmbeddedResource Include="Model\Results\Spectra\SpectraResources.resx">
+      <Generator>PublicResXFileCodeGenerator</Generator>
+      <SubType>Designer</SubType>
+      <LastGenOutput>SpectraResources.Designer.cs</LastGenOutput>
+    </EmbeddedResource>
+    <EmbeddedResource Include="Model\Results\Spectra\SpectraResources.ja.resx">
+      <DependentUpon>SpectraResources.resx</DependentUpon>
+      <SubType>Designer</SubType>
+    </EmbeddedResource>
+    <EmbeddedResource Include="Model\Results\Spectra\SpectraResources.zh-CHS.resx">
+      <DependentUpon>SpectraResources.resx</DependentUpon>
+      <SubType>Designer</SubType>
+    </EmbeddedResource>
+  </ItemGroup>
+  <ItemGroup>
+    <None Include="Properties\app.manifest">
+      <SubType>Designer</SubType>
+    </None>
+    <EmbeddedResource Include="Resources\Blank.bmp" />
+    <EmbeddedResource Include="Resources\DataProcessing.png" />
+    <EmbeddedResource Include="Resources\File.png" />
+    <EmbeddedResource Include="Resources\Folder.png" />
+    <EmbeddedResource Include="Resources\DropImage.bmp" />
+    <EmbeddedResource Include="Resources\Filter.bmp" />
+    <EmbeddedResource Include="Resources\ExternalTool.bmp" />
+    <EmbeddedResource Include="Resources\GreenCheck.bmp" />
+    <EmbeddedResource Include="Resources\Peptide.bmp" />
+    <EmbeddedResource Include="Resources\Protein.bmp" />
+    <EmbeddedResource Include="Resources\RedX.bmp" />
+    <EmbeddedResource Include="Resources\Skyline.bmp" />
+    <EmbeddedResource Include="SettingsUI\EditDPDlg.resx">
+      <DependentUpon>EditDPDlg.cs</DependentUpon>
+      <SubType>Designer</SubType>
+    </EmbeddedResource>
+    <EmbeddedResource Include="Skyline.ico" />
+  </ItemGroup>
+  <ItemGroup>
+    <BootstrapperPackage Include=".NETFramework,Version=v4.7.2">
+      <Visible>False</Visible>
+      <ProductName>Microsoft .NET Framework 4.7.2 %28x86 and x64%29</ProductName>
+      <Install>true</Install>
+    </BootstrapperPackage>
+    <BootstrapperPackage Include="Microsoft.Net.Client.3.5">
+      <Visible>False</Visible>
+      <ProductName>.NET Framework 3.5 SP1 Client Profile</ProductName>
+      <Install>false</Install>
+    </BootstrapperPackage>
+    <BootstrapperPackage Include="Microsoft.Net.Framework.2.0">
+      <Visible>False</Visible>
+      <ProductName>.NET Framework 2.0 %28x86%29</ProductName>
+      <Install>false</Install>
+    </BootstrapperPackage>
+    <BootstrapperPackage Include="Microsoft.Net.Framework.3.0">
+      <Visible>False</Visible>
+      <ProductName>.NET Framework 3.0 %28x86%29</ProductName>
+      <Install>false</Install>
+    </BootstrapperPackage>
+    <BootstrapperPackage Include="Microsoft.Net.Framework.3.5">
+      <Visible>False</Visible>
+      <ProductName>.NET Framework 3.5</ProductName>
+      <Install>false</Install>
+    </BootstrapperPackage>
+    <BootstrapperPackage Include="Microsoft.Net.Framework.3.5.SP1">
+      <Visible>False</Visible>
+      <ProductName>.NET Framework 3.5 SP1</ProductName>
+      <Install>false</Install>
+    </BootstrapperPackage>
+  </ItemGroup>
+  <ItemGroup>
+    <FileAssociation Include=".sky">
+      <Visible>False</Visible>
+      <Description>Skyline Document</Description>
+      <Progid>Skyline.Document.0</Progid>
+      <DefaultIcon>SkylineDoc.ico</DefaultIcon>
+    </FileAssociation>
+    <FileAssociation Include=".skyd">
+      <Visible>False</Visible>
+      <Description>Skyline Chromatogram Data</Description>
+      <Progid>Skyline.Data.0</Progid>
+      <DefaultIcon>SkylineData.ico</DefaultIcon>
+    </FileAssociation>
+    <FileAssociation Include=".skyp">
+      <Visible>False</Visible>
+      <Description>Skyline Document Pointer</Description>
+      <Progid>Skyline.Pointer.0</Progid>
+      <DefaultIcon>SkylineDocPointer.ico</DefaultIcon>
+    </FileAssociation>
+  </ItemGroup>
+  <ItemGroup>
+    <Content Include="..\Shared\Lib\Microsoft.VC90.CRT\x64\msvcr90.dll">
+      <Link>percolator\msvcr90.DLL</Link>
+      <CopyToOutputDirectory>PreserveNewest</CopyToOutputDirectory>
+    </Content>
+    <Content Condition="'$(Platform)' == 'x86'" Include="..\Shared\Lib\Microsoft.VC90.MFC\x86\mfc90u.dll">
+      <Link>Microsoft.VC90.MFC\mfc90u.dll</Link>
+      <CopyToOutputDirectory>PreserveNewest</CopyToOutputDirectory>
+    </Content>
+    <Content Condition="'$(Platform)' == 'x86'" Include="..\Shared\Lib\Microsoft.VC90.MFC\x86\Microsoft.VC90.MFC.manifest">
+      <Link>Microsoft.VC90.MFC\Microsoft.VC90.MFC.manifest</Link>
+      <CopyToOutputDirectory>PreserveNewest</CopyToOutputDirectory>
+    </Content>
+    <Content Condition="'$(Platform)' == 'x86'" Include="..\Shared\Lib\Microsoft.VC90.CRT\x86\msvcm90.dll">
+      <Link>Microsoft.VC90.CRT\msvcm90.dll</Link>
+      <CopyToOutputDirectory>PreserveNewest</CopyToOutputDirectory>
+    </Content>
+    <Content Condition="'$(Platform)' == 'x86'" Include="..\Shared\Lib\Microsoft.VC90.CRT\x86\msvcr90.dll">
+      <Link>Microsoft.VC90.CRT\msvcr90.dll</Link>
+      <CopyToOutputDirectory>PreserveNewest</CopyToOutputDirectory>
+    </Content>
+    <Content Condition="'$(Platform)' == 'x86'" Include="..\Shared\Lib\Microsoft.VC90.CRT\x86\msvcp90.dll">
+      <Link>Microsoft.VC90.CRT\msvcp90.dll</Link>
+      <CopyToOutputDirectory>PreserveNewest</CopyToOutputDirectory>
+    </Content>
+    <Content Condition="'$(Platform)' == 'x86'" Include="..\Shared\Lib\Microsoft.VC90.CRT\x86\Microsoft.VC90.CRT.manifest">
+      <Link>Microsoft.VC90.CRT\Microsoft.VC90.CRT.manifest</Link>
+      <CopyToOutputDirectory>PreserveNewest</CopyToOutputDirectory>
+    </Content>
+    <Content Condition="'$(Platform)' == 'x86'" Include="..\Shared\Lib\Microsoft.VC110.CRT\x86\msvcp110.dll">
+      <Link>msvcp110.dll</Link>
+      <CopyToOutputDirectory>PreserveNewest</CopyToOutputDirectory>
+    </Content>
+    <Content Condition="'$(Platform)' == 'x86'" Include="..\Shared\Lib\Microsoft.VC110.CRT\x86\msvcr110.dll">
+      <Link>msvcr110.dll</Link>
+      <CopyToOutputDirectory>PreserveNewest</CopyToOutputDirectory>
+    </Content>
+    <Content Condition="'$(Platform)' == 'x86'" Include="..\Shared\Lib\Microsoft.VC110.CRT\x86\vcomp110.dll">
+      <Link>vcomp110.dll</Link>
+      <CopyToOutputDirectory>PreserveNewest</CopyToOutputDirectory>
+    </Content>
+    <Content Condition="'$(Platform)' == 'x64'" Include="..\Shared\Lib\Microsoft.VC110.CRT\x64\msvcp110.dll">
+      <Link>msvcp110.dll</Link>
+      <CopyToOutputDirectory>PreserveNewest</CopyToOutputDirectory>
+    </Content>
+    <Content Condition="'$(Platform)' == 'x64'" Include="..\Shared\Lib\Microsoft.VC110.CRT\x64\msvcr110.dll">
+      <Link>msvcr110.dll</Link>
+      <CopyToOutputDirectory>PreserveNewest</CopyToOutputDirectory>
+    </Content>
+    <Content Condition="'$(Platform)' == 'x64'" Include="..\Shared\Lib\Microsoft.VC110.CRT\x64\vcomp110.dll">
+      <Link>vcomp110.dll</Link>
+      <CopyToOutputDirectory>PreserveNewest</CopyToOutputDirectory>
+    </Content>
+    <Content Condition="'$(Platform)' == 'x86'" Include="..\Shared\Lib\Microsoft.VC120.CRT\x86\msvcp120.dll">
+      <Link>msvcp120.dll</Link>
+      <CopyToOutputDirectory>PreserveNewest</CopyToOutputDirectory>
+    </Content>
+    <Content Condition="'$(Platform)' == 'x86'" Include="..\Shared\Lib\Microsoft.VC120.CRT\x86\msvcr120.dll">
+      <Link>msvcr120.dll</Link>
+      <CopyToOutputDirectory>PreserveNewest</CopyToOutputDirectory>
+    </Content>
+    <Content Condition="'$(Platform)' == 'x64'" Include="..\Shared\Lib\Microsoft.VC120.CRT\x64\msvcp120.dll">
+      <Link>msvcp120.dll</Link>
+      <CopyToOutputDirectory>PreserveNewest</CopyToOutputDirectory>
+    </Content>
+    <Content Condition="'$(Platform)' == 'x64'" Include="..\Shared\Lib\Microsoft.VC120.CRT\x64\msvcr120.dll">
+      <Link>msvcr120.dll</Link>
+      <CopyToOutputDirectory>PreserveNewest</CopyToOutputDirectory>
+    </Content>
+    <Content Condition="'$(Platform)' == 'x86'" Include="..\Shared\Lib\Microsoft.VC140.CRT\x86\api-ms-win-core-console-l1-1-0.dll">
+      <Link>api-ms-win-core-console-l1-1-0.dll</Link>
+      <CopyToOutputDirectory>PreserveNewest</CopyToOutputDirectory>
+    </Content>
+    <Content Condition="'$(Platform)' == 'x86'" Include="..\Shared\Lib\Microsoft.VC140.CRT\x86\api-ms-win-core-datetime-l1-1-0.dll">
+      <Link>api-ms-win-core-datetime-l1-1-0.dll</Link>
+      <CopyToOutputDirectory>PreserveNewest</CopyToOutputDirectory>
+    </Content>
+    <Content Condition="'$(Platform)' == 'x86'" Include="..\Shared\Lib\Microsoft.VC140.CRT\x86\api-ms-win-core-debug-l1-1-0.dll">
+      <Link>api-ms-win-core-debug-l1-1-0.dll</Link>
+      <CopyToOutputDirectory>PreserveNewest</CopyToOutputDirectory>
+    </Content>
+    <Content Condition="'$(Platform)' == 'x86'" Include="..\Shared\Lib\Microsoft.VC140.CRT\x86\api-ms-win-core-errorhandling-l1-1-0.dll">
+      <Link>api-ms-win-core-errorhandling-l1-1-0.dll</Link>
+      <CopyToOutputDirectory>PreserveNewest</CopyToOutputDirectory>
+    </Content>
+    <Content Condition="'$(Platform)' == 'x86'" Include="..\Shared\Lib\Microsoft.VC140.CRT\x86\api-ms-win-core-file-l1-1-0.dll">
+      <Link>api-ms-win-core-file-l1-1-0.dll</Link>
+      <CopyToOutputDirectory>PreserveNewest</CopyToOutputDirectory>
+    </Content>
+    <Content Condition="'$(Platform)' == 'x86'" Include="..\Shared\Lib\Microsoft.VC140.CRT\x86\api-ms-win-core-file-l1-2-0.dll">
+      <Link>api-ms-win-core-file-l1-2-0.dll</Link>
+      <CopyToOutputDirectory>PreserveNewest</CopyToOutputDirectory>
+    </Content>
+    <Content Condition="'$(Platform)' == 'x86'" Include="..\Shared\Lib\Microsoft.VC140.CRT\x86\api-ms-win-core-file-l2-1-0.dll">
+      <Link>api-ms-win-core-file-l2-1-0.dll</Link>
+      <CopyToOutputDirectory>PreserveNewest</CopyToOutputDirectory>
+    </Content>
+    <Content Condition="'$(Platform)' == 'x86'" Include="..\Shared\Lib\Microsoft.VC140.CRT\x86\api-ms-win-core-handle-l1-1-0.dll">
+      <Link>api-ms-win-core-handle-l1-1-0.dll</Link>
+      <CopyToOutputDirectory>PreserveNewest</CopyToOutputDirectory>
+    </Content>
+    <Content Condition="'$(Platform)' == 'x86'" Include="..\Shared\Lib\Microsoft.VC140.CRT\x86\api-ms-win-core-heap-l1-1-0.dll">
+      <Link>api-ms-win-core-heap-l1-1-0.dll</Link>
+      <CopyToOutputDirectory>PreserveNewest</CopyToOutputDirectory>
+    </Content>
+    <Content Condition="'$(Platform)' == 'x86'" Include="..\Shared\Lib\Microsoft.VC140.CRT\x86\api-ms-win-core-interlocked-l1-1-0.dll">
+      <Link>api-ms-win-core-interlocked-l1-1-0.dll</Link>
+      <CopyToOutputDirectory>PreserveNewest</CopyToOutputDirectory>
+    </Content>
+    <Content Condition="'$(Platform)' == 'x86'" Include="..\Shared\Lib\Microsoft.VC140.CRT\x86\api-ms-win-core-libraryloader-l1-1-0.dll">
+      <Link>api-ms-win-core-libraryloader-l1-1-0.dll</Link>
+      <CopyToOutputDirectory>PreserveNewest</CopyToOutputDirectory>
+    </Content>
+    <Content Condition="'$(Platform)' == 'x86'" Include="..\Shared\Lib\Microsoft.VC140.CRT\x86\api-ms-win-core-localization-l1-2-0.dll">
+      <Link>api-ms-win-core-localization-l1-2-0.dll</Link>
+      <CopyToOutputDirectory>PreserveNewest</CopyToOutputDirectory>
+    </Content>
+    <Content Condition="'$(Platform)' == 'x86'" Include="..\Shared\Lib\Microsoft.VC140.CRT\x86\api-ms-win-core-memory-l1-1-0.dll">
+      <Link>api-ms-win-core-memory-l1-1-0.dll</Link>
+      <CopyToOutputDirectory>PreserveNewest</CopyToOutputDirectory>
+    </Content>
+    <Content Condition="'$(Platform)' == 'x86'" Include="..\Shared\Lib\Microsoft.VC140.CRT\x86\api-ms-win-core-namedpipe-l1-1-0.dll">
+      <Link>api-ms-win-core-namedpipe-l1-1-0.dll</Link>
+      <CopyToOutputDirectory>PreserveNewest</CopyToOutputDirectory>
+    </Content>
+    <Content Condition="'$(Platform)' == 'x86'" Include="..\Shared\Lib\Microsoft.VC140.CRT\x86\api-ms-win-core-processenvironment-l1-1-0.dll">
+      <Link>api-ms-win-core-processenvironment-l1-1-0.dll</Link>
+      <CopyToOutputDirectory>PreserveNewest</CopyToOutputDirectory>
+    </Content>
+    <Content Condition="'$(Platform)' == 'x86'" Include="..\Shared\Lib\Microsoft.VC140.CRT\x86\api-ms-win-core-processthreads-l1-1-0.dll">
+      <Link>api-ms-win-core-processthreads-l1-1-0.dll</Link>
+      <CopyToOutputDirectory>PreserveNewest</CopyToOutputDirectory>
+    </Content>
+    <Content Condition="'$(Platform)' == 'x86'" Include="..\Shared\Lib\Microsoft.VC140.CRT\x86\api-ms-win-core-processthreads-l1-1-1.dll">
+      <Link>api-ms-win-core-processthreads-l1-1-1.dll</Link>
+      <CopyToOutputDirectory>PreserveNewest</CopyToOutputDirectory>
+    </Content>
+    <Content Condition="'$(Platform)' == 'x86'" Include="..\Shared\Lib\Microsoft.VC140.CRT\x86\api-ms-win-core-profile-l1-1-0.dll">
+      <Link>api-ms-win-core-profile-l1-1-0.dll</Link>
+      <CopyToOutputDirectory>PreserveNewest</CopyToOutputDirectory>
+    </Content>
+    <Content Condition="'$(Platform)' == 'x86'" Include="..\Shared\Lib\Microsoft.VC140.CRT\x86\api-ms-win-core-rtlsupport-l1-1-0.dll">
+      <Link>api-ms-win-core-rtlsupport-l1-1-0.dll</Link>
+      <CopyToOutputDirectory>PreserveNewest</CopyToOutputDirectory>
+    </Content>
+    <Content Condition="'$(Platform)' == 'x86'" Include="..\Shared\Lib\Microsoft.VC140.CRT\x86\api-ms-win-core-string-l1-1-0.dll">
+      <Link>api-ms-win-core-string-l1-1-0.dll</Link>
+      <CopyToOutputDirectory>PreserveNewest</CopyToOutputDirectory>
+    </Content>
+    <Content Condition="'$(Platform)' == 'x86'" Include="..\Shared\Lib\Microsoft.VC140.CRT\x86\api-ms-win-core-synch-l1-1-0.dll">
+      <Link>api-ms-win-core-synch-l1-1-0.dll</Link>
+      <CopyToOutputDirectory>PreserveNewest</CopyToOutputDirectory>
+    </Content>
+    <Content Condition="'$(Platform)' == 'x86'" Include="..\Shared\Lib\Microsoft.VC140.CRT\x86\api-ms-win-core-synch-l1-2-0.dll">
+      <Link>api-ms-win-core-synch-l1-2-0.dll</Link>
+      <CopyToOutputDirectory>PreserveNewest</CopyToOutputDirectory>
+    </Content>
+    <Content Condition="'$(Platform)' == 'x86'" Include="..\Shared\Lib\Microsoft.VC140.CRT\x86\api-ms-win-core-sysinfo-l1-1-0.dll">
+      <Link>api-ms-win-core-sysinfo-l1-1-0.dll</Link>
+      <CopyToOutputDirectory>PreserveNewest</CopyToOutputDirectory>
+    </Content>
+    <Content Condition="'$(Platform)' == 'x86'" Include="..\Shared\Lib\Microsoft.VC140.CRT\x86\api-ms-win-core-timezone-l1-1-0.dll">
+      <Link>api-ms-win-core-timezone-l1-1-0.dll</Link>
+      <CopyToOutputDirectory>PreserveNewest</CopyToOutputDirectory>
+    </Content>
+    <Content Condition="'$(Platform)' == 'x86'" Include="..\Shared\Lib\Microsoft.VC140.CRT\x86\api-ms-win-core-util-l1-1-0.dll">
+      <Link>api-ms-win-core-util-l1-1-0.dll</Link>
+      <CopyToOutputDirectory>PreserveNewest</CopyToOutputDirectory>
+    </Content>
+    <Content Condition="'$(Platform)' == 'x86'" Include="..\Shared\Lib\Microsoft.VC140.CRT\x86\api-ms-win-crt-conio-l1-1-0.dll">
+      <Link>api-ms-win-crt-conio-l1-1-0.dll</Link>
+      <CopyToOutputDirectory>PreserveNewest</CopyToOutputDirectory>
+    </Content>
+    <Content Condition="'$(Platform)' == 'x86'" Include="..\Shared\Lib\Microsoft.VC140.CRT\x86\api-ms-win-crt-convert-l1-1-0.dll">
+      <Link>api-ms-win-crt-convert-l1-1-0.dll</Link>
+      <CopyToOutputDirectory>PreserveNewest</CopyToOutputDirectory>
+    </Content>
+    <Content Condition="'$(Platform)' == 'x86'" Include="..\Shared\Lib\Microsoft.VC140.CRT\x86\api-ms-win-crt-environment-l1-1-0.dll">
+      <Link>api-ms-win-crt-environment-l1-1-0.dll</Link>
+      <CopyToOutputDirectory>PreserveNewest</CopyToOutputDirectory>
+    </Content>
+    <Content Condition="'$(Platform)' == 'x86'" Include="..\Shared\Lib\Microsoft.VC140.CRT\x86\api-ms-win-crt-filesystem-l1-1-0.dll">
+      <Link>api-ms-win-crt-filesystem-l1-1-0.dll</Link>
+      <CopyToOutputDirectory>PreserveNewest</CopyToOutputDirectory>
+    </Content>
+    <Content Condition="'$(Platform)' == 'x86'" Include="..\Shared\Lib\Microsoft.VC140.CRT\x86\api-ms-win-crt-heap-l1-1-0.dll">
+      <Link>api-ms-win-crt-heap-l1-1-0.dll</Link>
+      <CopyToOutputDirectory>PreserveNewest</CopyToOutputDirectory>
+    </Content>
+    <Content Condition="'$(Platform)' == 'x86'" Include="..\Shared\Lib\Microsoft.VC140.CRT\x86\api-ms-win-crt-locale-l1-1-0.dll">
+      <Link>api-ms-win-crt-locale-l1-1-0.dll</Link>
+      <CopyToOutputDirectory>PreserveNewest</CopyToOutputDirectory>
+    </Content>
+    <Content Condition="'$(Platform)' == 'x86'" Include="..\Shared\Lib\Microsoft.VC140.CRT\x86\api-ms-win-crt-math-l1-1-0.dll">
+      <Link>api-ms-win-crt-math-l1-1-0.dll</Link>
+      <CopyToOutputDirectory>PreserveNewest</CopyToOutputDirectory>
+    </Content>
+    <Content Condition="'$(Platform)' == 'x86'" Include="..\Shared\Lib\Microsoft.VC140.CRT\x86\api-ms-win-crt-multibyte-l1-1-0.dll">
+      <Link>api-ms-win-crt-multibyte-l1-1-0.dll</Link>
+      <CopyToOutputDirectory>PreserveNewest</CopyToOutputDirectory>
+    </Content>
+    <Content Condition="'$(Platform)' == 'x86'" Include="..\Shared\Lib\Microsoft.VC140.CRT\x86\api-ms-win-crt-private-l1-1-0.dll">
+      <Link>api-ms-win-crt-private-l1-1-0.dll</Link>
+      <CopyToOutputDirectory>PreserveNewest</CopyToOutputDirectory>
+    </Content>
+    <Content Condition="'$(Platform)' == 'x86'" Include="..\Shared\Lib\Microsoft.VC140.CRT\x86\api-ms-win-crt-process-l1-1-0.dll">
+      <Link>api-ms-win-crt-process-l1-1-0.dll</Link>
+      <CopyToOutputDirectory>PreserveNewest</CopyToOutputDirectory>
+    </Content>
+    <Content Condition="'$(Platform)' == 'x86'" Include="..\Shared\Lib\Microsoft.VC140.CRT\x86\api-ms-win-crt-runtime-l1-1-0.dll">
+      <Link>api-ms-win-crt-runtime-l1-1-0.dll</Link>
+      <CopyToOutputDirectory>PreserveNewest</CopyToOutputDirectory>
+    </Content>
+    <Content Condition="'$(Platform)' == 'x86'" Include="..\Shared\Lib\Microsoft.VC140.CRT\x86\api-ms-win-crt-stdio-l1-1-0.dll">
+      <Link>api-ms-win-crt-stdio-l1-1-0.dll</Link>
+      <CopyToOutputDirectory>PreserveNewest</CopyToOutputDirectory>
+    </Content>
+    <Content Condition="'$(Platform)' == 'x86'" Include="..\Shared\Lib\Microsoft.VC140.CRT\x86\api-ms-win-crt-string-l1-1-0.dll">
+      <Link>api-ms-win-crt-string-l1-1-0.dll</Link>
+      <CopyToOutputDirectory>PreserveNewest</CopyToOutputDirectory>
+    </Content>
+    <Content Condition="'$(Platform)' == 'x86'" Include="..\Shared\Lib\Microsoft.VC140.CRT\x86\api-ms-win-crt-time-l1-1-0.dll">
+      <Link>api-ms-win-crt-time-l1-1-0.dll</Link>
+      <CopyToOutputDirectory>PreserveNewest</CopyToOutputDirectory>
+    </Content>
+    <Content Condition="'$(Platform)' == 'x86'" Include="..\Shared\Lib\Microsoft.VC140.CRT\x86\api-ms-win-crt-utility-l1-1-0.dll">
+      <Link>api-ms-win-crt-utility-l1-1-0.dll</Link>
+      <CopyToOutputDirectory>PreserveNewest</CopyToOutputDirectory>
+    </Content>
+    <Content Condition="'$(Platform)' == 'x86'" Include="..\Shared\Lib\Microsoft.VC140.CRT\x86\msvcp140.dll">
+      <Link>msvcp140.dll</Link>
+      <CopyToOutputDirectory>PreserveNewest</CopyToOutputDirectory>
+    </Content>
+    <Content Condition="'$(Platform)' == 'x86'" Include="..\Shared\Lib\Microsoft.VC140.CRT\x86\ucrtbase.dll">
+      <Link>ucrtbase.dll</Link>
+      <CopyToOutputDirectory>PreserveNewest</CopyToOutputDirectory>
+    </Content>
+    <Content Condition="'$(Platform)' == 'x86'" Include="..\Shared\Lib\Microsoft.VC140.CRT\x86\vcomp140.dll">
+      <Link>vcomp140.dll</Link>
+      <CopyToOutputDirectory>PreserveNewest</CopyToOutputDirectory>
+    </Content>
+    <Content Condition="'$(Platform)' == 'x86'" Include="..\Shared\Lib\Microsoft.VC140.CRT\x86\vcruntime140.dll">
+      <Link>vcruntime140.dll</Link>
+      <CopyToOutputDirectory>PreserveNewest</CopyToOutputDirectory>
+    </Content>
+    <Content Condition="'$(Platform)' == 'x64'" Include="..\Shared\Lib\Microsoft.VC140.CRT\x64\api-ms-win-core-console-l1-1-0.dll">
+      <Link>api-ms-win-core-console-l1-1-0.dll</Link>
+      <CopyToOutputDirectory>PreserveNewest</CopyToOutputDirectory>
+    </Content>
+    <Content Condition="'$(Platform)' == 'x64'" Include="..\Shared\Lib\Microsoft.VC140.CRT\x64\api-ms-win-core-datetime-l1-1-0.dll">
+      <Link>api-ms-win-core-datetime-l1-1-0.dll</Link>
+      <CopyToOutputDirectory>PreserveNewest</CopyToOutputDirectory>
+    </Content>
+    <Content Condition="'$(Platform)' == 'x64'" Include="..\Shared\Lib\Microsoft.VC140.CRT\x64\api-ms-win-core-debug-l1-1-0.dll">
+      <Link>api-ms-win-core-debug-l1-1-0.dll</Link>
+      <CopyToOutputDirectory>PreserveNewest</CopyToOutputDirectory>
+    </Content>
+    <Content Condition="'$(Platform)' == 'x64'" Include="..\Shared\Lib\Microsoft.VC140.CRT\x64\api-ms-win-core-errorhandling-l1-1-0.dll">
+      <Link>api-ms-win-core-errorhandling-l1-1-0.dll</Link>
+      <CopyToOutputDirectory>PreserveNewest</CopyToOutputDirectory>
+    </Content>
+    <Content Condition="'$(Platform)' == 'x64'" Include="..\Shared\Lib\Microsoft.VC140.CRT\x64\api-ms-win-core-file-l1-1-0.dll">
+      <Link>api-ms-win-core-file-l1-1-0.dll</Link>
+      <CopyToOutputDirectory>PreserveNewest</CopyToOutputDirectory>
+    </Content>
+    <Content Condition="'$(Platform)' == 'x64'" Include="..\Shared\Lib\Microsoft.VC140.CRT\x64\api-ms-win-core-file-l1-2-0.dll">
+      <Link>api-ms-win-core-file-l1-2-0.dll</Link>
+      <CopyToOutputDirectory>PreserveNewest</CopyToOutputDirectory>
+    </Content>
+    <Content Condition="'$(Platform)' == 'x64'" Include="..\Shared\Lib\Microsoft.VC140.CRT\x64\api-ms-win-core-file-l2-1-0.dll">
+      <Link>api-ms-win-core-file-l2-1-0.dll</Link>
+      <CopyToOutputDirectory>PreserveNewest</CopyToOutputDirectory>
+    </Content>
+    <Content Condition="'$(Platform)' == 'x64'" Include="..\Shared\Lib\Microsoft.VC140.CRT\x64\api-ms-win-core-handle-l1-1-0.dll">
+      <Link>api-ms-win-core-handle-l1-1-0.dll</Link>
+      <CopyToOutputDirectory>PreserveNewest</CopyToOutputDirectory>
+    </Content>
+    <Content Condition="'$(Platform)' == 'x64'" Include="..\Shared\Lib\Microsoft.VC140.CRT\x64\api-ms-win-core-heap-l1-1-0.dll">
+      <Link>api-ms-win-core-heap-l1-1-0.dll</Link>
+      <CopyToOutputDirectory>PreserveNewest</CopyToOutputDirectory>
+    </Content>
+    <Content Condition="'$(Platform)' == 'x64'" Include="..\Shared\Lib\Microsoft.VC140.CRT\x64\api-ms-win-core-interlocked-l1-1-0.dll">
+      <Link>api-ms-win-core-interlocked-l1-1-0.dll</Link>
+      <CopyToOutputDirectory>PreserveNewest</CopyToOutputDirectory>
+    </Content>
+    <Content Condition="'$(Platform)' == 'x64'" Include="..\Shared\Lib\Microsoft.VC140.CRT\x64\api-ms-win-core-libraryloader-l1-1-0.dll">
+      <Link>api-ms-win-core-libraryloader-l1-1-0.dll</Link>
+      <CopyToOutputDirectory>PreserveNewest</CopyToOutputDirectory>
+    </Content>
+    <Content Condition="'$(Platform)' == 'x64'" Include="..\Shared\Lib\Microsoft.VC140.CRT\x64\api-ms-win-core-localization-l1-2-0.dll">
+      <Link>api-ms-win-core-localization-l1-2-0.dll</Link>
+      <CopyToOutputDirectory>PreserveNewest</CopyToOutputDirectory>
+    </Content>
+    <Content Condition="'$(Platform)' == 'x64'" Include="..\Shared\Lib\Microsoft.VC140.CRT\x64\api-ms-win-core-memory-l1-1-0.dll">
+      <Link>api-ms-win-core-memory-l1-1-0.dll</Link>
+      <CopyToOutputDirectory>PreserveNewest</CopyToOutputDirectory>
+    </Content>
+    <Content Condition="'$(Platform)' == 'x64'" Include="..\Shared\Lib\Microsoft.VC140.CRT\x64\api-ms-win-core-namedpipe-l1-1-0.dll">
+      <Link>api-ms-win-core-namedpipe-l1-1-0.dll</Link>
+      <CopyToOutputDirectory>PreserveNewest</CopyToOutputDirectory>
+    </Content>
+    <Content Condition="'$(Platform)' == 'x64'" Include="..\Shared\Lib\Microsoft.VC140.CRT\x64\api-ms-win-core-processenvironment-l1-1-0.dll">
+      <Link>api-ms-win-core-processenvironment-l1-1-0.dll</Link>
+      <CopyToOutputDirectory>PreserveNewest</CopyToOutputDirectory>
+    </Content>
+    <Content Condition="'$(Platform)' == 'x64'" Include="..\Shared\Lib\Microsoft.VC140.CRT\x64\api-ms-win-core-processthreads-l1-1-0.dll">
+      <Link>api-ms-win-core-processthreads-l1-1-0.dll</Link>
+      <CopyToOutputDirectory>PreserveNewest</CopyToOutputDirectory>
+    </Content>
+    <Content Condition="'$(Platform)' == 'x64'" Include="..\Shared\Lib\Microsoft.VC140.CRT\x64\api-ms-win-core-processthreads-l1-1-1.dll">
+      <Link>api-ms-win-core-processthreads-l1-1-1.dll</Link>
+      <CopyToOutputDirectory>PreserveNewest</CopyToOutputDirectory>
+    </Content>
+    <Content Condition="'$(Platform)' == 'x64'" Include="..\Shared\Lib\Microsoft.VC140.CRT\x64\api-ms-win-core-profile-l1-1-0.dll">
+      <Link>api-ms-win-core-profile-l1-1-0.dll</Link>
+      <CopyToOutputDirectory>PreserveNewest</CopyToOutputDirectory>
+    </Content>
+    <Content Condition="'$(Platform)' == 'x64'" Include="..\Shared\Lib\Microsoft.VC140.CRT\x64\api-ms-win-core-rtlsupport-l1-1-0.dll">
+      <Link>api-ms-win-core-rtlsupport-l1-1-0.dll</Link>
+      <CopyToOutputDirectory>PreserveNewest</CopyToOutputDirectory>
+    </Content>
+    <Content Condition="'$(Platform)' == 'x64'" Include="..\Shared\Lib\Microsoft.VC140.CRT\x64\api-ms-win-core-string-l1-1-0.dll">
+      <Link>api-ms-win-core-string-l1-1-0.dll</Link>
+      <CopyToOutputDirectory>PreserveNewest</CopyToOutputDirectory>
+    </Content>
+    <Content Condition="'$(Platform)' == 'x64'" Include="..\Shared\Lib\Microsoft.VC140.CRT\x64\api-ms-win-core-synch-l1-1-0.dll">
+      <Link>api-ms-win-core-synch-l1-1-0.dll</Link>
+      <CopyToOutputDirectory>PreserveNewest</CopyToOutputDirectory>
+    </Content>
+    <Content Condition="'$(Platform)' == 'x64'" Include="..\Shared\Lib\Microsoft.VC140.CRT\x64\api-ms-win-core-synch-l1-2-0.dll">
+      <Link>api-ms-win-core-synch-l1-2-0.dll</Link>
+      <CopyToOutputDirectory>PreserveNewest</CopyToOutputDirectory>
+    </Content>
+    <Content Condition="'$(Platform)' == 'x64'" Include="..\Shared\Lib\Microsoft.VC140.CRT\x64\api-ms-win-core-sysinfo-l1-1-0.dll">
+      <Link>api-ms-win-core-sysinfo-l1-1-0.dll</Link>
+      <CopyToOutputDirectory>PreserveNewest</CopyToOutputDirectory>
+    </Content>
+    <Content Condition="'$(Platform)' == 'x64'" Include="..\Shared\Lib\Microsoft.VC140.CRT\x64\api-ms-win-core-timezone-l1-1-0.dll">
+      <Link>api-ms-win-core-timezone-l1-1-0.dll</Link>
+      <CopyToOutputDirectory>PreserveNewest</CopyToOutputDirectory>
+    </Content>
+    <Content Condition="'$(Platform)' == 'x64'" Include="..\Shared\Lib\Microsoft.VC140.CRT\x64\api-ms-win-core-util-l1-1-0.dll">
+      <Link>api-ms-win-core-util-l1-1-0.dll</Link>
+      <CopyToOutputDirectory>PreserveNewest</CopyToOutputDirectory>
+    </Content>
+    <Content Condition="'$(Platform)' == 'x64'" Include="..\Shared\Lib\Microsoft.VC140.CRT\x64\api-ms-win-crt-conio-l1-1-0.dll">
+      <Link>api-ms-win-crt-conio-l1-1-0.dll</Link>
+      <CopyToOutputDirectory>PreserveNewest</CopyToOutputDirectory>
+    </Content>
+    <Content Condition="'$(Platform)' == 'x64'" Include="..\Shared\Lib\Microsoft.VC140.CRT\x64\api-ms-win-crt-convert-l1-1-0.dll">
+      <Link>api-ms-win-crt-convert-l1-1-0.dll</Link>
+      <CopyToOutputDirectory>PreserveNewest</CopyToOutputDirectory>
+    </Content>
+    <Content Condition="'$(Platform)' == 'x64'" Include="..\Shared\Lib\Microsoft.VC140.CRT\x64\api-ms-win-crt-environment-l1-1-0.dll">
+      <Link>api-ms-win-crt-environment-l1-1-0.dll</Link>
+      <CopyToOutputDirectory>PreserveNewest</CopyToOutputDirectory>
+    </Content>
+    <Content Condition="'$(Platform)' == 'x64'" Include="..\Shared\Lib\Microsoft.VC140.CRT\x64\api-ms-win-crt-filesystem-l1-1-0.dll">
+      <Link>api-ms-win-crt-filesystem-l1-1-0.dll</Link>
+      <CopyToOutputDirectory>PreserveNewest</CopyToOutputDirectory>
+    </Content>
+    <Content Condition="'$(Platform)' == 'x64'" Include="..\Shared\Lib\Microsoft.VC140.CRT\x64\api-ms-win-crt-heap-l1-1-0.dll">
+      <Link>api-ms-win-crt-heap-l1-1-0.dll</Link>
+      <CopyToOutputDirectory>PreserveNewest</CopyToOutputDirectory>
+    </Content>
+    <Content Condition="'$(Platform)' == 'x64'" Include="..\Shared\Lib\Microsoft.VC140.CRT\x64\api-ms-win-crt-locale-l1-1-0.dll">
+      <Link>api-ms-win-crt-locale-l1-1-0.dll</Link>
+      <CopyToOutputDirectory>PreserveNewest</CopyToOutputDirectory>
+    </Content>
+    <Content Condition="'$(Platform)' == 'x64'" Include="..\Shared\Lib\Microsoft.VC140.CRT\x64\api-ms-win-crt-math-l1-1-0.dll">
+      <Link>api-ms-win-crt-math-l1-1-0.dll</Link>
+      <CopyToOutputDirectory>PreserveNewest</CopyToOutputDirectory>
+    </Content>
+    <Content Condition="'$(Platform)' == 'x64'" Include="..\Shared\Lib\Microsoft.VC140.CRT\x64\api-ms-win-crt-multibyte-l1-1-0.dll">
+      <Link>api-ms-win-crt-multibyte-l1-1-0.dll</Link>
+      <CopyToOutputDirectory>PreserveNewest</CopyToOutputDirectory>
+    </Content>
+    <Content Condition="'$(Platform)' == 'x64'" Include="..\Shared\Lib\Microsoft.VC140.CRT\x64\api-ms-win-crt-private-l1-1-0.dll">
+      <Link>api-ms-win-crt-private-l1-1-0.dll</Link>
+      <CopyToOutputDirectory>PreserveNewest</CopyToOutputDirectory>
+    </Content>
+    <Content Condition="'$(Platform)' == 'x64'" Include="..\Shared\Lib\Microsoft.VC140.CRT\x64\api-ms-win-crt-process-l1-1-0.dll">
+      <Link>api-ms-win-crt-process-l1-1-0.dll</Link>
+      <CopyToOutputDirectory>PreserveNewest</CopyToOutputDirectory>
+    </Content>
+    <Content Condition="'$(Platform)' == 'x64'" Include="..\Shared\Lib\Microsoft.VC140.CRT\x64\api-ms-win-crt-runtime-l1-1-0.dll">
+      <Link>api-ms-win-crt-runtime-l1-1-0.dll</Link>
+      <CopyToOutputDirectory>PreserveNewest</CopyToOutputDirectory>
+    </Content>
+    <Content Condition="'$(Platform)' == 'x64'" Include="..\Shared\Lib\Microsoft.VC140.CRT\x64\api-ms-win-crt-stdio-l1-1-0.dll">
+      <Link>api-ms-win-crt-stdio-l1-1-0.dll</Link>
+      <CopyToOutputDirectory>PreserveNewest</CopyToOutputDirectory>
+    </Content>
+    <Content Condition="'$(Platform)' == 'x64'" Include="..\Shared\Lib\Microsoft.VC140.CRT\x64\api-ms-win-crt-string-l1-1-0.dll">
+      <Link>api-ms-win-crt-string-l1-1-0.dll</Link>
+      <CopyToOutputDirectory>PreserveNewest</CopyToOutputDirectory>
+    </Content>
+    <Content Condition="'$(Platform)' == 'x64'" Include="..\Shared\Lib\Microsoft.VC140.CRT\x64\api-ms-win-crt-time-l1-1-0.dll">
+      <Link>api-ms-win-crt-time-l1-1-0.dll</Link>
+      <CopyToOutputDirectory>PreserveNewest</CopyToOutputDirectory>
+    </Content>
+    <Content Condition="'$(Platform)' == 'x64'" Include="..\Shared\Lib\Microsoft.VC140.CRT\x64\api-ms-win-crt-utility-l1-1-0.dll">
+      <Link>api-ms-win-crt-utility-l1-1-0.dll</Link>
+      <CopyToOutputDirectory>PreserveNewest</CopyToOutputDirectory>
+    </Content>
+    <Content Condition="'$(Platform)' == 'x64'" Include="..\Shared\Lib\Microsoft.VC140.CRT\x64\msvcp140.dll">
+      <Link>msvcp140.dll</Link>
+      <CopyToOutputDirectory>PreserveNewest</CopyToOutputDirectory>
+    </Content>
+    <Content Condition="'$(Platform)' == 'x64'" Include="..\Shared\Lib\Microsoft.VC140.CRT\x64\ucrtbase.dll">
+      <Link>ucrtbase.dll</Link>
+      <CopyToOutputDirectory>PreserveNewest</CopyToOutputDirectory>
+    </Content>
+    <Content Condition="'$(Platform)' == 'x64'" Include="..\Shared\Lib\Microsoft.VC140.CRT\x64\vcomp140.dll">
+      <Link>vcomp140.dll</Link>
+      <CopyToOutputDirectory>PreserveNewest</CopyToOutputDirectory>
+    </Content>
+    <Content Condition="'$(Platform)' == 'x64'" Include="..\Shared\Lib\Microsoft.VC140.CRT\x64\vcruntime140.dll">
+      <Link>vcruntime140.dll</Link>
+      <CopyToOutputDirectory>PreserveNewest</CopyToOutputDirectory>
+    </Content>
+    <Content Condition="'$(Platform)' == 'x64'" Include="..\Shared\Lib\Microsoft.VC140.CRT\x64\vcruntime140_1.dll">
+      <Link>vcruntime140_1.dll</Link>
+      <CopyToOutputDirectory>PreserveNewest</CopyToOutputDirectory>
+    </Content>
+    <Content Condition="'$(Platform)' == 'x86'" Include="Executables\Hardklor\obj\x86\Hardklor.exe">
+      <Link>Hardklor.exe</Link>
+      <CopyToOutputDirectory>PreserveNewest</CopyToOutputDirectory>
+    </Content>
+    <Content Condition="'$(Platform)' == 'x64'" Include="Executables\Hardklor\obj\x64\Hardklor.exe">
+      <Link>Hardklor.exe</Link>
+      <CopyToOutputDirectory>PreserveNewest</CopyToOutputDirectory>
+    </Content>
+    <Content Condition="'$(Platform)' == 'x86'" Include="..\..\pwiz_aux\msrc\utility\vendor_api\Waters\vc12_x86\cdt.dll">
+      <Link>cdt.dll</Link>
+      <CopyToOutputDirectory>PreserveNewest</CopyToOutputDirectory>
+    </Content>
+    <Content Condition="'$(Platform)' == 'x64'" Include="..\..\pwiz_aux\msrc\utility\vendor_api\Waters\vc12_x64\cdt.dll">
+      <Link>cdt.dll</Link>
+      <CopyToOutputDirectory>PreserveNewest</CopyToOutputDirectory>
+    </Content>
+    <Content Condition="'$(Platform)' == 'x86'" Include="..\..\pwiz_aux\msrc\utility\vendor_api\Bruker\x86\baf2sql_c.dll">
+      <Link>baf2sql_c.dll</Link>
+      <CopyToOutputDirectory>PreserveNewest</CopyToOutputDirectory>
+    </Content>
+    <Content Condition="'$(Platform)' == 'x64'" Include="..\..\pwiz_aux\msrc\utility\vendor_api\Bruker\x64\baf2sql_c.dll">
+      <Link>baf2sql_c.dll</Link>
+      <CopyToOutputDirectory>PreserveNewest</CopyToOutputDirectory>
+    </Content>
+    <Content Condition="'$(Platform)' == 'x86'" Include="..\..\pwiz_aux\msrc\utility\vendor_api\Waters\vc12_x86\MassLynxRaw.dll">
+      <Link>MassLynxRaw.dll</Link>
+      <CopyToOutputDirectory>PreserveNewest</CopyToOutputDirectory>
+    </Content>
+    <Content Condition="'$(Platform)' == 'x64'" Include="..\..\pwiz_aux\msrc\utility\vendor_api\Waters\vc12_x64\MassLynxRaw.dll">
+      <Link>MassLynxRaw.dll</Link>
+      <CopyToOutputDirectory>PreserveNewest</CopyToOutputDirectory>
+    </Content>
+    <Content Condition="'$(Platform)' == 'x86'" Include="..\..\pwiz_aux\msrc\utility\vendor_api\Agilent\x86\BaseDataAccess.dll.config">
+      <Link>BaseDataAccess.dll.config</Link>
+      <CopyToOutputDirectory>PreserveNewest</CopyToOutputDirectory>
+    </Content>
+    <Content Condition="'$(Platform)' == 'x64'" Include="..\..\pwiz_aux\msrc\utility\vendor_api\Agilent\x64\BaseDataAccess.dll.config">
+      <Link>BaseDataAccess.dll.config</Link>
+      <CopyToOutputDirectory>PreserveNewest</CopyToOutputDirectory>
+    </Content>
+    <Content Condition="'$(Platform)' == 'x86'" Include="..\Shared\ProteowizardWrapper\obj\x86\msconvert.exe">
+      <Link>msconvert.exe</Link>
+      <CopyToOutputDirectory>PreserveNewest</CopyToOutputDirectory>
+    </Content>
+    <Content Condition="'$(Platform)' == 'x64'" Include="..\Shared\ProteowizardWrapper\obj\x64\msconvert.exe">
+      <Link>msconvert.exe</Link>
+      <CopyToOutputDirectory>PreserveNewest</CopyToOutputDirectory>
+    </Content>
+    <Content Condition="'$(Platform)' == 'x86'" Include="..\Shared\BiblioSpec\obj\x86\BlibBuild.exe">
+      <Link>BlibBuild.exe</Link>
+      <CopyToOutputDirectory>PreserveNewest</CopyToOutputDirectory>
+    </Content>
+    <Content Condition="'$(Platform)' == 'x64'" Include="..\Shared\BiblioSpec\obj\x64\BlibBuild.exe">
+      <Link>BlibBuild.exe</Link>
+      <CopyToOutputDirectory>PreserveNewest</CopyToOutputDirectory>
+    </Content>
+    <Content Condition="'$(Platform)' == 'x86'" Include="..\Shared\BiblioSpec\obj\x86\BlibFilter.exe">
+      <Link>BlibFilter.exe</Link>
+      <CopyToOutputDirectory>PreserveNewest</CopyToOutputDirectory>
+    </Content>
+    <Content Condition="'$(Platform)' == 'x64'" Include="..\Shared\BiblioSpec\obj\x64\BlibFilter.exe">
+      <Link>BlibFilter.exe</Link>
+      <CopyToOutputDirectory>PreserveNewest</CopyToOutputDirectory>
+    </Content>
+    <Content Condition=" '$(Configuration)|$(Platform)' == 'Release|x86' " Include="..\Shared\ProteowizardWrapper\obj\x86\msparser.dll">
+      <Link>msparser.dll</Link>
+      <CopyToOutputDirectory>PreserveNewest</CopyToOutputDirectory>
+    </Content>
+    <Content Condition=" '$(Configuration)|$(Platform)' == 'Debug|x86' " Include="..\Shared\ProteowizardWrapper\obj\x86\msparser.dll">
+      <Link>msparser.dll</Link>
+      <CopyToOutputDirectory>PreserveNewest</CopyToOutputDirectory>
+    </Content>
+    <Content Condition=" '$(Configuration)|$(Platform)' == 'Debug|x86' " Include="..\Shared\ProteowizardWrapper\obj\x86\msparserD.dll">
+      <Link>msparserD.dll</Link>
+      <CopyToOutputDirectory>PreserveNewest</CopyToOutputDirectory>
+    </Content>
+    <Content Condition=" '$(Configuration)|$(Platform)' == 'Release|x64' " Include="..\Shared\ProteowizardWrapper\obj\x64\msparser.dll">
+      <Link>msparser.dll</Link>
+      <CopyToOutputDirectory>PreserveNewest</CopyToOutputDirectory>
+    </Content>
+    <Content Condition=" '$(Configuration)|$(Platform)' == 'Debug|x64' " Include="..\Shared\ProteowizardWrapper\obj\x64\msparser.dll">
+      <Link>msparser.dll</Link>
+      <CopyToOutputDirectory>PreserveNewest</CopyToOutputDirectory>
+    </Content>
+    <Content Condition=" '$(Configuration)|$(Platform)' == 'Debug|x64' " Include="..\Shared\ProteowizardWrapper\obj\x64\msparserD.dll">
+      <Link>msparserD.dll</Link>
+      <CopyToOutputDirectory>PreserveNewest</CopyToOutputDirectory>
+    </Content>
+    <Content Include="Method\AbSciex\TOF\BuildAnalystFullScanMethod.exe">
+      <CopyToOutputDirectory>PreserveNewest</CopyToOutputDirectory>
+    </Content>
+    <Content Include="Method\AbSciex\TOF\BuildAnalystMethod.dll">
+      <CopyToOutputDirectory>PreserveNewest</CopyToOutputDirectory>
+    </Content>
+    <Content Include="Method\AbSciex\TOF\Interop.AcqMethodDir.dll">
+      <CopyToOutputDirectory>PreserveNewest</CopyToOutputDirectory>
+    </Content>
+    <Content Include="Method\AbSciex\TOF\Interop.AcqMethodSvr.dll">
+      <CopyToOutputDirectory>PreserveNewest</CopyToOutputDirectory>
+    </Content>
+    <Content Include="Method\AbSciex\TOF\Interop.Analyst.dll">
+      <CopyToOutputDirectory>PreserveNewest</CopyToOutputDirectory>
+    </Content>
+    <Content Include="Method\AbSciex\TOF\Interop.AnalystService.dll">
+      <CopyToOutputDirectory>PreserveNewest</CopyToOutputDirectory>
+    </Content>
+    <Content Include="Method\AbSciex\TOF\Interop.DDEMethodSvr.dll">
+      <CopyToOutputDirectory>PreserveNewest</CopyToOutputDirectory>
+    </Content>
+    <Content Include="Method\AbSciex\TOF\Interop.IDAMethodSvr.dll">
+      <CopyToOutputDirectory>PreserveNewest</CopyToOutputDirectory>
+    </Content>
+    <Content Include="Method\AbSciex\TOF\Interop.MSMethodSvr.dll">
+      <CopyToOutputDirectory>PreserveNewest</CopyToOutputDirectory>
+    </Content>
+    <Content Include="Method\AbSciex\TOF\Interop.ParameterSvr.dll">
+      <CopyToOutputDirectory>PreserveNewest</CopyToOutputDirectory>
+    </Content>
+    <Content Include="Method\AbSciex\TOF\Interop.QueueDispatcher.dll">
+      <CopyToOutputDirectory>PreserveNewest</CopyToOutputDirectory>
+    </Content>
+    <Content Include="Method\AbSciex\TOF\Interop.ROTMan.dll">
+      <CopyToOutputDirectory>PreserveNewest</CopyToOutputDirectory>
+    </Content>
+    <Content Include="Method\AbSciex\TOF\ROTMANLib.dll">
+      <CopyToOutputDirectory>PreserveNewest</CopyToOutputDirectory>
+    </Content>
+    <Content Include="Method\AbSciex\TOF\StdType.dll">
+      <CopyToOutputDirectory>PreserveNewest</CopyToOutputDirectory>
+    </Content>
+    <Content Include="Method\AbSciex\TQ\BuildAnalystMethod.dll">
+      <CopyToOutputDirectory>PreserveNewest</CopyToOutputDirectory>
+    </Content>
+    <Content Include="Method\AbSciex\TQ\BuildQTRAPMethod.exe">
+      <CopyToOutputDirectory>PreserveNewest</CopyToOutputDirectory>
+    </Content>
+    <Content Include="Method\AbSciex\TQ\Interop.AcqMethodDir.dll">
+      <CopyToOutputDirectory>PreserveNewest</CopyToOutputDirectory>
+    </Content>
+    <Content Include="Method\AbSciex\TQ\Interop.AcqMethodSvr.dll">
+      <CopyToOutputDirectory>PreserveNewest</CopyToOutputDirectory>
+    </Content>
+    <Content Include="Method\AbSciex\TQ\Interop.Analyst.dll">
+      <CopyToOutputDirectory>PreserveNewest</CopyToOutputDirectory>
+    </Content>
+    <Content Include="Method\AbSciex\TQ\Interop.AnalystService.dll">
+      <CopyToOutputDirectory>PreserveNewest</CopyToOutputDirectory>
+    </Content>
+    <Content Include="Method\AbSciex\TQ\Interop.DDEMethodSvr.dll">
+      <CopyToOutputDirectory>PreserveNewest</CopyToOutputDirectory>
+    </Content>
+    <Content Include="Method\AbSciex\TQ\Interop.IDAMethodSvr.dll">
+      <CopyToOutputDirectory>PreserveNewest</CopyToOutputDirectory>
+    </Content>
+    <Content Include="Method\AbSciex\TQ\Interop.MSMethodSvr.dll">
+      <CopyToOutputDirectory>PreserveNewest</CopyToOutputDirectory>
+    </Content>
+    <Content Include="Method\AbSciex\TQ\Interop.ParameterSvr.dll">
+      <CopyToOutputDirectory>PreserveNewest</CopyToOutputDirectory>
+    </Content>
+    <Content Include="Method\AbSciex\TQ\Interop.QueueDispatcher.dll">
+      <CopyToOutputDirectory>PreserveNewest</CopyToOutputDirectory>
+    </Content>
+    <Content Include="Method\AbSciex\TQ\Interop.ROTMan.dll">
+      <CopyToOutputDirectory>PreserveNewest</CopyToOutputDirectory>
+    </Content>
+    <Content Include="Method\AbSciex\TQ\QueueDispatcherLib.dll">
+      <CopyToOutputDirectory>PreserveNewest</CopyToOutputDirectory>
+    </Content>
+    <Content Include="Method\AbSciex\TQ\ROTMANLib.dll">
+      <CopyToOutputDirectory>PreserveNewest</CopyToOutputDirectory>
+    </Content>
+    <Content Include="Method\AbSciex\TQ\StdType.dll">
+      <CopyToOutputDirectory>PreserveNewest</CopyToOutputDirectory>
+    </Content>
+    <Content Include="Method\Bruker\BDal.Submethod.Wrapper.dll">
+      <CopyToOutputDirectory>PreserveNewest</CopyToOutputDirectory>
+    </Content>
+    <Content Include="Method\Bruker\BdalRetentionTimeMassList.dll">
+      <CopyToOutputDirectory>PreserveNewest</CopyToOutputDirectory>
+    </Content>
+    <Content Include="Method\Bruker\BuildBrukerMethod.exe">
+      <CopyToOutputDirectory>PreserveNewest</CopyToOutputDirectory>
+    </Content>
+    <Content Include="Method\Thermo\BuildLTQMethod.exe">
+      <CopyToOutputDirectory>PreserveNewest</CopyToOutputDirectory>
+    </Content>
+    <Content Include="Method\Thermo\BuildTSQEZMethod.exe">
+      <CopyToOutputDirectory>PreserveNewest</CopyToOutputDirectory>
+    </Content>
+    <Content Include="Method\Waters\BuildWatersMethod.exe">
+      <CopyToOutputDirectory>PreserveNewest</CopyToOutputDirectory>
+    </Content>
+    <Content Include="Method\Waters\VerifyESkylineLibrary.dll">
+      <CopyToOutputDirectory>PreserveNewest</CopyToOutputDirectory>
+    </Content>
+    <EmbeddedResource Include="Alerts\ImportDocResultsDlg.resx">
+      <DependentUpon>ImportDocResultsDlg.cs</DependentUpon>
+      <SubType>Designer</SubType>
+    </EmbeddedResource>
+    <EmbeddedResource Include="Alerts\EmptyProteinsDlg.resx">
+      <DependentUpon>EmptyProteinsDlg.cs</DependentUpon>
+      <SubType>Designer</SubType>
+    </EmbeddedResource>
+    <EmbeddedResource Include="Alerts\MissingFileDlg.resx">
+      <DependentUpon>MissingFileDlg.cs</DependentUpon>
+      <SubType>Designer</SubType>
+    </EmbeddedResource>
+    <EmbeddedResource Include="Alerts\FilterMatchedPeptidesDlg.resx">
+      <DependentUpon>FilterMatchedPeptidesDlg.cs</DependentUpon>
+      <SubType>Designer</SubType>
+    </EmbeddedResource>
+    <EmbeddedResource Include="Alerts\ReportErrorDlg.resx">
+      <DependentUpon>ReportErrorDlg.cs</DependentUpon>
+      <SubType>Designer</SubType>
+    </EmbeddedResource>
+    <EmbeddedResource Include="Alerts\ShareTypeDlg.resx">
+      <DependentUpon>ShareTypeDlg.cs</DependentUpon>
+      <SubType>Designer</SubType>
+    </EmbeddedResource>
+    <EmbeddedResource Include="Alerts\PasteFilteredPeptidesDlg.resx">
+      <DependentUpon>PasteFilteredPeptidesDlg.cs</DependentUpon>
+      <SubType>Designer</SubType>
+    </EmbeddedResource>
+    <EmbeddedResource Include="Alerts\SpectrumLibraryInfoDlg.resx">
+      <DependentUpon>SpectrumLibraryInfoDlg.cs</DependentUpon>
+    </EmbeddedResource>
+    <EmbeddedResource Include="Alerts\UpgradeLicenseDlg.resx">
+      <DependentUpon>UpgradeLicenseDlg.cs</DependentUpon>
+      <SubType>Designer</SubType>
+    </EmbeddedResource>
+    <EmbeddedResource Include="Controls\ColumnChooser.resx">
+      <DependentUpon>ColumnChooser.cs</DependentUpon>
+      <SubType>Designer</SubType>
+    </EmbeddedResource>
+    <EmbeddedResource Include="Controls\FindResultsForm.resx">
+      <DependentUpon>FindResultsForm.cs</DependentUpon>
+    </EmbeddedResource>
+    <EmbeddedResource Include="Controls\Graphs\GraphRegression.resx">
+      <DependentUpon>GraphRegression.cs</DependentUpon>
+      <SubType>Designer</SubType>
+    </EmbeddedResource>
+    <EmbeddedResource Include="Controls\Graphs\GraphSummary.resx">
+      <DependentUpon>GraphSummary.cs</DependentUpon>
+      <SubType>Designer</SubType>
+    </EmbeddedResource>
+    <EmbeddedResource Include="Controls\Graphs\GraphChromatogram.resx">
+      <DependentUpon>GraphChromatogram.cs</DependentUpon>
+      <SubType>Designer</SubType>
+    </EmbeddedResource>
+    <EmbeddedResource Include="Controls\Graphs\GraphSpectrum.resx">
+      <DependentUpon>GraphSpectrum.cs</DependentUpon>
+      <SubType>Designer</SubType>
+    </EmbeddedResource>
+    <EmbeddedResource Include="Controls\LongWaitDlg.resx">
+      <DependentUpon>LongWaitDlg.cs</DependentUpon>
+      <SubType>Designer</SubType>
+    </EmbeddedResource>
+    <EmbeddedResource Include="Controls\TreeViewMS.resx">
+      <DependentUpon>TreeViewMS.cs</DependentUpon>
+      <SubType>Designer</SubType>
+    </EmbeddedResource>
+    <EmbeddedResource Include="EditUI\ArrangeGraphsGroupedDlg.resx">
+      <DependentUpon>ArrangeGraphsGroupedDlg.cs</DependentUpon>
+      <SubType>Designer</SubType>
+    </EmbeddedResource>
+    <EmbeddedResource Include="Controls\StatementCompletionForm.resx">
+      <DependentUpon>StatementCompletionForm.cs</DependentUpon>
+      <SubType>Designer</SubType>
+    </EmbeddedResource>
+    <EmbeddedResource Include="EditUI\ChromChartPropertyDlg.resx">
+      <DependentUpon>ChromChartPropertyDlg.cs</DependentUpon>
+      <SubType>Designer</SubType>
+    </EmbeddedResource>
+    <EmbeddedResource Include="EditUI\AreaChartPropertyDlg.resx">
+      <DependentUpon>AreaChartPropertyDlg.cs</DependentUpon>
+      <SubType>Designer</SubType>
+    </EmbeddedResource>
+    <EmbeddedResource Include="EditUI\GenerateDecoysDlg.resx">
+      <DependentUpon>GenerateDecoysDlg.cs</DependentUpon>
+    </EmbeddedResource>
+    <EmbeddedResource Include="EditUI\RefineDlg.resx">
+      <DependentUpon>RefineDlg.cs</DependentUpon>
+      <SubType>Designer</SubType>
+    </EmbeddedResource>
+    <EmbeddedResource Include="EditUI\RefineListDlg.resx">
+      <DependentUpon>RefineListDlg.cs</DependentUpon>
+      <SubType>Designer</SubType>
+    </EmbeddedResource>
+    <EmbeddedResource Include="EditUI\RTChartPropertyDlg.resx">
+      <DependentUpon>RTChartPropertyDlg.cs</DependentUpon>
+      <SubType>Designer</SubType>
+    </EmbeddedResource>
+    <EmbeddedResource Include="EditUI\SchedulingGraphPropertyDlg.resx">
+      <DependentUpon>SchedulingGraphPropertyDlg.cs</DependentUpon>
+    </EmbeddedResource>
+    <EmbeddedResource Include="EditUI\ChromatogramRTThresholdDlg.resx">
+      <DependentUpon>ChromatogramRTThresholdDlg.cs</DependentUpon>
+      <SubType>Designer</SubType>
+    </EmbeddedResource>
+    <EmbeddedResource Include="EditUI\EditPepModsDlg.resx">
+      <DependentUpon>EditPepModsDlg.cs</DependentUpon>
+      <SubType>Designer</SubType>
+    </EmbeddedResource>
+    <EmbeddedResource Include="EditUI\FindNodeDlg.resx">
+      <DependentUpon>FindNodeDlg.cs</DependentUpon>
+      <SubType>Designer</SubType>
+    </EmbeddedResource>
+    <EmbeddedResource Include="EditUI\PasteDlg.resx">
+      <DependentUpon>PasteDlg.cs</DependentUpon>
+      <SubType>Designer</SubType>
+    </EmbeddedResource>
+    <EmbeddedResource Include="EditUI\SpectrumChartPropertyDlg.resx">
+      <DependentUpon>SpectrumChartPropertyDlg.cs</DependentUpon>
+      <SubType>Designer</SubType>
+    </EmbeddedResource>
+    <EmbeddedResource Include="FileUI\ManageResultsDlg.resx">
+      <DependentUpon>ManageResultsDlg.cs</DependentUpon>
+      <SubType>Designer</SubType>
+    </EmbeddedResource>
+    <EmbeddedResource Include="FileUI\MinimizeResultsDlg.resx">
+      <DependentUpon>MinimizeResultsDlg.cs</DependentUpon>
+    </EmbeddedResource>
+    <EmbeddedResource Include="FileUI\RenameResultDlg.resx">
+      <DependentUpon>RenameResultDlg.cs</DependentUpon>
+      <SubType>Designer</SubType>
+    </EmbeddedResource>
+    <EmbeddedResource Include="FileUI\SchedulingOptionsDlg.resx">
+      <DependentUpon>SchedulingOptionsDlg.cs</DependentUpon>
+      <SubType>Designer</SubType>
+    </EmbeddedResource>
+    <EmbeddedResource Include="FileUI\ShareListDlg.resx">
+      <DependentUpon>ShareListDlg.cs</DependentUpon>
+      <SubType>Designer</SubType>
+    </EmbeddedResource>
+    <EmbeddedResource Include="EditUI\UniquePeptidesDlg.resx">
+      <DependentUpon>UniquePeptidesDlg.cs</DependentUpon>
+      <SubType>Designer</SubType>
+    </EmbeddedResource>
+    <EmbeddedResource Include="FileUI\ImportResultsSamplesDlg.resx">
+      <DependentUpon>ImportResultsSamplesDlg.cs</DependentUpon>
+      <SubType>Designer</SubType>
+    </EmbeddedResource>
+    <EmbeddedResource Include="Controls\SequenceTree.resx">
+      <DependentUpon>SequenceTree.cs</DependentUpon>
+      <SubType>Designer</SubType>
+    </EmbeddedResource>
+    <EmbeddedResource Include="Controls\UndoRedoList.resx">
+      <DependentUpon>UndoRedoList.cs</DependentUpon>
+      <SubType>Designer</SubType>
+    </EmbeddedResource>
+    <EmbeddedResource Include="EditUI\EditNoteDlg.resx">
+      <DependentUpon>EditNoteDlg.cs</DependentUpon>
+      <SubType>Designer</SubType>
+    </EmbeddedResource>
+    <EmbeddedResource Include="EditUI\RegressionRTThresholdDlg.resx">
+      <DependentUpon>RegressionRTThresholdDlg.cs</DependentUpon>
+      <SubType>Designer</SubType>
+    </EmbeddedResource>
+    <EmbeddedResource Include="FileUI\ImportResultsDlg.resx">
+      <DependentUpon>ImportResultsDlg.cs</DependentUpon>
+      <SubType>Designer</SubType>
+    </EmbeddedResource>
+    <EmbeddedResource Include="FileUI\ImportResultsNameDlg.resx">
+      <DependentUpon>ImportResultsNameDlg.cs</DependentUpon>
+      <SubType>Designer</SubType>
+    </EmbeddedResource>
+    <EmbeddedResource Include="Resources\TransitionGroup.bmp" />
+    <EmbeddedResource Include="Resources\NoPeak.bmp" />
+    <EmbeddedResource Include="Resources\Keep.bmp" />
+    <EmbeddedResource Include="Resources\Peak.bmp" />
+    <EmbeddedResource Include="Resources\TransitionGroupLib.bmp" />
+    <EmbeddedResource Include="SettingsUI\Irt\AddIrtCalculatorDlg.resx">
+      <DependentUpon>AddIrtCalculatorDlg.cs</DependentUpon>
+    </EmbeddedResource>
+    <EmbeddedResource Include="SettingsUI\Irt\AddIrtPeptidesDlg.resx">
+      <DependentUpon>AddIrtPeptidesDlg.cs</DependentUpon>
+    </EmbeddedResource>
+    <EmbeddedResource Include="SettingsUI\Irt\AddIrtSpectralLibrary.resx">
+      <DependentUpon>AddIrtSpectralLibrary.cs</DependentUpon>
+    </EmbeddedResource>
+    <EmbeddedResource Include="SettingsUI\Irt\AddIrtStandardsDlg.resx">
+      <DependentUpon>AddIrtStandardsDlg.cs</DependentUpon>
+    </EmbeddedResource>
+    <EmbeddedResource Include="SettingsUI\BuildLibraryDlg.resx">
+      <DependentUpon>BuildLibraryDlg.cs</DependentUpon>
+      <SubType>Designer</SubType>
+    </EmbeddedResource>
+    <EmbeddedResource Include="SettingsUI\BuildBackgroundProteomeDlg.resx">
+      <DependentUpon>BuildBackgroundProteomeDlg.cs</DependentUpon>
+      <SubType>Designer</SubType>
+    </EmbeddedResource>
+    <EmbeddedResource Include="SettingsUI\BuildLibraryNotification.resx">
+      <DependentUpon>BuildLibraryNotification.cs</DependentUpon>
+      <SubType>Designer</SubType>
+    </EmbeddedResource>
+    <EmbeddedResource Include="SettingsUI\Irt\CalibrateIrtDlg.resx">
+      <DependentUpon>CalibrateIrtDlg.cs</DependentUpon>
+    </EmbeddedResource>
+    <EmbeddedResource Include="SettingsUI\EditIsotopeEnrichmentDlg.resx">
+      <DependentUpon>EditIsotopeEnrichmentDlg.cs</DependentUpon>
+      <SubType>Designer</SubType>
+    </EmbeddedResource>
+    <EmbeddedResource Include="SettingsUI\EditMeasuredIonDlg.resx">
+      <DependentUpon>EditMeasuredIonDlg.cs</DependentUpon>
+      <SubType>Designer</SubType>
+    </EmbeddedResource>
+    <EmbeddedResource Include="SettingsUI\DefineAnnotationDlg.resx">
+      <DependentUpon>DefineAnnotationDlg.cs</DependentUpon>
+      <SubType>Designer</SubType>
+    </EmbeddedResource>
+    <EmbeddedResource Include="SettingsUI\EditFragmentLossDlg.resx">
+      <DependentUpon>EditFragmentLossDlg.cs</DependentUpon>
+      <SubType>Designer</SubType>
+    </EmbeddedResource>
+    <EmbeddedResource Include="SettingsUI\EditLabelTypeListDlg.resx">
+      <DependentUpon>EditLabelTypeListDlg.cs</DependentUpon>
+      <SubType>Designer</SubType>
+    </EmbeddedResource>
+    <EmbeddedResource Include="SettingsUI\EditLibraryDlg.resx">
+      <DependentUpon>EditLibraryDlg.cs</DependentUpon>
+      <SubType>Designer</SubType>
+    </EmbeddedResource>
+    <EmbeddedResource Include="Resources\Comment.bmp" />
+    <EmbeddedResource Include="Resources\PeakBlank.bmp" />
+    <EmbeddedResource Include="Resources\Copy.bmp" />
+    <EmbeddedResource Include="Resources\Cut.bmp" />
+    <EmbeddedResource Include="Resources\Delete.bmp" />
+    <EmbeddedResource Include="Resources\down-pro32.bmp" />
+    <EmbeddedResource Include="Resources\Edit_Redo.bmp" />
+    <EmbeddedResource Include="Resources\Edit_Undo.bmp" />
+    <EmbeddedResource Include="Resources\Find.bmp" />
+    <EmbeddedResource Include="Resources\FindNext.bmp" />
+    <EmbeddedResource Include="Resources\FragmentS.bmp" />
+    <EmbeddedResource Include="Resources\FragmentLibS.bmp" />
+    <EmbeddedResource Include="Resources\NewDocument.bmp" />
+    <EmbeddedResource Include="Resources\Note.bmp" />
+    <EmbeddedResource Include="Resources\Open.bmp" />
+    <EmbeddedResource Include="Resources\OpenFolder.bmp" />
+    <EmbeddedResource Include="Resources\Paste.bmp" />
+    <EmbeddedResource Include="Resources\PopupBtn.bmp" />
+    <EmbeddedResource Include="Resources\Save.bmp" />
+    <EmbeddedResource Include="Resources\up-pro32.bmp" />
+    <EmbeddedResource Include="Model\Lib\BlibData\mapping.xml">
+      <SubType>Designer</SubType>
+    </EmbeddedResource>
+    <EmbeddedResource Include="Resources\Fragment.bmp" />
+    <EmbeddedResource Include="Resources\FragmentLib.bmp" />
+    <EmbeddedResource Include="SettingsUI\Irt\ChangeIrtPeptidesDlg.resx">
+      <DependentUpon>ChangeIrtPeptidesDlg.cs</DependentUpon>
+      <SubType>Designer</SubType>
+    </EmbeddedResource>
+    <EmbeddedResource Include="SettingsUI\Irt\EditIrtCalcDlg.resx">
+      <DependentUpon>EditIrtCalcDlg.cs</DependentUpon>
+      <SubType>Designer</SubType>
+    </EmbeddedResource>
+    <EmbeddedResource Include="SettingsUI\ViewLibraryDlg.resx">
+      <DependentUpon>ViewLibraryDlg.cs</DependentUpon>
+      <SubType>Designer</SubType>
+    </EmbeddedResource>
+    <EmbeddedResource Include="Resources\Wand.bmp" />
+    <EmbeddedResource Include="Resources\minus.bmp" />
+    <EmbeddedResource Include="Resources\plus.bmp" />
+    <EmbeddedResource Include="Resources\Dash.bmp" />
+    <EmbeddedResource Include="Resources\WandProhibit.bmp" />
+    <EmbeddedResource Include="Resources\Copy_Bitmap.bmp" />
+    <EmbeddedResource Include="Resources\Ions_1.bmp" />
+    <EmbeddedResource Include="Resources\Ions_2.bmp" />
+    <EmbeddedResource Include="Resources\Ions_A.bmp" />
+    <EmbeddedResource Include="Resources\Ions_B.bmp" />
+    <EmbeddedResource Include="Resources\Ions_C.bmp" />
+    <EmbeddedResource Include="Resources\Ions_X.bmp" />
+    <EmbeddedResource Include="Resources\Ions_Y.bmp" />
+    <EmbeddedResource Include="Resources\Ions_Z.bmp" />
+    <EmbeddedResource Include="Resources\Print.bmp" />
+    <EmbeddedResource Include="Resources\ProteoWizard.bmp" />
+    <Content Include="$(MascotParserPath)\config\unimod_2.xsd">
+      <Link>unimod_2.xsd</Link>
+      <CopyToOutputDirectory>PreserveNewest</CopyToOutputDirectory>
+    </Content>
+    <EmbeddedResource Include="Resources\add-pro32.bmp" />
+    <Content Include="SkylineCmd.exe.config">
+      <CopyToOutputDirectory>PreserveNewest</CopyToOutputDirectory>
+    </Content>
+    <Content Condition="'$(Platform)' == 'x86'" Include="bin\x86\$(Configuration)\SkylineCmd.exe">
+      <Link>SkylineCmd.exe</Link>
+      <CopyToOutputDirectory>PreserveNewest</CopyToOutputDirectory>
+    </Content>
+    <Content Condition="'$(Platform)' == 'x64'" Include="bin\x64\$(Configuration)\SkylineCmd.exe">
+      <Link>SkylineCmd.exe</Link>
+      <CopyToOutputDirectory>PreserveNewest</CopyToOutputDirectory>
+    </Content>
+    <Content Include="bin\$(Platform)\$(Configuration)\BullseyeSharp.exe">
+      <Link>BullseyeSharp.exe</Link>
+      <CopyToOutputDirectory>PreserveNewest</CopyToOutputDirectory>
+    </Content>
+    <None Include="SkylineLog4Net.config">
+      <CopyToOutputDirectory>PreserveNewest</CopyToOutputDirectory>
+    </None>
+    <None Include="Skyline_TemporaryKey.pfx" />
+    <EmbeddedResource Include="Resources\PeptideStandard.bmp" />
+    <EmbeddedResource Include="Resources\PeptideStandardLib.bmp" />
+    <EmbeddedResource Include="Resources\RedXTransparentBackground.bmp" />
+    <EmbeddedResource Include="Model\Irt\mapping.xml" />
+    <EmbeddedResource Include="Model\Lib\BlibData\mapping_redundant.xml">
+      <SubType>Designer</SubType>
+    </EmbeddedResource>
+    <EmbeddedResource Include="Resources\Calculator.bmp" />
+    <EmbeddedResource Include="Resources\FragmentDecoy.bmp" />
+    <EmbeddedResource Include="Resources\PeptideDecoy.bmp" />
+    <EmbeddedResource Include="Resources\ProteinDecoy.bmp" />
+    <EmbeddedResource Include="Resources\TransitionGroupDecoy.bmp" />
+    <EmbeddedResource Include="Resources\FindResults.ico" />
+    <EmbeddedResource Include="Resources\Immediate.ico" />
+    <EmbeddedResource Include="Resources\PeptideDecoyLib.bmp" />
+    <EmbeddedResource Include="Resources\TransitionGroupLibDecoy.bmp" />
+    <EmbeddedResource Include="Resources\FragmentLibDecoy.bmp" />
+    <EmbeddedResource Include="Resources\AllIonsStatusButton.bmp" />
+    <EmbeddedResource Include="Resources\Panorama.bmp" />
+    <EmbeddedResource Include="Resources\ChromLib.bmp" />
+    <EmbeddedResource Include="Resources\LabKey.bmp" />
+    <EmbeddedResource Include="Model\Lib\ChromLib\Data\mapping.xml">
+      <SubType>Designer</SubType>
+    </EmbeddedResource>
+    <EmbeddedResource Include="Resources\PanoramaPublish.bmp" />
+    <Content Include="SkylineData.ico" />
+    <Content Include="SkylineDoc.ico" />
+  </ItemGroup>
+  <ItemGroup>
+    <ProjectReference Include="..\Shared\BiblioSpec\BiblioSpec.csproj">
+      <Project>{32CC9B1A-9442-4B56-AF34-FB47595278A1}</Project>
+      <Name>BiblioSpec</Name>
+    </ProjectReference>
+    <ProjectReference Include="..\Shared\Common\Common.csproj">
+      <Project>{A5527BE9-4A62-458F-AE47-F0F9204A5CF9}</Project>
+      <Name>Common</Name>
+    </ProjectReference>
+    <ProjectReference Include="..\Shared\CommonUtil\CommonUtil.csproj">
+      <Project>{13BF2FFB-50A1-4AB1-83A4-5733E36905CE}</Project>
+      <Name>CommonUtil</Name>
+    </ProjectReference>
+    <ProjectReference Include="..\Shared\MSGraph\MSGraph.csproj">
+      <Project>{26CFD1FF-F4F7-4F66-B5B4-E686BDB9B34E}</Project>
+      <Name>MSGraph</Name>
+    </ProjectReference>
+    <ProjectReference Include="..\Shared\PanoramaClient\PanoramaClient.csproj">
+      <Project>{bf849cf8-25d7-4619-b001-9ed8e3771c44}</Project>
+      <Name>PanoramaClient</Name>
+    </ProjectReference>
+    <ProjectReference Include="..\Shared\ProteomeDb\ProteomeDb.csproj">
+      <Project>{09FC3CB3-FCCD-4906-A370-160B28725936}</Project>
+      <Name>ProteomeDb</Name>
+    </ProjectReference>
+    <ProjectReference Include="..\Shared\ProteowizardWrapper\ProteowizardWrapper.csproj">
+      <Project>{DACEE7D5-5A6A-4001-9602-FAB1A9A2DE59}</Project>
+      <Name>ProteowizardWrapper</Name>
+    </ProjectReference>
+    <ProjectReference Include="..\Shared\zedgraph\ZedGraph.csproj">
+      <Project>{b99650ee-af46-47b4-a4a9-212ade7809b7}</Project>
+      <Name>ZedGraph</Name>
+    </ProjectReference>
+    <ProjectReference Include="SkylineTool\SkylineTool.csproj">
+      <Project>{3FD4E167-8F9C-4116-8122-67C7AD143490}</Project>
+      <Name>SkylineTool</Name>
+    </ProjectReference>
+  </ItemGroup>
+  <ItemGroup>
+    <PublishFile Include="BaseCommon">
+      <Visible>False</Visible>
+      <Group>
+      </Group>
+      <TargetPath>
+      </TargetPath>
+      <PublishState>Include</PublishState>
+      <IncludeHash>True</IncludeHash>
+      <FileType>Assembly</FileType>
+    </PublishFile>
+    <PublishFile Include="BaseDataAccess">
+      <Visible>False</Visible>
+      <Group>
+      </Group>
+      <TargetPath>
+      </TargetPath>
+      <PublishState>Include</PublishState>
+      <IncludeHash>True</IncludeHash>
+      <FileType>Assembly</FileType>
+    </PublishFile>
+    <PublishFile Include="BaseTof">
+      <Visible>False</Visible>
+      <Group>
+      </Group>
+      <TargetPath>
+      </TargetPath>
+      <PublishState>Include</PublishState>
+      <IncludeHash>True</IncludeHash>
+      <FileType>Assembly</FileType>
+    </PublishFile>
+    <PublishFile Include="BiblioSpec.pdb">
+      <Visible>False</Visible>
+      <Group>
+      </Group>
+      <TargetPath>
+      </TargetPath>
+      <PublishState>Include</PublishState>
+      <IncludeHash>True</IncludeHash>
+      <FileType>File</FileType>
+    </PublishFile>
+    <PublishFile Include="Clearcore2.Data">
+      <Visible>False</Visible>
+      <Group>
+      </Group>
+      <TargetPath>
+      </TargetPath>
+      <PublishState>Include</PublishState>
+      <IncludeHash>True</IncludeHash>
+      <FileType>Assembly</FileType>
+    </PublishFile>
+    <PublishFile Include="Clearcore2.Data.CommonInterfaces">
+      <Visible>False</Visible>
+      <Group>
+      </Group>
+      <TargetPath>
+      </TargetPath>
+      <PublishState>Include</PublishState>
+      <IncludeHash>True</IncludeHash>
+      <FileType>Assembly</FileType>
+    </PublishFile>
+    <PublishFile Include="Clearcore2.RawXYProcessing">
+      <Visible>False</Visible>
+      <Group>
+      </Group>
+      <TargetPath>
+      </TargetPath>
+      <PublishState>Include</PublishState>
+      <IncludeHash>True</IncludeHash>
+      <FileType>Assembly</FileType>
+    </PublishFile>
+    <PublishFile Include="enzymes.xml">
+      <Visible>False</Visible>
+      <Group>
+      </Group>
+      <TargetPath>
+      </TargetPath>
+      <PublishState>Include</PublishState>
+      <IncludeHash>True</IncludeHash>
+      <FileType>File</FileType>
+    </PublishFile>
+    <PublishFile Include="Instruments.xml">
+      <Visible>False</Visible>
+      <Group>
+      </Group>
+      <TargetPath>
+      </TargetPath>
+      <PublishState>Include</PublishState>
+      <IncludeHash>True</IncludeHash>
+      <FileType>File</FileType>
+    </PublishFile>
+    <PublishFile Include="JetBrains.Annotations">
+      <Visible>False</Visible>
+      <Group>
+      </Group>
+      <TargetPath>
+      </TargetPath>
+      <PublishState>Exclude</PublishState>
+      <IncludeHash>True</IncludeHash>
+      <FileType>Assembly</FileType>
+    </PublishFile>
+    <PublishFile Include="MassSpecDataReader">
+      <Visible>False</Visible>
+      <Group>
+      </Group>
+      <TargetPath>
+      </TargetPath>
+      <PublishState>Include</PublishState>
+      <IncludeHash>True</IncludeHash>
+      <FileType>Assembly</FileType>
+    </PublishFile>
+    <PublishFile Include="Microsoft.VC90.CRT">
+      <Visible>False</Visible>
+      <Group>
+      </Group>
+      <TargetPath>
+      </TargetPath>
+      <PublishState>Exclude</PublishState>
+      <IncludeHash>True</IncludeHash>
+      <FileType>Assembly</FileType>
+    </PublishFile>
+    <PublishFile Include="Microsoft.VC90.MFC">
+      <Visible>False</Visible>
+      <Group>
+      </Group>
+      <TargetPath>
+      </TargetPath>
+      <PublishState>Exclude</PublishState>
+      <IncludeHash>True</IncludeHash>
+      <FileType>Assembly</FileType>
+    </PublishFile>
+    <PublishFile Include="modifications.xml">
+      <Visible>False</Visible>
+      <Group>
+      </Group>
+      <TargetPath>
+      </TargetPath>
+      <PublishState>Include</PublishState>
+      <IncludeHash>True</IncludeHash>
+      <FileType>File</FileType>
+    </PublishFile>
+    <PublishFile Include="MSGraph.pdb">
+      <Visible>False</Visible>
+      <Group>
+      </Group>
+      <TargetPath>
+      </TargetPath>
+      <PublishState>Include</PublishState>
+      <IncludeHash>True</IncludeHash>
+      <FileType>File</FileType>
+    </PublishFile>
+    <PublishFile Include="OFX.Core.Contracts">
+      <Visible>False</Visible>
+      <Group>
+      </Group>
+      <TargetPath>
+      </TargetPath>
+      <PublishState>Include</PublishState>
+      <IncludeHash>True</IncludeHash>
+      <FileType>Assembly</FileType>
+    </PublishFile>
+    <PublishFile Include="PanoramaClient.pdb">
+      <Visible>False</Visible>
+      <Group>
+      </Group>
+      <TargetPath>
+      </TargetPath>
+      <PublishState>Include</PublishState>
+      <IncludeHash>True</IncludeHash>
+      <FileType>File</FileType>
+    </PublishFile>
+    <PublishFile Include="ProteomeDb.pdb">
+      <Visible>False</Visible>
+      <Group>
+      </Group>
+      <TargetPath>
+      </TargetPath>
+      <PublishState>Include</PublishState>
+      <IncludeHash>True</IncludeHash>
+      <FileType>File</FileType>
+    </PublishFile>
+    <PublishFile Include="ProteowizardWrapper.pdb">
+      <Visible>False</Visible>
+      <Group>
+      </Group>
+      <TargetPath>
+      </TargetPath>
+      <PublishState>Include</PublishState>
+      <IncludeHash>True</IncludeHash>
+      <FileType>File</FileType>
+    </PublishFile>
+    <PublishFile Include="pwiz.Common.pdb">
+      <Visible>False</Visible>
+      <Group>
+      </Group>
+      <TargetPath>
+      </TargetPath>
+      <PublishState>Include</PublishState>
+      <IncludeHash>True</IncludeHash>
+      <FileType>File</FileType>
+    </PublishFile>
+    <PublishFile Include="pwiz.CommonUtil.pdb">
+      <Visible>False</Visible>
+      <Group>
+      </Group>
+      <TargetPath>
+      </TargetPath>
+      <PublishState>Include</PublishState>
+      <IncludeHash>True</IncludeHash>
+      <FileType>File</FileType>
+    </PublishFile>
+    <PublishFile Include="Sciex.Data.SimpleTypes">
+      <Visible>False</Visible>
+      <Group>
+      </Group>
+      <TargetPath>
+      </TargetPath>
+      <PublishState>Include</PublishState>
+      <IncludeHash>True</IncludeHash>
+      <FileType>Assembly</FileType>
+    </PublishFile>
+    <PublishFile Include="Skyline-daily.pdb">
+      <Visible>False</Visible>
+      <Group>
+      </Group>
+      <TargetPath>
+      </TargetPath>
+      <PublishState>Include</PublishState>
+      <IncludeHash>True</IncludeHash>
+      <FileType>File</FileType>
+    </PublishFile>
+    <PublishFile Include="SkylineTool.pdb">
+      <Visible>False</Visible>
+      <Group>
+      </Group>
+      <TargetPath>
+      </TargetPath>
+      <PublishState>Include</PublishState>
+      <IncludeHash>True</IncludeHash>
+      <FileType>File</FileType>
+    </PublishFile>
+    <PublishFile Include="unimod.xml">
+      <Visible>False</Visible>
+      <Group>
+      </Group>
+      <TargetPath>
+      </TargetPath>
+      <PublishState>Include</PublishState>
+      <IncludeHash>True</IncludeHash>
+      <FileType>File</FileType>
+    </PublishFile>
+  </ItemGroup>
+  <ItemGroup>
+    <Folder Include="EditUI\PeakImputation\" />
+  </ItemGroup>
+  <Import Project="$(MSBuildToolsPath)\Microsoft.CSharp.targets" />
+  <Target Name="AfterPublish">
+    <Exec Command="SignAfterPublishKey.bat &quot;$(ProjectDir)University of Washington (MacCoss Lab).crt&quot; &quot;$(ProjectDir)bin\$(Platform)\$(ConfigurationName)\app.publish&quot; $(TargetName)" />
+  </Target>
+  <PropertyGroup>
+    <PreBuildEvent>$(ProjectDir)PreBuildEvents.bat</PreBuildEvent>
+  </PropertyGroup>
+  <PropertyGroup>
+    <PostBuildEvent>
+    </PostBuildEvent>
+  </PropertyGroup>
 </Project>