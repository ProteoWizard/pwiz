--- conflicted
+++ resolved
@@ -398,15 +398,12 @@
     </Compile>
     <Compile Include="Controls\SeqNode\PeptideFormatter.cs" />
     <Compile Include="Controls\PrositUIHelpers.cs" />
-<<<<<<< HEAD
     <Compile Include="Controls\Spectra\SpectraGridForm.cs">
       <SubType>Form</SubType>
     </Compile>
     <Compile Include="Controls\Spectra\SpectraGridForm.Designer.cs">
       <DependentUpon>SpectraGridForm.cs</DependentUpon>
     </Compile>
-=======
->>>>>>> a96c56c3
     <Compile Include="Controls\Startup\TutorialImageResources.Designer.cs">
       <AutoGen>True</AutoGen>
       <DesignTime>True</DesignTime>
@@ -629,25 +626,19 @@
     <Compile Include="Model\Lib\SpectrumRanker.cs" />
     <Compile Include="Model\MinimizeResults.cs" />
     <Compile Include="Model\MoleculeNameAndAccessions.cs" />
-<<<<<<< HEAD
     <Compile Include="Model\PrecursorExtraInfo.cs" />
-=======
->>>>>>> a96c56c3
     <Compile Include="Model\Proteome\ProteinAssociation.cs" />
     <Compile Include="Model\ProteomicSequence.cs" />
     <Compile Include="Model\Results\CandidatePeakGroupData.cs" />
     <Compile Include="Model\Results\OnDemandFeatureCalculator.cs" />
-<<<<<<< HEAD
     <Compile Include="Model\Results\Scoring\Calculators.cs" />
     <Compile Include="Model\Results\IntensityAccumulator.cs" />
-=======
     <Compile Include="Model\Results\PeakGroupIntegrator.cs" />
     <Compile Include="Model\Results\PeakShapeStatistics.cs" />
     <Compile Include="Model\Results\PeakShapeValues.cs" />
     <Compile Include="Model\Results\Scoring\Calculators.cs" />
     <Compile Include="Model\Results\IntensityAccumulator.cs" />
     <Compile Include="Model\Results\MedianPeakShape.cs" />
->>>>>>> a96c56c3
     <Compile Include="Model\Results\OptStepChromatograms.cs" />
     <Compile Include="Model\Results\Scoring\FeatureNames.cs" />
     <Compile Include="Model\Results\Scoring\FeatureTooltips.Designer.cs">
@@ -658,7 +649,6 @@
     <Compile Include="Model\Results\Scoring\AutoTrainManager.cs" />
     <Compile Include="Model\Results\Scoring\FeatureScores.cs" />
     <Compile Include="Model\Results\Scoring\ScoreQValueMap.cs" />
-<<<<<<< HEAD
     <Compile Include="Model\Results\Spectra\FileSpectrumInfo.cs" />
     <Compile Include="Model\Results\Spectra\ResultFileMetaData.cs" />
     <Compile Include="Model\Results\Spectra\SpectrumClass.cs" />
@@ -667,8 +657,6 @@
     <Compile Include="Model\Results\Spectra\SpectrumMetadataList.cs" />
     <Compile Include="Model\Results\Spectra\SpectrumSelector.cs" />
     <Compile Include="Model\Results\Spectra\SpectrumPrecursors.cs" />
-=======
->>>>>>> a96c56c3
     <Compile Include="Properties\Resources.Designer.cs">
       <AutoGen>True</AutoGen>
       <DesignTime>True</DesignTime>
@@ -823,10 +811,7 @@
     </Compile>
     <Compile Include="Util\DocumentCancellationToken.cs" />
     <Compile Include="Util\FormGroup.cs" />
-<<<<<<< HEAD
-=======
     <Compile Include="Util\HalfPrecisionFloat.cs" />
->>>>>>> a96c56c3
     <Compile Include="Util\PersistentString.cs" />
     <Compile Include="Util\UiModes.cs" />
     <Compile Include="ToolsUI\ColorGrid.cs">
@@ -2500,12 +2485,9 @@
     <EmbeddedResource Include="Controls\Lists\ListDesigner.zh-CHS.resx">
       <DependentUpon>ListDesigner.cs</DependentUpon>
     </EmbeddedResource>
-<<<<<<< HEAD
     <EmbeddedResource Include="Controls\Spectra\SpectraGridForm.resx">
       <DependentUpon>SpectraGridForm.cs</DependentUpon>
     </EmbeddedResource>
-=======
->>>>>>> a96c56c3
     <EmbeddedResource Include="Controls\Startup\ActionBoxControl.ja.resx">
       <DependentUpon>ActionBoxControl.cs</DependentUpon>
     </EmbeddedResource>
