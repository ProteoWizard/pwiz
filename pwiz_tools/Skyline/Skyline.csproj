﻿<?xml version="1.0" encoding="utf-8"?>
<Project ToolsVersion="12.0" DefaultTargets="Build" xmlns="http://schemas.microsoft.com/developer/msbuild/2003">
  <PropertyGroup>
    <Configuration Condition=" '$(Configuration)' == '' ">Debug</Configuration>
    <Platform Condition=" '$(Platform)' == '' ">AnyCPU</Platform>
    <ProductVersion>9.0.30729</ProductVersion>
    <SchemaVersion>2.0</SchemaVersion>
    <ProjectGuid>{DDA2EA4C-B632-4FDF-94BA-F71E4C152056}</ProjectGuid>
    <OutputType>WinExe</OutputType>
    <AppDesignerFolder>Properties</AppDesignerFolder>
    <RootNamespace>pwiz.Skyline</RootNamespace>
    <AssemblyName>Skyline-daily</AssemblyName>
    <TargetFrameworkVersion>v4.7.2</TargetFrameworkVersion>
    <FileAlignment>512</FileAlignment>
    <ApplicationIcon>Skyline.ico</ApplicationIcon>
    <IsWebBootstrapper>true</IsWebBootstrapper>
    <ManifestCertificateThumbprint>19870CA6C934F1DFEADFC678B704FD5CEF4C7F0B</ManifestCertificateThumbprint>
    <ManifestKeyFile>
    </ManifestKeyFile>
    <GenerateManifests>true</GenerateManifests>
    <TargetZone>LocalIntranet</TargetZone>
    <ApplicationManifest>Properties\app.manifest</ApplicationManifest>
    <SignManifests>false</SignManifests>
    <SignAssembly>false</SignAssembly>
    <FileUpgradeFlags>
    </FileUpgradeFlags>
    <OldToolsVersion>3.5</OldToolsVersion>
    <UpgradeBackupLocation />
    <TargetFrameworkProfile />
    <ResolveAssemblyWarnOrErrorOnTargetArchitectureMismatch>None</ResolveAssemblyWarnOrErrorOnTargetArchitectureMismatch>
    <EnableSecurityDebugging>false</EnableSecurityDebugging>
    <AutoGenerateBindingRedirects>false</AutoGenerateBindingRedirects>
    <!-- Make the assembly name configurable -->
    <AssemblyName Condition=" '$(MSBuildAssemblyName)' == '' ">Skyline-daily</AssemblyName>
    <AssemblyName Condition=" '$(MSBuildAssemblyName)' != '' ">$(MSBuildAssemblyName)</AssemblyName>
    <PublishUrl>T:\www\site\skyline.ms\html\software\Skyline-daily13-64\</PublishUrl>
    <Install>true</Install>
    <InstallFrom>Web</InstallFrom>
    <UpdateEnabled>false</UpdateEnabled>
    <UpdateMode>Background</UpdateMode>
    <UpdateInterval>7</UpdateInterval>
    <UpdateIntervalUnits>Days</UpdateIntervalUnits>
    <UpdatePeriodically>false</UpdatePeriodically>
    <UpdateRequired>false</UpdateRequired>
    <MapFileExtensions>false</MapFileExtensions>
    <InstallUrl>https://skyline.gs.washington.edu/software/Skyline-daily13-64/</InstallUrl>
    <UpdateUrl>https://skyline.gs.washington.edu/software/Skyline-daily13-64/</UpdateUrl>
    <SupportUrl>https://skyline.ms/support.url</SupportUrl>
    <ProductName>Skyline-daily</ProductName>
    <PublisherName>MacCoss Lab, UW</PublisherName>
    <CreateWebPageOnPublish>true</CreateWebPageOnPublish>
    <WebPage>index.html</WebPage>
    <ApplicationRevision>476</ApplicationRevision>
    <ApplicationVersion>21.2.1.476</ApplicationVersion>
    <UseApplicationTrust>false</UseApplicationTrust>
    <PublishWizardCompleted>true</PublishWizardCompleted>
    <BootstrapperEnabled>true</BootstrapperEnabled>
  </PropertyGroup>
  <PropertyGroup Condition=" '$(Configuration)|$(Platform)' == 'Debug|x86' ">
    <DebugSymbols>true</DebugSymbols>
    <OutputPath>bin\x86\Debug\</OutputPath>
    <DefineConstants>DEBUG;TRACE</DefineConstants>
    <AllowUnsafeBlocks>true</AllowUnsafeBlocks>
    <DebugType>full</DebugType>
    <PlatformTarget>x86</PlatformTarget>
    <UseVSHostingProcess>false</UseVSHostingProcess>
    <ErrorReport>prompt</ErrorReport>
    <Prefer32Bit>false</Prefer32Bit>
  </PropertyGroup>
  <PropertyGroup Condition=" '$(Configuration)|$(Platform)' == 'Release|x86' ">
    <OutputPath>bin\x86\Release\</OutputPath>
    <DefineConstants>TRACE</DefineConstants>
    <AllowUnsafeBlocks>true</AllowUnsafeBlocks>
    <Optimize>true</Optimize>
    <DebugType>pdbonly</DebugType>
    <PlatformTarget>x86</PlatformTarget>
    <UseVSHostingProcess>false</UseVSHostingProcess>
    <ErrorReport>prompt</ErrorReport>
    <Prefer32Bit>false</Prefer32Bit>
  </PropertyGroup>
  <PropertyGroup Condition=" '$(Configuration)|$(Platform)' == 'Debug|x64' ">
    <DebugSymbols>true</DebugSymbols>
    <OutputPath>bin\x64\Debug\</OutputPath>
    <DefineConstants>DEBUG;TRACE</DefineConstants>
    <AllowUnsafeBlocks>true</AllowUnsafeBlocks>
    <DebugType>full</DebugType>
    <PlatformTarget>AnyCPU</PlatformTarget>
    <UseVSHostingProcess>false</UseVSHostingProcess>
    <ErrorReport>prompt</ErrorReport>
    <Prefer32Bit>false</Prefer32Bit>
  </PropertyGroup>
  <PropertyGroup Condition=" '$(Configuration)|$(Platform)' == 'Release|x64' ">
    <OutputPath>bin\x64\Release\</OutputPath>
    <DefineConstants>TRACE</DefineConstants>
    <AllowUnsafeBlocks>true</AllowUnsafeBlocks>
    <Optimize>true</Optimize>
    <DebugType>pdbonly</DebugType>
    <PlatformTarget>AnyCPU</PlatformTarget>
    <UseVSHostingProcess>false</UseVSHostingProcess>
    <ErrorReport>prompt</ErrorReport>
    <Prefer32Bit>false</Prefer32Bit>
  </PropertyGroup>
  <ItemGroup>
    <Reference Include="DigitalRune.Windows.Docking, Version=1.3.5.0, Culture=neutral, processorArchitecture=MSIL">
      <SpecificVersion>False</SpecificVersion>
      <HintPath>..\Shared\Lib\DigitalRune.Windows.Docking.dll</HintPath>
    </Reference>
    <Reference Include="EnvDTE, Version=8.0.0.0, Culture=neutral, PublicKeyToken=b03f5f7f11d50a3a">
      <EmbedInteropTypes>True</EmbedInteropTypes>
    </Reference>
    <Reference Include="FHOOE_IMP.MSAmanda.Core">
      <HintPath>..\Shared\Lib\MSAmanda\FHOOE_IMP.MSAmanda.Core.dll</HintPath>
    </Reference>
    <Reference Include="FHOOE_IMP.MSAmanda.InOutput">
      <HintPath>..\Shared\Lib\MSAmanda\FHOOE_IMP.MSAmanda.InOutput.dll</HintPath>
    </Reference>
    <Reference Include="FHOOE_IMP.MSAmanda.Utils">
      <HintPath>..\Shared\Lib\MSAmanda\FHOOE_IMP.MSAmanda.Utils.dll</HintPath>
    </Reference>
    <Reference Include="Google.Protobuf">
      <HintPath>..\Shared\Lib\Google.Protobuf.dll</HintPath>
    </Reference>
    <Reference Include="DotNetZip">
      <SpecificVersion>False</SpecificVersion>
      <HintPath>..\Shared\Lib\DotNetZip\DotNetZip.dll</HintPath>
    </Reference>
    <Reference Include="Grpc.Core">
      <HintPath>..\Shared\Lib\Grpc.Core.dll</HintPath>
    </Reference>
    <Reference Include="Grpc.Core.Api">
      <HintPath>..\Shared\Lib\Grpc.Core.Api.dll</HintPath>
    </Reference>
    <Reference Include="IdentityModel, Version=3.6.1.0, Culture=neutral, processorArchitecture=MSIL">
      <SpecificVersion>False</SpecificVersion>
      <HintPath>..\Shared\Lib\IdentityModel.dll</HintPath>
    </Reference>
    <Reference Include="JetBrains.Annotations">
      <HintPath>..\Shared\Lib\JetBrains.Annotations.dll</HintPath>
    </Reference>
    <Reference Include="Kajabity Tools">
      <HintPath>..\Shared\Lib\Kajabity Tools.dll</HintPath>
    </Reference>
    <Reference Include="log4net">
      <SpecificVersion>False</SpecificVersion>
      <HintPath>..\Shared\Lib\log4net.dll</HintPath>
      <Private>True</Private>
    </Reference>
    <Reference Include="MathNet.Numerics">
      <HintPath>..\Shared\Lib\MathNet.Numerics.dll</HintPath>
    </Reference>
    <Reference Include="Microsoft.CSharp" />
    <Reference Include="PrmPasefScheduler, Version=0.0.0.0, Culture=neutral, processorArchitecture=AnyCPU">
      <SpecificVersion>False</SpecificVersion>
      <HintPath>..\Shared\ProteowizardWrapper\obj\$(Platform)\PrmPasefScheduler.dll</HintPath>
    </Reference>
    <Reference Include="Microsoft.ConcurrencyVisualizer.Markers, Version=12.0.0.0, Culture=neutral, PublicKeyToken=b03f5f7f11d50a3a, processorArchitecture=MSIL">
      <SpecificVersion>False</SpecificVersion>
      <HintPath>..\Shared\Lib\Microsoft.ConcurrencyVisualizer.Markers.dll</HintPath>
    </Reference>
    <Reference Include="Newtonsoft.Json">
      <HintPath>..\Shared\Lib\Newtonsoft.Json.dll</HintPath>
    </Reference>
    <Reference Include="NHibernate">
      <SpecificVersion>False</SpecificVersion>
      <HintPath>..\Shared\Lib\NHibernate\NHibernate.dll</HintPath>
    </Reference>
    <Reference Include="System" />
    <Reference Include="System.ComponentModel.DataAnnotations" />
    <Reference Include="System.Core">
      <RequiredTargetFramework>3.5</RequiredTargetFramework>
    </Reference>
    <Reference Include="System.Data.SQLite">
      <HintPath>..\..\libraries\SQLite\$(Platform)\System.Data.SQLite.dll</HintPath>
    </Reference>
    <Reference Include="System.Interactive.Async">
      <HintPath>..\Shared\Lib\System.Interactive.Async.dll</HintPath>
    </Reference>
    <Reference Include="System.Management" />
    <Reference Include="System.Memory">
      <HintPath>..\Shared\Lib\System.Memory.dll</HintPath>
    </Reference>
    <Reference Include="System.Net.Http" />
    <Reference Include="System.Numerics" />
    <Reference Include="System.Runtime.CompilerServices.Unsafe">
      <HintPath>..\Shared\Lib\System.Runtime.CompilerServices.Unsafe.dll</HintPath>
    </Reference>
    <Reference Include="System.Security" />
    <Reference Include="System.Web" />
    <Reference Include="System.Data.DataSetExtensions">
      <RequiredTargetFramework>3.5</RequiredTargetFramework>
    </Reference>
    <Reference Include="System.Data" />
    <Reference Include="System.Deployment" />
    <Reference Include="System.Drawing" />
    <Reference Include="System.Windows.Forms" />
    <Reference Include="System.Xml" />
    <Reference Include="System.Xml.Linq" />
  </ItemGroup>
  <ItemGroup>
    <Compile Include="Alerts\AboutDlg.cs">
      <SubType>Form</SubType>
    </Compile>
    <Compile Include="Alerts\AboutDlg.Designer.cs">
      <DependentUpon>AboutDlg.cs</DependentUpon>
    </Compile>
    <Compile Include="Alerts\AlertLinkDlg.cs">
      <SubType>Form</SubType>
    </Compile>
    <Compile Include="Alerts\AlertLinkDlg.Designer.cs">
      <DependentUpon>AlertLinkDlg.cs</DependentUpon>
    </Compile>
    <Compile Include="Alerts\KeyValueGridDlg.cs" />
    <Compile Include="Alerts\MsFraggerDownloadDlg.cs">
      <SubType>Form</SubType>
    </Compile>
    <Compile Include="Alerts\MsFraggerDownloadDlg.Designer.cs">
      <DependentUpon>MsFraggerDownloadDlg.cs</DependentUpon>
    </Compile>
    <Compile Include="Alerts\NoModeUIDlg.cs">
      <SubType>Form</SubType>
    </Compile>
    <Compile Include="Alerts\NoModeUIDlg.Designer.cs">
      <DependentUpon>NoModeUIDlg.cs</DependentUpon>
    </Compile>
    <Compile Include="Alerts\PeptidesPerProteinDlg.cs">
      <SubType>Form</SubType>
    </Compile>
    <Compile Include="Alerts\PeptidesPerProteinDlg.Designer.cs">
      <DependentUpon>PeptidesPerProteinDlg.cs</DependentUpon>
    </Compile>
    <Compile Include="Alerts\MessageDlg.cs">
      <SubType>Form</SubType>
    </Compile>
    <Compile Include="Alerts\PathChooserDlg.cs">
      <SubType>Form</SubType>
    </Compile>
    <Compile Include="Alerts\PathChooserDlg.Designer.cs">
      <DependentUpon>PathChooserDlg.cs</DependentUpon>
    </Compile>
    <Compile Include="Alerts\ReportShutdownDlg.cs">
      <SubType>Form</SubType>
    </Compile>
    <Compile Include="Alerts\FilterMatchedPeptidesDlg.cs">
      <SubType>Form</SubType>
    </Compile>
    <Compile Include="Alerts\FilterMatchedPeptidesDlg.Designer.cs">
      <DependentUpon>FilterMatchedPeptidesDlg.cs</DependentUpon>
    </Compile>
    <Compile Include="Alerts\ImportDocResultsDlg.cs">
      <SubType>Form</SubType>
    </Compile>
    <Compile Include="Alerts\ImportDocResultsDlg.Designer.cs">
      <DependentUpon>ImportDocResultsDlg.cs</DependentUpon>
    </Compile>
    <Compile Include="Alerts\LocateFileDlg.cs">
      <SubType>Form</SubType>
    </Compile>
    <Compile Include="Alerts\LocateFileDlg.Designer.cs">
      <DependentUpon>LocateFileDlg.cs</DependentUpon>
    </Compile>
    <Compile Include="Alerts\MultiButtonMsgDlg.cs">
      <SubType>Form</SubType>
    </Compile>
    <Compile Include="Alerts\EmptyProteinsDlg.cs">
      <SubType>Form</SubType>
    </Compile>
    <Compile Include="Alerts\EmptyProteinsDlg.Designer.cs">
      <DependentUpon>EmptyProteinsDlg.cs</DependentUpon>
    </Compile>
    <Compile Include="Alerts\MissingFileDlg.cs">
      <SubType>Form</SubType>
    </Compile>
    <Compile Include="Alerts\MissingFileDlg.Designer.cs">
      <DependentUpon>MissingFileDlg.cs</DependentUpon>
    </Compile>
    <Compile Include="Alerts\ReportErrorDlg.cs">
      <SubType>Form</SubType>
    </Compile>
    <Compile Include="Alerts\ReportErrorDlg.Designer.cs">
      <DependentUpon>ReportErrorDlg.cs</DependentUpon>
    </Compile>
    <Compile Include="Alerts\ShareTypeDlg.cs">
      <SubType>Form</SubType>
    </Compile>
    <Compile Include="Alerts\ShareTypeDlg.Designer.cs">
      <DependentUpon>ShareTypeDlg.cs</DependentUpon>
    </Compile>
    <Compile Include="Alerts\AlertDlg.cs">
      <SubType>Form</SubType>
    </Compile>
    <Compile Include="Alerts\AlertDlg.Designer.cs">
      <DependentUpon>AlertDlg.cs</DependentUpon>
    </Compile>
    <Compile Include="Alerts\PasteFilteredPeptidesDlg.cs">
      <SubType>Form</SubType>
    </Compile>
    <Compile Include="Alerts\PasteFilteredPeptidesDlg.Designer.cs">
      <DependentUpon>PasteFilteredPeptidesDlg.cs</DependentUpon>
    </Compile>
    <Compile Include="Alerts\PasteTypeDlg.cs">
      <SubType>Form</SubType>
    </Compile>
    <Compile Include="Alerts\PasteTypeDlg.Designer.cs">
      <DependentUpon>PasteTypeDlg.cs</DependentUpon>
    </Compile>
    <Compile Include="Alerts\DetailedReportErrorDlg.cs">
      <SubType>Form</SubType>
    </Compile>
    <Compile Include="Alerts\DetailedReportErrorDlg.Designer.cs">
      <DependentUpon>DetailedReportErrorDlg.cs</DependentUpon>
    </Compile>
    <Compile Include="Alerts\SimpleFileDownloaderDlg.cs" />
    <Compile Include="Alerts\SpectrumLibraryInfoDlg.cs">
      <SubType>Form</SubType>
    </Compile>
    <Compile Include="Alerts\SpectrumLibraryInfoDlg.Designer.cs">
      <DependentUpon>SpectrumLibraryInfoDlg.cs</DependentUpon>
    </Compile>
    <Compile Include="Alerts\UpgradeDlg.cs">
      <SubType>Form</SubType>
    </Compile>
    <Compile Include="Alerts\UpgradeDlg.Designer.cs">
      <DependentUpon>UpgradeDlg.cs</DependentUpon>
    </Compile>
    <Compile Include="Alerts\UpgradeLicenseDlg.cs">
      <SubType>Form</SubType>
    </Compile>
    <Compile Include="Alerts\UpgradeLicenseDlg.designer.cs">
      <DependentUpon>UpgradeLicenseDlg.cs</DependentUpon>
    </Compile>
    <Compile Include="CommandArgUsage.Designer.cs">
      <AutoGen>True</AutoGen>
      <DesignTime>True</DesignTime>
      <DependentUpon>CommandArgUsage.resx</DependentUpon>
    </Compile>
    <Compile Include="Controls\AuditLog\AuditLogExtraInfoForm.cs">
      <SubType>Form</SubType>
    </Compile>
    <Compile Include="Controls\AuditLog\AuditLogExtraInfoForm.Designer.cs">
      <DependentUpon>AuditLogExtraInfoForm.cs</DependentUpon>
    </Compile>
    <Compile Include="Controls\Clustering\BoundGraphDataCalculator.cs" />
    <Compile Include="Controls\Clustering\ClusterInput.cs" />
    <Compile Include="Controls\Clustering\ClusteredHeatMapItem.cs" />
    <Compile Include="Controls\Clustering\DataboundGraph.cs">
      <SubType>Form</SubType>
    </Compile>
    <Compile Include="Controls\Clustering\HeatMapGraph.cs">
      <SubType>Form</SubType>
    </Compile>
    <Compile Include="Controls\Clustering\HeatMapGraph.Designer.cs">
      <DependentUpon>HeatMapGraph.cs</DependentUpon>
    </Compile>
    <Compile Include="Controls\Clustering\ClusterGraphResults.cs" />
    <Compile Include="Controls\Clustering\PcaPlot.cs">
      <SubType>Form</SubType>
    </Compile>
    <Compile Include="Controls\Clustering\PcaPlot.Designer.cs">
      <DependentUpon>PcaPlot.cs</DependentUpon>
    </Compile>
    <Compile Include="Controls\Clustering\StripePainter.cs" />
    <Compile Include="Controls\Databinding\IDataboundGridForm.cs" />
    <Compile Include="Controls\Graphs\ExportMethodScheduleGraph.cs">
      <SubType>Form</SubType>
    </Compile>
    <Compile Include="Controls\Graphs\ExportMethodScheduleGraph.Designer.cs">
      <DependentUpon>ExportMethodScheduleGraph.cs</DependentUpon>
    </Compile>
    <Compile Include="Controls\Graphs\DetectionPlotData.cs" />
    <Compile Include="Controls\Graphs\DetectionsGraphController.cs" />
    <Compile Include="Controls\Graphs\DetectionsHistogramPane.cs" />
    <Compile Include="Controls\Graphs\DetectionsByReplicatePane.cs" />
    <Compile Include="Controls\Graphs\DetectionsPlotPane.cs" />
    <Compile Include="Controls\Graphs\DetectionsToolbar.cs">
      <SubType>UserControl</SubType>
    </Compile>
    <Compile Include="Controls\Graphs\DetectionsToolbar.Designer.cs">
      <DependentUpon>DetectionsToolbar.cs</DependentUpon>
    </Compile>
    <Compile Include="Controls\Graphs\DetectionToolbarProperties.cs">
      <SubType>Form</SubType>
    </Compile>
    <Compile Include="Controls\Graphs\DetectionToolbarProperties.Designer.cs">
      <DependentUpon>DetectionToolbarProperties.cs</DependentUpon>
    </Compile>
    <Compile Include="Controls\Graphs\GraphDataCalculator.cs" />
    <Compile Include="Controls\Graphs\PaneProgressBar.cs" />
    <Compile Include="Controls\Graphs\ReplicateGroupOp.cs" />
    <Compile Include="Controls\Graphs\ReplicateValue.cs" />
    <Compile Include="Controls\ImageListBox.cs">
      <SubType>Component</SubType>
    </Compile>
    <Compile Include="Controls\SeqNode\PeptideFormatter.cs" />
    <Compile Include="Controls\PrositUIHelpers.cs" />
    <Compile Include="Controls\Startup\TutorialImageResources.Designer.cs">
      <AutoGen>True</AutoGen>
      <DesignTime>True</DesignTime>
      <DependentUpon>TutorialImageResources.resx</DependentUpon>
    </Compile>
    <Compile Include="Controls\Startup\TutorialTextResources.Designer.cs">
      <AutoGen>True</AutoGen>
      <DesignTime>True</DesignTime>
      <DependentUpon>TutorialTextResources.resx</DependentUpon>
    </Compile>
    <Compile Include="Controls\TargetColumn.cs" />
    <Compile Include="EditUI\EditLinkedPeptidesDlg.cs">
      <SubType>Form</SubType>
    </Compile>
    <Compile Include="EditUI\EditLinkedPeptidesDlg.Designer.cs">
      <DependentUpon>EditLinkedPeptidesDlg.cs</DependentUpon>
    </Compile>
    <Compile Include="EditUI\PermuteIsotopeModificationsDlg.designer.cs">
      <DependentUpon>PermuteIsotopeModificationsDlg.cs</DependentUpon>
    </Compile>
    <Compile Include="EditUI\PermuteIsotopeModificationsDlg.cs">
      <SubType>Form</SubType>
    </Compile>
    <Compile Include="EditUI\SynchronizedIntegrationDlg.cs">
      <SubType>Form</SubType>
    </Compile>
    <Compile Include="EditUI\SynchronizedIntegrationDlg.Designer.cs">
      <DependentUpon>SynchronizedIntegrationDlg.cs</DependentUpon>
    </Compile>
    <Compile Include="EditUI\ZedGraphClipboard.cs" />
    <Compile Include="FileUI\ExportAnnotationsDlg.cs">
      <SubType>Form</SubType>
    </Compile>
    <Compile Include="FileUI\ExportAnnotationsDlg.Designer.cs">
      <DependentUpon>ExportAnnotationsDlg.cs</DependentUpon>
    </Compile>
    <Compile Include="Controls\Graphs\PeptideRegressionTipProvider.cs" />
    <Compile Include="Controls\DocumentChangeLogEntryDlg.cs">
      <SubType>Form</SubType>
    </Compile>
    <Compile Include="Controls\DocumentChangeLogEntryDlg.Designer.cs">
      <DependentUpon>DocumentChangeLogEntryDlg.cs</DependentUpon>
    </Compile>
    <Compile Include="Controls\Graphs\AreaCVGraphData.cs" />
    <Compile Include="FileUI\InsertTransitionListDlg.cs">
      <SubType>Form</SubType>
    </Compile>
    <Compile Include="FileUI\InsertTransitionListDlg.Designer.cs">
      <DependentUpon>InsertTransitionListDlg.cs</DependentUpon>
    </Compile>
    <Compile Include="FileUI\PeptideSearch\BuildLibraryGridView.cs">
      <SubType>Component</SubType>
    </Compile>
    <Compile Include="Model\AuditLog\PropertyNames.Designer.cs">
      <DesignTime>True</DesignTime>
      <AutoGen>True</AutoGen>
      <DependentUpon>PropertyNames.resx</DependentUpon>
    </Compile>
    <Compile Include="Model\DdaSearch\MsconvertDdaConverter.cs" />
    <Compile Include="FileUI\SkypSupport.cs" />
    <Compile Include="Menus\ChromatogramContextMenu.cs">
      <SubType>UserControl</SubType>
    </Compile>
    <Compile Include="Menus\ChromatogramContextMenu.Designer.cs">
      <DependentUpon>ChromatogramContextMenu.cs</DependentUpon>
    </Compile>
    <Compile Include="Menus\EditMenu.cs">
      <SubType>UserControl</SubType>
    </Compile>
    <Compile Include="Menus\EditMenu.Designer.cs">
      <DependentUpon>EditMenu.cs</DependentUpon>
    </Compile>
    <Compile Include="Menus\RefineMenu.cs">
      <SubType>UserControl</SubType>
    </Compile>
    <Compile Include="Menus\RefineMenu.Designer.cs">
      <DependentUpon>RefineMenu.cs</DependentUpon>
    </Compile>
    <Compile Include="Menus\SkylineControl.cs">
      <SubType>UserControl</SubType>
    </Compile>
    <Compile Include="Menus\ViewMenu.cs">
      <SubType>UserControl</SubType>
    </Compile>
    <Compile Include="Menus\ViewMenu.Designer.cs">
      <DependentUpon>ViewMenu.cs</DependentUpon>
    </Compile>
    <Compile Include="Model\AbstractDdaSearchEngine.cs" />
    <Compile Include="Model\AreaCVRefinementData.cs" />
    <Compile Include="FileUI\PeptideSearch\ConverterSettingsControl.cs">
      <SubType>UserControl</SubType>
    </Compile>
    <Compile Include="FileUI\PeptideSearch\ConverterSettingsControl.Designer.cs">
      <DependentUpon>ConverterSettingsControl.cs</DependentUpon>
    </Compile>
    <Compile Include="Model\AbstractDdaConverter.cs" />
    <Compile Include="Model\AuditLog\AuditLogObject.cs" />
    <Compile Include="Model\AuditLog\AuditLogStrings.Designer.cs">
      <AutoGen>True</AutoGen>
      <DesignTime>True</DesignTime>
      <DependentUpon>AuditLogStrings.resx</DependentUpon>
    </Compile>
    <Compile Include="Model\AuditLog\AuditLogToStringHelper.cs" />
    <Compile Include="Model\AuditLog\BlockHash.cs" />
    <Compile Include="Model\AuditLog\Databinding\AuditLogColumn.cs" />
    <Compile Include="FileUI\ImportTransitionListColumnSelectDlg.cs">
      <SubType>Form</SubType>
    </Compile>
    <Compile Include="FileUI\ImportTransitionListColumnSelectDlg.Designer.cs">
      <DependentUpon>ImportTransitionListColumnSelectDlg.cs</DependentUpon>
    </Compile>
    <Compile Include="Model\AuditLog\Databinding\AuditLogDetailRow.cs" />
    <Compile Include="Model\AuditLog\Databinding\AuditLogRow.cs" />
    <Compile Include="Model\AuditLog\CustomPropertyLocalizer.cs" />
    <Compile Include="Model\AuditLog\Databinding\AuditLogRowTime.cs" />
    <Compile Include="Model\AuditLog\Databinding\TextImageColumn.cs" />
    <Compile Include="Model\AuditLog\EnumNames.Designer.cs">
      <AutoGen>True</AutoGen>
      <DesignTime>True</DesignTime>
      <DependentUpon>EnumNames.resx</DependentUpon>
    </Compile>
    <Compile Include="Model\AuditLog\LogMessage.cs" />
    <Compile Include="Model\AuditLog\Property.cs" />
    <Compile Include="Model\AuditLog\PropertyElementNames.Designer.cs">
      <AutoGen>True</AutoGen>
      <DesignTime>True</DesignTime>
      <DependentUpon>PropertyElementNames.resx</DependentUpon>
    </Compile>
    <Compile Include="Model\AuditLog\ReflectorEnumerator.cs" />
    <Compile Include="Model\AuditLog\ReflectorToString.cs" />
    <Compile Include="Model\Crosslinking\ComplexFragmentIon.cs" />
    <Compile Include="Model\Crosslinking\CrosslinkStructure.cs" />
    <Compile Include="Model\Crosslinking\IonChain.cs" />
    <Compile Include="Model\Crosslinking\CrosslinkedSequence.cs" />
    <Compile Include="Model\Crosslinking\CrosslinkPeptideBuilder.cs" />
    <Compile Include="Model\Crosslinking\IonOrdinal.cs" />
    <Compile Include="Model\Crosslinking\CrosslinkBuilder.cs" />
    <Compile Include="Model\Crosslinking\LegacyComplexFragmentIonName.cs" />
    <Compile Include="Model\Crosslinking\NeutralFragmentIon.cs" />
    <Compile Include="Model\Crosslinking\CrosslinkerSettings.cs" />
    <Compile Include="Model\Crosslinking\Crosslink.cs" />
    <Compile Include="Model\Crosslinking\CrosslinkSequenceParser.cs" />
    <Compile Include="Model\Crosslinking\CrosslinkSite.cs" />
    <Compile Include="Model\Crosslinking\ModificationSite.cs" />
    <Compile Include="Model\Crosslinking\LegacyLinkedPeptide.cs" />
    <Compile Include="Model\Crosslinking\PeptideStructure.cs" />
    <Compile Include="Model\Crosslinking\SimpleFragmentIon.cs" />
    <Compile Include="Model\Databinding\CellLocator.cs" />
    <Compile Include="Model\Databinding\DataGridId.cs" />
    <Compile Include="Model\Databinding\Entities\ColumnCaptions.Designer.cs">
      <DesignTime>True</DesignTime>
      <AutoGen>True</AutoGen>
      <DependentUpon>ColumnCaptions.resx</DependentUpon>
    </Compile>
    <Compile Include="Model\Databinding\Entities\ColumnToolTips.Designer.cs">
      <AutoGen>True</AutoGen>
      <DesignTime>True</DesignTime>
      <DependentUpon>ColumnToolTips.resx</DependentUpon>
    </Compile>
    <Compile Include="Model\Databinding\Entities\IonMobilityObject.cs" />
    <Compile Include="Model\Databinding\ListColumnPropertyDescriptor.cs" />
    <Compile Include="Model\Databinding\ListLookupDataGridViewColumn.cs" />
    <Compile Include="Model\Databinding\ListLookupPropertyDescriptor.cs" />
    <Compile Include="Model\Databinding\BoundComboBoxColumn.cs" />
    <Compile Include="Model\Databinding\ProteomicDisplayNameAttribute.cs" />
    <Compile Include="Model\Databinding\RowActions\DeleteNodesAction.cs" />
    <Compile Include="Model\Databinding\RowActions\RemovePeaksAction.cs" />
    <Compile Include="Model\Databinding\RowActions\RowAction.cs" />
    <Compile Include="Model\DdaSearch\MsFraggerSearchEngine.cs" />
    <Compile Include="Model\DiaUmpireDdaConverter.cs" />
    <Compile Include="Model\DocSettings\AbsoluteQuantification\ValueStatus.cs" />
    <Compile Include="Model\DocSettings\AnnotationCalculator.cs" />
    <Compile Include="Model\DocSettings\AnnotationExpression.cs" />
    <Compile Include="Model\DocSettings\DocumentAnnotationUpdater.cs" />
    <Compile Include="Model\DocSettings\DriftTimePredictor.cs" />
    <Compile Include="Model\DocSettings\MetadataExtraction\MetadataExtractor.cs" />
    <Compile Include="Model\DocSettings\MetadataExtraction\MetadataRuleSet.cs" />
    <Compile Include="Model\DocSettings\MetadataExtraction\ExtractedMetadataResult.cs" />
    <Compile Include="Model\ElementLocators\ExportAnnotations\TextColumnWrapper.cs" />
    <Compile Include="Model\ElementLocators\AuditLogRef.cs" />
    <Compile Include="Model\DocSettings\TransitionIonMobilityFiltering.cs" />
    <Compile Include="Model\ElementLocators\ElementLocator.cs" />
    <Compile Include="Model\ElementLocators\ListRef.cs" />
    <Compile Include="Model\DocSettings\FullScanAcquisitionMethod.cs" />
    <Compile Include="Model\Databinding\ImportableAttribute.cs" />
    <Compile Include="Model\ElementLocators\ExportAnnotations\DocumentAnnotations.cs" />
    <Compile Include="Model\ElementLocators\ElementRef.cs" />
    <Compile Include="Model\ElementLocators\ExportAnnotations\ElementHandler.cs" />
    <Compile Include="Model\ElementLocators\ExportAnnotations\ExportAnnotationSettings.cs" />
    <Compile Include="Model\ElementLocators\NodeRef.cs" />
    <Compile Include="Model\ElementLocators\ElementRefs.cs" />
    <Compile Include="Model\ElementLocators\ReplicateRef.cs" />
    <Compile Include="Model\ElementLocators\ResultRef.cs" />
    <Compile Include="Model\DocSettings\AbsoluteQuantification\FiguresOfMerit.cs" />
    <Compile Include="Model\DocSettings\AbsoluteQuantification\LodCalculation.cs" />
    <Compile Include="Controls\AuditLog\AuditLogForm.cs">
      <SubType>Form</SubType>
    </Compile>
    <Compile Include="Controls\AuditLog\AuditLogForm.Designer.cs">
      <DependentUpon>AuditLogForm.cs</DependentUpon>
    </Compile>
    <Compile Include="Model\AuditLog\AuditLogEntry.cs" />
    <Compile Include="Model\AuditLog\DiffNode.cs" />
    <Compile Include="Model\AuditLog\PropertyName.cs" />
    <Compile Include="Model\ExplicitTransitionValues.cs" />
    <Compile Include="Model\FragmentedMolecule.cs" />
    <Compile Include="Model\GroupComparisonRefinementData.cs" />
    <Compile Include="Model\IonMobility\DbPrecursorAndIonMobility.cs" />
    <Compile Include="Model\IonMobility\ValidatingIonMobilityPrecursor.cs" />
    <Compile Include="Model\Irt\IrtPeptidePicker.cs" />
    <Compile Include="Model\Irt\Regression.cs" />
    <Compile Include="Model\LegacyCrosslinkConverter.cs" />
    <Compile Include="Model\Lib\BlibData\DbRefSpectraPeakAnnotations.cs" />
    <Compile Include="Model\Lib\ExplicitPeakBounds.cs" />
    <Compile Include="Model\Lib\LibKeyIndex.cs" />
    <Compile Include="Model\Lib\SpectralLibraryExporter.cs" />
    <Compile Include="Model\Lib\SpectrumRanker.cs" />
    <Compile Include="Model\MinimizeResults.cs" />
<<<<<<< HEAD
    <Compile Include="Model\MoleculeSynchronizer.cs" />
=======
    <Compile Include="Model\MoleculeNameAndAccessions.cs" />
    <Compile Include="Model\Proteome\ProteinAssociation.cs" />
>>>>>>> 5eb8417c
    <Compile Include="Model\ProteomicSequence.cs" />
    <Compile Include="Model\Results\IntensityAccumulator.cs" />
    <Compile Include="Model\Results\OptStepChromatograms.cs" />
    <Compile Include="Model\Results\Scoring\FeatureTooltips.Designer.cs">
      <AutoGen>True</AutoGen>
      <DesignTime>True</DesignTime>
      <DependentUpon>FeatureTooltips.resx</DependentUpon>
    </Compile>
    <Compile Include="Model\Results\Scoring\AutoTrainManager.cs" />
    <Compile Include="Properties\Resources.Designer.cs">
      <AutoGen>True</AutoGen>
      <DesignTime>True</DesignTime>
      <DependentUpon>Resources.resx</DependentUpon>
    </Compile>
    <Compile Include="SettingsUI\ViewLibraryPepInfoList.cs" />
    <Compile Include="Model\Lib\LibKeyMap.cs" />
    <Compile Include="Model\Lib\LibraryKey.cs" />
    <Compile Include="Model\Lists\ListExceptionDetail.cs" />
    <Compile Include="Model\MassModification.cs" />
    <Compile Include="Model\DisplayModificationOption.cs" />
    <Compile Include="Model\DdaSearch\MSAmandaSearchSettings.cs" />
    <Compile Include="Model\DdaSearch\MSAmandaSearchWrapper.cs" />
    <Compile Include="Model\DdaSearch\MSAmandaSpectrumParser.cs" />
    <Compile Include="Model\DdaSearch\MsgfPlusSearchEngine.cs" />
    <Compile Include="Model\IsotopeModificationPermuter.cs" />
    <Compile Include="Model\Optimization\OptimizationDictionary.cs" />
    <Compile Include="Model\ProgressMonitor.cs" />
    <Compile Include="Model\Prosit\Config\PrositConfig.cs" />
    <Compile Include="Model\Prosit\Models\PrositIntensityModel.cs" />
    <Compile Include="Model\Prosit\Models\PrositModel.cs" />
    <Compile Include="Model\Prosit\PrositConstants.cs" />
    <Compile Include="Model\Prosit\Communication\PrositPredictionClient.cs" />
    <Compile Include="Model\Prosit\Models\PrositRetentionTimeModel.cs" />
    <Compile Include="Model\Prosit\PrositExceptions.cs" />
    <Compile Include="Model\Prosit\PrositLibraryBuilder.cs" />
    <Compile Include="Model\Prosit\PrositMS2Spectra.cs" />
    <Compile Include="Model\Prosit\PrositResources.Designer.cs">
      <AutoGen>True</AutoGen>
      <DesignTime>True</DesignTime>
      <DependentUpon>PrositResources.resx</DependentUpon>
    </Compile>
    <Compile Include="Model\Prosit\PrositRetentionScoreCalculator.cs" />
    <Compile Include="Model\Results\PeakIntegrator.cs" />
    <Compile Include="Model\Results\NormalizedValueCalculator.cs" />
    <Compile Include="Model\Results\NormalizeOption.cs" />
    <Compile Include="Model\Results\RemoteApi\RemoteAccountList.cs" />
    <Compile Include="Model\Results\RemoteApi\RemoteAccount.cs" />
    <Compile Include="Model\Results\RemoteApi\RemoteAccountType.cs" />
    <Compile Include="Model\Results\RemoteApi\RemoteItem.cs" />
    <Compile Include="Model\Results\RemoteApi\RemoteServerException.cs" />
    <Compile Include="Model\Results\RemoteApi\RemoteSession.cs" />
    <Compile Include="Model\Results\RemoteApi\RemoteUrl.cs" />
    <Compile Include="Model\Results\TimeIntervals.cs" />
    <Compile Include="Model\Results\TriggeredAcquisition.cs" />
    <Compile Include="Model\Serialization\AnnotationScrubber.cs" />
    <Compile Include="Model\Serialization\Pre372CustomIonTransitionGroupHandler.cs" />
    <Compile Include="Model\Serialization\XmlReadAhead.cs" />
    <Compile Include="Model\SkypFile.cs" />
    <Compile Include="Model\TargetMap.cs" />
    <Compile Include="Controls\Databinding\ChooseFormatDlg.cs">
      <SubType>Form</SubType>
    </Compile>
    <Compile Include="Controls\Databinding\ChooseFormatDlg.Designer.cs">
      <DependentUpon>ChooseFormatDlg.cs</DependentUpon>
    </Compile>
    <Compile Include="Controls\Lists\ListGridForm.cs">
      <SubType>Form</SubType>
    </Compile>
    <Compile Include="Controls\Graphs\LineErrorBarItem.cs">
      <SubType>Code</SubType>
    </Compile>
    <Compile Include="Controls\GroupComparison\VolcanoPlotFormattingDlg.cs">
      <SubType>Form</SubType>
    </Compile>
    <Compile Include="Controls\GroupComparison\VolcanoPlotFormattingDlg.Designer.cs">
      <DependentUpon>VolcanoPlotFormattingDlg.cs</DependentUpon>
    </Compile>
    <Compile Include="Model\Lists\ColumnData.cs" />
    <Compile Include="Model\Lists\ListData.cs" />
    <Compile Include="Model\Databinding\FormatSuggestion.cs" />
    <Compile Include="Model\Lists\ListItemId.cs" />
    <Compile Include="Model\Lists\ListItem.cs" />
    <Compile Include="Model\Lists\ListItemTypes.cs" />
    <Compile Include="Model\Lists\ListRowSource.cs" />
    <Compile Include="Model\Lists\ListViewContext.cs" />
    <Compile Include="Model\RgbHexColor.cs" />
    <Compile Include="Model\GroupComparison\MatchExpression.cs" />
    <Compile Include="Model\GroupComparison\MatchRgbHexColor.cs" />
    <Compile Include="Model\Lib\SpectrumPeakAnnotation.cs" />
    <Compile Include="Model\ModifiedSequence.cs" />
    <Compile Include="Controls\GroupComparison\FoldChangeRowTipProvider.cs" />
    <Compile Include="Controls\GroupComparison\FoldChangeVolcanoPlot.cs">
      <SubType>Form</SubType>
    </Compile>
    <Compile Include="Controls\GroupComparison\FoldChangeVolcanoPlot.Designer.cs">
      <DependentUpon>FoldChangeVolcanoPlot.cs</DependentUpon>
    </Compile>
    <Compile Include="Controls\GroupComparison\VolcanoPlotPropertiesDlg.cs">
      <SubType>Form</SubType>
    </Compile>
    <Compile Include="Controls\GroupComparison\VolcanoPlotPropertiesDlg.Designer.cs">
      <DependentUpon>VolcanoPlotPropertiesDlg.cs</DependentUpon>
    </Compile>
    <Compile Include="Model\Results\RemoteApi\Unifi\UnifiAccount.cs" />
    <Compile Include="Model\Results\RemoteApi\Unifi\UnifiFileObject.cs" />
    <Compile Include="Model\Results\RemoteApi\Unifi\UnifiFolderObject.cs" />
    <Compile Include="Model\Results\RemoteApi\Unifi\UnifiObject.cs" />
    <Compile Include="Model\Results\RemoteApi\Unifi\UnifiSession.cs" />
    <Compile Include="Model\Results\RemoteApi\Unifi\UnifiUrl.cs" />
    <Compile Include="Model\TargetResolver.cs" />
    <Compile Include="Model\TransitionGroupIonMobilityInfo.cs" />
    <Compile Include="ProtocolBuffers\GeneratedCode\Model.cs" />
    <Compile Include="ProtocolBuffers\GeneratedCode\Predict.cs" />
    <Compile Include="ProtocolBuffers\GeneratedCode\PredictionService.cs" />
    <Compile Include="ProtocolBuffers\GeneratedCode\PredictionServiceGrpc.cs" />
    <Compile Include="ProtocolBuffers\GeneratedCode\ResourceHandle.cs" />
    <Compile Include="ProtocolBuffers\GeneratedCode\Tensor.cs" />
    <Compile Include="ProtocolBuffers\GeneratedCode\TensorShape.cs" />
    <Compile Include="ProtocolBuffers\GeneratedCode\Types.cs" />
    <Compile Include="SettingsUI\MetadataRuleEditor.cs">
      <SubType>Form</SubType>
    </Compile>
    <Compile Include="SettingsUI\MetadataRuleEditor.Designer.cs">
      <DependentUpon>MetadataRuleEditor.cs</DependentUpon>
    </Compile>
    <Compile Include="SettingsUI\IonMobility\IonMobilityFilteringUserControl.cs">
      <SubType>UserControl</SubType>
    </Compile>
    <Compile Include="SettingsUI\IonMobility\IonMobilityFilteringUserControl.Designer.cs">
      <DependentUpon>IonMobilityFilteringUserControl.cs</DependentUpon>
    </Compile>
    <Compile Include="SettingsUI\Irt\SelectIrtStandardDlg.cs">
      <SubType>Form</SubType>
    </Compile>
    <Compile Include="SettingsUI\Irt\SelectIrtStandardDlg.Designer.cs">
      <DependentUpon>SelectIrtStandardDlg.cs</DependentUpon>
    </Compile>
    <Compile Include="SettingsUI\Irt\UseCurrentCalculatorDlg.cs">
      <SubType>Form</SubType>
    </Compile>
    <Compile Include="SettingsUI\Irt\UseCurrentCalculatorDlg.Designer.cs">
      <DependentUpon>UseCurrentCalculatorDlg.cs</DependentUpon>
    </Compile>
    <Compile Include="SettingsUI\MetadataRuleSetEditor.cs">
      <SubType>Form</SubType>
    </Compile>
    <Compile Include="SettingsUI\MetadataRuleSetEditor.Designer.cs">
      <DependentUpon>MetadataRuleSetEditor.cs</DependentUpon>
    </Compile>
    <Compile Include="FileUI\PeptideSearch\SearchSettingsControl.cs">
      <SubType>UserControl</SubType>
    </Compile>
    <Compile Include="FileUI\PeptideSearch\SearchSettingsControl.Designer.cs">
      <DependentUpon>SearchSettingsControl.cs</DependentUpon>
    </Compile>
    <Compile Include="FileUI\PeptideSearch\DDASearchControl.cs">
      <SubType>UserControl</SubType>
    </Compile>
    <Compile Include="FileUI\PeptideSearch\DDASearchControl.Designer.cs">
      <DependentUpon>DDASearchControl.cs</DependentUpon>
    </Compile>
    <Compile Include="Util\DocumentCancellationToken.cs" />
    <Compile Include="Util\FormGroup.cs" />
    <Compile Include="Util\PersistentString.cs" />
    <Compile Include="Util\UiModes.cs" />
    <Compile Include="ToolsUI\ColorGrid.cs">
      <SubType>UserControl</SubType>
    </Compile>
    <Compile Include="ToolsUI\ColorGrid.Designer.cs">
      <DependentUpon>ColorGrid.cs</DependentUpon>
    </Compile>
    <Compile Include="Controls\GroupComparison\CreateMatchExpressionDlg.cs">
      <SubType>Form</SubType>
    </Compile>
    <Compile Include="Controls\GroupComparison\CreateMatchExpressionDlg.Designer.cs">
      <DependentUpon>CreateMatchExpressionDlg.cs</DependentUpon>
    </Compile>
    <Compile Include="Controls\GroupComparison\RegexColorRowGrid.cs">
      <SubType>UserControl</SubType>
    </Compile>
    <Compile Include="ToolsUI\StandardColorGrid.cs">
      <SubType>UserControl</SubType>
    </Compile>
    <Compile Include="Util\AnnotationHelper.cs" />
    <Compile Include="Controls\Graphs\AreaCVGraphDataCache.cs" />
    <Compile Include="Controls\Graphs\AreaCVToolbar.cs">
      <SubType>UserControl</SubType>
    </Compile>
    <Compile Include="Controls\Graphs\AreaCVToolbar.Designer.cs">
      <DependentUpon>AreaCVToolbar.cs</DependentUpon>
    </Compile>
    <Compile Include="CommandArgs.cs" />
    <Compile Include="CommandLine.cs" />
    <Compile Include="CommandLineUI.cs" />
    <Compile Include="Controls\Databinding\BoundDataGridViewEx.cs">
      <SubType>Component</SubType>
    </Compile>
    <Compile Include="Controls\Databinding\DataboundGridControl.cs">
      <SubType>UserControl</SubType>
    </Compile>
    <Compile Include="Controls\Databinding\DataboundGridControl.designer.cs">
      <DependentUpon>DataboundGridControl.cs</DependentUpon>
    </Compile>
    <Compile Include="Controls\Databinding\DataboundGridForm.cs">
      <SubType>Form</SubType>
    </Compile>
    <Compile Include="Controls\Databinding\DataboundGridForm.designer.cs">
      <DependentUpon>DataboundGridForm.cs</DependentUpon>
    </Compile>
    <Compile Include="Controls\Databinding\DocumentGridForm.cs">
      <SubType>Form</SubType>
    </Compile>
    <Compile Include="Controls\Databinding\DocumentGridForm.designer.cs">
      <DependentUpon>DocumentGridForm.cs</DependentUpon>
    </Compile>
    <Compile Include="Controls\Databinding\ExportLiveReportDlg.cs">
      <SubType>Form</SubType>
    </Compile>
    <Compile Include="Controls\Databinding\ExportLiveReportDlg.Designer.cs">
      <DependentUpon>ExportLiveReportDlg.cs</DependentUpon>
    </Compile>
    <Compile Include="Controls\Databinding\LiveResultsGrid.cs">
      <SubType>Form</SubType>
    </Compile>
    <Compile Include="Controls\Databinding\LiveResultsGrid.Designer.cs">
      <DependentUpon>LiveResultsGrid.cs</DependentUpon>
    </Compile>
    <Compile Include="Controls\Databinding\PivotReplicateAndIsotopeLabelWidget.cs">
      <SubType>UserControl</SubType>
    </Compile>
    <Compile Include="Controls\Databinding\PivotReplicateAndIsotopeLabelWidget.Designer.cs">
      <DependentUpon>PivotReplicateAndIsotopeLabelWidget.cs</DependentUpon>
    </Compile>
    <Compile Include="Controls\FindResultsForm.cs">
      <SubType>Form</SubType>
    </Compile>
    <Compile Include="Controls\FindResultsForm.Designer.cs">
      <DependentUpon>FindResultsForm.cs</DependentUpon>
    </Compile>
    <Compile Include="Controls\Graphs\AreaCVHistogram2DGraphPane.cs" />
    <Compile Include="Controls\Graphs\AreaCVHistogramGraphPane.cs" />
    <Compile Include="Controls\Graphs\AreaCVToolbarProperties.cs">
      <SubType>Form</SubType>
    </Compile>
    <Compile Include="Controls\Graphs\AreaCVToolbarProperties.Designer.cs">
      <DependentUpon>AreaCVToolbarProperties.cs</DependentUpon>
    </Compile>
    <Compile Include="Controls\Graphs\AsyncChromatogramsGraph2.cs">
      <SubType>UserControl</SubType>
    </Compile>
    <Compile Include="Controls\Graphs\AsyncChromatogramsGraph2.Designer.cs">
      <DependentUpon>AsyncChromatogramsGraph2.cs</DependentUpon>
    </Compile>
    <Compile Include="Controls\Graphs\Calibration\CalibrationForm.cs">
      <SubType>Form</SubType>
    </Compile>
    <Compile Include="Controls\Graphs\Calibration\CalibrationForm.Designer.cs">
      <DependentUpon>CalibrationForm.cs</DependentUpon>
    </Compile>
    <Compile Include="Controls\Graphs\FileProgressControl.cs">
      <SubType>UserControl</SubType>
    </Compile>
    <Compile Include="Controls\Graphs\FileProgressControl.Designer.cs">
      <DependentUpon>FileProgressControl.cs</DependentUpon>
    </Compile>
    <Compile Include="Controls\Graphs\GraphFontSize.cs" />
    <Compile Include="Controls\Graphs\GraphSummaryToolbar.cs">
      <SubType>UserControl</SubType>
    </Compile>
    <Compile Include="Controls\Graphs\ImportResultsRetryCountdownDlg.cs">
      <SubType>Form</SubType>
    </Compile>
    <Compile Include="Controls\Graphs\ImportResultsRetryCountdownDlg.Designer.cs">
      <DependentUpon>ImportResultsRetryCountdownDlg.cs</DependentUpon>
    </Compile>
    <Compile Include="Controls\Graphs\MassErrorHistogram2DGraphPane.cs" />
    <Compile Include="Controls\Graphs\MassErrorHistogramGraphPane.cs" />
    <Compile Include="Controls\Graphs\PeptideAnnotationPairFinder.cs" />
    <Compile Include="Controls\Graphs\PeptidesAndTransitionGroups.cs" />
    <Compile Include="Controls\Graphs\RunToRunRegressionToolbar.cs">
      <SubType>UserControl</SubType>
    </Compile>
    <Compile Include="Controls\Graphs\RunToRunRegressionToolbar.Designer.cs">
      <DependentUpon>RunToRunRegressionToolbar.cs</DependentUpon>
    </Compile>
    <Compile Include="Controls\GroupComparison\EditGroupComparisonDlg.cs">
      <SubType>Form</SubType>
    </Compile>
    <Compile Include="Controls\Graphs\MassErrorGraphController.cs" />
    <Compile Include="Controls\Graphs\MassErrorPeptideGraphPane.cs" />
    <Compile Include="Controls\Graphs\MassErrorReplicateGraphPane.cs" />
    <Compile Include="Controls\GroupComparison\EditGroupComparisonDlg.Designer.cs">
      <DependentUpon>EditGroupComparisonDlg.cs</DependentUpon>
    </Compile>
    <Compile Include="Controls\GroupComparison\FoldChangeBarGraph.cs">
      <SubType>Form</SubType>
    </Compile>
    <Compile Include="Controls\GroupComparison\FoldChangeBarGraph.Designer.cs">
      <DependentUpon>FoldChangeBarGraph.cs</DependentUpon>
    </Compile>
    <Compile Include="Controls\GroupComparison\FoldChangeBindingSource.cs" />
    <Compile Include="Controls\GroupComparison\FoldChangeForm.cs">
      <SubType>Form</SubType>
    </Compile>
    <Compile Include="Controls\GroupComparison\FoldChangeForm.Designer.cs">
      <DependentUpon>FoldChangeForm.cs</DependentUpon>
    </Compile>
    <Compile Include="Controls\GroupComparison\FoldChangeGrid.cs">
      <SubType>Form</SubType>
    </Compile>
    <Compile Include="Controls\GroupComparison\FoldChangeGrid.Designer.cs">
      <DependentUpon>FoldChangeGrid.cs</DependentUpon>
    </Compile>
    <Compile Include="Controls\Graphs\AlignmentForm.cs">
      <SubType>Form</SubType>
    </Compile>
    <Compile Include="Controls\Graphs\AlignmentForm.Designer.cs">
      <DependentUpon>AlignmentForm.cs</DependentUpon>
    </Compile>
    <Compile Include="Controls\Graphs\Animation.cs" />
    <Compile Include="Controls\Graphs\AreaGraphController.cs">
      <SubType>Code</SubType>
    </Compile>
    <Compile Include="Controls\Graphs\AreaReplicateGraphPane.cs" />
    <Compile Include="Controls\Graphs\AreaPeptideGraphPane.cs" />
    <Compile Include="Controls\Graphs\AsyncRenderControl.cs">
      <SubType>UserControl</SubType>
    </Compile>
    <Compile Include="Controls\Graphs\AsyncRenderControl.Designer.cs">
      <DependentUpon>AsyncRenderControl.cs</DependentUpon>
    </Compile>
    <Compile Include="Controls\Graphs\GraphFullScan.cs">
      <SubType>Form</SubType>
    </Compile>
    <Compile Include="Controls\Graphs\GraphFullScan.Designer.cs">
      <DependentUpon>GraphFullScan.cs</DependentUpon>
    </Compile>
    <Compile Include="Controls\Graphs\GraphHelper.cs" />
    <Compile Include="Controls\Graphs\HiLowMiddleErrorBarItem.cs" />
    <Compile Include="Controls\Graphs\MeanErrorBarItem.cs" />
    <Compile Include="Controls\Graphs\GraphRegression.cs">
      <SubType>Form</SubType>
    </Compile>
    <Compile Include="Controls\Graphs\GraphRegression.Designer.cs">
      <DependentUpon>GraphRegression.cs</DependentUpon>
    </Compile>
    <Compile Include="Controls\Graphs\PeptideGraphInfo.cs" />
    <Compile Include="Controls\Graphs\RTGraphController.cs" />
    <Compile Include="Controls\Graphs\RTPeptideGraphPane.cs" />
    <Compile Include="Controls\Graphs\SummaryBarGraphPaneBase.cs" />
    <Compile Include="Controls\Graphs\GraphValues.cs" />
    <Compile Include="Controls\Graphs\SummaryPeptideGraphPane.cs" />
    <Compile Include="Controls\Graphs\SummaryReplicateGraphPane.cs" />
    <Compile Include="Controls\Graphs\SummaryGraphPane.cs" />
    <Compile Include="Controls\Graphs\GraphSummary.cs">
      <SubType>Form</SubType>
    </Compile>
    <Compile Include="Controls\Graphs\GraphSummary.Designer.cs">
      <DependentUpon>GraphSummary.cs</DependentUpon>
    </Compile>
    <Compile Include="Controls\DataGridViewEx.cs">
      <SubType>Component</SubType>
    </Compile>
    <Compile Include="Controls\Graphs\ChromGraphItem.cs" />
    <Compile Include="Controls\Graphs\GraphChromatogram.cs">
      <SubType>Form</SubType>
    </Compile>
    <Compile Include="Controls\Graphs\GraphChromatogram.Designer.cs">
      <DependentUpon>GraphChromatogram.cs</DependentUpon>
    </Compile>
    <Compile Include="Controls\CustomTip.cs" />
    <Compile Include="Controls\Graphs\GraphSpectrum.cs">
      <SubType>Form</SubType>
    </Compile>
    <Compile Include="Controls\Graphs\GraphSpectrum.Designer.cs">
      <DependentUpon>GraphSpectrum.cs</DependentUpon>
    </Compile>
    <Compile Include="Controls\Graphs\UniquePrefixGenerator.cs" />
    <Compile Include="Model\GroupComparison\GroupIdentifier.cs" />
    <Compile Include="Controls\GroupComparison\GroupComparisonViewContext.cs" />
    <Compile Include="Controls\ImmediateWindow.cs">
      <SubType>Form</SubType>
    </Compile>
    <Compile Include="Controls\ImmediateWindow.Designer.cs">
      <DependentUpon>ImmediateWindow.cs</DependentUpon>
    </Compile>
    <Compile Include="Controls\Graphs\RTLinearRegressionGraphPane.cs" />
    <Compile Include="Controls\Graphs\RTReplicateGraphPane.cs" />
    <Compile Include="Controls\Lists\ListDesigner.cs">
      <SubType>Form</SubType>
    </Compile>
    <Compile Include="Controls\Lists\ListDesigner.Designer.cs">
      <DependentUpon>ListDesigner.cs</DependentUpon>
    </Compile>
    <Compile Include="Controls\LongWaitDlg.cs">
      <SubType>Form</SubType>
    </Compile>
    <Compile Include="Controls\LongWaitDlg.Designer.cs">
      <DependentUpon>LongWaitDlg.cs</DependentUpon>
    </Compile>
    <Compile Include="Controls\Graphs\RTScheduleGraphPane.cs" />
    <Compile Include="Controls\ColumnChooser.cs">
      <SubType>Form</SubType>
    </Compile>
    <Compile Include="Controls\ColumnChooser.Designer.cs">
      <DependentUpon>ColumnChooser.cs</DependentUpon>
    </Compile>
    <Compile Include="Controls\ResultsGridForm.cs" />
    <Compile Include="EditUI\AssociateProteinsDlg.cs">
      <SubType>Form</SubType>
    </Compile>
    <Compile Include="EditUI\AssociateProteinsDlg.Designer.cs">
      <DependentUpon>AssociateProteinsDlg.cs</DependentUpon>
    </Compile>
    <Compile Include="EditUI\MassErrorChartPropertyDlg.cs">
      <SubType>Form</SubType>
    </Compile>
    <Compile Include="EditUI\MassErrorChartPropertyDlg.Designer.cs">
      <DependentUpon>MassErrorChartPropertyDlg.cs</DependentUpon>
    </Compile>
    <Compile Include="FileUI\ImportResultsLockMassDlg.cs">
      <SubType>Form</SubType>
    </Compile>
    <Compile Include="FileUI\ImportResultsLockMassDlg.Designer.cs">
      <DependentUpon>ImportResultsLockMassDlg.cs</DependentUpon>
    </Compile>
    <Compile Include="FileUI\ChooseIrtStandardPeptidesDlg.cs">
      <SubType>Form</SubType>
    </Compile>
    <Compile Include="FileUI\ChooseIrtStandardPeptidesDlg.Designer.cs">
      <DependentUpon>ChooseIrtStandardPeptidesDlg.cs</DependentUpon>
    </Compile>
    <Compile Include="Model\ColorGenerator.cs" />
    <Compile Include="Controls\SeqNode\PeptideGroupTreeNode.cs" />
    <Compile Include="Controls\SeqNode\PeptideTreeNode.cs" />
    <Compile Include="Controls\PopupPickList.cs">
      <SubType>Form</SubType>
    </Compile>
    <Compile Include="Controls\PopupPickList.Designer.cs">
      <DependentUpon>PopupPickList.cs</DependentUpon>
    </Compile>
    <Compile Include="Controls\SequenceTreeForm.cs">
      <SubType>Form</SubType>
    </Compile>
    <Compile Include="Controls\SequenceTreeForm.Designer.cs">
      <DependentUpon>SequenceTreeForm.cs</DependentUpon>
    </Compile>
    <Compile Include="Controls\Startup\ActionBoxControl.cs">
      <SubType>UserControl</SubType>
    </Compile>
    <Compile Include="Controls\Startup\ActionBoxControl.Designer.cs">
      <DependentUpon>ActionBoxControl.cs</DependentUpon>
    </Compile>
    <Compile Include="Controls\Startup\ActionTutorial.cs" />
    <Compile Include="Controls\Startup\RecentFileControl.cs">
      <SubType>UserControl</SubType>
    </Compile>
    <Compile Include="Controls\Startup\RecentFileControl.Designer.cs">
      <DependentUpon>RecentFileControl.cs</DependentUpon>
    </Compile>
    <Compile Include="Controls\Startup\StartPage.cs">
      <SubType>Form</SubType>
    </Compile>
    <Compile Include="Controls\Startup\StartPage.Designer.cs">
      <DependentUpon>StartPage.cs</DependentUpon>
    </Compile>
    <Compile Include="Controls\Startup\StartupActions.cs" />
    <Compile Include="Controls\Startup\TutorialLinkResources.Designer.cs">
      <DependentUpon>TutorialLinkResources.resx</DependentUpon>
      <AutoGen>True</AutoGen>
      <DesignTime>True</DesignTime>
    </Compile>
    <Compile Include="Controls\StatementCompletionTextBox.cs">
    </Compile>
    <Compile Include="Controls\TreeViewMS.cs">
      <SubType>Component</SubType>
    </Compile>
    <Compile Include="Controls\TreeViewStateRestorer.cs" />
    <Compile Include="Controls\WizardPages.cs">
      <SubType>Component</SubType>
    </Compile>
    <Compile Include="EditUI\ArrangeGraphsGroupedDlg.cs">
      <SubType>Form</SubType>
    </Compile>
    <Compile Include="EditUI\ArrangeGraphsGroupedDlg.Designer.cs">
      <DependentUpon>ArrangeGraphsGroupedDlg.cs</DependentUpon>
    </Compile>
    <Compile Include="Controls\StatementCompletionForm.cs">
      <SubType>Form</SubType>
    </Compile>
    <Compile Include="Controls\StatementCompletionForm.Designer.cs">
      <DependentUpon>StatementCompletionForm.cs</DependentUpon>
    </Compile>
    <Compile Include="EditUI\ChromChartPropertyDlg.cs">
      <SubType>Form</SubType>
    </Compile>
    <Compile Include="EditUI\ChromChartPropertyDlg.Designer.cs">
      <DependentUpon>ChromChartPropertyDlg.cs</DependentUpon>
    </Compile>
    <Compile Include="EditUI\AreaChartPropertyDlg.cs">
      <SubType>Form</SubType>
    </Compile>
    <Compile Include="EditUI\AreaChartPropertyDlg.Designer.cs">
      <DependentUpon>AreaChartPropertyDlg.cs</DependentUpon>
    </Compile>
    <Compile Include="EditUI\CopyEmfToolStripMenuItem.cs">
      <SubType>Component</SubType>
    </Compile>
    <Compile Include="EditUI\CopyGraphDataToolStripMenuItem.cs">
      <SubType>Component</SubType>
    </Compile>
    <Compile Include="EditUI\ComparePeakPickingDlg.cs">
      <SubType>Form</SubType>
    </Compile>
    <Compile Include="EditUI\ComparePeakPickingDlg.Designer.cs">
      <DependentUpon>ComparePeakPickingDlg.cs</DependentUpon>
    </Compile>
    <Compile Include="EditUI\AddPeakCompareDlg.cs">
      <SubType>Form</SubType>
    </Compile>
    <Compile Include="EditUI\AddPeakCompareDlg.Designer.cs">
      <DependentUpon>AddPeakCompareDlg.cs</DependentUpon>
    </Compile>
    <Compile Include="EditUI\RefineProteinListDlg.cs">
      <SubType>Form</SubType>
    </Compile>
    <Compile Include="EditUI\RefineProteinListDlg.Designer.cs">
      <DependentUpon>RefineProteinListDlg.cs</DependentUpon>
    </Compile>
    <Compile Include="EditUI\ReintegrateDlg.cs">
      <SubType>Form</SubType>
    </Compile>
    <Compile Include="EditUI\ReintegrateDlg.Designer.cs">
      <DependentUpon>ReintegrateDlg.cs</DependentUpon>
    </Compile>
    <Compile Include="EditUI\RenameProteinsDlg.cs">
      <SubType>Form</SubType>
    </Compile>
    <Compile Include="EditUI\RenameProteinsDlg.Designer.cs">
      <DependentUpon>RenameProteinsDlg.cs</DependentUpon>
    </Compile>
    <Compile Include="EditUI\GenerateDecoysDlg.cs">
      <SubType>Form</SubType>
    </Compile>
    <Compile Include="EditUI\GenerateDecoysDlg.Designer.cs">
      <DependentUpon>GenerateDecoysDlg.cs</DependentUpon>
    </Compile>
    <Compile Include="EditUI\RefineDlg.cs">
      <SubType>Form</SubType>
    </Compile>
    <Compile Include="EditUI\RefineDlg.Designer.cs">
      <DependentUpon>RefineDlg.cs</DependentUpon>
    </Compile>
    <Compile Include="EditUI\RefineListDlg.cs">
      <SubType>Form</SubType>
    </Compile>
    <Compile Include="EditUI\RefineListDlg.Designer.cs">
      <DependentUpon>RefineListDlg.cs</DependentUpon>
    </Compile>
    <Compile Include="EditUI\RTChartPropertyDlg.cs">
      <SubType>Form</SubType>
    </Compile>
    <Compile Include="EditUI\RTChartPropertyDlg.Designer.cs">
      <DependentUpon>RTChartPropertyDlg.cs</DependentUpon>
    </Compile>
    <Compile Include="EditUI\SchedulingGraphPropertyDlg.cs">
      <SubType>Form</SubType>
    </Compile>
    <Compile Include="EditUI\SchedulingGraphPropertyDlg.Designer.cs">
      <DependentUpon>SchedulingGraphPropertyDlg.cs</DependentUpon>
    </Compile>
    <Compile Include="FileUI\ChooseSchedulingReplicatesDlg.cs">
      <SubType>Form</SubType>
    </Compile>
    <Compile Include="FileUI\ChooseSchedulingReplicatesDlg.Designer.cs">
      <DependentUpon>ChooseSchedulingReplicatesDlg.cs</DependentUpon>
    </Compile>
    <Compile Include="FileUI\ExportChromatogramDlg.cs">
      <SubType>Form</SubType>
    </Compile>
    <Compile Include="FileUI\ExportChromatogramDlg.Designer.cs">
      <DependentUpon>ExportChromatogramDlg.cs</DependentUpon>
    </Compile>
    <Compile Include="FileUI\CreateIrtCalculatorDlg.cs">
      <SubType>Form</SubType>
    </Compile>
    <Compile Include="FileUI\CreateIrtCalculatorDlg.Designer.cs">
      <DependentUpon>CreateIrtCalculatorDlg.cs</DependentUpon>
    </Compile>
    <Compile Include="FileUI\ImportTransitionListErrorDlg.cs">
      <SubType>Form</SubType>
    </Compile>
    <Compile Include="FileUI\ImportTransitionListErrorDlg.Designer.cs">
      <DependentUpon>ImportTransitionListErrorDlg.cs</DependentUpon>
    </Compile>
    <Compile Include="FileUI\ManageResultsDlg.cs">
      <SubType>Form</SubType>
    </Compile>
    <Compile Include="FileUI\ManageResultsDlg.Designer.cs">
      <DependentUpon>ManageResultsDlg.cs</DependentUpon>
    </Compile>
    <Compile Include="FileUI\MinimizeResultsDlg.cs">
      <SubType>Form</SubType>
    </Compile>
    <Compile Include="FileUI\MinimizeResultsDlg.Designer.cs">
      <DependentUpon>MinimizeResultsDlg.cs</DependentUpon>
    </Compile>
    <Compile Include="FileUI\MProphetFeaturesDlg.cs">
      <SubType>Form</SubType>
    </Compile>
    <Compile Include="FileUI\MProphetFeaturesDlg.Designer.cs">
      <DependentUpon>MProphetFeaturesDlg.cs</DependentUpon>
    </Compile>
    <Compile Include="FileUI\PeptideSearch\IImportResultsControl.cs" />
    <Compile Include="FileUI\PeptideSearch\ImportResultsDIAControl.cs">
      <SubType>UserControl</SubType>
    </Compile>
    <Compile Include="FileUI\PeptideSearch\ImportResultsDIAControl.Designer.cs">
      <DependentUpon>ImportResultsDIAControl.cs</DependentUpon>
    </Compile>
    <Compile Include="FileUI\PeptideSearch\MatchModificationsControl.cs">
      <SubType>UserControl</SubType>
    </Compile>
    <Compile Include="FileUI\PeptideSearch\MatchModificationsControl.Designer.cs">
      <DependentUpon>MatchModificationsControl.cs</DependentUpon>
    </Compile>
    <Compile Include="FileUI\PeptideSearch\BuildPeptideSearchLibraryControl.cs">
      <SubType>UserControl</SubType>
    </Compile>
    <Compile Include="FileUI\PeptideSearch\BuildPeptideSearchLibraryControl.Designer.cs">
      <DependentUpon>BuildPeptideSearchLibraryControl.cs</DependentUpon>
    </Compile>
    <Compile Include="FileUI\PeptideSearch\ImportFastaControl.cs">
      <SubType>UserControl</SubType>
    </Compile>
    <Compile Include="FileUI\PeptideSearch\ImportFastaControl.Designer.cs">
      <DependentUpon>ImportFastaControl.cs</DependentUpon>
    </Compile>
    <Compile Include="FileUI\PeptideSearch\ImportPeptideSearchDlg.cs">
      <SubType>Form</SubType>
    </Compile>
    <Compile Include="FileUI\PeptideSearch\ImportPeptideSearchDlg.designer.cs">
      <DependentUpon>ImportPeptideSearchDlg.cs</DependentUpon>
    </Compile>
    <Compile Include="FileUI\PeptideSearch\ImportResultsControl.cs">
      <SubType>UserControl</SubType>
    </Compile>
    <Compile Include="FileUI\PeptideSearch\ImportResultsControl.Designer.cs">
      <DependentUpon>ImportResultsControl.cs</DependentUpon>
    </Compile>
    <Compile Include="FileUI\PeptideSearch\TransitionSettingsControl.cs">
      <SubType>UserControl</SubType>
    </Compile>
    <Compile Include="FileUI\PeptideSearch\TransitionSettingsControl.Designer.cs">
      <DependentUpon>TransitionSettingsControl.cs</DependentUpon>
    </Compile>
    <Compile Include="FileUI\PublishDocumentDlg.cs">
      <SubType>Form</SubType>
    </Compile>
    <Compile Include="FileUI\PublishDocumentDlg.Designer.cs">
      <DependentUpon>PublishDocumentDlg.cs</DependentUpon>
    </Compile>
    <Compile Include="FileUI\RenameResultDlg.cs">
      <SubType>Form</SubType>
    </Compile>
    <Compile Include="FileUI\RenameResultDlg.Designer.cs">
      <DependentUpon>RenameResultDlg.cs</DependentUpon>
    </Compile>
    <Compile Include="FileUI\RescoreResultsDlg.cs">
      <SubType>Form</SubType>
    </Compile>
    <Compile Include="FileUI\RescoreResultsDlg.Designer.cs">
      <DependentUpon>RescoreResultsDlg.cs</DependentUpon>
    </Compile>
    <Compile Include="FileUI\SchedulingOptionsDlg.cs">
      <SubType>Form</SubType>
    </Compile>
    <Compile Include="FileUI\SchedulingOptionsDlg.Designer.cs">
      <DependentUpon>SchedulingOptionsDlg.cs</DependentUpon>
    </Compile>
    <Compile Include="Model\AbstractDiaExporter.cs" />
    <Compile Include="Model\AbstractMassListExporter.cs" />
    <Compile Include="Model\ComparePeakBoundaries.cs" />
    <Compile Include="Model\CustomIon.cs" />
    <Compile Include="Model\CustomMolecule.cs" />
    <Compile Include="Model\Databinding\AnnotationPropertyDescriptor.cs" />
    <Compile Include="Model\Databinding\AnnotationTargetAttribute.cs" />
    <Compile Include="Model\Databinding\AnnotationValueListDataGridViewColumn.cs" />
    <Compile Include="Model\Databinding\CachedValue.cs" />
    <Compile Include="Model\Databinding\ChromDataCache.cs" />
    <Compile Include="Model\Databinding\Collections\MultiResultList.cs" />
    <Compile Include="Model\Databinding\Collections\NodeList.cs" />
    <Compile Include="Model\Databinding\Collections\Peptides.cs" />
    <Compile Include="Model\Databinding\Collections\Precursors.cs" />
    <Compile Include="Model\Databinding\Collections\Proteins.cs" />
    <Compile Include="Model\Databinding\Collections\ReplicateList.cs" />
    <Compile Include="Model\Databinding\Collections\ResultFileKey.cs" />
    <Compile Include="Model\Databinding\Collections\ResultKey.cs" />
    <Compile Include="Model\Databinding\Collections\ResultList.cs" />
    <Compile Include="Model\Databinding\Collections\SkylineObjectList.cs" />
    <Compile Include="Model\Databinding\Collections\Transitions.cs" />
    <Compile Include="Model\Databinding\DocumentGridViewContext.cs" />
    <Compile Include="Model\Databinding\Entities\Chromatogram.cs" />
    <Compile Include="Model\Databinding\Entities\ChromatogramGroup.cs" />
    <Compile Include="Model\Databinding\EditDescription.cs" />
    <Compile Include="Model\Databinding\Entities\MultiResult.cs" />
    <Compile Include="Model\Databinding\Entities\Peptide.cs" />
    <Compile Include="Model\Databinding\Entities\PeptideResult.cs" />
    <Compile Include="Model\Databinding\Entities\Precursor.cs" />
    <Compile Include="Model\Databinding\Entities\PrecursorResult.cs" />
    <Compile Include="Model\Databinding\Entities\Protein.cs" />
    <Compile Include="Model\Databinding\Entities\ProteinResult.cs" />
    <Compile Include="Model\Databinding\Entities\Replicate.cs" />
    <Compile Include="Model\Databinding\Entities\Result.cs" />
    <Compile Include="Model\Databinding\Entities\ResultFile.cs" />
    <Compile Include="Model\Databinding\Entities\SkylineDocNode.cs" />
    <Compile Include="Model\Databinding\Entities\SkylineDocument.cs" />
    <Compile Include="Model\Databinding\Entities\SkylineObject.cs" />
    <Compile Include="Model\Databinding\Entities\SummaryValue.cs" />
    <Compile Include="Model\Databinding\Entities\Transition.cs" />
    <Compile Include="Model\Databinding\Entities\TransitionResult.cs" />
    <Compile Include="Model\Databinding\IDocumentChangeListener.cs" />
    <Compile Include="Model\Databinding\NormalizationMethodDataGridViewColumn.cs" />
    <Compile Include="Model\Databinding\RatioPropertyDescriptor.cs" />
    <Compile Include="Model\Databinding\ReplicateSummaries.cs" />
    <Compile Include="Model\Databinding\ReportOrViewSpec.cs" />
    <Compile Include="Model\Databinding\ReportSharing.cs" />
    <Compile Include="Model\Databinding\ReportSpecConverter.cs" />
    <Compile Include="Model\Databinding\ResultsGridViewContext.cs" />
    <Compile Include="Model\Databinding\SampleTypeDataGridViewColumn.cs" />
    <Compile Include="Model\Databinding\SkylineDataSchema.cs" />
    <Compile Include="Model\Databinding\SkylineRowSource.cs" />
    <Compile Include="Model\Databinding\SkylineViewContext.cs" />
    <Compile Include="Model\Databinding\DocumentViewTransformer.cs" />
    <Compile Include="Model\Databinding\StandardTypeDataGridViewColumn.cs" />
    <Compile Include="Model\DocNodeChildren.cs" />
    <Compile Include="Model\DocSettings\AbsoluteQuantification\CalibrationCurve.cs" />
    <Compile Include="Model\DocSettings\AbsoluteQuantification\CalibrationCurveFitter.cs" />
    <Compile Include="Model\DocSettings\AbsoluteQuantification\CalibrationCurveOptions.cs" />
    <Compile Include="Model\DocSettings\AbsoluteQuantification\QuantificationResult.cs" />
    <Compile Include="Model\DocSettings\AbsoluteQuantification\QuantificationSettings.cs" />
    <Compile Include="Model\DocSettings\AbsoluteQuantification\QuantificationStrings.Designer.cs">
      <AutoGen>True</AutoGen>
      <DesignTime>True</DesignTime>
      <DependentUpon>QuantificationStrings.resx</DependentUpon>
    </Compile>
    <Compile Include="Model\DocSettings\AbsoluteQuantification\RegressionFit.cs" />
    <Compile Include="Model\DocSettings\AbsoluteQuantification\RegressionWeighting.cs" />
    <Compile Include="Model\DocSettings\AbsoluteQuantification\SampleType.cs" />
    <Compile Include="Model\DocSettings\AbsoluteQuantification\WeightedPoint.cs" />
    <Compile Include="Model\DocSettings\PropertyType.cs" />
    <Compile Include="Model\Esp\EspFeatureCalc.cs" />
    <Compile Include="Model\Esp\EspFeatureDb.cs" />
    <Compile Include="Model\Esp\GasPhaseBasicityCalc.cs" />
    <Compile Include="Model\Esp\PiCalc.cs" />
    <Compile Include="Model\DocSettings\IsolationScheme.cs" />
    <Compile Include="Model\DocSettings\IsolationWindow.cs" />
    <Compile Include="Model\ExportChromatograms.cs" />
    <Compile Include="Model\Find\AbstractDocNodeFinder.cs" />
    <Compile Include="Model\Find\MismatchedIsotopeTransitionsFinder.cs" />
    <Compile Include="Model\Find\MissingScoresFinder.cs" />
    <Compile Include="Model\Find\MissingAnyResultsFinder.cs" />
    <Compile Include="Model\Find\MissingLibraryDataFinder.cs" />
    <Compile Include="Model\Find\MissingAllResultsFinder.cs" />
    <Compile Include="Model\GroupComparison\FoldChangeResult.cs" />
    <Compile Include="Model\GroupComparison\GroupComparer.cs" />
    <Compile Include="Model\GroupComparison\GroupComparisonDef.cs" />
    <Compile Include="Model\GroupComparison\GroupComparisonDefList.cs" />
    <Compile Include="Model\GroupComparison\GroupComparisonModel.cs" />
    <Compile Include="Model\GroupComparison\GroupComparisonResult.cs" />
    <Compile Include="Model\GroupComparison\GroupComparisonResults.cs" />
    <Compile Include="Model\GroupComparison\GroupComparisonSelector.cs" />
    <Compile Include="Model\GroupComparison\GroupComparisonStrings.Designer.cs">
      <DependentUpon>GroupComparisonStrings.resx</DependentUpon>
      <AutoGen>True</AutoGen>
      <DesignTime>True</DesignTime>
    </Compile>
    <Compile Include="Model\GroupComparison\NormalizationData.cs" />
    <Compile Include="Model\GroupComparison\NormalizationMethod.cs" />
    <Compile Include="Model\ExplicitTransitionGroupValues.cs" />
    <Compile Include="Model\GroupComparison\PeptideQuantifier.cs" />
    <Compile Include="Model\GroupComparison\SummarizationMethod.cs" />
    <Compile Include="Model\ImportAssayLibrary.cs" />
    <Compile Include="Model\ImportPeakBoundaries.cs" />
    <Compile Include="Model\ImportPeptideSearch.cs" />
    <Compile Include="Model\IonMobility\IonMobilityLibraryManager.cs" />
    <Compile Include="Model\IonMobility\IonMobilityDb.cs" />
    <Compile Include="Model\IonMobility\IonMobilityLibrary.cs" />
    <Compile Include="Model\Irt\IrtStandard.cs" />
    <Compile Include="Model\IsolationSchemeReader.cs" />
    <Compile Include="Model\Lib\AlignedRetentionTimes.cs" />
    <Compile Include="Model\Lib\BlibData\DbModificationRedundant.cs" />
    <Compile Include="Model\Lib\BlibData\DbRefSpectraRedundantPeaks.cs" />
    <Compile Include="Model\Lib\BlibData\DbRefSpectraRedundant.cs" />
    <Compile Include="Model\Lib\BlibData\DbScoreTypes.cs" />
    <Compile Include="Model\Lib\ChromLib\ChromLibSpectrumHeaderInfo.cs" />
    <Compile Include="Model\Lib\ChromLib\ChromLibSpectrumInfo.cs" />
    <Compile Include="Model\Lib\ChromLib\ChromatogramLibrary.cs" />
    <Compile Include="Model\Lib\ChromLib\ChromatogramLibrarySpec.cs" />
    <Compile Include="Model\Lib\ChromLib\Data\ChromLibEntity.cs" />
    <Compile Include="Model\Lib\ChromLib\Data\IrtLibrary.cs" />
    <Compile Include="Model\Lib\ChromLib\Data\IsotopeModification.cs" />
    <Compile Include="Model\Lib\ChromLib\Data\Peptide.cs" />
    <Compile Include="Model\Lib\ChromLib\Data\Precursor.cs" />
    <Compile Include="Model\Lib\ChromLib\Data\PrecursorRetentionTime.cs" />
    <Compile Include="Model\Lib\ChromLib\Data\Protein.cs" />
    <Compile Include="Model\Lib\ChromLib\Data\SampleFile.cs" />
    <Compile Include="Model\Lib\ChromLib\Data\Transition.cs" />
    <Compile Include="Model\Lib\EncylopeDiaLibrary.cs" />
    <Compile Include="Model\Lib\Midas\DbSpectrum.cs" />
    <Compile Include="Model\Lib\Midas\DbResultsFile.cs" />
    <Compile Include="Model\Lib\Midas\DbLibInfo.cs" />
    <Compile Include="Model\Lib\Midas\MidasBlibBuilder.cs" />
    <Compile Include="Model\Lib\Midas\MidasLibrary.cs" />
    <Compile Include="Model\Lib\Midas\MidasLibSpec.cs" />
    <Compile Include="Model\Lists\ListDef.cs" />
    <Compile Include="Model\MProphetResultsHandler.cs" />
    <Compile Include="Model\MultiFileLoader.cs" />
    <Compile Include="Model\MultiProgressStatus.cs" />
    <Compile Include="Model\OptimizationStep.cs" />
    <Compile Include="Model\DocSettings\IsotopeEnrichments.cs" />
    <Compile Include="Model\DocSettings\Loss.cs" />
    <Compile Include="Model\DocSettings\MeasuredIon.cs" />
    <Compile Include="Model\DocSettings\UniMod.cs" />
    <Compile Include="Model\DocSettings\UniModData.cs" />
    <Compile Include="Model\Find\AbstractFinder.cs" />
    <Compile Include="Model\Find\AbstractTransitionResultFinder.cs" />
    <Compile Include="Model\Find\Bookmark.cs" />
    <Compile Include="Model\Find\BookmarkEnumerator.cs" />
    <Compile Include="Model\Find\Finders.cs" />
    <Compile Include="Model\Find\FindMatch.cs" />
    <Compile Include="Model\Find\FindOptions.cs" />
    <Compile Include="Model\Find\FindPredicate.cs" />
    <Compile Include="Model\Find\FindResult.cs" />
    <Compile Include="Model\Find\IFinder.cs" />
    <Compile Include="Model\Find\ManuallyIntegratedPeakFinder.cs" />
    <Compile Include="Model\Find\TruncatedPeakFinder.cs" />
    <Compile Include="Model\Find\UnintegratedTransitionFinder.cs" />
    <Compile Include="Model\Hibernate\DbPrecursorResultSummary.cs" />
    <Compile Include="Model\Hibernate\DbRatioResult.cs" />
    <Compile Include="Model\Hibernate\DbTransitionResultSummary.cs" />
    <Compile Include="Model\Hibernate\RatioPropertyAccessor.cs" />
    <Compile Include="Model\Irt\DbIrtPeptide.cs" />
    <Compile Include="Model\Irt\DbVersionInfo.cs" />
    <Compile Include="Model\Irt\IrtDb.cs" />
    <Compile Include="Model\Irt\IrtDbManager.cs" />
    <Compile Include="Model\Irt\RCalcIrt.cs" />
    <Compile Include="Model\IsotopeLabelType.cs" />
    <Compile Include="Model\LibKeyModificationMatcher.cs">
      <SubType>Code</SubType>
    </Compile>
    <Compile Include="Model\Lib\BlibData\BlibDb.cs" />
    <Compile Include="Model\Lib\BlibData\DbEntity.cs" />
    <Compile Include="Model\Lib\BlibData\DbLibInfo.cs" />
    <Compile Include="Model\Lib\BlibData\DbModification.cs" />
    <Compile Include="Model\Lib\BlibData\DbRefSpectra.cs" />
    <Compile Include="Model\Lib\BlibData\DbRefSpectraPeaks.cs" />
    <Compile Include="Model\Lib\BlibData\DbRetentionTimes.cs" />
    <Compile Include="Model\Lib\BlibData\BlibSessionFactoryFactory.cs" />
    <Compile Include="Model\Lib\BlibData\DbSpectrumSourceFiles.cs" />
    <Compile Include="Model\Lib\LibraryRankedSpectrumInfo.cs" />
    <Compile Include="Model\MemoryDocumentContainer.cs" />
    <Compile Include="Model\AbstractModificationMatcher.cs" />
    <Compile Include="Model\Optimization\DbOptimization.cs" />
    <Compile Include="Model\Optimization\DbVersionInfo.cs" />
    <Compile Include="Model\Optimization\OptimizationDb.cs" />
    <Compile Include="Model\Optimization\OptimizationDbManager.cs" />
    <Compile Include="Model\Optimization\OptimizationLibrary.cs" />
    <Compile Include="Model\PeakMatcher.cs" />
    <Compile Include="Model\PeptideDocNode.cs" />
    <Compile Include="Model\PeptideGroupDocNode.cs" />
    <Compile Include="Model\PersistedViews.cs" />
    <Compile Include="Model\Proteome\ProteinMetadataManager.cs" />
    <Compile Include="Model\RefinementSettings.cs" />
    <Compile Include="EditUI\ChromatogramRTThresholdDlg.cs">
      <SubType>Form</SubType>
    </Compile>
    <Compile Include="EditUI\ChromatogramRTThresholdDlg.Designer.cs">
      <DependentUpon>ChromatogramRTThresholdDlg.cs</DependentUpon>
    </Compile>
    <Compile Include="EditUI\EditPepModsDlg.cs">
      <SubType>Form</SubType>
    </Compile>
    <Compile Include="EditUI\EditPepModsDlg.Designer.cs">
      <DependentUpon>EditPepModsDlg.cs</DependentUpon>
    </Compile>
    <Compile Include="EditUI\FindNodeDlg.cs">
      <SubType>Form</SubType>
    </Compile>
    <Compile Include="EditUI\FindNodeDlg.Designer.cs">
      <DependentUpon>FindNodeDlg.cs</DependentUpon>
    </Compile>
    <Compile Include="EditUI\PasteDlg.cs">
      <SubType>Form</SubType>
    </Compile>
    <Compile Include="EditUI\PasteDlg.designer.cs">
      <DependentUpon>PasteDlg.cs</DependentUpon>
    </Compile>
    <Compile Include="EditUI\SpectrumChartPropertyDlg.cs">
      <SubType>Form</SubType>
    </Compile>
    <Compile Include="EditUI\SpectrumChartPropertyDlg.Designer.cs">
      <DependentUpon>SpectrumChartPropertyDlg.cs</DependentUpon>
    </Compile>
    <Compile Include="FileUI\ShareListDlg.cs" />
    <Compile Include="EditUI\UniquePeptidesDlg.cs">
      <SubType>Form</SubType>
    </Compile>
    <Compile Include="EditUI\UniquePeptidesDlg.Designer.cs">
      <DependentUpon>UniquePeptidesDlg.cs</DependentUpon>
    </Compile>
    <Compile Include="FileUI\ShareListDlg.Designer.cs">
      <DependentUpon>ShareListDlg.cs</DependentUpon>
    </Compile>
    <Compile Include="FileUI\ImportResultsSamplesDlg.cs">
      <SubType>Form</SubType>
    </Compile>
    <Compile Include="FileUI\ImportResultsSamplesDlg.Designer.cs">
      <DependentUpon>ImportResultsSamplesDlg.cs</DependentUpon>
    </Compile>
    <Compile Include="Controls\Graphs\SpectrumGraphItem.cs" />
    <Compile Include="Controls\SequenceTree.cs">
      <SubType>Component</SubType>
    </Compile>
    <Compile Include="Controls\ControlUtil.cs" />
    <Compile Include="Controls\SeqNode\TransitionGroupTreeNode.cs" />
    <Compile Include="Controls\SeqNode\TransitionTreeNode.cs" />
    <Compile Include="Controls\UndoRedoList.cs">
      <SubType>Form</SubType>
    </Compile>
    <Compile Include="Controls\UndoRedoList.Designer.cs">
      <DependentUpon>UndoRedoList.cs</DependentUpon>
    </Compile>
    <Compile Include="EditUI\EditNoteDlg.cs">
      <SubType>Form</SubType>
    </Compile>
    <Compile Include="EditUI\EditNoteDlg.Designer.cs">
      <DependentUpon>EditNoteDlg.cs</DependentUpon>
    </Compile>
    <Compile Include="EditUI\RegressionRTThresholdDlg.cs">
      <SubType>Form</SubType>
    </Compile>
    <Compile Include="EditUI\RegressionRTThresholdDlg.Designer.cs">
      <DependentUpon>RegressionRTThresholdDlg.cs</DependentUpon>
    </Compile>
    <Compile Include="FileUI\ImportResultsDlg.cs">
      <SubType>Form</SubType>
    </Compile>
    <Compile Include="FileUI\ImportResultsDlg.Designer.cs">
      <DependentUpon>ImportResultsDlg.cs</DependentUpon>
    </Compile>
    <Compile Include="FileUI\ImportResultsNameDlg.cs">
      <SubType>Form</SubType>
    </Compile>
    <Compile Include="FileUI\ImportResultsNameDlg.Designer.cs">
      <DependentUpon>ImportResultsNameDlg.cs</DependentUpon>
    </Compile>
    <Compile Include="Model\Annotations.cs" />
    <Compile Include="Model\BackgroundLoader.cs" />
    <Compile Include="Model\DocNode.cs" />
    <Compile Include="Model\DocSettings\AnnotationDef.cs" />
    <Compile Include="Model\DocSettings\DataSettings.cs" />
    <Compile Include="Model\DocSettings\Extensions\SettingsExtensions.cs" />
    <Compile Include="Model\DocSettings\GridColumns.cs" />
    <Compile Include="Model\DocSettings\ReportSpec.cs" />
    <Compile Include="Model\Hibernate\DbEntity.cs" />
    <Compile Include="Model\Hibernate\DbPeptide.cs" />
    <Compile Include="Model\Hibernate\DbPrecursor.cs" />
    <Compile Include="Model\Hibernate\DbPrecursorResult.cs" />
    <Compile Include="Model\Hibernate\DbProtein.cs" />
    <Compile Include="Model\Hibernate\DbProteinResult.cs" />
    <Compile Include="Model\Hibernate\DbReplicate.cs" />
    <Compile Include="Model\Hibernate\DbResultFile.cs" />
    <Compile Include="Model\Hibernate\DbTransition.cs" />
    <Compile Include="Model\Hibernate\DbPeptideResult.cs" />
    <Compile Include="Model\Hibernate\DbTransitionResult.cs" />
    <Compile Include="Model\Hibernate\Formats.cs" />
    <Compile Include="Model\Hibernate\Query\Identifier.cs" />
    <Compile Include="Model\Hibernate\QueryColumn.cs" />
    <Compile Include="Model\Identity.cs" />
    <Compile Include="Model\Import.cs" />
    <Compile Include="Model\Lib\BiblioSpecLite.cs" />
    <Compile Include="Model\Lib\BiblioSpecLiteBuilder.cs" />
    <Compile Include="Model\Lib\NistLibSpec.cs" />
    <Compile Include="Model\Lib\SpectrastSpec.cs" />
    <Compile Include="Model\Lib\XHunterSpec.cs" />
    <Compile Include="Model\Lib\Library.cs" />
    <Compile Include="Model\Lib\BiblioSpec.cs" />
    <Compile Include="Model\PeptideGroup.cs" />
    <Compile Include="Model\Peptide.cs" />
    <Compile Include="Model\DocSettings\PeptideSettings.cs" />
    <Compile Include="Model\DocSettings\TransitionSettings.cs" />
    <Compile Include="Model\Proteome\BackgroundProteome.cs" />
    <Compile Include="Model\Proteome\BackgroundProteomeManager.cs" />
    <Compile Include="Model\Proteome\BackgroundProteomeSpec.cs" />
    <Compile Include="Model\Results\AbstractDemultiplexer.cs" />
    <Compile Include="Model\Results\ArrayPool.cs" />
    <Compile Include="Model\Results\CachedChromatogramDataProvider.cs" />
    <Compile Include="Model\Results\CachedFileHeader.cs" />
    <Compile Include="Model\Results\CacheFormat.cs" />
    <Compile Include="Model\Results\Chromatogram.cs" />
    <Compile Include="Model\Results\ChromatogramCache.cs" />
    <Compile Include="Controls\Graphs\AllChromatogramsGraph.cs">
      <SubType>Form</SubType>
    </Compile>
    <Compile Include="Controls\Graphs\AllChromatogramsGraph.Designer.cs">
      <DependentUpon>AllChromatogramsGraph.cs</DependentUpon>
    </Compile>
    <Compile Include="Model\Results\ChromatogramLoadingStatus.cs" />
    <Compile Include="Model\Results\ChromCacheBuilder.cs" />
    <Compile Include="Model\Results\ChromCacheJoiner.cs" />
    <Compile Include="Model\Results\ChromCacheMinimizer.cs" />
    <Compile Include="Model\Results\ChromCacheWriter.cs" />
    <Compile Include="Model\Results\ChromCollector.cs" />
    <Compile Include="Model\Results\ChromData.cs" />
    <Compile Include="Model\Results\ChromDataProvider.cs" />
    <Compile Include="Model\Results\ChromDataSet.cs" />
    <Compile Include="Model\Results\ChromHeaderInfo.cs" />
    <Compile Include="Model\Results\ChromInfoData.cs" />
    <Compile Include="Model\Results\Crawdad\Crawdads.cs" />
    <Compile Include="Model\Results\IonMobilityFinder.cs" />
    <Compile Include="Model\Results\FastOverlapDemultiplexer.cs" />
    <Compile Include="Model\RetentionTimes\LinearAligner.cs">
      <SubType>Code</SubType>
    </Compile>
    <Compile Include="Model\Results\TimeIntensitiesGroup.cs" />
    <Compile Include="Model\Results\MsDataFileScanHelper.cs" />
    <Compile Include="Model\Results\MsDataFileScanIds.cs" />
    <Compile Include="Model\Results\Demultiplexer.cs" />
    <Compile Include="Model\Results\DocNodeChromInfo.cs" />
    <Compile Include="Model\Results\Exception.cs" />
    <Compile Include="Model\Results\ExtractedSpectrum.cs" />
    <Compile Include="Model\Results\IRetentionTimePredictor.cs" />
    <Compile Include="Model\Results\IsotopeDistInfo.cs" />
    <Compile Include="Model\Results\MeasuredResults.cs" />
    <Compile Include="Model\Results\MsDataFilePath.cs" />
    <Compile Include="Model\Results\MsxDemultiplexer.cs">
      <SubType>Code</SubType>
    </Compile>
    <Compile Include="Model\Results\NumericsLsSolver.cs" />
    <Compile Include="Model\Results\OverlapDemultiplexer.cs">
      <SubType>Code</SubType>
    </Compile>
    <Compile Include="Model\Results\PeptideChromData.cs" />
    <Compile Include="Model\Results\PeptideFinder.cs" />
    <Compile Include="Model\Results\PrecursorTextId.cs" />
    <Compile Include="Model\Results\RatioValue.cs" />
    <Compile Include="Model\Results\ResultNameMap.cs" />
    <Compile Include="Model\Results\ScanProvider.cs" />
    <Compile Include="Model\RetentionTimes\Aligner.cs" />
    <Compile Include="Model\RetentionTimes\KdeAligner.cs" />
    <Compile Include="Model\Results\Scoring\NextGenFeatureCalc.cs" />
    <Compile Include="Model\Results\Scoring\FeatureCalculator.cs" />
    <Compile Include="Model\Results\Scoring\IPeakScoringModel.cs" />
    <Compile Include="Model\Results\Scoring\LegacyFeatureCalc.cs" />
    <Compile Include="Model\Results\Scoring\LegacyScoringModel.cs" />
    <Compile Include="Model\Results\Scoring\MProphetScoringModel.cs" />
    <Compile Include="Model\Results\Scoring\MQuestFeatureCalc.cs" />
    <Compile Include="Model\Results\Scoring\PeakFeatureEnumerator.cs" />
    <Compile Include="Model\RetentionTimes\LoessAligner.cs" />
    <Compile Include="Model\Results\Scoring\ScoredGroupPeaksSet.cs" />
    <Compile Include="Model\Results\Scoring\ScoredPeak.cs" />
    <Compile Include="Model\Results\Scoring\ScoredGroupPeaks.cs" />
    <Compile Include="Model\Results\Scoring\TargetDecoyGenerator.cs" />
    <Compile Include="Model\Results\SpectraChromDataProvider.cs" />
    <Compile Include="Model\Results\SpectrumFilter.cs" />
    <Compile Include="Model\Results\SpectrumFilterPair.cs" />
    <Compile Include="Model\Results\TimeIntensities.cs" />
    <Compile Include="Model\Results\VendorIssueHelper.cs" />
    <Compile Include="Model\RetentionTimes\DocumentRetentionTimes.cs" />
    <Compile Include="Model\RetentionTimes\FileRetentionTimeAlignments.cs" />
    <Compile Include="Model\RetentionTimes\RetentionTimeManager.cs" />
    <Compile Include="Model\RetentionTimes\RetentionTimeSource.cs" />
    <Compile Include="Model\RetentionTimes\RetentionTimeValues.cs" />
    <Compile Include="Model\Serialization\CompactFormatOption.cs" />
    <Compile Include="Model\Serialization\DataValues.cs" />
    <Compile Include="Model\Serialization\DocumentReader.cs" />
    <Compile Include="Model\Serialization\DocumentSerializer.cs" />
    <Compile Include="Model\Serialization\DocumentFormat.cs" />
    <Compile Include="Model\Serialization\DocumentWriter.cs" />
    <Compile Include="Model\SkylineVersion.cs" />
    <Compile Include="Model\SmallMoleculeTransitionListReader.cs" />
    <Compile Include="Model\SrmDocument.cs" />
    <Compile Include="Model\SrmDocumentExtensions.cs" />
    <Compile Include="Model\SrmDocumentSharing.cs" />
    <Compile Include="Model\ModificationMatcher.cs" />
    <Compile Include="Model\StandardType.cs" />
    <Compile Include="Model\Themes\ColorScheme.cs" />
    <Compile Include="Model\Tools\ToolDescription.cs" />
    <Compile Include="Model\Tools\ToolInstaller.cs" />
    <Compile Include="Model\Tools\ToolMacros.cs" />
    <Compile Include="Model\Transition.cs" />
    <Compile Include="Model\TransitionCalc.cs" />
    <Compile Include="Model\TransitionDocNode.cs" />
    <Compile Include="Model\TransitionGroup.cs" />
    <Compile Include="Model\TransitionGroupDocNode.cs" />
    <Compile Include="Model\Undo.cs" />
    <Compile Include="Controls\UndoRedoButtons.cs" />
    <Compile Include="Model\V01\Sequence.cs" />
    <Compile Include="Model\V01\XmlExport.cs" />
    <Compile Include="ProtocolBuffers\GeneratedCode\ChromatogramGroupData.cs" />
    <Compile Include="ProtocolBuffers\GeneratedCode\SkylineDocument.cs" />
    <Compile Include="SettingsUI\AddModificationsDlg.cs">
      <SubType>Form</SubType>
    </Compile>
    <Compile Include="SettingsUI\AddModificationsDlg.Designer.cs">
      <DependentUpon>AddModificationsDlg.cs</DependentUpon>
    </Compile>
    <Compile Include="SettingsUI\AddPathsDlg.cs">
      <SubType>Form</SubType>
    </Compile>
    <Compile Include="SettingsUI\AddPathsDlg.Designer.cs">
      <DependentUpon>AddPathsDlg.cs</DependentUpon>
    </Compile>
    <Compile Include="SettingsUI\AddRetentionTimePredictorDlg.cs">
      <SubType>Form</SubType>
    </Compile>
    <Compile Include="SettingsUI\AddRetentionTimePredictorDlg.Designer.cs">
      <DependentUpon>AddRetentionTimePredictorDlg.cs</DependentUpon>
    </Compile>
    <Compile Include="SettingsUI\DiaIsolationWindowsGraphForm.cs">
      <SubType>Form</SubType>
    </Compile>
    <Compile Include="SettingsUI\DiaIsolationWindowsGraphForm.Designer.cs">
      <DependentUpon>DiaIsolationWindowsGraphForm.cs</DependentUpon>
    </Compile>
    <Compile Include="SettingsUI\DocumentSettingsDlg.cs">
      <SubType>Form</SubType>
    </Compile>
    <Compile Include="SettingsUI\DocumentSettingsDlg.Designer.cs">
      <DependentUpon>DocumentSettingsDlg.cs</DependentUpon>
    </Compile>
    <Compile Include="SettingsUI\EditCoVDlg.cs">
      <SubType>Form</SubType>
    </Compile>
    <Compile Include="SettingsUI\EditCoVDlg.Designer.cs">
      <DependentUpon>EditCoVDlg.cs</DependentUpon>
    </Compile>
    <Compile Include="SettingsUI\EditCustomMoleculeDlg.cs">
      <SubType>Form</SubType>
    </Compile>
    <Compile Include="SettingsUI\EditCustomMoleculeDlg.Designer.cs">
      <DependentUpon>EditCustomMoleculeDlg.cs</DependentUpon>
    </Compile>
    <Compile Include="SettingsUI\FilterMidasLibraryDlg.cs">
      <SubType>Form</SubType>
    </Compile>
    <Compile Include="SettingsUI\FilterMidasLibraryDlg.Designer.cs">
      <DependentUpon>FilterMidasLibraryDlg.cs</DependentUpon>
    </Compile>
    <Compile Include="SettingsUI\FormulaBox.cs">
      <SubType>UserControl</SubType>
    </Compile>
    <Compile Include="SettingsUI\FormulaBox.Designer.cs">
      <DependentUpon>FormulaBox.cs</DependentUpon>
    </Compile>
    <Compile Include="SettingsUI\IonMobility\ImportIonMobilityFromSpectralLibraryDlg.cs">
      <SubType>Form</SubType>
    </Compile>
    <Compile Include="SettingsUI\IonMobility\ImportIonMobilityFromSpectralLibraryDlg.designer.cs">
      <DependentUpon>ImportIonMobilityFromSpectralLibraryDlg.cs</DependentUpon>
    </Compile>
    <Compile Include="SettingsUI\IonMobility\EditIonMobilityLibraryDlg.cs">
      <SubType>Form</SubType>
    </Compile>
    <Compile Include="SettingsUI\IonMobility\EditIonMobilityLibraryDlg.designer.cs">
      <DependentUpon>EditIonMobilityLibraryDlg.cs</DependentUpon>
    </Compile>
    <Compile Include="SettingsUI\EditOptimizationLibraryDlg.cs">
      <SubType>Form</SubType>
    </Compile>
    <Compile Include="SettingsUI\EditOptimizationLibraryDlg.Designer.cs">
      <DependentUpon>EditOptimizationLibraryDlg.cs</DependentUpon>
    </Compile>
    <Compile Include="SettingsUI\EditPeakScoringModelDlg.cs">
      <SubType>Form</SubType>
    </Compile>
    <Compile Include="SettingsUI\EditPeakScoringModelDlg.Designer.cs">
      <DependentUpon>EditPeakScoringModelDlg.cs</DependentUpon>
    </Compile>
    <Compile Include="SettingsUI\EditIsolationWindow.cs" />
    <Compile Include="SettingsUI\CalculateIsolationSchemeDlg.cs">
      <SubType>Form</SubType>
    </Compile>
    <Compile Include="SettingsUI\CalculateIsolationSchemeDlg.Designer.cs">
      <DependentUpon>CalculateIsolationSchemeDlg.cs</DependentUpon>
    </Compile>
    <Compile Include="SettingsUI\EditIsolationSchemeDlg.cs">
      <SubType>Form</SubType>
    </Compile>
    <Compile Include="SettingsUI\EditIsolationSchemeDlg.Designer.cs">
      <DependentUpon>EditIsolationSchemeDlg.cs</DependentUpon>
    </Compile>
    <Compile Include="SettingsUI\FullScanSettingsControl.cs">
      <SubType>UserControl</SubType>
    </Compile>
    <Compile Include="SettingsUI\FullScanSettingsControl.Designer.cs">
      <DependentUpon>FullScanSettingsControl.cs</DependentUpon>
    </Compile>
    <Compile Include="SettingsUI\Irt\AddIrtCalculatorDlg.cs">
      <SubType>Form</SubType>
    </Compile>
    <Compile Include="SettingsUI\Irt\AddIrtCalculatorDlg.Designer.cs">
      <DependentUpon>AddIrtCalculatorDlg.cs</DependentUpon>
    </Compile>
    <Compile Include="SettingsUI\Irt\AddIrtPeptidesDlg.cs">
      <SubType>Form</SubType>
    </Compile>
    <Compile Include="SettingsUI\Irt\AddIrtPeptidesDlg.Designer.cs">
      <DependentUpon>AddIrtPeptidesDlg.cs</DependentUpon>
    </Compile>
    <Compile Include="SettingsUI\Irt\AddIrtSpectralLibrary.cs">
      <SubType>Form</SubType>
    </Compile>
    <Compile Include="SettingsUI\Irt\AddIrtSpectralLibrary.Designer.cs">
      <DependentUpon>AddIrtSpectralLibrary.cs</DependentUpon>
    </Compile>
    <Compile Include="SettingsUI\Irt\AddIrtStandardsDlg.cs">
      <SubType>Form</SubType>
    </Compile>
    <Compile Include="SettingsUI\Irt\AddIrtStandardsDlg.Designer.cs">
      <DependentUpon>AddIrtStandardsDlg.cs</DependentUpon>
    </Compile>
    <Compile Include="SettingsUI\BuildLibraryDlg.cs">
      <SubType>Form</SubType>
    </Compile>
    <Compile Include="SettingsUI\BuildLibraryDlg.Designer.cs">
      <DependentUpon>BuildLibraryDlg.cs</DependentUpon>
    </Compile>
    <Compile Include="SettingsUI\BuildBackgroundProteomeDlg.cs">
      <SubType>Form</SubType>
    </Compile>
    <Compile Include="SettingsUI\BuildBackgroundProteomeDlg.Designer.cs">
      <DependentUpon>BuildBackgroundProteomeDlg.cs</DependentUpon>
    </Compile>
    <Compile Include="SettingsUI\Irt\AddIrtStandardsToDocumentDlg.cs">
      <SubType>Form</SubType>
    </Compile>
    <Compile Include="SettingsUI\Irt\AddIrtStandardsToDocumentDlg.Designer.cs">
      <DependentUpon>AddIrtStandardsToDocumentDlg.cs</DependentUpon>
    </Compile>
    <Compile Include="SettingsUI\Irt\CalibrateIrtDlg.cs">
      <SubType>Form</SubType>
    </Compile>
    <Compile Include="SettingsUI\Irt\CalibrateIrtDlg.Designer.cs">
      <DependentUpon>CalibrateIrtDlg.cs</DependentUpon>
    </Compile>
    <Compile Include="SettingsUI\EditIsotopeEnrichmentDlg.cs">
      <SubType>Form</SubType>
    </Compile>
    <Compile Include="SettingsUI\EditIsotopeEnrichmentDlg.Designer.cs">
      <DependentUpon>EditIsotopeEnrichmentDlg.cs</DependentUpon>
    </Compile>
    <Compile Include="SettingsUI\EditMeasuredIonDlg.cs">
      <SubType>Form</SubType>
    </Compile>
    <Compile Include="SettingsUI\EditMeasuredIonDlg.Designer.cs">
      <DependentUpon>EditMeasuredIonDlg.cs</DependentUpon>
    </Compile>
    <Compile Include="SettingsUI\DefineAnnotationDlg.cs">
      <SubType>Form</SubType>
    </Compile>
    <Compile Include="SettingsUI\DefineAnnotationDlg.Designer.cs">
      <DependentUpon>DefineAnnotationDlg.cs</DependentUpon>
    </Compile>
    <Compile Include="SettingsUI\EditFragmentLossDlg.cs">
      <SubType>Form</SubType>
    </Compile>
    <Compile Include="SettingsUI\EditFragmentLossDlg.Designer.cs">
      <DependentUpon>EditFragmentLossDlg.cs</DependentUpon>
    </Compile>
    <Compile Include="SettingsUI\EditLabelTypeListDlg.cs">
      <SubType>Form</SubType>
    </Compile>
    <Compile Include="SettingsUI\EditLabelTypeListDlg.Designer.cs">
      <DependentUpon>EditLabelTypeListDlg.cs</DependentUpon>
    </Compile>
    <Compile Include="SettingsUI\EditLibraryDlg.cs">
      <SubType>Form</SubType>
    </Compile>
    <Compile Include="SettingsUI\EditLibraryDlg.Designer.cs">
      <DependentUpon>EditLibraryDlg.cs</DependentUpon>
    </Compile>
    <Compile Include="SettingsUI\BuildLibraryNotification.cs">
      <SubType>Form</SubType>
    </Compile>
    <Compile Include="SettingsUI\BuildLibraryNotification.Designer.cs">
      <DependentUpon>BuildLibraryNotification.cs</DependentUpon>
    </Compile>
    <Compile Include="SettingsUI\Irt\ChangeIrtPeptidesDlg.cs">
      <SubType>Form</SubType>
    </Compile>
    <Compile Include="SettingsUI\Irt\ChangeIrtPeptidesDlg.Designer.cs">
      <DependentUpon>ChangeIrtPeptidesDlg.cs</DependentUpon>
    </Compile>
    <Compile Include="SettingsUI\Irt\EditIrtCalcDlg.cs">
      <SubType>Form</SubType>
    </Compile>
    <Compile Include="SettingsUI\Irt\EditIrtCalcDlg.Designer.cs">
      <DependentUpon>EditIrtCalcDlg.cs</DependentUpon>
    </Compile>
    <Compile Include="SettingsUI\MeasuredIonListBoxDriver.cs" />
    <Compile Include="SettingsUI\Optimization\AddOptimizationLibraryDlg.cs">
      <SubType>Form</SubType>
    </Compile>
    <Compile Include="SettingsUI\Optimization\AddOptimizationLibraryDlg.Designer.cs">
      <DependentUpon>AddOptimizationLibraryDlg.cs</DependentUpon>
    </Compile>
    <Compile Include="SettingsUI\Optimization\AddOptimizationsDlg.cs">
      <SubType>Form</SubType>
    </Compile>
    <Compile Include="SettingsUI\Optimization\AddOptimizationsDlg.Designer.cs">
      <DependentUpon>AddOptimizationsDlg.cs</DependentUpon>
    </Compile>
    <Compile Include="SettingsUI\PeptideGridViewDriver.cs" />
    <Compile Include="SettingsUI\SimpleGridViewDriver.cs" />
    <Compile Include="SettingsUI\StartPageSettingsUI.cs">
      <SubType>Form</SubType>
    </Compile>
    <Compile Include="SettingsUI\StartPageSettingsUI.Designer.cs">
      <DependentUpon>StartPageSettingsUI.cs</DependentUpon>
    </Compile>
    <Compile Include="SettingsUI\ViewLibraryPepInfo.cs" />
    <Compile Include="SettingsUI\ViewLibraryPepMatching.cs" />
    <Compile Include="SettingsUI\SettingsListBoxDriver.cs" />
    <Compile Include="SettingsUI\SettingsListComboDriver.cs">
    </Compile>
    <Compile Include="Controls\SeqNode\SrmTreeNode.cs" />
    <Compile Include="FileUI\ExportMethodDlg.cs">
      <SubType>Form</SubType>
    </Compile>
    <Compile Include="FileUI\ExportMethodDlg.Designer.cs">
      <DependentUpon>ExportMethodDlg.cs</DependentUpon>
    </Compile>
    <Compile Include="FileUI\OpenDataSourceDialog.cs">
      <SubType>Form</SubType>
    </Compile>
    <Compile Include="FileUI\OpenDataSourceDialog.designer.cs">
      <DependentUpon>OpenDataSourceDialog.cs</DependentUpon>
    </Compile>
    <Compile Include="Model\DocSettings\Modification.cs" />
    <Compile Include="Model\V01\XmlSrmDocument.cs" />
    <Compile Include="Model\DocSettings\Prediction.cs" />
    <Compile Include="Model\DocSettings\SrmSettings.cs" />
    <Compile Include="SettingsUI\EditCEDlg.cs">
      <SubType>Form</SubType>
    </Compile>
    <Compile Include="SettingsUI\EditCEDlg.Designer.cs">
      <DependentUpon>EditCEDlg.cs</DependentUpon>
    </Compile>
    <Compile Include="SettingsUI\EditDPDlg.cs">
      <SubType>Form</SubType>
    </Compile>
    <Compile Include="SettingsUI\EditDPDlg.Designer.cs">
      <DependentUpon>EditDPDlg.cs</DependentUpon>
    </Compile>
    <Compile Include="SettingsUI\EditEnzymeDlg.cs">
      <SubType>Form</SubType>
    </Compile>
    <Compile Include="SettingsUI\EditEnzymeDlg.Designer.cs">
      <DependentUpon>EditEnzymeDlg.cs</DependentUpon>
    </Compile>
    <Compile Include="SettingsUI\EditListDlg.cs" />
    <Compile Include="SettingsUI\EditListDlg.Designer.cs">
      <DependentUpon>EditListDlg.cs</DependentUpon>
    </Compile>
    <Compile Include="SettingsUI\EditExclusionDlg.cs">
      <SubType>Form</SubType>
    </Compile>
    <Compile Include="SettingsUI\EditExclusionDlg.Designer.cs">
      <DependentUpon>EditExclusionDlg.cs</DependentUpon>
    </Compile>
    <Compile Include="Model\DocSettings\Enzyme.cs" />
    <Compile Include="SettingsUI\EditRTDlg.cs">
      <SubType>Form</SubType>
    </Compile>
    <Compile Include="SettingsUI\EditRTDlg.Designer.cs">
      <DependentUpon>EditRTDlg.cs</DependentUpon>
    </Compile>
    <Compile Include="SettingsUI\EditStaticModDlg.cs">
      <SubType>Form</SubType>
    </Compile>
    <Compile Include="SettingsUI\EditStaticModDlg.Designer.cs">
      <DependentUpon>EditStaticModDlg.cs</DependentUpon>
    </Compile>
    <Compile Include="SettingsUI\RTDetails.cs">
      <SubType>Form</SubType>
    </Compile>
    <Compile Include="SettingsUI\RTDetails.Designer.cs">
      <DependentUpon>RTDetails.cs</DependentUpon>
    </Compile>
    <Compile Include="SettingsUI\PeptideSettingsUI.cs">
      <SubType>Form</SubType>
    </Compile>
    <Compile Include="SettingsUI\PeptideSettingsUI.Designer.cs">
      <DependentUpon>PeptideSettingsUI.cs</DependentUpon>
    </Compile>
    <Compile Include="SettingsUI\SaveSettingsDlg.cs">
      <SubType>Form</SubType>
    </Compile>
    <Compile Include="SettingsUI\SaveSettingsDlg.Designer.cs">
      <DependentUpon>SaveSettingsDlg.cs</DependentUpon>
    </Compile>
    <Compile Include="Program.cs" />
    <Compile Include="Properties\AssemblyInfo.cs" />
    <EmbeddedResource Include="Alerts\AboutDlg.ja.resx">
      <DependentUpon>AboutDlg.cs</DependentUpon>
      <SubType>Designer</SubType>
    </EmbeddedResource>
    <EmbeddedResource Include="Alerts\AboutDlg.zh-CHS.resx">
      <DependentUpon>AboutDlg.cs</DependentUpon>
      <SubType>Designer</SubType>
    </EmbeddedResource>
    <EmbeddedResource Include="Alerts\AlertDlg.ja.resx">
      <DependentUpon>AlertDlg.cs</DependentUpon>
    </EmbeddedResource>
    <EmbeddedResource Include="Alerts\AlertDlg.zh-CHS.resx">
      <DependentUpon>AlertDlg.cs</DependentUpon>
    </EmbeddedResource>
    <EmbeddedResource Include="Alerts\AlertLinkDlg.ja.resx">
      <DependentUpon>AlertLinkDlg.cs</DependentUpon>
      <SubType>Designer</SubType>
    </EmbeddedResource>
    <EmbeddedResource Include="Alerts\AlertLinkDlg.zh-CHS.resx">
      <DependentUpon>AlertLinkDlg.cs</DependentUpon>
      <SubType>Designer</SubType>
    </EmbeddedResource>
    <EmbeddedResource Include="Alerts\DetailedReportErrorDlg.ja.resx">
      <DependentUpon>DetailedReportErrorDlg.cs</DependentUpon>
    </EmbeddedResource>
    <EmbeddedResource Include="Alerts\DetailedReportErrorDlg.zh-CHS.resx">
      <DependentUpon>DetailedReportErrorDlg.cs</DependentUpon>
    </EmbeddedResource>
    <EmbeddedResource Include="Alerts\EmptyProteinsDlg.ja.resx">
      <DependentUpon>EmptyProteinsDlg.cs</DependentUpon>
    </EmbeddedResource>
    <EmbeddedResource Include="Alerts\EmptyProteinsDlg.zh-CHS.resx">
      <DependentUpon>EmptyProteinsDlg.cs</DependentUpon>
    </EmbeddedResource>
    <EmbeddedResource Include="Alerts\FilterMatchedPeptidesDlg.ja.resx">
      <DependentUpon>FilterMatchedPeptidesDlg.cs</DependentUpon>
    </EmbeddedResource>
    <EmbeddedResource Include="Alerts\FilterMatchedPeptidesDlg.zh-CHS.resx">
      <DependentUpon>FilterMatchedPeptidesDlg.cs</DependentUpon>
      <SubType>Designer</SubType>
    </EmbeddedResource>
    <EmbeddedResource Include="Alerts\ImportDocResultsDlg.ja.resx">
      <DependentUpon>ImportDocResultsDlg.cs</DependentUpon>
    </EmbeddedResource>
    <EmbeddedResource Include="Alerts\ImportDocResultsDlg.zh-CHS.resx">
      <DependentUpon>ImportDocResultsDlg.cs</DependentUpon>
    </EmbeddedResource>
    <EmbeddedResource Include="Alerts\LocateFileDlg.ja.resx">
      <DependentUpon>LocateFileDlg.cs</DependentUpon>
      <SubType>Designer</SubType>
    </EmbeddedResource>
    <EmbeddedResource Include="Alerts\LocateFileDlg.zh-CHS.resx">
      <DependentUpon>LocateFileDlg.cs</DependentUpon>
      <SubType>Designer</SubType>
    </EmbeddedResource>
    <EmbeddedResource Include="Alerts\MissingFileDlg.ja.resx">
      <DependentUpon>MissingFileDlg.cs</DependentUpon>
    </EmbeddedResource>
    <EmbeddedResource Include="Alerts\MissingFileDlg.zh-CHS.resx">
      <DependentUpon>MissingFileDlg.cs</DependentUpon>
    </EmbeddedResource>
    <EmbeddedResource Include="Alerts\MsFraggerDownloadDlg.ja.resx">
      <DependentUpon>MsFraggerDownloadDlg.cs</DependentUpon>
    </EmbeddedResource>
    <EmbeddedResource Include="Alerts\MsFraggerDownloadDlg.resx">
      <DependentUpon>MsFraggerDownloadDlg.cs</DependentUpon>
    </EmbeddedResource>
    <EmbeddedResource Include="Alerts\MsFraggerDownloadDlg.zh-CHS.resx">
      <DependentUpon>MsFraggerDownloadDlg.cs</DependentUpon>
    </EmbeddedResource>
    <EmbeddedResource Include="Alerts\NoModeUIDlg.ja.resx">
      <DependentUpon>NoModeUIDlg.cs</DependentUpon>
    </EmbeddedResource>
    <EmbeddedResource Include="Alerts\NoModeUIDlg.resx">
      <DependentUpon>NoModeUIDlg.cs</DependentUpon>
    </EmbeddedResource>
    <EmbeddedResource Include="Alerts\NoModeUIDlg.zh-CHS.resx">
      <DependentUpon>NoModeUIDlg.cs</DependentUpon>
    </EmbeddedResource>
    <EmbeddedResource Include="Alerts\PasteFilteredPeptidesDlg.ja.resx">
      <DependentUpon>PasteFilteredPeptidesDlg.cs</DependentUpon>
    </EmbeddedResource>
    <EmbeddedResource Include="Alerts\PasteFilteredPeptidesDlg.zh-CHS.resx">
      <DependentUpon>PasteFilteredPeptidesDlg.cs</DependentUpon>
    </EmbeddedResource>
    <EmbeddedResource Include="Alerts\PasteTypeDlg.ja.resx">
      <DependentUpon>PasteTypeDlg.cs</DependentUpon>
    </EmbeddedResource>
    <EmbeddedResource Include="Alerts\PasteTypeDlg.zh-CHS.resx">
      <DependentUpon>PasteTypeDlg.cs</DependentUpon>
    </EmbeddedResource>
    <EmbeddedResource Include="Alerts\PathChooserDlg.ja.resx">
      <DependentUpon>PathChooserDlg.cs</DependentUpon>
    </EmbeddedResource>
    <EmbeddedResource Include="Alerts\PathChooserDlg.resx">
      <DependentUpon>PathChooserDlg.cs</DependentUpon>
    </EmbeddedResource>
    <EmbeddedResource Include="Alerts\PathChooserDlg.zh-CHS.resx">
      <DependentUpon>PathChooserDlg.cs</DependentUpon>
    </EmbeddedResource>
    <EmbeddedResource Include="Alerts\PeptidesPerProteinDlg.ja.resx">
      <DependentUpon>PeptidesPerProteinDlg.cs</DependentUpon>
    </EmbeddedResource>
    <EmbeddedResource Include="Alerts\PeptidesPerProteinDlg.resx">
      <DependentUpon>PeptidesPerProteinDlg.cs</DependentUpon>
    </EmbeddedResource>
    <EmbeddedResource Include="Alerts\PeptidesPerProteinDlg.zh-CHS.resx">
      <DependentUpon>PeptidesPerProteinDlg.cs</DependentUpon>
    </EmbeddedResource>
    <EmbeddedResource Include="Alerts\ReportErrorDlg.ja.resx">
      <DependentUpon>ReportErrorDlg.cs</DependentUpon>
    </EmbeddedResource>
    <EmbeddedResource Include="Alerts\ReportErrorDlg.zh-CHS.resx">
      <DependentUpon>ReportErrorDlg.cs</DependentUpon>
    </EmbeddedResource>
    <EmbeddedResource Include="Alerts\ShareTypeDlg.ja.resx">
      <DependentUpon>ShareTypeDlg.cs</DependentUpon>
    </EmbeddedResource>
    <EmbeddedResource Include="Alerts\ShareTypeDlg.zh-CHS.resx">
      <DependentUpon>ShareTypeDlg.cs</DependentUpon>
    </EmbeddedResource>
    <EmbeddedResource Include="Alerts\DetailedReportErrorDlg.resx">
      <DependentUpon>DetailedReportErrorDlg.cs</DependentUpon>
    </EmbeddedResource>
    <EmbeddedResource Include="Alerts\SpectrumLibraryInfoDlg.ja.resx">
      <DependentUpon>SpectrumLibraryInfoDlg.cs</DependentUpon>
    </EmbeddedResource>
    <EmbeddedResource Include="Alerts\SpectrumLibraryInfoDlg.zh-CHS.resx">
      <DependentUpon>SpectrumLibraryInfoDlg.cs</DependentUpon>
    </EmbeddedResource>
    <EmbeddedResource Include="Alerts\UpgradeDlg.ja.resx">
      <DependentUpon>UpgradeDlg.cs</DependentUpon>
    </EmbeddedResource>
    <EmbeddedResource Include="Alerts\UpgradeDlg.resx">
      <DependentUpon>UpgradeDlg.cs</DependentUpon>
    </EmbeddedResource>
    <EmbeddedResource Include="Alerts\UpgradeDlg.zh-CHS.resx">
      <DependentUpon>UpgradeDlg.cs</DependentUpon>
    </EmbeddedResource>
    <EmbeddedResource Include="Alerts\UpgradeLicenseDlg.ja.resx">
      <DependentUpon>UpgradeLicenseDlg.cs</DependentUpon>
      <SubType>Designer</SubType>
    </EmbeddedResource>
    <EmbeddedResource Include="Alerts\UpgradeLicenseDlg.zh-CHS.resx">
      <DependentUpon>UpgradeLicenseDlg.cs</DependentUpon>
      <SubType>Designer</SubType>
    </EmbeddedResource>
    <EmbeddedResource Include="CommandArgUsage.ja.resx">
      <DependentUpon>CommandArgUsage.resx</DependentUpon>
      <SubType>Designer</SubType>
    </EmbeddedResource>
    <EmbeddedResource Include="CommandArgUsage.resx">
      <Generator>ResXFileCodeGenerator</Generator>
      <LastGenOutput>CommandArgUsage.Designer.cs</LastGenOutput>
      <SubType>Designer</SubType>
    </EmbeddedResource>
    <EmbeddedResource Include="CommandArgUsage.zh-CHS.resx">
      <DependentUpon>CommandArgUsage.resx</DependentUpon>
      <SubType>Designer</SubType>
    </EmbeddedResource>
    <EmbeddedResource Include="Controls\AuditLog\AuditLogExtraInfoForm.ja.resx">
      <DependentUpon>AuditLogExtraInfoForm.cs</DependentUpon>
    </EmbeddedResource>
    <EmbeddedResource Include="Controls\AuditLog\AuditLogExtraInfoForm.resx">
      <DependentUpon>AuditLogExtraInfoForm.cs</DependentUpon>
    </EmbeddedResource>
    <EmbeddedResource Include="Controls\AuditLog\AuditLogExtraInfoForm.zh-CHS.resx">
      <DependentUpon>AuditLogExtraInfoForm.cs</DependentUpon>
      <SubType>Designer</SubType>
    </EmbeddedResource>
    <EmbeddedResource Include="Controls\AuditLog\AuditLogForm.ja.resx">
      <DependentUpon>AuditLogForm.cs</DependentUpon>
    </EmbeddedResource>
    <EmbeddedResource Include="Controls\AuditLog\AuditLogForm.resx">
      <DependentUpon>AuditLogForm.cs</DependentUpon>
    </EmbeddedResource>
    <EmbeddedResource Include="Controls\AuditLog\AuditLogForm.zh-CHS.resx">
      <DependentUpon>AuditLogForm.cs</DependentUpon>
    </EmbeddedResource>
    <EmbeddedResource Include="Controls\Clustering\HeatMapGraph.ja.resx">
      <DependentUpon>HeatMapGraph.cs</DependentUpon>
    </EmbeddedResource>
    <EmbeddedResource Include="Controls\Clustering\HeatMapGraph.resx">
      <DependentUpon>HeatMapGraph.cs</DependentUpon>
    </EmbeddedResource>
    <EmbeddedResource Include="Controls\Clustering\HeatMapGraph.zh-CHS.resx">
      <DependentUpon>HeatMapGraph.cs</DependentUpon>
      <SubType>Designer</SubType>
    </EmbeddedResource>
    <EmbeddedResource Include="Controls\Clustering\PcaPlot.ja.resx">
      <DependentUpon>PcaPlot.cs</DependentUpon>
    </EmbeddedResource>
    <EmbeddedResource Include="Controls\Clustering\PcaPlot.resx">
      <DependentUpon>PcaPlot.cs</DependentUpon>
    </EmbeddedResource>
    <EmbeddedResource Include="Controls\Clustering\PcaPlot.zh-CHS.resx">
      <DependentUpon>PcaPlot.cs</DependentUpon>
      <SubType>Designer</SubType>
    </EmbeddedResource>
    <EmbeddedResource Include="Controls\Databinding\ChooseFormatDlg.ja.resx">
      <DependentUpon>ChooseFormatDlg.cs</DependentUpon>
    </EmbeddedResource>
    <EmbeddedResource Include="Controls\Databinding\ChooseFormatDlg.resx">
      <DependentUpon>ChooseFormatDlg.cs</DependentUpon>
    </EmbeddedResource>
    <EmbeddedResource Include="Controls\Databinding\ChooseFormatDlg.zh-CHS.resx">
      <DependentUpon>ChooseFormatDlg.cs</DependentUpon>
    </EmbeddedResource>
    <EmbeddedResource Include="Controls\DocumentChangeLogEntryDlg.ja.resx">
      <DependentUpon>DocumentChangeLogEntryDlg.cs</DependentUpon>
    </EmbeddedResource>
    <EmbeddedResource Include="Controls\DocumentChangeLogEntryDlg.resx">
      <DependentUpon>DocumentChangeLogEntryDlg.cs</DependentUpon>
    </EmbeddedResource>
    <EmbeddedResource Include="Controls\DocumentChangeLogEntryDlg.zh-CHS.resx">
      <DependentUpon>DocumentChangeLogEntryDlg.cs</DependentUpon>
    </EmbeddedResource>
    <EmbeddedResource Include="Controls\Graphs\AreaCVToolbar.ja.resx">
      <DependentUpon>AreaCVToolbar.cs</DependentUpon>
    </EmbeddedResource>
    <EmbeddedResource Include="Controls\Graphs\AreaCVToolbar.resx">
      <DependentUpon>AreaCVToolbar.cs</DependentUpon>
    </EmbeddedResource>
    <EmbeddedResource Include="Controls\ColumnChooser.ja.resx">
      <DependentUpon>ColumnChooser.cs</DependentUpon>
    </EmbeddedResource>
    <EmbeddedResource Include="Controls\ColumnChooser.zh-CHS.resx">
      <DependentUpon>ColumnChooser.cs</DependentUpon>
    </EmbeddedResource>
    <EmbeddedResource Include="Controls\Databinding\DataboundGridControl.ja.resx">
      <DependentUpon>DataboundGridControl.cs</DependentUpon>
      <SubType>Designer</SubType>
    </EmbeddedResource>
    <EmbeddedResource Include="Controls\Databinding\DataboundGridControl.resx">
      <DependentUpon>DataboundGridControl.cs</DependentUpon>
      <SubType>Designer</SubType>
    </EmbeddedResource>
    <EmbeddedResource Include="Controls\Databinding\DataboundGridControl.zh-CHS.resx">
      <DependentUpon>DataboundGridControl.cs</DependentUpon>
    </EmbeddedResource>
    <EmbeddedResource Include="Controls\Databinding\DataboundGridForm.ja.resx">
      <DependentUpon>DataboundGridForm.cs</DependentUpon>
      <SubType>Designer</SubType>
    </EmbeddedResource>
    <EmbeddedResource Include="Controls\Databinding\DataboundGridForm.resx">
      <DependentUpon>DataboundGridForm.cs</DependentUpon>
      <SubType>Designer</SubType>
    </EmbeddedResource>
    <EmbeddedResource Include="Controls\Graphs\AllChromatogramsGraph.ja.resx">
      <DependentUpon>AllChromatogramsGraph.cs</DependentUpon>
    </EmbeddedResource>
    <EmbeddedResource Include="Controls\Graphs\AllChromatogramsGraph.zh-CHS.resx">
      <DependentUpon>AllChromatogramsGraph.cs</DependentUpon>
    </EmbeddedResource>
    <EmbeddedResource Include="Controls\Graphs\AreaCVToolbar.zh-CHS.resx">
      <DependentUpon>AreaCVToolbar.cs</DependentUpon>
    </EmbeddedResource>
    <EmbeddedResource Include="Controls\Graphs\AreaCVToolbarProperties.ja.resx">
      <DependentUpon>AreaCVToolbarProperties.cs</DependentUpon>
    </EmbeddedResource>
    <EmbeddedResource Include="Controls\Graphs\AreaCVToolbarProperties.resx">
      <DependentUpon>AreaCVToolbarProperties.cs</DependentUpon>
    </EmbeddedResource>
    <EmbeddedResource Include="Controls\Graphs\AreaCVToolbarProperties.zh-CHS.resx">
      <DependentUpon>AreaCVToolbarProperties.cs</DependentUpon>
      <SubType>Designer</SubType>
    </EmbeddedResource>
    <EmbeddedResource Include="Controls\Graphs\AsyncChromatogramsGraph2.ja.resx">
      <DependentUpon>AsyncChromatogramsGraph2.cs</DependentUpon>
    </EmbeddedResource>
    <EmbeddedResource Include="Controls\Graphs\AsyncChromatogramsGraph2.resx">
      <DependentUpon>AsyncChromatogramsGraph2.cs</DependentUpon>
    </EmbeddedResource>
    <EmbeddedResource Include="Controls\Graphs\AsyncChromatogramsGraph2.zh-CHS.resx">
      <DependentUpon>AsyncChromatogramsGraph2.cs</DependentUpon>
    </EmbeddedResource>
    <EmbeddedResource Include="Controls\Graphs\DetectionsToolbar.ja.resx">
      <DependentUpon>DetectionsToolbar.cs</DependentUpon>
      <SubType>Designer</SubType>
    </EmbeddedResource>
    <EmbeddedResource Include="Controls\Graphs\DetectionsToolbar.zh-CHS.resx">
      <DependentUpon>DetectionsToolbar.cs</DependentUpon>
    </EmbeddedResource>
    <EmbeddedResource Include="Controls\Graphs\DetectionToolbarProperties.ja.resx">
      <DependentUpon>DetectionToolbarProperties.cs</DependentUpon>
    </EmbeddedResource>
    <EmbeddedResource Include="Controls\Graphs\DetectionToolbarProperties.zh-CHS.resx">
      <DependentUpon>DetectionToolbarProperties.cs</DependentUpon>
    </EmbeddedResource>
    <EmbeddedResource Include="Controls\Graphs\ExportMethodScheduleGraph.ja.resx">
      <DependentUpon>ExportMethodScheduleGraph.cs</DependentUpon>
    </EmbeddedResource>
    <EmbeddedResource Include="Controls\Graphs\ExportMethodScheduleGraph.resx">
      <DependentUpon>ExportMethodScheduleGraph.cs</DependentUpon>
    </EmbeddedResource>
    <EmbeddedResource Include="Controls\Graphs\Calibration\CalibrationForm.ja.resx">
      <DependentUpon>CalibrationForm.cs</DependentUpon>
    </EmbeddedResource>
    <EmbeddedResource Include="Controls\Graphs\Calibration\CalibrationForm.resx">
      <DependentUpon>CalibrationForm.cs</DependentUpon>
    </EmbeddedResource>
    <EmbeddedResource Include="Controls\Graphs\Calibration\CalibrationForm.zh-CHS.resx">
      <DependentUpon>CalibrationForm.cs</DependentUpon>
    </EmbeddedResource>
    <EmbeddedResource Include="Controls\Graphs\DetectionsToolbar.resx">
      <DependentUpon>DetectionsToolbar.cs</DependentUpon>
    </EmbeddedResource>
    <EmbeddedResource Include="Controls\Graphs\DetectionToolbarProperties.resx">
      <DependentUpon>DetectionToolbarProperties.cs</DependentUpon>
    </EmbeddedResource>
    <EmbeddedResource Include="Controls\Graphs\ExportMethodScheduleGraph.zh-CHS.resx">
      <DependentUpon>ExportMethodScheduleGraph.cs</DependentUpon>
    </EmbeddedResource>
    <EmbeddedResource Include="Controls\Graphs\FileProgressControl.ja.resx">
      <DependentUpon>FileProgressControl.cs</DependentUpon>
    </EmbeddedResource>
    <EmbeddedResource Include="Controls\Graphs\FileProgressControl.resx">
      <DependentUpon>FileProgressControl.cs</DependentUpon>
    </EmbeddedResource>
    <EmbeddedResource Include="Controls\Graphs\FileProgressControl.zh-CHS.resx">
      <DependentUpon>FileProgressControl.cs</DependentUpon>
    </EmbeddedResource>
    <EmbeddedResource Include="Controls\Graphs\ImportResultsRetryCountdownDlg.ja.resx">
      <DependentUpon>ImportResultsRetryCountdownDlg.cs</DependentUpon>
    </EmbeddedResource>
    <EmbeddedResource Include="Controls\Graphs\ImportResultsRetryCountdownDlg.resx">
      <DependentUpon>ImportResultsRetryCountdownDlg.cs</DependentUpon>
    </EmbeddedResource>
    <EmbeddedResource Include="Controls\Graphs\ImportResultsRetryCountdownDlg.zh-CHS.resx">
      <DependentUpon>ImportResultsRetryCountdownDlg.cs</DependentUpon>
    </EmbeddedResource>
    <EmbeddedResource Include="Controls\Graphs\RunToRunRegressionToolbar.ja.resx">
      <DependentUpon>RunToRunRegressionToolbar.cs</DependentUpon>
    </EmbeddedResource>
    <EmbeddedResource Include="Controls\Graphs\RunToRunRegressionToolbar.resx">
      <DependentUpon>RunToRunRegressionToolbar.cs</DependentUpon>
      <SubType>Designer</SubType>
    </EmbeddedResource>
    <EmbeddedResource Include="Controls\Graphs\RunToRunRegressionToolbar.zh-CHS.resx">
      <DependentUpon>RunToRunRegressionToolbar.cs</DependentUpon>
    </EmbeddedResource>
    <EmbeddedResource Include="Controls\GroupComparison\CreateMatchExpressionDlg.ja.resx">
      <DependentUpon>CreateMatchExpressionDlg.cs</DependentUpon>
    </EmbeddedResource>
    <EmbeddedResource Include="Controls\GroupComparison\CreateMatchExpressionDlg.zh-CHS.resx">
      <DependentUpon>CreateMatchExpressionDlg.cs</DependentUpon>
    </EmbeddedResource>
    <EmbeddedResource Include="Controls\GroupComparison\EditGroupComparisonDlg.ja.resx">
      <DependentUpon>EditGroupComparisonDlg.cs</DependentUpon>
      <SubType>Designer</SubType>
    </EmbeddedResource>
    <EmbeddedResource Include="Controls\GroupComparison\EditGroupComparisonDlg.resx">
      <DependentUpon>EditGroupComparisonDlg.cs</DependentUpon>
    </EmbeddedResource>
    <EmbeddedResource Include="Controls\GroupComparison\EditGroupComparisonDlg.zh-CHS.resx">
      <DependentUpon>EditGroupComparisonDlg.cs</DependentUpon>
    </EmbeddedResource>
    <EmbeddedResource Include="Controls\GroupComparison\FoldChangeBarGraph.ja.resx">
      <DependentUpon>FoldChangeBarGraph.cs</DependentUpon>
    </EmbeddedResource>
    <EmbeddedResource Include="Controls\GroupComparison\FoldChangeBarGraph.resx">
      <DependentUpon>FoldChangeBarGraph.cs</DependentUpon>
    </EmbeddedResource>
    <EmbeddedResource Include="Controls\GroupComparison\FoldChangeBarGraph.zh-CHS.resx">
      <DependentUpon>FoldChangeBarGraph.cs</DependentUpon>
    </EmbeddedResource>
    <EmbeddedResource Include="Controls\GroupComparison\FoldChangeForm.ja.resx">
      <DependentUpon>FoldChangeForm.cs</DependentUpon>
    </EmbeddedResource>
    <EmbeddedResource Include="Controls\GroupComparison\FoldChangeForm.resx">
      <DependentUpon>FoldChangeForm.cs</DependentUpon>
      <SubType>Designer</SubType>
    </EmbeddedResource>
    <EmbeddedResource Include="Controls\GroupComparison\FoldChangeForm.zh-CHS.resx">
      <DependentUpon>FoldChangeForm.cs</DependentUpon>
    </EmbeddedResource>
    <EmbeddedResource Include="Controls\GroupComparison\FoldChangeGrid.ja.resx">
      <DependentUpon>FoldChangeGrid.cs</DependentUpon>
    </EmbeddedResource>
    <EmbeddedResource Include="Controls\GroupComparison\FoldChangeGrid.resx">
      <DependentUpon>FoldChangeGrid.cs</DependentUpon>
    </EmbeddedResource>
    <EmbeddedResource Include="Controls\Graphs\GraphFullScan.ja.resx">
      <DependentUpon>GraphFullScan.cs</DependentUpon>
    </EmbeddedResource>
    <EmbeddedResource Include="Controls\Graphs\GraphFullScan.zh-CHS.resx">
      <DependentUpon>GraphFullScan.cs</DependentUpon>
      <SubType>Designer</SubType>
    </EmbeddedResource>
    <EmbeddedResource Include="Controls\GroupComparison\FoldChangeGrid.zh-CHS.resx">
      <DependentUpon>FoldChangeGrid.cs</DependentUpon>
    </EmbeddedResource>
    <EmbeddedResource Include="Controls\GroupComparison\FoldChangeVolcanoPlot.ja.resx">
      <DependentUpon>FoldChangeVolcanoPlot.cs</DependentUpon>
    </EmbeddedResource>
    <EmbeddedResource Include="Controls\GroupComparison\FoldChangeVolcanoPlot.resx">
      <DependentUpon>FoldChangeVolcanoPlot.cs</DependentUpon>
    </EmbeddedResource>
    <EmbeddedResource Include="Controls\GroupComparison\FoldChangeVolcanoPlot.zh-CHS.resx">
      <DependentUpon>FoldChangeVolcanoPlot.cs</DependentUpon>
    </EmbeddedResource>
    <EmbeddedResource Include="Controls\Lists\ListDesigner.ja.resx">
      <DependentUpon>ListDesigner.cs</DependentUpon>
    </EmbeddedResource>
    <EmbeddedResource Include="Controls\Lists\ListDesigner.resx">
      <DependentUpon>ListDesigner.cs</DependentUpon>
    </EmbeddedResource>
    <EmbeddedResource Include="Controls\GroupComparison\VolcanoPlotFormattingDlg.ja.resx">
      <DependentUpon>VolcanoPlotFormattingDlg.cs</DependentUpon>
    </EmbeddedResource>
    <EmbeddedResource Include="Controls\GroupComparison\VolcanoPlotFormattingDlg.resx">
      <DependentUpon>VolcanoPlotFormattingDlg.cs</DependentUpon>
    </EmbeddedResource>
    <EmbeddedResource Include="Controls\GroupComparison\VolcanoPlotFormattingDlg.zh-CHS.resx">
      <DependentUpon>VolcanoPlotFormattingDlg.cs</DependentUpon>
    </EmbeddedResource>
    <EmbeddedResource Include="Controls\GroupComparison\VolcanoPlotPropertiesDlg.ja.resx">
      <DependentUpon>VolcanoPlotPropertiesDlg.cs</DependentUpon>
    </EmbeddedResource>
    <EmbeddedResource Include="Controls\GroupComparison\VolcanoPlotPropertiesDlg.resx">
      <DependentUpon>VolcanoPlotPropertiesDlg.cs</DependentUpon>
    </EmbeddedResource>
    <EmbeddedResource Include="Controls\GroupComparison\VolcanoPlotPropertiesDlg.zh-CHS.resx">
      <DependentUpon>VolcanoPlotPropertiesDlg.cs</DependentUpon>
    </EmbeddedResource>
    <EmbeddedResource Include="Controls\Lists\ListDesigner.zh-CHS.resx">
      <DependentUpon>ListDesigner.cs</DependentUpon>
    </EmbeddedResource>
    <EmbeddedResource Include="Controls\Startup\ActionBoxControl.ja.resx">
      <DependentUpon>ActionBoxControl.cs</DependentUpon>
    </EmbeddedResource>
    <EmbeddedResource Include="Controls\Startup\ActionBoxControl.resx">
      <DependentUpon>ActionBoxControl.cs</DependentUpon>
    </EmbeddedResource>
    <EmbeddedResource Include="Controls\Startup\ActionBoxControl.zh-CHS.resx">
      <DependentUpon>ActionBoxControl.cs</DependentUpon>
    </EmbeddedResource>
    <EmbeddedResource Include="Controls\Startup\RecentFileControl.ja.resx">
      <DependentUpon>RecentFileControl.cs</DependentUpon>
    </EmbeddedResource>
    <EmbeddedResource Include="Controls\Startup\RecentFileControl.resx">
      <DependentUpon>RecentFileControl.cs</DependentUpon>
    </EmbeddedResource>
    <EmbeddedResource Include="Controls\Startup\RecentFileControl.zh-CHS.resx">
      <DependentUpon>RecentFileControl.cs</DependentUpon>
    </EmbeddedResource>
    <EmbeddedResource Include="Controls\Startup\StartPage.ja.resx">
      <DependentUpon>StartPage.cs</DependentUpon>
    </EmbeddedResource>
    <EmbeddedResource Include="Controls\Startup\StartPage.resx">
      <DependentUpon>StartPage.cs</DependentUpon>
      <SubType>Designer</SubType>
    </EmbeddedResource>
    <EmbeddedResource Include="Controls\Startup\StartPage.zh-CHS.resx">
      <DependentUpon>StartPage.cs</DependentUpon>
      <SubType>Designer</SubType>
    </EmbeddedResource>
    <EmbeddedResource Include="Controls\Startup\TutorialImageResources.ja.resx">
      <DependentUpon>TutorialImageResources.resx</DependentUpon>
    </EmbeddedResource>
    <EmbeddedResource Include="Controls\Startup\TutorialImageResources.resx">
      <Generator>ResXFileCodeGenerator</Generator>
      <LastGenOutput>TutorialImageResources.Designer.cs</LastGenOutput>
    </EmbeddedResource>
    <EmbeddedResource Include="Controls\Startup\TutorialImageResources.zh-CHS.resx">
      <DependentUpon>TutorialImageResources.resx</DependentUpon>
    </EmbeddedResource>
    <EmbeddedResource Include="Controls\Startup\TutorialLinkResources.ja.resx">
      <DependentUpon>TutorialLinkResources.resx</DependentUpon>
      <SubType>Designer</SubType>
    </EmbeddedResource>
    <EmbeddedResource Include="Controls\Startup\TutorialLinkResources.resx">
      <Generator>ResXFileCodeGenerator</Generator>
      <LastGenOutput>TutorialLinkResources.Designer.cs</LastGenOutput>
      <SubType>Designer</SubType>
    </EmbeddedResource>
    <EmbeddedResource Include="Controls\Startup\TutorialLinkResources.zh-CHS.resx">
      <DependentUpon>TutorialLinkResources.resx</DependentUpon>
      <SubType>Designer</SubType>
    </EmbeddedResource>
    <EmbeddedResource Include="Controls\Startup\TutorialTextResources.ja.resx">
      <DependentUpon>TutorialTextResources.resx</DependentUpon>
      <SubType>Designer</SubType>
    </EmbeddedResource>
    <EmbeddedResource Include="Controls\Startup\TutorialTextResources.resx">
      <Generator>ResXFileCodeGenerator</Generator>
      <LastGenOutput>TutorialTextResources.Designer.cs</LastGenOutput>
      <SubType>Designer</SubType>
    </EmbeddedResource>
    <EmbeddedResource Include="Controls\Startup\TutorialTextResources.zh-CHS.resx">
      <DependentUpon>TutorialTextResources.resx</DependentUpon>
      <SubType>Designer</SubType>
    </EmbeddedResource>
    <EmbeddedResource Include="EditUI\AddPeakCompareDlg.ja.resx">
      <DependentUpon>AddPeakCompareDlg.cs</DependentUpon>
    </EmbeddedResource>
    <EmbeddedResource Include="EditUI\AddPeakCompareDlg.zh-CHS.resx">
      <DependentUpon>AddPeakCompareDlg.cs</DependentUpon>
      <SubType>Designer</SubType>
    </EmbeddedResource>
    <EmbeddedResource Include="EditUI\AssociateProteinsDlg.ja.resx">
      <DependentUpon>AssociateProteinsDlg.cs</DependentUpon>
    </EmbeddedResource>
    <EmbeddedResource Include="EditUI\AssociateProteinsDlg.resx">
      <DependentUpon>AssociateProteinsDlg.cs</DependentUpon>
      <SubType>Designer</SubType>
    </EmbeddedResource>
    <EmbeddedResource Include="EditUI\AssociateProteinsDlg.zh-CHS.resx">
      <DependentUpon>AssociateProteinsDlg.cs</DependentUpon>
    </EmbeddedResource>
    <EmbeddedResource Include="EditUI\ComparePeakPickingDlg.ja.resx">
      <DependentUpon>ComparePeakPickingDlg.cs</DependentUpon>
    </EmbeddedResource>
    <EmbeddedResource Include="EditUI\ComparePeakPickingDlg.zh-CHS.resx">
      <DependentUpon>ComparePeakPickingDlg.cs</DependentUpon>
      <SubType>Designer</SubType>
    </EmbeddedResource>
    <EmbeddedResource Include="EditUI\EditLinkedPeptidesDlg.ja.resx">
      <DependentUpon>EditLinkedPeptidesDlg.cs</DependentUpon>
    </EmbeddedResource>
    <EmbeddedResource Include="EditUI\EditLinkedPeptidesDlg.resx">
      <DependentUpon>EditLinkedPeptidesDlg.cs</DependentUpon>
    </EmbeddedResource>
    <EmbeddedResource Include="EditUI\EditLinkedPeptidesDlg.zh-CHS.resx">
      <DependentUpon>EditLinkedPeptidesDlg.cs</DependentUpon>
    </EmbeddedResource>
    <EmbeddedResource Include="EditUI\MassErrorChartPropertyDlg.ja.resx">
      <DependentUpon>MassErrorChartPropertyDlg.cs</DependentUpon>
    </EmbeddedResource>
    <EmbeddedResource Include="EditUI\MassErrorChartPropertyDlg.resx">
      <DependentUpon>MassErrorChartPropertyDlg.cs</DependentUpon>
    </EmbeddedResource>
    <EmbeddedResource Include="EditUI\MassErrorChartPropertyDlg.zh-CHS.resx">
      <DependentUpon>MassErrorChartPropertyDlg.cs</DependentUpon>
    </EmbeddedResource>
    <EmbeddedResource Include="EditUI\PermuteIsotopeModificationsDlg.ja.resx">
      <DependentUpon>PermuteIsotopeModificationsDlg.cs</DependentUpon>
    </EmbeddedResource>
    <EmbeddedResource Include="EditUI\PermuteIsotopeModificationsDlg.resx">
      <DependentUpon>PermuteIsotopeModificationsDlg.cs</DependentUpon>
    </EmbeddedResource>
    <EmbeddedResource Include="EditUI\PermuteIsotopeModificationsDlg.zh-CHS.resx">
      <DependentUpon>PermuteIsotopeModificationsDlg.cs</DependentUpon>
    </EmbeddedResource>
    <EmbeddedResource Include="EditUI\RefineProteinListDlg.ja.resx">
      <DependentUpon>RefineProteinListDlg.cs</DependentUpon>
    </EmbeddedResource>
    <EmbeddedResource Include="EditUI\RefineProteinListDlg.resx">
      <DependentUpon>RefineProteinListDlg.cs</DependentUpon>
      <SubType>Designer</SubType>
    </EmbeddedResource>
    <EmbeddedResource Include="EditUI\RefineProteinListDlg.zh-CHS.resx">
      <DependentUpon>RefineProteinListDlg.cs</DependentUpon>
    </EmbeddedResource>
    <EmbeddedResource Include="EditUI\SynchronizedIntegrationDlg.ja.resx">
      <DependentUpon>SynchronizedIntegrationDlg.cs</DependentUpon>
    </EmbeddedResource>
    <EmbeddedResource Include="EditUI\SynchronizedIntegrationDlg.resx">
      <DependentUpon>SynchronizedIntegrationDlg.cs</DependentUpon>
    </EmbeddedResource>
    <EmbeddedResource Include="EditUI\SynchronizedIntegrationDlg.zh-CHS.resx">
      <DependentUpon>SynchronizedIntegrationDlg.cs</DependentUpon>
    </EmbeddedResource>
    <EmbeddedResource Include="FileUI\ChooseIrtStandardPeptidesDlg.ja.resx">
      <DependentUpon>ChooseIrtStandardPeptidesDlg.cs</DependentUpon>
    </EmbeddedResource>
    <EmbeddedResource Include="FileUI\ChooseIrtStandardPeptidesDlg.zh-CHS.resx">
      <DependentUpon>ChooseIrtStandardPeptidesDlg.cs</DependentUpon>
    </EmbeddedResource>
    <EmbeddedResource Include="FileUI\CreateIrtCalculatorDlg.ja.resx">
      <DependentUpon>CreateIrtCalculatorDlg.cs</DependentUpon>
    </EmbeddedResource>
    <EmbeddedResource Include="FileUI\CreateIrtCalculatorDlg.zh-CHS.resx">
      <DependentUpon>CreateIrtCalculatorDlg.cs</DependentUpon>
      <SubType>Designer</SubType>
    </EmbeddedResource>
    <EmbeddedResource Include="FileUI\ExportAnnotationsDlg.ja.resx">
      <DependentUpon>ExportAnnotationsDlg.cs</DependentUpon>
    </EmbeddedResource>
    <EmbeddedResource Include="FileUI\ExportAnnotationsDlg.resx">
      <DependentUpon>ExportAnnotationsDlg.cs</DependentUpon>
    </EmbeddedResource>
    <EmbeddedResource Include="FileUI\ExportAnnotationsDlg.zh-CHS.resx">
      <DependentUpon>ExportAnnotationsDlg.cs</DependentUpon>
    </EmbeddedResource>
    <EmbeddedResource Include="FileUI\ImportResultsLockMassDlg.ja.resx">
      <DependentUpon>ImportResultsLockMassDlg.cs</DependentUpon>
    </EmbeddedResource>
    <EmbeddedResource Include="FileUI\ImportResultsLockMassDlg.resx">
      <DependentUpon>ImportResultsLockMassDlg.cs</DependentUpon>
      <SubType>Designer</SubType>
    </EmbeddedResource>
    <EmbeddedResource Include="FileUI\ImportResultsLockMassDlg.zh-CHS.resx">
      <DependentUpon>ImportResultsLockMassDlg.cs</DependentUpon>
      <SubType>Designer</SubType>
    </EmbeddedResource>
    <EmbeddedResource Include="FileUI\InsertTransitionListDlg.ja.resx">
      <DependentUpon>InsertTransitionListDlg.cs</DependentUpon>
    </EmbeddedResource>
    <EmbeddedResource Include="FileUI\InsertTransitionListDlg.resx">
      <DependentUpon>InsertTransitionListDlg.cs</DependentUpon>
    </EmbeddedResource>
    <EmbeddedResource Include="FileUI\ImportTransitionListColumnSelectDlg.ja.resx">
      <DependentUpon>ImportTransitionListColumnSelectDlg.cs</DependentUpon>
    </EmbeddedResource>
    <EmbeddedResource Include="FileUI\ImportTransitionListColumnSelectDlg.resx">
      <DependentUpon>ImportTransitionListColumnSelectDlg.cs</DependentUpon>
      <SubType>Designer</SubType>
    </EmbeddedResource>
    <EmbeddedResource Include="FileUI\ImportTransitionListColumnSelectDlg.zh-CHS.resx">
      <DependentUpon>ImportTransitionListColumnSelectDlg.cs</DependentUpon>
    </EmbeddedResource>
    <EmbeddedResource Include="FileUI\ImportTransitionListErrorDlg.ja.resx">
      <DependentUpon>ImportTransitionListErrorDlg.cs</DependentUpon>
    </EmbeddedResource>
    <EmbeddedResource Include="FileUI\ImportTransitionListErrorDlg.resx">
      <DependentUpon>ImportTransitionListErrorDlg.cs</DependentUpon>
    </EmbeddedResource>
    <EmbeddedResource Include="FileUI\ImportTransitionListErrorDlg.zh-CHS.resx">
      <DependentUpon>ImportTransitionListErrorDlg.cs</DependentUpon>
      <SubType>Designer</SubType>
    </EmbeddedResource>
    <EmbeddedResource Include="FileUI\InsertTransitionListDlg.zh-CHS.resx">
      <DependentUpon>InsertTransitionListDlg.cs</DependentUpon>
    </EmbeddedResource>
    <EmbeddedResource Include="FileUI\PeptideSearch\ConverterSettingsControl.ja.resx">
      <DependentUpon>ConverterSettingsControl.cs</DependentUpon>
    </EmbeddedResource>
    <EmbeddedResource Include="FileUI\PeptideSearch\ConverterSettingsControl.zh-CHS.resx">
      <DependentUpon>ConverterSettingsControl.cs</DependentUpon>
    </EmbeddedResource>
    <EmbeddedResource Include="FileUI\PeptideSearch\DDASearchControl.ja.resx">
      <DependentUpon>DDASearchControl.cs</DependentUpon>
    </EmbeddedResource>
    <EmbeddedResource Include="FileUI\PeptideSearch\DDASearchControl.resx">
      <DependentUpon>DDASearchControl.cs</DependentUpon>
    </EmbeddedResource>
    <EmbeddedResource Include="FileUI\PeptideSearch\DDASearchControl.zh-CHS.resx">
      <DependentUpon>DDASearchControl.cs</DependentUpon>
      <SubType>Designer</SubType>
    </EmbeddedResource>
    <EmbeddedResource Include="FileUI\PeptideSearch\ImportResultsDIAControl.ja.resx">
      <DependentUpon>ImportResultsDIAControl.cs</DependentUpon>
    </EmbeddedResource>
    <EmbeddedResource Include="FileUI\PeptideSearch\ImportResultsDIAControl.resx">
      <DependentUpon>ImportResultsDIAControl.cs</DependentUpon>
    </EmbeddedResource>
    <EmbeddedResource Include="FileUI\PeptideSearch\ImportResultsDIAControl.zh-CHS.resx">
      <DependentUpon>ImportResultsDIAControl.cs</DependentUpon>
    </EmbeddedResource>
    <EmbeddedResource Include="FileUI\PeptideSearch\ConverterSettingsControl.resx">
      <DependentUpon>ConverterSettingsControl.cs</DependentUpon>
    </EmbeddedResource>
    <EmbeddedResource Include="FileUI\PeptideSearch\SearchSettingsControl.ja.resx">
      <DependentUpon>SearchSettingsControl.cs</DependentUpon>
    </EmbeddedResource>
    <EmbeddedResource Include="FileUI\PeptideSearch\SearchSettingsControl.resx">
      <DependentUpon>SearchSettingsControl.cs</DependentUpon>
    </EmbeddedResource>
    <EmbeddedResource Include="FileUI\PeptideSearch\SearchSettingsControl.zh-CHS.resx">
      <DependentUpon>SearchSettingsControl.cs</DependentUpon>
    </EmbeddedResource>
    <EmbeddedResource Include="FileUI\PeptideSearch\TransitionSettingsControl.ja.resx">
      <DependentUpon>TransitionSettingsControl.cs</DependentUpon>
    </EmbeddedResource>
    <EmbeddedResource Include="FileUI\PeptideSearch\TransitionSettingsControl.resx">
      <DependentUpon>TransitionSettingsControl.cs</DependentUpon>
    </EmbeddedResource>
    <EmbeddedResource Include="FileUI\PeptideSearch\TransitionSettingsControl.zh-CHS.resx">
      <DependentUpon>TransitionSettingsControl.cs</DependentUpon>
    </EmbeddedResource>
    <EmbeddedResource Include="FileUI\ChooseIrtStandardPeptidesDlg.resx">
      <DependentUpon>ChooseIrtStandardPeptidesDlg.cs</DependentUpon>
    </EmbeddedResource>
    <EmbeddedResource Include="Menus\ChromatogramContextMenu.ja.resx">
      <DependentUpon>ChromatogramContextMenu.cs</DependentUpon>
    </EmbeddedResource>
    <EmbeddedResource Include="Menus\ChromatogramContextMenu.resx">
      <DependentUpon>ChromatogramContextMenu.cs</DependentUpon>
    </EmbeddedResource>
    <EmbeddedResource Include="Menus\ChromatogramContextMenu.zh-CHS.resx">
      <DependentUpon>ChromatogramContextMenu.cs</DependentUpon>
    </EmbeddedResource>
    <EmbeddedResource Include="Menus\EditMenu.ja.resx">
      <DependentUpon>EditMenu.cs</DependentUpon>
    </EmbeddedResource>
    <EmbeddedResource Include="Menus\EditMenu.resx">
      <DependentUpon>EditMenu.cs</DependentUpon>
    </EmbeddedResource>
    <EmbeddedResource Include="Menus\EditMenu.zh-CHS.resx">
      <DependentUpon>EditMenu.cs</DependentUpon>
    </EmbeddedResource>
    <EmbeddedResource Include="Menus\RefineMenu.ja.resx">
      <DependentUpon>RefineMenu.cs</DependentUpon>
    </EmbeddedResource>
    <EmbeddedResource Include="Menus\RefineMenu.resx">
      <DependentUpon>RefineMenu.cs</DependentUpon>
    </EmbeddedResource>
    <EmbeddedResource Include="Menus\RefineMenu.zh-CHS.resx">
      <DependentUpon>RefineMenu.cs</DependentUpon>
    </EmbeddedResource>
    <EmbeddedResource Include="Menus\ViewMenu.ja.resx">
      <DependentUpon>ViewMenu.cs</DependentUpon>
    </EmbeddedResource>
    <EmbeddedResource Include="Menus\ViewMenu.resx">
      <DependentUpon>ViewMenu.cs</DependentUpon>
    </EmbeddedResource>
    <EmbeddedResource Include="Menus\ViewMenu.zh-CHS.resx">
      <DependentUpon>ViewMenu.cs</DependentUpon>
    </EmbeddedResource>
    <EmbeddedResource Include="Model\AuditLog\AuditLogStrings.ja.resx">
      <DependentUpon>AuditLogStrings.resx</DependentUpon>
      <SubType>Designer</SubType>
    </EmbeddedResource>
    <EmbeddedResource Include="Model\AuditLog\AuditLogStrings.resx">
      <Generator>PublicResXFileCodeGenerator</Generator>
      <SubType>Designer</SubType>
      <LastGenOutput>AuditLogStrings.Designer.cs</LastGenOutput>
    </EmbeddedResource>
    <EmbeddedResource Include="Model\AuditLog\AuditLogStrings.zh-CHS.resx">
      <DependentUpon>AuditLogStrings.resx</DependentUpon>
      <SubType>Designer</SubType>
    </EmbeddedResource>
    <EmbeddedResource Include="Model\AuditLog\EnumNames.ja.resx">
      <DependentUpon>EnumNames.resx</DependentUpon>
      <SubType>Designer</SubType>
    </EmbeddedResource>
    <EmbeddedResource Include="Model\AuditLog\EnumNames.resx">
      <Generator>PublicResXFileCodeGenerator</Generator>
      <LastGenOutput>EnumNames.Designer.cs</LastGenOutput>
      <SubType>Designer</SubType>
    </EmbeddedResource>
    <EmbeddedResource Include="Model\AuditLog\EnumNames.zh-CHS.resx">
      <DependentUpon>EnumNames.resx</DependentUpon>
      <SubType>Designer</SubType>
    </EmbeddedResource>
    <EmbeddedResource Include="Model\AuditLog\PropertyElementNames.ja.resx">
      <DependentUpon>PropertyElementNames.resx</DependentUpon>
      <SubType>Designer</SubType>
    </EmbeddedResource>
    <EmbeddedResource Include="Model\AuditLog\PropertyElementNames.resx">
      <Generator>PublicResXFileCodeGenerator</Generator>
      <LastGenOutput>PropertyElementNames.Designer.cs</LastGenOutput>
    </EmbeddedResource>
    <EmbeddedResource Include="Model\AuditLog\PropertyElementNames.zh-CHS.resx">
      <DependentUpon>PropertyElementNames.resx</DependentUpon>
      <SubType>Designer</SubType>
    </EmbeddedResource>
    <EmbeddedResource Include="Model\AuditLog\PropertyNames.ja.resx">
      <DependentUpon>PropertyNames.resx</DependentUpon>
      <SubType>Designer</SubType>
    </EmbeddedResource>
    <EmbeddedResource Include="Model\AuditLog\PropertyNames.resx">
      <Generator>PublicResXFileCodeGenerator</Generator>
      <SubType>Designer</SubType>
      <LastGenOutput>PropertyNames.Designer.cs</LastGenOutput>
    </EmbeddedResource>
    <EmbeddedResource Include="Model\AuditLog\PropertyNames.zh-CHS.resx">
      <DependentUpon>PropertyNames.resx</DependentUpon>
      <SubType>Designer</SubType>
    </EmbeddedResource>
    <EmbeddedResource Include="Model\Databinding\Entities\ColumnCaptions.ja.resx">
      <DependentUpon>ColumnCaptions.resx</DependentUpon>
      <SubType>Designer</SubType>
    </EmbeddedResource>
    <EmbeddedResource Include="Model\Databinding\Entities\ColumnCaptions.resx">
      <Generator>PublicResXFileCodeGenerator</Generator>
      <SubType>Designer</SubType>
      <LastGenOutput>ColumnCaptions.Designer.cs</LastGenOutput>
    </EmbeddedResource>
    <EmbeddedResource Include="Controls\Databinding\DataboundGridForm.zh-CHS.resx">
      <DependentUpon>DataboundGridForm.cs</DependentUpon>
    </EmbeddedResource>
    <EmbeddedResource Include="Controls\Databinding\DocumentGridForm.ja.resx">
      <DependentUpon>DocumentGridForm.cs</DependentUpon>
    </EmbeddedResource>
    <EmbeddedResource Include="Controls\Databinding\DocumentGridForm.zh-CHS.resx">
      <DependentUpon>DocumentGridForm.cs</DependentUpon>
    </EmbeddedResource>
    <EmbeddedResource Include="Controls\Databinding\ExportLiveReportDlg.ja.resx">
      <DependentUpon>ExportLiveReportDlg.cs</DependentUpon>
    </EmbeddedResource>
    <EmbeddedResource Include="Controls\Databinding\ExportLiveReportDlg.zh-CHS.resx">
      <DependentUpon>ExportLiveReportDlg.cs</DependentUpon>
    </EmbeddedResource>
    <EmbeddedResource Include="Controls\Databinding\LiveResultsGrid.ja.resx">
      <DependentUpon>LiveResultsGrid.cs</DependentUpon>
      <SubType>Designer</SubType>
    </EmbeddedResource>
    <EmbeddedResource Include="Controls\Databinding\LiveResultsGrid.zh-CHS.resx">
      <DependentUpon>LiveResultsGrid.cs</DependentUpon>
      <SubType>Designer</SubType>
    </EmbeddedResource>
    <EmbeddedResource Include="Controls\Databinding\PivotReplicateAndIsotopeLabelWidget.ja.resx">
      <DependentUpon>PivotReplicateAndIsotopeLabelWidget.cs</DependentUpon>
    </EmbeddedResource>
    <EmbeddedResource Include="Controls\Databinding\PivotReplicateAndIsotopeLabelWidget.zh-CHS.resx">
      <DependentUpon>PivotReplicateAndIsotopeLabelWidget.cs</DependentUpon>
    </EmbeddedResource>
    <EmbeddedResource Include="Controls\FindResultsForm.ja.resx">
      <DependentUpon>FindResultsForm.cs</DependentUpon>
    </EmbeddedResource>
    <EmbeddedResource Include="Controls\FindResultsForm.zh-CHS.resx">
      <DependentUpon>FindResultsForm.cs</DependentUpon>
    </EmbeddedResource>
    <EmbeddedResource Include="Controls\Graphs\AlignmentForm.ja.resx">
      <DependentUpon>AlignmentForm.cs</DependentUpon>
    </EmbeddedResource>
    <EmbeddedResource Include="Controls\Graphs\AlignmentForm.zh-CHS.resx">
      <DependentUpon>AlignmentForm.cs</DependentUpon>
    </EmbeddedResource>
    <EmbeddedResource Include="Controls\Graphs\AsyncRenderControl.ja.resx">
      <DependentUpon>AsyncRenderControl.cs</DependentUpon>
    </EmbeddedResource>
    <EmbeddedResource Include="Controls\Graphs\AsyncRenderControl.zh-CHS.resx">
      <DependentUpon>AsyncRenderControl.cs</DependentUpon>
    </EmbeddedResource>
    <EmbeddedResource Include="Controls\Graphs\GraphFullScan.resx">
      <DependentUpon>GraphFullScan.cs</DependentUpon>
      <SubType>Designer</SubType>
    </EmbeddedResource>
    <EmbeddedResource Include="Controls\Graphs\GraphChromatogram.ja.resx">
      <DependentUpon>GraphChromatogram.cs</DependentUpon>
      <SubType>Designer</SubType>
    </EmbeddedResource>
    <EmbeddedResource Include="Controls\Graphs\GraphChromatogram.zh-CHS.resx">
      <DependentUpon>GraphChromatogram.cs</DependentUpon>
    </EmbeddedResource>
    <EmbeddedResource Include="Controls\Graphs\GraphRegression.ja.resx">
      <DependentUpon>GraphRegression.cs</DependentUpon>
    </EmbeddedResource>
    <EmbeddedResource Include="Controls\Graphs\GraphRegression.zh-CHS.resx">
      <DependentUpon>GraphRegression.cs</DependentUpon>
    </EmbeddedResource>
    <EmbeddedResource Include="Controls\Graphs\GraphSpectrum.ja.resx">
      <DependentUpon>GraphSpectrum.cs</DependentUpon>
    </EmbeddedResource>
    <EmbeddedResource Include="Controls\Graphs\GraphSpectrum.zh-CHS.resx">
      <DependentUpon>GraphSpectrum.cs</DependentUpon>
    </EmbeddedResource>
    <EmbeddedResource Include="Controls\Graphs\GraphSummary.ja.resx">
      <DependentUpon>GraphSummary.cs</DependentUpon>
      <SubType>Designer</SubType>
    </EmbeddedResource>
    <EmbeddedResource Include="Controls\Graphs\GraphSummary.zh-CHS.resx">
      <DependentUpon>GraphSummary.cs</DependentUpon>
      <SubType>Designer</SubType>
    </EmbeddedResource>
    <EmbeddedResource Include="Controls\ImmediateWindow.ja.resx">
      <DependentUpon>ImmediateWindow.cs</DependentUpon>
    </EmbeddedResource>
    <EmbeddedResource Include="Controls\ImmediateWindow.zh-CHS.resx">
      <DependentUpon>ImmediateWindow.cs</DependentUpon>
    </EmbeddedResource>
    <EmbeddedResource Include="Controls\LongWaitDlg.ja.resx">
      <DependentUpon>LongWaitDlg.cs</DependentUpon>
    </EmbeddedResource>
    <EmbeddedResource Include="Controls\LongWaitDlg.zh-CHS.resx">
      <DependentUpon>LongWaitDlg.cs</DependentUpon>
      <SubType>Designer</SubType>
    </EmbeddedResource>
    <EmbeddedResource Include="Controls\PopupPickList.ja.resx">
      <DependentUpon>PopupPickList.cs</DependentUpon>
      <SubType>Designer</SubType>
    </EmbeddedResource>
    <EmbeddedResource Include="Controls\PopupPickList.zh-CHS.resx">
      <DependentUpon>PopupPickList.cs</DependentUpon>
    </EmbeddedResource>
    <EmbeddedResource Include="Controls\SequenceTree.ja.resx">
      <DependentUpon>SequenceTree.cs</DependentUpon>
    </EmbeddedResource>
    <EmbeddedResource Include="Controls\SequenceTree.zh-CHS.resx">
      <DependentUpon>SequenceTree.cs</DependentUpon>
    </EmbeddedResource>
    <EmbeddedResource Include="Controls\SequenceTreeForm.ja.resx">
      <DependentUpon>SequenceTreeForm.cs</DependentUpon>
    </EmbeddedResource>
    <EmbeddedResource Include="Controls\SequenceTreeForm.zh-CHS.resx">
      <DependentUpon>SequenceTreeForm.cs</DependentUpon>
    </EmbeddedResource>
    <EmbeddedResource Include="Controls\StatementCompletionForm.ja.resx">
      <DependentUpon>StatementCompletionForm.cs</DependentUpon>
    </EmbeddedResource>
    <EmbeddedResource Include="Controls\StatementCompletionForm.zh-CHS.resx">
      <DependentUpon>StatementCompletionForm.cs</DependentUpon>
    </EmbeddedResource>
    <EmbeddedResource Include="Controls\TreeViewMS.ja.resx">
      <DependentUpon>TreeViewMS.cs</DependentUpon>
    </EmbeddedResource>
    <EmbeddedResource Include="Controls\TreeViewMS.zh-CHS.resx">
      <DependentUpon>TreeViewMS.cs</DependentUpon>
    </EmbeddedResource>
    <EmbeddedResource Include="Controls\UndoRedoList.ja.resx">
      <DependentUpon>UndoRedoList.cs</DependentUpon>
    </EmbeddedResource>
    <EmbeddedResource Include="Controls\UndoRedoList.zh-CHS.resx">
      <DependentUpon>UndoRedoList.cs</DependentUpon>
    </EmbeddedResource>
    <EmbeddedResource Include="EditUI\AreaChartPropertyDlg.ja.resx">
      <DependentUpon>AreaChartPropertyDlg.cs</DependentUpon>
    </EmbeddedResource>
    <EmbeddedResource Include="EditUI\AreaChartPropertyDlg.zh-CHS.resx">
      <DependentUpon>AreaChartPropertyDlg.cs</DependentUpon>
    </EmbeddedResource>
    <EmbeddedResource Include="EditUI\ArrangeGraphsGroupedDlg.ja.resx">
      <DependentUpon>ArrangeGraphsGroupedDlg.cs</DependentUpon>
    </EmbeddedResource>
    <EmbeddedResource Include="EditUI\ArrangeGraphsGroupedDlg.zh-CHS.resx">
      <DependentUpon>ArrangeGraphsGroupedDlg.cs</DependentUpon>
    </EmbeddedResource>
    <EmbeddedResource Include="EditUI\AddPeakCompareDlg.resx">
      <DependentUpon>AddPeakCompareDlg.cs</DependentUpon>
    </EmbeddedResource>
    <EmbeddedResource Include="EditUI\ChromatogramRTThresholdDlg.ja.resx">
      <DependentUpon>ChromatogramRTThresholdDlg.cs</DependentUpon>
      <SubType>Designer</SubType>
    </EmbeddedResource>
    <EmbeddedResource Include="EditUI\ChromatogramRTThresholdDlg.zh-CHS.resx">
      <DependentUpon>ChromatogramRTThresholdDlg.cs</DependentUpon>
    </EmbeddedResource>
    <EmbeddedResource Include="EditUI\ChromChartPropertyDlg.ja.resx">
      <DependentUpon>ChromChartPropertyDlg.cs</DependentUpon>
    </EmbeddedResource>
    <EmbeddedResource Include="EditUI\ChromChartPropertyDlg.zh-CHS.resx">
      <DependentUpon>ChromChartPropertyDlg.cs</DependentUpon>
    </EmbeddedResource>
    <EmbeddedResource Include="EditUI\ComparePeakPickingDlg.resx">
      <DependentUpon>ComparePeakPickingDlg.cs</DependentUpon>
    </EmbeddedResource>
    <EmbeddedResource Include="EditUI\EditNoteDlg.ja.resx">
      <DependentUpon>EditNoteDlg.cs</DependentUpon>
      <SubType>Designer</SubType>
    </EmbeddedResource>
    <EmbeddedResource Include="EditUI\EditNoteDlg.zh-CHS.resx">
      <DependentUpon>EditNoteDlg.cs</DependentUpon>
    </EmbeddedResource>
    <EmbeddedResource Include="EditUI\EditPepModsDlg.ja.resx">
      <DependentUpon>EditPepModsDlg.cs</DependentUpon>
    </EmbeddedResource>
    <EmbeddedResource Include="EditUI\EditPepModsDlg.zh-CHS.resx">
      <DependentUpon>EditPepModsDlg.cs</DependentUpon>
    </EmbeddedResource>
    <EmbeddedResource Include="EditUI\FindNodeDlg.ja.resx">
      <DependentUpon>FindNodeDlg.cs</DependentUpon>
      <SubType>Designer</SubType>
    </EmbeddedResource>
    <EmbeddedResource Include="EditUI\FindNodeDlg.zh-CHS.resx">
      <DependentUpon>FindNodeDlg.cs</DependentUpon>
    </EmbeddedResource>
    <EmbeddedResource Include="EditUI\GenerateDecoysDlg.ja.resx">
      <DependentUpon>GenerateDecoysDlg.cs</DependentUpon>
    </EmbeddedResource>
    <EmbeddedResource Include="EditUI\GenerateDecoysDlg.zh-CHS.resx">
      <DependentUpon>GenerateDecoysDlg.cs</DependentUpon>
    </EmbeddedResource>
    <EmbeddedResource Include="EditUI\PasteDlg.ja.resx">
      <DependentUpon>PasteDlg.cs</DependentUpon>
    </EmbeddedResource>
    <EmbeddedResource Include="EditUI\PasteDlg.zh-CHS.resx">
      <DependentUpon>PasteDlg.cs</DependentUpon>
      <SubType>Designer</SubType>
    </EmbeddedResource>
    <EmbeddedResource Include="EditUI\RefineDlg.ja.resx">
      <DependentUpon>RefineDlg.cs</DependentUpon>
    </EmbeddedResource>
    <EmbeddedResource Include="EditUI\RefineDlg.zh-CHS.resx">
      <DependentUpon>RefineDlg.cs</DependentUpon>
      <SubType>Designer</SubType>
    </EmbeddedResource>
    <EmbeddedResource Include="EditUI\RefineListDlg.ja.resx">
      <DependentUpon>RefineListDlg.cs</DependentUpon>
    </EmbeddedResource>
    <EmbeddedResource Include="EditUI\RefineListDlg.zh-CHS.resx">
      <DependentUpon>RefineListDlg.cs</DependentUpon>
    </EmbeddedResource>
    <EmbeddedResource Include="EditUI\RegressionRTThresholdDlg.ja.resx">
      <DependentUpon>RegressionRTThresholdDlg.cs</DependentUpon>
    </EmbeddedResource>
    <EmbeddedResource Include="EditUI\RegressionRTThresholdDlg.zh-CHS.resx">
      <DependentUpon>RegressionRTThresholdDlg.cs</DependentUpon>
    </EmbeddedResource>
    <EmbeddedResource Include="EditUI\ReintegrateDlg.ja.resx">
      <DependentUpon>ReintegrateDlg.cs</DependentUpon>
    </EmbeddedResource>
    <EmbeddedResource Include="EditUI\ReintegrateDlg.zh-CHS.resx">
      <DependentUpon>ReintegrateDlg.cs</DependentUpon>
    </EmbeddedResource>
    <EmbeddedResource Include="EditUI\RenameProteinsDlg.ja.resx">
      <DependentUpon>RenameProteinsDlg.cs</DependentUpon>
      <SubType>Designer</SubType>
    </EmbeddedResource>
    <EmbeddedResource Include="EditUI\RenameProteinsDlg.zh-CHS.resx">
      <DependentUpon>RenameProteinsDlg.cs</DependentUpon>
    </EmbeddedResource>
    <EmbeddedResource Include="EditUI\RTChartPropertyDlg.ja.resx">
      <DependentUpon>RTChartPropertyDlg.cs</DependentUpon>
    </EmbeddedResource>
    <EmbeddedResource Include="EditUI\RTChartPropertyDlg.zh-CHS.resx">
      <DependentUpon>RTChartPropertyDlg.cs</DependentUpon>
    </EmbeddedResource>
    <EmbeddedResource Include="EditUI\SchedulingGraphPropertyDlg.ja.resx">
      <DependentUpon>SchedulingGraphPropertyDlg.cs</DependentUpon>
    </EmbeddedResource>
    <EmbeddedResource Include="EditUI\SchedulingGraphPropertyDlg.zh-CHS.resx">
      <DependentUpon>SchedulingGraphPropertyDlg.cs</DependentUpon>
    </EmbeddedResource>
    <EmbeddedResource Include="EditUI\SpectrumChartPropertyDlg.ja.resx">
      <DependentUpon>SpectrumChartPropertyDlg.cs</DependentUpon>
    </EmbeddedResource>
    <EmbeddedResource Include="EditUI\SpectrumChartPropertyDlg.zh-CHS.resx">
      <DependentUpon>SpectrumChartPropertyDlg.cs</DependentUpon>
    </EmbeddedResource>
    <EmbeddedResource Include="EditUI\UniquePeptidesDlg.ja.resx">
      <DependentUpon>UniquePeptidesDlg.cs</DependentUpon>
      <SubType>Designer</SubType>
    </EmbeddedResource>
    <EmbeddedResource Include="EditUI\UniquePeptidesDlg.zh-CHS.resx">
      <DependentUpon>UniquePeptidesDlg.cs</DependentUpon>
      <SubType>Designer</SubType>
    </EmbeddedResource>
    <EmbeddedResource Include="FileUI\ChooseSchedulingReplicatesDlg.ja.resx">
      <DependentUpon>ChooseSchedulingReplicatesDlg.cs</DependentUpon>
    </EmbeddedResource>
    <EmbeddedResource Include="FileUI\ChooseSchedulingReplicatesDlg.zh-CHS.resx">
      <DependentUpon>ChooseSchedulingReplicatesDlg.cs</DependentUpon>
    </EmbeddedResource>
    <EmbeddedResource Include="FileUI\CreateIrtCalculatorDlg.resx">
      <DependentUpon>CreateIrtCalculatorDlg.cs</DependentUpon>
      <SubType>Designer</SubType>
    </EmbeddedResource>
    <EmbeddedResource Include="FileUI\ExportChromatogramDlg.ja.resx">
      <DependentUpon>ExportChromatogramDlg.cs</DependentUpon>
    </EmbeddedResource>
    <EmbeddedResource Include="FileUI\ExportChromatogramDlg.zh-CHS.resx">
      <DependentUpon>ExportChromatogramDlg.cs</DependentUpon>
    </EmbeddedResource>
    <EmbeddedResource Include="FileUI\ExportMethodDlg.ja.resx">
      <DependentUpon>ExportMethodDlg.cs</DependentUpon>
      <SubType>Designer</SubType>
    </EmbeddedResource>
    <EmbeddedResource Include="FileUI\ExportMethodDlg.zh-CHS.resx">
      <DependentUpon>ExportMethodDlg.cs</DependentUpon>
      <SubType>Designer</SubType>
    </EmbeddedResource>
    <EmbeddedResource Include="FileUI\ImportResultsDlg.ja.resx">
      <DependentUpon>ImportResultsDlg.cs</DependentUpon>
    </EmbeddedResource>
    <EmbeddedResource Include="FileUI\ImportResultsDlg.zh-CHS.resx">
      <DependentUpon>ImportResultsDlg.cs</DependentUpon>
      <SubType>Designer</SubType>
    </EmbeddedResource>
    <EmbeddedResource Include="FileUI\ImportResultsNameDlg.ja.resx">
      <DependentUpon>ImportResultsNameDlg.cs</DependentUpon>
    </EmbeddedResource>
    <EmbeddedResource Include="FileUI\ImportResultsNameDlg.zh-CHS.resx">
      <DependentUpon>ImportResultsNameDlg.cs</DependentUpon>
    </EmbeddedResource>
    <EmbeddedResource Include="FileUI\ImportResultsSamplesDlg.ja.resx">
      <DependentUpon>ImportResultsSamplesDlg.cs</DependentUpon>
    </EmbeddedResource>
    <EmbeddedResource Include="FileUI\ImportResultsSamplesDlg.zh-CHS.resx">
      <DependentUpon>ImportResultsSamplesDlg.cs</DependentUpon>
    </EmbeddedResource>
    <EmbeddedResource Include="FileUI\ManageResultsDlg.ja.resx">
      <DependentUpon>ManageResultsDlg.cs</DependentUpon>
    </EmbeddedResource>
    <EmbeddedResource Include="FileUI\ManageResultsDlg.zh-CHS.resx">
      <DependentUpon>ManageResultsDlg.cs</DependentUpon>
    </EmbeddedResource>
    <EmbeddedResource Include="FileUI\MinimizeResultsDlg.ja.resx">
      <DependentUpon>MinimizeResultsDlg.cs</DependentUpon>
    </EmbeddedResource>
    <EmbeddedResource Include="FileUI\MinimizeResultsDlg.zh-CHS.resx">
      <DependentUpon>MinimizeResultsDlg.cs</DependentUpon>
    </EmbeddedResource>
    <EmbeddedResource Include="FileUI\MProphetFeaturesDlg.ja.resx">
      <DependentUpon>MProphetFeaturesDlg.cs</DependentUpon>
    </EmbeddedResource>
    <EmbeddedResource Include="FileUI\MProphetFeaturesDlg.zh-CHS.resx">
      <DependentUpon>MProphetFeaturesDlg.cs</DependentUpon>
    </EmbeddedResource>
    <EmbeddedResource Include="FileUI\OpenDataSourceDialog.ja.resx">
      <DependentUpon>OpenDataSourceDialog.cs</DependentUpon>
      <SubType>Designer</SubType>
    </EmbeddedResource>
    <EmbeddedResource Include="FileUI\OpenDataSourceDialog.zh-CHS.resx">
      <DependentUpon>OpenDataSourceDialog.cs</DependentUpon>
      <SubType>Designer</SubType>
    </EmbeddedResource>
    <EmbeddedResource Include="FileUI\PeptideSearch\BuildPeptideSearchLibraryControl.ja.resx">
      <DependentUpon>BuildPeptideSearchLibraryControl.cs</DependentUpon>
    </EmbeddedResource>
    <EmbeddedResource Include="FileUI\PeptideSearch\BuildPeptideSearchLibraryControl.zh-CHS.resx">
      <DependentUpon>BuildPeptideSearchLibraryControl.cs</DependentUpon>
    </EmbeddedResource>
    <EmbeddedResource Include="FileUI\PeptideSearch\ImportFastaControl.ja.resx">
      <DependentUpon>ImportFastaControl.cs</DependentUpon>
    </EmbeddedResource>
    <EmbeddedResource Include="FileUI\PeptideSearch\ImportFastaControl.zh-CHS.resx">
      <DependentUpon>ImportFastaControl.cs</DependentUpon>
    </EmbeddedResource>
    <EmbeddedResource Include="FileUI\PeptideSearch\ImportPeptideSearchDlg.ja.resx">
      <DependentUpon>ImportPeptideSearchDlg.cs</DependentUpon>
      <SubType>Designer</SubType>
    </EmbeddedResource>
    <EmbeddedResource Include="FileUI\PeptideSearch\ImportPeptideSearchDlg.zh-CHS.resx">
      <DependentUpon>ImportPeptideSearchDlg.cs</DependentUpon>
    </EmbeddedResource>
    <EmbeddedResource Include="FileUI\PeptideSearch\ImportResultsControl.ja.resx">
      <DependentUpon>ImportResultsControl.cs</DependentUpon>
    </EmbeddedResource>
    <EmbeddedResource Include="FileUI\PeptideSearch\ImportResultsControl.zh-CHS.resx">
      <DependentUpon>ImportResultsControl.cs</DependentUpon>
      <SubType>Designer</SubType>
    </EmbeddedResource>
    <EmbeddedResource Include="FileUI\PeptideSearch\MatchModificationsControl.ja.resx">
      <DependentUpon>MatchModificationsControl.cs</DependentUpon>
      <SubType>Designer</SubType>
    </EmbeddedResource>
    <EmbeddedResource Include="FileUI\PeptideSearch\MatchModificationsControl.zh-CHS.resx">
      <DependentUpon>MatchModificationsControl.cs</DependentUpon>
      <SubType>Designer</SubType>
    </EmbeddedResource>
    <EmbeddedResource Include="FileUI\PublishDocumentDlg.ja.resx">
      <DependentUpon>PublishDocumentDlg.cs</DependentUpon>
    </EmbeddedResource>
    <EmbeddedResource Include="FileUI\PublishDocumentDlg.zh-CHS.resx">
      <DependentUpon>PublishDocumentDlg.cs</DependentUpon>
    </EmbeddedResource>
    <EmbeddedResource Include="FileUI\RenameResultDlg.ja.resx">
      <DependentUpon>RenameResultDlg.cs</DependentUpon>
    </EmbeddedResource>
    <EmbeddedResource Include="FileUI\RenameResultDlg.zh-CHS.resx">
      <DependentUpon>RenameResultDlg.cs</DependentUpon>
    </EmbeddedResource>
    <EmbeddedResource Include="FileUI\RescoreResultsDlg.ja.resx">
      <DependentUpon>RescoreResultsDlg.cs</DependentUpon>
    </EmbeddedResource>
    <EmbeddedResource Include="FileUI\RescoreResultsDlg.zh-CHS.resx">
      <DependentUpon>RescoreResultsDlg.cs</DependentUpon>
    </EmbeddedResource>
    <EmbeddedResource Include="FileUI\SchedulingOptionsDlg.ja.resx">
      <DependentUpon>SchedulingOptionsDlg.cs</DependentUpon>
    </EmbeddedResource>
    <EmbeddedResource Include="FileUI\SchedulingOptionsDlg.zh-CHS.resx">
      <DependentUpon>SchedulingOptionsDlg.cs</DependentUpon>
    </EmbeddedResource>
    <EmbeddedResource Include="FileUI\ShareListDlg.ja.resx">
      <DependentUpon>ShareListDlg.cs</DependentUpon>
      <SubType>Designer</SubType>
    </EmbeddedResource>
    <EmbeddedResource Include="FileUI\ShareListDlg.zh-CHS.resx">
      <DependentUpon>ShareListDlg.cs</DependentUpon>
    </EmbeddedResource>
    <EmbeddedResource Include="Model\Databinding\Entities\ColumnToolTips.ja.resx">
      <DependentUpon>ColumnToolTips.resx</DependentUpon>
      <SubType>Designer</SubType>
    </EmbeddedResource>
    <EmbeddedResource Include="Model\Databinding\Entities\ColumnToolTips.resx">
      <Generator>PublicResXFileCodeGenerator</Generator>
      <SubType>Designer</SubType>
      <LastGenOutput>ColumnToolTips.Designer.cs</LastGenOutput>
    </EmbeddedResource>
    <EmbeddedResource Include="Model\Databinding\Entities\ColumnCaptions.zh-CHS.resx">
      <DependentUpon>ColumnCaptions.resx</DependentUpon>
      <SubType>Designer</SubType>
    </EmbeddedResource>
    <EmbeddedResource Include="Model\Databinding\Entities\ColumnToolTips.zh-CHS.resx">
      <DependentUpon>ColumnToolTips.resx</DependentUpon>
      <SubType>Designer</SubType>
    </EmbeddedResource>
    <EmbeddedResource Include="Model\DocSettings\AbsoluteQuantification\QuantificationStrings.ja.resx" />
    <EmbeddedResource Include="Model\DocSettings\AbsoluteQuantification\QuantificationStrings.resx">
      <Generator>PublicResXFileCodeGenerator</Generator>
      <LastGenOutput>QuantificationStrings.Designer.cs</LastGenOutput>
      <SubType>Designer</SubType>
    </EmbeddedResource>
    <EmbeddedResource Include="Model\DocSettings\AbsoluteQuantification\QuantificationStrings.zh-CHS.resx" />
    <EmbeddedResource Include="Model\GroupComparison\GroupComparisonStrings.ja.resx" />
    <EmbeddedResource Include="Model\GroupComparison\GroupComparisonStrings.resx">
      <Generator>ResXFileCodeGenerator</Generator>
      <LastGenOutput>GroupComparisonStrings.Designer.cs</LastGenOutput>
      <SubType>Designer</SubType>
    </EmbeddedResource>
    <EmbeddedResource Include="Model\GroupComparison\GroupComparisonStrings.zh-CHS.resx" />
    <EmbeddedResource Include="Model\Prosit\PrositResources.ja.resx">
      <DependentUpon>PrositResources.resx</DependentUpon>
      <SubType>Designer</SubType>
    </EmbeddedResource>
    <EmbeddedResource Include="Model\Prosit\PrositResources.resx">
      <Generator>ResXFileCodeGenerator</Generator>
      <LastGenOutput>PrositResources.Designer.cs</LastGenOutput>
      <SubType>Designer</SubType>
    </EmbeddedResource>
    <EmbeddedResource Include="Model\Prosit\PrositResources.zh-CHS.resx">
      <DependentUpon>PrositResources.resx</DependentUpon>
      <SubType>Designer</SubType>
    </EmbeddedResource>
    <EmbeddedResource Include="Model\Results\Scoring\FeatureTooltips.ja.resx">
      <DependentUpon>FeatureTooltips.resx</DependentUpon>
      <SubType>Designer</SubType>
    </EmbeddedResource>
    <EmbeddedResource Include="Model\Results\Scoring\FeatureTooltips.resx">
      <Generator>ResXFileCodeGenerator</Generator>
      <LastGenOutput>FeatureTooltips.Designer.cs</LastGenOutput>
      <SubType>Designer</SubType>
    </EmbeddedResource>
    <EmbeddedResource Include="Model\Results\Scoring\FeatureTooltips.zh-CHS.resx">
      <DependentUpon>FeatureTooltips.resx</DependentUpon>
      <SubType>Designer</SubType>
    </EmbeddedResource>
    <EmbeddedResource Include="Resources\PeptideLib.bmp" />
    <EmbeddedResource Include="Resources\PeptideIrtLib.bmp" />
    <EmbeddedResource Include="Resources\PeptideIrt.bmp" />
    <EmbeddedResource Include="Resources\PeptideQc.bmp" />
    <EmbeddedResource Include="Resources\PeptideQcLib.bmp" />
    <EmbeddedResource Include="Resources\Skyline_Release.bmp" />
    <EmbeddedResource Include="Resources\ToolUpdateAvailable.bmp" />
    <EmbeddedResource Include="Resources\directoryicon.png" />
    <EmbeddedResource Include="Model\IonMobility\mapping.xml">
      <SubType>Designer</SubType>
    </EmbeddedResource>
    <EmbeddedResource Include="Resources\Icojam-Blueberry-Basic-Arrow-right.ico" />
    <EmbeddedResource Include="Resources\Icojam-Blueberry-Basic-Arrow-left.ico" />
    <Content Condition="'$(Platform)' == 'x86'" Include="..\..\pwiz_aux\msrc\utility\vendor_api\Shimadzu\x86\CLFIO32.dll">
      <Link>CLFIO32.dll</Link>
      <CopyToOutputDirectory>PreserveNewest</CopyToOutputDirectory>
    </Content>
    <Content Condition="'$(Platform)' == 'x86'" Include="..\..\pwiz_aux\msrc\utility\vendor_api\Shimadzu\x86\CRHAKEI2.dll">
      <Link>CRHAKEI2.dll</Link>
      <CopyToOutputDirectory>PreserveNewest</CopyToOutputDirectory>
    </Content>
    <Content Condition="'$(Platform)' == 'x86'" Include="..\..\pwiz_aux\msrc\utility\vendor_api\Shimadzu\x86\IOModuleQTFL.dll">
      <Link>IOModuleQTFL.dll</Link>
      <CopyToOutputDirectory>PreserveNewest</CopyToOutputDirectory>
    </Content>
    <Content Condition="'$(Platform)' == 'x86'" Include="..\..\pwiz_aux\msrc\utility\vendor_api\Shimadzu\x86\MassCalcWrapObject.dll">
      <Link>MassCalcWrapObject.dll</Link>
      <CopyToOutputDirectory>PreserveNewest</CopyToOutputDirectory>
    </Content>
    <Content Condition="'$(Platform)' == 'x86'" Include="..\..\pwiz_aux\msrc\utility\vendor_api\Shimadzu\x86\MSMSDBCntl.dll">
      <Link>MSMSDBCntl.dll</Link>
      <CopyToOutputDirectory>PreserveNewest</CopyToOutputDirectory>
    </Content>
    <Content Condition="'$(Platform)' == 'x86'" Include="..\..\pwiz_aux\msrc\utility\vendor_api\Shimadzu\x86\PeakItgLSS.dll">
      <Link>PeakItgLSS.dll</Link>
      <CopyToOutputDirectory>PreserveNewest</CopyToOutputDirectory>
    </Content>
    <Content Condition="'$(Platform)' == 'x86'" Include="..\..\pwiz_aux\msrc\utility\vendor_api\Shimadzu\x86\QTFLDebugLog.dll">
      <Link>QTFLDebugLog.dll</Link>
      <CopyToOutputDirectory>PreserveNewest</CopyToOutputDirectory>
    </Content>
    <Content Condition="'$(Platform)' == 'x64'" Include="..\..\pwiz_aux\msrc\utility\vendor_api\Shimadzu\x64\CLFIO32.dll">
      <Link>CLFIO32.dll</Link>
      <CopyToOutputDirectory>PreserveNewest</CopyToOutputDirectory>
    </Content>
    <Content Condition="'$(Platform)' == 'x64'" Include="..\..\pwiz_aux\msrc\utility\vendor_api\Shimadzu\x64\CRHAKEI2.dll">
      <Link>CRHAKEI2.dll</Link>
      <CopyToOutputDirectory>PreserveNewest</CopyToOutputDirectory>
    </Content>
    <Content Condition="'$(Platform)' == 'x64'" Include="..\..\pwiz_aux\msrc\utility\vendor_api\Shimadzu\x64\IOModuleQTFL.dll">
      <Link>IOModuleQTFL.dll</Link>
      <CopyToOutputDirectory>PreserveNewest</CopyToOutputDirectory>
    </Content>
    <Content Condition="'$(Platform)' == 'x64'" Include="..\..\pwiz_aux\msrc\utility\vendor_api\Shimadzu\x64\MassCalcWrapObject.dll">
      <Link>MassCalcWrapObject.dll</Link>
      <CopyToOutputDirectory>PreserveNewest</CopyToOutputDirectory>
    </Content>
    <Content Condition="'$(Platform)' == 'x64'" Include="..\..\pwiz_aux\msrc\utility\vendor_api\Shimadzu\x64\MSMSDBCntl.dll">
      <Link>MSMSDBCntl.dll</Link>
      <CopyToOutputDirectory>PreserveNewest</CopyToOutputDirectory>
    </Content>
    <Content Condition="'$(Platform)' == 'x64'" Include="..\..\pwiz_aux\msrc\utility\vendor_api\Shimadzu\x64\PeakItgLSS.dll">
      <Link>PeakItgLSS.dll</Link>
      <CopyToOutputDirectory>PreserveNewest</CopyToOutputDirectory>
    </Content>
    <Content Condition="'$(Platform)' == 'x64'" Include="..\..\pwiz_aux\msrc\utility\vendor_api\Shimadzu\x64\QTFLDebugLog.dll">
      <Link>QTFLDebugLog.dll</Link>
      <CopyToOutputDirectory>PreserveNewest</CopyToOutputDirectory>
    </Content>
    <Content Include="..\BiblioSpec\src\unimod.xml">
      <Link>unimod.xml</Link>
      <CopyToOutputDirectory>PreserveNewest</CopyToOutputDirectory>
    </Content>
    <Content Include="..\Shared\Lib\grpc_csharp_ext.x64.dll">
      <Link>grpc_csharp_ext.x64.dll</Link>
      <CopyToOutputDirectory>PreserveNewest</CopyToOutputDirectory>
    </Content>
    <Content Include="..\Shared\Lib\grpc_csharp_ext.x86.dll">
      <Link>grpc_csharp_ext.x86.dll</Link>
      <CopyToOutputDirectory>PreserveNewest</CopyToOutputDirectory>
    </Content>
    <Content Condition=" '$(Platform)' == 'x86' " Include="..\Shared\ProteowizardWrapper\obj\x86\timsdata.dll">
      <Link>timsdata.dll</Link>
      <CopyToOutputDirectory>PreserveNewest</CopyToOutputDirectory>
    </Content>
    <Content Condition=" '$(Platform)' == 'x64' " Include="..\Shared\ProteowizardWrapper\obj\x64\timsdata.dll">
      <Link>timsdata.dll</Link>
      <CopyToOutputDirectory>PreserveNewest</CopyToOutputDirectory>
    </Content>
    <Content Condition=" '$(Platform)' == 'x86' " Include="..\Shared\ProteowizardWrapper\obj\x86\prmscheduler.dll">
      <Link>prmscheduler.dll</Link>
      <CopyToOutputDirectory>PreserveNewest</CopyToOutputDirectory>
    </Content>
    <Content Condition=" '$(Platform)' == 'x64' " Include="..\Shared\ProteowizardWrapper\obj\x64\prmscheduler.dll">
      <Link>prmscheduler.dll</Link>
      <CopyToOutputDirectory>PreserveNewest</CopyToOutputDirectory>
    </Content>
    <Content Include="enzymes.xml">
      <CopyToOutputDirectory>PreserveNewest</CopyToOutputDirectory>
    </Content>
    <Content Include="Instruments.xml">
      <CopyToOutputDirectory>PreserveNewest</CopyToOutputDirectory>
    </Content>
    <Content Include="Method\Shimadzu\BuildShimadzuMethod.exe">
      <CopyToOutputDirectory>PreserveNewest</CopyToOutputDirectory>
    </Content>
    <Content Include="Method\Shimadzu\BuildShimadzuMethod.pdb" />
    <Content Include="Method\Shimadzu\MethodConverter.dll">
      <CopyToOutputDirectory>PreserveNewest</CopyToOutputDirectory>
    </Content>
    <Content Include="Method\Shimadzu\MethodWriter.dll">
      <CopyToOutputDirectory>PreserveNewest</CopyToOutputDirectory>
    </Content>
    <Content Include="Method\Shimadzu\Shimadzu.LabSolutions.IO.IoModule.dll">
      <CopyToOutputDirectory>PreserveNewest</CopyToOutputDirectory>
    </Content>
    <Content Include="Method\Thermo\BuildThermoMethod.exe">
      <CopyToOutputDirectory>PreserveNewest</CopyToOutputDirectory>
    </Content>
    <Content Include="Method\Thermo\Thermo.TNG.MethodXMLFactory.dll">
      <CopyToOutputDirectory>PreserveNewest</CopyToOutputDirectory>
    </Content>
    <Content Include="Method\Thermo\Thermo.TNG.MethodXMLInterface.dll">
      <CopyToOutputDirectory>PreserveNewest</CopyToOutputDirectory>
    </Content>
    <EmbeddedResource Include="Resources\EmptyList.bmp" />
    <EmbeddedResource Include="Resources\HomeIcon.bmp" />
    <EmbeddedResource Include="Resources\magnifier_zoom_in.ico" />
    <EmbeddedResource Include="Model\Optimization\mapping.xml" />
    <EmbeddedResource Include="Resources\StartPage\WizardTransitionIcon.png" />
    <EmbeddedResource Include="Resources\StartPage\WizardBlankDocument.bmp" />
    <EmbeddedResource Include="Resources\StartPage\WizardFasta.png" />
    <EmbeddedResource Include="Resources\StartPage\WizardImportPeptide.png" />
    <EmbeddedResource Include="Resources\StartPage\WizardImportProteins.png" />
    <EmbeddedResource Include="Resources\StartPage\WizardImportTransition.png" />
    <EmbeddedResource Include="Resources\StartPage\WizardPeptideIcon.png" />
    <EmbeddedResource Include="Resources\StartPage\WizardPeptideSearch.png" />
    <EmbeddedResource Include="Resources\Molecule.bmp" />
    <EmbeddedResource Include="Resources\MoleculeList.bmp" />
    <EmbeddedResource Include="Resources\PeptideList.bmp" />
    <EmbeddedResource Include="Resources\StartPage\WizardPeptideSearchDIA.png" />
    <EmbeddedResource Include="Resources\StartPage\WizardPeptideSearchPRM.png" />
    <EmbeddedResource Include="Resources\Ions_fragments.bmp" />
    <EmbeddedResource Include="Resources\Edit_Undo_Multiple.bmp" />
    <Protobuf Include="ProtocolBuffers\model.proto" />
    <Protobuf Include="ProtocolBuffers\predict.proto" />
    <Protobuf Include="ProtocolBuffers\prediction_service.proto" />
    <Protobuf Include="ProtocolBuffers\resource_handle.proto" />
    <Protobuf Include="ProtocolBuffers\tensor.proto" />
    <Protobuf Include="ProtocolBuffers\tensor_shape.proto" />
    <Protobuf Include="ProtocolBuffers\types.proto" />
    <EmbeddedResource Include="Model\Prosit\Config\PrositConfig.xml">
      <SubType>Designer</SubType>
    </EmbeddedResource>
    <Content Include="..\..\pwiz\data\common\psi-ms.obo">
      <Link>psi-ms.obo</Link>
      <CopyToOutputDirectory>PreserveNewest</CopyToOutputDirectory>
    </Content>
    <Content Include="..\..\pwiz\data\common\unimod.obo">
      <Link>unimod.obo</Link>
      <CopyToOutputDirectory>PreserveNewest</CopyToOutputDirectory>
    </Content>
    <Content Include="Method\Shimadzu\BuildShimadzuMethod.exe.config">
      <CopyToOutputDirectory>PreserveNewest</CopyToOutputDirectory>
    </Content>
    <Content Include="Method\AbSciex\TOF\BuildAnalystFullScanMethod.exe.config">
      <CopyToOutputDirectory>PreserveNewest</CopyToOutputDirectory>
    </Content>
    <Content Include="Method\AbSciex\TQ\BuildQTRAPMethod.exe.config">
      <CopyToOutputDirectory>PreserveNewest</CopyToOutputDirectory>
    </Content>
    <None Include="Model\Prosit\Config\PrositConfig_development.xml" />
    <None Include="Model\Prosit\Config\UpdatePrositConfiguration.bat" />
    <None Include="Resources\Locked.bmp" />
    <EmbeddedResource Include="Resources\MoleculeLib.bmp" />
    <None Include="Resources\MoleculeStandard.bmp" />
    <None Include="Resources\MoleculeUI.bmp" />
    <None Include="Resources\Pindownlight.bmp" />
    <None Include="Resources\Pinleftlight.bmp" />
    <EmbeddedResource Include="Model\Lib\Midas\mapping.xml">
      <SubType>Designer</SubType>
    </EmbeddedResource>
    <None Include="Resources\ProteinUI.bmp" />
    <None Include="Resources\Replicate.bmp" />
    <EmbeddedResource Include="Model\Irt\StandardsDocuments\APOA1.sky" />
    <EmbeddedResource Include="Model\Irt\StandardsDocuments\Biognosys11.sky" />
    <EmbeddedResource Include="Model\Irt\StandardsDocuments\Pierce.sky" />
    <EmbeddedResource Include="Model\Irt\StandardsDocuments\Sigma.sky" />
    <EmbeddedResource Include="Model\Irt\StandardsDocuments\CiRT.sky" />
    <EmbeddedResource Include="Model\Irt\StandardsDocuments\Sciex.sky" />
    <EmbeddedResource Include="Model\Irt\StandardsDocuments\RePLiCal.sky" />
    <EmbeddedResource Include="Model\Irt\StandardsDocuments\Biognosys10.sky" />
    <EmbeddedResource Include="Model\Irt\StandardsDocuments\RTBEADS.sky" />
    <Content Include="Method\Agilent\BuildAgilentMethod.exe.config">
      <CopyToOutputDirectory>PreserveNewest</CopyToOutputDirectory>
    </Content>
    <Content Include="Method\Bruker\BuildBrukerMethod.exe.config">
      <CopyToOutputDirectory>PreserveNewest</CopyToOutputDirectory>
    </Content>
    <None Include="Method\Thermo\BuildThermoMethod.exe.config" />
    <None Include="Method\Waters\BuildWatersMethod.exe.config" />
    <None Include="ProtocolBuffers\ChromatogramGroupData.proto" />
    <None Include="ProtocolBuffers\SkylineDocument.proto" />
    <EmbeddedResource Include="Resources\StartPage\WizardMoleculeIcon.png" />
    <EmbeddedResource Include="Resources\UIModeMixed.bmp" />
    <EmbeddedResource Include="Resources\UIModeProteomic.bmp" />
    <EmbeddedResource Include="Resources\UIModeSmallMolecules.bmp" />
    <None Include="Resources\Unlocked.bmp" />
    <None Include="Resources\warning.png" />
    <EmbeddedResource Include="Resources\MoleculeIrt.bmp" />
    <EmbeddedResource Include="Resources\MoleculeIrtLib.bmp" />
    <EmbeddedResource Include="Resources\MoleculeStandardLib.bmp" />
    <EmbeddedResource Include="Resources\Skyline_Release.ico" />
    <None Include="Resources\GenerateDecoys.bmp" />
    <EmbeddedResource Include="Resources\StartPage\WizardBlankDocument-ja.bmp" />
    <EmbeddedResource Include="Resources\StartPage\WizardBlankDocument-zh-CHS.bmp" />
    <None Include="Resources\EditLink.bmp" />
    <EmbeddedResource Include="Resources\StartPage\AbsoluteQuant_start-ja.png" />
    <EmbeddedResource Include="Resources\StartPage\AbsoluteQuant_start-zh-CHS.png" />
    <EmbeddedResource Include="Resources\StartPage\AbsoluteQuant_start.png" />
    <EmbeddedResource Include="Resources\StartPage\AuditLog_start-ja.png" />
    <EmbeddedResource Include="Resources\StartPage\AuditLog_start-zh-CHS.png" />
    <EmbeddedResource Include="Resources\StartPage\AuditLog_start.png" />
    <EmbeddedResource Include="Resources\StartPage\CustomReports_start-ja.png" />
    <EmbeddedResource Include="Resources\StartPage\CustomReports_start-zh-CHS.png" />
    <EmbeddedResource Include="Resources\StartPage\CustomReports_start.png" />
    <EmbeddedResource Include="Resources\StartPage\DIA-SWATH_start-ja.png" />
    <EmbeddedResource Include="Resources\StartPage\DIA-SWATH_start-zh-CHS.png" />
    <EmbeddedResource Include="Resources\StartPage\DIA-SWATH_start.png" />
    <EmbeddedResource Include="Resources\StartPage\DIA_start-ja.png" />
    <EmbeddedResource Include="Resources\StartPage\DIA_start-zh-CHS.png" />
    <EmbeddedResource Include="Resources\StartPage\DIA_start.png" />
    <EmbeddedResource Include="Resources\StartPage\ExistingQuant_start-ja.png" />
    <EmbeddedResource Include="Resources\StartPage\ExistingQuant_start-zh-CHS.png" />
    <EmbeddedResource Include="Resources\StartPage\ExistingQuant_start.png" />
    <EmbeddedResource Include="Resources\StartPage\GroupedStudies_start-ja.png" />
    <EmbeddedResource Include="Resources\StartPage\GroupedStudies_start-zh-CHS.png" />
    <EmbeddedResource Include="Resources\StartPage\GroupedStudies_start.png" />
    <EmbeddedResource Include="Resources\StartPage\HiResMetabolomics_start-ja.png" />
    <EmbeddedResource Include="Resources\StartPage\HiResMetabolomics_start-zh-CHS.png" />
    <EmbeddedResource Include="Resources\StartPage\HiResMetabolomics_start.png" />
    <EmbeddedResource Include="Resources\StartPage\IMSFiltering_start-ja.png" />
    <EmbeddedResource Include="Resources\StartPage\IMSFiltering_start-zh-CHS.png" />
    <EmbeddedResource Include="Resources\StartPage\IMSFiltering_start.png" />
    <EmbeddedResource Include="Resources\StartPage\iRT_start-ja.png" />
    <EmbeddedResource Include="Resources\StartPage\iRT_start-zh-CHS.png" />
    <EmbeddedResource Include="Resources\StartPage\iRT_start.png" />
    <EmbeddedResource Include="Resources\StartPage\LibraryExplorer_start-ja.png" />
    <EmbeddedResource Include="Resources\StartPage\LibraryExplorer_start-zh-CHS.png" />
    <EmbeddedResource Include="Resources\StartPage\LibraryExplorer_start.png" />
    <EmbeddedResource Include="Resources\StartPage\MethodEdit_start-ja.png" />
    <EmbeddedResource Include="Resources\StartPage\MethodEdit_start-zh-CHS.png" />
    <EmbeddedResource Include="Resources\StartPage\MethodEdit_start.png" />
    <EmbeddedResource Include="Resources\StartPage\MethodRefine_start-ja.png" />
    <EmbeddedResource Include="Resources\StartPage\MethodRefine_start-zh-CHS.png" />
    <EmbeddedResource Include="Resources\StartPage\MethodRefine_start.png" />
    <EmbeddedResource Include="Resources\StartPage\MS1Filtering_start-ja.png" />
    <EmbeddedResource Include="Resources\StartPage\MS1Filtering_start-zh-CHS.png" />
    <EmbeddedResource Include="Resources\StartPage\MS1Filtering_start.png" />
    <EmbeddedResource Include="Resources\StartPage\OptimizeCE_start-ja.png" />
    <EmbeddedResource Include="Resources\StartPage\OptimizeCE_start-zh-CHS.png" />
    <EmbeddedResource Include="Resources\StartPage\OptimizeCE_start.png" />
    <EmbeddedResource Include="Resources\StartPage\PeakPicking_start-ja.png" />
    <EmbeddedResource Include="Resources\StartPage\PeakPicking_start-zh-CHS.png" />
    <EmbeddedResource Include="Resources\StartPage\PeakPicking_start.png" />
    <EmbeddedResource Include="Resources\StartPage\SmallMoleculeMethodDevCEOpt_start-ja.png" />
    <EmbeddedResource Include="Resources\StartPage\SmallMoleculeMethodDevCEOpt_start-zh-CHS.png" />
    <EmbeddedResource Include="Resources\StartPage\SmallMoleculeMethodDevCEOpt_start.png" />
    <EmbeddedResource Include="Resources\StartPage\SmallMoleculeQuantification_start-ja.png" />
    <EmbeddedResource Include="Resources\StartPage\SmallMoleculeQuantification_start-zh-CHS.png" />
    <EmbeddedResource Include="Resources\StartPage\SmallMoleculeQuantification_start.png" />
    <EmbeddedResource Include="Resources\StartPage\SmallMolecule_start-ja.png" />
    <EmbeddedResource Include="Resources\StartPage\SmallMolecule_start-zh-CHS.png" />
    <EmbeddedResource Include="Resources\StartPage\SmallMolecule_start.png" />
    <EmbeddedResource Include="Resources\StartPage\TargetedMSMS_start-ja.png" />
    <EmbeddedResource Include="Resources\StartPage\TargetedMSMS_start-zh-CHS.png" />
    <EmbeddedResource Include="Resources\StartPage\TargetedMSMS_start.png" />
    <EmbeddedResource Include="Resources\LogoAmanda_32.bmp" />
    <Content Include="percolator\msvcp140.dll">
      <CopyToOutputDirectory>PreserveNewest</CopyToOutputDirectory>
    </Content>
    <Content Include="percolator\percolator.exe">
      <CopyToOutputDirectory>PreserveNewest</CopyToOutputDirectory>
    </Content>
    <Content Include="percolator\qvality.exe">
      <CopyToOutputDirectory>PreserveNewest</CopyToOutputDirectory>
    </Content>
    <Content Include="percolator\vcomp140.dll">
      <CopyToOutputDirectory>PreserveNewest</CopyToOutputDirectory>
    </Content>
    <Content Include="percolator\vcruntime140.dll">
      <CopyToOutputDirectory>PreserveNewest</CopyToOutputDirectory>
    </Content>
    <Content Include="percolator\xerces-c_3_1.dll">
      <CopyToOutputDirectory>PreserveNewest</CopyToOutputDirectory>
    </Content>
    <None Include="Resources\AnnotatedSpectum.png" />
    <None Include="Resources\Cluster.ico" />
    <Content Include="SkylineDocPointer.ico" />
    <EmbeddedResource Include="Resources\prosit_logo_dark_blue.png" />
    <Content Include="SkylineProcessRunner.exe">
      <CopyToOutputDirectory>PreserveNewest</CopyToOutputDirectory>
    </Content>
    <EmbeddedResource Include="Controls\Databinding\DocumentGridForm.resx">
      <DependentUpon>DocumentGridForm.cs</DependentUpon>
      <SubType>Designer</SubType>
    </EmbeddedResource>
    <EmbeddedResource Include="Controls\Databinding\ExportLiveReportDlg.resx">
      <DependentUpon>ExportLiveReportDlg.cs</DependentUpon>
    </EmbeddedResource>
    <EmbeddedResource Include="Controls\Databinding\LiveResultsGrid.resx">
      <DependentUpon>LiveResultsGrid.cs</DependentUpon>
      <SubType>Designer</SubType>
    </EmbeddedResource>
    <EmbeddedResource Include="Controls\Databinding\PivotReplicateAndIsotopeLabelWidget.resx">
      <DependentUpon>PivotReplicateAndIsotopeLabelWidget.cs</DependentUpon>
    </EmbeddedResource>
    <EmbeddedResource Include="FileUI\ChooseSchedulingReplicatesDlg.resx">
      <DependentUpon>ChooseSchedulingReplicatesDlg.cs</DependentUpon>
    </EmbeddedResource>
    <EmbeddedResource Include="SettingsUI\AddModificationsDlg.ja.resx">
      <DependentUpon>AddModificationsDlg.cs</DependentUpon>
    </EmbeddedResource>
    <EmbeddedResource Include="SettingsUI\AddModificationsDlg.resx">
      <DependentUpon>AddModificationsDlg.cs</DependentUpon>
    </EmbeddedResource>
    <EmbeddedResource Include="SettingsUI\AddModificationsDlg.zh-CHS.resx">
      <DependentUpon>AddModificationsDlg.cs</DependentUpon>
    </EmbeddedResource>
    <EmbeddedResource Include="SettingsUI\AddPathsDlg.ja.resx">
      <DependentUpon>AddPathsDlg.cs</DependentUpon>
    </EmbeddedResource>
    <EmbeddedResource Include="SettingsUI\AddPathsDlg.zh-CHS.resx">
      <DependentUpon>AddPathsDlg.cs</DependentUpon>
    </EmbeddedResource>
    <EmbeddedResource Include="SettingsUI\AddRetentionTimePredictorDlg.ja.resx">
      <DependentUpon>AddRetentionTimePredictorDlg.cs</DependentUpon>
    </EmbeddedResource>
    <EmbeddedResource Include="SettingsUI\AddRetentionTimePredictorDlg.resx">
      <DependentUpon>AddRetentionTimePredictorDlg.cs</DependentUpon>
    </EmbeddedResource>
    <EmbeddedResource Include="SettingsUI\AddRetentionTimePredictorDlg.zh-CHS.resx">
      <DependentUpon>AddRetentionTimePredictorDlg.cs</DependentUpon>
    </EmbeddedResource>
    <EmbeddedResource Include="SettingsUI\BuildBackgroundProteomeDlg.ja.resx">
      <DependentUpon>BuildBackgroundProteomeDlg.cs</DependentUpon>
    </EmbeddedResource>
    <EmbeddedResource Include="SettingsUI\BuildBackgroundProteomeDlg.zh-CHS.resx">
      <DependentUpon>BuildBackgroundProteomeDlg.cs</DependentUpon>
    </EmbeddedResource>
    <EmbeddedResource Include="SettingsUI\BuildLibraryDlg.ja.resx">
      <DependentUpon>BuildLibraryDlg.cs</DependentUpon>
    </EmbeddedResource>
    <EmbeddedResource Include="SettingsUI\BuildLibraryDlg.zh-CHS.resx">
      <DependentUpon>BuildLibraryDlg.cs</DependentUpon>
    </EmbeddedResource>
    <EmbeddedResource Include="SettingsUI\BuildLibraryNotification.ja.resx">
      <DependentUpon>BuildLibraryNotification.cs</DependentUpon>
    </EmbeddedResource>
    <EmbeddedResource Include="SettingsUI\BuildLibraryNotification.zh-CHS.resx">
      <DependentUpon>BuildLibraryNotification.cs</DependentUpon>
    </EmbeddedResource>
    <EmbeddedResource Include="SettingsUI\CalculateIsolationSchemeDlg.ja.resx">
      <DependentUpon>CalculateIsolationSchemeDlg.cs</DependentUpon>
    </EmbeddedResource>
    <EmbeddedResource Include="SettingsUI\CalculateIsolationSchemeDlg.zh-CHS.resx">
      <DependentUpon>CalculateIsolationSchemeDlg.cs</DependentUpon>
      <SubType>Designer</SubType>
    </EmbeddedResource>
    <EmbeddedResource Include="SettingsUI\DefineAnnotationDlg.ja.resx">
      <DependentUpon>DefineAnnotationDlg.cs</DependentUpon>
    </EmbeddedResource>
    <EmbeddedResource Include="SettingsUI\DefineAnnotationDlg.zh-CHS.resx">
      <DependentUpon>DefineAnnotationDlg.cs</DependentUpon>
    </EmbeddedResource>
    <EmbeddedResource Include="SettingsUI\IonMobility\IonMobilityFilteringUserControl.ja.resx">
      <DependentUpon>IonMobilityFilteringUserControl.cs</DependentUpon>
    </EmbeddedResource>
    <EmbeddedResource Include="SettingsUI\IonMobility\IonMobilityFilteringUserControl.zh-CHS.resx">
      <DependentUpon>IonMobilityFilteringUserControl.cs</DependentUpon>
    </EmbeddedResource>
    <EmbeddedResource Include="SettingsUI\Irt\SelectIrtStandardDlg.ja.resx">
      <DependentUpon>SelectIrtStandardDlg.cs</DependentUpon>
    </EmbeddedResource>
    <EmbeddedResource Include="SettingsUI\Irt\SelectIrtStandardDlg.zh-CHS.resx">
      <DependentUpon>SelectIrtStandardDlg.cs</DependentUpon>
      <SubType>Designer</SubType>
    </EmbeddedResource>
    <EmbeddedResource Include="SettingsUI\Irt\UseCurrentCalculatorDlg.ja.resx">
      <DependentUpon>UseCurrentCalculatorDlg.cs</DependentUpon>
    </EmbeddedResource>
    <EmbeddedResource Include="SettingsUI\Irt\UseCurrentCalculatorDlg.zh-CHS.resx">
      <DependentUpon>UseCurrentCalculatorDlg.cs</DependentUpon>
    </EmbeddedResource>
    <EmbeddedResource Include="SettingsUI\MetadataRuleEditor.ja.resx">
      <DependentUpon>MetadataRuleEditor.cs</DependentUpon>
      <SubType>Designer</SubType>
    </EmbeddedResource>
    <EmbeddedResource Include="SettingsUI\MetadataRuleEditor.resx">
      <DependentUpon>MetadataRuleEditor.cs</DependentUpon>
    </EmbeddedResource>
    <EmbeddedResource Include="SettingsUI\DiaIsolationWindowsGraphForm.ja.resx">
      <DependentUpon>DiaIsolationWindowsGraphForm.cs</DependentUpon>
    </EmbeddedResource>
    <EmbeddedResource Include="SettingsUI\DiaIsolationWindowsGraphForm.resx">
      <DependentUpon>DiaIsolationWindowsGraphForm.cs</DependentUpon>
      <SubType>Designer</SubType>
    </EmbeddedResource>
    <EmbeddedResource Include="SettingsUI\DiaIsolationWindowsGraphForm.zh-CHS.resx">
      <DependentUpon>DiaIsolationWindowsGraphForm.cs</DependentUpon>
      <SubType>Designer</SubType>
    </EmbeddedResource>
    <EmbeddedResource Include="SettingsUI\DocumentSettingsDlg.ja.resx">
      <DependentUpon>DocumentSettingsDlg.cs</DependentUpon>
    </EmbeddedResource>
    <EmbeddedResource Include="SettingsUI\DocumentSettingsDlg.resx">
      <DependentUpon>DocumentSettingsDlg.cs</DependentUpon>
      <SubType>Designer</SubType>
    </EmbeddedResource>
    <EmbeddedResource Include="SettingsUI\DocumentSettingsDlg.zh-CHS.resx">
      <DependentUpon>DocumentSettingsDlg.cs</DependentUpon>
    </EmbeddedResource>
    <EmbeddedResource Include="SettingsUI\EditCEDlg.ja.resx">
      <DependentUpon>EditCEDlg.cs</DependentUpon>
    </EmbeddedResource>
    <EmbeddedResource Include="SettingsUI\EditCEDlg.zh-CHS.resx">
      <DependentUpon>EditCEDlg.cs</DependentUpon>
    </EmbeddedResource>
    <EmbeddedResource Include="SettingsUI\EditCoVDlg.ja.resx">
      <DependentUpon>EditCoVDlg.cs</DependentUpon>
    </EmbeddedResource>
    <EmbeddedResource Include="SettingsUI\EditCoVDlg.resx">
      <DependentUpon>EditCoVDlg.cs</DependentUpon>
    </EmbeddedResource>
    <EmbeddedResource Include="SettingsUI\EditCoVDlg.zh-CHS.resx">
      <DependentUpon>EditCoVDlg.cs</DependentUpon>
    </EmbeddedResource>
    <EmbeddedResource Include="SettingsUI\EditCustomMoleculeDlg.ja.resx">
      <DependentUpon>EditCustomMoleculeDlg.cs</DependentUpon>
      <SubType>Designer</SubType>
    </EmbeddedResource>
    <EmbeddedResource Include="SettingsUI\EditCustomMoleculeDlg.resx">
      <DependentUpon>EditCustomMoleculeDlg.cs</DependentUpon>
      <SubType>Designer</SubType>
    </EmbeddedResource>
    <EmbeddedResource Include="SettingsUI\EditCustomMoleculeDlg.zh-CHS.resx">
      <DependentUpon>EditCustomMoleculeDlg.cs</DependentUpon>
      <SubType>Designer</SubType>
    </EmbeddedResource>
    <EmbeddedResource Include="SettingsUI\EditDPDlg.ja.resx">
      <DependentUpon>EditDPDlg.cs</DependentUpon>
    </EmbeddedResource>
    <EmbeddedResource Include="SettingsUI\EditDPDlg.zh-CHS.resx">
      <DependentUpon>EditDPDlg.cs</DependentUpon>
    </EmbeddedResource>
    <EmbeddedResource Include="SettingsUI\EditOptimizationLibraryDlg.ja.resx">
      <DependentUpon>EditOptimizationLibraryDlg.cs</DependentUpon>
      <SubType>Designer</SubType>
    </EmbeddedResource>
    <EmbeddedResource Include="SettingsUI\EditOptimizationLibraryDlg.zh-CHS.resx">
      <DependentUpon>EditOptimizationLibraryDlg.cs</DependentUpon>
      <SubType>Designer</SubType>
    </EmbeddedResource>
    <EmbeddedResource Include="SettingsUI\FilterMidasLibraryDlg.ja.resx">
      <DependentUpon>FilterMidasLibraryDlg.cs</DependentUpon>
    </EmbeddedResource>
    <EmbeddedResource Include="SettingsUI\FilterMidasLibraryDlg.resx">
      <DependentUpon>FilterMidasLibraryDlg.cs</DependentUpon>
    </EmbeddedResource>
    <EmbeddedResource Include="SettingsUI\FilterMidasLibraryDlg.zh-CHS.resx">
      <DependentUpon>FilterMidasLibraryDlg.cs</DependentUpon>
    </EmbeddedResource>
    <EmbeddedResource Include="SettingsUI\FormulaBox.ja.resx">
      <DependentUpon>FormulaBox.cs</DependentUpon>
    </EmbeddedResource>
    <EmbeddedResource Include="SettingsUI\FormulaBox.zh-CHS.resx">
      <DependentUpon>FormulaBox.cs</DependentUpon>
    </EmbeddedResource>
    <EmbeddedResource Include="SettingsUI\IonMobility\EditIonMobilityLibraryDlg.ja.resx">
      <DependentUpon>EditIonMobilityLibraryDlg.cs</DependentUpon>
    </EmbeddedResource>
    <EmbeddedResource Include="SettingsUI\IonMobility\EditIonMobilityLibraryDlg.zh-CHS.resx">
      <DependentUpon>EditIonMobilityLibraryDlg.cs</DependentUpon>
      <SubType>Designer</SubType>
    </EmbeddedResource>
    <EmbeddedResource Include="SettingsUI\IonMobility\ImportIonMobilityFromSpectralLibraryDlg.ja.resx">
      <DependentUpon>ImportIonMobilityFromSpectralLibraryDlg.cs</DependentUpon>
    </EmbeddedResource>
    <EmbeddedResource Include="SettingsUI\FormulaBox.resx">
      <DependentUpon>FormulaBox.cs</DependentUpon>
    </EmbeddedResource>
    <EmbeddedResource Include="SettingsUI\IonMobility\ImportIonMobilityFromSpectralLibraryDlg.resx">
      <DependentUpon>ImportIonMobilityFromSpectralLibraryDlg.cs</DependentUpon>
      <SubType>Designer</SubType>
    </EmbeddedResource>
    <EmbeddedResource Include="SettingsUI\IonMobility\EditIonMobilityLibraryDlg.resx">
      <DependentUpon>EditIonMobilityLibraryDlg.cs</DependentUpon>
      <SubType>Designer</SubType>
    </EmbeddedResource>
    <EmbeddedResource Include="SettingsUI\EditEnzymeDlg.ja.resx">
      <DependentUpon>EditEnzymeDlg.cs</DependentUpon>
    </EmbeddedResource>
    <EmbeddedResource Include="SettingsUI\EditEnzymeDlg.zh-CHS.resx">
      <DependentUpon>EditEnzymeDlg.cs</DependentUpon>
    </EmbeddedResource>
    <EmbeddedResource Include="SettingsUI\EditExclusionDlg.ja.resx">
      <DependentUpon>EditExclusionDlg.cs</DependentUpon>
    </EmbeddedResource>
    <EmbeddedResource Include="SettingsUI\EditExclusionDlg.zh-CHS.resx">
      <DependentUpon>EditExclusionDlg.cs</DependentUpon>
    </EmbeddedResource>
    <EmbeddedResource Include="SettingsUI\EditFragmentLossDlg.ja.resx">
      <DependentUpon>EditFragmentLossDlg.cs</DependentUpon>
      <SubType>Designer</SubType>
    </EmbeddedResource>
    <EmbeddedResource Include="SettingsUI\EditFragmentLossDlg.zh-CHS.resx">
      <DependentUpon>EditFragmentLossDlg.cs</DependentUpon>
      <SubType>Designer</SubType>
    </EmbeddedResource>
    <EmbeddedResource Include="SettingsUI\EditIsolationSchemeDlg.ja.resx">
      <DependentUpon>EditIsolationSchemeDlg.cs</DependentUpon>
    </EmbeddedResource>
    <EmbeddedResource Include="SettingsUI\EditIsolationSchemeDlg.zh-CHS.resx">
      <DependentUpon>EditIsolationSchemeDlg.cs</DependentUpon>
      <SubType>Designer</SubType>
    </EmbeddedResource>
    <EmbeddedResource Include="SettingsUI\EditIsotopeEnrichmentDlg.ja.resx">
      <DependentUpon>EditIsotopeEnrichmentDlg.cs</DependentUpon>
    </EmbeddedResource>
    <EmbeddedResource Include="SettingsUI\EditIsotopeEnrichmentDlg.zh-CHS.resx">
      <DependentUpon>EditIsotopeEnrichmentDlg.cs</DependentUpon>
    </EmbeddedResource>
    <EmbeddedResource Include="SettingsUI\EditLabelTypeListDlg.ja.resx">
      <DependentUpon>EditLabelTypeListDlg.cs</DependentUpon>
    </EmbeddedResource>
    <EmbeddedResource Include="SettingsUI\EditLabelTypeListDlg.zh-CHS.resx">
      <DependentUpon>EditLabelTypeListDlg.cs</DependentUpon>
    </EmbeddedResource>
    <EmbeddedResource Include="SettingsUI\EditLibraryDlg.ja.resx">
      <DependentUpon>EditLibraryDlg.cs</DependentUpon>
    </EmbeddedResource>
    <EmbeddedResource Include="SettingsUI\EditLibraryDlg.zh-CHS.resx">
      <DependentUpon>EditLibraryDlg.cs</DependentUpon>
    </EmbeddedResource>
    <EmbeddedResource Include="SettingsUI\EditListDlg.ja.resx">
      <DependentUpon>EditListDlg.cs</DependentUpon>
      <SubType>Designer</SubType>
    </EmbeddedResource>
    <EmbeddedResource Include="SettingsUI\EditListDlg.zh-CHS.resx">
      <DependentUpon>EditListDlg.cs</DependentUpon>
    </EmbeddedResource>
    <EmbeddedResource Include="SettingsUI\EditMeasuredIonDlg.ja.resx">
      <DependentUpon>EditMeasuredIonDlg.cs</DependentUpon>
      <SubType>Designer</SubType>
    </EmbeddedResource>
    <EmbeddedResource Include="SettingsUI\EditMeasuredIonDlg.zh-CHS.resx">
      <DependentUpon>EditMeasuredIonDlg.cs</DependentUpon>
      <SubType>Designer</SubType>
    </EmbeddedResource>
    <EmbeddedResource Include="SettingsUI\EditOptimizationLibraryDlg.resx">
      <DependentUpon>EditOptimizationLibraryDlg.cs</DependentUpon>
      <SubType>Designer</SubType>
    </EmbeddedResource>
    <EmbeddedResource Include="SettingsUI\EditPeakScoringModelDlg.ja.resx">
      <DependentUpon>EditPeakScoringModelDlg.cs</DependentUpon>
    </EmbeddedResource>
    <EmbeddedResource Include="SettingsUI\EditPeakScoringModelDlg.zh-CHS.resx">
      <DependentUpon>EditPeakScoringModelDlg.cs</DependentUpon>
      <SubType>Designer</SubType>
    </EmbeddedResource>
    <EmbeddedResource Include="SettingsUI\EditRTDlg.ja.resx">
      <DependentUpon>EditRTDlg.cs</DependentUpon>
    </EmbeddedResource>
    <EmbeddedResource Include="SettingsUI\EditRTDlg.zh-CHS.resx">
      <DependentUpon>EditRTDlg.cs</DependentUpon>
    </EmbeddedResource>
    <EmbeddedResource Include="SettingsUI\EditStaticModDlg.ja.resx">
      <DependentUpon>EditStaticModDlg.cs</DependentUpon>
      <SubType>Designer</SubType>
    </EmbeddedResource>
    <EmbeddedResource Include="SettingsUI\EditStaticModDlg.zh-CHS.resx">
      <DependentUpon>EditStaticModDlg.cs</DependentUpon>
      <SubType>Designer</SubType>
    </EmbeddedResource>
    <EmbeddedResource Include="SettingsUI\FullScanSettingsControl.ja.resx">
      <DependentUpon>FullScanSettingsControl.cs</DependentUpon>
    </EmbeddedResource>
    <EmbeddedResource Include="SettingsUI\FullScanSettingsControl.zh-CHS.resx">
      <DependentUpon>FullScanSettingsControl.cs</DependentUpon>
      <SubType>Designer</SubType>
    </EmbeddedResource>
    <EmbeddedResource Include="SettingsUI\IonMobility\ImportIonMobilityFromSpectralLibraryDlg.zh-CHS.resx">
      <DependentUpon>ImportIonMobilityFromSpectralLibraryDlg.cs</DependentUpon>
      <SubType>Designer</SubType>
    </EmbeddedResource>
    <EmbeddedResource Include="SettingsUI\IonMobility\IonMobilityFilteringUserControl.resx">
      <DependentUpon>IonMobilityFilteringUserControl.cs</DependentUpon>
      <LastGenOutput>IonMobilityFilteringUserControl1.Designer.cs</LastGenOutput>
      <SubType>Designer</SubType>
    </EmbeddedResource>
    <EmbeddedResource Include="SettingsUI\Irt\AddIrtCalculatorDlg.ja.resx">
      <DependentUpon>AddIrtCalculatorDlg.cs</DependentUpon>
    </EmbeddedResource>
    <EmbeddedResource Include="SettingsUI\Irt\AddIrtCalculatorDlg.zh-CHS.resx">
      <DependentUpon>AddIrtCalculatorDlg.cs</DependentUpon>
    </EmbeddedResource>
    <EmbeddedResource Include="SettingsUI\Irt\AddIrtPeptidesDlg.ja.resx">
      <DependentUpon>AddIrtPeptidesDlg.cs</DependentUpon>
      <SubType>Designer</SubType>
    </EmbeddedResource>
    <EmbeddedResource Include="SettingsUI\Irt\AddIrtPeptidesDlg.zh-CHS.resx">
      <DependentUpon>AddIrtPeptidesDlg.cs</DependentUpon>
      <SubType>Designer</SubType>
    </EmbeddedResource>
    <EmbeddedResource Include="SettingsUI\Irt\AddIrtSpectralLibrary.ja.resx">
      <DependentUpon>AddIrtSpectralLibrary.cs</DependentUpon>
    </EmbeddedResource>
    <EmbeddedResource Include="SettingsUI\Irt\AddIrtSpectralLibrary.zh-CHS.resx">
      <DependentUpon>AddIrtSpectralLibrary.cs</DependentUpon>
    </EmbeddedResource>
    <EmbeddedResource Include="SettingsUI\Irt\AddIrtStandardsDlg.ja.resx">
      <DependentUpon>AddIrtStandardsDlg.cs</DependentUpon>
    </EmbeddedResource>
    <EmbeddedResource Include="SettingsUI\Irt\AddIrtStandardsDlg.zh-CHS.resx">
      <DependentUpon>AddIrtStandardsDlg.cs</DependentUpon>
    </EmbeddedResource>
    <EmbeddedResource Include="SettingsUI\Irt\AddIrtStandardsToDocumentDlg.ja.resx">
      <DependentUpon>AddIrtStandardsToDocumentDlg.cs</DependentUpon>
    </EmbeddedResource>
    <EmbeddedResource Include="SettingsUI\Irt\AddIrtStandardsToDocumentDlg.resx">
      <DependentUpon>AddIrtStandardsToDocumentDlg.cs</DependentUpon>
    </EmbeddedResource>
    <EmbeddedResource Include="SettingsUI\Irt\AddIrtStandardsToDocumentDlg.zh-CHS.resx">
      <DependentUpon>AddIrtStandardsToDocumentDlg.cs</DependentUpon>
    </EmbeddedResource>
    <EmbeddedResource Include="SettingsUI\Irt\CalibrateIrtDlg.ja.resx">
      <DependentUpon>CalibrateIrtDlg.cs</DependentUpon>
    </EmbeddedResource>
    <EmbeddedResource Include="SettingsUI\Irt\CalibrateIrtDlg.zh-CHS.resx">
      <DependentUpon>CalibrateIrtDlg.cs</DependentUpon>
      <SubType>Designer</SubType>
    </EmbeddedResource>
    <EmbeddedResource Include="SettingsUI\Irt\ChangeIrtPeptidesDlg.ja.resx">
      <DependentUpon>ChangeIrtPeptidesDlg.cs</DependentUpon>
    </EmbeddedResource>
    <EmbeddedResource Include="SettingsUI\Irt\ChangeIrtPeptidesDlg.zh-CHS.resx">
      <DependentUpon>ChangeIrtPeptidesDlg.cs</DependentUpon>
    </EmbeddedResource>
    <EmbeddedResource Include="SettingsUI\Irt\EditIrtCalcDlg.ja.resx">
      <DependentUpon>EditIrtCalcDlg.cs</DependentUpon>
    </EmbeddedResource>
    <EmbeddedResource Include="SettingsUI\Irt\EditIrtCalcDlg.zh-CHS.resx">
      <DependentUpon>EditIrtCalcDlg.cs</DependentUpon>
    </EmbeddedResource>
    <EmbeddedResource Include="SettingsUI\Irt\SelectIrtStandardDlg.resx">
      <DependentUpon>SelectIrtStandardDlg.cs</DependentUpon>
    </EmbeddedResource>
    <EmbeddedResource Include="SettingsUI\Irt\UseCurrentCalculatorDlg.resx">
      <DependentUpon>UseCurrentCalculatorDlg.cs</DependentUpon>
    </EmbeddedResource>
    <EmbeddedResource Include="SettingsUI\MetadataRuleEditor.zh-CHS.resx">
      <DependentUpon>MetadataRuleEditor.cs</DependentUpon>
      <SubType>Designer</SubType>
    </EmbeddedResource>
    <EmbeddedResource Include="SettingsUI\MetadataRuleSetEditor.ja.resx">
      <DependentUpon>MetadataRuleSetEditor.cs</DependentUpon>
    </EmbeddedResource>
    <EmbeddedResource Include="SettingsUI\MetadataRuleSetEditor.resx">
      <DependentUpon>MetadataRuleSetEditor.cs</DependentUpon>
    </EmbeddedResource>
    <EmbeddedResource Include="SettingsUI\MetadataRuleSetEditor.zh-CHS.resx">
      <DependentUpon>MetadataRuleSetEditor.cs</DependentUpon>
      <SubType>Designer</SubType>
    </EmbeddedResource>
    <EmbeddedResource Include="SettingsUI\Optimization\AddOptimizationLibraryDlg.ja.resx">
      <DependentUpon>AddOptimizationLibraryDlg.cs</DependentUpon>
    </EmbeddedResource>
    <EmbeddedResource Include="SettingsUI\Optimization\AddOptimizationLibraryDlg.resx">
      <DependentUpon>AddOptimizationLibraryDlg.cs</DependentUpon>
      <SubType>Designer</SubType>
    </EmbeddedResource>
    <EmbeddedResource Include="SettingsUI\Optimization\AddOptimizationLibraryDlg.zh-CHS.resx">
      <DependentUpon>AddOptimizationLibraryDlg.cs</DependentUpon>
      <SubType>Designer</SubType>
    </EmbeddedResource>
    <EmbeddedResource Include="SettingsUI\Optimization\AddOptimizationsDlg.ja.resx">
      <DependentUpon>AddOptimizationsDlg.cs</DependentUpon>
    </EmbeddedResource>
    <EmbeddedResource Include="SettingsUI\Optimization\AddOptimizationsDlg.resx">
      <DependentUpon>AddOptimizationsDlg.cs</DependentUpon>
    </EmbeddedResource>
    <EmbeddedResource Include="SettingsUI\Optimization\AddOptimizationsDlg.zh-CHS.resx">
      <DependentUpon>AddOptimizationsDlg.cs</DependentUpon>
      <SubType>Designer</SubType>
    </EmbeddedResource>
    <EmbeddedResource Include="SettingsUI\PeptideSettingsUI.ja.resx">
      <DependentUpon>PeptideSettingsUI.cs</DependentUpon>
      <SubType>Designer</SubType>
    </EmbeddedResource>
    <EmbeddedResource Include="SettingsUI\PeptideSettingsUI.zh-CHS.resx">
      <DependentUpon>PeptideSettingsUI.cs</DependentUpon>
      <SubType>Designer</SubType>
    </EmbeddedResource>
    <EmbeddedResource Include="SettingsUI\RTDetails.ja.resx">
      <DependentUpon>RTDetails.cs</DependentUpon>
    </EmbeddedResource>
    <EmbeddedResource Include="SettingsUI\RTDetails.zh-CHS.resx">
      <DependentUpon>RTDetails.cs</DependentUpon>
    </EmbeddedResource>
    <EmbeddedResource Include="SettingsUI\SaveSettingsDlg.ja.resx">
      <DependentUpon>SaveSettingsDlg.cs</DependentUpon>
    </EmbeddedResource>
    <EmbeddedResource Include="SettingsUI\SaveSettingsDlg.zh-CHS.resx">
      <DependentUpon>SaveSettingsDlg.cs</DependentUpon>
    </EmbeddedResource>
    <EmbeddedResource Include="SettingsUI\StartPageSettingsUI.ja.resx">
      <DependentUpon>StartPageSettingsUI.cs</DependentUpon>
    </EmbeddedResource>
    <EmbeddedResource Include="SettingsUI\StartPageSettingsUI.resx">
      <DependentUpon>StartPageSettingsUI.cs</DependentUpon>
    </EmbeddedResource>
    <EmbeddedResource Include="SettingsUI\StartPageSettingsUI.zh-CHS.resx">
      <DependentUpon>StartPageSettingsUI.cs</DependentUpon>
      <SubType>Designer</SubType>
    </EmbeddedResource>
    <EmbeddedResource Include="SettingsUI\TransitionSettingsUI.ja.resx">
      <DependentUpon>TransitionSettingsUI.cs</DependentUpon>
      <SubType>Designer</SubType>
    </EmbeddedResource>
    <EmbeddedResource Include="SettingsUI\TransitionSettingsUI.zh-CHS.resx">
      <DependentUpon>TransitionSettingsUI.cs</DependentUpon>
      <SubType>Designer</SubType>
    </EmbeddedResource>
    <EmbeddedResource Include="SettingsUI\ViewLibraryDlg.ja.resx">
      <DependentUpon>ViewLibraryDlg.cs</DependentUpon>
      <SubType>Designer</SubType>
    </EmbeddedResource>
    <EmbeddedResource Include="SettingsUI\ViewLibraryDlg.zh-CHS.resx">
      <DependentUpon>ViewLibraryDlg.cs</DependentUpon>
      <SubType>Designer</SubType>
    </EmbeddedResource>
    <EmbeddedResource Include="Skyline.ja.resx">
      <DependentUpon>Skyline.cs</DependentUpon>
      <SubType>Designer</SubType>
    </EmbeddedResource>
    <EmbeddedResource Include="Skyline.zh-CHS.resx">
      <DependentUpon>Skyline.cs</DependentUpon>
      <SubType>Designer</SubType>
    </EmbeddedResource>
    <EmbeddedResource Include="Skyline_Daily.ico" />
    <EmbeddedResource Include="Alerts\AboutDlg.resx">
      <DependentUpon>AboutDlg.cs</DependentUpon>
      <SubType>Designer</SubType>
    </EmbeddedResource>
    <EmbeddedResource Include="Alerts\AlertLinkDlg.resx">
      <DependentUpon>AlertLinkDlg.cs</DependentUpon>
      <SubType>Designer</SubType>
    </EmbeddedResource>
    <EmbeddedResource Include="Alerts\LocateFileDlg.resx">
      <DependentUpon>LocateFileDlg.cs</DependentUpon>
    </EmbeddedResource>
    <EmbeddedResource Include="Alerts\PasteTypeDlg.resx">
      <DependentUpon>PasteTypeDlg.cs</DependentUpon>
      <SubType>Designer</SubType>
    </EmbeddedResource>
    <EmbeddedResource Include="Controls\Graphs\AlignmentForm.resx">
      <DependentUpon>AlignmentForm.cs</DependentUpon>
      <SubType>Designer</SubType>
    </EmbeddedResource>
    <EmbeddedResource Include="Controls\Graphs\AsyncRenderControl.resx">
      <DependentUpon>AsyncRenderControl.cs</DependentUpon>
    </EmbeddedResource>
    <EmbeddedResource Include="Controls\ImmediateWindow.resx">
      <DependentUpon>ImmediateWindow.cs</DependentUpon>
    </EmbeddedResource>
    <EmbeddedResource Include="Controls\PopupPickList.resx">
      <DependentUpon>PopupPickList.cs</DependentUpon>
      <SubType>Designer</SubType>
    </EmbeddedResource>
    <EmbeddedResource Include="Controls\SequenceTreeForm.resx">
      <DependentUpon>SequenceTreeForm.cs</DependentUpon>
      <SubType>Designer</SubType>
    </EmbeddedResource>
    <EmbeddedResource Include="EditUI\ReintegrateDlg.resx">
      <DependentUpon>ReintegrateDlg.cs</DependentUpon>
    </EmbeddedResource>
    <EmbeddedResource Include="EditUI\RenameProteinsDlg.resx">
      <DependentUpon>RenameProteinsDlg.cs</DependentUpon>
      <SubType>Designer</SubType>
    </EmbeddedResource>
    <EmbeddedResource Include="FileUI\ExportChromatogramDlg.resx">
      <DependentUpon>ExportChromatogramDlg.cs</DependentUpon>
    </EmbeddedResource>
    <EmbeddedResource Include="FileUI\ExportMethodDlg.resx">
      <DependentUpon>ExportMethodDlg.cs</DependentUpon>
      <SubType>Designer</SubType>
    </EmbeddedResource>
    <EmbeddedResource Include="FileUI\MProphetFeaturesDlg.resx">
      <DependentUpon>MProphetFeaturesDlg.cs</DependentUpon>
    </EmbeddedResource>
    <EmbeddedResource Include="FileUI\OpenDataSourceDialog.resx">
      <DependentUpon>OpenDataSourceDialog.cs</DependentUpon>
      <SubType>Designer</SubType>
    </EmbeddedResource>
    <EmbeddedResource Include="FileUI\PeptideSearch\MatchModificationsControl.resx">
      <DependentUpon>MatchModificationsControl.cs</DependentUpon>
      <SubType>Designer</SubType>
    </EmbeddedResource>
    <EmbeddedResource Include="FileUI\PeptideSearch\BuildPeptideSearchLibraryControl.resx">
      <DependentUpon>BuildPeptideSearchLibraryControl.cs</DependentUpon>
    </EmbeddedResource>
    <EmbeddedResource Include="FileUI\PeptideSearch\ImportFastaControl.resx">
      <DependentUpon>ImportFastaControl.cs</DependentUpon>
    </EmbeddedResource>
    <EmbeddedResource Include="FileUI\PeptideSearch\ImportPeptideSearchDlg.resx">
      <DependentUpon>ImportPeptideSearchDlg.cs</DependentUpon>
      <SubType>Designer</SubType>
    </EmbeddedResource>
    <EmbeddedResource Include="FileUI\PeptideSearch\ImportResultsControl.resx">
      <DependentUpon>ImportResultsControl.cs</DependentUpon>
      <SubType>Designer</SubType>
    </EmbeddedResource>
    <EmbeddedResource Include="FileUI\PublishDocumentDlg.resx">
      <DependentUpon>PublishDocumentDlg.cs</DependentUpon>
    </EmbeddedResource>
    <EmbeddedResource Include="FileUI\RescoreResultsDlg.resx">
      <DependentUpon>RescoreResultsDlg.cs</DependentUpon>
    </EmbeddedResource>
    <EmbeddedResource Include="SettingsUI\AddPathsDlg.resx">
      <DependentUpon>AddPathsDlg.cs</DependentUpon>
    </EmbeddedResource>
    <EmbeddedResource Include="Controls\Graphs\AllChromatogramsGraph.resx">
      <DependentUpon>AllChromatogramsGraph.cs</DependentUpon>
    </EmbeddedResource>
    <EmbeddedResource Include="SettingsUI\CalculateIsolationSchemeDlg.resx">
      <DependentUpon>CalculateIsolationSchemeDlg.cs</DependentUpon>
      <SubType>Designer</SubType>
    </EmbeddedResource>
    <EmbeddedResource Include="SettingsUI\EditPeakScoringModelDlg.resx">
      <DependentUpon>EditPeakScoringModelDlg.cs</DependentUpon>
      <SubType>Designer</SubType>
    </EmbeddedResource>
    <EmbeddedResource Include="SettingsUI\EditCEDlg.resx">
      <DependentUpon>EditCEDlg.cs</DependentUpon>
      <SubType>Designer</SubType>
    </EmbeddedResource>
    <EmbeddedResource Include="SettingsUI\EditEnzymeDlg.resx">
      <DependentUpon>EditEnzymeDlg.cs</DependentUpon>
      <SubType>Designer</SubType>
    </EmbeddedResource>
    <EmbeddedResource Include="SettingsUI\EditIsolationSchemeDlg.resx">
      <DependentUpon>EditIsolationSchemeDlg.cs</DependentUpon>
      <SubType>Designer</SubType>
    </EmbeddedResource>
    <EmbeddedResource Include="SettingsUI\EditListDlg.resx">
      <DependentUpon>EditListDlg.cs</DependentUpon>
      <SubType>Designer</SubType>
    </EmbeddedResource>
    <EmbeddedResource Include="SettingsUI\EditExclusionDlg.resx">
      <DependentUpon>EditExclusionDlg.cs</DependentUpon>
      <SubType>Designer</SubType>
    </EmbeddedResource>
    <EmbeddedResource Include="SettingsUI\EditRTDlg.resx">
      <DependentUpon>EditRTDlg.cs</DependentUpon>
      <SubType>Designer</SubType>
    </EmbeddedResource>
    <EmbeddedResource Include="SettingsUI\EditStaticModDlg.resx">
      <DependentUpon>EditStaticModDlg.cs</DependentUpon>
      <SubType>Designer</SubType>
    </EmbeddedResource>
    <EmbeddedResource Include="SettingsUI\FullScanSettingsControl.resx">
      <DependentUpon>FullScanSettingsControl.cs</DependentUpon>
      <SubType>Designer</SubType>
    </EmbeddedResource>
    <EmbeddedResource Include="SettingsUI\PeptideSettingsUI.resx">
      <DependentUpon>PeptideSettingsUI.cs</DependentUpon>
      <SubType>Designer</SubType>
    </EmbeddedResource>
    <EmbeddedResource Include="Properties\Resources.ja.resx">
      <DependentUpon>Resources.resx</DependentUpon>
      <SubType>Designer</SubType>
    </EmbeddedResource>
    <EmbeddedResource Include="Properties\Resources.zh-CHS.resx">
      <DependentUpon>Resources.resx</DependentUpon>
      <SubType>Designer</SubType>
    </EmbeddedResource>
    <EmbeddedResource Include="Properties\Resources.resx">
      <Generator>PublicResXFileCodeGenerator</Generator>
      <SubType>Designer</SubType>
      <LastGenOutput>Resources.Designer.cs</LastGenOutput>
    </EmbeddedResource>
    <EmbeddedResource Include="SettingsUI\RTDetails.resx">
      <DependentUpon>RTDetails.cs</DependentUpon>
      <SubType>Designer</SubType>
    </EmbeddedResource>
    <EmbeddedResource Include="SettingsUI\SaveSettingsDlg.resx">
      <DependentUpon>SaveSettingsDlg.cs</DependentUpon>
      <SubType>Designer</SubType>
    </EmbeddedResource>
    <EmbeddedResource Include="SettingsUI\TransitionSettingsUI.resx">
      <DependentUpon>TransitionSettingsUI.cs</DependentUpon>
      <SubType>Designer</SubType>
    </EmbeddedResource>
    <EmbeddedResource Include="Skyline.resx">
      <DependentUpon>Skyline.cs</DependentUpon>
      <SubType>Designer</SubType>
    </EmbeddedResource>
    <EmbeddedResource Include="ToolsUI\ColorGrid.ja.resx">
      <DependentUpon>ColorGrid.cs</DependentUpon>
    </EmbeddedResource>
    <EmbeddedResource Include="ToolsUI\ColorGrid.resx">
      <DependentUpon>ColorGrid.cs</DependentUpon>
    </EmbeddedResource>
    <EmbeddedResource Include="ToolsUI\ColorGrid.zh-CHS.resx">
      <DependentUpon>ColorGrid.cs</DependentUpon>
    </EmbeddedResource>
    <EmbeddedResource Include="ToolsUI\ConfigureToolsDlg.ja.resx">
      <DependentUpon>ConfigureToolsDlg.cs</DependentUpon>
    </EmbeddedResource>
    <EmbeddedResource Include="ToolsUI\ConfigureToolsDlg.resx">
      <DependentUpon>ConfigureToolsDlg.cs</DependentUpon>
      <SubType>Designer</SubType>
    </EmbeddedResource>
    <EmbeddedResource Include="ToolsUI\ConfigureToolsDlg.zh-CHS.resx">
      <DependentUpon>ConfigureToolsDlg.cs</DependentUpon>
    </EmbeddedResource>
    <EmbeddedResource Include="Controls\GroupComparison\CreateMatchExpressionDlg.resx">
      <DependentUpon>CreateMatchExpressionDlg.cs</DependentUpon>
      <SubType>Designer</SubType>
    </EmbeddedResource>
    <EmbeddedResource Include="ToolsUI\EditRemoteAccountDlg.ja.resx">
      <DependentUpon>EditRemoteAccountDlg.cs</DependentUpon>
    </EmbeddedResource>
    <EmbeddedResource Include="ToolsUI\EditRemoteAccountDlg.resx">
      <DependentUpon>EditRemoteAccountDlg.cs</DependentUpon>
    </EmbeddedResource>
    <EmbeddedResource Include="ToolsUI\EditRemoteAccountDlg.zh-CHS.resx">
      <DependentUpon>EditRemoteAccountDlg.cs</DependentUpon>
    </EmbeddedResource>
    <EmbeddedResource Include="ToolsUI\EditCustomThemeDlg.ja.resx">
      <DependentUpon>EditCustomThemeDlg.cs</DependentUpon>
    </EmbeddedResource>
    <EmbeddedResource Include="ToolsUI\EditCustomThemeDlg.resx">
      <DependentUpon>EditCustomThemeDlg.cs</DependentUpon>
    </EmbeddedResource>
    <EmbeddedResource Include="ToolsUI\EditCustomThemeDlg.zh-CHS.resx">
      <DependentUpon>EditCustomThemeDlg.cs</DependentUpon>
    </EmbeddedResource>
    <EmbeddedResource Include="ToolsUI\EditServerDlg.ja.resx">
      <DependentUpon>EditServerDlg.cs</DependentUpon>
    </EmbeddedResource>
    <EmbeddedResource Include="ToolsUI\EditServerDlg.resx">
      <DependentUpon>EditServerDlg.cs</DependentUpon>
    </EmbeddedResource>
    <EmbeddedResource Include="ToolsUI\EditServerDlg.zh-CHS.resx">
      <DependentUpon>EditServerDlg.cs</DependentUpon>
    </EmbeddedResource>
    <EmbeddedResource Include="ToolsUI\PythonInstaller.ja.resx">
      <DependentUpon>PythonInstaller.cs</DependentUpon>
    </EmbeddedResource>
    <EmbeddedResource Include="ToolsUI\PythonInstaller.resx">
      <DependentUpon>PythonInstaller.cs</DependentUpon>
    </EmbeddedResource>
    <EmbeddedResource Include="ToolsUI\PythonInstaller.zh-CHS.resx">
      <DependentUpon>PythonInstaller.cs</DependentUpon>
    </EmbeddedResource>
    <EmbeddedResource Include="ToolsUI\RInstaller.ja.resx">
      <DependentUpon>RInstaller.cs</DependentUpon>
    </EmbeddedResource>
    <EmbeddedResource Include="ToolsUI\RInstaller.resx">
      <DependentUpon>RInstaller.cs</DependentUpon>
    </EmbeddedResource>
    <EmbeddedResource Include="ToolsUI\RInstaller.zh-CHS.resx">
      <DependentUpon>RInstaller.cs</DependentUpon>
    </EmbeddedResource>
    <EmbeddedResource Include="ToolsUI\ToolOptionsUI.ja.resx">
      <DependentUpon>ToolOptionsUI.cs</DependentUpon>
    </EmbeddedResource>
    <EmbeddedResource Include="ToolsUI\ToolOptionsUI.resx">
      <DependentUpon>ToolOptionsUI.cs</DependentUpon>
      <SubType>Designer</SubType>
    </EmbeddedResource>
    <Content Include="..\BiblioSpec\src\modifications.xml">
      <Link>modifications.xml</Link>
      <CopyToOutputDirectory>PreserveNewest</CopyToOutputDirectory>
    </Content>
    <Content Include="..\BiblioSpec\src\quantitation_1.xsd">
      <Link>quantitation_1.xsd</Link>
      <SubType>Designer</SubType>
      <CopyToOutputDirectory>PreserveNewest</CopyToOutputDirectory>
    </Content>
    <Content Include="..\BiblioSpec\src\quantitation_2.xsd">
      <Link>quantitation_2.xsd</Link>
      <SubType>Designer</SubType>
      <CopyToOutputDirectory>PreserveNewest</CopyToOutputDirectory>
    </Content>
    <EmbeddedResource Include="ToolsUI\ToolOptionsUI.zh-CHS.resx">
      <DependentUpon>ToolOptionsUI.cs</DependentUpon>
      <SubType>Designer</SubType>
    </EmbeddedResource>
    <EmbeddedResource Include="ToolsUI\ToolStoreDlg.ja.resx">
      <DependentUpon>ToolStoreDlg.cs</DependentUpon>
    </EmbeddedResource>
    <EmbeddedResource Include="ToolsUI\ToolStoreDlg.resx">
      <DependentUpon>ToolStoreDlg.cs</DependentUpon>
      <SubType>Designer</SubType>
    </EmbeddedResource>
    <EmbeddedResource Include="ToolsUI\ToolStoreDlg.zh-CHS.resx">
      <DependentUpon>ToolStoreDlg.cs</DependentUpon>
    </EmbeddedResource>
    <EmbeddedResource Include="ToolsUI\ToolUpdatesDlg.ja.resx">
      <DependentUpon>ToolUpdatesDlg.cs</DependentUpon>
    </EmbeddedResource>
    <EmbeddedResource Include="ToolsUI\ToolUpdatesDlg.resx">
      <DependentUpon>ToolUpdatesDlg.cs</DependentUpon>
    </EmbeddedResource>
    <EmbeddedResource Include="ToolsUI\ToolUpdatesDlg.zh-CHS.resx">
      <DependentUpon>ToolUpdatesDlg.cs</DependentUpon>
    </EmbeddedResource>
    <None Include="app.config">
      <SubType>Designer</SubType>
    </None>
    <None Include="Jamfile.jam" />
    <None Include="Properties\Settings.settings">
      <Generator>PublicSettingsSingleFileGenerator</Generator>
      <LastGenOutput>Settings.Designer.cs</LastGenOutput>
      <SubType>Designer</SubType>
    </None>
    <Compile Include="Properties\Settings.Designer.cs">
      <AutoGen>True</AutoGen>
      <DependentUpon>Settings.settings</DependentUpon>
      <DesignTimeSharedInput>True</DesignTimeSharedInput>
    </Compile>
    <Compile Include="Model\SequenceUtil.cs" />
    <Compile Include="Properties\Settings.cs" />
    <Compile Include="SettingsUI\SettingsUIUtil.cs" />
    <Compile Include="SettingsUI\TransitionSettingsUI.cs">
      <SubType>Form</SubType>
    </Compile>
    <Compile Include="SettingsUI\TransitionSettingsUI.Designer.cs">
      <DependentUpon>TransitionSettingsUI.cs</DependentUpon>
    </Compile>
    <Compile Include="SettingsUI\ViewLibraryDlg.cs">
      <SubType>Form</SubType>
    </Compile>
    <Compile Include="SettingsUI\ViewLibraryDlg.Designer.cs">
      <DependentUpon>ViewLibraryDlg.cs</DependentUpon>
    </Compile>
    <Compile Include="Skyline.cs">
      <SubType>Form</SubType>
    </Compile>
    <Compile Include="Skyline.designer.cs">
      <DependentUpon>Skyline.cs</DependentUpon>
    </Compile>
    <Compile Include="SkylineFiles.cs">
      <SubType>Form</SubType>
    </Compile>
    <Compile Include="SkylineGraphs.cs">
      <SubType>Form</SubType>
    </Compile>
    <Compile Include="Model\ToolService.cs" />
    <Compile Include="Controls\ToolStripNumericUpDown.cs">
      <SubType>Component</SubType>
    </Compile>
    <Compile Include="ToolsUI\ConfigureToolsDlg.cs">
      <SubType>Form</SubType>
    </Compile>
    <Compile Include="ToolsUI\ConfigureToolsDlg.designer.cs">
      <DependentUpon>ConfigureToolsDlg.cs</DependentUpon>
    </Compile>
    <Compile Include="ToolsUI\EditRemoteAccountDlg.cs">
      <SubType>Form</SubType>
    </Compile>
    <Compile Include="ToolsUI\EditRemoteAccountDlg.Designer.cs">
      <DependentUpon>EditRemoteAccountDlg.cs</DependentUpon>
    </Compile>
    <Compile Include="ToolsUI\EditCustomThemeDlg.cs">
      <SubType>Form</SubType>
    </Compile>
    <Compile Include="ToolsUI\EditCustomThemeDlg.Designer.cs">
      <DependentUpon>EditCustomThemeDlg.cs</DependentUpon>
    </Compile>
    <Compile Include="ToolsUI\EditServerDlg.cs">
      <SubType>Form</SubType>
    </Compile>
    <Compile Include="ToolsUI\EditServerDlg.Designer.cs">
      <DependentUpon>EditServerDlg.cs</DependentUpon>
    </Compile>
    <Compile Include="ToolsUI\PythonInstaller.cs">
      <SubType>Form</SubType>
    </Compile>
    <Compile Include="ToolsUI\PythonInstaller.Designer.cs">
      <DependentUpon>PythonInstaller.cs</DependentUpon>
    </Compile>
    <Compile Include="ToolsUI\RInstaller.cs">
      <SubType>Form</SubType>
    </Compile>
    <Compile Include="ToolsUI\RInstaller.Designer.cs">
      <DependentUpon>RInstaller.cs</DependentUpon>
    </Compile>
    <Compile Include="ToolsUI\ToolInstallUI.cs" />
    <Compile Include="ToolsUI\ToolOptionsUI.cs">
      <SubType>Form</SubType>
    </Compile>
    <Compile Include="ToolsUI\ToolOptionsUI.Designer.cs">
      <DependentUpon>ToolOptionsUI.cs</DependentUpon>
    </Compile>
    <Compile Include="ToolsUI\ToolStoreDlg.cs">
      <SubType>Form</SubType>
    </Compile>
    <Compile Include="ToolsUI\ToolStoreDlg.Designer.cs">
      <DependentUpon>ToolStoreDlg.cs</DependentUpon>
    </Compile>
    <Compile Include="ToolsUI\ToolUpdatesDlg.cs">
      <SubType>Form</SubType>
    </Compile>
    <Compile Include="ToolsUI\ToolUpdatesDlg.Designer.cs">
      <DependentUpon>ToolUpdatesDlg.cs</DependentUpon>
    </Compile>
    <Compile Include="UpgradeManager.cs" />
    <Compile Include="Util\Adduct.cs" />
    <Compile Include="Util\AxisLabelScaler.cs" />
    <Compile Include="Util\BackgroundEventThreads.cs" />
    <Compile Include="Util\BioMassCalc.cs" />
    <Compile Include="Util\ConsoleTable.cs" />
    <Compile Include="Util\CreateHandleDebugBase.cs">
      <SubType>Form</SubType>
    </Compile>
    <Compile Include="Util\ExceptionPointers.cs" />
    <Compile Include="Util\FormattableList.cs" />
    <Compile Include="Util\ModeUIAwareForm.cs" />
    <Compile Include="Util\ModeUIInvariantFormEx.cs">
      <SubType>Form</SubType>
    </Compile>
    <Compile Include="Util\PeptideToMoleculeTextMapper.cs" />
    <Compile Include="Util\HistogramHelper.cs" />
    <Compile Include="Util\LongOperationRunner.cs" />
    <Compile Include="Util\CultureUtil.cs" />
    <Compile Include="Util\DataGridViewPasteHandler.cs" />
    <Compile Include="Util\DataSourceUtil.cs" />
    <Compile Include="Util\DirectSerializer.cs" />
    <Compile Include="Util\DockableFormEx.cs">
      <SubType>Form</SubType>
    </Compile>
    <Compile Include="Util\DotTraceProfile.cs" />
    <Compile Include="Util\Extensions\ActionUtil.cs" />
    <Compile Include="Util\FileSize.cs" />
    <Compile Include="Util\Install.cs" />
    <Compile Include="Util\Extensions\Text.cs" />
    <Compile Include="Util\Extensions\UtilProcess.cs" />
    <Compile Include="Util\FormAnimator.cs" />
    <Compile Include="Util\IonInfo.cs" />
    <Compile Include="Util\Log.cs" />
    <Compile Include="Util\MemoryInfo.cs" />
    <Compile Include="Util\NameValueParameters.cs" />
    <Compile Include="Util\PanoramaUtil.cs" />
    <Compile Include="Util\PooledSqliteConnection.cs" />
    <Compile Include="Util\SystemMetrics.cs" />
    <Compile Include="Util\TextRendererHelper.cs" />
    <Compile Include="Util\UtilInstall.cs" />
    <Compile Include="Util\UtilUIExtra.cs" />
    <Compile Include="Util\UtilIOExtra.cs" />
    <Compile Include="Util\Extensions\UtilDB.cs" />
    <Compile Include="Util\ListViewColumnSorter.cs" />
    <Compile Include="Util\SSRCalc3.cs" />
    <Compile Include="Util\Statistics.cs" />
    <Compile Include="Util\Util.cs" />
    <Compile Include="Model\Export.cs" />
    <Compile Include="Util\UtilIO.cs" />
    <Compile Include="Util\UtilUI.cs">
      <SubType>Component</SubType>
    </Compile>
    <Compile Include="Util\Xml.cs" />
    <Compile Include="Model\DocSettings\XmlNamedElement.cs" />
    <Compile Include="Util\ClipboardEx.cs" />
    <Compile Include="Util\FormEx.cs">
      <SubType>Form</SubType>
    </Compile>
  </ItemGroup>
  <ItemGroup>
    <None Include="Properties\app.manifest">
      <SubType>Designer</SubType>
    </None>
    <EmbeddedResource Include="Resources\Blank.bmp" />
    <EmbeddedResource Include="Resources\DataProcessing.png" />
    <EmbeddedResource Include="Resources\File.png" />
    <EmbeddedResource Include="Resources\Folder.png" />
    <EmbeddedResource Include="Resources\DropImage.bmp" />
    <EmbeddedResource Include="Resources\Filter.bmp" />
    <EmbeddedResource Include="Resources\ExternalTool.bmp" />
    <EmbeddedResource Include="Resources\GreenCheck.bmp" />
    <EmbeddedResource Include="Resources\Peptide.bmp" />
    <EmbeddedResource Include="Resources\Protein.bmp" />
    <EmbeddedResource Include="Resources\RedX.bmp" />
    <EmbeddedResource Include="Resources\Skyline.bmp" />
    <EmbeddedResource Include="SettingsUI\EditDPDlg.resx">
      <DependentUpon>EditDPDlg.cs</DependentUpon>
      <SubType>Designer</SubType>
    </EmbeddedResource>
    <EmbeddedResource Include="Skyline.ico" />
  </ItemGroup>
  <ItemGroup>
    <BootstrapperPackage Include=".NETFramework,Version=v4.7.2">
      <Visible>False</Visible>
      <ProductName>Microsoft .NET Framework 4.7.2 %28x86 and x64%29</ProductName>
      <Install>true</Install>
    </BootstrapperPackage>
    <BootstrapperPackage Include="Microsoft.Net.Client.3.5">
      <Visible>False</Visible>
      <ProductName>.NET Framework 3.5 SP1 Client Profile</ProductName>
      <Install>false</Install>
    </BootstrapperPackage>
    <BootstrapperPackage Include="Microsoft.Net.Framework.2.0">
      <Visible>False</Visible>
      <ProductName>.NET Framework 2.0 %28x86%29</ProductName>
      <Install>false</Install>
    </BootstrapperPackage>
    <BootstrapperPackage Include="Microsoft.Net.Framework.3.0">
      <Visible>False</Visible>
      <ProductName>.NET Framework 3.0 %28x86%29</ProductName>
      <Install>false</Install>
    </BootstrapperPackage>
    <BootstrapperPackage Include="Microsoft.Net.Framework.3.5">
      <Visible>False</Visible>
      <ProductName>.NET Framework 3.5</ProductName>
      <Install>false</Install>
    </BootstrapperPackage>
    <BootstrapperPackage Include="Microsoft.Net.Framework.3.5.SP1">
      <Visible>False</Visible>
      <ProductName>.NET Framework 3.5 SP1</ProductName>
      <Install>false</Install>
    </BootstrapperPackage>
  </ItemGroup>
  <ItemGroup>
    <FileAssociation Include=".sky">
      <Visible>False</Visible>
      <Description>Skyline Document</Description>
      <Progid>Skyline.Document.0</Progid>
      <DefaultIcon>SkylineDoc.ico</DefaultIcon>
    </FileAssociation>
    <FileAssociation Include=".skyd">
      <Visible>False</Visible>
      <Description>Skyline Chromatogram Data</Description>
      <Progid>Skyline.Data.0</Progid>
      <DefaultIcon>SkylineData.ico</DefaultIcon>
    </FileAssociation>
    <FileAssociation Include=".skyp">
      <Visible>False</Visible>
      <Description>Skyline Document Pointer</Description>
      <Progid>Skyline.Pointer.0</Progid>
      <DefaultIcon>SkylineDocPointer.ico</DefaultIcon>
    </FileAssociation>
  </ItemGroup>
  <ItemGroup>
    <Content Include="..\Shared\Lib\Microsoft.VC90.CRT\x64\msvcr90.dll">
      <Link>percolator\msvcr90.DLL</Link>
      <CopyToOutputDirectory>PreserveNewest</CopyToOutputDirectory>
    </Content>
    <Content Condition="'$(Platform)' == 'x86'" Include="..\Shared\Lib\Microsoft.VC90.MFC\x86\mfc90u.dll">
      <Link>Microsoft.VC90.MFC\mfc90u.dll</Link>
      <CopyToOutputDirectory>PreserveNewest</CopyToOutputDirectory>
    </Content>
    <Content Condition="'$(Platform)' == 'x86'" Include="..\Shared\Lib\Microsoft.VC90.MFC\x86\Microsoft.VC90.MFC.manifest">
      <Link>Microsoft.VC90.MFC\Microsoft.VC90.MFC.manifest</Link>
      <CopyToOutputDirectory>PreserveNewest</CopyToOutputDirectory>
    </Content>
    <Content Condition="'$(Platform)' == 'x86'" Include="..\Shared\Lib\Microsoft.VC90.CRT\x86\msvcm90.dll">
      <Link>Microsoft.VC90.CRT\msvcm90.dll</Link>
      <CopyToOutputDirectory>PreserveNewest</CopyToOutputDirectory>
    </Content>
    <Content Condition="'$(Platform)' == 'x86'" Include="..\Shared\Lib\Microsoft.VC90.CRT\x86\msvcr90.dll">
      <Link>Microsoft.VC90.CRT\msvcr90.dll</Link>
      <CopyToOutputDirectory>PreserveNewest</CopyToOutputDirectory>
    </Content>
    <Content Condition="'$(Platform)' == 'x86'" Include="..\Shared\Lib\Microsoft.VC90.CRT\x86\msvcp90.dll">
      <Link>Microsoft.VC90.CRT\msvcp90.dll</Link>
      <CopyToOutputDirectory>PreserveNewest</CopyToOutputDirectory>
    </Content>
    <Content Condition="'$(Platform)' == 'x86'" Include="..\Shared\Lib\Microsoft.VC90.CRT\x86\Microsoft.VC90.CRT.manifest">
      <Link>Microsoft.VC90.CRT\Microsoft.VC90.CRT.manifest</Link>
      <CopyToOutputDirectory>PreserveNewest</CopyToOutputDirectory>
    </Content>
    <Content Condition="'$(Platform)' == 'x86'" Include="..\Shared\Lib\Microsoft.VC110.CRT\x86\msvcp110.dll">
      <Link>msvcp110.dll</Link>
      <CopyToOutputDirectory>PreserveNewest</CopyToOutputDirectory>
    </Content>
    <Content Condition="'$(Platform)' == 'x86'" Include="..\Shared\Lib\Microsoft.VC110.CRT\x86\msvcr110.dll">
      <Link>msvcr110.dll</Link>
      <CopyToOutputDirectory>PreserveNewest</CopyToOutputDirectory>
    </Content>
    <Content Condition="'$(Platform)' == 'x86'" Include="..\Shared\Lib\Microsoft.VC110.CRT\x86\vcomp110.dll">
      <Link>vcomp110.dll</Link>
      <CopyToOutputDirectory>PreserveNewest</CopyToOutputDirectory>
    </Content>
    <Content Condition="'$(Platform)' == 'x64'" Include="..\Shared\Lib\Microsoft.VC110.CRT\x64\msvcp110.dll">
      <Link>msvcp110.dll</Link>
      <CopyToOutputDirectory>PreserveNewest</CopyToOutputDirectory>
    </Content>
    <Content Condition="'$(Platform)' == 'x64'" Include="..\Shared\Lib\Microsoft.VC110.CRT\x64\msvcr110.dll">
      <Link>msvcr110.dll</Link>
      <CopyToOutputDirectory>PreserveNewest</CopyToOutputDirectory>
    </Content>
    <Content Condition="'$(Platform)' == 'x64'" Include="..\Shared\Lib\Microsoft.VC110.CRT\x64\vcomp110.dll">
      <Link>vcomp110.dll</Link>
      <CopyToOutputDirectory>PreserveNewest</CopyToOutputDirectory>
    </Content>
    <Content Condition="'$(Platform)' == 'x86'" Include="..\Shared\Lib\Microsoft.VC120.CRT\x86\msvcp120.dll">
      <Link>msvcp120.dll</Link>
      <CopyToOutputDirectory>PreserveNewest</CopyToOutputDirectory>
    </Content>
    <Content Condition="'$(Platform)' == 'x86'" Include="..\Shared\Lib\Microsoft.VC120.CRT\x86\msvcr120.dll">
      <Link>msvcr120.dll</Link>
      <CopyToOutputDirectory>PreserveNewest</CopyToOutputDirectory>
    </Content>
    <Content Condition="'$(Platform)' == 'x64'" Include="..\Shared\Lib\Microsoft.VC120.CRT\x64\msvcp120.dll">
      <Link>msvcp120.dll</Link>
      <CopyToOutputDirectory>PreserveNewest</CopyToOutputDirectory>
    </Content>
    <Content Condition="'$(Platform)' == 'x64'" Include="..\Shared\Lib\Microsoft.VC120.CRT\x64\msvcr120.dll">
      <Link>msvcr120.dll</Link>
      <CopyToOutputDirectory>PreserveNewest</CopyToOutputDirectory>
    </Content>
    <Content Condition="'$(Platform)' == 'x86'" Include="..\Shared\Lib\Microsoft.VC140.CRT\x86\api-ms-win-core-console-l1-1-0.dll">
      <Link>api-ms-win-core-console-l1-1-0.dll</Link>
      <CopyToOutputDirectory>PreserveNewest</CopyToOutputDirectory>
    </Content>
    <Content Condition="'$(Platform)' == 'x86'" Include="..\Shared\Lib\Microsoft.VC140.CRT\x86\api-ms-win-core-datetime-l1-1-0.dll">
      <Link>api-ms-win-core-datetime-l1-1-0.dll</Link>
      <CopyToOutputDirectory>PreserveNewest</CopyToOutputDirectory>
    </Content>
    <Content Condition="'$(Platform)' == 'x86'" Include="..\Shared\Lib\Microsoft.VC140.CRT\x86\api-ms-win-core-debug-l1-1-0.dll">
      <Link>api-ms-win-core-debug-l1-1-0.dll</Link>
      <CopyToOutputDirectory>PreserveNewest</CopyToOutputDirectory>
    </Content>
    <Content Condition="'$(Platform)' == 'x86'" Include="..\Shared\Lib\Microsoft.VC140.CRT\x86\api-ms-win-core-errorhandling-l1-1-0.dll">
      <Link>api-ms-win-core-errorhandling-l1-1-0.dll</Link>
      <CopyToOutputDirectory>PreserveNewest</CopyToOutputDirectory>
    </Content>
    <Content Condition="'$(Platform)' == 'x86'" Include="..\Shared\Lib\Microsoft.VC140.CRT\x86\api-ms-win-core-file-l1-1-0.dll">
      <Link>api-ms-win-core-file-l1-1-0.dll</Link>
      <CopyToOutputDirectory>PreserveNewest</CopyToOutputDirectory>
    </Content>
    <Content Condition="'$(Platform)' == 'x86'" Include="..\Shared\Lib\Microsoft.VC140.CRT\x86\api-ms-win-core-file-l1-2-0.dll">
      <Link>api-ms-win-core-file-l1-2-0.dll</Link>
      <CopyToOutputDirectory>PreserveNewest</CopyToOutputDirectory>
    </Content>
    <Content Condition="'$(Platform)' == 'x86'" Include="..\Shared\Lib\Microsoft.VC140.CRT\x86\api-ms-win-core-file-l2-1-0.dll">
      <Link>api-ms-win-core-file-l2-1-0.dll</Link>
      <CopyToOutputDirectory>PreserveNewest</CopyToOutputDirectory>
    </Content>
    <Content Condition="'$(Platform)' == 'x86'" Include="..\Shared\Lib\Microsoft.VC140.CRT\x86\api-ms-win-core-handle-l1-1-0.dll">
      <Link>api-ms-win-core-handle-l1-1-0.dll</Link>
      <CopyToOutputDirectory>PreserveNewest</CopyToOutputDirectory>
    </Content>
    <Content Condition="'$(Platform)' == 'x86'" Include="..\Shared\Lib\Microsoft.VC140.CRT\x86\api-ms-win-core-heap-l1-1-0.dll">
      <Link>api-ms-win-core-heap-l1-1-0.dll</Link>
      <CopyToOutputDirectory>PreserveNewest</CopyToOutputDirectory>
    </Content>
    <Content Condition="'$(Platform)' == 'x86'" Include="..\Shared\Lib\Microsoft.VC140.CRT\x86\api-ms-win-core-interlocked-l1-1-0.dll">
      <Link>api-ms-win-core-interlocked-l1-1-0.dll</Link>
      <CopyToOutputDirectory>PreserveNewest</CopyToOutputDirectory>
    </Content>
    <Content Condition="'$(Platform)' == 'x86'" Include="..\Shared\Lib\Microsoft.VC140.CRT\x86\api-ms-win-core-libraryloader-l1-1-0.dll">
      <Link>api-ms-win-core-libraryloader-l1-1-0.dll</Link>
      <CopyToOutputDirectory>PreserveNewest</CopyToOutputDirectory>
    </Content>
    <Content Condition="'$(Platform)' == 'x86'" Include="..\Shared\Lib\Microsoft.VC140.CRT\x86\api-ms-win-core-localization-l1-2-0.dll">
      <Link>api-ms-win-core-localization-l1-2-0.dll</Link>
      <CopyToOutputDirectory>PreserveNewest</CopyToOutputDirectory>
    </Content>
    <Content Condition="'$(Platform)' == 'x86'" Include="..\Shared\Lib\Microsoft.VC140.CRT\x86\api-ms-win-core-memory-l1-1-0.dll">
      <Link>api-ms-win-core-memory-l1-1-0.dll</Link>
      <CopyToOutputDirectory>PreserveNewest</CopyToOutputDirectory>
    </Content>
    <Content Condition="'$(Platform)' == 'x86'" Include="..\Shared\Lib\Microsoft.VC140.CRT\x86\api-ms-win-core-namedpipe-l1-1-0.dll">
      <Link>api-ms-win-core-namedpipe-l1-1-0.dll</Link>
      <CopyToOutputDirectory>PreserveNewest</CopyToOutputDirectory>
    </Content>
    <Content Condition="'$(Platform)' == 'x86'" Include="..\Shared\Lib\Microsoft.VC140.CRT\x86\api-ms-win-core-processenvironment-l1-1-0.dll">
      <Link>api-ms-win-core-processenvironment-l1-1-0.dll</Link>
      <CopyToOutputDirectory>PreserveNewest</CopyToOutputDirectory>
    </Content>
    <Content Condition="'$(Platform)' == 'x86'" Include="..\Shared\Lib\Microsoft.VC140.CRT\x86\api-ms-win-core-processthreads-l1-1-0.dll">
      <Link>api-ms-win-core-processthreads-l1-1-0.dll</Link>
      <CopyToOutputDirectory>PreserveNewest</CopyToOutputDirectory>
    </Content>
    <Content Condition="'$(Platform)' == 'x86'" Include="..\Shared\Lib\Microsoft.VC140.CRT\x86\api-ms-win-core-processthreads-l1-1-1.dll">
      <Link>api-ms-win-core-processthreads-l1-1-1.dll</Link>
      <CopyToOutputDirectory>PreserveNewest</CopyToOutputDirectory>
    </Content>
    <Content Condition="'$(Platform)' == 'x86'" Include="..\Shared\Lib\Microsoft.VC140.CRT\x86\api-ms-win-core-profile-l1-1-0.dll">
      <Link>api-ms-win-core-profile-l1-1-0.dll</Link>
      <CopyToOutputDirectory>PreserveNewest</CopyToOutputDirectory>
    </Content>
    <Content Condition="'$(Platform)' == 'x86'" Include="..\Shared\Lib\Microsoft.VC140.CRT\x86\api-ms-win-core-rtlsupport-l1-1-0.dll">
      <Link>api-ms-win-core-rtlsupport-l1-1-0.dll</Link>
      <CopyToOutputDirectory>PreserveNewest</CopyToOutputDirectory>
    </Content>
    <Content Condition="'$(Platform)' == 'x86'" Include="..\Shared\Lib\Microsoft.VC140.CRT\x86\api-ms-win-core-string-l1-1-0.dll">
      <Link>api-ms-win-core-string-l1-1-0.dll</Link>
      <CopyToOutputDirectory>PreserveNewest</CopyToOutputDirectory>
    </Content>
    <Content Condition="'$(Platform)' == 'x86'" Include="..\Shared\Lib\Microsoft.VC140.CRT\x86\api-ms-win-core-synch-l1-1-0.dll">
      <Link>api-ms-win-core-synch-l1-1-0.dll</Link>
      <CopyToOutputDirectory>PreserveNewest</CopyToOutputDirectory>
    </Content>
    <Content Condition="'$(Platform)' == 'x86'" Include="..\Shared\Lib\Microsoft.VC140.CRT\x86\api-ms-win-core-synch-l1-2-0.dll">
      <Link>api-ms-win-core-synch-l1-2-0.dll</Link>
      <CopyToOutputDirectory>PreserveNewest</CopyToOutputDirectory>
    </Content>
    <Content Condition="'$(Platform)' == 'x86'" Include="..\Shared\Lib\Microsoft.VC140.CRT\x86\api-ms-win-core-sysinfo-l1-1-0.dll">
      <Link>api-ms-win-core-sysinfo-l1-1-0.dll</Link>
      <CopyToOutputDirectory>PreserveNewest</CopyToOutputDirectory>
    </Content>
    <Content Condition="'$(Platform)' == 'x86'" Include="..\Shared\Lib\Microsoft.VC140.CRT\x86\api-ms-win-core-timezone-l1-1-0.dll">
      <Link>api-ms-win-core-timezone-l1-1-0.dll</Link>
      <CopyToOutputDirectory>PreserveNewest</CopyToOutputDirectory>
    </Content>
    <Content Condition="'$(Platform)' == 'x86'" Include="..\Shared\Lib\Microsoft.VC140.CRT\x86\api-ms-win-core-util-l1-1-0.dll">
      <Link>api-ms-win-core-util-l1-1-0.dll</Link>
      <CopyToOutputDirectory>PreserveNewest</CopyToOutputDirectory>
    </Content>
    <Content Condition="'$(Platform)' == 'x86'" Include="..\Shared\Lib\Microsoft.VC140.CRT\x86\api-ms-win-crt-conio-l1-1-0.dll">
      <Link>api-ms-win-crt-conio-l1-1-0.dll</Link>
      <CopyToOutputDirectory>PreserveNewest</CopyToOutputDirectory>
    </Content>
    <Content Condition="'$(Platform)' == 'x86'" Include="..\Shared\Lib\Microsoft.VC140.CRT\x86\api-ms-win-crt-convert-l1-1-0.dll">
      <Link>api-ms-win-crt-convert-l1-1-0.dll</Link>
      <CopyToOutputDirectory>PreserveNewest</CopyToOutputDirectory>
    </Content>
    <Content Condition="'$(Platform)' == 'x86'" Include="..\Shared\Lib\Microsoft.VC140.CRT\x86\api-ms-win-crt-environment-l1-1-0.dll">
      <Link>api-ms-win-crt-environment-l1-1-0.dll</Link>
      <CopyToOutputDirectory>PreserveNewest</CopyToOutputDirectory>
    </Content>
    <Content Condition="'$(Platform)' == 'x86'" Include="..\Shared\Lib\Microsoft.VC140.CRT\x86\api-ms-win-crt-filesystem-l1-1-0.dll">
      <Link>api-ms-win-crt-filesystem-l1-1-0.dll</Link>
      <CopyToOutputDirectory>PreserveNewest</CopyToOutputDirectory>
    </Content>
    <Content Condition="'$(Platform)' == 'x86'" Include="..\Shared\Lib\Microsoft.VC140.CRT\x86\api-ms-win-crt-heap-l1-1-0.dll">
      <Link>api-ms-win-crt-heap-l1-1-0.dll</Link>
      <CopyToOutputDirectory>PreserveNewest</CopyToOutputDirectory>
    </Content>
    <Content Condition="'$(Platform)' == 'x86'" Include="..\Shared\Lib\Microsoft.VC140.CRT\x86\api-ms-win-crt-locale-l1-1-0.dll">
      <Link>api-ms-win-crt-locale-l1-1-0.dll</Link>
      <CopyToOutputDirectory>PreserveNewest</CopyToOutputDirectory>
    </Content>
    <Content Condition="'$(Platform)' == 'x86'" Include="..\Shared\Lib\Microsoft.VC140.CRT\x86\api-ms-win-crt-math-l1-1-0.dll">
      <Link>api-ms-win-crt-math-l1-1-0.dll</Link>
      <CopyToOutputDirectory>PreserveNewest</CopyToOutputDirectory>
    </Content>
    <Content Condition="'$(Platform)' == 'x86'" Include="..\Shared\Lib\Microsoft.VC140.CRT\x86\api-ms-win-crt-multibyte-l1-1-0.dll">
      <Link>api-ms-win-crt-multibyte-l1-1-0.dll</Link>
      <CopyToOutputDirectory>PreserveNewest</CopyToOutputDirectory>
    </Content>
    <Content Condition="'$(Platform)' == 'x86'" Include="..\Shared\Lib\Microsoft.VC140.CRT\x86\api-ms-win-crt-private-l1-1-0.dll">
      <Link>api-ms-win-crt-private-l1-1-0.dll</Link>
      <CopyToOutputDirectory>PreserveNewest</CopyToOutputDirectory>
    </Content>
    <Content Condition="'$(Platform)' == 'x86'" Include="..\Shared\Lib\Microsoft.VC140.CRT\x86\api-ms-win-crt-process-l1-1-0.dll">
      <Link>api-ms-win-crt-process-l1-1-0.dll</Link>
      <CopyToOutputDirectory>PreserveNewest</CopyToOutputDirectory>
    </Content>
    <Content Condition="'$(Platform)' == 'x86'" Include="..\Shared\Lib\Microsoft.VC140.CRT\x86\api-ms-win-crt-runtime-l1-1-0.dll">
      <Link>api-ms-win-crt-runtime-l1-1-0.dll</Link>
      <CopyToOutputDirectory>PreserveNewest</CopyToOutputDirectory>
    </Content>
    <Content Condition="'$(Platform)' == 'x86'" Include="..\Shared\Lib\Microsoft.VC140.CRT\x86\api-ms-win-crt-stdio-l1-1-0.dll">
      <Link>api-ms-win-crt-stdio-l1-1-0.dll</Link>
      <CopyToOutputDirectory>PreserveNewest</CopyToOutputDirectory>
    </Content>
    <Content Condition="'$(Platform)' == 'x86'" Include="..\Shared\Lib\Microsoft.VC140.CRT\x86\api-ms-win-crt-string-l1-1-0.dll">
      <Link>api-ms-win-crt-string-l1-1-0.dll</Link>
      <CopyToOutputDirectory>PreserveNewest</CopyToOutputDirectory>
    </Content>
    <Content Condition="'$(Platform)' == 'x86'" Include="..\Shared\Lib\Microsoft.VC140.CRT\x86\api-ms-win-crt-time-l1-1-0.dll">
      <Link>api-ms-win-crt-time-l1-1-0.dll</Link>
      <CopyToOutputDirectory>PreserveNewest</CopyToOutputDirectory>
    </Content>
    <Content Condition="'$(Platform)' == 'x86'" Include="..\Shared\Lib\Microsoft.VC140.CRT\x86\api-ms-win-crt-utility-l1-1-0.dll">
      <Link>api-ms-win-crt-utility-l1-1-0.dll</Link>
      <CopyToOutputDirectory>PreserveNewest</CopyToOutputDirectory>
    </Content>
    <Content Condition="'$(Platform)' == 'x86'" Include="..\Shared\Lib\Microsoft.VC140.CRT\x86\msvcp140.dll">
      <Link>msvcp140.dll</Link>
      <CopyToOutputDirectory>PreserveNewest</CopyToOutputDirectory>
    </Content>
    <Content Condition="'$(Platform)' == 'x86'" Include="..\Shared\Lib\Microsoft.VC140.CRT\x86\ucrtbase.dll">
      <Link>ucrtbase.dll</Link>
      <CopyToOutputDirectory>PreserveNewest</CopyToOutputDirectory>
    </Content>
    <Content Condition="'$(Platform)' == 'x86'" Include="..\Shared\Lib\Microsoft.VC140.CRT\x86\vcomp140.dll">
      <Link>vcomp140.dll</Link>
      <CopyToOutputDirectory>PreserveNewest</CopyToOutputDirectory>
    </Content>
    <Content Condition="'$(Platform)' == 'x86'" Include="..\Shared\Lib\Microsoft.VC140.CRT\x86\vcruntime140.dll">
      <Link>vcruntime140.dll</Link>
      <CopyToOutputDirectory>PreserveNewest</CopyToOutputDirectory>
    </Content>
    <Content Condition="'$(Platform)' == 'x64'" Include="..\Shared\Lib\Microsoft.VC140.CRT\x64\api-ms-win-core-console-l1-1-0.dll">
      <Link>api-ms-win-core-console-l1-1-0.dll</Link>
      <CopyToOutputDirectory>PreserveNewest</CopyToOutputDirectory>
    </Content>
    <Content Condition="'$(Platform)' == 'x64'" Include="..\Shared\Lib\Microsoft.VC140.CRT\x64\api-ms-win-core-datetime-l1-1-0.dll">
      <Link>api-ms-win-core-datetime-l1-1-0.dll</Link>
      <CopyToOutputDirectory>PreserveNewest</CopyToOutputDirectory>
    </Content>
    <Content Condition="'$(Platform)' == 'x64'" Include="..\Shared\Lib\Microsoft.VC140.CRT\x64\api-ms-win-core-debug-l1-1-0.dll">
      <Link>api-ms-win-core-debug-l1-1-0.dll</Link>
      <CopyToOutputDirectory>PreserveNewest</CopyToOutputDirectory>
    </Content>
    <Content Condition="'$(Platform)' == 'x64'" Include="..\Shared\Lib\Microsoft.VC140.CRT\x64\api-ms-win-core-errorhandling-l1-1-0.dll">
      <Link>api-ms-win-core-errorhandling-l1-1-0.dll</Link>
      <CopyToOutputDirectory>PreserveNewest</CopyToOutputDirectory>
    </Content>
    <Content Condition="'$(Platform)' == 'x64'" Include="..\Shared\Lib\Microsoft.VC140.CRT\x64\api-ms-win-core-file-l1-1-0.dll">
      <Link>api-ms-win-core-file-l1-1-0.dll</Link>
      <CopyToOutputDirectory>PreserveNewest</CopyToOutputDirectory>
    </Content>
    <Content Condition="'$(Platform)' == 'x64'" Include="..\Shared\Lib\Microsoft.VC140.CRT\x64\api-ms-win-core-file-l1-2-0.dll">
      <Link>api-ms-win-core-file-l1-2-0.dll</Link>
      <CopyToOutputDirectory>PreserveNewest</CopyToOutputDirectory>
    </Content>
    <Content Condition="'$(Platform)' == 'x64'" Include="..\Shared\Lib\Microsoft.VC140.CRT\x64\api-ms-win-core-file-l2-1-0.dll">
      <Link>api-ms-win-core-file-l2-1-0.dll</Link>
      <CopyToOutputDirectory>PreserveNewest</CopyToOutputDirectory>
    </Content>
    <Content Condition="'$(Platform)' == 'x64'" Include="..\Shared\Lib\Microsoft.VC140.CRT\x64\api-ms-win-core-handle-l1-1-0.dll">
      <Link>api-ms-win-core-handle-l1-1-0.dll</Link>
      <CopyToOutputDirectory>PreserveNewest</CopyToOutputDirectory>
    </Content>
    <Content Condition="'$(Platform)' == 'x64'" Include="..\Shared\Lib\Microsoft.VC140.CRT\x64\api-ms-win-core-heap-l1-1-0.dll">
      <Link>api-ms-win-core-heap-l1-1-0.dll</Link>
      <CopyToOutputDirectory>PreserveNewest</CopyToOutputDirectory>
    </Content>
    <Content Condition="'$(Platform)' == 'x64'" Include="..\Shared\Lib\Microsoft.VC140.CRT\x64\api-ms-win-core-interlocked-l1-1-0.dll">
      <Link>api-ms-win-core-interlocked-l1-1-0.dll</Link>
      <CopyToOutputDirectory>PreserveNewest</CopyToOutputDirectory>
    </Content>
    <Content Condition="'$(Platform)' == 'x64'" Include="..\Shared\Lib\Microsoft.VC140.CRT\x64\api-ms-win-core-libraryloader-l1-1-0.dll">
      <Link>api-ms-win-core-libraryloader-l1-1-0.dll</Link>
      <CopyToOutputDirectory>PreserveNewest</CopyToOutputDirectory>
    </Content>
    <Content Condition="'$(Platform)' == 'x64'" Include="..\Shared\Lib\Microsoft.VC140.CRT\x64\api-ms-win-core-localization-l1-2-0.dll">
      <Link>api-ms-win-core-localization-l1-2-0.dll</Link>
      <CopyToOutputDirectory>PreserveNewest</CopyToOutputDirectory>
    </Content>
    <Content Condition="'$(Platform)' == 'x64'" Include="..\Shared\Lib\Microsoft.VC140.CRT\x64\api-ms-win-core-memory-l1-1-0.dll">
      <Link>api-ms-win-core-memory-l1-1-0.dll</Link>
      <CopyToOutputDirectory>PreserveNewest</CopyToOutputDirectory>
    </Content>
    <Content Condition="'$(Platform)' == 'x64'" Include="..\Shared\Lib\Microsoft.VC140.CRT\x64\api-ms-win-core-namedpipe-l1-1-0.dll">
      <Link>api-ms-win-core-namedpipe-l1-1-0.dll</Link>
      <CopyToOutputDirectory>PreserveNewest</CopyToOutputDirectory>
    </Content>
    <Content Condition="'$(Platform)' == 'x64'" Include="..\Shared\Lib\Microsoft.VC140.CRT\x64\api-ms-win-core-processenvironment-l1-1-0.dll">
      <Link>api-ms-win-core-processenvironment-l1-1-0.dll</Link>
      <CopyToOutputDirectory>PreserveNewest</CopyToOutputDirectory>
    </Content>
    <Content Condition="'$(Platform)' == 'x64'" Include="..\Shared\Lib\Microsoft.VC140.CRT\x64\api-ms-win-core-processthreads-l1-1-0.dll">
      <Link>api-ms-win-core-processthreads-l1-1-0.dll</Link>
      <CopyToOutputDirectory>PreserveNewest</CopyToOutputDirectory>
    </Content>
    <Content Condition="'$(Platform)' == 'x64'" Include="..\Shared\Lib\Microsoft.VC140.CRT\x64\api-ms-win-core-processthreads-l1-1-1.dll">
      <Link>api-ms-win-core-processthreads-l1-1-1.dll</Link>
      <CopyToOutputDirectory>PreserveNewest</CopyToOutputDirectory>
    </Content>
    <Content Condition="'$(Platform)' == 'x64'" Include="..\Shared\Lib\Microsoft.VC140.CRT\x64\api-ms-win-core-profile-l1-1-0.dll">
      <Link>api-ms-win-core-profile-l1-1-0.dll</Link>
      <CopyToOutputDirectory>PreserveNewest</CopyToOutputDirectory>
    </Content>
    <Content Condition="'$(Platform)' == 'x64'" Include="..\Shared\Lib\Microsoft.VC140.CRT\x64\api-ms-win-core-rtlsupport-l1-1-0.dll">
      <Link>api-ms-win-core-rtlsupport-l1-1-0.dll</Link>
      <CopyToOutputDirectory>PreserveNewest</CopyToOutputDirectory>
    </Content>
    <Content Condition="'$(Platform)' == 'x64'" Include="..\Shared\Lib\Microsoft.VC140.CRT\x64\api-ms-win-core-string-l1-1-0.dll">
      <Link>api-ms-win-core-string-l1-1-0.dll</Link>
      <CopyToOutputDirectory>PreserveNewest</CopyToOutputDirectory>
    </Content>
    <Content Condition="'$(Platform)' == 'x64'" Include="..\Shared\Lib\Microsoft.VC140.CRT\x64\api-ms-win-core-synch-l1-1-0.dll">
      <Link>api-ms-win-core-synch-l1-1-0.dll</Link>
      <CopyToOutputDirectory>PreserveNewest</CopyToOutputDirectory>
    </Content>
    <Content Condition="'$(Platform)' == 'x64'" Include="..\Shared\Lib\Microsoft.VC140.CRT\x64\api-ms-win-core-synch-l1-2-0.dll">
      <Link>api-ms-win-core-synch-l1-2-0.dll</Link>
      <CopyToOutputDirectory>PreserveNewest</CopyToOutputDirectory>
    </Content>
    <Content Condition="'$(Platform)' == 'x64'" Include="..\Shared\Lib\Microsoft.VC140.CRT\x64\api-ms-win-core-sysinfo-l1-1-0.dll">
      <Link>api-ms-win-core-sysinfo-l1-1-0.dll</Link>
      <CopyToOutputDirectory>PreserveNewest</CopyToOutputDirectory>
    </Content>
    <Content Condition="'$(Platform)' == 'x64'" Include="..\Shared\Lib\Microsoft.VC140.CRT\x64\api-ms-win-core-timezone-l1-1-0.dll">
      <Link>api-ms-win-core-timezone-l1-1-0.dll</Link>
      <CopyToOutputDirectory>PreserveNewest</CopyToOutputDirectory>
    </Content>
    <Content Condition="'$(Platform)' == 'x64'" Include="..\Shared\Lib\Microsoft.VC140.CRT\x64\api-ms-win-core-util-l1-1-0.dll">
      <Link>api-ms-win-core-util-l1-1-0.dll</Link>
      <CopyToOutputDirectory>PreserveNewest</CopyToOutputDirectory>
    </Content>
    <Content Condition="'$(Platform)' == 'x64'" Include="..\Shared\Lib\Microsoft.VC140.CRT\x64\api-ms-win-crt-conio-l1-1-0.dll">
      <Link>api-ms-win-crt-conio-l1-1-0.dll</Link>
      <CopyToOutputDirectory>PreserveNewest</CopyToOutputDirectory>
    </Content>
    <Content Condition="'$(Platform)' == 'x64'" Include="..\Shared\Lib\Microsoft.VC140.CRT\x64\api-ms-win-crt-convert-l1-1-0.dll">
      <Link>api-ms-win-crt-convert-l1-1-0.dll</Link>
      <CopyToOutputDirectory>PreserveNewest</CopyToOutputDirectory>
    </Content>
    <Content Condition="'$(Platform)' == 'x64'" Include="..\Shared\Lib\Microsoft.VC140.CRT\x64\api-ms-win-crt-environment-l1-1-0.dll">
      <Link>api-ms-win-crt-environment-l1-1-0.dll</Link>
      <CopyToOutputDirectory>PreserveNewest</CopyToOutputDirectory>
    </Content>
    <Content Condition="'$(Platform)' == 'x64'" Include="..\Shared\Lib\Microsoft.VC140.CRT\x64\api-ms-win-crt-filesystem-l1-1-0.dll">
      <Link>api-ms-win-crt-filesystem-l1-1-0.dll</Link>
      <CopyToOutputDirectory>PreserveNewest</CopyToOutputDirectory>
    </Content>
    <Content Condition="'$(Platform)' == 'x64'" Include="..\Shared\Lib\Microsoft.VC140.CRT\x64\api-ms-win-crt-heap-l1-1-0.dll">
      <Link>api-ms-win-crt-heap-l1-1-0.dll</Link>
      <CopyToOutputDirectory>PreserveNewest</CopyToOutputDirectory>
    </Content>
    <Content Condition="'$(Platform)' == 'x64'" Include="..\Shared\Lib\Microsoft.VC140.CRT\x64\api-ms-win-crt-locale-l1-1-0.dll">
      <Link>api-ms-win-crt-locale-l1-1-0.dll</Link>
      <CopyToOutputDirectory>PreserveNewest</CopyToOutputDirectory>
    </Content>
    <Content Condition="'$(Platform)' == 'x64'" Include="..\Shared\Lib\Microsoft.VC140.CRT\x64\api-ms-win-crt-math-l1-1-0.dll">
      <Link>api-ms-win-crt-math-l1-1-0.dll</Link>
      <CopyToOutputDirectory>PreserveNewest</CopyToOutputDirectory>
    </Content>
    <Content Condition="'$(Platform)' == 'x64'" Include="..\Shared\Lib\Microsoft.VC140.CRT\x64\api-ms-win-crt-multibyte-l1-1-0.dll">
      <Link>api-ms-win-crt-multibyte-l1-1-0.dll</Link>
      <CopyToOutputDirectory>PreserveNewest</CopyToOutputDirectory>
    </Content>
    <Content Condition="'$(Platform)' == 'x64'" Include="..\Shared\Lib\Microsoft.VC140.CRT\x64\api-ms-win-crt-private-l1-1-0.dll">
      <Link>api-ms-win-crt-private-l1-1-0.dll</Link>
      <CopyToOutputDirectory>PreserveNewest</CopyToOutputDirectory>
    </Content>
    <Content Condition="'$(Platform)' == 'x64'" Include="..\Shared\Lib\Microsoft.VC140.CRT\x64\api-ms-win-crt-process-l1-1-0.dll">
      <Link>api-ms-win-crt-process-l1-1-0.dll</Link>
      <CopyToOutputDirectory>PreserveNewest</CopyToOutputDirectory>
    </Content>
    <Content Condition="'$(Platform)' == 'x64'" Include="..\Shared\Lib\Microsoft.VC140.CRT\x64\api-ms-win-crt-runtime-l1-1-0.dll">
      <Link>api-ms-win-crt-runtime-l1-1-0.dll</Link>
      <CopyToOutputDirectory>PreserveNewest</CopyToOutputDirectory>
    </Content>
    <Content Condition="'$(Platform)' == 'x64'" Include="..\Shared\Lib\Microsoft.VC140.CRT\x64\api-ms-win-crt-stdio-l1-1-0.dll">
      <Link>api-ms-win-crt-stdio-l1-1-0.dll</Link>
      <CopyToOutputDirectory>PreserveNewest</CopyToOutputDirectory>
    </Content>
    <Content Condition="'$(Platform)' == 'x64'" Include="..\Shared\Lib\Microsoft.VC140.CRT\x64\api-ms-win-crt-string-l1-1-0.dll">
      <Link>api-ms-win-crt-string-l1-1-0.dll</Link>
      <CopyToOutputDirectory>PreserveNewest</CopyToOutputDirectory>
    </Content>
    <Content Condition="'$(Platform)' == 'x64'" Include="..\Shared\Lib\Microsoft.VC140.CRT\x64\api-ms-win-crt-time-l1-1-0.dll">
      <Link>api-ms-win-crt-time-l1-1-0.dll</Link>
      <CopyToOutputDirectory>PreserveNewest</CopyToOutputDirectory>
    </Content>
    <Content Condition="'$(Platform)' == 'x64'" Include="..\Shared\Lib\Microsoft.VC140.CRT\x64\api-ms-win-crt-utility-l1-1-0.dll">
      <Link>api-ms-win-crt-utility-l1-1-0.dll</Link>
      <CopyToOutputDirectory>PreserveNewest</CopyToOutputDirectory>
    </Content>
    <Content Condition="'$(Platform)' == 'x64'" Include="..\Shared\Lib\Microsoft.VC140.CRT\x64\msvcp140.dll">
      <Link>msvcp140.dll</Link>
      <CopyToOutputDirectory>PreserveNewest</CopyToOutputDirectory>
    </Content>
    <Content Condition="'$(Platform)' == 'x64'" Include="..\Shared\Lib\Microsoft.VC140.CRT\x64\ucrtbase.dll">
      <Link>ucrtbase.dll</Link>
      <CopyToOutputDirectory>PreserveNewest</CopyToOutputDirectory>
    </Content>
    <Content Condition="'$(Platform)' == 'x64'" Include="..\Shared\Lib\Microsoft.VC140.CRT\x64\vcomp140.dll">
      <Link>vcomp140.dll</Link>
      <CopyToOutputDirectory>PreserveNewest</CopyToOutputDirectory>
    </Content>
    <Content Condition="'$(Platform)' == 'x64'" Include="..\Shared\Lib\Microsoft.VC140.CRT\x64\vcruntime140.dll">
      <Link>vcruntime140.dll</Link>
      <CopyToOutputDirectory>PreserveNewest</CopyToOutputDirectory>
    </Content>
    <Content Condition="'$(Platform)' == 'x64'" Include="..\Shared\Lib\Microsoft.VC140.CRT\x64\vcruntime140_1.dll">
      <Link>vcruntime140_1.dll</Link>
      <CopyToOutputDirectory>PreserveNewest</CopyToOutputDirectory>
    </Content>
    <Content Condition="'$(Platform)' == 'x86'" Include="..\..\pwiz_aux\msrc\utility\vendor_api\Waters\vc12_x86\cdt.dll">
      <Link>cdt.dll</Link>
      <CopyToOutputDirectory>PreserveNewest</CopyToOutputDirectory>
    </Content>
    <Content Condition="'$(Platform)' == 'x64'" Include="..\..\pwiz_aux\msrc\utility\vendor_api\Waters\vc12_x64\cdt.dll">
      <Link>cdt.dll</Link>
      <CopyToOutputDirectory>PreserveNewest</CopyToOutputDirectory>
    </Content>
    <Content Condition="'$(Platform)' == 'x86'" Include="..\..\pwiz_aux\msrc\utility\vendor_api\Bruker\x86\baf2sql_c.dll">
      <Link>baf2sql_c.dll</Link>
      <CopyToOutputDirectory>PreserveNewest</CopyToOutputDirectory>
    </Content>
    <Content Condition="'$(Platform)' == 'x64'" Include="..\..\pwiz_aux\msrc\utility\vendor_api\Bruker\x64\baf2sql_c.dll">
      <Link>baf2sql_c.dll</Link>
      <CopyToOutputDirectory>PreserveNewest</CopyToOutputDirectory>
    </Content>
    <Content Condition="'$(Platform)' == 'x86'" Include="..\..\pwiz_aux\msrc\utility\vendor_api\Waters\vc12_x86\MassLynxRaw.dll">
      <Link>MassLynxRaw.dll</Link>
      <CopyToOutputDirectory>PreserveNewest</CopyToOutputDirectory>
    </Content>
    <Content Condition="'$(Platform)' == 'x64'" Include="..\..\pwiz_aux\msrc\utility\vendor_api\Waters\vc12_x64\MassLynxRaw.dll">
      <Link>MassLynxRaw.dll</Link>
      <CopyToOutputDirectory>PreserveNewest</CopyToOutputDirectory>
    </Content>
    <Content Condition="'$(Platform)' == 'x86'" Include="..\..\pwiz_aux\msrc\utility\vendor_api\Agilent\x86\BaseDataAccess.dll.config">
      <Link>BaseDataAccess.dll.config</Link>
      <CopyToOutputDirectory>PreserveNewest</CopyToOutputDirectory>
    </Content>
    <Content Condition="'$(Platform)' == 'x64'" Include="..\..\pwiz_aux\msrc\utility\vendor_api\Agilent\x64\BaseDataAccess.dll.config">
      <Link>BaseDataAccess.dll.config</Link>
      <CopyToOutputDirectory>PreserveNewest</CopyToOutputDirectory>
    </Content>
    <Content Condition="'$(Platform)' == 'x86'" Include="..\Shared\ProteowizardWrapper\obj\x86\msconvert.exe">
      <Link>msconvert.exe</Link>
      <CopyToOutputDirectory>PreserveNewest</CopyToOutputDirectory>
    </Content>
    <Content Condition="'$(Platform)' == 'x64'" Include="..\Shared\ProteowizardWrapper\obj\x64\msconvert.exe">
      <Link>msconvert.exe</Link>
      <CopyToOutputDirectory>PreserveNewest</CopyToOutputDirectory>
    </Content>
    <Content Condition="'$(Platform)' == 'x86'" Include="..\Shared\BiblioSpec\obj\x86\BlibBuild.exe">
      <Link>BlibBuild.exe</Link>
      <CopyToOutputDirectory>PreserveNewest</CopyToOutputDirectory>
    </Content>
    <Content Condition="'$(Platform)' == 'x64'" Include="..\Shared\BiblioSpec\obj\x64\BlibBuild.exe">
      <Link>BlibBuild.exe</Link>
      <CopyToOutputDirectory>PreserveNewest</CopyToOutputDirectory>
    </Content>
    <Content Condition="'$(Platform)' == 'x86'" Include="..\Shared\BiblioSpec\obj\x86\BlibFilter.exe">
      <Link>BlibFilter.exe</Link>
      <CopyToOutputDirectory>PreserveNewest</CopyToOutputDirectory>
    </Content>
    <Content Condition="'$(Platform)' == 'x64'" Include="..\Shared\BiblioSpec\obj\x64\BlibFilter.exe">
      <Link>BlibFilter.exe</Link>
      <CopyToOutputDirectory>PreserveNewest</CopyToOutputDirectory>
    </Content>
    <Content Condition=" '$(Configuration)|$(Platform)' == 'Release|x86' " Include="..\Shared\ProteowizardWrapper\obj\x86\msparser.dll">
      <Link>msparser.dll</Link>
      <CopyToOutputDirectory>PreserveNewest</CopyToOutputDirectory>
    </Content>
    <Content Condition=" '$(Configuration)|$(Platform)' == 'Debug|x86' " Include="..\Shared\ProteowizardWrapper\obj\x86\msparser.dll">
      <Link>msparser.dll</Link>
      <CopyToOutputDirectory>PreserveNewest</CopyToOutputDirectory>
    </Content>
    <Content Condition=" '$(Configuration)|$(Platform)' == 'Debug|x86' " Include="..\Shared\ProteowizardWrapper\obj\x86\msparserD.dll">
      <Link>msparserD.dll</Link>
      <CopyToOutputDirectory>PreserveNewest</CopyToOutputDirectory>
    </Content>
    <Content Condition=" '$(Configuration)|$(Platform)' == 'Release|x64' " Include="..\Shared\ProteowizardWrapper\obj\x64\msparser.dll">
      <Link>msparser.dll</Link>
      <CopyToOutputDirectory>PreserveNewest</CopyToOutputDirectory>
    </Content>
    <Content Condition=" '$(Configuration)|$(Platform)' == 'Debug|x64' " Include="..\Shared\ProteowizardWrapper\obj\x64\msparser.dll">
      <Link>msparser.dll</Link>
      <CopyToOutputDirectory>PreserveNewest</CopyToOutputDirectory>
    </Content>
    <Content Condition=" '$(Configuration)|$(Platform)' == 'Debug|x64' " Include="..\Shared\ProteowizardWrapper\obj\x64\msparserD.dll">
      <Link>msparserD.dll</Link>
      <CopyToOutputDirectory>PreserveNewest</CopyToOutputDirectory>
    </Content>
    <Content Include="Method\AbSciex\TOF\BuildAnalystFullScanMethod.exe">
      <CopyToOutputDirectory>PreserveNewest</CopyToOutputDirectory>
    </Content>
    <Content Include="Method\AbSciex\TOF\BuildAnalystMethod.dll">
      <CopyToOutputDirectory>PreserveNewest</CopyToOutputDirectory>
    </Content>
    <Content Include="Method\AbSciex\TOF\Interop.AcqMethodDir.dll">
      <CopyToOutputDirectory>PreserveNewest</CopyToOutputDirectory>
    </Content>
    <Content Include="Method\AbSciex\TOF\Interop.AcqMethodSvr.dll">
      <CopyToOutputDirectory>PreserveNewest</CopyToOutputDirectory>
    </Content>
    <Content Include="Method\AbSciex\TOF\Interop.Analyst.dll">
      <CopyToOutputDirectory>PreserveNewest</CopyToOutputDirectory>
    </Content>
    <Content Include="Method\AbSciex\TOF\Interop.AnalystService.dll">
      <CopyToOutputDirectory>PreserveNewest</CopyToOutputDirectory>
    </Content>
    <Content Include="Method\AbSciex\TOF\Interop.DDEMethodSvr.dll">
      <CopyToOutputDirectory>PreserveNewest</CopyToOutputDirectory>
    </Content>
    <Content Include="Method\AbSciex\TOF\Interop.IDAMethodSvr.dll">
      <CopyToOutputDirectory>PreserveNewest</CopyToOutputDirectory>
    </Content>
    <Content Include="Method\AbSciex\TOF\Interop.MSMethodSvr.dll">
      <CopyToOutputDirectory>PreserveNewest</CopyToOutputDirectory>
    </Content>
    <Content Include="Method\AbSciex\TOF\Interop.ParameterSvr.dll">
      <CopyToOutputDirectory>PreserveNewest</CopyToOutputDirectory>
    </Content>
    <Content Include="Method\AbSciex\TOF\Interop.QueueDispatcher.dll">
      <CopyToOutputDirectory>PreserveNewest</CopyToOutputDirectory>
    </Content>
    <Content Include="Method\AbSciex\TOF\Interop.ROTMan.dll">
      <CopyToOutputDirectory>PreserveNewest</CopyToOutputDirectory>
    </Content>
    <Content Include="Method\AbSciex\TOF\ROTMANLib.dll">
      <CopyToOutputDirectory>PreserveNewest</CopyToOutputDirectory>
    </Content>
    <Content Include="Method\AbSciex\TOF\StdType.dll">
      <CopyToOutputDirectory>PreserveNewest</CopyToOutputDirectory>
    </Content>
    <Content Include="Method\AbSciex\TQ\BuildAnalystMethod.dll">
      <CopyToOutputDirectory>PreserveNewest</CopyToOutputDirectory>
    </Content>
    <Content Include="Method\AbSciex\TQ\BuildQTRAPMethod.exe">
      <CopyToOutputDirectory>PreserveNewest</CopyToOutputDirectory>
    </Content>
    <Content Include="Method\AbSciex\TQ\Interop.AcqMethodDir.dll">
      <CopyToOutputDirectory>PreserveNewest</CopyToOutputDirectory>
    </Content>
    <Content Include="Method\AbSciex\TQ\Interop.AcqMethodSvr.dll">
      <CopyToOutputDirectory>PreserveNewest</CopyToOutputDirectory>
    </Content>
    <Content Include="Method\AbSciex\TQ\Interop.Analyst.dll">
      <CopyToOutputDirectory>PreserveNewest</CopyToOutputDirectory>
    </Content>
    <Content Include="Method\AbSciex\TQ\Interop.AnalystService.dll">
      <CopyToOutputDirectory>PreserveNewest</CopyToOutputDirectory>
    </Content>
    <Content Include="Method\AbSciex\TQ\Interop.DDEMethodSvr.dll">
      <CopyToOutputDirectory>PreserveNewest</CopyToOutputDirectory>
    </Content>
    <Content Include="Method\AbSciex\TQ\Interop.IDAMethodSvr.dll">
      <CopyToOutputDirectory>PreserveNewest</CopyToOutputDirectory>
    </Content>
    <Content Include="Method\AbSciex\TQ\Interop.MSMethodSvr.dll">
      <CopyToOutputDirectory>PreserveNewest</CopyToOutputDirectory>
    </Content>
    <Content Include="Method\AbSciex\TQ\Interop.ParameterSvr.dll">
      <CopyToOutputDirectory>PreserveNewest</CopyToOutputDirectory>
    </Content>
    <Content Include="Method\AbSciex\TQ\Interop.QueueDispatcher.dll">
      <CopyToOutputDirectory>PreserveNewest</CopyToOutputDirectory>
    </Content>
    <Content Include="Method\AbSciex\TQ\Interop.ROTMan.dll">
      <CopyToOutputDirectory>PreserveNewest</CopyToOutputDirectory>
    </Content>
    <Content Include="Method\AbSciex\TQ\QueueDispatcherLib.dll">
      <CopyToOutputDirectory>PreserveNewest</CopyToOutputDirectory>
    </Content>
    <Content Include="Method\AbSciex\TQ\ROTMANLib.dll">
      <CopyToOutputDirectory>PreserveNewest</CopyToOutputDirectory>
    </Content>
    <Content Include="Method\AbSciex\TQ\StdType.dll">
      <CopyToOutputDirectory>PreserveNewest</CopyToOutputDirectory>
    </Content>
    <Content Include="Method\Agilent\BuildAgilentMethod.exe">
      <CopyToOutputDirectory>PreserveNewest</CopyToOutputDirectory>
    </Content>
    <Content Include="Method\Agilent\MethodCreator.dll">
      <CopyToOutputDirectory>PreserveNewest</CopyToOutputDirectory>
    </Content>
    <Content Include="Method\Bruker\BDal.Submethod.Wrapper.dll">
      <CopyToOutputDirectory>PreserveNewest</CopyToOutputDirectory>
    </Content>
    <Content Include="Method\Bruker\BdalRetentionTimeMassList.dll">
      <CopyToOutputDirectory>PreserveNewest</CopyToOutputDirectory>
    </Content>
    <Content Include="Method\Bruker\BuildBrukerMethod.exe">
      <CopyToOutputDirectory>PreserveNewest</CopyToOutputDirectory>
    </Content>
    <Content Include="Method\Thermo\BuildLTQMethod.exe">
      <CopyToOutputDirectory>PreserveNewest</CopyToOutputDirectory>
    </Content>
    <Content Include="Method\Thermo\BuildTSQEZMethod.exe">
      <CopyToOutputDirectory>PreserveNewest</CopyToOutputDirectory>
    </Content>
    <Content Include="Method\Waters\BuildWatersMethod.exe">
      <CopyToOutputDirectory>PreserveNewest</CopyToOutputDirectory>
    </Content>
    <Content Include="Method\Waters\VerifyESkylineLibrary.dll">
      <CopyToOutputDirectory>PreserveNewest</CopyToOutputDirectory>
    </Content>
    <EmbeddedResource Include="Alerts\ImportDocResultsDlg.resx">
      <DependentUpon>ImportDocResultsDlg.cs</DependentUpon>
      <SubType>Designer</SubType>
    </EmbeddedResource>
    <EmbeddedResource Include="Alerts\EmptyProteinsDlg.resx">
      <DependentUpon>EmptyProteinsDlg.cs</DependentUpon>
      <SubType>Designer</SubType>
    </EmbeddedResource>
    <EmbeddedResource Include="Alerts\MissingFileDlg.resx">
      <DependentUpon>MissingFileDlg.cs</DependentUpon>
      <SubType>Designer</SubType>
    </EmbeddedResource>
    <EmbeddedResource Include="Alerts\FilterMatchedPeptidesDlg.resx">
      <DependentUpon>FilterMatchedPeptidesDlg.cs</DependentUpon>
      <SubType>Designer</SubType>
    </EmbeddedResource>
    <EmbeddedResource Include="Alerts\ReportErrorDlg.resx">
      <DependentUpon>ReportErrorDlg.cs</DependentUpon>
      <SubType>Designer</SubType>
    </EmbeddedResource>
    <EmbeddedResource Include="Alerts\ShareTypeDlg.resx">
      <DependentUpon>ShareTypeDlg.cs</DependentUpon>
      <SubType>Designer</SubType>
    </EmbeddedResource>
    <EmbeddedResource Include="Alerts\AlertDlg.resx">
      <DependentUpon>AlertDlg.cs</DependentUpon>
      <SubType>Designer</SubType>
    </EmbeddedResource>
    <EmbeddedResource Include="Alerts\PasteFilteredPeptidesDlg.resx">
      <DependentUpon>PasteFilteredPeptidesDlg.cs</DependentUpon>
      <SubType>Designer</SubType>
    </EmbeddedResource>
    <EmbeddedResource Include="Alerts\SpectrumLibraryInfoDlg.resx">
      <DependentUpon>SpectrumLibraryInfoDlg.cs</DependentUpon>
    </EmbeddedResource>
    <EmbeddedResource Include="Alerts\UpgradeLicenseDlg.resx">
      <DependentUpon>UpgradeLicenseDlg.cs</DependentUpon>
      <SubType>Designer</SubType>
    </EmbeddedResource>
    <EmbeddedResource Include="Controls\ColumnChooser.resx">
      <DependentUpon>ColumnChooser.cs</DependentUpon>
      <SubType>Designer</SubType>
    </EmbeddedResource>
    <EmbeddedResource Include="Controls\FindResultsForm.resx">
      <DependentUpon>FindResultsForm.cs</DependentUpon>
    </EmbeddedResource>
    <EmbeddedResource Include="Controls\Graphs\GraphRegression.resx">
      <DependentUpon>GraphRegression.cs</DependentUpon>
      <SubType>Designer</SubType>
    </EmbeddedResource>
    <EmbeddedResource Include="Controls\Graphs\GraphSummary.resx">
      <DependentUpon>GraphSummary.cs</DependentUpon>
      <SubType>Designer</SubType>
    </EmbeddedResource>
    <EmbeddedResource Include="Controls\Graphs\GraphChromatogram.resx">
      <DependentUpon>GraphChromatogram.cs</DependentUpon>
      <SubType>Designer</SubType>
    </EmbeddedResource>
    <EmbeddedResource Include="Controls\Graphs\GraphSpectrum.resx">
      <DependentUpon>GraphSpectrum.cs</DependentUpon>
      <SubType>Designer</SubType>
    </EmbeddedResource>
    <EmbeddedResource Include="Controls\LongWaitDlg.resx">
      <DependentUpon>LongWaitDlg.cs</DependentUpon>
      <SubType>Designer</SubType>
    </EmbeddedResource>
    <EmbeddedResource Include="Controls\TreeViewMS.resx">
      <DependentUpon>TreeViewMS.cs</DependentUpon>
      <SubType>Designer</SubType>
    </EmbeddedResource>
    <EmbeddedResource Include="EditUI\ArrangeGraphsGroupedDlg.resx">
      <DependentUpon>ArrangeGraphsGroupedDlg.cs</DependentUpon>
      <SubType>Designer</SubType>
    </EmbeddedResource>
    <EmbeddedResource Include="Controls\StatementCompletionForm.resx">
      <DependentUpon>StatementCompletionForm.cs</DependentUpon>
      <SubType>Designer</SubType>
    </EmbeddedResource>
    <EmbeddedResource Include="EditUI\ChromChartPropertyDlg.resx">
      <DependentUpon>ChromChartPropertyDlg.cs</DependentUpon>
      <SubType>Designer</SubType>
    </EmbeddedResource>
    <EmbeddedResource Include="EditUI\AreaChartPropertyDlg.resx">
      <DependentUpon>AreaChartPropertyDlg.cs</DependentUpon>
      <SubType>Designer</SubType>
    </EmbeddedResource>
    <EmbeddedResource Include="EditUI\GenerateDecoysDlg.resx">
      <DependentUpon>GenerateDecoysDlg.cs</DependentUpon>
    </EmbeddedResource>
    <EmbeddedResource Include="EditUI\RefineDlg.resx">
      <DependentUpon>RefineDlg.cs</DependentUpon>
      <SubType>Designer</SubType>
    </EmbeddedResource>
    <EmbeddedResource Include="EditUI\RefineListDlg.resx">
      <DependentUpon>RefineListDlg.cs</DependentUpon>
      <SubType>Designer</SubType>
    </EmbeddedResource>
    <EmbeddedResource Include="EditUI\RTChartPropertyDlg.resx">
      <DependentUpon>RTChartPropertyDlg.cs</DependentUpon>
      <SubType>Designer</SubType>
    </EmbeddedResource>
    <EmbeddedResource Include="EditUI\SchedulingGraphPropertyDlg.resx">
      <DependentUpon>SchedulingGraphPropertyDlg.cs</DependentUpon>
    </EmbeddedResource>
    <EmbeddedResource Include="EditUI\ChromatogramRTThresholdDlg.resx">
      <DependentUpon>ChromatogramRTThresholdDlg.cs</DependentUpon>
      <SubType>Designer</SubType>
    </EmbeddedResource>
    <EmbeddedResource Include="EditUI\EditPepModsDlg.resx">
      <DependentUpon>EditPepModsDlg.cs</DependentUpon>
      <SubType>Designer</SubType>
    </EmbeddedResource>
    <EmbeddedResource Include="EditUI\FindNodeDlg.resx">
      <DependentUpon>FindNodeDlg.cs</DependentUpon>
      <SubType>Designer</SubType>
    </EmbeddedResource>
    <EmbeddedResource Include="EditUI\PasteDlg.resx">
      <DependentUpon>PasteDlg.cs</DependentUpon>
      <SubType>Designer</SubType>
    </EmbeddedResource>
    <EmbeddedResource Include="EditUI\SpectrumChartPropertyDlg.resx">
      <DependentUpon>SpectrumChartPropertyDlg.cs</DependentUpon>
      <SubType>Designer</SubType>
    </EmbeddedResource>
    <EmbeddedResource Include="FileUI\ManageResultsDlg.resx">
      <DependentUpon>ManageResultsDlg.cs</DependentUpon>
      <SubType>Designer</SubType>
    </EmbeddedResource>
    <EmbeddedResource Include="FileUI\MinimizeResultsDlg.resx">
      <DependentUpon>MinimizeResultsDlg.cs</DependentUpon>
    </EmbeddedResource>
    <EmbeddedResource Include="FileUI\RenameResultDlg.resx">
      <DependentUpon>RenameResultDlg.cs</DependentUpon>
      <SubType>Designer</SubType>
    </EmbeddedResource>
    <EmbeddedResource Include="FileUI\SchedulingOptionsDlg.resx">
      <DependentUpon>SchedulingOptionsDlg.cs</DependentUpon>
      <SubType>Designer</SubType>
    </EmbeddedResource>
    <EmbeddedResource Include="FileUI\ShareListDlg.resx">
      <DependentUpon>ShareListDlg.cs</DependentUpon>
      <SubType>Designer</SubType>
    </EmbeddedResource>
    <EmbeddedResource Include="EditUI\UniquePeptidesDlg.resx">
      <DependentUpon>UniquePeptidesDlg.cs</DependentUpon>
      <SubType>Designer</SubType>
    </EmbeddedResource>
    <EmbeddedResource Include="FileUI\ImportResultsSamplesDlg.resx">
      <DependentUpon>ImportResultsSamplesDlg.cs</DependentUpon>
      <SubType>Designer</SubType>
    </EmbeddedResource>
    <EmbeddedResource Include="Controls\SequenceTree.resx">
      <DependentUpon>SequenceTree.cs</DependentUpon>
      <SubType>Designer</SubType>
    </EmbeddedResource>
    <EmbeddedResource Include="Controls\UndoRedoList.resx">
      <DependentUpon>UndoRedoList.cs</DependentUpon>
      <SubType>Designer</SubType>
    </EmbeddedResource>
    <EmbeddedResource Include="EditUI\EditNoteDlg.resx">
      <DependentUpon>EditNoteDlg.cs</DependentUpon>
      <SubType>Designer</SubType>
    </EmbeddedResource>
    <EmbeddedResource Include="EditUI\RegressionRTThresholdDlg.resx">
      <DependentUpon>RegressionRTThresholdDlg.cs</DependentUpon>
      <SubType>Designer</SubType>
    </EmbeddedResource>
    <EmbeddedResource Include="FileUI\ImportResultsDlg.resx">
      <DependentUpon>ImportResultsDlg.cs</DependentUpon>
      <SubType>Designer</SubType>
    </EmbeddedResource>
    <EmbeddedResource Include="FileUI\ImportResultsNameDlg.resx">
      <DependentUpon>ImportResultsNameDlg.cs</DependentUpon>
      <SubType>Designer</SubType>
    </EmbeddedResource>
    <EmbeddedResource Include="Resources\TransitionGroup.bmp" />
    <EmbeddedResource Include="Resources\NoPeak.bmp" />
    <EmbeddedResource Include="Resources\Keep.bmp" />
    <EmbeddedResource Include="Resources\Peak.bmp" />
    <EmbeddedResource Include="Resources\TransitionGroupLib.bmp" />
    <EmbeddedResource Include="SettingsUI\Irt\AddIrtCalculatorDlg.resx">
      <DependentUpon>AddIrtCalculatorDlg.cs</DependentUpon>
    </EmbeddedResource>
    <EmbeddedResource Include="SettingsUI\Irt\AddIrtPeptidesDlg.resx">
      <DependentUpon>AddIrtPeptidesDlg.cs</DependentUpon>
    </EmbeddedResource>
    <EmbeddedResource Include="SettingsUI\Irt\AddIrtSpectralLibrary.resx">
      <DependentUpon>AddIrtSpectralLibrary.cs</DependentUpon>
    </EmbeddedResource>
    <EmbeddedResource Include="SettingsUI\Irt\AddIrtStandardsDlg.resx">
      <DependentUpon>AddIrtStandardsDlg.cs</DependentUpon>
    </EmbeddedResource>
    <EmbeddedResource Include="SettingsUI\BuildLibraryDlg.resx">
      <DependentUpon>BuildLibraryDlg.cs</DependentUpon>
      <SubType>Designer</SubType>
    </EmbeddedResource>
    <EmbeddedResource Include="SettingsUI\BuildBackgroundProteomeDlg.resx">
      <DependentUpon>BuildBackgroundProteomeDlg.cs</DependentUpon>
      <SubType>Designer</SubType>
    </EmbeddedResource>
    <EmbeddedResource Include="SettingsUI\BuildLibraryNotification.resx">
      <DependentUpon>BuildLibraryNotification.cs</DependentUpon>
      <SubType>Designer</SubType>
    </EmbeddedResource>
    <EmbeddedResource Include="SettingsUI\Irt\CalibrateIrtDlg.resx">
      <DependentUpon>CalibrateIrtDlg.cs</DependentUpon>
    </EmbeddedResource>
    <EmbeddedResource Include="SettingsUI\EditIsotopeEnrichmentDlg.resx">
      <DependentUpon>EditIsotopeEnrichmentDlg.cs</DependentUpon>
      <SubType>Designer</SubType>
    </EmbeddedResource>
    <EmbeddedResource Include="SettingsUI\EditMeasuredIonDlg.resx">
      <DependentUpon>EditMeasuredIonDlg.cs</DependentUpon>
      <SubType>Designer</SubType>
    </EmbeddedResource>
    <EmbeddedResource Include="SettingsUI\DefineAnnotationDlg.resx">
      <DependentUpon>DefineAnnotationDlg.cs</DependentUpon>
      <SubType>Designer</SubType>
    </EmbeddedResource>
    <EmbeddedResource Include="SettingsUI\EditFragmentLossDlg.resx">
      <DependentUpon>EditFragmentLossDlg.cs</DependentUpon>
      <SubType>Designer</SubType>
    </EmbeddedResource>
    <EmbeddedResource Include="SettingsUI\EditLabelTypeListDlg.resx">
      <DependentUpon>EditLabelTypeListDlg.cs</DependentUpon>
      <SubType>Designer</SubType>
    </EmbeddedResource>
    <EmbeddedResource Include="SettingsUI\EditLibraryDlg.resx">
      <DependentUpon>EditLibraryDlg.cs</DependentUpon>
      <SubType>Designer</SubType>
    </EmbeddedResource>
    <EmbeddedResource Include="Resources\Comment.bmp" />
    <EmbeddedResource Include="Resources\PeakBlank.bmp" />
    <EmbeddedResource Include="Resources\Copy.bmp" />
    <EmbeddedResource Include="Resources\Cut.bmp" />
    <EmbeddedResource Include="Resources\Delete.bmp" />
    <EmbeddedResource Include="Resources\down-pro32.bmp" />
    <EmbeddedResource Include="Resources\Edit_Redo.bmp" />
    <EmbeddedResource Include="Resources\Edit_Undo.bmp" />
    <EmbeddedResource Include="Resources\Find.bmp" />
    <EmbeddedResource Include="Resources\FindNext.bmp" />
    <EmbeddedResource Include="Resources\FragmentS.bmp" />
    <EmbeddedResource Include="Resources\FragmentLibS.bmp" />
    <EmbeddedResource Include="Resources\NewDocument.bmp" />
    <EmbeddedResource Include="Resources\Note.bmp" />
    <EmbeddedResource Include="Resources\Open.bmp" />
    <EmbeddedResource Include="Resources\OpenFolder.bmp" />
    <EmbeddedResource Include="Resources\Paste.bmp" />
    <EmbeddedResource Include="Resources\PopupBtn.bmp" />
    <EmbeddedResource Include="Resources\Save.bmp" />
    <EmbeddedResource Include="Resources\up-pro32.bmp" />
    <EmbeddedResource Include="Model\Lib\BlibData\mapping.xml">
      <SubType>Designer</SubType>
    </EmbeddedResource>
    <EmbeddedResource Include="Resources\Fragment.bmp" />
    <EmbeddedResource Include="Resources\FragmentLib.bmp" />
    <EmbeddedResource Include="SettingsUI\Irt\ChangeIrtPeptidesDlg.resx">
      <DependentUpon>ChangeIrtPeptidesDlg.cs</DependentUpon>
      <SubType>Designer</SubType>
    </EmbeddedResource>
    <EmbeddedResource Include="SettingsUI\Irt\EditIrtCalcDlg.resx">
      <DependentUpon>EditIrtCalcDlg.cs</DependentUpon>
      <SubType>Designer</SubType>
    </EmbeddedResource>
    <EmbeddedResource Include="SettingsUI\ViewLibraryDlg.resx">
      <DependentUpon>ViewLibraryDlg.cs</DependentUpon>
      <SubType>Designer</SubType>
    </EmbeddedResource>
    <EmbeddedResource Include="Resources\Wand.bmp" />
    <EmbeddedResource Include="Resources\minus.bmp" />
    <EmbeddedResource Include="Resources\plus.bmp" />
    <EmbeddedResource Include="Resources\Dash.bmp" />
    <EmbeddedResource Include="Resources\WandProhibit.bmp" />
    <EmbeddedResource Include="Resources\Copy_Bitmap.bmp" />
    <EmbeddedResource Include="Resources\Ions_1.bmp" />
    <EmbeddedResource Include="Resources\Ions_2.bmp" />
    <EmbeddedResource Include="Resources\Ions_A.bmp" />
    <EmbeddedResource Include="Resources\Ions_B.bmp" />
    <EmbeddedResource Include="Resources\Ions_C.bmp" />
    <EmbeddedResource Include="Resources\Ions_X.bmp" />
    <EmbeddedResource Include="Resources\Ions_Y.bmp" />
    <EmbeddedResource Include="Resources\Ions_Z.bmp" />
    <EmbeddedResource Include="Resources\Print.bmp" />
    <EmbeddedResource Include="Resources\ProteoWizard.bmp" />
    <Content Include="..\BiblioSpec\src\unimod_2.xsd">
      <Link>unimod_2.xsd</Link>
      <CopyToOutputDirectory>PreserveNewest</CopyToOutputDirectory>
    </Content>
    <EmbeddedResource Include="Resources\add-pro32.bmp" />
    <Content Include="SkylineCmd.exe.config">
      <CopyToOutputDirectory>PreserveNewest</CopyToOutputDirectory>
    </Content>
    <None Include="SkylineLog4Net.config">
      <CopyToOutputDirectory>PreserveNewest</CopyToOutputDirectory>
    </None>
    <None Include="Skyline_TemporaryKey.pfx" />
    <EmbeddedResource Include="Resources\PeptideStandard.bmp" />
    <EmbeddedResource Include="Resources\PeptideStandardLib.bmp" />
    <EmbeddedResource Include="Resources\RedXTransparentBackground.bmp" />
    <EmbeddedResource Include="Model\Irt\mapping.xml" />
    <EmbeddedResource Include="Model\Lib\BlibData\mapping_redundant.xml">
      <SubType>Designer</SubType>
    </EmbeddedResource>
    <EmbeddedResource Include="Resources\Calculator.bmp" />
    <EmbeddedResource Include="Resources\FragmentDecoy.bmp" />
    <EmbeddedResource Include="Resources\PeptideDecoy.bmp" />
    <EmbeddedResource Include="Resources\ProteinDecoy.bmp" />
    <EmbeddedResource Include="Resources\TransitionGroupDecoy.bmp" />
    <EmbeddedResource Include="Resources\FindResults.ico" />
    <EmbeddedResource Include="Resources\Immediate.ico" />
    <EmbeddedResource Include="Resources\PeptideDecoyLib.bmp" />
    <EmbeddedResource Include="Resources\TransitionGroupLibDecoy.bmp" />
    <EmbeddedResource Include="Resources\FragmentLibDecoy.bmp" />
    <EmbeddedResource Include="Resources\AllIonsStatusButton.bmp" />
    <EmbeddedResource Include="Resources\Panorama.bmp" />
    <EmbeddedResource Include="Resources\ChromLib.bmp" />
    <EmbeddedResource Include="Resources\LabKey.bmp" />
    <EmbeddedResource Include="Model\Lib\ChromLib\Data\mapping.xml">
      <SubType>Designer</SubType>
    </EmbeddedResource>
    <EmbeddedResource Include="Resources\PanoramaPublish.bmp" />
    <Content Include="SkylineData.ico" />
    <Content Include="SkylineDoc.ico" />
  </ItemGroup>
  <ItemGroup>
    <ProjectReference Include="..\Shared\BiblioSpec\BiblioSpec.csproj">
      <Project>{32CC9B1A-9442-4B56-AF34-FB47595278A1}</Project>
      <Name>BiblioSpec</Name>
    </ProjectReference>
    <ProjectReference Include="..\Shared\Common\Common.csproj">
      <Project>{A5527BE9-4A62-458F-AE47-F0F9204A5CF9}</Project>
      <Name>Common</Name>
    </ProjectReference>
    <ProjectReference Include="..\Shared\Common\CommonUtil.csproj">
      <Project>{13BF2FFB-50A1-4AB1-83A4-5733E36905CE}</Project>
      <Name>CommonUtil</Name>
    </ProjectReference>
    <ProjectReference Include="..\Shared\MSGraph\MSGraph.csproj">
      <Project>{26CFD1FF-F4F7-4F66-B5B4-E686BDB9B34E}</Project>
      <Name>MSGraph</Name>
    </ProjectReference>
    <ProjectReference Include="..\Shared\ProteomeDb\ProteomeDb.csproj">
      <Project>{09FC3CB3-FCCD-4906-A370-160B28725936}</Project>
      <Name>ProteomeDb</Name>
    </ProjectReference>
    <ProjectReference Include="..\Shared\ProteowizardWrapper\ProteowizardWrapper.csproj">
      <Project>{DACEE7D5-5A6A-4001-9602-FAB1A9A2DE59}</Project>
      <Name>ProteowizardWrapper</Name>
    </ProjectReference>
    <ProjectReference Include="..\Shared\zedgraph\ZedGraph.csproj">
      <Project>{b99650ee-af46-47b4-a4a9-212ade7809b7}</Project>
      <Name>ZedGraph</Name>
    </ProjectReference>
    <ProjectReference Include="SkylineCmd\SkylineCmd.csproj">
      <Project>{fa16a0ef-edf7-4515-bd93-44badd7ab98a}</Project>
      <Name>SkylineCmd</Name>
    </ProjectReference>
    <ProjectReference Include="SkylineTool\SkylineTool.csproj">
      <Project>{3FD4E167-8F9C-4116-8122-67C7AD143490}</Project>
      <Name>SkylineTool</Name>
    </ProjectReference>
  </ItemGroup>
  <ItemGroup>
    <PublishFile Include="BaseCommon">
      <Visible>False</Visible>
      <Group>
      </Group>
      <TargetPath>
      </TargetPath>
      <PublishState>Include</PublishState>
      <IncludeHash>True</IncludeHash>
      <FileType>Assembly</FileType>
    </PublishFile>
    <PublishFile Include="BaseDataAccess">
      <Visible>False</Visible>
      <Group>
      </Group>
      <TargetPath>
      </TargetPath>
      <PublishState>Include</PublishState>
      <IncludeHash>True</IncludeHash>
      <FileType>Assembly</FileType>
    </PublishFile>
    <PublishFile Include="BaseTof">
      <Visible>False</Visible>
      <Group>
      </Group>
      <TargetPath>
      </TargetPath>
      <PublishState>Include</PublishState>
      <IncludeHash>True</IncludeHash>
      <FileType>Assembly</FileType>
    </PublishFile>
    <PublishFile Include="BiblioSpec.pdb">
      <Visible>False</Visible>
      <Group>
      </Group>
      <TargetPath>
      </TargetPath>
      <PublishState>Include</PublishState>
      <IncludeHash>True</IncludeHash>
      <FileType>File</FileType>
    </PublishFile>
    <PublishFile Include="enzymes.xml">
      <Visible>False</Visible>
      <Group>
      </Group>
      <TargetPath>
      </TargetPath>
      <PublishState>Include</PublishState>
      <IncludeHash>True</IncludeHash>
      <FileType>File</FileType>
    </PublishFile>
    <PublishFile Include="Instruments.xml">
      <Visible>False</Visible>
      <Group>
      </Group>
      <TargetPath>
      </TargetPath>
      <PublishState>Include</PublishState>
      <IncludeHash>True</IncludeHash>
      <FileType>File</FileType>
    </PublishFile>
    <PublishFile Include="JetBrains.Annotations">
      <Visible>False</Visible>
      <Group>
      </Group>
      <TargetPath>
      </TargetPath>
      <PublishState>Exclude</PublishState>
      <IncludeHash>True</IncludeHash>
      <FileType>Assembly</FileType>
    </PublishFile>
    <PublishFile Include="MassSpecDataReader">
      <Visible>False</Visible>
      <Group>
      </Group>
      <TargetPath>
      </TargetPath>
      <PublishState>Include</PublishState>
      <IncludeHash>True</IncludeHash>
      <FileType>Assembly</FileType>
    </PublishFile>
    <PublishFile Include="Microsoft.VC90.CRT">
      <Visible>False</Visible>
      <Group>
      </Group>
      <TargetPath>
      </TargetPath>
      <PublishState>Exclude</PublishState>
      <IncludeHash>True</IncludeHash>
      <FileType>Assembly</FileType>
    </PublishFile>
    <PublishFile Include="Microsoft.VC90.MFC">
      <Visible>False</Visible>
      <Group>
      </Group>
      <TargetPath>
      </TargetPath>
      <PublishState>Exclude</PublishState>
      <IncludeHash>True</IncludeHash>
      <FileType>Assembly</FileType>
    </PublishFile>
    <PublishFile Include="modifications.xml">
      <Visible>False</Visible>
      <Group>
      </Group>
      <TargetPath>
      </TargetPath>
      <PublishState>Include</PublishState>
      <IncludeHash>True</IncludeHash>
      <FileType>File</FileType>
    </PublishFile>
    <PublishFile Include="MSGraph.pdb">
      <Visible>False</Visible>
      <Group>
      </Group>
      <TargetPath>
      </TargetPath>
      <PublishState>Include</PublishState>
      <IncludeHash>True</IncludeHash>
      <FileType>File</FileType>
    </PublishFile>
    <PublishFile Include="ProteomeDb.pdb">
      <Visible>False</Visible>
      <Group>
      </Group>
      <TargetPath>
      </TargetPath>
      <PublishState>Include</PublishState>
      <IncludeHash>True</IncludeHash>
      <FileType>File</FileType>
    </PublishFile>
    <PublishFile Include="ProteowizardWrapper.pdb">
      <Visible>False</Visible>
      <Group>
      </Group>
      <TargetPath>
      </TargetPath>
      <PublishState>Include</PublishState>
      <IncludeHash>True</IncludeHash>
      <FileType>File</FileType>
    </PublishFile>
    <PublishFile Include="pwiz.Common.pdb">
      <Visible>False</Visible>
      <Group>
      </Group>
      <TargetPath>
      </TargetPath>
      <PublishState>Include</PublishState>
      <IncludeHash>True</IncludeHash>
      <FileType>File</FileType>
    </PublishFile>
    <PublishFile Include="pwiz.CommonUtil.pdb">
      <Visible>False</Visible>
      <Group>
      </Group>
      <TargetPath>
      </TargetPath>
      <PublishState>Include</PublishState>
      <IncludeHash>True</IncludeHash>
      <FileType>File</FileType>
    </PublishFile>
    <PublishFile Include="Skyline-daily.pdb">
      <Visible>False</Visible>
      <Group>
      </Group>
      <TargetPath>
      </TargetPath>
      <PublishState>Include</PublishState>
      <IncludeHash>True</IncludeHash>
      <FileType>File</FileType>
    </PublishFile>
    <PublishFile Include="SkylineTool.pdb">
      <Visible>False</Visible>
      <Group>
      </Group>
      <TargetPath>
      </TargetPath>
      <PublishState>Include</PublishState>
      <IncludeHash>True</IncludeHash>
      <FileType>File</FileType>
    </PublishFile>
    <PublishFile Include="unimod.xml">
      <Visible>False</Visible>
      <Group>
      </Group>
      <TargetPath>
      </TargetPath>
      <PublishState>Include</PublishState>
      <IncludeHash>True</IncludeHash>
      <FileType>File</FileType>
    </PublishFile>
  </ItemGroup>
  <ItemGroup />
  <Import Project="$(MSBuildToolsPath)\Microsoft.CSharp.targets" />
  <Target Name="AfterPublish">
    <Exec Command="SignAfterPublishPW.bat &quot;$(ProjectDir)University of Washington (MacCoss Lab).pfx&quot; &quot;$(ProjectDir)bin\$(Platform)\$(ConfigurationName)\app.publish&quot; $(TargetName)" />
  </Target>
  <PropertyGroup>
    <PreBuildEvent>$(ProjectDir)ProtocolBuffers\generatecode.bat</PreBuildEvent>
  </PropertyGroup>
  <PropertyGroup>
    <PostBuildEvent>
    </PostBuildEvent>
  </PropertyGroup>
</Project><|MERGE_RESOLUTION|>--- conflicted
+++ resolved
@@ -610,12 +610,9 @@
     <Compile Include="Model\Lib\SpectralLibraryExporter.cs" />
     <Compile Include="Model\Lib\SpectrumRanker.cs" />
     <Compile Include="Model\MinimizeResults.cs" />
-<<<<<<< HEAD
-    <Compile Include="Model\MoleculeSynchronizer.cs" />
-=======
     <Compile Include="Model\MoleculeNameAndAccessions.cs" />
     <Compile Include="Model\Proteome\ProteinAssociation.cs" />
->>>>>>> 5eb8417c
+    <Compile Include="Model\MoleculeSynchronizer.cs" />
     <Compile Include="Model\ProteomicSequence.cs" />
     <Compile Include="Model\Results\IntensityAccumulator.cs" />
     <Compile Include="Model\Results\OptStepChromatograms.cs" />
