--- conflicted
+++ resolved
@@ -50,13 +50,8 @@
     <PublisherName>MacCoss Lab, UW</PublisherName>
     <CreateWebPageOnPublish>true</CreateWebPageOnPublish>
     <WebPage>index.html</WebPage>
-<<<<<<< HEAD
-    <ApplicationRevision>298</ApplicationRevision>
-    <ApplicationVersion>21.1.1.298</ApplicationVersion>
-=======
     <ApplicationRevision>476</ApplicationRevision>
     <ApplicationVersion>21.2.1.476</ApplicationVersion>
->>>>>>> 412746ae
     <UseApplicationTrust>false</UseApplicationTrust>
     <PublishWizardCompleted>true</PublishWizardCompleted>
     <BootstrapperEnabled>true</BootstrapperEnabled>
@@ -447,8 +442,6 @@
     <Compile Include="FileUI\InsertTransitionListDlg.Designer.cs">
       <DependentUpon>InsertTransitionListDlg.cs</DependentUpon>
     </Compile>
-<<<<<<< HEAD
-=======
     <Compile Include="FileUI\PeptideSearch\BuildLibraryGridView.cs">
       <SubType>Component</SubType>
     </Compile>
@@ -457,7 +450,6 @@
       <AutoGen>True</AutoGen>
       <DependentUpon>PropertyNames.resx</DependentUpon>
     </Compile>
->>>>>>> 412746ae
     <Compile Include="Model\DdaSearch\MsconvertDdaConverter.cs" />
     <Compile Include="FileUI\SkypSupport.cs" />
     <Compile Include="Menus\ChromatogramContextMenu.cs">
@@ -528,14 +520,6 @@
       <DesignTime>True</DesignTime>
       <DependentUpon>PropertyElementNames.resx</DependentUpon>
     </Compile>
-<<<<<<< HEAD
-    <Compile Include="Model\AuditLog\PropertyNames.Designer.cs">
-      <AutoGen>True</AutoGen>
-      <DesignTime>True</DesignTime>
-      <DependentUpon>PropertyNames.resx</DependentUpon>
-    </Compile>
-=======
->>>>>>> 412746ae
     <Compile Include="Model\AuditLog\ReflectorEnumerator.cs" />
     <Compile Include="Model\AuditLog\ReflectorToString.cs" />
     <Compile Include="Model\Crosslinking\ComplexFragmentIon.cs" />
@@ -626,10 +610,7 @@
     <Compile Include="Model\Lib\SpectralLibraryExporter.cs" />
     <Compile Include="Model\Lib\SpectrumRanker.cs" />
     <Compile Include="Model\MinimizeResults.cs" />
-<<<<<<< HEAD
     <Compile Include="Model\MoleculeSynchronizer.cs" />
-=======
->>>>>>> 412746ae
     <Compile Include="Model\ProteomicSequence.cs" />
     <Compile Include="Model\Results\IntensityAccumulator.cs" />
     <Compile Include="Model\Results\OptStepChromatograms.cs" />
@@ -2313,10 +2294,7 @@
     </EmbeddedResource>
     <EmbeddedResource Include="Controls\Graphs\DetectionsToolbar.ja.resx">
       <DependentUpon>DetectionsToolbar.cs</DependentUpon>
-<<<<<<< HEAD
-=======
-      <SubType>Designer</SubType>
->>>>>>> 412746ae
+      <SubType>Designer</SubType>
     </EmbeddedResource>
     <EmbeddedResource Include="Controls\Graphs\DetectionsToolbar.zh-CHS.resx">
       <DependentUpon>DetectionsToolbar.cs</DependentUpon>
