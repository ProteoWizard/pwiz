﻿/*
 * Original author: John Chilton <jchilton .at. u.washington.edu>,
 *                  Brendan MacLean <brendanx .at. u.washington.edu>,
 *                  MacCoss Lab, Department of Genome Sciences, UW
 *
 * Copyright 2011-2019 University of Washington - Seattle, WA
 * 
 * Licensed under the Apache License, Version 2.0 (the "License");
 * you may not use this file except in compliance with the License.
 * You may obtain a copy of the License at
 *
 *     http://www.apache.org/licenses/LICENSE-2.0
 *
 * Unless required by applicable law or agreed to in writing, software
 * distributed under the License is distributed on an "AS IS" BASIS,
 * WITHOUT WARRANTIES OR CONDITIONS OF ANY KIND, either express or implied.
 * See the License for the specific language governing permissions and
 * limitations under the License.
 */
using System;
using System.Collections.Generic;
using System.Globalization;
using System.IO;
using System.Linq;
using System.Text;
using System.Text.RegularExpressions;
using System.Threading;
using System.Web;
using System.Xml.Serialization;
using pwiz.Common.DataBinding.Documentation;
using pwiz.Common.SystemUtil;
using pwiz.ProteowizardWrapper;
using pwiz.Skyline.Controls.Graphs;
using pwiz.Skyline.Model;
using pwiz.Skyline.Model.DocSettings;
using pwiz.Skyline.Model.GroupComparison;
using pwiz.Skyline.Model.Irt;
using pwiz.Skyline.Model.Results;
using pwiz.Skyline.Model.Results.Scoring;
using pwiz.Skyline.Model.Tools;
using pwiz.Skyline.Properties;
using pwiz.Skyline.Util;
using pwiz.Skyline.Util.Extensions;

namespace pwiz.Skyline
{
    public class CommandArgs
    {
        // Argument value descriptions
        private static readonly Func<string> PATH_TO_FILE = () => CommandArgUsage.CommandArgs_PATH_TO_FILE_path_to_file;

        private static string GetPathToFile(string ext)
        {
            return PATH_TO_FILE() + ext;
        }

        private static readonly Func<string> PATH_TO_DOCUMENT = () => GetPathToFile(SrmDocument.EXT);
        private static readonly Func<string> PATH_TO_FOLDER = () => CommandArgUsage.CommandArgs_PATH_TO_FOLDER;
        private static readonly Func<string> DATE_VALUE = () => CommandArgUsage.CommandArgs_DATE_VALUE;
        private static readonly Func<string> INT_VALUE = () => CommandArgUsage.CommandArgs_INT_VALUE;
        private static readonly Func<string> NUM_VALUE = () => CommandArgUsage.CommandArgs_NUM_VALUE;
        private static readonly Func<string> NUM_LIST_VALUE = () => CommandArgUsage.CommandArgs_NUM_LIST_VALUE;
        private static readonly Func<string> NAME_VALUE = () => CommandArgUsage.CommandArgs_NAME_VALUE;
        private static readonly Func<string> FEATURE_NAME_VALUE = () => CommandArgUsage.CommandArgs_FEATURE_NAME_VALUE;
        private static readonly Func<string> REPORT_NAME_VALUE = () => CommandArgUsage.CommandArgs_REPORT_NAME_VALUE;
        private static readonly Func<string> PIPE_NAME_VALUE = () => CommandArgUsage.CommandArgs_PIPE_NAME_VALUE;
        private static readonly Func<string> REGEX_VALUE = () => CommandArgUsage.CommandArgs_REGEX_VALUE;
        private static readonly Func<string> RP_VALUE = () => CommandArgUsage.CommandArgs_RP_VALUE;
        private static readonly Func<string> MZ_VALUE = () => CommandArgUsage.CommandArgs_MZ_VALUE;
        private static readonly Func<string> MINUTES_VALUE = () => CommandArgUsage.CommandArgs_MINUTES_VALUE;
        private static readonly Func<string> MILLIS_VALE = () => CommandArgUsage.CommandArgs_MILLIS_VALE;
        private static readonly Func<string> SERVER_URL_VALUE = () => CommandArgUsage.CommandArgs_SERVER_URL_VALUE;
        private static readonly Func<string> USERNAME_VALUE = () => CommandArgUsage.CommandArgs_USERNAME_VALUE;
        private static readonly Func<string> PASSWORD_VALUE = () => CommandArgUsage.CommandArgs_PASSWORD_VALUE;
        private static readonly Func<string> COMMAND_VALUE = () => CommandArgUsage.CommandArgs_COMMAND_VALUE;
        private static readonly Func<string> COMMAND_ARGUMENTS_VALUE = () => CommandArgUsage.CommandArgs_COMMAND_ARGUMENTS_VALUE;
        private static readonly Func<string> PROGRAM_MACRO_VALUE = () => CommandArgUsage.CommandArgs_PROGRAM_MACRO_VALUE;
        private static readonly Func<string> LABEL_VALUE = () => CommandArgUsage.CommandArgs_LABEL_VALUE;
        // ReSharper disable LocalizableElement
        private static readonly Func<string> INT_LIST_VALUE = () => "\"1, 2, 3...\"";  // Not L10N
        private static readonly Func<string> ION_TYPE_LIST_VALUE = () => "\"a, b, c, x, y, z, p\"";    // Not L10N
        // ReSharper restore LocalizableElement

        // Internal use arguments
        public static readonly Argument ARG_INTERNAL_SCREEN_WIDTH = new Argument(@"sw", INT_VALUE,
            (c, p) => c._usageWidth = p.ValueInt) {InternalUse = true};
        public static readonly Argument ARG_INTERNAL_CULTURE = new Argument(@"culture", () => @"en|fr|ja|zh-CHS...",
            (c, p) => SetCulture(p.Value)) { InternalUse = true };

        private static void SetCulture(string cultureName)
        {
            LocalizationHelper.CurrentCulture = LocalizationHelper.CurrentUICulture = new CultureInfo(cultureName);
            LocalizationHelper.InitThread(Thread.CurrentThread);
        }
        // Multi process import
        public static readonly Argument ARG_INTERNAL_IMPORT_FILE_CACHE = new DocArgument(@"import-file-cache", PATH_TO_FILE,
            (c, p) => Program.ReplicateCachePath = p.Value) {InternalUse = true};
        public static readonly Argument ARG_INTERNAL_IMPORT_PROGRESS_PIPE = new DocArgument(@"import-progress-pipe", PIPE_NAME_VALUE,
            (c, p) => Program.ImportProgressPipe = p.Value) {InternalUse = true};
        public static readonly Argument ARG_TEST_UI = new Argument(@"ui",
            (c, p) => /* Handled by Program */ true) {InternalUse = true};
        public static readonly Argument ARG_TEST_HIDEACG = new Argument(@"hideacg",
            (c, p) => c.HideAllChromatogramsGraph = true) {InternalUse = true};
        public static readonly Argument ARG_TEST_NOACG = new Argument(@"noacg",
            (c, p) => c.NoAllChromatogramsGraph = true) {InternalUse = true};

        private static readonly ArgumentGroup GROUP_INTERNAL = new ArgumentGroup(() => CommandArgUsage.CommandArgs_GROUP_INTERNAL, false,
            ARG_INTERNAL_SCREEN_WIDTH, ARG_INTERNAL_CULTURE, ARG_INTERNAL_IMPORT_FILE_CACHE, ARG_INTERNAL_IMPORT_PROGRESS_PIPE,
            ARG_TEST_UI, ARG_TEST_HIDEACG, ARG_TEST_NOACG);

        public bool HideAllChromatogramsGraph { get; private set; }
        public bool NoAllChromatogramsGraph { get; private set; }

        // Conflict resolution values
        public const string ARG_VALUE_OVERWRITE = "overwrite";
        public const string ARG_VALUE_SKIP = "skip";
        public const string ARG_VALUE_PARALLEL = "parallel";

        public static readonly Argument ARG_IN = new DocArgument(@"in", PATH_TO_DOCUMENT,
<<<<<<< HEAD
            (c, p) =>
            {
                if (!p.Value.EndsWith(SrmDocument.EXT))
                {
                    c.WriteLine(
                        string.Format(
                            Resources.CommandArgs_ARG_IN_The_specified_input_file__0__is_not_supported__Only_Skyline_files_with_the__1__extension_are_accepted_,
                            p.Value, SrmDocument.EXT));
                    return false;
                }
                c.SkylineFile = p.ValueFullPath;
                return true;
            });
        public static readonly Argument ARG_SAVE = new DocArgument(@"save", (c, p) => c.Saving = true);
=======
            (c, p) => c.SkylineFile = p.ValueFullPath);
        public static readonly Argument ARG_SAVE = new DocArgument(@"save", (c, p) => { c.Saving = true; });
>>>>>>> de10cb74
        public static readonly Argument ARG_SAVE_SETTINGS = new DocArgument(@"save-settings", (c, p) => c.SaveSettings = true);
        public static readonly Argument ARG_OUT = new DocArgument(@"out", PATH_TO_DOCUMENT,
            (c, p) => { c.SaveFile = p.ValueFullPath; });
        public static readonly Argument ARG_SHARE_ZIP = new DocArgument(@"share-zip", () => GetPathToFile(SrmDocumentSharing.EXT_SKY_ZIP),
            (c, p) =>
            {
                c.SharingZipFile = true;
                if (!string.IsNullOrEmpty(p.Value))
                    c.SharedFile = p.Value;
            })
            { OptionalValue = true};
        public static readonly Argument ARG_SHARE_TYPE = new Argument(@"share-type",
            new[] {ARG_VALUE_SHARE_TYPE_MINIMAL, ARG_VALUE_SHARE_TYPE_COMPLETE},
            (c, p) => c.SharedFileType = p.IsValue(ARG_VALUE_SHARE_TYPE_MINIMAL) ? ShareType.MINIMAL : ShareType.COMPLETE);
        public const string ARG_VALUE_SHARE_TYPE_MINIMAL = "minimal";
        public const string ARG_VALUE_SHARE_TYPE_COMPLETE = "complete";
        public static readonly Argument ARG_BATCH = new Argument(@"batch-commands", PATH_TO_FILE, // Run each line of a text file like a command
            (c, p) =>
            {
                c.BatchCommandsPath = p.ValueFullPath;
                c.RunningBatchCommands = true;
            });
        public static readonly Argument ARG_DIR = new Argument(@"dir", PATH_TO_FOLDER,
            (c, p) =>
            {
                if (!Directory.Exists(p.Value))
                {
                    c.WriteLine(Resources.CommandArgs_ParseArgsInternal_Error__The_specified_working_directory__0__does_not_exist_, p.Value);
                    return false;
                }
                Directory.SetCurrentDirectory(p.Value);
                return true;
            });
        public static readonly Argument ARG_TIMESTAMP = new Argument(@"timestamp", (c, p) => c._out.IsTimeStamped = true);
        public static readonly Argument ARG_MEMSTAMP = new Argument(@"memstamp", (c, p) => c._out.IsMemStamped = true);
        public static readonly Argument ARG_LOG_FILE = new Argument(@"log-file", PATH_TO_FILE, (c, p) => c.LogFile = p.Value);
        public static readonly Argument ARG_HELP = new Argument(@"help",
            new[] { ARG_VALUE_ASCII, ARG_VALUE_NO_BORDERS },
            (c, p) => c.Usage(p.Value)) {OptionalValue = true};
        public const string ARG_VALUE_ASCII = "ascii";
        public const string ARG_VALUE_NO_BORDERS = "no-borders";
        public static readonly Argument ARG_VERSION = new Argument(@"version", (c, p) => c.Version());

        private static readonly ArgumentGroup GROUP_GENERAL_IO = new ArgumentGroup(() => CommandArgUsage.CommandArgs_GROUP_GENERAL_IO_General_input_output, true,
            ARG_IN, ARG_SAVE, ARG_SAVE_SETTINGS, ARG_OUT, ARG_SHARE_ZIP, ARG_SHARE_TYPE, ARG_BATCH, ARG_DIR, ARG_TIMESTAMP, ARG_MEMSTAMP,
            ARG_LOG_FILE, ARG_HELP, ARG_VERSION)
        {
            Validate = c => c.ValidateGeneralArgs()
        };

        private void Version()
        {
            UsageShown = true;  // Keep from showing the full usage table
            _out.WriteLine(Install.ProgramNameAndVersion);
            VersionPwiz();
        }
        private void VersionPwiz()
        {
            UsageShown = true;  // Keep from showing the full usage table
            _out.WriteLine(@"    ProteoWizard MSData {0}", MsDataFileImpl.InstalledVersion);
        }

        private bool ValidateGeneralArgs()
        {
            // If SkylineFile isn't set and one of the commands that requires --in is called, complain.
            if (string.IsNullOrEmpty(SkylineFile) && RequiresSkylineDocument && !_isDocumentLoaded)
            {
                WriteLine(Resources.CommandArgs_ParseArgsInternal_Error__Use___in_to_specify_a_Skyline_document_to_open_);
                return false;
            }

            // Use the original file as the output file, if not told otherwise.
            if (Saving && string.IsNullOrEmpty(SaveFile))
            {
                SaveFile = SkylineFile;
            }

            return true;
        }

        public string LogFile { get; private set; }
        public string SkylineFile { get; private set; }
        public string SaveFile { get; private set; }
        private bool _saving;
        public bool Saving
        {
            get { return !String.IsNullOrEmpty(SaveFile) || _saving; }
            set { _saving = value; }
        }
        public bool SaveSettings { get; private set; }

        // For sharing zip file
        public bool SharingZipFile { get; private set; }
        public string SharedFile { get; private set; }
        public ShareType SharedFileType { get; private set; }

        public static readonly Argument ARG_IMPORT_FILE = new DocArgument(@"import-file", PATH_TO_FILE,
            (c, p) => c.ParseImportFile(p));
        public static readonly Argument ARG_IMPORT_REPLICATE_NAME = new DocArgument(@"import-replicate-name", NAME_VALUE,
            (c, p) => c.ReplicateName = p.Value);
        public static readonly Argument ARG_IMPORT_OPTIMIZING = new DocArgument(@"import-optimizing", new[] {OPT_CE, OPT_DP},
            (c, p) => c.ImportOptimizeType = p.Value);
        public static readonly Argument ARG_IMPORT_APPEND = new DocArgument(@"import-append", (c, p) => c.ImportAppend = true);
        public static readonly Argument ARG_IMPORT_ALL = new DocArgument(@"import-all", PATH_TO_FOLDER,
            (c, p) =>
            {
                c.ImportSourceDirectory = p.ValueFullPath;
                c.ImportRecursive = true;
            });
        public static readonly Argument ARG_IMPORT_ALL_FILES = new DocArgument(@"import-all-files", PATH_TO_FOLDER,
            (c, p) => c.ImportSourceDirectory = p.ValueFullPath);
        public static readonly Argument ARG_IMPORT_NAMING_PATTERN = new DocArgument(@"import-naming-pattern", REGEX_VALUE,
            (c, p) => c.ParseImportNamingPattern(p));
        public static readonly Argument ARG_IMPORT_FILENAME_PATTERN = new DocArgument(@"import-filename-pattern", REGEX_VALUE,
            (c, p) => c.ParseImportFileNamePattern(p));
        public static readonly Argument ARG_IMPORT_SAMPLENAME_PATTERN = new DocArgument(@"import-samplename-pattern", REGEX_VALUE,
            (c, p) => c.ParseImportSampleNamePattern(p));
        public static readonly Argument ARG_IMPORT_BEFORE = new DocArgument(@"import-before", DATE_VALUE,
            (c, p) => c.ImportBeforeDate = p.ValueDate);
        public static readonly Argument ARG_IMPORT_ON_OR_AFTER = new DocArgument(@"import-on-or-after", DATE_VALUE,
            (c, p) => c.ImportOnOrAfterDate = p.ValueDate);
        public static readonly Argument ARG_IMPORT_WARN_ON_FAILURE = new DocArgument(@"import-warn-on-failure",
            (c, p) => c.ImportWarnOnFailure = true);
        public static readonly Argument ARG_IMPORT_NO_JOIN = new DocArgument(@"import-no-join",
            (c, p) => c.ImportDisableJoining = true);
        public static readonly Argument ARG_IMPORT_PROCESS_COUNT = new Argument(@"import-process-count", INT_VALUE,
            (c, p) =>
            {
                c.ImportThreads = p.ValueInt;
                if (c.ImportThreads > 0)
                    Program.MultiProcImport = true;
            });
        public static readonly Argument ARG_IMPORT_THREADS = new Argument(@"import-threads", INT_VALUE,
            (c, p) => c.ImportThreads = p.ValueInt);
        public static readonly Argument ARG_IMPORT_LOCKMASS_POSITIVE = new DocArgument(@"import-lockmass-positive", NUM_VALUE,
            (c, p) => c.LockmassPositive = p.ValueDouble);
        public static readonly Argument ARG_IMPORT_LOCKMASS_NEGATIVE = new DocArgument(@"import-lockmass-negative", NUM_VALUE,
            (c, p) => c.LockmassNegative = p.ValueDouble);
        public static readonly Argument ARG_IMPORT_LOCKMASS_TOLERANCE = new DocArgument(@"import-lockmass-tolerance", NUM_VALUE,
            (c, p) => c.LockmassTolerance = p.ValueDouble);

        private static readonly ArgumentGroup GROUP_IMPORT = new ArgumentGroup(() => CommandArgUsage.CommandArgs_GROUP_IMPORT_Importing_results_replicates, false,
            ARG_IMPORT_FILE, ARG_IMPORT_REPLICATE_NAME, ARG_IMPORT_OPTIMIZING, ARG_IMPORT_APPEND, ARG_IMPORT_ALL,
            ARG_IMPORT_ALL_FILES, ARG_IMPORT_NAMING_PATTERN, ARG_IMPORT_FILENAME_PATTERN, ARG_IMPORT_SAMPLENAME_PATTERN,
            ARG_IMPORT_BEFORE, ARG_IMPORT_ON_OR_AFTER, ARG_IMPORT_NO_JOIN, ARG_IMPORT_PROCESS_COUNT, ARG_IMPORT_THREADS,
            ARG_IMPORT_WARN_ON_FAILURE, ARG_IMPORT_LOCKMASS_POSITIVE, ARG_IMPORT_LOCKMASS_NEGATIVE, ARG_IMPORT_LOCKMASS_TOLERANCE);

        public static readonly Argument ARG_REMOVE_BEFORE = new DocArgument(@"remove-before", DATE_VALUE,
            (c, p) => c.SetRemoveBefore(p.ValueDate));
        public static readonly Argument ARG_REMOVE_ALL = new DocArgument(@"remove-all",
            (c, p) => c.SetRemoveBefore(null));

        private void SetRemoveBefore(DateTime? date)
        {
            RemovingResults = true;
            RemoveBeforeDate = date;
        }

        private static readonly ArgumentGroup GROUP_REMOVE = new ArgumentGroup(() => CommandArgUsage.CommandArgs_GROUP_REMOVE_Removing_results_replicates, false,
            ARG_REMOVE_BEFORE, ARG_REMOVE_ALL)
        {
            Validate = c => c.ValidateImportResultsArgs()
        };

        private bool ValidateImportResultsArgs()
        {
            // CONSIDER: Add declarative Exclusive arguments? So far only these two
            if (ImportingReplicateFile && ImportingSourceDirectory)
            {
                ErrorArgsExclusive(ARG_IMPORT_FILE, ARG_IMPORT_ALL);
                return false;
            }

            if (ImportingReplicateFile && ImportNamingPattern != null)
            {
                ErrorArgsExclusive(ARG_IMPORT_NAMING_PATTERN, ARG_IMPORT_FILE);
                return false;
            }

            return true;
        }

        public static readonly Argument ARG_CHROMATOGRAMS_LIMIT_NOISE = new DocArgument(@"chromatograms-limit-noise", NUM_VALUE,
            (c, p) => c.LimitNoise = p.ValueDouble);

        public static readonly Argument ARG_CHROMATOGRAMS_DISCARD_UNUSED = new DocArgument(@"chromatograms-discard-unused",
            (c, p) => c.ChromatogramsDiscard = true );

        private static readonly ArgumentGroup GROUP_MINIMIZE_RESULTS = new ArgumentGroup(() => CommandArgUsage.CommandArgs_GROUP_MINIMIZE_RESULTS_Minimizing_results_file_size, false,
            ARG_CHROMATOGRAMS_LIMIT_NOISE, ARG_CHROMATOGRAMS_DISCARD_UNUSED)
        {
            Validate = c => c.ValidateMinimizeResultsArgs()
        };
        
        private bool ValidateMinimizeResultsArgs()
        {
            if (Minimizing)
            {
                if (!_seenArguments.Contains(ARG_SAVE) && !_seenArguments.Contains(ARG_OUT))
                {
                    // Has minimize argument(s), but no --save or --out command
                    if (ChromatogramsDiscard)
                    {
                        WarnArgRequirement(ARG_CHROMATOGRAMS_DISCARD_UNUSED, ARG_SAVE, ARG_OUT);
                    }
                    if (LimitNoise.HasValue)
                    {
                        WarnArgRequirement(ARG_CHROMATOGRAMS_LIMIT_NOISE, ARG_SAVE, ARG_OUT);
                    }
                    return false;
                }
            }
            return true;
        }


        public List<MsDataFileUri> ReplicateFile { get; private set; }
        public string ReplicateName { get; private set; }
        public int ImportThreads { get; private set; }
        public bool ImportAppend { get; private set; }
        public bool ImportDisableJoining { get; private set; }
        public bool ImportRecursive { get; private set; }
        public string ImportSourceDirectory { get; private set; }
        public Regex ImportNamingPattern { get; private set; }
        public Regex ImportFileNamePattern { get; private set; }
        public Regex ImportSampleNamePattern { get; private set; }
        public bool ImportWarnOnFailure { get; private set; }
        public bool RemovingResults { get; private set; }
        public DateTime? RemoveBeforeDate { get; private set; }
        public bool ChromatogramsDiscard{ get; private set; }
        public double? LimitNoise { get; private set; }
        public DateTime? ImportBeforeDate { get; private set; }
        public DateTime? ImportOnOrAfterDate { get; private set; }
        // Waters lockmass correction
        public double? LockmassPositive { get; private set; }
        public double? LockmassNegative { get; private set; }
        public double? LockmassTolerance { get; private set; }
        public LockMassParameters LockMassParameters { get { return new LockMassParameters(LockmassPositive, LockmassNegative, LockmassTolerance); } }

        private void ParseImportFile(NameValuePair pair)
        {
            ReplicateFile.Add(new MsDataFilePath(pair.ValueFullPath));
        }

        private bool ParseImportNamingPattern(NameValuePair pair)
        {
            var importNamingPatternVal = pair.Value;
            try
            {
                ImportNamingPattern = new Regex(importNamingPatternVal);
            }
            catch (Exception e)
            {
                WriteLine(Resources.CommandArgs_ParseArgsInternal_Error__Regular_expression__0__cannot_be_parsed_,
                    importNamingPatternVal);
                WriteLine(e.Message);
                return false;
            }

            // ReSharper disable LocalizableElement
            Match match = Regex.Match(importNamingPatternVal, @".*\(.+\).*");
            // ReSharper restore LocalizableElement
            if (!match.Success)
            {
                WriteLine(Resources.CommandArgs_ParseArgsInternal_Error__Regular_expression___0___does_not_have_any_groups___String,
                    importNamingPatternVal);
                return false;
            }

            return true;
        }

        private bool ParseImportFileNamePattern(NameValuePair pair)
        {
            return ParseRegexArgument(pair, r => ImportFileNamePattern = r);
        }

        private bool ParseImportSampleNamePattern(NameValuePair pair)
        {
            return ParseRegexArgument(pair, r => ImportSampleNamePattern = r);
        }

        private bool ParseRegexArgument(NameValuePair pair, Action<Regex> assign)
        {
            var regexText = pair.Value;
            try
            {
                assign(new Regex(regexText));
            }
            catch (Exception e)
            {
                WriteLine(Resources.CommandArgs_ParseRegexArgument_Error__Regular_expression___0___for__1__cannot_be_parsed_, regexText, pair.Match.ArgumentText);
                WriteLine(e.Message);
                return false;
            }
            return true;
        }

        // Document import
        public static readonly Argument ARG_IMPORT_DOCUMENT = new DocArgument(@"import-document", PATH_TO_DOCUMENT,
            (c, p) =>
            {
                c.DocImportPaths.Add(p.ValueFullPath);
                c.DocImportResultsMerge = c.DocImportResultsMerge ?? MeasuredResults.MergeAction.remove;
            });
        public static readonly Argument ARG_IMPORT_DOCUMENT_RESULTS = new DocArgument(@"import-document-results",
            Helpers.GetEnumValues<MeasuredResults.MergeAction>().Select(p => p.ToString()).ToArray(),
            (c, p) => c.DocImportResultsMerge = (MeasuredResults.MergeAction)Enum.Parse(typeof(MeasuredResults.MergeAction), p.Value, true))
            { WrapValue = true};
        public static readonly Argument ARG_IMPORT_DOCUMENT_MERGE_PEPTIDES = new DocArgument(@"import-document-merge-peptides",
            (c, p) => c.DocImportMergePeptides = true);

        private static readonly ArgumentGroup GROUP_IMPORT_DOC = new ArgumentGroup(() => CommandArgUsage.CommandArgs_GROUP_IMPORT_DOC_Importing_other_Skyline_documents, false,
            ARG_IMPORT_DOCUMENT, ARG_IMPORT_DOCUMENT_RESULTS, ARG_IMPORT_DOCUMENT_MERGE_PEPTIDES)
        {
            LeftColumnWidth = 36,
            Dependencies =
            {
                { ARG_IMPORT_DOCUMENT_RESULTS, ARG_IMPORT_DOCUMENT },
                { ARG_IMPORT_DOCUMENT_MERGE_PEPTIDES, ARG_IMPORT_DOCUMENT }
            }
        };

        public bool ImportingDocuments { get { return DocImportPaths.Any(); } }
        public List<string> DocImportPaths { get; private set; }
        public MeasuredResults.MergeAction? DocImportResultsMerge { get; private set; }
        public bool DocImportMergePeptides { get; private set; }

        // Importing FASTA
        public static readonly Argument ARG_IMPORT_FASTA = new DocArgument(@"import-fasta", PATH_TO_FILE,
            (c, p) => c.FastaPath = p.ValueFullPath);
        public static readonly Argument ARG_KEEP_EMPTY_PROTEINS = new DocArgument(@"keep-empty-proteins",
            (c, p) => c.KeepEmptyProteins = true);

        private static readonly ArgumentGroup GROUP_FASTA = new ArgumentGroup(() => CommandArgUsage.CommandArgs_GROUP_FASTA_Importing_FASTA_files, false,
            ARG_IMPORT_FASTA, ARG_KEEP_EMPTY_PROTEINS);

        public string FastaPath { get; private set; }
        public bool KeepEmptyProteins { get; private set; }

        // Transition list and assay library import
        public static readonly Argument ARG_IMPORT_TRANSITION_LIST = new DocArgument(@"import-transition-list", PATH_TO_FILE,
            (c, p) => c.ParseListPath(p, false));
        public static readonly Argument ARG_IMPORT_ASSAY_LIBRARY = new DocArgument(@"import-assay-library", PATH_TO_FILE,
            (c, p) => c.ParseListPath(p, true));
        public static readonly Argument ARG_IGNORE_TRANSITION_ERRORS = new DocArgument(@"ignore-transition-errors",
            (c, p) => c.IsIgnoreTransitionErrors = true);
        public static readonly Argument ARG_IRT_STANDARDS_GROUP_NAME = new DocArgument(@"irt-standards-group-name", NAME_VALUE,
            (c, p) => c.IrtGroupName = p.Value);
        public static readonly Argument ARG_IRT_STANDARDS_FILE = new DocArgument(@"irt-standards-file", PATH_TO_FILE,
            (c, p) => c.IrtStandardsPath = p.ValueFullPath);
        public static readonly Argument ARG_IRT_DATABASE_PATH = new DocArgument(@"irt-database-path", () => GetPathToFile(IrtDb.EXT),
            (c, p) => c.IrtDatabasePath = p.ValueFullPath);
        public static readonly Argument ARG_IRT_CALC_NAME = new DocArgument(@"irt-calc-name", NAME_VALUE,
            (c, p) => c.IrtCalcName = p.Value);

        private static readonly ArgumentGroup GROUP_IMPORT_LIST = new ArgumentGroup(() => CommandArgUsage.CommandArgs_GROUP_IMPORT_LIST_Importing_transition_lists_and_assay_libraries, false,
            ARG_IMPORT_TRANSITION_LIST, ARG_IMPORT_ASSAY_LIBRARY, ARG_IGNORE_TRANSITION_ERRORS, ARG_IRT_STANDARDS_GROUP_NAME,
            ARG_IRT_STANDARDS_FILE, ARG_IRT_DATABASE_PATH, ARG_IRT_CALC_NAME)
        {
            Dependencies =
            {
                { ARG_IRT_STANDARDS_GROUP_NAME, ARG_IMPORT_ASSAY_LIBRARY },
                { ARG_IRT_STANDARDS_FILE, ARG_IMPORT_ASSAY_LIBRARY },
            },
            Validate = (c) =>
            {
                if (!c.ImportingTransitionList)   // Either --import-transition-list or --import-assay-library
                {
                    if (c.IsIgnoreTransitionErrors)
                       c. WarnArgRequirement(ARG_IGNORE_TRANSITION_ERRORS, ARG_IMPORT_TRANSITION_LIST);
                }
                return true;
            }
        };

        public string TransitionListPath { get; private set; }
        public bool IsTransitionListAssayLibrary { get; private set; }
        public bool IsIgnoreTransitionErrors { get; private set; }
        public string IrtGroupName { get; private set; }
        public string IrtStandardsPath { get; private set; }
        public string IrtDatabasePath { get; private set; }
        public string IrtCalcName { get; private set; }

        private void ParseListPath(NameValuePair pair, bool isAssayLib)
        {
            TransitionListPath = pair.ValueFullPath;
            IsTransitionListAssayLibrary = isAssayLib;
        }

        // Add a library
        public static readonly Argument ARG_ADD_LIBRARY_NAME = new DocArgument(@"add-library-name", NAME_VALUE,
            (c, p) => c.LibraryName = p.Value);
        public static readonly Argument ARG_ADD_LIBRARY_PATH = new DocArgument(@"add-library-path", PATH_TO_FILE,
            (c, p) => c.LibraryPath = p.ValueFullPath);

        private static readonly ArgumentGroup GROUP_ADD_LIBRARY = new ArgumentGroup(() => CommandArgUsage.CommandArgs_GROUP_ADD_LIBRARY_Adding_spectral_libraries, false,
            ARG_ADD_LIBRARY_PATH, ARG_ADD_LIBRARY_NAME);

        public string LibraryName { get; private set; }
        public string LibraryPath { get; private set; }

        // Decoys
        public static readonly Argument ARG_DECOYS_ADD = new DocArgument(@"decoys-add",
            new[] {ARG_VALUE_DECOYS_ADD_REVERSE, ARG_VALUE_DECOYS_ADD_SHUFFLE},
            (c, p) => c.AddDecoysType = p.IsNameOnly || p.IsValue(ARG_VALUE_DECOYS_ADD_REVERSE)
                    ? DecoyGeneration.REVERSE_SEQUENCE
                    : DecoyGeneration.SHUFFLE_SEQUENCE)
            { OptionalValue = true};
        public const string ARG_VALUE_DECOYS_ADD_SHUFFLE = "shuffle";
        public const string ARG_VALUE_DECOYS_ADD_REVERSE = "reverse";
        public static readonly Argument ARG_DECOYS_ADD_COUNT = new DocArgument(@"decoys-add-count", INT_VALUE,
            (c, p) => c.AddDecoysCount = p.ValueInt);
        public static readonly Argument ARG_DECOYS_DISCARD = new DocArgument(@"decoys-discard",
            (c, p) => c.DiscardDecoys = true);

        private static readonly ArgumentGroup GROUP_DECOYS = new ArgumentGroup(() => CommandArgUsage.CommandArgs_GROUP_DECOYS, false,
            ARG_DECOYS_ADD, ARG_DECOYS_ADD_COUNT, ARG_DECOYS_DISCARD)
        {
            Dependencies =
            {
                { ARG_DECOYS_ADD_COUNT, ARG_DECOYS_ADD },
            }
        };

        public string AddDecoysType { get; private set; }
        public int? AddDecoysCount { get; private set; }
        public bool DiscardDecoys { get; private set; }

        public bool AddDecoys
        {
            get { return !string.IsNullOrEmpty(AddDecoysType); }
        }
        public bool ImportingResults
        {
            get { return ImportingReplicateFile || ImportingSourceDirectory; }
        }
        public bool ImportingReplicateFile
        {
            get { return ReplicateFile.Count > 0; }
        }
        public bool ImportingSourceDirectory
        {
            get { return !string.IsNullOrEmpty(ImportSourceDirectory); }
        }

        public bool ImportingFasta
        {
            get { return !string.IsNullOrWhiteSpace(FastaPath); }
        }

        public bool ImportingTransitionList
        {
            get { return !string.IsNullOrWhiteSpace(TransitionListPath); }
        }

        public bool SettingLibraryPath
        {
            get { return !string.IsNullOrWhiteSpace(LibraryName) || !string.IsNullOrWhiteSpace(LibraryPath); }
        }

        // Annotations
        private static readonly Argument ARG_IMPORT_ANNOTATIONS = new DocArgument(@"import-annotations", () => GetPathToFile(TextUtil.EXT_CSV),
            (c, p) => c.ImportAnnotations = p.ValueFullPath);

        private static readonly ArgumentGroup GROUP_ANNOTATIONS = new ArgumentGroup(() => CommandArgUsage.CommandArgs_GROUP_ANNOTATIONS_Importing_annotations, false,
            ARG_IMPORT_ANNOTATIONS);

        public string ImportAnnotations { get; private set; }

        // For reintegration
        private static readonly Argument ARG_REINTEGRATE_MODEL_NAME = new DocArgument(@"reintegrate-model-name", NAME_VALUE,
            (c, p) => c.ReintegrateModelName = p.Value);
        private static readonly Argument ARG_REINTEGRATE_CREATE_MODEL = new DocArgument(@"reintegrate-create-model",
            (c, p) =>
            {
                c.IsCreateScoringModel = true;
                if (!c.IsSecondBestModel)
                    c.IsDecoyModel = true;
            });
        private static readonly Argument ARG_REINTEGRATE_MODEL_TYPE = new DocArgument(@"reintegrate-model-type",
            Helpers.GetEnumValues<ScoringModelType>().Select(p => p.ToString()).ToArray(),
            (c, p) => c.ReintegrateModelType = (ScoringModelType)Enum.Parse(typeof(ScoringModelType), p.Value, true)) {WrapValue = true};
        private static readonly Argument ARG_REINTEGRATE_MODEL_CUTOFFS = new DocArgument(@"reintegrate-model-cutoffs", NUM_LIST_VALUE,
                (c, p) => c.ReintegrateModelCutoffs = c.ParseNumberList(p))
            { InternalUse = true };
        private static readonly Argument ARG_REINTEGRATE_MODEL_ITERATION_COUNT = new DocArgument(@"reintegrate-model-iteration-count", INT_VALUE,
            (c, p) => c.ReintegrateModelIterationCount = p.ValueInt) {InternalUse = true};
        private static readonly Argument ARG_REINTEGRATE_MODEL_SECOND_BEST = new DocArgument(@"reintegrate-model-second-best",
            (c, p) =>
            {
                c.IsSecondBestModel = true;
                c.IsDecoyModel = false;
            });
        private static readonly Argument ARG_REINTEGRATE_MODEL_BOTH = new DocArgument(@"reintegrate-model-both",
            (c, p) => c.IsDecoyModel = c.IsSecondBestModel = true);
        private static readonly Argument ARG_REINTEGRATE_OVERWRITE_PEAKS = new DocArgument(@"reintegrate-overwrite-peaks",
            (c, p) => c.IsOverwritePeaks = true);
        private static readonly Argument ARG_REINTEGRATE_LOG_TRAINING = new DocArgument(@"reintegrate-log-training",
            (c, p) => c.IsLogTraining = true) {InternalUse = true};
        private static readonly Argument ARG_REINTEGRATE_EXCLUDE_FEATURE = new DocArgument(@"reintegrate-exclude-feature", FEATURE_NAME_VALUE,
                (c, p) => c.ParseReintegrateExcludeFeature(p))
            { WrapValue = true };

        private static readonly ArgumentGroup GROUP_REINTEGRATE = new ArgumentGroup(() => CommandArgUsage.CommandArgs_GROUP_REINTEGRATE_Reintegrate_with_advanced_peak_picking_models, false,
            ARG_REINTEGRATE_MODEL_NAME, ARG_REINTEGRATE_CREATE_MODEL, ARG_REINTEGRATE_MODEL_TYPE, ARG_REINTEGRATE_MODEL_ITERATION_COUNT,
            ARG_REINTEGRATE_MODEL_CUTOFFS, ARG_REINTEGRATE_MODEL_SECOND_BEST, ARG_REINTEGRATE_MODEL_BOTH, ARG_REINTEGRATE_OVERWRITE_PEAKS,
            ARG_REINTEGRATE_LOG_TRAINING, ARG_REINTEGRATE_EXCLUDE_FEATURE)
        {
            Dependencies =
            {
                { ARG_REINTEGRATE_CREATE_MODEL , ARG_REINTEGRATE_MODEL_NAME },
                { ARG_REINTEGRATE_MODEL_TYPE , ARG_REINTEGRATE_CREATE_MODEL },
                { ARG_REINTEGRATE_MODEL_CUTOFFS , ARG_REINTEGRATE_CREATE_MODEL },
                { ARG_REINTEGRATE_OVERWRITE_PEAKS , ARG_REINTEGRATE_MODEL_NAME },
                { ARG_REINTEGRATE_MODEL_SECOND_BEST, ARG_REINTEGRATE_CREATE_MODEL},
                { ARG_REINTEGRATE_MODEL_BOTH, ARG_REINTEGRATE_CREATE_MODEL},
                { ARG_REINTEGRATE_EXCLUDE_FEATURE, ARG_REINTEGRATE_CREATE_MODEL },
            },
            Validate = c => c.ValidateReintegrateArgs()
        };

        private bool ValidateReintegrateArgs()
        {
            if (ReintegrateModelType != ScoringModelType.mProphet && ExcludeFeatures.Count > 0)
            {
                WriteLine(Resources.CommandLine_CreateUntrainedScoringModel_Error__Excluding_feature_scores_is_not_permitted_with_the_default_Skyline_model_);
                return false;
            }

            if (ReintegrateModelCutoffs != null)
            {
                if (ReintegrateModelType == ScoringModelType.Skyline)
                {
                    WriteLine(Resources.CommandArgs_ValidateReintegrateArgs_Error__Model_cutoffs_cannot_be_applied_in_calibrating_the_Skyline_default_model_);
                    return false;
                }

                double maxCutoff = MProphetPeakScoringModel.DEFAULT_CUTOFFS[0];
                if (MonotonicallyDecreasing(ReintegrateModelCutoffs, maxCutoff))
                {
                    WriteLine(Resources.CommandArgs_ValidateReintegrateArgs_Error__Model_cutoffs___0___must_be_in_decreasing_order_greater_than_zero_and_less_than__1__, string.Join(
                        CultureInfo.CurrentCulture.TextInfo.ListSeparator, ReintegrateModelCutoffs.Select(c => c.ToString(CultureInfo.CurrentCulture))), maxCutoff);
                }
            }

            return true;
        }

        private bool MonotonicallyDecreasing(List<double> values, double maxValue)
        {
            double? lastValue = null;
            foreach (var value in values)
            {
                if (value > maxValue || (lastValue.HasValue && value >= lastValue.Value))
                    return false;
                lastValue = value;
            }

            return true;
        }

        public enum ScoringModelType
        {
            mProphet, // Full mProphet model (default)
            Skyline,  // Skyline default model with coefficients scaled to estimate unit normal distribution from decoys
            SkylineML // Skyline Machine Learning - essentially mProphet model with default set of features
        }

        public string ReintegrateModelName { get; private set; }
        public List<double> ReintegrateModelCutoffs { get; private set; }
        public int? ReintegrateModelIterationCount { get; private set; }
        public bool IsOverwritePeaks { get; private set; }
        public bool IsCreateScoringModel { get; private set; }
        public bool IsSecondBestModel { get; private set; }
        public bool IsDecoyModel { get; private set; }
        public bool IsLogTraining { get; private set; }
        public ScoringModelType ReintegrateModelType { get; private set; }
        public List<IPeakFeatureCalculator> ExcludeFeatures { get; private set; }

        public bool Reintegrating { get { return !string.IsNullOrEmpty(ReintegrateModelName); } }
        public bool Minimizing { get { return ChromatogramsDiscard || LimitNoise.HasValue; } }


        private List<double> ParseNumberList(NameValuePair pair)
        {
            try
            {
                return pair.Value.Split(new[] {CultureInfo.CurrentCulture.TextInfo.ListSeparator},
                        StringSplitOptions.RemoveEmptyEntries)
                    .Select(double.Parse).ToList();
            }
            catch (Exception)
            {
                throw new ValueInvalidNumberListException(pair.Match, pair.Value);
            }
        }

        private bool ParseReintegrateExcludeFeature(NameValuePair pair)
        {
            string featureName = pair.Value;
            var calc = PeakFeatureCalculator.Calculators.FirstOrDefault(c =>
                Equals(featureName, c.HeaderName) || Equals(featureName, c.Name));
            if (calc == null)
            {
                WriteLine(
                    Resources
                        .CommandArgs_ParseArgsInternal_Error__Attempting_to_exclude_an_unknown_feature_name___0____Try_one_of_the_following_,
                    featureName);
                foreach (var featureCalculator in PeakFeatureCalculator.Calculators)
                {
                    if (Equals(featureCalculator.HeaderName, featureCalculator.Name))
                        WriteLine(@"    {0}", featureCalculator.HeaderName);
                    else
                        WriteLine(Resources.CommandArgs_ParseArgsInternal______0__or___1__, featureCalculator.HeaderName,
                            featureCalculator.Name);
                }

                return false;
            }

            ExcludeFeatures.Add(calc);
            return true;
        }

        // Refinement
        public static readonly Argument ARG_REFINE_MIN_PEPTIDES = new RefineArgument(@"refine-min-peptides", INT_VALUE,
            (c, p) => c.Refinement.MinPeptidesPerProtein = p.ValueInt);
        public static readonly Argument ARG_REFINE_REMOVE_REPEATS = new RefineArgument(@"refine-remove-repeats",
            (c, p) => c.Refinement.RemoveRepeatedPeptides = true);
        public static readonly Argument ARG_REFINE_REMOVE_DUPLICATES = new RefineArgument(@"refine-remove-duplicates",
            (c, p) => c.Refinement.RemoveDuplicatePeptides = true);
        public static readonly Argument ARG_REFINE_MISSING_LIBRARY = new RefineArgument(@"refine-missing-library",
            (c, p) => c.Refinement.RemoveMissingLibrary = true);
        public static readonly Argument ARG_REFINE_MIN_TRANSITIONS = new RefineArgument(@"refine-min-transitions", INT_VALUE,
            (c, p) => c.Refinement.MinTransitionsPepPrecursor = p.ValueInt);
        public static readonly Argument ARG_REFINE_LABEL_TYPE = new RefineArgument(@"refine-label-type", LABEL_VALUE,
            (c, p) => c.RefinementLabelTypeName = p.Value);
        public static readonly Argument ARG_REFINE_ADD_LABEL_TYPE = new RefineArgument(@"refine-add-label-type", 
            (c, p) => c.Refinement.AddLabelType = true);
        public static readonly Argument ARG_REFINE_AUTOSEL_PEPTIDES = new RefineArgument(@"refine-auto-select-peptides",
            (c, p) => c.Refinement.AutoPickChildrenAll = c.Refinement.AutoPickChildrenAll | PickLevel.peptides);
        public static readonly Argument ARG_REFINE_AUTOSEL_PRECURSORS = new RefineArgument(@"refine-auto-select-precursors",
            (c, p) => c.Refinement.AutoPickChildrenAll = c.Refinement.AutoPickChildrenAll | PickLevel.precursors);
        public static readonly Argument ARG_REFINE_AUTOSEL_TRANSITIONS = new RefineArgument(@"refine-auto-select-transitions",
            (c, p) => c.Refinement.AutoPickChildrenAll = c.Refinement.AutoPickChildrenAll | PickLevel.transitions);
        // Refinement requiring imported results
        public static readonly Argument ARG_REFINE_MIN_PEAK_FOUND_RATIO = new RefineArgument(@"refine-min-peak-found-ratio", NUM_VALUE,
            (c, p) => c.Refinement.MinPeakFoundRatio = p.ValueDouble) { WrapValue = true };
        public static readonly Argument ARG_REFINE_MAX_PEAK_FOUND_RATIO = new RefineArgument(@"refine-max-peak-found-ratio", NUM_VALUE,
            (c, p) => c.Refinement.MaxPeakFoundRatio = p.ValueDouble) { WrapValue = true };
        public static readonly Argument ARG_REFINE_MAX_PEPTIDE_PEAK_RANK = new RefineArgument(@"refine-max-peptide-peak-rank", INT_VALUE,
            (c, p) => c.Refinement.MaxPepPeakRank = p.ValueInt) { WrapValue = true };
        public static readonly Argument ARG_REFINE_MAX_PEAK_RANK = new RefineArgument(@"refine-max-transition-peak-rank", INT_VALUE,
            (c, p) => c.Refinement.MaxPeakRank = p.ValueInt) { WrapValue = true };
        public static readonly Argument ARG_REFINE_MAX_PRECURSOR_PEAK_ONLY = new RefineArgument(@"refine-max-precursor-only", 
            (c, p) => c.Refinement.MaxPrecursorPeakOnly = true);
        public static readonly Argument ARG_REFINE_PREFER_LARGER_PRODUCTS = new RefineArgument(@"refine-prefer-larger-products",
            (c, p) => c.Refinement.PreferLargeIons = true);
        public static readonly Argument ARG_REFINE_MISSING_RESULTS = new RefineArgument(@"refine-missing-results",
            (c, p) => c.Refinement.RemoveMissingResults = true);
        public static readonly Argument ARG_REFINE_MIN_TIME_CORRELATION = new RefineArgument(@"refine-min-time-correlation", NUM_VALUE,
            (c, p) => c.Refinement.RTRegressionThreshold = p.ValueDouble) { WrapValue = true };
        public static readonly Argument ARG_REFINE_MIN_DOTP = new RefineArgument(@"refine-min-dotp", NUM_VALUE,
            (c, p) => c.Refinement.DotProductThreshold = p.ValueDouble);
        public static readonly Argument ARG_REFINE_MIN_IDOTP = new RefineArgument(@"refine-min-idotp", NUM_VALUE,
            (c, p) => c.Refinement.IdotProductThreshold = p.ValueDouble);
        public static readonly Argument ARG_REFINE_USE_BEST_RESULT = new RefineArgument(@"refine-use-best-result",
            (c, p) => c.Refinement.UseBestResult = true);
        // Refinement consistency tab
        public static readonly Argument ARG_REFINE_CV_REMOVE_ABOVE_CUTOFF = new RefineArgument(@"refine-cv-remove-above-cutoff", NUM_VALUE,
            (c,p) => c.Refinement.CVCutoff = p.ValueDouble >= 1 ? p.ValueDouble : p.ValueDouble * 100);  // If a value like 0.2, interpret as 20%
        public static readonly Argument ARG_REFINE_CV_GLOBAL_NORMALIZE = new RefineArgument(@"refine-cv-global-normalize",
            new[] { NormalizationMethod.GLOBAL_STANDARDS.Name, NormalizationMethod.EQUALIZE_MEDIANS.Name, NormalizationMethod.TIC.Name },
            (c, p) =>
            {
                if (p.Value == NormalizationMethod.GLOBAL_STANDARDS.Name)
                {
                    c.Refinement.NormalizationMethod = NormalizeOption.FromNormalizationMethod(NormalizationMethod.GLOBAL_STANDARDS);
                }
                else if (p.Value == NormalizationMethod.TIC.Name)
                {
                    c.Refinement.NormalizationMethod = NormalizeOption.FromNormalizationMethod(NormalizationMethod.TIC);
                }
                else
                {
                    c.Refinement.NormalizationMethod = NormalizeOption.FromNormalizationMethod(NormalizationMethod.EQUALIZE_MEDIANS);
                }
            }) { WrapValue = true };
        public static readonly Argument ARG_REFINE_CV_REFERENCE_NORMALIZE = new RefineArgument(@"refine-cv-reference-normalize", LABEL_VALUE,
            (c, p) =>
            {
                c.Refinement.NormalizationMethod = NormalizeOption.FromNormalizationMethod(NormalizationMethod.FromIsotopeLabelTypeName(p.Value));
            }) { WrapValue = true };
        public static readonly Argument ARG_REFINE_CV_TRANSITIONS = new RefineArgument(@"refine-cv-transitions",
            new[] { AreaCVTransitions.all.ToString(), AreaCVTransitions.best.ToString() },
            (c, p) =>
            {
                c.Refinement.Transitions = (AreaCVTransitions)Enum.Parse(typeof(AreaCVTransitions), p.Value, false);
                c.Refinement.CountTransitions = -1;
            });
        public static readonly Argument ARG_REFINE_CV_TRANSITIONS_COUNT = new RefineArgument(@"refine-cv-transitions-count", INT_VALUE,
            (c, p) =>
            {
                c.Refinement.Transitions = AreaCVTransitions.count;
                c.Refinement.CountTransitions = p.ValueInt;
            });
        public static readonly Argument ARG_REFINE_CV_MS_LEVEL = new RefineArgument(@"refine-cv-ms-level",
            Helpers.GetEnumValues<AreaCVMsLevel>().Select(e => e.ToString()).ToArray(),
            (c, p) => c.Refinement.MSLevel = (AreaCVMsLevel) Enum.Parse(typeof(AreaCVMsLevel), p.Value, true));
        public static readonly Argument ARG_REFINE_QVALUE_CUTOFF = new RefineArgument(@"refine-qvalue-cutoff", NUM_VALUE,
            (c, p) => c.Refinement.QValueCutoff = p.ValueDouble);
        public static readonly Argument ARG_REFINE_MINIMUM_DETECTIONS = new RefineArgument(@"refine-minimum-detections", INT_VALUE,
            (c, p) => c.Refinement.MinimumDetections = p.ValueInt);
        // Refinement Group Comparison Tab
        public static readonly Argument ARG_REFINE_GC_P_VALUE_CUTOFF = new RefineArgument(
            @"refine-gc-p-value-cutoff", NUM_VALUE,
            (c, p) => c.Refinement.AdjustedPValueCutoff = p.ValueDouble);
        public static readonly Argument ARG_REFINE_GC_FOLD_CHANGE_CUTOFF = new RefineArgument(@"refine-gc-fold-change-cutoff",
            NUM_VALUE,
            (c, p) => c.Refinement.FoldChangeCutoff = Math.Log(p.ValueDouble, 2));
        public static readonly Argument ARG_REFINE_GC_MS_LEVEL = new RefineArgument(@"refine-gc-ms-level", NUM_VALUE,
            (c, p) => c.Refinement.MSLevelGroupComparison = p.ValueInt);
        public static readonly Argument ARG_REFINE_GROUP_NAME = new RefineArgument(@"refine-gc-name", LABEL_VALUE,
            (c, p) => c.Refinement.GroupComparisonNames.Add(p.Value));

        private static readonly ArgumentGroup GROUP_REFINEMENT = new ArgumentGroup(
            () => CommandArgUsage.CommandArgs_GROUP_REFINEMENT, false,
            ARG_REFINE_MIN_PEPTIDES, ARG_REFINE_REMOVE_REPEATS, ARG_REFINE_REMOVE_DUPLICATES,
            ARG_REFINE_MISSING_LIBRARY, ARG_REFINE_MIN_TRANSITIONS, ARG_REFINE_LABEL_TYPE,
            ARG_REFINE_ADD_LABEL_TYPE, ARG_REFINE_AUTOSEL_PEPTIDES, ARG_REFINE_AUTOSEL_PRECURSORS,
            ARG_REFINE_AUTOSEL_TRANSITIONS);

        private static readonly ArgumentGroup GROUP_REFINEMENT_W_RESULTS = new ArgumentGroup(
            () => CommandArgUsage.CommandArgs_GROUP_REFINEMENT_W_RESULTS, false,
            ARG_REFINE_MIN_PEAK_FOUND_RATIO, ARG_REFINE_MAX_PEAK_FOUND_RATIO, ARG_REFINE_MAX_PEPTIDE_PEAK_RANK,
            ARG_REFINE_MAX_PEAK_RANK, ARG_REFINE_MAX_PRECURSOR_PEAK_ONLY,
            ARG_REFINE_PREFER_LARGER_PRODUCTS, ARG_REFINE_MISSING_RESULTS,
            ARG_REFINE_MIN_TIME_CORRELATION, ARG_REFINE_MIN_DOTP, ARG_REFINE_MIN_IDOTP,
            ARG_REFINE_USE_BEST_RESULT,
            ARG_REFINE_CV_REMOVE_ABOVE_CUTOFF, ARG_REFINE_CV_GLOBAL_NORMALIZE, ARG_REFINE_CV_REFERENCE_NORMALIZE,
            ARG_REFINE_CV_TRANSITIONS, ARG_REFINE_CV_TRANSITIONS_COUNT, ARG_REFINE_CV_MS_LEVEL,
            ARG_REFINE_QVALUE_CUTOFF, ARG_REFINE_MINIMUM_DETECTIONS,
            ARG_REFINE_GC_P_VALUE_CUTOFF, ARG_REFINE_GC_FOLD_CHANGE_CUTOFF, ARG_REFINE_GC_MS_LEVEL, ARG_REFINE_GROUP_NAME);
        

        public RefinementSettings Refinement { get; private set; }
        public string RefinementLabelTypeName { get; private set; }   // Must store as string until document is instantiated
        public string RefinementCvLabelTypeName { get; private set; }   // Must store as string until document is instantiated


        // For exporting reports
        // Adding reports does not require a document
        public static readonly Argument ARG_REPORT_NAME = new Argument(@"report-name", NAME_VALUE,
            (c, p) => c.ReportName = p.Value);
        public static readonly Argument ARG_REPORT_ADD = new Argument(@"report-add", () => GetPathToFile(ReportSpecList.EXT_REPORTS),
            (c, p) =>
            {
                c.ImportingSkyr = true;
                c.SkyrPath = p.ValueFullPath;
            });
        public static readonly Argument ARG_REPORT_CONFLICT_RESOLUTION = new Argument(@"report-conflict-resolution",
            new []{ARG_VALUE_OVERWRITE, ARG_VALUE_SKIP},
            (c, p) => c.ResolveSkyrConflictsBySkipping = p.IsValue(ARG_VALUE_SKIP)) { WrapValue = true };
        // Exporting reports does require a document
        public static readonly Argument ARG_REPORT_FILE = new DocArgument(@"report-file", () => GetPathToFile(TextUtil.EXT_CSV),
            (c, p) => c.ReportFile = p.ValueFullPath);
        public static readonly Argument ARG_REPORT_FORMAT = new DocArgument(@"report-format",
            new []{ARG_VALUE_CSV, ARG_VALUE_TSV},
            (c, p) => c.ReportColumnSeparator = p.IsValue(ARG_VALUE_TSV)
                    ? TextUtil.SEPARATOR_TSV
                    : TextUtil.CsvSeparator);
        public const string ARG_VALUE_CSV = "csv";
        public const string ARG_VALUE_TSV = "tsv";
        public static readonly Argument ARG_REPORT_INVARIANT = new DocArgument(@"report-invariant",
            (c, p) => c.IsReportInvariant = true);

        private static readonly ArgumentGroup GROUP_REPORT = new ArgumentGroup(
            () => CommandArgUsage.CommandArgs_GROUP_REPORT_Exporting_reports, false,
            ARG_REPORT_NAME, ARG_REPORT_FILE, ARG_REPORT_ADD, ARG_REPORT_CONFLICT_RESOLUTION, ARG_REPORT_FORMAT,
            ARG_REPORT_INVARIANT);

        public string ReportName { get; private set; }
        public char ReportColumnSeparator { get; private set; }
        public string ReportFile { get; private set; }
        public bool IsReportInvariant { get; private set; }
        public bool ExportingReport
        {
            get { return !string.IsNullOrEmpty(ReportName); }
        }
        // For adding a skyr file to user.config
        public string SkyrPath { get; private set; }
        private bool _importingSkyr;
        public bool ImportingSkyr
        {
            get { return !string.IsNullOrEmpty(SkyrPath) || _importingSkyr; }
            set { _importingSkyr = value; }
        }
        public bool? ResolveSkyrConflictsBySkipping { get; private set; }

        // For exporting chromatograms
        private static readonly Argument ARG_CHROMATOGRAM_FILE = new DocArgument(@"chromatogram-file", () => GetPathToFile(TextUtil.EXT_TSV),
            (c, p) => c.ChromatogramsFile = p.ValueFullPath);
        private static readonly Argument ARG_CHROMATOGRAM_PRECURSORS = new DocArgument(@"chromatogram-precursors",
            (c, p) => c.ChromatogramsPrecursors = true);
        private static readonly Argument ARG_CHROMATOGRAM_PRODUCTS = new DocArgument(@"chromatogram-products",
            (c, p) => c.ChromatogramsProducts = true);
        private static readonly Argument ARG_CHROMATOGRAM_BASE_PEAKS = new DocArgument(@"chromatogram-base-peaks",
            (c, p) => c.ChromatogramsBasePeaks = true);
        private static readonly Argument ARG_CHROMATOGRAM_TICS = new DocArgument(@"chromatogram-tics",
            (c, p) => c.ChromatogramsTics = true);

        private static readonly ArgumentGroup GROUP_CHROMATOGRAM = new ArgumentGroup(() => CommandArgUsage.CommandArgs_GROUP_CHROMATOGRAM_Exporting_chromatograms, false,
            ARG_CHROMATOGRAM_FILE, ARG_CHROMATOGRAM_PRECURSORS, ARG_CHROMATOGRAM_PRODUCTS, ARG_CHROMATOGRAM_BASE_PEAKS,
            ARG_CHROMATOGRAM_TICS)
        {
            Dependencies =
            {
                { ARG_CHROMATOGRAM_PRECURSORS, ARG_CHROMATOGRAM_FILE },
                { ARG_CHROMATOGRAM_PRODUCTS, ARG_CHROMATOGRAM_FILE },
                { ARG_CHROMATOGRAM_BASE_PEAKS, ARG_CHROMATOGRAM_FILE },
                { ARG_CHROMATOGRAM_TICS, ARG_CHROMATOGRAM_FILE },
            },
            Validate = c => c.ValidateChromatogramArgs()
        };

        private bool ValidateChromatogramArgs()
        {
            if (ExportingChromatograms)
            {
                if (!ChromatogramsPrecursors && !ChromatogramsProducts && !ChromatogramsBasePeaks && !ChromatogramsTics)
                    ChromatogramsPrecursors = ChromatogramsProducts = true;
            }

            return true;
        }

        public string ChromatogramsFile { get; private set; }
        public bool ChromatogramsPrecursors { get; private set; }
        public bool ChromatogramsProducts { get; private set; }
        public bool ChromatogramsBasePeaks { get; private set; }
        public bool ChromatogramsTics { get; private set; }
        public bool ExportingChromatograms { get { return !string.IsNullOrEmpty(ChromatogramsFile); } }


        // For publishing the document to Panorama
        private static readonly Argument ARG_PANORAMA_SERVER = new DocArgument(@"panorama-server", SERVER_URL_VALUE,
            (c, p) => c.PanoramaServerUri = p.Value);
        private static readonly Argument ARG_PANORAMA_USERNAME = new DocArgument(@"panorama-username", USERNAME_VALUE,
            (c, p) => c.PanoramaUserName = p.Value);
        private static readonly Argument ARG_PANORAMA_PASSWORD = new DocArgument(@"panorama-password", PASSWORD_VALUE,
            (c, p) => c.PanoramaPassword = p.Value);
        private static readonly Argument ARG_PANORAMA_FOLDER = new DocArgument(@"panorama-folder", PATH_TO_FOLDER,
            (c, p) => c.PanoramaFolder = p.Value);

        private static readonly ArgumentGroup GROUP_PANORAMA = new ArgumentGroup(() => CommandArgUsage.CommandArgs_GROUP_PANORAMA_Publishing_to_Panorama, false,
            ARG_PANORAMA_SERVER, ARG_PANORAMA_USERNAME, ARG_PANORAMA_PASSWORD, ARG_PANORAMA_FOLDER
        )
        {
            Validate = c => c.ValidatePanoramaArgs(),
            Postamble = () => CommandArgUsage.CommandArgs_GROUP_PANORAMA_postamble
        };

        private string PanoramaServerUri { get; set; }
        private string PanoramaUserName { get; set; }
        private string PanoramaPassword { get; set; }
        public string PanoramaFolder { get; private set; }
        public bool PublishingToPanorama { get; private set; }
        public Server PanoramaServer { get; private set; }

        private bool ValidatePanoramaArgs()
        {
            if (!string.IsNullOrEmpty(PanoramaServerUri) || !string.IsNullOrEmpty(PanoramaFolder))
            {
                if (!PanoramaArgsComplete())
                    return false;

                var serverUri = PanoramaUtil.ServerNameToUri(PanoramaServerUri);
                if (serverUri == null)
                {
                    WriteLine(Resources.EditServerDlg_OkDialog_The_text__0__is_not_a_valid_server_name_,
                        PanoramaServerUri);
                    return false;
                }

                var panoramaClient = new WebPanoramaClient(serverUri);
                var panoramaHelper = new PanoramaHelper(_out); // Helper writes messages for failures below
                PanoramaServer = panoramaHelper.ValidateServer(panoramaClient, PanoramaUserName, PanoramaPassword);
                if (PanoramaServer == null)
                    return false;

                if (!panoramaHelper.ValidateFolder(panoramaClient, PanoramaServer, PanoramaFolder))
                    return false;

                PublishingToPanorama = true;
            }

            return true;
        }

        private bool PanoramaArgsComplete()
        {
            var missingArgs = new List<string>();
            if (string.IsNullOrWhiteSpace(PanoramaServerUri))
            {
                missingArgs.Add(ARG_PANORAMA_SERVER.ArgumentText);
            }
            if (string.IsNullOrWhiteSpace(PanoramaUserName))
            {
                missingArgs.Add(ARG_PANORAMA_USERNAME.ArgumentText);
            }
            if (string.IsNullOrWhiteSpace(PanoramaPassword))
            {
                missingArgs.Add(ARG_PANORAMA_PASSWORD.ArgumentText);
            }
            if (string.IsNullOrWhiteSpace(PanoramaFolder))
            {
                missingArgs.Add(ARG_PANORAMA_FOLDER.ArgumentText);
            }

            if (missingArgs.Count > 0)
            {
                WriteLine(missingArgs.Count > 1
                        ? Resources.CommandArgs_PanoramaArgsComplete_plural_
                        : Resources.CommandArgs_PanoramaArgsComplete_,
                    TextUtil.LineSeparate(missingArgs));
                return false;
            }

            return true;
        }

        public class PanoramaHelper
        {
            private readonly TextWriter _statusWriter;

            public PanoramaHelper(TextWriter statusWriter)
            {
                _statusWriter = statusWriter;
            }

            public Server ValidateServer(IPanoramaClient panoramaClient, string panoramaUsername, string panoramaPassword)
            {
                try
                {
                    PanoramaUtil.VerifyServerInformation(panoramaClient, panoramaUsername, panoramaPassword);
                    return new Server(panoramaClient.ServerUri, panoramaUsername, panoramaPassword);
                }
                catch (PanoramaServerException x)
                {
                    _statusWriter.WriteLine(x.Message);
                }
                catch (Exception x)
                {
                    _statusWriter.WriteLine(Resources.PanoramaHelper_ValidateServer_, x.Message);
                }

                return null;
            }

            public bool ValidateFolder(IPanoramaClient panoramaClient, Server server, string panoramaFolder)
            {
                try
                {
                    PanoramaUtil.VerifyFolder(panoramaClient, server, panoramaFolder);
                    return true;
                }
                catch (PanoramaServerException x)
                {
                    _statusWriter.WriteLine(x.Message);
                }
                catch (Exception x)
                {
                    _statusWriter.WriteLine(
                        Resources.PanoramaHelper_ValidateFolder_,
                        panoramaFolder, panoramaClient.ServerUri,
                        x.Message);
                }
                return false;
            }
        }

        // For importing a tool.
        public string ToolName { get; private set; }
        public string ToolCommand { get; private set; }
        public string ToolArguments { get; private set; }
        public string ToolInitialDirectory { get; private set; }
        public string ToolReportTitle { get; private set; }
        public bool ToolOutputToImmediateWindow { get; private set; }
        private bool _importingTool;
        public bool ImportingTool
        {
            get { return !string.IsNullOrEmpty(ToolName) || _importingTool; }
            set { _importingTool = value; }
        }
        public bool? ResolveToolConflictsBySkipping { get; private set; }

        // For importing a peptide search
        public static readonly Argument ARG_IMPORT_PEPTIDE_SEARCH_FILE = new DocArgument(@"import-search-file", PATH_TO_FILE,
            (c, p) =>
            {
                c.SearchResultsFiles.Add(p.ValueFullPath);
                c.CutoffScore = c.CutoffScore ?? Settings.Default.LibraryResultCutOff;
                c.IrtStandardName = null;
                c.NumCirts = null;
                c.RecalibrateIrts = false;
            });
        public static readonly Argument ARG_IMPORT_PEPTIDE_SEARCH_CUTOFF = new Argument(@"import-search-cutoff-score", NUM_VALUE,
            (c, p) => c.CutoffScore = p.GetValueDouble(0, 1));
        public static readonly Argument ARG_IMPORT_PEPTIDE_SEARCH_IRTS = new Argument(@"import-search-irts", NAME_VALUE,
            (c, p) => c.IrtStandardName = p.Value);
        public static readonly Argument ARG_IMPORT_PEPTIDE_SEARCH_NUM_CIRTS = new Argument(@"import-search-num-cirts", INT_VALUE,
            (c, p) => c.NumCirts = p.ValueInt);
        public static readonly Argument ARG_IMPORT_PEPTIDE_SEARCH_RECALIBRATE_IRTS = new Argument(@"import-search-recalibrate-irts",
            (c, p) => c.RecalibrateIrts = true);
        public static readonly Argument ARG_IMPORT_PEPTIDE_SEARCH_MODS = new Argument(@"import-search-add-mods",
            (c, p) => c.AcceptAllModifications = true);
        public static readonly Argument ARG_IMPORT_PEPTIDE_SEARCH_AMBIGUOUS = new Argument(@"import-search-include-ambiguous",
            (c, p) => c.IncludeAmbiguousMatches = true);
        public static readonly Argument ARG_IMPORT_PEPTIDE_SEARCH_PREFER_EMBEDDED = new Argument(@"import-search-prefer-embedded-spectra",
            (c, p) => c.PreferEmbeddedSpectra = true);

        private static readonly ArgumentGroup GROUP_IMPORT_SEARCH = new ArgumentGroup(() => CommandArgUsage.CommandArgs_GROUP_IMPORT_SEARCH_Importing_peptide_searches, false, 
            ARG_IMPORT_PEPTIDE_SEARCH_FILE, ARG_IMPORT_PEPTIDE_SEARCH_CUTOFF, ARG_IMPORT_PEPTIDE_SEARCH_IRTS, ARG_IMPORT_PEPTIDE_SEARCH_NUM_CIRTS,
            ARG_IMPORT_PEPTIDE_SEARCH_RECALIBRATE_IRTS, ARG_IMPORT_PEPTIDE_SEARCH_MODS, ARG_IMPORT_PEPTIDE_SEARCH_AMBIGUOUS, ARG_IMPORT_PEPTIDE_SEARCH_PREFER_EMBEDDED)
        {
            Dependencies =
            {
                { ARG_IMPORT_PEPTIDE_SEARCH_CUTOFF, ARG_IMPORT_PEPTIDE_SEARCH_FILE },
                { ARG_IMPORT_PEPTIDE_SEARCH_IRTS, ARG_IMPORT_PEPTIDE_SEARCH_FILE },
                { ARG_IMPORT_PEPTIDE_SEARCH_NUM_CIRTS, ARG_IMPORT_PEPTIDE_SEARCH_IRTS },
                { ARG_IMPORT_PEPTIDE_SEARCH_RECALIBRATE_IRTS, ARG_IMPORT_PEPTIDE_SEARCH_IRTS },
                { ARG_IMPORT_PEPTIDE_SEARCH_MODS, ARG_IMPORT_PEPTIDE_SEARCH_FILE },
                { ARG_IMPORT_PEPTIDE_SEARCH_AMBIGUOUS, ARG_IMPORT_PEPTIDE_SEARCH_FILE },
                { ARG_IMPORT_PEPTIDE_SEARCH_PREFER_EMBEDDED, ARG_IMPORT_PEPTIDE_SEARCH_FILE },
            }
        };

        public List<string> SearchResultsFiles { get; private set; }
        public double? CutoffScore { get; private set; }
        public string IrtStandardName { get; private set; }
        public int? NumCirts { get; private set; }
        public bool RecalibrateIrts { get; private set; }
        public bool AcceptAllModifications { get; private set; }
        public bool IncludeAmbiguousMatches { get; private set; }
        public bool? PreferEmbeddedSpectra { get; private set; }
        public bool ImportingSearch
        {
            get { return SearchResultsFiles.Count > 0; }
        }

        // For adjusting transition filter and full-scan settings
        public static readonly Argument ARG_TRAN_PRECURSOR_ION_CHARGES = new DocArgument(@"tran-precursor-ion-charges", INT_LIST_VALUE,
                (c, p) => c.FilterPrecursorCharges = ParseIonCharges(p, TransitionGroup.MIN_PRECURSOR_CHARGE, TransitionGroup.MAX_PRECURSOR_CHARGE))
            { WrapValue = true };
        public static readonly Argument ARG_TRAN_FRAGMENT_ION_CHARGES = new DocArgument(@"tran-product-ion-charges", INT_LIST_VALUE,
                (c, p) => c.FilterProductCharges = ParseIonCharges(p, Transition.MIN_PRODUCT_CHARGE, Transition.MAX_PRODUCT_CHARGE))
            { WrapValue = true };
        public static readonly Argument ARG_TRAN_FRAGMENT_ION_TYPES = new DocArgument(@"tran-product-ion-types", ION_TYPE_LIST_VALUE,
            (c, p) => c.FilterProductTypes = ParseIonTypes(p)) { WrapValue = true };
        public static readonly Argument ARG_TRAN_PREDICT_CE = new DocArgument(@"tran-predict-ce", () => GetDisplayNames(Settings.Default.CollisionEnergyList),
            (c, p) => c.PredictCEName = p.Value) { WrapValue = true };
        public static readonly Argument ARG_TRAN_PREDICT_DP = new DocArgument(@"tran-predict-dp", () => GetDisplayNames(Settings.Default.DeclusterPotentialList),
            (c, p) => c.PredictDPName = p.Value) { WrapValue = true };
        public static readonly Argument ARG_TRAN_PREDICT_COV = new DocArgument(@"tran-predict-cov", () => GetDisplayNames(Settings.Default.CompensationVoltageList),
            (c, p) => c.PredictCoVName = p.Value) { WrapValue = true };
        public static readonly Argument ARG_TRAN_PREDICT_OPTDB = new DocArgument(@"tran-predict-optdb", () => GetDisplayNames(Settings.Default.OptimizationLibraryList),
            (c, p) => c.PredictOpimizationLibraryName = p.Value) { WrapValue = true };
        public static readonly Argument ARG_FULL_SCAN_PRECURSOR_RES = new DocArgument(@"full-scan-precursor-res", RP_VALUE,
            (c, p) => c.FullScanPrecursorRes = p.ValueDouble) { WrapValue = true };
        public static readonly Argument ARG_FULL_SCAN_PRECURSOR_RES_MZ = new DocArgument(@"full-scan-precursor-res-mz", MZ_VALUE,
            (c, p) => c.FullScanPrecursorResMz = p.ValueDouble) { WrapValue = true };
        public static readonly Argument ARG_FULL_SCAN_PRODUCT_RES = new DocArgument(@"full-scan-product-res", RP_VALUE,
            (c, p) => c.FullScanProductRes = p.ValueDouble) { WrapValue = true };
        public static readonly Argument ARG_FULL_SCAN_PRODUCT_RES_MZ = new DocArgument(@"full-scan-product-res-mz", MZ_VALUE,
            (c, p) => c.FullScanProductResMz = p.ValueDouble) { WrapValue = true };
        public static readonly Argument ARG_FULL_SCAN_RT_FILTER_TOLERANCE = new DocArgument(@"full-scan-rt-filter-tolerance", MINUTES_VALUE,
            (c, p) => c.FullScanRetentionTimeFilterLength = p.ValueDouble) { WrapValue = true };
        public static readonly Argument ARG_IMS_LIBRARY_RES = new DocArgument(@"ims-library-res", RP_VALUE,
                (c, p) => c.IonMobilityLibraryRes = p.ValueDouble)
            { WrapValue = true };

        private static readonly ArgumentGroup GROUP_SETTINGS = new ArgumentGroup(() => CommandArgUsage.CommandArgs_GROUP_SETTINGS_Document_Settings, false,
            ARG_TRAN_PRECURSOR_ION_CHARGES, ARG_TRAN_FRAGMENT_ION_CHARGES, ARG_TRAN_FRAGMENT_ION_TYPES,
            ARG_TRAN_PREDICT_CE, ARG_TRAN_PREDICT_DP, ARG_TRAN_PREDICT_COV, ARG_TRAN_PREDICT_OPTDB,
            ARG_FULL_SCAN_PRECURSOR_RES, ARG_FULL_SCAN_PRECURSOR_RES_MZ,
            ARG_FULL_SCAN_PRODUCT_RES, ARG_FULL_SCAN_PRODUCT_RES_MZ,
            ARG_FULL_SCAN_RT_FILTER_TOLERANCE, ARG_IMS_LIBRARY_RES)
        {            
            LeftColumnWidth = 34,
            Dependencies =
            {
                {ARG_FULL_SCAN_PRECURSOR_RES_MZ, ARG_FULL_SCAN_PRECURSOR_RES},
                {ARG_FULL_SCAN_PRODUCT_RES_MZ, ARG_FULL_SCAN_PRODUCT_RES},
            }
        };

        public static string[] GetDisplayNames<TItem>(SettingsListBase<TItem> list) where TItem : IKeyContainer<string>, IXmlSerializable
        {
            return list.Select(list.GetDisplayName).ToArray();
        }

        private static Adduct[] ParseIonCharges(NameValuePair p, int min, int max)
        {
            Assume.IsNotNull(p.Match); // Must be matched before accessing this
            var charges = ArrayUtil.Parse(p.Value, Adduct.FromStringAssumeProtonated, TextUtil.SEPARATOR_CSV, null);
            if (charges == null)
                throw new ValueInvalidChargeListException(p.Match, p.Value);

            foreach (var charge in charges)
            {
                if (min > charge.AdductCharge || charge.AdductCharge > max)
                    throw new ValueOutOfRangeIntException(p.Match, charge.AdductCharge, min, max);
            }
            return charges;
        }

        private static IonType[] ParseIonTypes(NameValuePair p)
        {
            Assume.IsNotNull(p.Match); // Must be matched before accessing this
            var types =  TransitionFilter.ParseTypes(p.Value, null);
            if (types == null)
                throw new ValueInvalidIonTypeListException(p.Match, p.Value);
            return types;
        }

        public Adduct[] FilterPrecursorCharges { get; private set; }
        public Adduct[] FilterProductCharges { get; private set; }
        public IonType[] FilterProductTypes { get; private set; }

        public bool FilterSettings
        {
            get
            {
                return (FilterPrecursorCharges != null ||
                        FilterProductCharges != null ||
                        FilterProductTypes != null);
            }
        }
        public string PredictCEName { get; private set; }
        public string PredictDPName { get; private set; }
        public string PredictCoVName { get; private set; }
        public string PredictOpimizationLibraryName { get; private set; }

        public bool PredictTranSettings
        {
            get
            {
                return (PredictCEName != null ||
                        PredictDPName != null ||
                        PredictCoVName != null ||
                        PredictOpimizationLibraryName != null);
            }
        }
        public double? FullScanPrecursorRes { get; private set; }
        public double? FullScanPrecursorResMz { get; private set; }
        public double? FullScanProductRes { get; private set; }
        public double? FullScanProductResMz { get; private set; }
        public double? FullScanRetentionTimeFilterLength { get; private set; }

        public bool FullScanSettings
        {
            get
            {
                return (FullScanPrecursorRes
                        ?? FullScanPrecursorResMz
                        ?? FullScanProductRes
                        ?? FullScanProductResMz
                        ?? FullScanRetentionTimeFilterLength).HasValue;
            }
        }

        public double? IonMobilityLibraryRes { get; private set; }

        public bool ImsSettings
        {
            get { return IonMobilityLibraryRes.HasValue; }
        }

        // For importing a tool from a zip file.
        public static readonly Argument ARG_TOOL_ADD = new ToolArgument(@"tool-add", NAME_VALUE,
            (c, p) => c.ToolName = p.Value);
        public static readonly Argument ARG_TOOL_COMMAND = new ToolArgument(@"tool-command", COMMAND_VALUE,
            (c, p) => c.ToolCommand = p.Value);
        public static readonly Argument ARG_TOOL_ARGUMENTS = new ToolArgument(@"tool-arguments", COMMAND_ARGUMENTS_VALUE,
            (c, p) => c.ToolArguments = p.Value);
        public static readonly Argument ARG_TOOL_INITIAL_DIR = new ToolArgument(@"tool-initial-dir", PATH_TO_FOLDER,
            (c, p) => c.ToolInitialDirectory = p.Value);
        public static readonly Argument ARG_TOOL_CONFLICT_RESOLUTION = new Argument(@"tool-conflict-resolution", 
            new[] {ARG_VALUE_OVERWRITE, ARG_VALUE_SKIP},
            (c, p) => c.ResolveToolConflictsBySkipping = p.IsValue(ARG_VALUE_SKIP)) {WrapValue = true};
        public static readonly Argument ARG_TOOL_REPORT = new ToolArgument(@"tool-report", REPORT_NAME_VALUE,
            (c, p) => c.ToolReportTitle = p.Value);
        public static readonly Argument ARG_TOOL_OUTPUT_TO_IMMEDIATE_WINDOW = new ToolArgument(@"tool-output-to-immediate-window",
            (c, p) => c.ToolOutputToImmediateWindow = true);
        public static readonly Argument ARG_TOOL_ADD_ZIP = new Argument(@"tool-add-zip", () => GetPathToFile(ToolDescription.EXT_INSTALL),
            (c, p) =>
            {
                c.InstallingToolsFromZip = true;
                c.ZippedToolsPath = p.Value;
            });
        public static readonly Argument ARG_TOOL_ZIP_CONFLICT_RESOLUTION = new Argument(@"tool-zip-conflict-resolution",
            new [] {ARG_VALUE_OVERWRITE, ARG_VALUE_PARALLEL}, (c, p) =>
            {
                c.ResolveZipToolConflictsBySkipping = p.IsValue(ARG_VALUE_OVERWRITE)
                    ? CommandLine.ResolveZipToolConflicts.overwrite
                    : CommandLine.ResolveZipToolConflicts.in_parallel;
            }) {WrapValue = true};
        public static readonly Argument ARG_TOOL_ZIP_OVERWRITE_ANNOTATIONS = new Argument(@"tool-zip-overwrite-annotations",
            new[] {ARG_VALUE_TRUE, ARG_VALUE_FALSE}, (c, p) => c.ResolveZipToolAnotationConflictsBySkipping = p.IsValue(ARG_VALUE_TRUE))
            { WrapValue = true};
        public const string ARG_VALUE_TRUE = "true";
        public const string ARG_VALUE_FALSE = "false";
        public static readonly Argument ARG_TOOL_PROGRAM_MACRO = new Argument(@"tool-program-macro",
            PROGRAM_MACRO_VALUE, (c, p) => c.ParseToolProgramMacro(p)) {WrapValue = true};
        public static readonly Argument ARG_TOOL_PROGRAM_PATH = new Argument(@"tool-program-path", PATH_TO_FILE,
            (c, p) => c.ZippedToolsProgramPathValue = p.Value);
        public static readonly Argument ARG_TOOL_IGNORE_REQUIRED_PACKAGES = new Argument(@"tool-ignore-required-packages",
            (c, p) => c.ZippedToolsPackagesHandled = true);
        public static readonly Argument ARG_TOOL_LIST_EXPORT = new Argument(@"tool-list-export", PATH_TO_FILE,
            (c, p) => ExportToolList(p)) {InternalUse = true};

        private void ParseToolProgramMacro(NameValuePair pair)
        {
            // example --tool-program-macro=R,2.15.2
            var spliced = pair.Value.Split(',');
            if (spliced.Length > 2)
            {
                WriteLine(Resources.CommandArgs_ParseArgsInternal_Warning__Incorrect_Usage_of_the___tool_program_macro_command_);
            }
            else
            {
                string programName = spliced[0];
                string programVersion = null;
                if (spliced.Length > 1)
                {
                    // Extract the version if specified.
                    programVersion = spliced[1];
                }

                ZippedToolsProgramPathContainer = new ProgramPathContainer(programName, programVersion);
            }
        }

        private static void ExportToolList(NameValuePair pair)
        {
            // A command that exports all the tools to a text file in a SkylineRunner form for --batch-commands
            // Not advertised.
            string pathToOutputFile = pair.ValueFullPath;
            using (StreamWriter sw = new StreamWriter(pathToOutputFile))
            {
                foreach (var tool in Settings.Default.ToolList)
                {
                    // ReSharper disable LocalizableElement
                    string command = "--tool-add=" + "\"" + tool.Title + "\"" +
                                     " --tool-command=" + "\"" + tool.Command + "\"" +
                                     " --tool-arguments=" + "\"" + tool.Arguments + "\"" +
                                     " --tool-initial-dir=" + "\"" + tool.InitialDirectory + "\"" +
                                     " --tool-conflict-resolution=skip" +
                                     " --tool-report=" + "\"" + tool.ReportTitle + "\"";

                    if (tool.OutputToImmediateWindow)
                        command += " --tool-output-to-immediate-window";

                    sw.WriteLine(command);
                    // ReSharper restore LocalizableElement
                }
            }
        }

        private static readonly ArgumentGroup GROUP_TOOLS = new ArgumentGroup(() => Resources.CommandArgs_GROUP_TOOLS_Tools_Installation, false,
            ARG_TOOL_ADD, ARG_TOOL_COMMAND, ARG_TOOL_ARGUMENTS, ARG_TOOL_INITIAL_DIR, ARG_TOOL_CONFLICT_RESOLUTION,
            ARG_TOOL_REPORT, ARG_TOOL_OUTPUT_TO_IMMEDIATE_WINDOW, ARG_TOOL_ADD_ZIP, ARG_TOOL_ZIP_CONFLICT_RESOLUTION,
            ARG_TOOL_ZIP_OVERWRITE_ANNOTATIONS, ARG_TOOL_PROGRAM_MACRO, ARG_TOOL_PROGRAM_PATH,
            ARG_TOOL_IGNORE_REQUIRED_PACKAGES, ARG_TOOL_LIST_EXPORT)
        {
            Preamble = () => Resources.CommandArgs_GROUP_TOOLS_The_arguments_below_can_be_used_to_install_tools_onto_the_Tools_menu_and_do_not_rely_on_the____in__argument_because_they_independent_of_a_specific_Skyline_document_,
        };

        public bool InstallingToolsFromZip { get; private set; }
        public string ZippedToolsPath { get; private set; }
        public CommandLine.ResolveZipToolConflicts? ResolveZipToolConflictsBySkipping { get; private set; }
        public bool? ResolveZipToolAnotationConflictsBySkipping { get; private set; }
        public ProgramPathContainer ZippedToolsProgramPathContainer { get; private set; }
        public string ZippedToolsProgramPathValue { get; private set; }
        public bool ZippedToolsPackagesHandled { get; set; }
        
        // For keeping track of when an in command is required.
        public bool RequiresSkylineDocument { get; private set; }

        // For --batch-commands parameter
        public string BatchCommandsPath { get; private set; }
        private bool _runningBatchCommands;
        public bool RunningBatchCommands
        {
            get { return !string.IsNullOrEmpty(BatchCommandsPath) || _runningBatchCommands; }
            set { _runningBatchCommands = value; }
        }

        // Export isolation / transition list
        public static readonly Argument ARG_EXP_ISOLATION_LIST_INSTRUMENT = new DocArgument(@"exp-isolationlist-instrument",
            ExportInstrumentType.ISOLATION_LIST_TYPES, (c, p) => c.ParseExpIsolationListInstrumentType(p)) {WrapValue = true};
        public static readonly Argument ARG_EXP_TRANSITION_LIST_INSTRUMENT = new DocArgument(@"exp-translist-instrument",
            ExportInstrumentType.TRANSITION_LIST_TYPES, (c, p) => c.ParseExpTransitionListInstrumentType(p)) {WrapValue = true};
        private static readonly ArgumentGroup GROUP_LISTS = new ArgumentGroup(() => CommandArgUsage.CommandArgs_GROUP_LISTS_Exporting_isolation_transition_lists, false,
            ARG_EXP_ISOLATION_LIST_INSTRUMENT, ARG_EXP_TRANSITION_LIST_INSTRUMENT) {LeftColumnWidth = 34};

        private string _isolationListInstrumentType;
        public string IsolationListInstrumentType
        {
            get { return _isolationListInstrumentType; }
            set
            {
                if (ExportInstrumentType.ISOLATION_LIST_TYPES.Any(inst => inst.Equals(value)))
                {
                    _isolationListInstrumentType = value;
                }
                else
                {
                    throw new ArgumentException(string.Format(Resources.CommandArgs_IsolationListInstrumentType_The_instrument_type__0__is_not_valid_for_isolation_list_export, value));
                }
            }
        }

        public bool ExportingIsolationList
        {
            get { return !string.IsNullOrEmpty(IsolationListInstrumentType); }
        }

        private string _transListInstrumentType;
        public string TransListInstrumentType
        {
            get { return _transListInstrumentType; }
            set
            {
                if (ExportInstrumentType.TRANSITION_LIST_TYPES.Any(inst => inst.Equals(value)))
                {
                    _transListInstrumentType = value;
                }
                else
                {
                    throw new ArgumentException(string.Format(Resources.CommandArgs_TransListInstrumentType_The_instrument_type__0__is_not_valid_for_transition_list_export, value));
                }
            }
        }

        public bool ExportingTransitionList
        {
            get { return !string.IsNullOrEmpty(TransListInstrumentType);  }
        }

        private void ParseExpIsolationListInstrumentType(NameValuePair pair)
        {
            try
            {
                IsolationListInstrumentType = pair.Value;
            }
            catch (ArgumentException)
            {
                WriteInstrumentValueError(pair, ExportInstrumentType.ISOLATION_LIST_TYPES);
                WriteLine(Resources.CommandArgs_ParseArgsInternal_No_isolation_list_will_be_exported_);
            }
        }

        private void ParseExpTransitionListInstrumentType(NameValuePair pair)
        {
            try
            {
                TransListInstrumentType = pair.Value;
            }
            catch (ArgumentException)
            {
                WriteInstrumentValueError(pair, ExportInstrumentType.TRANSITION_LIST_TYPES);
                WriteLine(Resources.CommandArgs_ParseArgsInternal_No_transition_list_will_be_exported_);
            }
        }

        private void WriteInstrumentValueError(NameValuePair pair, string[] listInstrumentTypes)
        {
            WriteLine(Resources.CommandArgs_ParseArgsInternal_Warning__The_instrument_type__0__is_not_valid__Please_choose_from_,
                pair.Value);
            foreach (string str in listInstrumentTypes)
                WriteLine(str);
        }

        // Export method
        public static readonly Argument ARG_EXP_METHOD_INSTRUMENT = new DocArgument(@"exp-method-instrument",
            ExportInstrumentType.METHOD_TYPES, (c, p) => c.ParseExpMethodInstrumentType(p)) { WrapValue = true };
        public static readonly Argument ARG_EXP_TEMPLATE = new DocArgument(@"exp-template", PATH_TO_FILE,
            (c, p) => c.TemplateFile = p.ValueFullPath);
        private static readonly ArgumentGroup GROUP_METHOD = new ArgumentGroup(() => CommandArgUsage.CommandArgs_GROUP_METHOD_Exporting_native_instrument_methods, false,
            ARG_EXP_METHOD_INSTRUMENT, ARG_EXP_TEMPLATE) {LeftColumnWidth = 34};

        private string _methodInstrumentType;
        public string MethodInstrumentType
        {
            get { return _methodInstrumentType; }
            set
            {
                if (ExportInstrumentType.METHOD_TYPES.Any(inst => inst.Equals(value)))
                {
                    _methodInstrumentType = value;
                }
                else
                {
                    throw new ArgumentException(string.Format(Resources.CommandArgs_MethodInstrumentType_The_instrument_type__0__is_not_valid_for_method_export, value));
                }
            }
        }

        public bool ExportingMethod
        {
            get { return !string.IsNullOrEmpty(MethodInstrumentType); }
        }

        public string TemplateFile { get; private set; }

        private void ParseExpMethodInstrumentType(NameValuePair pair)
        {
            try
            {
                MethodInstrumentType = pair.Value;
            }
            catch (ArgumentException)
            {
                WriteInstrumentValueError(pair, ExportInstrumentType.METHOD_TYPES);
                WriteLine(Resources.CommandArgs_ParseArgsInternal_No_method_will_be_exported_);
            }
        }

        // Export list/method arguments
        public static readonly Argument ARG_EXP_FILE = new DocArgument(@"exp-file", PATH_TO_FILE,
            (c, p) => c.ExportPath = p.ValueFullPath);
        public static readonly Argument ARG_EXP_STRATEGY = new DocArgument(@"exp-strategy",
            Helpers.GetEnumValues<ExportStrategy>().Select(p => p.ToString()).ToArray(),
            (c, p) =>
            {
                c.ExportStrategySet = true;
                c.ExportStrategy = (ExportStrategy)Enum.Parse(typeof(ExportStrategy), p.Value, true);
            })
            { WrapValue = true};
        public static readonly Argument ARG_EXP_METHOD_TYPE = new DocArgument(@"exp-method-type",
            Helpers.GetEnumValues<ExportMethodType>().Select(p => p.ToString()).ToArray(),
            (c, p) => c.ExportMethodType = (ExportMethodType)Enum.Parse(typeof(ExportMethodType), p.Value, true))
            { WrapValue = true};
        public static readonly Argument ARG_EXP_MAX_TRANS = new DocArgument(@"exp-max-trans", NAME_VALUE,
            (c, p) => c.MaxTransitionsPerInjection = p.ValueInt);
        public static readonly Argument ARG_EXP_OPTIMIZING = new DocArgument(@"exp-optimizing",  new[] { OPT_CE, OPT_DP},
            (c, p) => c.ExportOptimizeType = p.IsValue(OPT_CE) ? OPT_CE : OPT_DP);
        public static readonly Argument ARG_EXP_SCHEDULING_REPLICATE = new DocArgument(@"exp-scheduling-replicate", NAME_VALUE,
            (c, p) => c.SchedulingReplicate = p.Value);
        public static readonly Argument ARG_EXP_ORDER_BY_MZ = new DocArgument(@"exp-order-by-mz",
            (c, p) => c.SortByMz = true);
        public static readonly Argument ARG_EXP_IGNORE_PROTEINS = new DocArgument(@"exp-ignore-proteins",
            (c, p) => c.IgnoreProteins = true);
        public static readonly Argument ARG_EXP_PRIMARY_COUNT = new DocArgument(@"exp-primary-count", INT_VALUE,
            (c, p) => c.PrimaryTransitionCount = p.GetValueInt(AbstractMassListExporter.PRIMARY_COUNT_MIN, AbstractMassListExporter.PRIMARY_COUNT_MAX));
        public static readonly Argument ARG_EXP_POLARITY = new Argument(@"exp-polarity", 
            Helpers.GetEnumValues<ExportPolarity>().Select(p => p.ToString()).ToArray(),
            (c, p) => c.ExportPolarityFilter = (ExportPolarity)Enum.Parse(typeof(ExportPolarity), p.Value, true))
            { WrapValue = true};

        private static readonly ArgumentGroup GROUP_EXP_GENERAL = new ArgumentGroup(
            () => CommandArgUsage.CommandArgs_GROUP_EXP_GENERAL_Method_and_transition_list_options, false,
            ARG_EXP_FILE, ARG_EXP_STRATEGY, ARG_EXP_METHOD_TYPE, ARG_EXP_MAX_TRANS,
            ARG_EXP_OPTIMIZING, ARG_EXP_SCHEDULING_REPLICATE, ARG_EXP_ORDER_BY_MZ, ARG_EXP_IGNORE_PROTEINS,
            ARG_EXP_PRIMARY_COUNT, ARG_EXP_POLARITY); // {LeftColumnWidth = 34};

        // Instrument specific arguments
        public static readonly Argument ARG_EXP_DWELL_TIME = new DocArgument(@"exp-dwell-time", MILLIS_VALE,
            (c, p) => c.DwellTime = p.GetValueInt(AbstractMassListExporter.DWELL_TIME_MIN, AbstractMassListExporter.DWELL_TIME_MAX))
            { AppliesTo = CommandArgUsage.CommandArgs_ARG_EXP_DWELL_TIME_AppliesTo};
        public static readonly Argument ARG_EXP_ADD_ENERGY_RAMP = new DocArgument(@"exp-add-energy-ramp",
            (c, p) => c.AddEnergyRamp = true)
            { AppliesTo = CommandArgUsage.CommandArgs_ARG_EXP_Thermo};
        public static readonly Argument ARG_EXP_USE_S_LENS = new DocArgument(@"exp-use-s-lens",
            (c, p) => c.UseSlens = true)
            { AppliesTo = CommandArgUsage.CommandArgs_ARG_EXP_Thermo};
        public static readonly Argument ARG_EXP_RUN_LENGTH = new DocArgument(@"exp-run-length", MINUTES_VALUE,
            (c, p) => c.RunLength = p.GetValueDouble(AbstractMassListExporter.RUN_LENGTH_MIN, AbstractMassListExporter.RUN_LENGTH_MAX))
            { AppliesTo = CommandArgUsage.CommandArgs_ARG_EXP_RUN_LENGTH_AppliesTo};

        private static readonly ArgumentGroup GROUP_EXP_INSTRUMENT = new ArgumentGroup(() => CommandArgUsage.CommandArgs_GROUP_EXP_INSTRUMENT_Vendor_specific_method_and_transition_list_options, false,
                ARG_EXP_DWELL_TIME, ARG_EXP_ADD_ENERGY_RAMP, ARG_EXP_USE_S_LENS, ARG_EXP_RUN_LENGTH);

        public string ExportPath { get; private set; }
        public bool ExportStrategySet { get; private set; }
        public ExportStrategy ExportStrategy { get; set; }

        // The min value for this field comes from either MassListExporter.MAX_TRANS_PER_INJ_MIN
        // or MethodExporter.MAX_TRANS_PER_INJ_MIN_TLTQ depending on the instrument. The max value
        // comes from the document. Point being, there is no way to check the value in the accessor.
        public int MaxTransitionsPerInjection { get; set; }

        private string _importOptimizeType;
        public string ImportOptimizeType
        {
            get { return _importOptimizeType; }
            set { _importOptimizeType = ToOptimizeString(value); }
        }

        private string _exportOptimizeType;
        public string ExportOptimizeType
        {
            get { return _exportOptimizeType; }
            set { _exportOptimizeType = ToOptimizeString(value); }
        }

        public const string OPT_NONE = "NONE";
        public const string OPT_CE = "CE";
        public const string OPT_DP = "DP";

        private static string ToOptimizeString(string value)
        {
            if (value == null)
                return null;

            switch (value.ToUpperInvariant())
            {
                case OPT_NONE:
                    return null;
                case OPT_CE:
                    return ExportOptimize.CE;
                case OPT_DP:
                    return ExportOptimize.DP;
                default:
                    throw new ArgumentException(string.Format(Resources.CommandArgs_ToOptimizeString_The_instrument_parameter__0__is_not_valid_for_optimization_, value));
            }
        }

        public ExportMethodType ExportMethodType { get; private set; }

        public ExportSchedulingAlgorithm ExportSchedulingAlgorithm
        {
            get
            {
                return String.IsNullOrEmpty(SchedulingReplicate)
                    ? ExportSchedulingAlgorithm.Average
                    : ExportSchedulingAlgorithm.Single;
            }
        }
        
        public string SchedulingReplicate { get; private set; }

        public bool SortByMz { get; private set; }

        public bool IgnoreProteins { get; private set; }

        private int _primaryTransitionCount;
        public int PrimaryTransitionCount
        {
            get { return _primaryTransitionCount; }
            set
            {
                if (value < AbstractMassListExporter.PRIMARY_COUNT_MIN || value > AbstractMassListExporter.PRIMARY_COUNT_MAX)
                {
                    throw new ArgumentException(string.Format(Resources.CommandArgs_PrimaryTransitionCount_The_primary_transition_count__0__must_be_between__1__and__2__, value, AbstractMassListExporter.PRIMARY_COUNT_MIN, AbstractMassListExporter.PRIMARY_COUNT_MAX));
                }
                _primaryTransitionCount = value;
            }
        }

        private int _dwellTime;
        public int DwellTime
        {
            get { return _dwellTime; }
            set
            {
                if (value < AbstractMassListExporter.DWELL_TIME_MIN || value > AbstractMassListExporter.DWELL_TIME_MAX)
                {
                    throw new ArgumentException(string.Format(Resources.CommandArgs_DwellTime_The_dwell_time__0__must_be_between__1__and__2__, value, AbstractMassListExporter.DWELL_TIME_MIN, AbstractMassListExporter.DWELL_TIME_MAX));
                }
                _dwellTime = value;
            }
        }

        public bool AddEnergyRamp { get; private set; }
        public bool UseSlens { get; private set; }
        private double _runLength;
        public double RunLength
        {
            get { return _runLength; }
            set
            {
                // Not inclusive of minimum, because it was made zero
                if (value <= AbstractMassListExporter.RUN_LENGTH_MIN || value > AbstractMassListExporter.RUN_LENGTH_MAX)
                {
                    throw new ArgumentException(string.Format(Resources.CommandArgs_RunLength_The_run_length__0__must_be_between__1__and__2__, value, AbstractMassListExporter.RUN_LENGTH_MIN, AbstractMassListExporter.RUN_LENGTH_MAX));
                }
                _runLength = value;
            }
        }
        
        public ExportPolarity ExportPolarityFilter { get; private set; }

        public ExportCommandProperties ExportCommandProperties
        {
            get
            {
                return new ExportCommandProperties(_out)
                {

                    AddEnergyRamp = AddEnergyRamp,
                    UseSlens = UseSlens,
                    DwellTime = DwellTime,
                    ExportStrategy = ExportStrategy,
                    SortByMz = SortByMz,
                    IgnoreProteins = IgnoreProteins,
                    MaxTransitions = MaxTransitionsPerInjection,
                    MethodType = ExportMethodType,
                    OptimizeType = ExportOptimizeType,
                    PolarityFilter = ExportPolarityFilter,
                    RunLength = RunLength,
                    SchedulingAlgorithm = ExportSchedulingAlgorithm
                };
            }
        }

        private class ParaUsageBlock : IUsageBlock
        {
            public ParaUsageBlock(string text)
            {
                Text = text;
            }

            public string Text { get; private set; }

            public string ToString(int width, string formatType)
            {
                return ConsoleTable.ParaToString(width, Text, true);
            }

            public string ToHtmlString()
            {
                return @"<p>" + Text + @"</p>";
            }
        }

        public static IEnumerable<IUsageBlock> UsageBlocks
        {
            get
            {
                return new IUsageBlock[]
                {
                    new ParaUsageBlock(CommandArgUsage.CommandArgs_Usage_To_access_the_command_line_interface_for_Skyline_you_can_use_either_SkylineRunner_exe_or_SkylineCmd_exe_),
                    new ParaUsageBlock(CommandArgUsage.CommandArgs_Usage_para2),
                    new ParaUsageBlock(CommandArgUsage.CommandArgs_Usage_para3),
                    new ParaUsageBlock(CommandArgUsage.CommandArgs_Usage_para4),
                    GROUP_GENERAL_IO,
                    GROUP_INTERNAL, // No output
                    new ParaUsageBlock(CommandArgUsage.CommandArgs_Usage_Until_the_section_titled_Settings_Customization_all_other_command_line_arguments_rely_on_the____in__argument_because_they_all_rely_on_having_a_Skyline_document_open_),
                    GROUP_IMPORT,
                    GROUP_REINTEGRATE,
                    GROUP_REMOVE,
                    GROUP_MINIMIZE_RESULTS,
                    GROUP_IMPORT_DOC,
                    GROUP_ANNOTATIONS,
                    GROUP_FASTA,
                    GROUP_IMPORT_SEARCH,
                    GROUP_IMPORT_LIST,
                    GROUP_ADD_LIBRARY,
                    GROUP_DECOYS,
                    GROUP_REFINEMENT,
                    GROUP_REFINEMENT_W_RESULTS,
                    GROUP_REPORT,
                    GROUP_CHROMATOGRAM,
                    GROUP_LISTS,
                    GROUP_METHOD,
                    GROUP_EXP_GENERAL,
                    GROUP_EXP_INSTRUMENT,
                    GROUP_PANORAMA,
                    GROUP_SETTINGS,
                    GROUP_TOOLS
                };
            }
        }

        public static IEnumerable<Argument> UsageArguments
        {
            get
            {
                return AllArguments.Where(a => !a.InternalUse);
            }
        }

        public static IEnumerable<Argument> AllArguments
        {
            get
            {
                return UsageBlocks.Where(b => b is ArgumentGroup).Cast<ArgumentGroup>()
                    .SelectMany(g => g.Args);
            }
        }

        public static string GenerateUsageHtml()
        {
            var sb = new StringBuilder(@"<html><head>");
            sb.AppendLine(DocumentationGenerator.GetStyleSheetHtml());
            sb.AppendLine(@"</head><body>");
            foreach (var block in UsageBlocks)
                sb.Append(block.ToHtmlString());
            sb.Append(@"</body></html>");
            return sb.ToString();
        }

        public bool UsageShown { get; private set; }

        public bool Usage(string formatType = null)
        {
            if (!UsageShown)    // Avoid showing again
            {
                if (formatType == ARG_VALUE_ASCII)
                    CultureInfo.CurrentCulture = CultureInfo.InvariantCulture;  // Use invariant culture for ascii output
                UsageShown = true;
                foreach (var block in UsageBlocks)
                    _out.Write(block.ToString(_usageWidth, formatType));
            }
            return false;   // End argument processing
        }

        private int _usageWidth = 78;

        private readonly CommandStatusWriter _out;
        private readonly bool _isDocumentLoaded;
        private readonly IList<Argument> _seenArguments = new List<Argument>();

        public CommandArgs(CommandStatusWriter output, bool isDocumentLoaded)
        {
            ResolveToolConflictsBySkipping = null;
            ResolveSkyrConflictsBySkipping = null;
            _out = output;
            _isDocumentLoaded = isDocumentLoaded;

            ReportColumnSeparator = TextUtil.CsvSeparator;
            MaxTransitionsPerInjection = AbstractMassListExporter.MAX_TRANS_PER_INJ_DEFAULT;
            ImportOptimizeType = OPT_NONE;
            ExportOptimizeType = OPT_NONE;
            ExportStrategy = ExportStrategy.Single;
            ExportMethodType = ExportMethodType.Standard;
            PrimaryTransitionCount = AbstractMassListExporter.PRIMARY_COUNT_DEFAULT;
            DwellTime = AbstractMassListExporter.DWELL_TIME_DEFAULT;
            RunLength = AbstractMassListExporter.RUN_LENGTH_DEFAULT;

            DocImportPaths = new List<string>();
            ReplicateFile = new List<MsDataFileUri>();
            SearchResultsFiles = new List<string>();
            ExcludeFeatures = new List<IPeakFeatureCalculator>();
            SharedFileType = ShareType.DEFAULT;

            ImportBeforeDate = null;
            ImportOnOrAfterDate = null;
        }

        private void WriteLine(string value, params object[] obs)
        {
            _out.WriteLine(value, obs);
        }

        public bool ParseArgs(string[] args)
        {
            try
            {
                return ParseArgsInternal(args);
            }
            catch (UsageException x)
            {
                WriteLine(Resources.CommandLine_GeneralException_Error___0_, x.Message);
                return false;
            }
            catch (Exception x)
            {
                // Unexpected behavior, but better to output the error then appear to crash, and
                // have Windows write it to the application event log.
                WriteLine(Resources.CommandLine_GeneralException_Error___0_, x.Message);
                WriteLine(x.StackTrace);
                return false;
            }
        }

        private bool ParseArgsInternal(IEnumerable<string> args)
        {
            _seenArguments.Clear();

            foreach (string s in args)
            {
                var pair = Argument.Parse(s);
                if (!ProcessArgument(pair))
                    return false;
            }

            return ValidateArgs();
        }

        private bool ProcessArgument(NameValuePair pair)
        {
            // Only name-value pairs get processed here
            if (pair == null || pair.IsEmpty)
                return true;

            foreach (var definedArgument in AllArguments)
            {
                if (pair.IsMatch(definedArgument))
                {
                    Assume.IsNotNull(definedArgument.ProcessValue); // Must define some way to process the value

                    _seenArguments.Add(definedArgument);
                    return definedArgument.ProcessValue(this, pair);
                }
            }
            // Unmatched argument
            WriteLine(Resources.CommandArgs_ParseArgsInternal_Error__Unexpected_argument____0_, pair.Name);
            return false;
        }

        private bool ValidateArgs()
        {
            // Check argument dependencies
            var allDependencies = new Dictionary<Argument, Argument>();
            foreach (ArgumentGroup group in UsageBlocks.Where(b => b is ArgumentGroup))
            {
                if (group.Validate != null && !group.Validate(this))
                    return false;

                foreach (var pair in group.Dependencies)
                    allDependencies.Add(pair.Key, pair.Value);
            }
            var seenSet = new HashSet<Argument>(_seenArguments);
            var warningSet = new HashSet<Argument>();    // Warn only once
            foreach (var seenArgument in _seenArguments)
            {
                Argument dependency;
                if (allDependencies.TryGetValue(seenArgument, out dependency) &&
                    !seenSet.Contains(dependency) && !warningSet.Contains(seenArgument))
                {
                    WarnArgRequirement(seenArgument, dependency);
                    warningSet.Add(seenArgument);
                }
            }

            return true;
        }

        public static string WarnArgRequirementText(Argument usedArg, params Argument[] requiredArgs)
        {
            if (requiredArgs.Length == 1)
                return string.Format(Resources.CommandArgs_WarnArgRequirment_Warning__Use_of_the_argument__0__requires_the_argument__1_,
                    usedArg.ArgumentText, requiredArgs[0].ArgumentText);

            var requiredArgsText = new List<string>()
            {
                string.Format(
                    Resources
                        .CommandArgs_WarnArgRequirementText_Use_of_the_argument__0__requires_one_of_the_following_arguments_,
                    usedArg.ArgumentText)
            };
            requiredArgsText.AddRange(requiredArgs.Select(i => i.ArgumentText).ToList());
            return TextUtil.LineSeparate(requiredArgsText);
        }

        private void WarnArgRequirement(Argument usedArg, params Argument[] requiredArgs)
        {
            WriteLine(WarnArgRequirementText(usedArg, requiredArgs));
        }

        public static string ErrorArgsExclusiveText(Argument arg1, Argument arg2)
        {
            return string.Format(Resources.CommandArgs_ErrorArgsExclusiveText_Error__The_arguments__0__and__1__options_cannot_be_used_together_,
                arg1.ArgumentText, arg2.ArgumentText);
        }

        private void ErrorArgsExclusive(Argument arg1, Argument arg2)
        {
            WriteLine(ErrorArgsExclusiveText(arg1, arg2));
        }

        public class Argument
        {
            private const string ARG_PREFIX = "--";

            public Argument(string name, Func<CommandArgs, NameValuePair, bool> processValue)
            {
                Name = name;
                ProcessValue = processValue;
            }

            public Argument(string name, Action<CommandArgs, NameValuePair> processValue)
                : this(name, (c, p) =>
                {
                    processValue(c, p);
                    return true;
                })
            {
            }

            public Argument(string name, Func<string> valueExample, Func<CommandArgs, NameValuePair, bool> processValue)
                : this(name, processValue)
            {
                ValueExample = valueExample;
            }

            public Argument(string name, Func<string> valueExample, Action<CommandArgs, NameValuePair> processValue)
                : this(name, valueExample, (c, p) =>
                {
                    processValue(c, p);
                    return true;
                })
            {
            }

            public Argument(string name, string[] values, Func<CommandArgs, NameValuePair, bool> processValue)
                : this(name, () => ValuesToExample(values), processValue)
            {
                _fixedValues = values;
            }

            public Argument(string name, string[] values, Action<CommandArgs, NameValuePair> processValue)
                : this(name, values, (c, p) =>
                {
                    processValue(c, p);
                    return true;
                })
            {
            }

            public Argument(string name, Func<string[]> values, Func<CommandArgs, NameValuePair, bool> processValue)
                : this(name, () => ValuesToExample(values()), processValue)
            {
                _dynamicValues = values;
            }

            public Argument(string name, Func<string[]> values, Action<CommandArgs, NameValuePair> processValue)
                : this(name, values, (c, p) =>
                {
                    processValue(c, p);
                    return true;
                })
            {
            }

            private string[] _fixedValues;
            private Func<string[]> _dynamicValues;

            public Func<CommandArgs, NameValuePair, bool> ProcessValue;

            public string Name { get; private set; }
            public string AppliesTo { get; set; }
            public string Description
            {
                get { return CommandArgUsage.ResourceManager.GetString("_" + Name.Replace('-', '_')); }
            }
            public Func<string> ValueExample { get; private set; }
            public string[] Values
            {
                get
                {
                    return _dynamicValues?.Invoke() ?? _fixedValues;
                }
            }
            public bool WrapValue { get; set; }
            public bool OptionalValue { get; set; }
            public bool InternalUse { get; set; }

            public string ArgumentText
            {
                get { return ARG_PREFIX + Name; }
            }

            public string GetArgumentTextWithValue(string value)
            {
                if (ValueExample == null)
                    throw new ArgumentException(@"The argument {0} is valueless.");
                else if (Values != null && !Values.Any(v => v.Equals(value, StringComparison.CurrentCultureIgnoreCase)))
                    throw new ValueInvalidException(this, value, Values);

                return ArgumentText + '=' + value;
            }

            public string ArgumentDescription
            {
                get
                {
                    var retValue = ArgumentText;
                    if (ValueExample != null)
                    {
                        var valueText = '=' + (WrapValue ? Environment.NewLine : string.Empty) + ValueExample();
                        if (OptionalValue)
                            valueText = '[' + valueText + ']';
                        retValue += valueText;
                    }
                    return retValue;
                }
            }

            public override string ToString()
            {
                return ArgumentDescription;
            }

            public static string ValuesToExample(params string[] options)
            {
                var sb = new StringBuilder();
                sb.Append('<');
                foreach (var o in options)
                {
                    if (sb.Length > 1)
                        sb.Append(@" | ");
                    sb.Append(o);
                }
                sb.Append('>');
                return sb.ToString();
            }

            public static NameValuePair Parse(string arg)
            {
                if (!arg.StartsWith(ARG_PREFIX))
                    return NameValuePair.EMPTY;

                string name, value = null;
                arg = arg.Substring(2);
                int indexEqualsSign = arg.IndexOf('=');
                if (indexEqualsSign >= 0)
                {
                    name = arg.Substring(0, indexEqualsSign);
                    value = arg.Substring(indexEqualsSign + 1);
                }
                else
                {
                    name = arg;
                }
                return new NameValuePair(name, value);
            }
        }

        public class DocArgument : Argument
        {
            public DocArgument(string name, Func<CommandArgs, NameValuePair, bool> processValue)
                : base(name, (c, p) => ProcessValueOverride(c, p, processValue))
            {
            }

            public DocArgument(string name, Action<CommandArgs, NameValuePair> processValue)
                : base(name, (c, p) => ProcessValueOverride(c, p, processValue))
            {
            }

            public DocArgument(string name, Func<string> valueExample, Func<CommandArgs, NameValuePair, bool> processValue)
                : base(name, valueExample, (c, p) => ProcessValueOverride(c, p, processValue))
            {
            }

            public DocArgument(string name, Func<string> valueExample, Action<CommandArgs, NameValuePair> processValue)
                : base(name, valueExample, (c, p) => ProcessValueOverride(c, p, processValue))
            {
            }

            public DocArgument(string name, string[] values, Func<CommandArgs, NameValuePair, bool> processValue)
                : base(name, values, (c, p) => ProcessValueOverride(c, p, processValue))
            {
            }

            public DocArgument(string name, string[] values, Action<CommandArgs, NameValuePair> processValue)
                : base(name, values, (c, p) => ProcessValueOverride(c, p, processValue))
            {
            }

            public DocArgument(string name, Func<string[]> values, Func<CommandArgs, NameValuePair, bool> processValue)
                : base(name, values, (c, p) => ProcessValueOverride(c, p, processValue))
            {
            }

            public DocArgument(string name, Func<string[]> values, Action<CommandArgs, NameValuePair> processValue)
                : base(name, values, (c, p) => ProcessValueOverride(c, p, processValue))
            {
            }

            private static bool ProcessValueOverride(CommandArgs c, NameValuePair p, Func<CommandArgs, NameValuePair, bool> processValue)
            {
                c.RequiresSkylineDocument = true;
                return processValue(c, p);
            }
            private static void ProcessValueOverride(CommandArgs c, NameValuePair p, Action<CommandArgs, NameValuePair> processValue)
            {
                c.RequiresSkylineDocument = true;
                processValue(c, p);
            }
        }

        public class RefineArgument : DocArgument
        {
            public RefineArgument(string name, Func<CommandArgs, NameValuePair, bool> processValue)
                : base(name, (c, p) => ProcessValueOverride(c, p, processValue))
            {
            }

            public RefineArgument(string name, Action<CommandArgs, NameValuePair> processValue)
                : base(name, (c, p) => ProcessValueOverride(c, p, processValue))
            {
            }

            public RefineArgument(string name, Func<string> valueExample, Func<CommandArgs, NameValuePair, bool> processValue)
                : base(name, valueExample, (c, p) => ProcessValueOverride(c, p, processValue))
            {
            }

            public RefineArgument(string name, Func<string> valueExample, Action<CommandArgs, NameValuePair> processValue)
                : base(name, valueExample, (c, p) => ProcessValueOverride(c, p, processValue))
            {
            }

            public RefineArgument(string name, string[] values, Func<CommandArgs, NameValuePair, bool> processValue)
                : base(name, values, (c, p) => ProcessValueOverride(c, p, processValue))
            {
            }

            public RefineArgument(string name, string[] values, Action<CommandArgs, NameValuePair> processValue)
                : base(name, values, (c, p) => ProcessValueOverride(c, p, processValue))
            {
            }

            private static bool ProcessValueOverride(CommandArgs c, NameValuePair p, Func<CommandArgs, NameValuePair, bool> processValue)
            {
                if (c.Refinement == null)
                    c.Refinement = new RefinementSettings();
                return processValue(c, p);
            }
            private static void ProcessValueOverride(CommandArgs c, NameValuePair p, Action<CommandArgs, NameValuePair> processValue)
            {
                if (c.Refinement == null)
                    c.Refinement = new RefinementSettings();
                processValue(c, p);
            }
        }

        public class ToolArgument : Argument
        {
            public ToolArgument(string name, Func<CommandArgs, NameValuePair, bool> processValue)
                : base(name, (c, p) => ProcessValueOverride(c, p, processValue))
            {
            }

            public ToolArgument(string name, Action<CommandArgs, NameValuePair> processValue)
                : base(name, (c, p) => ProcessValueOverride(c, p, processValue))
            {
            }

            public ToolArgument(string name, Func<string> valueExample, Func<CommandArgs, NameValuePair, bool> processValue)
                : base(name, valueExample, (c, p) => ProcessValueOverride(c, p, processValue))
            {
            }

            public ToolArgument(string name, Func<string> valueExample, Action<CommandArgs, NameValuePair> processValue)
                : base(name, valueExample, (c, p) => ProcessValueOverride(c, p, processValue))
            {
            }

            public ToolArgument(string name, string[] values, Func<CommandArgs, NameValuePair, bool> processValue)
                : base(name, values, (c, p) => ProcessValueOverride(c, p, processValue))
            {
            }

            public ToolArgument(string name, string[] values, Action<CommandArgs, NameValuePair> processValue)
                : base(name, values, (c, p) => ProcessValueOverride(c, p, processValue))
            {
            }

            private static bool ProcessValueOverride(CommandArgs c, NameValuePair p, Func<CommandArgs, NameValuePair, bool> processValue)
            {
                c.ImportingTool = true;
                return processValue(c, p);
            }
            private static void ProcessValueOverride(CommandArgs c, NameValuePair p, Action<CommandArgs, NameValuePair> processValue)
            {
                c.ImportingTool = true;
                processValue(c, p);
            }
        }

        public class NameValuePair
        {
            public static NameValuePair EMPTY = new NameValuePair(null, null);

            public NameValuePair(string name, string value)
            {
                Name = name;
                Value = value;
            }

            public string Name { get; private set; }
            public string Value { get; private set; }

            public Argument Match { get; private set; }

            public int ValueInt
            {
                get
                {
                    Assume.IsNotNull(Match); // Must be matched before accessing this
                    try
                    {
                        return int.Parse(Value);
                    }
                    catch (FormatException)
                    {
                        throw new ValueInvalidIntException(Match, Value);
                    }
                }
            }

            public int GetValueInt(int minVal, int maxVal)
            {
                int v = ValueInt;
                if (minVal > v || v > maxVal)
                    throw new ValueOutOfRangeIntException(Match, v, minVal, maxVal);
                return v;
            }

            public double ValueDouble
            {
                get
                {
                    Assume.IsNotNull(Match); // Must be matched before accessing this
                    double valueDouble;
                    // Try both local and invariant formats to make batch files more portable
                    if (!double.TryParse(Value, out valueDouble) && !double.TryParse(Value, NumberStyles.Float, CultureInfo.InvariantCulture, out valueDouble))
                        throw new ValueInvalidDoubleException(Match, Value);
                    return valueDouble;
                }
            }

            public double GetValueDouble(double minVal, double maxVal)
            {
                double v = ValueDouble;
                if (minVal > v || v > maxVal)
                    throw new ValueOutOfRangeDoubleException(Match, v, minVal, maxVal);
                return v;
            }

            public DateTime ValueDate
            {
                get
                {
                    Assume.IsNotNull(Match); // Must be matched before accessing this
                    try
                    {
                        // Try local format
                        return Convert.ToDateTime(Value);
                    }
                    catch (Exception)
                    {
                        try
                        {
                            // Try invariant format to make command-line batch files more portable
                            return Convert.ToDateTime(Value, CultureInfo.InvariantCulture);
                        }
                        catch (Exception)
                        {
                            throw new ValueInvalidDateException(Match, Value);
                        }
                    }
                }
            }

            public string ValueFullPath
            {
                get
                {
                    try
                    {
                        return Path.GetFullPath(Value);
                    }
                    catch (Exception)
                    {
                        throw new ValueInvalidPathException(Match, Value);
                    }
                }
            }

            public bool IsEmpty { get { return string.IsNullOrEmpty(Name); } }
            public bool IsNameOnly { get { return string.IsNullOrEmpty(Value); } }

            public bool IsMatch(Argument arg)
            {
                if (!Name.Equals(arg.Name))
                    return false;
                if (arg.ValueExample == null && !IsNameOnly)
                    throw new ValueUnexpectedException(arg);
                if (arg.ValueExample != null)
                {
                    if (IsNameOnly)
                    {
                        if (!arg.OptionalValue)
                            throw new ValueMissingException(arg);
                    }
                    else
                    {
                        var val = Value;
                        if (arg.Values != null && !arg.Values.Any(v => v.Equals(val, StringComparison.CurrentCultureIgnoreCase)))
                            throw new ValueInvalidException(arg, Value, arg.Values);
                    }
                }

                Match = arg;
                return true;
            }

            public bool IsValue(string value)
            {
                return value.Equals(Value, StringComparison.CurrentCultureIgnoreCase);
            }
        }

        public class ArgumentGroup : IUsageBlock
        {
            private readonly Func<string> _getTitle;

            public ArgumentGroup(Func<string> getTitle, bool showHeaders, params Argument[] args)
            {
                _getTitle = getTitle;
                Args = args;
                ShowHeaders = showHeaders;
                Dependencies = new Dictionary<Argument, Argument>();
            }

            public string Title { get { return _getTitle(); } }
            public Func<string> Preamble { get; set; }
            public Func<string> Postamble { get; set; }
            public IList<Argument> Args { get; private set; }
            public bool ShowHeaders { get; private set; }

            public IDictionary<Argument, Argument> Dependencies { get; set; }

            public Func<CommandArgs, bool> Validate { get; set; }

            public int? LeftColumnWidth { get; set; }

            public bool IncludeInUsage
            {
                get { return !Args.All(a => a.InternalUse); }
            }

            public override string ToString()
            {
                return ToString(78, null, true);
            }

            public string ToString(int width, string formatType)
            {
                return ToString(width, formatType, false);
            }

            private string ToString(int width, string formatType, bool forDebugging)
            {
                if (!IncludeInUsage && !forDebugging)
                    return string.Empty;

                var ct = new ConsoleTable
                {
                    Title = Title,
                    Borders = formatType != ARG_VALUE_NO_BORDERS,
                    Ascii = formatType == ARG_VALUE_ASCII
                };
                if (Preamble != null)
                    ct.Preamble = Preamble();
                if (Postamble != null)
                    ct.Postamble = Postamble();
                if (LeftColumnWidth.HasValue)
                    ct.Widths = new[] { LeftColumnWidth.Value, width - LeftColumnWidth.Value - 3 };   // 3 borders
                else
                    ct.Width = width;

                bool hasAppliesTo = Args.Any(a => a.AppliesTo != null);
                if (ShowHeaders)
                {
                    if (hasAppliesTo)
                        ct.SetHeaders(CommandArgUsage.CommandArgGroup_ToString_Applies_To,
                            CommandArgUsage.CommandArgGroup_ToString_Argument,
                            CommandArgUsage.CommandArgGroup_ToString_Description);
                    else
                        ct.SetHeaders(CommandArgUsage.CommandArgGroup_ToString_Argument,
                            CommandArgUsage.CommandArgGroup_ToString_Description);
                }
                foreach (var commandArg in Args.Where(a => !a.InternalUse))
                {
                    if (hasAppliesTo)
                        ct.AddRow(commandArg.AppliesTo ?? string.Empty, commandArg.ArgumentDescription, commandArg.Description);
                    else
                        ct.AddRow(commandArg.ArgumentDescription, commandArg.Description);
                }

                return ct.ToString();
            }

            public string ToHtmlString()
            {
                if (!IncludeInUsage)
                    return string.Empty;

                // ReSharper disable LocalizableElement
                var sb = new StringBuilder();
                sb.AppendLine("<div class=\"RowType\">" + HtmlEncode(Title) + "</div>");
                if (Preamble != null)
                    sb.AppendLine("<p>" + Preamble() + "</p>");
                sb.AppendLine("<table>");
                bool hasAppliesTo = Args.Any(a => a.AppliesTo != null);
                if (ShowHeaders)
                {
                    sb.Append("<tr>");

                    if (hasAppliesTo)
                        sb.Append("<th>").Append(CommandArgUsage.CommandArgGroup_ToString_Applies_To).Append("</th>");
                    sb.Append("<th>").Append(CommandArgUsage.CommandArgGroup_ToString_Argument).Append("</th>");
                    sb.Append("<th>").Append(CommandArgUsage.CommandArgGroup_ToString_Description).Append("</th>");

                    sb.AppendLine("</tr>");
                }
                foreach (var commandArg in Args.Where(a => !a.InternalUse))
                {
                    sb.Append("<tr>");

                    if (hasAppliesTo)
                        sb.Append("<td>").Append(commandArg.AppliesTo != null ? HtmlEncode(commandArg.AppliesTo) : "&nbsp;").Append("</td>");
                    string argDescription = HtmlEncode(commandArg.ArgumentDescription);
                    if (!argDescription.Contains('|'))
                        argDescription = argDescription.Replace(" ", "&nbsp;");
                    argDescription = argDescription.Replace(Environment.NewLine, "<br/>");
                    sb.Append("<td>").Append(argDescription).Append("</td>");
                    sb.Append("<td>").Append(HtmlEncode(commandArg.Description)).Append("</td>");

                    sb.AppendLine("</tr>");
                }
                sb.AppendLine("</table>");
                if (Postamble != null)
                    sb.AppendLine("<p>" + Postamble() + "</p>");

                return sb.ToString();
                // ReSharper restore LocalizableElement
            }

            private static string HtmlEncode(string str)
            {
                string encodedText = HttpUtility.HtmlEncode(str ?? string.Empty);
                return encodedText.Replace(@"-", @"&#8209;");   // Use non-breaking hyphens
            }
        }

        public interface IUsageBlock
        {
            string ToString(int width, string formatType);
            string ToHtmlString();
        }


        public class ValueMissingException : UsageException
        {
            public ValueMissingException(Argument arg)
                : base(string.Format(Resources.ValueMissingException_ValueMissingException_, arg.ArgumentText))
            {
            }
        }

        public class ValueUnexpectedException : UsageException
        {
            public ValueUnexpectedException(Argument arg)
                : base(string.Format(Resources.ValueUnexpectedException_ValueUnexpectedException_The_argument__0__should_not_have_a_value_specified, arg.ArgumentText))
            {
            }
        }

        public class ValueInvalidException : UsageException
        {
            public ValueInvalidException(Argument arg, string value, string[] argValues)
                : base(string.Format(Resources.ValueInvalidException_ValueInvalidException_The_value___0___is_not_valid_for_the_argument__1___Use_one_of__2_, value, arg.ArgumentText, string.Join(@", ", argValues)))
            {
            }
        }

        public class ValueInvalidDoubleException : UsageException
        {
            public ValueInvalidDoubleException(Argument arg, string value)
                : base(string.Format(Resources.ValueInvalidDoubleException_ValueInvalidDoubleException_The_value___0___is_not_valid_for_the_argument__1__which_requires_a_decimal_number_, value, arg.ArgumentText))
            {
            }
        }

        public class ValueOutOfRangeDoubleException : UsageException
        {
            public ValueOutOfRangeDoubleException(Argument arg, double value, double minVal, double maxVal)
                : base(string.Format(Resources.ValueOutOfRangeDoubleException_ValueOutOfRangeException_The_value___0___for_the_argument__1__must_be_between__2__and__3__, value, arg.ArgumentText, minVal, maxVal))
            {
            }
        }

        public class ValueInvalidIntException : UsageException
        {
            public ValueInvalidIntException(Argument arg, string value)
                : base(string.Format(Resources.ValueInvalidIntException_ValueInvalidIntException_The_value___0___is_not_valid_for_the_argument__1__which_requires_an_integer_, value, arg.ArgumentText))
            {
            }
        }

        public class ValueInvalidNumberListException : UsageException
        {
            public ValueInvalidNumberListException(Argument arg, string value)
                : base(string.Format(Resources.ValueInvalidNumberListException_ValueInvalidNumberListException_The_value__0__is_not_valid_for_the_argument__1__which_requires_a_list_of_decimal_numbers_, value, arg.ArgumentText))
            {
            }
        }

        public class ValueInvalidChargeListException : UsageException
        {
            public ValueInvalidChargeListException(Argument arg, string value)
                : base(string.Format(Resources.ValueInvalidChargeListException_ValueInvalidChargeListException_The_value___0___is_not_valid_for_the_argument__1__which_requires_an_comma_separated_list_of_integers_, value, arg.ArgumentText))
            {
            }
        }

        public class ValueInvalidIonTypeListException : UsageException
        {
            public ValueInvalidIonTypeListException(Argument arg, string value)
                : base(string.Format(Resources.ValueInvalidIonTypeListException_ValueInvalidIonTypeListException_The_value___0___is_not_valid_for_the_argument__1__which_requires_an_comma_separated_list_of_fragment_ion_types__a__b__c__x__y__z__p__, value, arg.ArgumentText))
            {
            }
        }

        public class ValueOutOfRangeIntException : UsageException
        {
            public ValueOutOfRangeIntException(Argument arg, int value, int minVal, int maxVal)
                : base(string.Format(Resources.ValueOutOfRangeDoubleException_ValueOutOfRangeException_The_value___0___for_the_argument__1__must_be_between__2__and__3__, value, arg.ArgumentText, minVal, maxVal))
            {
            }
        }

        public class ValueInvalidDateException : UsageException
        {
            public ValueInvalidDateException(Argument arg, string value)
                : base(string.Format(Resources.ValueInvalidDateException_ValueInvalidDateException_The_value___0___is_not_valid_for_the_argument__1__which_requires_a_date_time_value_, value, arg.ArgumentText))
            {
            }
        }

        public class ValueInvalidPathException : UsageException
        {
            public ValueInvalidPathException(Argument arg, string value)
                : base(string.Format(Resources.ValueInvalidPathException_ValueInvalidPathException_The_value___0___is_not_valid_for_the_argument__1__failed_attempting_to_convert_it_to_a_full_file_path_, value, arg.ArgumentText))
            {
            }
        }

        public class UsageException : ArgumentException
        {
            protected UsageException(string message) : base(message)
            {
            }
        }
    }
}<|MERGE_RESOLUTION|>--- conflicted
+++ resolved
@@ -117,25 +117,8 @@
         public const string ARG_VALUE_PARALLEL = "parallel";
 
         public static readonly Argument ARG_IN = new DocArgument(@"in", PATH_TO_DOCUMENT,
-<<<<<<< HEAD
-            (c, p) =>
-            {
-                if (!p.Value.EndsWith(SrmDocument.EXT))
-                {
-                    c.WriteLine(
-                        string.Format(
-                            Resources.CommandArgs_ARG_IN_The_specified_input_file__0__is_not_supported__Only_Skyline_files_with_the__1__extension_are_accepted_,
-                            p.Value, SrmDocument.EXT));
-                    return false;
-                }
-                c.SkylineFile = p.ValueFullPath;
-                return true;
-            });
-        public static readonly Argument ARG_SAVE = new DocArgument(@"save", (c, p) => c.Saving = true);
-=======
             (c, p) => c.SkylineFile = p.ValueFullPath);
         public static readonly Argument ARG_SAVE = new DocArgument(@"save", (c, p) => { c.Saving = true; });
->>>>>>> de10cb74
         public static readonly Argument ARG_SAVE_SETTINGS = new DocArgument(@"save-settings", (c, p) => c.SaveSettings = true);
         public static readonly Argument ARG_OUT = new DocArgument(@"out", PATH_TO_DOCUMENT,
             (c, p) => { c.SaveFile = p.ValueFullPath; });
