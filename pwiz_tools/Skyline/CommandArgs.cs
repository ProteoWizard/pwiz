--- conflicted
+++ resolved
@@ -110,11 +110,7 @@
         public static readonly HashSet<Func<string>> PATH_TYPE_VALUES = new HashSet<Func<string>>
         {
             PATH_TO_DOCUMENT, PATH_TO_FILE, PATH_TO_FOLDER, PATH_TO_ZIP, PATH_TO_REPORT, PATH_TO_TSV, PATH_TO_IMSDB,
-<<<<<<< HEAD
-            PATH_TO_INSTALL, PATH_TO_CSV, PATH_TO_IRTDB, PATH_TO_BLIB, PATH_TO_XML
-=======
-            PATH_TO_INSTALL, PATH_TO_CSV, PATH_TO_IRTDB, PATH_TO_BLIB, PATH_TO_PROTDB
->>>>>>> 0dd9285a
+            PATH_TO_INSTALL, PATH_TO_CSV, PATH_TO_IRTDB, PATH_TO_BLIB, PATH_TO_XML, PATH_TO_PROTDB
         };
 
         public static readonly HashSet<Func<string>> STRING_TYPE_VALUES = new HashSet<Func<string>>(new[]
@@ -2289,13 +2285,9 @@
                     GROUP_EXP_GENERAL,
                     GROUP_EXP_INSTRUMENT,
                     GROUP_PANORAMA,
-<<<<<<< HEAD
                     GROUP_ADD_ANNOTATIONS,
-                    GROUP_SETTINGS,
-=======
                     GROUP_PEPTIDE_SETTINGS,
                     GROUP_TRANSITION_SETTINGS,
->>>>>>> 0dd9285a
                     GROUP_TOOLS
                 };
             }
@@ -2711,21 +2703,12 @@
             {
             }
 
-<<<<<<< HEAD
-            public static DocArgument FromEnumType<TEnum>(string name, Action<CommandArgs, TEnum> processValue, bool wrapValue = true)
-            {
-                var enumType = typeof(TEnum);
-                return new DocArgument(name, () => Enum.GetNames(enumType),
-                        (c, p) => processValue(c, (TEnum) Enum.Parse(enumType, p.Value)))
-                    { WrapValue = wrapValue };
-=======
-            public static DocArgument FromEnumType<TEnum>(string name, Action<CommandArgs, TEnum> processValue) where TEnum : Enum
+            public static DocArgument FromEnumType<TEnum>(string name, Action<CommandArgs, TEnum> processValue, bool wrapValue = true) where TEnum : Enum
             {
                 var enumType = typeof(TEnum);
                 return new DocArgument(name, () => Enum.GetNames(enumType),
                         (c, p) => processValue(c, (TEnum) Enum.Parse(enumType, p.Value, true)))
-                    { WrapValue = true };
->>>>>>> 0dd9285a
+                    { WrapValue = wrapValue };
             }
 
             private static bool ProcessValueOverride(CommandArgs c, NameValuePair p, Func<CommandArgs, NameValuePair, bool> processValue)
