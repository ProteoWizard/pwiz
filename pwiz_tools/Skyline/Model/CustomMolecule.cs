﻿/*
 * Original author: Brian Pratt <bspratt at proteinms dot net>,
 *                  MacCoss Lab, Department of Genome Sciences, UW
 *
 * Copyright 2017 University of Washington - Seattle, WA
 *
 * Licensed under the Apache License, Version 2.0 (the "License");
 * you may not use this file except in compliance with the License.
 * You may obtain a copy of the License at
 *
 *     http://www.apache.org/licenses/LICENSE-2.0
 *
 * Unless required by applicable law or agreed to in writing, software
 * distributed under the License is distributed on an "AS IS" BASIS,
 * WITHOUT WARRANTIES OR CONDITIONS OF ANY KIND, either express or implied.
 * See the License for the specific language governing permissions and
 * limitations under the License.
 */

using System;
using System.Collections.Generic;
using System.Globalization;
using System.IO;
using System.Linq;
using System.Text.RegularExpressions;
using System.Xml;
using pwiz.Common.Chemistry;
using pwiz.Common.Collections;
using pwiz.Common.SystemUtil;
using pwiz.Skyline.Model.DocSettings;
using pwiz.Skyline.Model.Lib;
using pwiz.Skyline.Properties;
using pwiz.Skyline.Util;
using pwiz.Skyline.Util.Extensions;

namespace pwiz.Skyline.Model
{
    public class MoleculeAccessionNumbers : IComparable<MoleculeAccessionNumbers>, IEquatable<MoleculeAccessionNumbers>
    {
        /// <summary>
        /// For molecule IDs such as InChiKey, CAS, etc to match blib (see pwiz_tools\BiblioSpec\src\SmallMolMetadata.h)
        /// </summary>

        public static MoleculeAccessionNumbers EMPTY = new MoleculeAccessionNumbers(string.Empty);
        public static bool IsNullOrEmpty(MoleculeAccessionNumbers item) { return item == null || Equals(item, EMPTY); }
        public ImmutableSortedList<string, string> AccessionNumbers { get; private set; } // Accession type/value pairs, sorted by PREFERRED_ACCESSION_TYPE_ORDER
        public string PrimaryAccessionType { get { return AccessionNumbers == null ? null : AccessionNumbers.Keys.FirstOrDefault(); } } // Type of key, if any, in first order of PREFERRED_ACCESSION_TYPE_ORDER
        public string PrimaryAccessionValue { get { return AccessionNumbers == null ? null : AccessionNumbers.Values.FirstOrDefault(); } } // Value of key, if any, in first order of PREFERRED_ACCESSION_TYPE_ORDER

        // Familiar molecule ID formats, and our order of preference as primary key
        public static readonly string[] PREFERRED_ACCESSION_TYPE_ORDER = { TagInChiKey, TagCAS, TagHMDB, TagInChI, TagSMILES, TagKEGG };
        public const string TagInChiKey = "InChiKey";
        public const string TagCAS = "CAS";
        public const string TagHMDB = "HMDB";
        public const string TagInChI = "InChI";
        public const string TagSMILES = "SMILES";
        public const string TagKEGG = "KEGG";

        public static MoleculeAccessionNumbers FromString(string tsv)
        {
            if (string.IsNullOrEmpty(tsv))
            {
                return EMPTY;
            }
            return new MoleculeAccessionNumbers(tsv);
        }

        private static readonly SortByPreferredAccessionType ACCESSION_TYPE_SORTER = new SortByPreferredAccessionType();

        public MoleculeAccessionNumbers(IDictionary<string, string> keys)
        {
            var nonEmptyKeys = keys==null ? new KeyValuePair<string, string>[]{} : keys.Where(kvp => !string.IsNullOrEmpty(kvp.Value)).ToArray();
            AccessionNumbers = ImmutableSortedList<string, string>.FromValues(nonEmptyKeys, ACCESSION_TYPE_SORTER); 
        }

        /// <summary>
        /// Pick apart a string like "CAS:58-08-2\tinchi:1S/C8H10N4O2/c1-10-4-9-6-5(10)7(13)12(3)8(14)11(6)2/h4H,1-3H3\tmykey:a:b:c:d"
        /// </summary>
        public static Dictionary<string, string> FormatAccessionNumbers(string keysTSV, string inChiKey = null)
        {
            var keys = new Dictionary<string, string>(StringComparer.OrdinalIgnoreCase); // Treat "cas" and "CAS" as identical lookups
            if (!string.IsNullOrEmpty(keysTSV) || !string.IsNullOrEmpty(inChiKey))
            {
                if (!string.IsNullOrEmpty(keysTSV))
                {
                    foreach (var kvp in keysTSV.Split(TextUtil.SEPARATOR_TSV))
                    {
                        var pair = kvp.Split(':');
                        if (pair.Length > 1)
                        {
                            var key = pair[0].Trim();
                            var value = string.Join(@":", pair.Skip(1)).Trim(); // In case value contains semicolons
                            if (!string.IsNullOrEmpty(value))
                            {
                                keys.Add(key, value);
                            }
                        }
                    }
                }
            }

            return keys;
        }

        public MoleculeAccessionNumbers(string keysTSV, string inChiKey = null)
        {
            var keys = FormatAccessionNumbers(keysTSV, inChiKey);
            if (!string.IsNullOrEmpty(inChiKey))
            {
                if (keys.ContainsKey(TagInChiKey))
                    Assume.AreEqual(inChiKey, keys[TagInChiKey]);
                else
                    keys.Add(TagInChiKey, inChiKey);
            }
            AccessionNumbers = ImmutableSortedList<string, string>.FromValues(keys, ACCESSION_TYPE_SORTER); 
        }

        public bool IsEmpty {
            get
            {
                return AccessionNumbers == null || AccessionNumbers.Count == 0;
            }
        }

        class SortByPreferredAccessionType : IComparer<string>
        {

            public int Compare(string left, string right)
            {
                // Treat "cas" and "CAS" as identical lookups
                var orderleft = PREFERRED_ACCESSION_TYPE_ORDER.IndexOf(s => StringComparer.OrdinalIgnoreCase.Compare(left, s) == 0);
                var orderright = PREFERRED_ACCESSION_TYPE_ORDER.IndexOf(s => StringComparer.OrdinalIgnoreCase.Compare(right, s) == 0);
                if (orderleft >= 0)
                {
                    return orderright >= 0 ? orderleft - orderright : -1;
                }
                return (orderright >= 0) ? 1 : StringComparer.OrdinalIgnoreCase.Compare(left, right);
            }

        }

        public string GetInChiKey()
        {
            string inchikey;
            return AccessionNumbers != null && AccessionNumbers.TryGetValue(TagInChiKey, out inchikey) ? inchikey : null;
        }
        public string GetInChI()
        {
            string inchikey;
            return AccessionNumbers != null && AccessionNumbers.TryGetValue(TagInChI, out inchikey) ? inchikey : null;
        }
        public string GetCAS()
        {
            string cas;
            return AccessionNumbers != null && AccessionNumbers.TryGetValue(TagCAS, out cas) ? cas : null;
        }

        public string GetHMDB()
        {
            string hmdb;
            return AccessionNumbers != null && AccessionNumbers.TryGetValue(TagHMDB, out hmdb) ? hmdb : null;
        }

        public string GetSMILES()
        {
            string smiles;
            return AccessionNumbers != null && AccessionNumbers.TryGetValue(TagSMILES, out smiles) ? smiles : null;
        }

        public string GetKEGG()
        {
            string kegg;
            return AccessionNumbers != null && AccessionNumbers.TryGetValue(TagKEGG, out kegg) ? kegg : null;
        }

        public string GetNonInChiKeys()
        {
            return AccessionNumbers != null && AccessionNumbers.Any() ?
                AccessionNumbers.Where(k => k.Key != TagInChiKey).Select(kvp => string.Format(@"{0}:{1}", kvp.Key, kvp.Value)).ToDsvLine(TextUtil.SEPARATOR_TSV) :
                null;
        }

        public string[] GetAllKeys()
        {
            return ToString().Split(TextUtil.SEPARATOR_TSV);
        }

        public int CompareTo(MoleculeAccessionNumbers other)
        {
            if (other == null)
                return 1;
            if (other.AccessionNumbers == null)
                return AccessionNumbers == null ? 0 : 1;
            if (AccessionNumbers == null)
                return other.AccessionNumbers == null ? 0 : -1;
            foreach (var key in AccessionNumbers)
            {
                string value;
                if (!other.AccessionNumbers.TryGetValue(key.Key, out value))
                {
                    return 1;
                }
                var result = string.Compare(key.Value, value, StringComparison.InvariantCultureIgnoreCase);
                if (result != 0)
                    return result;
            }
            return AccessionNumbers.Count.CompareTo(other.AccessionNumbers.Count);
        }

        // Return true iff this and other have some accessions in common and others in conflict
        public bool InconsistentWith(MoleculeAccessionNumbers other)
        {
            if (IsEmpty && IsNullOrEmpty(other))
            {
                return false;
            }
            return AccessionNumbers.Any(kvp => 
                       other.AccessionNumbers.TryGetValue(kvp.Key, out var value) && Equals(value, kvp.Value)) &&
                   AccessionNumbers.Any(kvp =>
                       other.AccessionNumbers.TryGetValue(kvp.Key, out var value) && !Equals(value, kvp.Value));
        }

        // Return the values in common of two sets of accession numbers - return null if no intersection, or any conflict
        public MoleculeAccessionNumbers Intersection(MoleculeAccessionNumbers other)
        {
            if (IsEmpty || IsNullOrEmpty(other))
            {
                return null;
            }

            if (Equals(other))
            {
                return this;
            }

            var result = new Dictionary<string, string>();
            foreach (var keyValuePair in AccessionNumbers)
            {
                if (other.AccessionNumbers.TryGetValue(keyValuePair.Key, out var value))
                {
                    var compare = string.Compare(keyValuePair.Value, value, StringComparison.InvariantCultureIgnoreCase);
                    if (compare != 0)
                    {
                        return null; // Conflict, can't intersect
                    }
                    result.Add(keyValuePair.Key, keyValuePair.Value); // Same value for this and other
                }
            }

            return result.Count == 0 ? null : new MoleculeAccessionNumbers(result);
        }

        // Merge two sets of accession numbers if they don't have conflicts - return null if they do
        public MoleculeAccessionNumbers Union(MoleculeAccessionNumbers other)
        {
            if (IsNullOrEmpty(other))
            {
                return this;
            }
            if (IsEmpty)
            {
                return other;
            }
            if (Equals(other))
            {
                return this;
            }

            var result = new Dictionary<string, string>();
            foreach (var keyValuePair in AccessionNumbers)
            {
                if (other.AccessionNumbers.TryGetValue(keyValuePair.Key, out var value))
                {
                    var compare = string.Compare(keyValuePair.Value, value, StringComparison.InvariantCultureIgnoreCase);
                    if (compare != 0)
                    {
                        return null; // Conflict, can't merge
                    }
                }
                result.Add(keyValuePair.Key, keyValuePair.Value); // No conflict
            }

            foreach (var keyValuePair in other.AccessionNumbers)
            {
                if (!result.ContainsKey(keyValuePair.Key))
                {
                    result.Add(keyValuePair.Key, keyValuePair.Value); // Not in the other
                }
            }

            return new MoleculeAccessionNumbers(result);
        }

        public bool Equals(MoleculeAccessionNumbers other)
        {
            return CompareTo(other) == 0;
        }



        public override string ToString()
        {
            return ToString(TextUtil.SEPARATOR_TSV_STR);
        }

        public string ToString(string separator)
        {
            var result = string.Empty;
            if (AccessionNumbers != null && AccessionNumbers.Any())
            {
                foreach (var key in PREFERRED_ACCESSION_TYPE_ORDER)
                {
                    string value;
                    if (AccessionNumbers.TryGetValue(key, out value) && !string.IsNullOrEmpty(value))
                    {
                        result += string.Format(@"{0}{1}:{2}",
                            string.IsNullOrEmpty(result) ? string.Empty : separator, key, value);
                    }
                }
            }
            return result;
        }

        public string EscapeTabsForXML(string tsv)
        {
            if (string.IsNullOrEmpty(tsv))
                return tsv;

            // Replace tab with something that XML parsers won't mess with
            var newsep = @"$";
            while (tsv.Contains(newsep))
            {
                newsep += @"_"; // Grow it until it's unique
            }
            // Encode the TSV, declaring the separator 
            return string.Format(@"#{0}#{1}", newsep, tsv.Replace(TextUtil.SEPARATOR_TSV_STR, newsep));
        }

        public static string UnescapeTabsForXML(string val)
        {
            if (string.IsNullOrEmpty(val))
                return val;
            // First thing in string will be the seperator, bounded by # on either end
            var sep = val.Split('#')[1];
            return val.Substring(sep.Length + 2).Replace(sep, TextUtil.SEPARATOR_TSV_STR);
        }

        public string ToSerializableString()
        {
            // Replace tab with something that XML parsers won't mess with
            return EscapeTabsForXML(ToString());
        }
        public static MoleculeAccessionNumbers FromSerializableString(string val)
        {
            return FromString(UnescapeTabsForXML(val));
        }

        public override int GetHashCode()
        {
             return (AccessionNumbers != null && AccessionNumbers.Any()) ? AccessionNumbers.GetHashCode() : 0;
        }

        public override bool Equals(object obj)
        {
            if (ReferenceEquals(null, obj)) return false;
            if (ReferenceEquals(this, obj)) return true;
            if (obj.GetType() != GetType()) return false;
            return Equals((MoleculeAccessionNumbers) obj);
        }
    }

    public class CustomMolecule : IValidating, IComparable<CustomMolecule>
    {
<<<<<<< HEAD
        private MoleculeMassOffset _formulaAndOrMass;
=======
        private ParsedMolecule _formulaAndOrMass;
>>>>>>> 8116fa9d
        public const double MAX_MASS = 160000;
        public const double MIN_MASS = MeasuredIon.MIN_REPORTER_MASS;

        /// <summary>
        /// A simple object used to represent any molecule
        /// </summary>
        /// <param name="formula">The molecular formula of the molecule, possibly including an adduct description if subclassed as a CustomIon</param>
        /// <param name="monoisotopicMass">The monoisotopic mass of the molecule(can be calculated from formula)</param>
        /// <param name="averageMass">The average mass of the molecule (can be calculated by the formula)</param>
        /// <param name="name">The arbitrary name given to this molecule</param>
        /// <param name="moleculeAccessionNumbers">Provides InChiKey, CAS number etc</param>
        public CustomMolecule(string formula, double? monoisotopicMass, double? averageMass, string name, MoleculeAccessionNumbers moleculeAccessionNumbers = null)
            : this(formula, 
<<<<<<< HEAD
                TypedMass.Create(monoisotopicMass ?? averageMass ?? 0, MassType.Monoisotopic),
                TypedMass.Create(averageMass ?? monoisotopicMass ?? 0, MassType.Average), 
=======
                new TypedMass(monoisotopicMass ?? averageMass ?? 0, MassType.Monoisotopic),
                new TypedMass(averageMass ?? monoisotopicMass ?? 0, MassType.Average), 
>>>>>>> 8116fa9d
                name, moleculeAccessionNumbers)
        {
        }

        public CustomMolecule(string formula, string name = null, MoleculeAccessionNumbers moleculeAccessionNumbers = null)
            : this(formula, TypedMass.ZERO_MONO_MASSNEUTRAL, TypedMass.ZERO_AVERAGE_MASSNEUTRAL, name, moleculeAccessionNumbers)
        {
        }
        
        public CustomMolecule(TypedMass monoisotopicMass, TypedMass averageMass, string name = null, MoleculeAccessionNumbers moleculeAccessionNumbers = null)
            : this(string.Empty, monoisotopicMass, averageMass, name, moleculeAccessionNumbers)
        {
        }

        public CustomMolecule(string formula, TypedMass monoisotopicMass, TypedMass averageMass, string name = null, MoleculeAccessionNumbers moleculeAccessionNumbers = null)
<<<<<<< HEAD
            : this(MoleculeMassOffset.Create(formula, monoisotopicMass ?? TypedMass.ZERO_MONO_MASSNEUTRAL, averageMass ?? TypedMass.ZERO_AVERAGE_MASSNEUTRAL), name, moleculeAccessionNumbers)
        {
        }

        public CustomMolecule(MoleculeMassOffset mol, string name, MoleculeAccessionNumbers moleculeAccessionNumbers = null)
=======
            : this(ParsedMolecule.Create(formula, monoisotopicMass, averageMass), name, moleculeAccessionNumbers)
        {
        }

        public CustomMolecule(ParsedMolecule mol, string name, MoleculeAccessionNumbers moleculeAccessionNumbers = null)
>>>>>>> 8116fa9d
        {
            SetFormula(mol);
            Name = name ?? string.Empty;
            AccessionNumbers = moleculeAccessionNumbers ?? MoleculeAccessionNumbers.EMPTY;
            Validate();
        }

        public CustomMolecule(CustomMolecule other)
        {
            _formulaAndOrMass = other._formulaAndOrMass;
            Name = other.Name;
<<<<<<< HEAD
            MoleculeAndMassOffset = other.MoleculeAndMassOffset;
=======
            ParsedMolecule = other.ParsedMolecule;
>>>>>>> 8116fa9d
            UnlabeledFormula = other.UnlabeledFormula;
            AccessionNumbers = other.AccessionNumbers;
        }

        public static CustomMolecule FromSmallMoleculeLibraryAttributes(SmallMoleculeLibraryAttributes libraryAttributes)
        {
            Assume.IsFalse(libraryAttributes.IsEmpty);
            var mol = libraryAttributes.ChemicalFormulaOrMasses;
            return new CustomMolecule(mol, libraryAttributes.MoleculeName, libraryAttributes.CreateMoleculeID());
        }

<<<<<<< HEAD


        private void SetFormula(MoleculeMassOffset mol)
        {
            MoleculeAndMassOffset = mol;
=======
        private void SetFormula(ParsedMolecule mol)
        {
            ParsedMolecule = mol;
>>>>>>> 8116fa9d
        }

        public static CustomMolecule EMPTY = new CustomMolecule
        {
<<<<<<< HEAD
            MoleculeAndMassOffset = MoleculeMassOffset.EMPTY,
=======
            ParsedMolecule = ParsedMolecule.EMPTY,
>>>>>>> 8116fa9d
            AccessionNumbers = MoleculeAccessionNumbers.EMPTY,
            Name = string.Empty
        };

        public static bool IsNullOrEmpty(CustomMolecule mol)
        {
            return mol == null || mol.IsEmpty;
        }

        public bool HasChemicalFormula => _formulaAndOrMass!= null && _formulaAndOrMass.HasChemicalFormula;

        public CustomMolecule AdjustElementCount(string element, int adjustCountBy)
        {
            return adjustCountBy == 0 ? 
                this : 
<<<<<<< HEAD
                new CustomMolecule(MoleculeAndMassOffset.AdjustElementCountNoMassOffsetChange(element, adjustCountBy), this.Name, this.AccessionNumbers);
=======
                new CustomMolecule(ParsedMolecule.AdjustElementCount(element, adjustCountBy), this.Name, this.AccessionNumbers);
>>>>>>> 8116fa9d
        }

        /// <summary>
        /// For serialization
        /// </summary>
        protected CustomMolecule()
        {
            AccessionNumbers = MoleculeAccessionNumbers.EMPTY;
        }

        /// <summary>
        /// For matching heavy/light pairs in small molecule documents
        /// </summary>
        public string PrimaryEquivalenceKey
        {
            get
            {
                return AccessionNumbers.PrimaryAccessionValue ?? // InChiKey, or CAS, etc
                       Name.Replace(TextUtil.SEPARATOR_TSV_STR, @" "); // Tab is a reserved char in our lib cache scheme
            }
        }
        public string SecondaryEquivalenceKey { get { return UnlabeledFormula.IsMassOnly ? string.Empty : UnlabeledFormula.ToString(); } }

        [Track]
        public string Name { get; protected set; }

        [Track]
        public string Formula => _formulaAndOrMass?.ToString();

<<<<<<< HEAD
        public MoleculeMassOffset MoleculeAndMassOffset // The molecular formula and/or unknown masses - may contain isotopes
=======
        public ParsedMolecule ParsedMolecule // The molecular formula and/or unknown masses - may contain isotopes
>>>>>>> 8116fa9d
        {
            get { return _formulaAndOrMass; }
            protected set
            {
<<<<<<< HEAD
                _formulaAndOrMass = value ?? MoleculeMassOffset.EMPTY;
                if (BioMassCalc.ContainsIsotopicElement(_formulaAndOrMass))
                {
                    var unlabeled = BioMassCalc.StripLabelsFromFormula(_formulaAndOrMass);
                    UnlabeledFormula = _formulaAndOrMass.ChangeFormulaNoOffsetMassChange(unlabeled);
                }
                else
                {
                    UnlabeledFormula = _formulaAndOrMass;
                }
            }
        } 

        public MoleculeMassOffset UnlabeledFormula { get; private set; } // Formula with any heavy isotopes translated to light
=======
                _formulaAndOrMass = value ?? ParsedMolecule.EMPTY;
                UnlabeledFormula = BioMassCalc.StripLabelsFromFormula(_formulaAndOrMass);
            }
        } 

        public ParsedMolecule UnlabeledFormula { get; private set; } // Formula with any heavy isotopes translated to light
>>>>>>> 8116fa9d

        public MoleculeAccessionNumbers AccessionNumbers { get; private set; } // InChiKey, CAS, etc to match blib, (see pwiz_tools\BiblioSpec\src\SmallMolMetadata.h)

        public TypedMass MonoisotopicMass  // Calculated mass of formula, or explicitly set mass (which clears any formula)
        {
<<<<<<< HEAD
            get => _formulaAndOrMass.GetTotalMass(MassType.Monoisotopic);
=======
            get => BioMassCalc.MONOISOTOPIC.CalculateMass(_formulaAndOrMass);
>>>>>>> 8116fa9d
        }

        public TypedMass AverageMass // Calculated mass, or explicitly set mass (which clears any formula)
        {
<<<<<<< HEAD
            get => _formulaAndOrMass.GetTotalMass(MassType.Average);
=======
            get => BioMassCalc.AVERAGE.CalculateMass(_formulaAndOrMass);
>>>>>>> 8116fa9d
        }

        protected const int DEFAULT_ION_MASS_PRECISION = BioMassCalc.MassPrecision;
        protected static readonly string massFormat = @"{0} [{1:F0"+DEFAULT_ION_MASS_PRECISION+@"}/{2:F0"+DEFAULT_ION_MASS_PRECISION+@"}]";
        protected static readonly string massFormatSameMass = @"{0} [{1:F0" + DEFAULT_ION_MASS_PRECISION + @"}]";
        protected const string massFormatRegex = @"(?:[a-z][a-z]+)\s+\[([+-]?\d*\.\d+)(?![-+0-9\.])\/([+-]?\d*\.\d+)(?![-+0-9\.])\]";

        public SmallMoleculeLibraryAttributes GetSmallMoleculeLibraryAttributes()
        {
<<<<<<< HEAD
            return SmallMoleculeLibraryAttributes.Create(Name, MoleculeAndMassOffset,
=======
            return SmallMoleculeLibraryAttributes.Create(Name, ParsedMolecule,
>>>>>>> 8116fa9d
                AccessionNumbers.GetInChiKey(), AccessionNumbers.GetNonInChiKeys());
        }

        public string ToSerializableString()
        {
            // Replace tab with something that XML parsers won't mess with
            var tsv = ToTSV();
            return AccessionNumbers.EscapeTabsForXML(tsv);
        }
        public static CustomMolecule FromSerializableString(string val)
        {
            var tsv = MoleculeAccessionNumbers.UnescapeTabsForXML(val);
            return FromTSV(tsv);
        }

        public const char MASS_SPLITTER = '/';

        public static string FormattedMasses(double monoisotopicMass, double averageMass)
        {
            return string.Format(CultureInfo.InvariantCulture, @"{0:F09}/{1:F09}", monoisotopicMass, averageMass);
        }

        public List<string> AsFields()
        {
<<<<<<< HEAD
            var massOrFormula = MoleculeAndMassOffset.IsMassOnly ? 
                FormattedMasses(MonoisotopicMass, AverageMass) : // e.g. "1.2345678/1.2345679"
                MoleculeAndMassOffset.ToString(SERIALIZATION_DIGITS); // e.g. "C12H5[+1.2345678/1.2345679]"
=======
            var massOrFormula = ParsedMolecule.IsMassOnly ? 
                FormattedMasses(MonoisotopicMass, AverageMass) : // e.g. "1.2345678/1.2345679"
                ParsedMolecule.ToString(SERIALIZATION_DIGITS); // e.g. "C12H5[+1.2345678/1.2345679]"
>>>>>>> 8116fa9d
            var parts = new[] { Name, massOrFormula, AccessionNumbers.ToString() };
            return (parts.All(string.IsNullOrEmpty) ? new[] { InvariantName } : parts).ToList();
        }

        public string ToTSV()
        {
            return TextUtil.ToEscapedTSV(AsFields());
        }

        public static CustomMolecule FromTSV(string val)
        {
            var vals = val.FromEscapedTSV();
            var name = vals.Length > 0 ? vals[0] : null;
            var formula = vals.Length > 1 ? vals[1] : null;
            var keysTSV = vals.Length > 2 ? vals[2] : null;
            if (formula == null && name != null && name.StartsWith(INVARIANT_NAME_DETAIL))
            {
                // Looks like a mass-only description
                Regex r = new Regex(massFormatRegex,RegexOptions.IgnoreCase|RegexOptions.Singleline|RegexOptions.CultureInvariant);
                Match m = r.Match(val);
                if (m.Success)
                {
                    try
                    {
                        var massMono = TypedMass.Create(double.Parse(m.Groups[1].Value, CultureInfo.InvariantCulture), MassType.Monoisotopic);
                        var massAvg =  TypedMass.Create(double.Parse(m.Groups[2].Value, CultureInfo.InvariantCulture), MassType.Average);
                        return new CustomMolecule(massMono, massAvg);
                    }
                    catch
                    {
                        Assume.Fail(@"unable to read custom molecule information");
                    }
                }
            }
            else if (formula != null && (formula.Contains(MASS_SPLITTER) || MoleculeMassOffset.StringContainsMassOffsetCue(formula)))
            {
                // "formula" is actually mono and average masses, e.g. "1.23/1.24", or possibly a formula and mass offset e.g. "C12H5[-1.2/1.21]"
                try
                {
<<<<<<< HEAD
                    return new CustomMolecule(MoleculeMassOffset.Create(formula), name, new MoleculeAccessionNumbers(keysTSV));
=======
                    return new CustomMolecule(ParsedMolecule.Create(formula), name, new MoleculeAccessionNumbers(keysTSV));
>>>>>>> 8116fa9d
                }
                catch
                {
                    Assume.Fail(@"unable to read custom molecule information");
                }
            }
            return new CustomMolecule(formula, null, null, name, new MoleculeAccessionNumbers(keysTSV));
        }

<<<<<<< HEAD
        public CustomMolecule ChangeFormula(MoleculeMassOffset formula)
        {
            if (Equals(MoleculeAndMassOffset, formula))
=======
        public CustomMolecule ChangeFormula(ParsedMolecule formula)
        {
            if (Equals(ParsedMolecule, formula))
>>>>>>> 8116fa9d
                return this;
            return new CustomMolecule(formula, Name, AccessionNumbers);
        }

        public string DisplayName
        {
            get { return GetDisplayName(); }
        }

        public string GetDisplayName(MzTolerance tolerance = null)
        {
            string key;
            if (!string.IsNullOrEmpty(Name))
                return Name;
            else if (!string.IsNullOrEmpty(key = PrimaryEquivalenceKey))
                return key;
<<<<<<< HEAD
            else if (!MoleculeAndMassOffset.IsMassOnly)
                return MoleculeAndMassOffset.ToString();
=======
            else if (!ParsedMolecule.IsMassOnly)
                return ParsedMolecule.ToString();
>>>>>>> 8116fa9d
            else if (tolerance != null)
            {
                // Display mass at same precision as the tolerance value. Also do not repeat mass if mono and average are the same.
                var format = MonoisotopicMass.Value.Equals(AverageMass.Value) ? massFormatSameMass : massFormat;
                var tol = tolerance.Value.ToString(CultureInfo.InvariantCulture);
                var precision = tol.Length - tol.IndexOf(@".", StringComparison.Ordinal) - 1;
                format = format.Replace(@"F0" + DEFAULT_ION_MASS_PRECISION, @"F0" + precision);
                return String.Format(format, DisplayNameDetail, MonoisotopicMass, AverageMass);
            }
            else
                return String.Format(massFormat, DisplayNameDetail, MonoisotopicMass, AverageMass);  
           
        }

        public virtual string InvariantName
        {
            get
            {
                var key = PrimaryEquivalenceKey;
                if (!string.IsNullOrEmpty(key))
                    return key;
<<<<<<< HEAD
                else if (!MoleculeAndMassOffset.IsMassOnly)
                    return MoleculeAndMassOffset.ToString();
=======
                else if (!ParsedMolecule.IsMassOnly)
                    return ParsedMolecule.ToString();
>>>>>>> 8116fa9d
                else
                    return String.Format(CultureInfo.InvariantCulture, massFormat, InvariantNameDetail, MonoisotopicMass, AverageMass);
            }
        }

        public const string INVARIANT_NAME_DETAIL = "Molecule";
        private const int SERIALIZATION_DIGITS = 9; // Number of digits to use when serializing masses
        private const double SERIALIZATION_TOLERANCE = 5E-10; // Tolerance for comparing serializing masses
        public virtual string InvariantNameDetail { get { return INVARIANT_NAME_DETAIL; } } 
        public virtual string DisplayNameDetail { get { return Resources.CustomMolecule_DisplayName_Molecule; } }

        public TypedMass GetMass(MassType massType)
        {
            return massType.IsMonoisotopic() ? MonoisotopicMass :  AverageMass;
        }

        public void Validate()
        {
            if (AverageMass == 0 || MonoisotopicMass == 0)
                throw new InvalidDataException(Resources.CustomMolecule_Validate_Custom_molecules_must_specify_a_formula_or_valid_monoisotopic_and_average_masses_);
            if(AverageMass > MAX_MASS || MonoisotopicMass > MAX_MASS)
                throw new InvalidDataException(string.Format(Resources.CustomMolecule_Validate_The_mass__0__of_the_custom_molecule_exceeeds_the_maximum_of__1__, 
                    AverageMass > MAX_MASS ? AverageMass : MonoisotopicMass, MAX_MASS));
            if(AverageMass < MIN_MASS || MonoisotopicMass < MIN_MASS)
                throw new InvalidDataException(string.Format(Resources.CustomMolecule_Validate_The_mass__0__of_the_custom_molecule_is_less_than_the_minimum_of__1__,
                    AverageMass < MIN_MASS ? AverageMass : MonoisotopicMass, MIN_MASS));
        }

        public bool IsEmpty
        {
            get
            {
                return ReferenceEquals(this, EMPTY) ||
                       string.IsNullOrEmpty(Name) &&
<<<<<<< HEAD
                       MoleculeMassOffset.IsNullOrEmpty(MoleculeAndMassOffset) &&
=======
                       ParsedMolecule.IsNullOrEmpty(ParsedMolecule) &&
>>>>>>> 8116fa9d
                       AccessionNumbers.IsEmpty;
            }
        }

        private bool Equals(CustomMolecule other)
        {
            var equal = CompareTo(other) == 0;
            return equal; // For debugging convenience
        }

        public override bool Equals(object obj)
        {
            if (ReferenceEquals(null, obj)) return false;
            if (ReferenceEquals(this, obj)) return true;
            if (obj.GetType() != GetType()) return false;
            return Equals((CustomMolecule)obj);
        }

        public override int GetHashCode()
        {
            unchecked
            {
<<<<<<< HEAD
                int hashCode = (MoleculeAndMassOffset != null ? MoleculeAndMassOffset.GetHashCode() : 0);
=======
                int hashCode = (ParsedMolecule != null ? ParsedMolecule.GetHashCode() : 0);
>>>>>>> 8116fa9d
                hashCode = (hashCode*397) ^ (Name != null ? Name.GetHashCode() : 0);
                hashCode = (hashCode*397) ^ MonoisotopicMass.GetHashCode();
                hashCode = (hashCode * 397) ^ AverageMass.GetHashCode();
                hashCode = (hashCode * 397) ^ AccessionNumbers.GetHashCode();
                return hashCode;
            }
        }

        /// <summary>
        /// For use in heavy/light matching, where formula or name is only reliable match value
        /// Without that we use transition list mz sort order
        /// </summary>
        public static bool Equivalent(CustomMolecule molA, CustomMolecule molB)
        {
            if (Equals(molA, molB))
                return true;
            if (molA == null || molB == null)
                return false; // One null, one non-null
            // Name
            if (molA.PrimaryEquivalenceKey != null || molB.PrimaryEquivalenceKey != null)
                return Equals(molA.PrimaryEquivalenceKey, molB.PrimaryEquivalenceKey);
            // Formula (stripped of labels)
            if (molA.SecondaryEquivalenceKey != null || molB.SecondaryEquivalenceKey != null)
                return Equals(molA.SecondaryEquivalenceKey, molB.SecondaryEquivalenceKey);
            return true; // Not proven to be unequivalent - it's up to caller to think about mz
        }

        public int GetEquivalentHashCode()
        {
            if (!string.IsNullOrEmpty(PrimaryEquivalenceKey))
                return PrimaryEquivalenceKey.GetHashCode();
            if (!string.IsNullOrEmpty(SecondaryEquivalenceKey))
                return SecondaryEquivalenceKey.GetHashCode();
            return 0;
        }

        protected enum ATTR
        {
            name, //For Measured ion as in reporter ions
            custom_ion_name, // For custom ion as found in molecule list
            formula, // Obsolete - but this is a cue that the formula is missing a hydrogen, since we used to assume M+H ionization
            ion_formula,
            mass_monoisotopic, //  Obsolete - would be most properly called mass_h_monoisotopic
            mass_average, // Obsolete - would be most properly called mass_h_average
            neutral_formula, // Chemical formula, no adducts
            neutral_mass_monoisotopic,
            neutral_mass_average,
            id
        }

        public TypedMass ReadAverageMass(XmlReader reader)
        {
            var mass = reader.GetNullableDoubleAttribute(ATTR.mass_average); // Pre-3.62 we wrote out massH for custom ions but not for reporter ions
            if (mass.HasValue)
            {
                return TypedMass.Create(mass.Value, (this is SettingsCustomIon) ? MassType.Average : MassType.AverageMassH);
            }
            return TypedMass.Create(reader.GetDoubleAttribute(ATTR.neutral_mass_average), MassType.Average); 
        }

        public TypedMass ReadMonoisotopicMass(XmlReader reader)
        {
            var mass = reader.GetNullableDoubleAttribute(ATTR.mass_monoisotopic); // Pre-3.62 we wrote out massH for custom ions but not for reporter ions
            if (mass.HasValue)
            {
                return TypedMass.Create(mass.Value, (this is SettingsCustomIon) ? MassType.Monoisotopic : MassType.MonoisotopicMassH);
            }
            return TypedMass.Create(reader.GetDoubleAttribute(ATTR.neutral_mass_monoisotopic), MassType.Monoisotopic);
        }

        /// <summary>
        /// Deserialize an XML description, noting that in pre-3.62 Skyline
        /// the formula may possibly have an adduct appended to it because we
        /// treated the "peptide" and its first precursor as the same thing
        /// </summary>
        public static CustomMolecule Deserialize(XmlReader reader, out Adduct embeddedAdduct)
        {
            var molecule = new CustomMolecule();
            molecule.ReadAttributes(reader, out embeddedAdduct);
            return molecule;
        }

        protected virtual void ReadAttributes(XmlReader reader, out Adduct embeddedAdduct)
        {

            var text = reader.GetAttribute(ATTR.formula);
            text = text?.Trim(); // We've seen some trailing spaces in the wild
<<<<<<< HEAD
            MoleculeMassOffset formula;
            try
            {
                text = Adduct.FindInFormula(text, out embeddedAdduct);
                formula = MoleculeMassOffset.Create(text);
                if (!string.IsNullOrEmpty(text))
                {
                    formula = formula.AdjustElementCountNoMassOffsetChange(BioMassCalc.H, 1);  // Update this old style formula to current by adding the hydrogen we formerly left out due to assuming protonation
=======
            ParsedMolecule formula;
            try
            {
                text = Adduct.FindInFormula(text, out embeddedAdduct);
                formula = ParsedMolecule.Create(text);
                if (!string.IsNullOrEmpty(text))
                {
                    formula = formula.AdjustElementCount(BioMassCalc.H, 1);  // Update this old style formula to current by adding the hydrogen we formerly left out due to assuming protonation
>>>>>>> 8116fa9d
                }
                else
                {
                    text = reader.GetAttribute(ATTR.ion_formula) ?? reader.GetAttribute(ATTR.neutral_formula);
                    text = Adduct.FindInFormula(text, out embeddedAdduct);
<<<<<<< HEAD
                    formula = MoleculeMassOffset.Create(text);
=======
                    formula = ParsedMolecule.Create(text);
>>>>>>> 8116fa9d
                }
            }
            catch (Exception e)
            {
                throw new InvalidDataException(e.Message, e);
            }

            var averageMass = ReadAverageMass(reader);
            var monoisotopicMass = ReadMonoisotopicMass(reader);

            if ((averageMass == 0) != (monoisotopicMass == 0))
            {
                // Expected both or neither to be zero
                throw new InvalidDataException(Resources.CustomMolecule_Validate_Custom_molecules_must_specify_a_formula_or_valid_monoisotopic_and_average_masses_);
            }

<<<<<<< HEAD
            SetFormula(MoleculeMassOffset.IsNullOrEmpty(formula) ? 
                // ReSharper disable once PossibleNullReferenceException
                formula.ChangeMassOffset(monoisotopicMass.ChangeIsMassH(false), averageMass.ChangeIsMassH(false)) : // Mass-only description
=======
            SetFormula(ParsedMolecule.IsNullOrEmpty(formula) ? 
                // ReSharper disable once PossibleNullReferenceException
                formula.Change(monoisotopicMass.ChangeIsMassH(false), averageMass.ChangeIsMassH(false)) : // Mass-only description
>>>>>>> 8116fa9d
                formula);

            Name = reader.GetAttribute(ATTR.custom_ion_name);

            if (string.IsNullOrEmpty(Name))
            {
                Name = reader.GetAttribute(ATTR.name) ?? string.Empty;
            }

            AccessionNumbers = MoleculeAccessionNumbers.FromSerializableString(reader.GetAttribute(ATTR.id));

            Validate();
        }

        public void WriteXml(XmlWriter writer, Adduct adduct)
        {
            if (adduct.IsEmpty)
            {
<<<<<<< HEAD
                writer.WriteAttributeIfString(ATTR.neutral_formula,  MoleculeAndMassOffset.IsMassOnly ? string.Empty : MoleculeAndMassOffset.ToString()); // If it's mass only, let ATTR.neutral_mass_* show that
=======
                writer.WriteAttributeIfString(ATTR.neutral_formula,  ParsedMolecule.IsMassOnly ? string.Empty : ParsedMolecule.ToString()); // If it's mass only, let ATTR.neutral_mass_* show that
>>>>>>> 8116fa9d
            }
            else
            {
                writer.WriteAttributeIfString(ATTR.ion_formula,
<<<<<<< HEAD
                    (MoleculeAndMassOffset.IsMassOnly ? string.Empty : MoleculeAndMassOffset.ToString()) + // If it's mass only, let ATTR.neutral_mass_* show that
=======
                    (ParsedMolecule.IsMassOnly ? string.Empty : ParsedMolecule.ToString()) + // If it's mass only, let ATTR.neutral_mass_* show that
>>>>>>> 8116fa9d
                                                        (adduct.IsProteomic ? string.Empty : adduct.ToString())); 
            }
            Assume.IsFalse(AverageMass.IsMassH()); // We're going to read these as neutral masses
            Assume.IsFalse(MonoisotopicMass.IsMassH());
<<<<<<< HEAD
            writer.WriteAttributeNullable(ATTR.neutral_mass_average, MoleculeAndMassOffset.IsMassOnly ? AverageMass : Math.Round(AverageMass, BioMassCalc.MassPrecision));
            writer.WriteAttributeNullable(ATTR.neutral_mass_monoisotopic, MoleculeAndMassOffset.IsMassOnly ? MonoisotopicMass : Math.Round(MonoisotopicMass, BioMassCalc.MassPrecision));
=======
            writer.WriteAttributeNullable(ATTR.neutral_mass_average, ParsedMolecule.IsMassOnly ? AverageMass : Math.Round(AverageMass, BioMassCalc.MassPrecision));
            writer.WriteAttributeNullable(ATTR.neutral_mass_monoisotopic, ParsedMolecule.IsMassOnly ? MonoisotopicMass : Math.Round(MonoisotopicMass, BioMassCalc.MassPrecision));
>>>>>>> 8116fa9d
            if (!string.IsNullOrEmpty(Name))
                writer.WriteAttribute(ATTR.custom_ion_name, Name);
            writer.WriteAttributeIfString(ATTR.id, AccessionNumbers.ToSerializableString());
        }

        public int CompareTo(CustomMolecule other)
        {
            if (other == null)
                return 1;
            var result = string.CompareOrdinal(Name, other.Name);
            if (result == 0)
            {
<<<<<<< HEAD
                result = MoleculeAndMassOffset.CompareTolerant(other.MoleculeAndMassOffset, SERIALIZATION_TOLERANCE);  // Allow for float vs double serialization effects
=======
                result = ParsedMolecule.CompareTolerant(other.ParsedMolecule, SERIALIZATION_TOLERANCE);  // Allow for float vs double serialization effects
>>>>>>> 8116fa9d
                if (result == 0)
                {
                    result = AccessionNumbers.CompareTo(other.AccessionNumbers);
                }
            }
            return result;
        }

        public override string ToString()
        {
            return DisplayName;
        }

        public string ToString(MzTolerance tolerance)
        {
            return GetDisplayName(tolerance);
        }

        public static bool IsValidLibKey(string key)
        {
            try
            {
                SequenceMassCalc.FormulaMass(SkylineBioMassCalc.AVERAGE, key);
            }
            catch
            {
                return false;
            }
            return true;
        }
    }
}
<|MERGE_RESOLUTION|>--- conflicted
+++ resolved
@@ -1,1032 +1,890 @@
-﻿/*
- * Original author: Brian Pratt <bspratt at proteinms dot net>,
- *                  MacCoss Lab, Department of Genome Sciences, UW
- *
- * Copyright 2017 University of Washington - Seattle, WA
- *
- * Licensed under the Apache License, Version 2.0 (the "License");
- * you may not use this file except in compliance with the License.
- * You may obtain a copy of the License at
- *
- *     http://www.apache.org/licenses/LICENSE-2.0
- *
- * Unless required by applicable law or agreed to in writing, software
- * distributed under the License is distributed on an "AS IS" BASIS,
- * WITHOUT WARRANTIES OR CONDITIONS OF ANY KIND, either express or implied.
- * See the License for the specific language governing permissions and
- * limitations under the License.
- */
-
-using System;
-using System.Collections.Generic;
-using System.Globalization;
-using System.IO;
-using System.Linq;
-using System.Text.RegularExpressions;
-using System.Xml;
-using pwiz.Common.Chemistry;
-using pwiz.Common.Collections;
-using pwiz.Common.SystemUtil;
-using pwiz.Skyline.Model.DocSettings;
-using pwiz.Skyline.Model.Lib;
-using pwiz.Skyline.Properties;
-using pwiz.Skyline.Util;
-using pwiz.Skyline.Util.Extensions;
-
-namespace pwiz.Skyline.Model
-{
-    public class MoleculeAccessionNumbers : IComparable<MoleculeAccessionNumbers>, IEquatable<MoleculeAccessionNumbers>
-    {
-        /// <summary>
-        /// For molecule IDs such as InChiKey, CAS, etc to match blib (see pwiz_tools\BiblioSpec\src\SmallMolMetadata.h)
-        /// </summary>
-
-        public static MoleculeAccessionNumbers EMPTY = new MoleculeAccessionNumbers(string.Empty);
-        public static bool IsNullOrEmpty(MoleculeAccessionNumbers item) { return item == null || Equals(item, EMPTY); }
-        public ImmutableSortedList<string, string> AccessionNumbers { get; private set; } // Accession type/value pairs, sorted by PREFERRED_ACCESSION_TYPE_ORDER
-        public string PrimaryAccessionType { get { return AccessionNumbers == null ? null : AccessionNumbers.Keys.FirstOrDefault(); } } // Type of key, if any, in first order of PREFERRED_ACCESSION_TYPE_ORDER
-        public string PrimaryAccessionValue { get { return AccessionNumbers == null ? null : AccessionNumbers.Values.FirstOrDefault(); } } // Value of key, if any, in first order of PREFERRED_ACCESSION_TYPE_ORDER
-
-        // Familiar molecule ID formats, and our order of preference as primary key
-        public static readonly string[] PREFERRED_ACCESSION_TYPE_ORDER = { TagInChiKey, TagCAS, TagHMDB, TagInChI, TagSMILES, TagKEGG };
-        public const string TagInChiKey = "InChiKey";
-        public const string TagCAS = "CAS";
-        public const string TagHMDB = "HMDB";
-        public const string TagInChI = "InChI";
-        public const string TagSMILES = "SMILES";
-        public const string TagKEGG = "KEGG";
-
-        public static MoleculeAccessionNumbers FromString(string tsv)
-        {
-            if (string.IsNullOrEmpty(tsv))
-            {
-                return EMPTY;
-            }
-            return new MoleculeAccessionNumbers(tsv);
-        }
-
-        private static readonly SortByPreferredAccessionType ACCESSION_TYPE_SORTER = new SortByPreferredAccessionType();
-
-        public MoleculeAccessionNumbers(IDictionary<string, string> keys)
-        {
-            var nonEmptyKeys = keys==null ? new KeyValuePair<string, string>[]{} : keys.Where(kvp => !string.IsNullOrEmpty(kvp.Value)).ToArray();
-            AccessionNumbers = ImmutableSortedList<string, string>.FromValues(nonEmptyKeys, ACCESSION_TYPE_SORTER); 
-        }
-
-        /// <summary>
-        /// Pick apart a string like "CAS:58-08-2\tinchi:1S/C8H10N4O2/c1-10-4-9-6-5(10)7(13)12(3)8(14)11(6)2/h4H,1-3H3\tmykey:a:b:c:d"
-        /// </summary>
-        public static Dictionary<string, string> FormatAccessionNumbers(string keysTSV, string inChiKey = null)
-        {
-            var keys = new Dictionary<string, string>(StringComparer.OrdinalIgnoreCase); // Treat "cas" and "CAS" as identical lookups
-            if (!string.IsNullOrEmpty(keysTSV) || !string.IsNullOrEmpty(inChiKey))
-            {
-                if (!string.IsNullOrEmpty(keysTSV))
-                {
-                    foreach (var kvp in keysTSV.Split(TextUtil.SEPARATOR_TSV))
-                    {
-                        var pair = kvp.Split(':');
-                        if (pair.Length > 1)
-                        {
-                            var key = pair[0].Trim();
-                            var value = string.Join(@":", pair.Skip(1)).Trim(); // In case value contains semicolons
-                            if (!string.IsNullOrEmpty(value))
-                            {
-                                keys.Add(key, value);
-                            }
-                        }
-                    }
-                }
-            }
-
-            return keys;
-        }
-
-        public MoleculeAccessionNumbers(string keysTSV, string inChiKey = null)
-        {
-            var keys = FormatAccessionNumbers(keysTSV, inChiKey);
-            if (!string.IsNullOrEmpty(inChiKey))
-            {
-                if (keys.ContainsKey(TagInChiKey))
-                    Assume.AreEqual(inChiKey, keys[TagInChiKey]);
-                else
-                    keys.Add(TagInChiKey, inChiKey);
-            }
-            AccessionNumbers = ImmutableSortedList<string, string>.FromValues(keys, ACCESSION_TYPE_SORTER); 
-        }
-
-        public bool IsEmpty {
-            get
-            {
-                return AccessionNumbers == null || AccessionNumbers.Count == 0;
-            }
-        }
-
-        class SortByPreferredAccessionType : IComparer<string>
-        {
-
-            public int Compare(string left, string right)
-            {
-                // Treat "cas" and "CAS" as identical lookups
-                var orderleft = PREFERRED_ACCESSION_TYPE_ORDER.IndexOf(s => StringComparer.OrdinalIgnoreCase.Compare(left, s) == 0);
-                var orderright = PREFERRED_ACCESSION_TYPE_ORDER.IndexOf(s => StringComparer.OrdinalIgnoreCase.Compare(right, s) == 0);
-                if (orderleft >= 0)
-                {
-                    return orderright >= 0 ? orderleft - orderright : -1;
-                }
-                return (orderright >= 0) ? 1 : StringComparer.OrdinalIgnoreCase.Compare(left, right);
-            }
-
-        }
-
-        public string GetInChiKey()
-        {
-            string inchikey;
-            return AccessionNumbers != null && AccessionNumbers.TryGetValue(TagInChiKey, out inchikey) ? inchikey : null;
-        }
-        public string GetInChI()
-        {
-            string inchikey;
-            return AccessionNumbers != null && AccessionNumbers.TryGetValue(TagInChI, out inchikey) ? inchikey : null;
-        }
-        public string GetCAS()
-        {
-            string cas;
-            return AccessionNumbers != null && AccessionNumbers.TryGetValue(TagCAS, out cas) ? cas : null;
-        }
-
-        public string GetHMDB()
-        {
-            string hmdb;
-            return AccessionNumbers != null && AccessionNumbers.TryGetValue(TagHMDB, out hmdb) ? hmdb : null;
-        }
-
-        public string GetSMILES()
-        {
-            string smiles;
-            return AccessionNumbers != null && AccessionNumbers.TryGetValue(TagSMILES, out smiles) ? smiles : null;
-        }
-
-        public string GetKEGG()
-        {
-            string kegg;
-            return AccessionNumbers != null && AccessionNumbers.TryGetValue(TagKEGG, out kegg) ? kegg : null;
-        }
-
-        public string GetNonInChiKeys()
-        {
-            return AccessionNumbers != null && AccessionNumbers.Any() ?
-                AccessionNumbers.Where(k => k.Key != TagInChiKey).Select(kvp => string.Format(@"{0}:{1}", kvp.Key, kvp.Value)).ToDsvLine(TextUtil.SEPARATOR_TSV) :
-                null;
-        }
-
-        public string[] GetAllKeys()
-        {
-            return ToString().Split(TextUtil.SEPARATOR_TSV);
-        }
-
-        public int CompareTo(MoleculeAccessionNumbers other)
-        {
-            if (other == null)
-                return 1;
-            if (other.AccessionNumbers == null)
-                return AccessionNumbers == null ? 0 : 1;
-            if (AccessionNumbers == null)
-                return other.AccessionNumbers == null ? 0 : -1;
-            foreach (var key in AccessionNumbers)
-            {
-                string value;
-                if (!other.AccessionNumbers.TryGetValue(key.Key, out value))
-                {
-                    return 1;
-                }
-                var result = string.Compare(key.Value, value, StringComparison.InvariantCultureIgnoreCase);
-                if (result != 0)
-                    return result;
-            }
-            return AccessionNumbers.Count.CompareTo(other.AccessionNumbers.Count);
-        }
-
-        // Return true iff this and other have some accessions in common and others in conflict
-        public bool InconsistentWith(MoleculeAccessionNumbers other)
-        {
-            if (IsEmpty && IsNullOrEmpty(other))
-            {
-                return false;
-            }
-            return AccessionNumbers.Any(kvp => 
-                       other.AccessionNumbers.TryGetValue(kvp.Key, out var value) && Equals(value, kvp.Value)) &&
-                   AccessionNumbers.Any(kvp =>
-                       other.AccessionNumbers.TryGetValue(kvp.Key, out var value) && !Equals(value, kvp.Value));
-        }
-
-        // Return the values in common of two sets of accession numbers - return null if no intersection, or any conflict
-        public MoleculeAccessionNumbers Intersection(MoleculeAccessionNumbers other)
-        {
-            if (IsEmpty || IsNullOrEmpty(other))
-            {
-                return null;
-            }
-
-            if (Equals(other))
-            {
-                return this;
-            }
-
-            var result = new Dictionary<string, string>();
-            foreach (var keyValuePair in AccessionNumbers)
-            {
-                if (other.AccessionNumbers.TryGetValue(keyValuePair.Key, out var value))
-                {
-                    var compare = string.Compare(keyValuePair.Value, value, StringComparison.InvariantCultureIgnoreCase);
-                    if (compare != 0)
-                    {
-                        return null; // Conflict, can't intersect
-                    }
-                    result.Add(keyValuePair.Key, keyValuePair.Value); // Same value for this and other
-                }
-            }
-
-            return result.Count == 0 ? null : new MoleculeAccessionNumbers(result);
-        }
-
-        // Merge two sets of accession numbers if they don't have conflicts - return null if they do
-        public MoleculeAccessionNumbers Union(MoleculeAccessionNumbers other)
-        {
-            if (IsNullOrEmpty(other))
-            {
-                return this;
-            }
-            if (IsEmpty)
-            {
-                return other;
-            }
-            if (Equals(other))
-            {
-                return this;
-            }
-
-            var result = new Dictionary<string, string>();
-            foreach (var keyValuePair in AccessionNumbers)
-            {
-                if (other.AccessionNumbers.TryGetValue(keyValuePair.Key, out var value))
-                {
-                    var compare = string.Compare(keyValuePair.Value, value, StringComparison.InvariantCultureIgnoreCase);
-                    if (compare != 0)
-                    {
-                        return null; // Conflict, can't merge
-                    }
-                }
-                result.Add(keyValuePair.Key, keyValuePair.Value); // No conflict
-            }
-
-            foreach (var keyValuePair in other.AccessionNumbers)
-            {
-                if (!result.ContainsKey(keyValuePair.Key))
-                {
-                    result.Add(keyValuePair.Key, keyValuePair.Value); // Not in the other
-                }
-            }
-
-            return new MoleculeAccessionNumbers(result);
-        }
-
-        public bool Equals(MoleculeAccessionNumbers other)
-        {
-            return CompareTo(other) == 0;
-        }
-
-
-
-        public override string ToString()
-        {
-            return ToString(TextUtil.SEPARATOR_TSV_STR);
-        }
-
-        public string ToString(string separator)
-        {
-            var result = string.Empty;
-            if (AccessionNumbers != null && AccessionNumbers.Any())
-            {
-                foreach (var key in PREFERRED_ACCESSION_TYPE_ORDER)
-                {
-                    string value;
-                    if (AccessionNumbers.TryGetValue(key, out value) && !string.IsNullOrEmpty(value))
-                    {
-                        result += string.Format(@"{0}{1}:{2}",
-                            string.IsNullOrEmpty(result) ? string.Empty : separator, key, value);
-                    }
-                }
-            }
-            return result;
-        }
-
-        public string EscapeTabsForXML(string tsv)
-        {
-            if (string.IsNullOrEmpty(tsv))
-                return tsv;
-
-            // Replace tab with something that XML parsers won't mess with
-            var newsep = @"$";
-            while (tsv.Contains(newsep))
-            {
-                newsep += @"_"; // Grow it until it's unique
-            }
-            // Encode the TSV, declaring the separator 
-            return string.Format(@"#{0}#{1}", newsep, tsv.Replace(TextUtil.SEPARATOR_TSV_STR, newsep));
-        }
-
-        public static string UnescapeTabsForXML(string val)
-        {
-            if (string.IsNullOrEmpty(val))
-                return val;
-            // First thing in string will be the seperator, bounded by # on either end
-            var sep = val.Split('#')[1];
-            return val.Substring(sep.Length + 2).Replace(sep, TextUtil.SEPARATOR_TSV_STR);
-        }
-
-        public string ToSerializableString()
-        {
-            // Replace tab with something that XML parsers won't mess with
-            return EscapeTabsForXML(ToString());
-        }
-        public static MoleculeAccessionNumbers FromSerializableString(string val)
-        {
-            return FromString(UnescapeTabsForXML(val));
-        }
-
-        public override int GetHashCode()
-        {
-             return (AccessionNumbers != null && AccessionNumbers.Any()) ? AccessionNumbers.GetHashCode() : 0;
-        }
-
-        public override bool Equals(object obj)
-        {
-            if (ReferenceEquals(null, obj)) return false;
-            if (ReferenceEquals(this, obj)) return true;
-            if (obj.GetType() != GetType()) return false;
-            return Equals((MoleculeAccessionNumbers) obj);
-        }
-    }
-
-    public class CustomMolecule : IValidating, IComparable<CustomMolecule>
-    {
-<<<<<<< HEAD
-        private MoleculeMassOffset _formulaAndOrMass;
-=======
-        private ParsedMolecule _formulaAndOrMass;
->>>>>>> 8116fa9d
-        public const double MAX_MASS = 160000;
-        public const double MIN_MASS = MeasuredIon.MIN_REPORTER_MASS;
-
-        /// <summary>
-        /// A simple object used to represent any molecule
-        /// </summary>
-        /// <param name="formula">The molecular formula of the molecule, possibly including an adduct description if subclassed as a CustomIon</param>
-        /// <param name="monoisotopicMass">The monoisotopic mass of the molecule(can be calculated from formula)</param>
-        /// <param name="averageMass">The average mass of the molecule (can be calculated by the formula)</param>
-        /// <param name="name">The arbitrary name given to this molecule</param>
-        /// <param name="moleculeAccessionNumbers">Provides InChiKey, CAS number etc</param>
-        public CustomMolecule(string formula, double? monoisotopicMass, double? averageMass, string name, MoleculeAccessionNumbers moleculeAccessionNumbers = null)
-            : this(formula, 
-<<<<<<< HEAD
-                TypedMass.Create(monoisotopicMass ?? averageMass ?? 0, MassType.Monoisotopic),
-                TypedMass.Create(averageMass ?? monoisotopicMass ?? 0, MassType.Average), 
-=======
-                new TypedMass(monoisotopicMass ?? averageMass ?? 0, MassType.Monoisotopic),
-                new TypedMass(averageMass ?? monoisotopicMass ?? 0, MassType.Average), 
->>>>>>> 8116fa9d
-                name, moleculeAccessionNumbers)
-        {
-        }
-
-        public CustomMolecule(string formula, string name = null, MoleculeAccessionNumbers moleculeAccessionNumbers = null)
-            : this(formula, TypedMass.ZERO_MONO_MASSNEUTRAL, TypedMass.ZERO_AVERAGE_MASSNEUTRAL, name, moleculeAccessionNumbers)
-        {
-        }
-        
-        public CustomMolecule(TypedMass monoisotopicMass, TypedMass averageMass, string name = null, MoleculeAccessionNumbers moleculeAccessionNumbers = null)
-            : this(string.Empty, monoisotopicMass, averageMass, name, moleculeAccessionNumbers)
-        {
-        }
-
-        public CustomMolecule(string formula, TypedMass monoisotopicMass, TypedMass averageMass, string name = null, MoleculeAccessionNumbers moleculeAccessionNumbers = null)
-<<<<<<< HEAD
-            : this(MoleculeMassOffset.Create(formula, monoisotopicMass ?? TypedMass.ZERO_MONO_MASSNEUTRAL, averageMass ?? TypedMass.ZERO_AVERAGE_MASSNEUTRAL), name, moleculeAccessionNumbers)
-        {
-        }
-
-        public CustomMolecule(MoleculeMassOffset mol, string name, MoleculeAccessionNumbers moleculeAccessionNumbers = null)
-=======
-            : this(ParsedMolecule.Create(formula, monoisotopicMass, averageMass), name, moleculeAccessionNumbers)
-        {
-        }
-
-        public CustomMolecule(ParsedMolecule mol, string name, MoleculeAccessionNumbers moleculeAccessionNumbers = null)
->>>>>>> 8116fa9d
-        {
-            SetFormula(mol);
-            Name = name ?? string.Empty;
-            AccessionNumbers = moleculeAccessionNumbers ?? MoleculeAccessionNumbers.EMPTY;
-            Validate();
-        }
-
-        public CustomMolecule(CustomMolecule other)
-        {
-            _formulaAndOrMass = other._formulaAndOrMass;
-            Name = other.Name;
-<<<<<<< HEAD
-            MoleculeAndMassOffset = other.MoleculeAndMassOffset;
-=======
-            ParsedMolecule = other.ParsedMolecule;
->>>>>>> 8116fa9d
-            UnlabeledFormula = other.UnlabeledFormula;
-            AccessionNumbers = other.AccessionNumbers;
-        }
-
-        public static CustomMolecule FromSmallMoleculeLibraryAttributes(SmallMoleculeLibraryAttributes libraryAttributes)
-        {
-            Assume.IsFalse(libraryAttributes.IsEmpty);
-            var mol = libraryAttributes.ChemicalFormulaOrMasses;
-            return new CustomMolecule(mol, libraryAttributes.MoleculeName, libraryAttributes.CreateMoleculeID());
-        }
-
-<<<<<<< HEAD
-
-
-        private void SetFormula(MoleculeMassOffset mol)
-        {
-            MoleculeAndMassOffset = mol;
-=======
-        private void SetFormula(ParsedMolecule mol)
-        {
-            ParsedMolecule = mol;
->>>>>>> 8116fa9d
-        }
-
-        public static CustomMolecule EMPTY = new CustomMolecule
-        {
-<<<<<<< HEAD
-            MoleculeAndMassOffset = MoleculeMassOffset.EMPTY,
-=======
-            ParsedMolecule = ParsedMolecule.EMPTY,
->>>>>>> 8116fa9d
-            AccessionNumbers = MoleculeAccessionNumbers.EMPTY,
-            Name = string.Empty
-        };
-
-        public static bool IsNullOrEmpty(CustomMolecule mol)
-        {
-            return mol == null || mol.IsEmpty;
-        }
-
-        public bool HasChemicalFormula => _formulaAndOrMass!= null && _formulaAndOrMass.HasChemicalFormula;
-
-        public CustomMolecule AdjustElementCount(string element, int adjustCountBy)
-        {
-            return adjustCountBy == 0 ? 
-                this : 
-<<<<<<< HEAD
-                new CustomMolecule(MoleculeAndMassOffset.AdjustElementCountNoMassOffsetChange(element, adjustCountBy), this.Name, this.AccessionNumbers);
-=======
-                new CustomMolecule(ParsedMolecule.AdjustElementCount(element, adjustCountBy), this.Name, this.AccessionNumbers);
->>>>>>> 8116fa9d
-        }
-
-        /// <summary>
-        /// For serialization
-        /// </summary>
-        protected CustomMolecule()
-        {
-            AccessionNumbers = MoleculeAccessionNumbers.EMPTY;
-        }
-
-        /// <summary>
-        /// For matching heavy/light pairs in small molecule documents
-        /// </summary>
-        public string PrimaryEquivalenceKey
-        {
-            get
-            {
-                return AccessionNumbers.PrimaryAccessionValue ?? // InChiKey, or CAS, etc
-                       Name.Replace(TextUtil.SEPARATOR_TSV_STR, @" "); // Tab is a reserved char in our lib cache scheme
-            }
-        }
-        public string SecondaryEquivalenceKey { get { return UnlabeledFormula.IsMassOnly ? string.Empty : UnlabeledFormula.ToString(); } }
-
-        [Track]
-        public string Name { get; protected set; }
-
-        [Track]
-        public string Formula => _formulaAndOrMass?.ToString();
-
-<<<<<<< HEAD
-        public MoleculeMassOffset MoleculeAndMassOffset // The molecular formula and/or unknown masses - may contain isotopes
-=======
-        public ParsedMolecule ParsedMolecule // The molecular formula and/or unknown masses - may contain isotopes
->>>>>>> 8116fa9d
-        {
-            get { return _formulaAndOrMass; }
-            protected set
-            {
-<<<<<<< HEAD
-                _formulaAndOrMass = value ?? MoleculeMassOffset.EMPTY;
-                if (BioMassCalc.ContainsIsotopicElement(_formulaAndOrMass))
-                {
-                    var unlabeled = BioMassCalc.StripLabelsFromFormula(_formulaAndOrMass);
-                    UnlabeledFormula = _formulaAndOrMass.ChangeFormulaNoOffsetMassChange(unlabeled);
-                }
-                else
-                {
-                    UnlabeledFormula = _formulaAndOrMass;
-                }
-            }
-        } 
-
-        public MoleculeMassOffset UnlabeledFormula { get; private set; } // Formula with any heavy isotopes translated to light
-=======
-                _formulaAndOrMass = value ?? ParsedMolecule.EMPTY;
-                UnlabeledFormula = BioMassCalc.StripLabelsFromFormula(_formulaAndOrMass);
-            }
-        } 
-
-        public ParsedMolecule UnlabeledFormula { get; private set; } // Formula with any heavy isotopes translated to light
->>>>>>> 8116fa9d
-
-        public MoleculeAccessionNumbers AccessionNumbers { get; private set; } // InChiKey, CAS, etc to match blib, (see pwiz_tools\BiblioSpec\src\SmallMolMetadata.h)
-
-        public TypedMass MonoisotopicMass  // Calculated mass of formula, or explicitly set mass (which clears any formula)
-        {
-<<<<<<< HEAD
-            get => _formulaAndOrMass.GetTotalMass(MassType.Monoisotopic);
-=======
-            get => BioMassCalc.MONOISOTOPIC.CalculateMass(_formulaAndOrMass);
->>>>>>> 8116fa9d
-        }
-
-        public TypedMass AverageMass // Calculated mass, or explicitly set mass (which clears any formula)
-        {
-<<<<<<< HEAD
-            get => _formulaAndOrMass.GetTotalMass(MassType.Average);
-=======
-            get => BioMassCalc.AVERAGE.CalculateMass(_formulaAndOrMass);
->>>>>>> 8116fa9d
-        }
-
-        protected const int DEFAULT_ION_MASS_PRECISION = BioMassCalc.MassPrecision;
-        protected static readonly string massFormat = @"{0} [{1:F0"+DEFAULT_ION_MASS_PRECISION+@"}/{2:F0"+DEFAULT_ION_MASS_PRECISION+@"}]";
-        protected static readonly string massFormatSameMass = @"{0} [{1:F0" + DEFAULT_ION_MASS_PRECISION + @"}]";
-        protected const string massFormatRegex = @"(?:[a-z][a-z]+)\s+\[([+-]?\d*\.\d+)(?![-+0-9\.])\/([+-]?\d*\.\d+)(?![-+0-9\.])\]";
-
-        public SmallMoleculeLibraryAttributes GetSmallMoleculeLibraryAttributes()
-        {
-<<<<<<< HEAD
-            return SmallMoleculeLibraryAttributes.Create(Name, MoleculeAndMassOffset,
-=======
-            return SmallMoleculeLibraryAttributes.Create(Name, ParsedMolecule,
->>>>>>> 8116fa9d
-                AccessionNumbers.GetInChiKey(), AccessionNumbers.GetNonInChiKeys());
-        }
-
-        public string ToSerializableString()
-        {
-            // Replace tab with something that XML parsers won't mess with
-            var tsv = ToTSV();
-            return AccessionNumbers.EscapeTabsForXML(tsv);
-        }
-        public static CustomMolecule FromSerializableString(string val)
-        {
-            var tsv = MoleculeAccessionNumbers.UnescapeTabsForXML(val);
-            return FromTSV(tsv);
-        }
-
-        public const char MASS_SPLITTER = '/';
-
-        public static string FormattedMasses(double monoisotopicMass, double averageMass)
-        {
-            return string.Format(CultureInfo.InvariantCulture, @"{0:F09}/{1:F09}", monoisotopicMass, averageMass);
-        }
-
-        public List<string> AsFields()
-        {
-<<<<<<< HEAD
-            var massOrFormula = MoleculeAndMassOffset.IsMassOnly ? 
-                FormattedMasses(MonoisotopicMass, AverageMass) : // e.g. "1.2345678/1.2345679"
-                MoleculeAndMassOffset.ToString(SERIALIZATION_DIGITS); // e.g. "C12H5[+1.2345678/1.2345679]"
-=======
-            var massOrFormula = ParsedMolecule.IsMassOnly ? 
-                FormattedMasses(MonoisotopicMass, AverageMass) : // e.g. "1.2345678/1.2345679"
-                ParsedMolecule.ToString(SERIALIZATION_DIGITS); // e.g. "C12H5[+1.2345678/1.2345679]"
->>>>>>> 8116fa9d
-            var parts = new[] { Name, massOrFormula, AccessionNumbers.ToString() };
-            return (parts.All(string.IsNullOrEmpty) ? new[] { InvariantName } : parts).ToList();
-        }
-
-        public string ToTSV()
-        {
-            return TextUtil.ToEscapedTSV(AsFields());
-        }
-
-        public static CustomMolecule FromTSV(string val)
-        {
-            var vals = val.FromEscapedTSV();
-            var name = vals.Length > 0 ? vals[0] : null;
-            var formula = vals.Length > 1 ? vals[1] : null;
-            var keysTSV = vals.Length > 2 ? vals[2] : null;
-            if (formula == null && name != null && name.StartsWith(INVARIANT_NAME_DETAIL))
-            {
-                // Looks like a mass-only description
-                Regex r = new Regex(massFormatRegex,RegexOptions.IgnoreCase|RegexOptions.Singleline|RegexOptions.CultureInvariant);
-                Match m = r.Match(val);
-                if (m.Success)
-                {
-                    try
-                    {
-                        var massMono = TypedMass.Create(double.Parse(m.Groups[1].Value, CultureInfo.InvariantCulture), MassType.Monoisotopic);
-                        var massAvg =  TypedMass.Create(double.Parse(m.Groups[2].Value, CultureInfo.InvariantCulture), MassType.Average);
-                        return new CustomMolecule(massMono, massAvg);
-                    }
-                    catch
-                    {
-                        Assume.Fail(@"unable to read custom molecule information");
-                    }
-                }
-            }
-            else if (formula != null && (formula.Contains(MASS_SPLITTER) || MoleculeMassOffset.StringContainsMassOffsetCue(formula)))
-            {
-                // "formula" is actually mono and average masses, e.g. "1.23/1.24", or possibly a formula and mass offset e.g. "C12H5[-1.2/1.21]"
-                try
-                {
-<<<<<<< HEAD
-                    return new CustomMolecule(MoleculeMassOffset.Create(formula), name, new MoleculeAccessionNumbers(keysTSV));
-=======
-                    return new CustomMolecule(ParsedMolecule.Create(formula), name, new MoleculeAccessionNumbers(keysTSV));
->>>>>>> 8116fa9d
-                }
-                catch
-                {
-                    Assume.Fail(@"unable to read custom molecule information");
-                }
-            }
-            return new CustomMolecule(formula, null, null, name, new MoleculeAccessionNumbers(keysTSV));
-        }
-
-<<<<<<< HEAD
-        public CustomMolecule ChangeFormula(MoleculeMassOffset formula)
-        {
-            if (Equals(MoleculeAndMassOffset, formula))
-=======
-        public CustomMolecule ChangeFormula(ParsedMolecule formula)
-        {
-            if (Equals(ParsedMolecule, formula))
->>>>>>> 8116fa9d
-                return this;
-            return new CustomMolecule(formula, Name, AccessionNumbers);
-        }
-
-        public string DisplayName
-        {
-            get { return GetDisplayName(); }
-        }
-
-        public string GetDisplayName(MzTolerance tolerance = null)
-        {
-            string key;
-            if (!string.IsNullOrEmpty(Name))
-                return Name;
-            else if (!string.IsNullOrEmpty(key = PrimaryEquivalenceKey))
-                return key;
-<<<<<<< HEAD
-            else if (!MoleculeAndMassOffset.IsMassOnly)
-                return MoleculeAndMassOffset.ToString();
-=======
-            else if (!ParsedMolecule.IsMassOnly)
-                return ParsedMolecule.ToString();
->>>>>>> 8116fa9d
-            else if (tolerance != null)
-            {
-                // Display mass at same precision as the tolerance value. Also do not repeat mass if mono and average are the same.
-                var format = MonoisotopicMass.Value.Equals(AverageMass.Value) ? massFormatSameMass : massFormat;
-                var tol = tolerance.Value.ToString(CultureInfo.InvariantCulture);
-                var precision = tol.Length - tol.IndexOf(@".", StringComparison.Ordinal) - 1;
-                format = format.Replace(@"F0" + DEFAULT_ION_MASS_PRECISION, @"F0" + precision);
-                return String.Format(format, DisplayNameDetail, MonoisotopicMass, AverageMass);
-            }
-            else
-                return String.Format(massFormat, DisplayNameDetail, MonoisotopicMass, AverageMass);  
-           
-        }
-
-        public virtual string InvariantName
-        {
-            get
-            {
-                var key = PrimaryEquivalenceKey;
-                if (!string.IsNullOrEmpty(key))
-                    return key;
-<<<<<<< HEAD
-                else if (!MoleculeAndMassOffset.IsMassOnly)
-                    return MoleculeAndMassOffset.ToString();
-=======
-                else if (!ParsedMolecule.IsMassOnly)
-                    return ParsedMolecule.ToString();
->>>>>>> 8116fa9d
-                else
-                    return String.Format(CultureInfo.InvariantCulture, massFormat, InvariantNameDetail, MonoisotopicMass, AverageMass);
-            }
-        }
-
-        public const string INVARIANT_NAME_DETAIL = "Molecule";
-        private const int SERIALIZATION_DIGITS = 9; // Number of digits to use when serializing masses
-        private const double SERIALIZATION_TOLERANCE = 5E-10; // Tolerance for comparing serializing masses
-        public virtual string InvariantNameDetail { get { return INVARIANT_NAME_DETAIL; } } 
-        public virtual string DisplayNameDetail { get { return Resources.CustomMolecule_DisplayName_Molecule; } }
-
-        public TypedMass GetMass(MassType massType)
-        {
-            return massType.IsMonoisotopic() ? MonoisotopicMass :  AverageMass;
-        }
-
-        public void Validate()
-        {
-            if (AverageMass == 0 || MonoisotopicMass == 0)
-                throw new InvalidDataException(Resources.CustomMolecule_Validate_Custom_molecules_must_specify_a_formula_or_valid_monoisotopic_and_average_masses_);
-            if(AverageMass > MAX_MASS || MonoisotopicMass > MAX_MASS)
-                throw new InvalidDataException(string.Format(Resources.CustomMolecule_Validate_The_mass__0__of_the_custom_molecule_exceeeds_the_maximum_of__1__, 
-                    AverageMass > MAX_MASS ? AverageMass : MonoisotopicMass, MAX_MASS));
-            if(AverageMass < MIN_MASS || MonoisotopicMass < MIN_MASS)
-                throw new InvalidDataException(string.Format(Resources.CustomMolecule_Validate_The_mass__0__of_the_custom_molecule_is_less_than_the_minimum_of__1__,
-                    AverageMass < MIN_MASS ? AverageMass : MonoisotopicMass, MIN_MASS));
-        }
-
-        public bool IsEmpty
-        {
-            get
-            {
-                return ReferenceEquals(this, EMPTY) ||
-                       string.IsNullOrEmpty(Name) &&
-<<<<<<< HEAD
-                       MoleculeMassOffset.IsNullOrEmpty(MoleculeAndMassOffset) &&
-=======
-                       ParsedMolecule.IsNullOrEmpty(ParsedMolecule) &&
->>>>>>> 8116fa9d
-                       AccessionNumbers.IsEmpty;
-            }
-        }
-
-        private bool Equals(CustomMolecule other)
-        {
-            var equal = CompareTo(other) == 0;
-            return equal; // For debugging convenience
-        }
-
-        public override bool Equals(object obj)
-        {
-            if (ReferenceEquals(null, obj)) return false;
-            if (ReferenceEquals(this, obj)) return true;
-            if (obj.GetType() != GetType()) return false;
-            return Equals((CustomMolecule)obj);
-        }
-
-        public override int GetHashCode()
-        {
-            unchecked
-            {
-<<<<<<< HEAD
-                int hashCode = (MoleculeAndMassOffset != null ? MoleculeAndMassOffset.GetHashCode() : 0);
-=======
-                int hashCode = (ParsedMolecule != null ? ParsedMolecule.GetHashCode() : 0);
->>>>>>> 8116fa9d
-                hashCode = (hashCode*397) ^ (Name != null ? Name.GetHashCode() : 0);
-                hashCode = (hashCode*397) ^ MonoisotopicMass.GetHashCode();
-                hashCode = (hashCode * 397) ^ AverageMass.GetHashCode();
-                hashCode = (hashCode * 397) ^ AccessionNumbers.GetHashCode();
-                return hashCode;
-            }
-        }
-
-        /// <summary>
-        /// For use in heavy/light matching, where formula or name is only reliable match value
-        /// Without that we use transition list mz sort order
-        /// </summary>
-        public static bool Equivalent(CustomMolecule molA, CustomMolecule molB)
-        {
-            if (Equals(molA, molB))
-                return true;
-            if (molA == null || molB == null)
-                return false; // One null, one non-null
-            // Name
-            if (molA.PrimaryEquivalenceKey != null || molB.PrimaryEquivalenceKey != null)
-                return Equals(molA.PrimaryEquivalenceKey, molB.PrimaryEquivalenceKey);
-            // Formula (stripped of labels)
-            if (molA.SecondaryEquivalenceKey != null || molB.SecondaryEquivalenceKey != null)
-                return Equals(molA.SecondaryEquivalenceKey, molB.SecondaryEquivalenceKey);
-            return true; // Not proven to be unequivalent - it's up to caller to think about mz
-        }
-
-        public int GetEquivalentHashCode()
-        {
-            if (!string.IsNullOrEmpty(PrimaryEquivalenceKey))
-                return PrimaryEquivalenceKey.GetHashCode();
-            if (!string.IsNullOrEmpty(SecondaryEquivalenceKey))
-                return SecondaryEquivalenceKey.GetHashCode();
-            return 0;
-        }
-
-        protected enum ATTR
-        {
-            name, //For Measured ion as in reporter ions
-            custom_ion_name, // For custom ion as found in molecule list
-            formula, // Obsolete - but this is a cue that the formula is missing a hydrogen, since we used to assume M+H ionization
-            ion_formula,
-            mass_monoisotopic, //  Obsolete - would be most properly called mass_h_monoisotopic
-            mass_average, // Obsolete - would be most properly called mass_h_average
-            neutral_formula, // Chemical formula, no adducts
-            neutral_mass_monoisotopic,
-            neutral_mass_average,
-            id
-        }
-
-        public TypedMass ReadAverageMass(XmlReader reader)
-        {
-            var mass = reader.GetNullableDoubleAttribute(ATTR.mass_average); // Pre-3.62 we wrote out massH for custom ions but not for reporter ions
-            if (mass.HasValue)
-            {
-                return TypedMass.Create(mass.Value, (this is SettingsCustomIon) ? MassType.Average : MassType.AverageMassH);
-            }
-            return TypedMass.Create(reader.GetDoubleAttribute(ATTR.neutral_mass_average), MassType.Average); 
-        }
-
-        public TypedMass ReadMonoisotopicMass(XmlReader reader)
-        {
-            var mass = reader.GetNullableDoubleAttribute(ATTR.mass_monoisotopic); // Pre-3.62 we wrote out massH for custom ions but not for reporter ions
-            if (mass.HasValue)
-            {
-                return TypedMass.Create(mass.Value, (this is SettingsCustomIon) ? MassType.Monoisotopic : MassType.MonoisotopicMassH);
-            }
-            return TypedMass.Create(reader.GetDoubleAttribute(ATTR.neutral_mass_monoisotopic), MassType.Monoisotopic);
-        }
-
-        /// <summary>
-        /// Deserialize an XML description, noting that in pre-3.62 Skyline
-        /// the formula may possibly have an adduct appended to it because we
-        /// treated the "peptide" and its first precursor as the same thing
-        /// </summary>
-        public static CustomMolecule Deserialize(XmlReader reader, out Adduct embeddedAdduct)
-        {
-            var molecule = new CustomMolecule();
-            molecule.ReadAttributes(reader, out embeddedAdduct);
-            return molecule;
-        }
-
-        protected virtual void ReadAttributes(XmlReader reader, out Adduct embeddedAdduct)
-        {
-
-            var text = reader.GetAttribute(ATTR.formula);
-            text = text?.Trim(); // We've seen some trailing spaces in the wild
-<<<<<<< HEAD
-            MoleculeMassOffset formula;
-            try
-            {
-                text = Adduct.FindInFormula(text, out embeddedAdduct);
-                formula = MoleculeMassOffset.Create(text);
-                if (!string.IsNullOrEmpty(text))
-                {
-                    formula = formula.AdjustElementCountNoMassOffsetChange(BioMassCalc.H, 1);  // Update this old style formula to current by adding the hydrogen we formerly left out due to assuming protonation
-=======
-            ParsedMolecule formula;
-            try
-            {
-                text = Adduct.FindInFormula(text, out embeddedAdduct);
-                formula = ParsedMolecule.Create(text);
-                if (!string.IsNullOrEmpty(text))
-                {
-                    formula = formula.AdjustElementCount(BioMassCalc.H, 1);  // Update this old style formula to current by adding the hydrogen we formerly left out due to assuming protonation
->>>>>>> 8116fa9d
-                }
-                else
-                {
-                    text = reader.GetAttribute(ATTR.ion_formula) ?? reader.GetAttribute(ATTR.neutral_formula);
-                    text = Adduct.FindInFormula(text, out embeddedAdduct);
-<<<<<<< HEAD
-                    formula = MoleculeMassOffset.Create(text);
-=======
-                    formula = ParsedMolecule.Create(text);
->>>>>>> 8116fa9d
-                }
-            }
-            catch (Exception e)
-            {
-                throw new InvalidDataException(e.Message, e);
-            }
-
-            var averageMass = ReadAverageMass(reader);
-            var monoisotopicMass = ReadMonoisotopicMass(reader);
-
-            if ((averageMass == 0) != (monoisotopicMass == 0))
-            {
-                // Expected both or neither to be zero
-                throw new InvalidDataException(Resources.CustomMolecule_Validate_Custom_molecules_must_specify_a_formula_or_valid_monoisotopic_and_average_masses_);
-            }
-
-<<<<<<< HEAD
-            SetFormula(MoleculeMassOffset.IsNullOrEmpty(formula) ? 
-                // ReSharper disable once PossibleNullReferenceException
-                formula.ChangeMassOffset(monoisotopicMass.ChangeIsMassH(false), averageMass.ChangeIsMassH(false)) : // Mass-only description
-=======
-            SetFormula(ParsedMolecule.IsNullOrEmpty(formula) ? 
-                // ReSharper disable once PossibleNullReferenceException
-                formula.Change(monoisotopicMass.ChangeIsMassH(false), averageMass.ChangeIsMassH(false)) : // Mass-only description
->>>>>>> 8116fa9d
-                formula);
-
-            Name = reader.GetAttribute(ATTR.custom_ion_name);
-
-            if (string.IsNullOrEmpty(Name))
-            {
-                Name = reader.GetAttribute(ATTR.name) ?? string.Empty;
-            }
-
-            AccessionNumbers = MoleculeAccessionNumbers.FromSerializableString(reader.GetAttribute(ATTR.id));
-
-            Validate();
-        }
-
-        public void WriteXml(XmlWriter writer, Adduct adduct)
-        {
-            if (adduct.IsEmpty)
-            {
-<<<<<<< HEAD
-                writer.WriteAttributeIfString(ATTR.neutral_formula,  MoleculeAndMassOffset.IsMassOnly ? string.Empty : MoleculeAndMassOffset.ToString()); // If it's mass only, let ATTR.neutral_mass_* show that
-=======
-                writer.WriteAttributeIfString(ATTR.neutral_formula,  ParsedMolecule.IsMassOnly ? string.Empty : ParsedMolecule.ToString()); // If it's mass only, let ATTR.neutral_mass_* show that
->>>>>>> 8116fa9d
-            }
-            else
-            {
-                writer.WriteAttributeIfString(ATTR.ion_formula,
-<<<<<<< HEAD
-                    (MoleculeAndMassOffset.IsMassOnly ? string.Empty : MoleculeAndMassOffset.ToString()) + // If it's mass only, let ATTR.neutral_mass_* show that
-=======
-                    (ParsedMolecule.IsMassOnly ? string.Empty : ParsedMolecule.ToString()) + // If it's mass only, let ATTR.neutral_mass_* show that
->>>>>>> 8116fa9d
-                                                        (adduct.IsProteomic ? string.Empty : adduct.ToString())); 
-            }
-            Assume.IsFalse(AverageMass.IsMassH()); // We're going to read these as neutral masses
-            Assume.IsFalse(MonoisotopicMass.IsMassH());
-<<<<<<< HEAD
-            writer.WriteAttributeNullable(ATTR.neutral_mass_average, MoleculeAndMassOffset.IsMassOnly ? AverageMass : Math.Round(AverageMass, BioMassCalc.MassPrecision));
-            writer.WriteAttributeNullable(ATTR.neutral_mass_monoisotopic, MoleculeAndMassOffset.IsMassOnly ? MonoisotopicMass : Math.Round(MonoisotopicMass, BioMassCalc.MassPrecision));
-=======
-            writer.WriteAttributeNullable(ATTR.neutral_mass_average, ParsedMolecule.IsMassOnly ? AverageMass : Math.Round(AverageMass, BioMassCalc.MassPrecision));
-            writer.WriteAttributeNullable(ATTR.neutral_mass_monoisotopic, ParsedMolecule.IsMassOnly ? MonoisotopicMass : Math.Round(MonoisotopicMass, BioMassCalc.MassPrecision));
->>>>>>> 8116fa9d
-            if (!string.IsNullOrEmpty(Name))
-                writer.WriteAttribute(ATTR.custom_ion_name, Name);
-            writer.WriteAttributeIfString(ATTR.id, AccessionNumbers.ToSerializableString());
-        }
-
-        public int CompareTo(CustomMolecule other)
-        {
-            if (other == null)
-                return 1;
-            var result = string.CompareOrdinal(Name, other.Name);
-            if (result == 0)
-            {
-<<<<<<< HEAD
-                result = MoleculeAndMassOffset.CompareTolerant(other.MoleculeAndMassOffset, SERIALIZATION_TOLERANCE);  // Allow for float vs double serialization effects
-=======
-                result = ParsedMolecule.CompareTolerant(other.ParsedMolecule, SERIALIZATION_TOLERANCE);  // Allow for float vs double serialization effects
->>>>>>> 8116fa9d
-                if (result == 0)
-                {
-                    result = AccessionNumbers.CompareTo(other.AccessionNumbers);
-                }
-            }
-            return result;
-        }
-
-        public override string ToString()
-        {
-            return DisplayName;
-        }
-
-        public string ToString(MzTolerance tolerance)
-        {
-            return GetDisplayName(tolerance);
-        }
-
-        public static bool IsValidLibKey(string key)
-        {
-            try
-            {
-                SequenceMassCalc.FormulaMass(SkylineBioMassCalc.AVERAGE, key);
-            }
-            catch
-            {
-                return false;
-            }
-            return true;
-        }
-    }
-}
+﻿/*
+ * Original author: Brian Pratt <bspratt at proteinms dot net>,
+ *                  MacCoss Lab, Department of Genome Sciences, UW
+ *
+ * Copyright 2017 University of Washington - Seattle, WA
+ *
+ * Licensed under the Apache License, Version 2.0 (the "License");
+ * you may not use this file except in compliance with the License.
+ * You may obtain a copy of the License at
+ *
+ *     http://www.apache.org/licenses/LICENSE-2.0
+ *
+ * Unless required by applicable law or agreed to in writing, software
+ * distributed under the License is distributed on an "AS IS" BASIS,
+ * WITHOUT WARRANTIES OR CONDITIONS OF ANY KIND, either express or implied.
+ * See the License for the specific language governing permissions and
+ * limitations under the License.
+ */
+
+using System;
+using System.Collections.Generic;
+using System.Globalization;
+using System.IO;
+using System.Linq;
+using System.Text.RegularExpressions;
+using System.Xml;
+using pwiz.Common.Chemistry;
+using pwiz.Common.Collections;
+using pwiz.Common.SystemUtil;
+using pwiz.Skyline.Model.DocSettings;
+using pwiz.Skyline.Model.Lib;
+using pwiz.Skyline.Properties;
+using pwiz.Skyline.Util;
+using pwiz.Skyline.Util.Extensions;
+
+namespace pwiz.Skyline.Model
+{
+    public class MoleculeAccessionNumbers : IComparable<MoleculeAccessionNumbers>, IEquatable<MoleculeAccessionNumbers>
+    {
+        /// <summary>
+        /// For molecule IDs such as InChiKey, CAS, etc to match blib (see pwiz_tools\BiblioSpec\src\SmallMolMetadata.h)
+        /// </summary>
+
+        public static MoleculeAccessionNumbers EMPTY = new MoleculeAccessionNumbers(string.Empty);
+        public static bool IsNullOrEmpty(MoleculeAccessionNumbers item) { return item == null || Equals(item, EMPTY); }
+        public ImmutableSortedList<string, string> AccessionNumbers { get; private set; } // Accession type/value pairs, sorted by PREFERRED_ACCESSION_TYPE_ORDER
+        public string PrimaryAccessionType { get { return AccessionNumbers == null ? null : AccessionNumbers.Keys.FirstOrDefault(); } } // Type of key, if any, in first order of PREFERRED_ACCESSION_TYPE_ORDER
+        public string PrimaryAccessionValue { get { return AccessionNumbers == null ? null : AccessionNumbers.Values.FirstOrDefault(); } } // Value of key, if any, in first order of PREFERRED_ACCESSION_TYPE_ORDER
+
+        // Familiar molecule ID formats, and our order of preference as primary key
+        public static readonly string[] PREFERRED_ACCESSION_TYPE_ORDER = { TagInChiKey, TagCAS, TagHMDB, TagInChI, TagSMILES, TagKEGG };
+        public const string TagInChiKey = "InChiKey";
+        public const string TagCAS = "CAS";
+        public const string TagHMDB = "HMDB";
+        public const string TagInChI = "InChI";
+        public const string TagSMILES = "SMILES";
+        public const string TagKEGG = "KEGG";
+
+        public static MoleculeAccessionNumbers FromString(string tsv)
+        {
+            if (string.IsNullOrEmpty(tsv))
+            {
+                return EMPTY;
+            }
+            return new MoleculeAccessionNumbers(tsv);
+        }
+
+        private static readonly SortByPreferredAccessionType ACCESSION_TYPE_SORTER = new SortByPreferredAccessionType();
+
+        public MoleculeAccessionNumbers(IDictionary<string, string> keys)
+        {
+            var nonEmptyKeys = keys==null ? new KeyValuePair<string, string>[]{} : keys.Where(kvp => !string.IsNullOrEmpty(kvp.Value)).ToArray();
+            AccessionNumbers = ImmutableSortedList<string, string>.FromValues(nonEmptyKeys, ACCESSION_TYPE_SORTER); 
+        }
+
+        /// <summary>
+        /// Pick apart a string like "CAS:58-08-2\tinchi:1S/C8H10N4O2/c1-10-4-9-6-5(10)7(13)12(3)8(14)11(6)2/h4H,1-3H3\tmykey:a:b:c:d"
+        /// </summary>
+        public static Dictionary<string, string> FormatAccessionNumbers(string keysTSV, string inChiKey = null)
+        {
+            var keys = new Dictionary<string, string>(StringComparer.OrdinalIgnoreCase); // Treat "cas" and "CAS" as identical lookups
+            if (!string.IsNullOrEmpty(keysTSV) || !string.IsNullOrEmpty(inChiKey))
+            {
+                if (!string.IsNullOrEmpty(keysTSV))
+                {
+                    foreach (var kvp in keysTSV.Split(TextUtil.SEPARATOR_TSV))
+                    {
+                        var pair = kvp.Split(':');
+                        if (pair.Length > 1)
+                        {
+                            var key = pair[0].Trim();
+                            var value = string.Join(@":", pair.Skip(1)).Trim(); // In case value contains semicolons
+                            if (!string.IsNullOrEmpty(value))
+                            {
+                                keys.Add(key, value);
+                            }
+                        }
+                    }
+                }
+            }
+
+            return keys;
+        }
+
+        public MoleculeAccessionNumbers(string keysTSV, string inChiKey = null)
+        {
+            var keys = FormatAccessionNumbers(keysTSV, inChiKey);
+            if (!string.IsNullOrEmpty(inChiKey))
+            {
+                if (keys.ContainsKey(TagInChiKey))
+                    Assume.AreEqual(inChiKey, keys[TagInChiKey]);
+                else
+                    keys.Add(TagInChiKey, inChiKey);
+            }
+            AccessionNumbers = ImmutableSortedList<string, string>.FromValues(keys, ACCESSION_TYPE_SORTER); 
+        }
+
+        public bool IsEmpty {
+            get
+            {
+                return AccessionNumbers == null || AccessionNumbers.Count == 0;
+            }
+        }
+
+        class SortByPreferredAccessionType : IComparer<string>
+        {
+
+            public int Compare(string left, string right)
+            {
+                // Treat "cas" and "CAS" as identical lookups
+                var orderleft = PREFERRED_ACCESSION_TYPE_ORDER.IndexOf(s => StringComparer.OrdinalIgnoreCase.Compare(left, s) == 0);
+                var orderright = PREFERRED_ACCESSION_TYPE_ORDER.IndexOf(s => StringComparer.OrdinalIgnoreCase.Compare(right, s) == 0);
+                if (orderleft >= 0)
+                {
+                    return orderright >= 0 ? orderleft - orderright : -1;
+                }
+                return (orderright >= 0) ? 1 : StringComparer.OrdinalIgnoreCase.Compare(left, right);
+            }
+
+        }
+
+        public string GetInChiKey()
+        {
+            string inchikey;
+            return AccessionNumbers != null && AccessionNumbers.TryGetValue(TagInChiKey, out inchikey) ? inchikey : null;
+        }
+        public string GetInChI()
+        {
+            string inchikey;
+            return AccessionNumbers != null && AccessionNumbers.TryGetValue(TagInChI, out inchikey) ? inchikey : null;
+        }
+        public string GetCAS()
+        {
+            string cas;
+            return AccessionNumbers != null && AccessionNumbers.TryGetValue(TagCAS, out cas) ? cas : null;
+        }
+
+        public string GetHMDB()
+        {
+            string hmdb;
+            return AccessionNumbers != null && AccessionNumbers.TryGetValue(TagHMDB, out hmdb) ? hmdb : null;
+        }
+
+        public string GetSMILES()
+        {
+            string smiles;
+            return AccessionNumbers != null && AccessionNumbers.TryGetValue(TagSMILES, out smiles) ? smiles : null;
+        }
+
+        public string GetKEGG()
+        {
+            string kegg;
+            return AccessionNumbers != null && AccessionNumbers.TryGetValue(TagKEGG, out kegg) ? kegg : null;
+        }
+
+        public string GetNonInChiKeys()
+        {
+            return AccessionNumbers != null && AccessionNumbers.Any() ?
+                AccessionNumbers.Where(k => k.Key != TagInChiKey).Select(kvp => string.Format(@"{0}:{1}", kvp.Key, kvp.Value)).ToDsvLine(TextUtil.SEPARATOR_TSV) :
+                null;
+        }
+
+        public string[] GetAllKeys()
+        {
+            return ToString().Split(TextUtil.SEPARATOR_TSV);
+        }
+
+        public int CompareTo(MoleculeAccessionNumbers other)
+        {
+            if (other == null)
+                return 1;
+            if (other.AccessionNumbers == null)
+                return AccessionNumbers == null ? 0 : 1;
+            if (AccessionNumbers == null)
+                return other.AccessionNumbers == null ? 0 : -1;
+            foreach (var key in AccessionNumbers)
+            {
+                string value;
+                if (!other.AccessionNumbers.TryGetValue(key.Key, out value))
+                {
+                    return 1;
+                }
+                var result = string.Compare(key.Value, value, StringComparison.InvariantCultureIgnoreCase);
+                if (result != 0)
+                    return result;
+            }
+            return AccessionNumbers.Count.CompareTo(other.AccessionNumbers.Count);
+        }
+
+        // Return true iff this and other have some accessions in common and others in conflict
+        public bool InconsistentWith(MoleculeAccessionNumbers other)
+        {
+            if (IsEmpty && IsNullOrEmpty(other))
+            {
+                return false;
+            }
+            return AccessionNumbers.Any(kvp => 
+                       other.AccessionNumbers.TryGetValue(kvp.Key, out var value) && Equals(value, kvp.Value)) &&
+                   AccessionNumbers.Any(kvp =>
+                       other.AccessionNumbers.TryGetValue(kvp.Key, out var value) && !Equals(value, kvp.Value));
+        }
+
+        // Return the values in common of two sets of accession numbers - return null if no intersection, or any conflict
+        public MoleculeAccessionNumbers Intersection(MoleculeAccessionNumbers other)
+        {
+            if (IsEmpty || IsNullOrEmpty(other))
+            {
+                return null;
+            }
+
+            if (Equals(other))
+            {
+                return this;
+            }
+
+            var result = new Dictionary<string, string>();
+            foreach (var keyValuePair in AccessionNumbers)
+            {
+                if (other.AccessionNumbers.TryGetValue(keyValuePair.Key, out var value))
+                {
+                    var compare = string.Compare(keyValuePair.Value, value, StringComparison.InvariantCultureIgnoreCase);
+                    if (compare != 0)
+                    {
+                        return null; // Conflict, can't intersect
+                    }
+                    result.Add(keyValuePair.Key, keyValuePair.Value); // Same value for this and other
+                }
+            }
+
+            return result.Count == 0 ? null : new MoleculeAccessionNumbers(result);
+        }
+
+        // Merge two sets of accession numbers if they don't have conflicts - return null if they do
+        public MoleculeAccessionNumbers Union(MoleculeAccessionNumbers other)
+        {
+            if (IsNullOrEmpty(other))
+            {
+                return this;
+            }
+            if (IsEmpty)
+            {
+                return other;
+            }
+            if (Equals(other))
+            {
+                return this;
+            }
+
+            var result = new Dictionary<string, string>();
+            foreach (var keyValuePair in AccessionNumbers)
+            {
+                if (other.AccessionNumbers.TryGetValue(keyValuePair.Key, out var value))
+                {
+                    var compare = string.Compare(keyValuePair.Value, value, StringComparison.InvariantCultureIgnoreCase);
+                    if (compare != 0)
+                    {
+                        return null; // Conflict, can't merge
+                    }
+                }
+                result.Add(keyValuePair.Key, keyValuePair.Value); // No conflict
+            }
+
+            foreach (var keyValuePair in other.AccessionNumbers)
+            {
+                if (!result.ContainsKey(keyValuePair.Key))
+                {
+                    result.Add(keyValuePair.Key, keyValuePair.Value); // Not in the other
+                }
+            }
+
+            return new MoleculeAccessionNumbers(result);
+        }
+
+        public bool Equals(MoleculeAccessionNumbers other)
+        {
+            return CompareTo(other) == 0;
+        }
+
+
+
+        public override string ToString()
+        {
+            return ToString(TextUtil.SEPARATOR_TSV_STR);
+        }
+
+        public string ToString(string separator)
+        {
+            var result = string.Empty;
+            if (AccessionNumbers != null && AccessionNumbers.Any())
+            {
+                foreach (var key in PREFERRED_ACCESSION_TYPE_ORDER)
+                {
+                    string value;
+                    if (AccessionNumbers.TryGetValue(key, out value) && !string.IsNullOrEmpty(value))
+                    {
+                        result += string.Format(@"{0}{1}:{2}",
+                            string.IsNullOrEmpty(result) ? string.Empty : separator, key, value);
+                    }
+                }
+            }
+            return result;
+        }
+
+        public string EscapeTabsForXML(string tsv)
+        {
+            if (string.IsNullOrEmpty(tsv))
+                return tsv;
+
+            // Replace tab with something that XML parsers won't mess with
+            var newsep = @"$";
+            while (tsv.Contains(newsep))
+            {
+                newsep += @"_"; // Grow it until it's unique
+            }
+            // Encode the TSV, declaring the separator 
+            return string.Format(@"#{0}#{1}", newsep, tsv.Replace(TextUtil.SEPARATOR_TSV_STR, newsep));
+        }
+
+        public static string UnescapeTabsForXML(string val)
+        {
+            if (string.IsNullOrEmpty(val))
+                return val;
+            // First thing in string will be the seperator, bounded by # on either end
+            var sep = val.Split('#')[1];
+            return val.Substring(sep.Length + 2).Replace(sep, TextUtil.SEPARATOR_TSV_STR);
+        }
+
+        public string ToSerializableString()
+        {
+            // Replace tab with something that XML parsers won't mess with
+            return EscapeTabsForXML(ToString());
+        }
+        public static MoleculeAccessionNumbers FromSerializableString(string val)
+        {
+            return FromString(UnescapeTabsForXML(val));
+        }
+
+        public override int GetHashCode()
+        {
+             return (AccessionNumbers != null && AccessionNumbers.Any()) ? AccessionNumbers.GetHashCode() : 0;
+        }
+
+        public override bool Equals(object obj)
+        {
+            if (ReferenceEquals(null, obj)) return false;
+            if (ReferenceEquals(this, obj)) return true;
+            if (obj.GetType() != GetType()) return false;
+            return Equals((MoleculeAccessionNumbers) obj);
+        }
+    }
+
+    public class CustomMolecule : IValidating, IComparable<CustomMolecule>
+    {
+        private ParsedMolecule _formulaAndOrMass;
+        public const double MAX_MASS = 160000;
+        public const double MIN_MASS = MeasuredIon.MIN_REPORTER_MASS;
+
+        /// <summary>
+        /// A simple object used to represent any molecule
+        /// </summary>
+        /// <param name="formula">The molecular formula of the molecule, possibly including an adduct description if subclassed as a CustomIon</param>
+        /// <param name="monoisotopicMass">The monoisotopic mass of the molecule(can be calculated from formula)</param>
+        /// <param name="averageMass">The average mass of the molecule (can be calculated by the formula)</param>
+        /// <param name="name">The arbitrary name given to this molecule</param>
+        /// <param name="moleculeAccessionNumbers">Provides InChiKey, CAS number etc</param>
+        public CustomMolecule(string formula, double? monoisotopicMass, double? averageMass, string name, MoleculeAccessionNumbers moleculeAccessionNumbers = null)
+            : this(formula, 
+                new TypedMass(monoisotopicMass ?? averageMass ?? 0, MassType.Monoisotopic),
+                new TypedMass(averageMass ?? monoisotopicMass ?? 0, MassType.Average), 
+                name, moleculeAccessionNumbers)
+        {
+        }
+
+        public CustomMolecule(string formula, string name = null, MoleculeAccessionNumbers moleculeAccessionNumbers = null)
+            : this(formula, TypedMass.ZERO_MONO_MASSNEUTRAL, TypedMass.ZERO_AVERAGE_MASSNEUTRAL, name, moleculeAccessionNumbers)
+        {
+        }
+        
+        public CustomMolecule(TypedMass monoisotopicMass, TypedMass averageMass, string name = null, MoleculeAccessionNumbers moleculeAccessionNumbers = null)
+            : this(string.Empty, monoisotopicMass, averageMass, name, moleculeAccessionNumbers)
+        {
+        }
+
+        public CustomMolecule(string formula, TypedMass monoisotopicMass, TypedMass averageMass, string name = null, MoleculeAccessionNumbers moleculeAccessionNumbers = null)
+            : this(ParsedMolecule.Create(formula, monoisotopicMass, averageMass), name, moleculeAccessionNumbers)
+        {
+        }
+
+        public CustomMolecule(ParsedMolecule mol, string name, MoleculeAccessionNumbers moleculeAccessionNumbers = null)
+        {
+            SetFormula(mol);
+            Name = name ?? string.Empty;
+            AccessionNumbers = moleculeAccessionNumbers ?? MoleculeAccessionNumbers.EMPTY;
+            Validate();
+        }
+
+        public CustomMolecule(CustomMolecule other)
+        {
+            _formulaAndOrMass = other._formulaAndOrMass;
+            Name = other.Name;
+            ParsedMolecule = other.ParsedMolecule;
+            UnlabeledFormula = other.UnlabeledFormula;
+            AccessionNumbers = other.AccessionNumbers;
+        }
+
+        public static CustomMolecule FromSmallMoleculeLibraryAttributes(SmallMoleculeLibraryAttributes libraryAttributes)
+        {
+            Assume.IsFalse(libraryAttributes.IsEmpty);
+            var mol = libraryAttributes.ChemicalFormulaOrMasses;
+            return new CustomMolecule(mol, libraryAttributes.MoleculeName, libraryAttributes.CreateMoleculeID());
+        }
+
+        private void SetFormula(ParsedMolecule mol)
+        {
+            ParsedMolecule = mol;
+        }
+
+        public static CustomMolecule EMPTY = new CustomMolecule
+        {
+            ParsedMolecule = ParsedMolecule.EMPTY,
+            AccessionNumbers = MoleculeAccessionNumbers.EMPTY,
+            Name = string.Empty
+        };
+
+        public static bool IsNullOrEmpty(CustomMolecule mol)
+        {
+            return mol == null || mol.IsEmpty;
+        }
+
+        public bool HasChemicalFormula => _formulaAndOrMass!= null && _formulaAndOrMass.HasChemicalFormula;
+
+        public CustomMolecule AdjustElementCount(string element, int adjustCountBy)
+        {
+            return adjustCountBy == 0 ? 
+                this : 
+                new CustomMolecule(ParsedMolecule.AdjustElementCount(element, adjustCountBy), this.Name, this.AccessionNumbers);
+        }
+
+        /// <summary>
+        /// For serialization
+        /// </summary>
+        protected CustomMolecule()
+        {
+            AccessionNumbers = MoleculeAccessionNumbers.EMPTY;
+        }
+
+        /// <summary>
+        /// For matching heavy/light pairs in small molecule documents
+        /// </summary>
+        public string PrimaryEquivalenceKey
+        {
+            get
+            {
+                return AccessionNumbers.PrimaryAccessionValue ?? // InChiKey, or CAS, etc
+                       Name.Replace(TextUtil.SEPARATOR_TSV_STR, @" "); // Tab is a reserved char in our lib cache scheme
+            }
+        }
+        public string SecondaryEquivalenceKey { get { return UnlabeledFormula.IsMassOnly ? string.Empty : UnlabeledFormula.ToString(); } }
+
+        [Track]
+        public string Name { get; protected set; }
+
+        [Track]
+        public string Formula => _formulaAndOrMass?.ToString();
+
+        public ParsedMolecule ParsedMolecule // The molecular formula and/or unknown masses - may contain isotopes
+        {
+            get { return _formulaAndOrMass; }
+            protected set
+            {
+                _formulaAndOrMass = value ?? ParsedMolecule.EMPTY;
+                UnlabeledFormula = BioMassCalc.StripLabelsFromFormula(_formulaAndOrMass);
+            }
+        } 
+
+        public ParsedMolecule UnlabeledFormula { get; private set; } // Formula with any heavy isotopes translated to light
+
+        public MoleculeAccessionNumbers AccessionNumbers { get; private set; } // InChiKey, CAS, etc to match blib, (see pwiz_tools\BiblioSpec\src\SmallMolMetadata.h)
+
+        public TypedMass MonoisotopicMass  // Calculated mass of formula, or explicitly set mass (which clears any formula)
+        {
+            get => BioMassCalc.MONOISOTOPIC.CalculateMass(_formulaAndOrMass);
+        }
+
+        public TypedMass AverageMass // Calculated mass, or explicitly set mass (which clears any formula)
+        {
+            get => BioMassCalc.AVERAGE.CalculateMass(_formulaAndOrMass);
+        }
+
+        protected const int DEFAULT_ION_MASS_PRECISION = BioMassCalc.MassPrecision;
+        protected static readonly string massFormat = @"{0} [{1:F0"+DEFAULT_ION_MASS_PRECISION+@"}/{2:F0"+DEFAULT_ION_MASS_PRECISION+@"}]";
+        protected static readonly string massFormatSameMass = @"{0} [{1:F0" + DEFAULT_ION_MASS_PRECISION + @"}]";
+        protected const string massFormatRegex = @"(?:[a-z][a-z]+)\s+\[([+-]?\d*\.\d+)(?![-+0-9\.])\/([+-]?\d*\.\d+)(?![-+0-9\.])\]";
+
+        public SmallMoleculeLibraryAttributes GetSmallMoleculeLibraryAttributes()
+        {
+            return SmallMoleculeLibraryAttributes.Create(Name, ParsedMolecule,
+                AccessionNumbers.GetInChiKey(), AccessionNumbers.GetNonInChiKeys());
+        }
+
+        public string ToSerializableString()
+        {
+            // Replace tab with something that XML parsers won't mess with
+            var tsv = ToTSV();
+            return AccessionNumbers.EscapeTabsForXML(tsv);
+        }
+        public static CustomMolecule FromSerializableString(string val)
+        {
+            var tsv = MoleculeAccessionNumbers.UnescapeTabsForXML(val);
+            return FromTSV(tsv);
+        }
+
+        public const char MASS_SPLITTER = '/';
+
+        public static string FormattedMasses(double monoisotopicMass, double averageMass)
+        {
+            return string.Format(CultureInfo.InvariantCulture, @"{0:F09}/{1:F09}", monoisotopicMass, averageMass);
+        }
+
+        public List<string> AsFields()
+        {
+            var massOrFormula = ParsedMolecule.IsMassOnly ? 
+                FormattedMasses(MonoisotopicMass, AverageMass) : // e.g. "1.2345678/1.2345679"
+                ParsedMolecule.ToString(SERIALIZATION_DIGITS); // e.g. "C12H5[+1.2345678/1.2345679]"
+            var parts = new[] { Name, massOrFormula, AccessionNumbers.ToString() };
+            return (parts.All(string.IsNullOrEmpty) ? new[] { InvariantName } : parts).ToList();
+        }
+
+        public string ToTSV()
+        {
+            return TextUtil.ToEscapedTSV(AsFields());
+        }
+
+        public static CustomMolecule FromTSV(string val)
+        {
+            var vals = val.FromEscapedTSV();
+            var name = vals.Length > 0 ? vals[0] : null;
+            var formula = vals.Length > 1 ? vals[1] : null;
+            var keysTSV = vals.Length > 2 ? vals[2] : null;
+            if (formula == null && name != null && name.StartsWith(INVARIANT_NAME_DETAIL))
+            {
+                // Looks like a mass-only description
+                Regex r = new Regex(massFormatRegex,RegexOptions.IgnoreCase|RegexOptions.Singleline|RegexOptions.CultureInvariant);
+                Match m = r.Match(val);
+                if (m.Success)
+                {
+                    try
+                    {
+                        var massMono = new TypedMass(double.Parse(m.Groups[1].Value, CultureInfo.InvariantCulture), MassType.Monoisotopic);
+                        var massAvg =  new TypedMass(double.Parse(m.Groups[2].Value, CultureInfo.InvariantCulture), MassType.Average);
+                        return new CustomMolecule(massMono, massAvg);
+                    }
+                    catch
+                    {
+                        Assume.Fail(@"unable to read custom molecule information");
+                    }
+                }
+            }
+            else if (formula != null && (formula.Contains(MASS_SPLITTER) || MoleculeMassOffset.StringContainsMassOffsetCue(formula)))
+            {
+                // "formula" is actually mono and average masses, e.g. "1.23/1.24", or possibly a formula and mass offset e.g. "C12H5[-1.2/1.21]"
+                try
+                {
+                    return new CustomMolecule(ParsedMolecule.Create(formula), name, new MoleculeAccessionNumbers(keysTSV));
+                }
+                catch
+                {
+                    Assume.Fail(@"unable to read custom molecule information");
+                }
+            }
+            return new CustomMolecule(formula, null, null, name, new MoleculeAccessionNumbers(keysTSV));
+        }
+
+        public CustomMolecule ChangeFormula(ParsedMolecule formula)
+        {
+            if (Equals(ParsedMolecule, formula))
+                return this;
+            return new CustomMolecule(formula, Name, AccessionNumbers);
+        }
+
+        public string DisplayName
+        {
+            get { return GetDisplayName(); }
+        }
+
+        public string GetDisplayName(MzTolerance tolerance = null)
+        {
+            string key;
+            if (!string.IsNullOrEmpty(Name))
+                return Name;
+            else if (!string.IsNullOrEmpty(key = PrimaryEquivalenceKey))
+                return key;
+            else if (!ParsedMolecule.IsMassOnly)
+                return ParsedMolecule.ToString();
+            else if (tolerance != null)
+            {
+                // Display mass at same precision as the tolerance value. Also do not repeat mass if mono and average are the same.
+                var format = MonoisotopicMass.Value.Equals(AverageMass.Value) ? massFormatSameMass : massFormat;
+                var tol = tolerance.Value.ToString(CultureInfo.InvariantCulture);
+                var precision = tol.Length - tol.IndexOf(@".", StringComparison.Ordinal) - 1;
+                format = format.Replace(@"F0" + DEFAULT_ION_MASS_PRECISION, @"F0" + precision);
+                return String.Format(format, DisplayNameDetail, MonoisotopicMass, AverageMass);
+            }
+            else
+                return String.Format(massFormat, DisplayNameDetail, MonoisotopicMass, AverageMass);  
+           
+        }
+
+        public virtual string InvariantName
+        {
+            get
+            {
+                var key = PrimaryEquivalenceKey;
+                if (!string.IsNullOrEmpty(key))
+                    return key;
+                else if (!ParsedMolecule.IsMassOnly)
+                    return ParsedMolecule.ToString();
+                else
+                    return String.Format(CultureInfo.InvariantCulture, massFormat, InvariantNameDetail, MonoisotopicMass, AverageMass);
+            }
+        }
+
+        public const string INVARIANT_NAME_DETAIL = "Molecule";
+        private const int SERIALIZATION_DIGITS = 9; // Number of digits to use when serializing masses
+        private const double SERIALIZATION_TOLERANCE = 5E-10; // Tolerance for comparing serializing masses
+        public virtual string InvariantNameDetail { get { return INVARIANT_NAME_DETAIL; } } 
+        public virtual string DisplayNameDetail { get { return Resources.CustomMolecule_DisplayName_Molecule; } }
+
+        public TypedMass GetMass(MassType massType)
+        {
+            return massType.IsMonoisotopic() ? MonoisotopicMass :  AverageMass;
+        }
+
+        public void Validate()
+        {
+            if (AverageMass == 0 || MonoisotopicMass == 0)
+                throw new InvalidDataException(Resources.CustomMolecule_Validate_Custom_molecules_must_specify_a_formula_or_valid_monoisotopic_and_average_masses_);
+            if(AverageMass > MAX_MASS || MonoisotopicMass > MAX_MASS)
+                throw new InvalidDataException(string.Format(Resources.CustomMolecule_Validate_The_mass__0__of_the_custom_molecule_exceeeds_the_maximum_of__1__, 
+                    AverageMass > MAX_MASS ? AverageMass : MonoisotopicMass, MAX_MASS));
+            if(AverageMass < MIN_MASS || MonoisotopicMass < MIN_MASS)
+                throw new InvalidDataException(string.Format(Resources.CustomMolecule_Validate_The_mass__0__of_the_custom_molecule_is_less_than_the_minimum_of__1__,
+                    AverageMass < MIN_MASS ? AverageMass : MonoisotopicMass, MIN_MASS));
+        }
+
+        public bool IsEmpty
+        {
+            get
+            {
+                return ReferenceEquals(this, EMPTY) ||
+                       string.IsNullOrEmpty(Name) &&
+                       ParsedMolecule.IsNullOrEmpty(ParsedMolecule) &&
+                       AccessionNumbers.IsEmpty;
+            }
+        }
+
+        private bool Equals(CustomMolecule other)
+        {
+            var equal = CompareTo(other) == 0;
+            return equal; // For debugging convenience
+        }
+
+        public override bool Equals(object obj)
+        {
+            if (ReferenceEquals(null, obj)) return false;
+            if (ReferenceEquals(this, obj)) return true;
+            if (obj.GetType() != GetType()) return false;
+            return Equals((CustomMolecule)obj);
+        }
+
+        public override int GetHashCode()
+        {
+            unchecked
+            {
+                int hashCode = (ParsedMolecule != null ? ParsedMolecule.GetHashCode() : 0);
+                hashCode = (hashCode*397) ^ (Name != null ? Name.GetHashCode() : 0);
+                hashCode = (hashCode*397) ^ MonoisotopicMass.GetHashCode();
+                hashCode = (hashCode * 397) ^ AverageMass.GetHashCode();
+                hashCode = (hashCode * 397) ^ AccessionNumbers.GetHashCode();
+                return hashCode;
+            }
+        }
+
+        /// <summary>
+        /// For use in heavy/light matching, where formula or name is only reliable match value
+        /// Without that we use transition list mz sort order
+        /// </summary>
+        public static bool Equivalent(CustomMolecule molA, CustomMolecule molB)
+        {
+            if (Equals(molA, molB))
+                return true;
+            if (molA == null || molB == null)
+                return false; // One null, one non-null
+            // Name
+            if (molA.PrimaryEquivalenceKey != null || molB.PrimaryEquivalenceKey != null)
+                return Equals(molA.PrimaryEquivalenceKey, molB.PrimaryEquivalenceKey);
+            // Formula (stripped of labels)
+            if (molA.SecondaryEquivalenceKey != null || molB.SecondaryEquivalenceKey != null)
+                return Equals(molA.SecondaryEquivalenceKey, molB.SecondaryEquivalenceKey);
+            return true; // Not proven to be unequivalent - it's up to caller to think about mz
+        }
+
+        public int GetEquivalentHashCode()
+        {
+            if (!string.IsNullOrEmpty(PrimaryEquivalenceKey))
+                return PrimaryEquivalenceKey.GetHashCode();
+            if (!string.IsNullOrEmpty(SecondaryEquivalenceKey))
+                return SecondaryEquivalenceKey.GetHashCode();
+            return 0;
+        }
+
+        protected enum ATTR
+        {
+            name, //For Measured ion as in reporter ions
+            custom_ion_name, // For custom ion as found in molecule list
+            formula, // Obsolete - but this is a cue that the formula is missing a hydrogen, since we used to assume M+H ionization
+            ion_formula,
+            mass_monoisotopic, //  Obsolete - would be most properly called mass_h_monoisotopic
+            mass_average, // Obsolete - would be most properly called mass_h_average
+            neutral_formula, // Chemical formula, no adducts
+            neutral_mass_monoisotopic,
+            neutral_mass_average,
+            id
+        }
+
+        public TypedMass ReadAverageMass(XmlReader reader)
+        {
+            var mass = reader.GetNullableDoubleAttribute(ATTR.mass_average); // Pre-3.62 we wrote out massH for custom ions but not for reporter ions
+            if (mass.HasValue)
+            {
+                return new TypedMass(mass.Value, (this is SettingsCustomIon) ? MassType.Average : MassType.AverageMassH);
+            }
+            return new TypedMass(reader.GetDoubleAttribute(ATTR.neutral_mass_average), MassType.Average); 
+        }
+
+        public TypedMass ReadMonoisotopicMass(XmlReader reader)
+        {
+            var mass = reader.GetNullableDoubleAttribute(ATTR.mass_monoisotopic); // Pre-3.62 we wrote out massH for custom ions but not for reporter ions
+            if (mass.HasValue)
+            {
+                return new TypedMass(mass.Value, (this is SettingsCustomIon) ? MassType.Monoisotopic : MassType.MonoisotopicMassH);
+            }
+            return new TypedMass(reader.GetDoubleAttribute(ATTR.neutral_mass_monoisotopic), MassType.Monoisotopic);
+        }
+
+        /// <summary>
+        /// Deserialize an XML description, noting that in pre-3.62 Skyline
+        /// the formula may possibly have an adduct appended to it because we
+        /// treated the "peptide" and its first precursor as the same thing
+        /// </summary>
+        public static CustomMolecule Deserialize(XmlReader reader, out Adduct embeddedAdduct)
+        {
+            var molecule = new CustomMolecule();
+            molecule.ReadAttributes(reader, out embeddedAdduct);
+            return molecule;
+        }
+
+        protected virtual void ReadAttributes(XmlReader reader, out Adduct embeddedAdduct)
+        {
+
+            var text = reader.GetAttribute(ATTR.formula);
+            text = text?.Trim(); // We've seen some trailing spaces in the wild
+            ParsedMolecule formula;
+            try
+            {
+                text = Adduct.FindInFormula(text, out embeddedAdduct);
+                formula = ParsedMolecule.Create(text);
+                if (!string.IsNullOrEmpty(text))
+                {
+                    formula = formula.AdjustElementCount(BioMassCalc.H, 1);  // Update this old style formula to current by adding the hydrogen we formerly left out due to assuming protonation
+                }
+                else
+                {
+                    text = reader.GetAttribute(ATTR.ion_formula) ?? reader.GetAttribute(ATTR.neutral_formula);
+                    text = Adduct.FindInFormula(text, out embeddedAdduct);
+                    formula = ParsedMolecule.Create(text);
+                }
+            }
+            catch (Exception e)
+            {
+                throw new InvalidDataException(e.Message, e);
+            }
+
+            var averageMass = ReadAverageMass(reader);
+            var monoisotopicMass = ReadMonoisotopicMass(reader);
+
+            if ((averageMass == 0) != (monoisotopicMass == 0))
+            {
+                // Expected both or neither to be zero
+                throw new InvalidDataException(Resources.CustomMolecule_Validate_Custom_molecules_must_specify_a_formula_or_valid_monoisotopic_and_average_masses_);
+            }
+
+            SetFormula(ParsedMolecule.IsNullOrEmpty(formula) ? 
+                // ReSharper disable once PossibleNullReferenceException
+                formula.Change(monoisotopicMass.ChangeIsMassH(false), averageMass.ChangeIsMassH(false)) : // Mass-only description
+                formula);
+
+            Name = reader.GetAttribute(ATTR.custom_ion_name);
+
+            if (string.IsNullOrEmpty(Name))
+            {
+                Name = reader.GetAttribute(ATTR.name) ?? string.Empty;
+            }
+
+            AccessionNumbers = MoleculeAccessionNumbers.FromSerializableString(reader.GetAttribute(ATTR.id));
+
+            Validate();
+        }
+
+        public void WriteXml(XmlWriter writer, Adduct adduct)
+        {
+            if (adduct.IsEmpty)
+            {
+                writer.WriteAttributeIfString(ATTR.neutral_formula,  ParsedMolecule.IsMassOnly ? string.Empty : ParsedMolecule.ToString()); // If it's mass only, let ATTR.neutral_mass_* show that
+            }
+            else
+            {
+                writer.WriteAttributeIfString(ATTR.ion_formula,
+                    (ParsedMolecule.IsMassOnly ? string.Empty : ParsedMolecule.ToString()) + // If it's mass only, let ATTR.neutral_mass_* show that
+                                                        (adduct.IsProteomic ? string.Empty : adduct.ToString())); 
+            }
+            Assume.IsFalse(AverageMass.IsMassH()); // We're going to read these as neutral masses
+            Assume.IsFalse(MonoisotopicMass.IsMassH());
+            writer.WriteAttributeNullable(ATTR.neutral_mass_average, ParsedMolecule.IsMassOnly ? AverageMass : Math.Round(AverageMass, BioMassCalc.MassPrecision));
+            writer.WriteAttributeNullable(ATTR.neutral_mass_monoisotopic, ParsedMolecule.IsMassOnly ? MonoisotopicMass : Math.Round(MonoisotopicMass, BioMassCalc.MassPrecision));
+            if (!string.IsNullOrEmpty(Name))
+                writer.WriteAttribute(ATTR.custom_ion_name, Name);
+            writer.WriteAttributeIfString(ATTR.id, AccessionNumbers.ToSerializableString());
+        }
+
+        public int CompareTo(CustomMolecule other)
+        {
+            if (other == null)
+                return 1;
+            var result = string.CompareOrdinal(Name, other.Name);
+            if (result == 0)
+            {
+                result = ParsedMolecule.CompareTolerant(other.ParsedMolecule, SERIALIZATION_TOLERANCE);  // Allow for float vs double serialization effects
+                if (result == 0)
+                {
+                    result = AccessionNumbers.CompareTo(other.AccessionNumbers);
+                }
+            }
+            return result;
+        }
+
+        public override string ToString()
+        {
+            return DisplayName;
+        }
+
+        public string ToString(MzTolerance tolerance)
+        {
+            return GetDisplayName(tolerance);
+        }
+
+        public static bool IsValidLibKey(string key)
+        {
+            try
+            {
+                SequenceMassCalc.FormulaMass(BioMassCalc.AVERAGE, key);
+            }
+            catch
+            {
+                return false;
+            }
+            return true;
+        }
+    }
+}