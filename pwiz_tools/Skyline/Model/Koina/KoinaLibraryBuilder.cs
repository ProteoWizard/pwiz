--- conflicted
+++ resolved
@@ -1,241 +1,239 @@
-﻿/*
- * Original author: Tobias Rohde <tobiasr .at. uw.edu>,
- *                  MacCoss Lab, Department of Genome Sciences, UW
- *
- * Copyright 2019 University of Washington - Seattle, WA
- * 
- * Licensed under the Apache License, Version 2.0 (the "License");
- * you may not use this file except in compliance with the License.
- * You may obtain a copy of the License at
- *
- *     http://www.apache.org/licenses/LICENSE-2.0
- *
- * Unless required by applicable law or agreed to in writing, software
- * distributed under the License is distributed on an "AS IS" BASIS,
- * WITHOUT WARRANTIES OR CONDITIONS OF ANY KIND, either express or implied.
- * See the License for the specific language governing permissions and
- * limitations under the License.
- */
-
-using System;
-using System.Collections.Generic;
-using System.IO;
-using System.Linq;
-using System.Threading;
-using pwiz.Common.SystemUtil;
-using pwiz.Skyline.Model.AlphaPeptDeep;
-using pwiz.Skyline.Model.Irt;
-using pwiz.Skyline.Model.Koina.Communication;
-using pwiz.Skyline.Model.Koina.Models;
-using pwiz.Skyline.Model.Lib;
-using pwiz.Skyline.Model.Lib.BlibData;
-using pwiz.Skyline.Properties;
-using pwiz.Skyline.Util;
-
-namespace pwiz.Skyline.Model.Koina
-{
-    public class KoinaLibraryBuilder : IiRTCapableLibraryBuilder
-    {
-        private readonly SrmDocument _document;
-        private readonly Inference.GRPCInferenceService.GRPCInferenceServiceClient _koinaClient;
-        private readonly KoinaIntensityModel _intensityModel;
-        private readonly KoinaRetentionTimeModel _rtModel;
-        private readonly Func<bool> _replaceLibrary;
-        private readonly IList<PeptideDocNode> _peptides;
-        private readonly IList<TransitionGroupDocNode> _precursors;
-        private readonly int _nce;
-        private string _outPath;
-
-<<<<<<< HEAD
-        string ILibraryBuilder.BuilderLibraryPath
-        {
-            get { return _outPath; }
-            set { _outPath = value; }
-        }
-        string ILibraryBuilder.TestLibraryPath
-        {
-            get { return _outPath; }
-            set { _outPath = value; }
-        }
-=======
-        public SrmDocument Document { get => _document; }
-
-        public string ToolName { get; }
-
->>>>>>> f35d0c5b
-        public KoinaLibraryBuilder(SrmDocument doc, string name, string outPath, Func<bool> replaceLibrary,
-            IrtStandard irtStandard, IList<PeptideDocNode> peptides, IList<TransitionGroupDocNode> precursors, int nce)
-        {
-            _koinaClient = KoinaPredictionClient.Current;
-            _intensityModel = KoinaIntensityModel.Instance;
-            _rtModel = KoinaRetentionTimeModel.Instance;
-            _peptides = peptides;
-            _precursors = precursors;
-            _document = doc;
-            _outPath = outPath;
-            LibrarySpec = new BiblioSpecLiteSpec(name, outPath); // Needs to be created before building
-            _replaceLibrary = replaceLibrary;
-            IrtStandard = irtStandard;
-            _nce = nce;
-            LibraryHelper = null;
-            ToolName = @"koina";
-        }
-
-        public bool BuildLibrary(IProgressMonitor progress)
-        {
-            IProgressStatus progressStatus = new ProgressStatus();
-            try
-            {
-                var result = BuildLibraryOrThrow(progress, ref progressStatus);
-                progress.UpdateProgress(progressStatus = progressStatus.Complete());
-                return result;
-            }
-            catch (Exception exception)
-            {
-                progress.UpdateProgress(progressStatus.ChangeErrorException(exception));
-                return false;
-            }
-        }
-
-        private bool BuildLibraryOrThrow(IProgressMonitor progress, ref IProgressStatus progressStatus)
-        {
-            progressStatus = progressStatus.ChangeSegments(0, 5);
-            var standardSpectra = new List<SpectrumMzInfo>();
-
-            // First get predictions for iRT standards specified by the user which may or may not be in the document
-            if (IrtStandard != null && !IrtStandard.IsEmpty && !IrtStandard.IsAuto)
-            {
-                var standardPeptidesToAdd = ReadStandardPeptides(IrtStandard, _nce);
-                if (standardPeptidesToAdd != null && standardPeptidesToAdd.Count > 0)
-                {
-                    // Get iRTs
-                    var standardIRTMap = _rtModel.Predict(_koinaClient, _document.Settings,
-                        standardPeptidesToAdd.Select(p => (KoinaRetentionTimeModel.PeptideDocNodeWrapper)p.NodePep).ToArray(),
-                        CancellationToken.None);
-
-                    // Get spectra
-                    var standardMS = _intensityModel.PredictBatches(_koinaClient, progress, ref progressStatus, _document.Settings,
-                        standardPeptidesToAdd.ToArray(),
-                        CancellationToken.None);
-
-                    // Merge iRT and MS2 into SpecMzInfos
-                    standardSpectra = standardMS.Spectra.Select(m => m.SpecMzInfo).ToList();
-                    for (var i = 0; i < standardSpectra.Count; ++i)
-                    {
-                        if (standardIRTMap.TryGetValue(standardMS.Spectra[i].PeptidePrecursorNCE.NodePep, out var iRT))
-                            standardSpectra[i].RetentionTime = iRT;
-                    }
-                }
-            }
-
-            progressStatus = progressStatus.NextSegment();
-            // Predict fragment intensities
-            KoinaMS2Spectra ms = _intensityModel.PredictBatches(_koinaClient, progress, ref progressStatus, _document.Settings,
-                _peptides.Zip(_precursors,
-                    (pep, prec) =>
-                        new KoinaIntensityModel.PeptidePrecursorNCE(pep, prec, IsotopeLabelType.light, _nce)).ToArray(),
-                CancellationToken.None);
-            progressStatus = progressStatus.NextSegment();
-
-            var specMzInfo = ms.Spectra.Select(m => m.SpecMzInfo).ToList();
-
-            // Predict iRTs for peptides
-            var distinctModifiedSequences = new HashSet<string>();
-            var distinctPeps = new List<KoinaRetentionTimeModel.PeptideDocNodeWrapper>();
-            foreach (var p in _peptides)
-            {
-                if (distinctModifiedSequences.Add(p.ModifiedSequence))
-                {
-                    distinctPeps.Add(new KoinaRetentionTimeModel.PeptideDocNodeWrapper(p));
-                }
-            }
-            var iRTMap = _rtModel.PredictBatches(_koinaClient, progress, ref progressStatus, _document.Settings,
-                distinctPeps, CancellationToken.None);
-            progressStatus = progressStatus.NextSegment();
-
-            for (var i = 0; i < specMzInfo.Count; ++i)
-            {
-                if (iRTMap.TryGetValue(ms.Spectra[i].PeptidePrecursorNCE.NodePep, out var iRT))
-                    specMzInfo[i].RetentionTime = iRT;
-            }
-
-            // Build library
-            var librarySpectra = SpectrumMzInfo.RemoveDuplicateSpectra(standardSpectra.Concat(specMzInfo).ToList());
-
-            // Avoid leaving status around if returning early
-            progressStatus = progressStatus.NextSegment();
-
-            // Delete if already exists, no merging with Koina
-            var libraryExists = File.Exists(LibrarySpec.FilePath);
-            if (libraryExists)
-            {
-                var replace = _replaceLibrary();
-                if (!replace)
-                    return false;
-                FileEx.SafeDelete(LibrarySpec.FilePath);
-            }
-
-            // CONSIDER: Counting this as success seems odd, since it doesn't create a library
-            if (!librarySpectra.Any())
-                return true;
-
-            progressStatus = progressStatus.ChangeMessage(Resources.SkylineWindow_SaveDocument_Saving___);
-
-            // Build the library
-            using (var blibDb = BlibDb.CreateBlibDb(LibrarySpec.FilePath))
-            {
-                var docLibrarySpec = new BiblioSpecLiteSpec(LibrarySpec.Name, LibrarySpec.FilePath);
-                BiblioSpecLiteLibrary docLibraryNew = null;
-                var docLibrarySpec2 = docLibrarySpec;
-
-                docLibraryNew =
-                    blibDb.CreateLibraryFromSpectra(docLibrarySpec2, librarySpectra, LibrarySpec.Name, progress, ref progressStatus);
-                if (docLibraryNew == null)
-                    return false;
-            }
-
-            return true;
-        }
-
-        public LibraryHelper LibraryHelper { get; }
-        public string ProductLibraryPath()
-        {
-            return LibrarySpec.FilePath;
-        }
-        public static List<KoinaIntensityModel.PeptidePrecursorNCE> ReadStandardPeptides(IrtStandard standard, int? nce)
-        {
-            var peps = standard.GetDocument().Peptides.ToList();
-            var precs = peps.Select(p => p.TransitionGroups.First());
-            /*for (var i = 0; i < peps.Count; i++)
-            {
-                var modSeq = ModifiedSequence.GetModifiedSequence(docImport.Settings, peps[i], IsotopeLabelType.light);
-                peps[i] = peps[i].ChangeExplicitMods(new ExplicitMods(peps[i].Peptide,
-                    modSeq.ExplicitMods.Select(m => m.ExplicitMod).ToArray(),
-                    new TypedExplicitModifications[0]));
-            }*/
-            return Enumerable.Zip(peps, precs,
-                (pep, prec) => new KoinaIntensityModel.PeptidePrecursorNCE(pep, prec, null, nce)).ToList();
-        }
-
-        public LibrarySpec LibrarySpec { get; private set; }
-
-        public string AmbiguousMatchesMessage
-        {
-            get { return null; }
-        }
-
-        public IrtStandard IrtStandard { get; }
-
-        public string BuildCommandArgs
-        {
-            get { return null; }
-        }
-
-        public string BuildOutput
-        {
-            get { return null; }
-        }
-
-
-    }
-}
+﻿/*
+ * Original author: Tobias Rohde <tobiasr .at. uw.edu>,
+ *                  MacCoss Lab, Department of Genome Sciences, UW
+ *
+ * Copyright 2019 University of Washington - Seattle, WA
+ * 
+ * Licensed under the Apache License, Version 2.0 (the "License");
+ * you may not use this file except in compliance with the License.
+ * You may obtain a copy of the License at
+ *
+ *     http://www.apache.org/licenses/LICENSE-2.0
+ *
+ * Unless required by applicable law or agreed to in writing, software
+ * distributed under the License is distributed on an "AS IS" BASIS,
+ * WITHOUT WARRANTIES OR CONDITIONS OF ANY KIND, either express or implied.
+ * See the License for the specific language governing permissions and
+ * limitations under the License.
+ */
+
+using System;
+using System.Collections.Generic;
+using System.IO;
+using System.Linq;
+using System.Threading;
+using pwiz.Common.SystemUtil;
+using pwiz.Skyline.Model.AlphaPeptDeep;
+using pwiz.Skyline.Model.Irt;
+using pwiz.Skyline.Model.Koina.Communication;
+using pwiz.Skyline.Model.Koina.Models;
+using pwiz.Skyline.Model.Lib;
+using pwiz.Skyline.Model.Lib.BlibData;
+using pwiz.Skyline.Properties;
+using pwiz.Skyline.Util;
+
+namespace pwiz.Skyline.Model.Koina
+{
+    public class KoinaLibraryBuilder : IiRTCapableLibraryBuilder
+    {
+        private readonly SrmDocument _document;
+        private readonly Inference.GRPCInferenceService.GRPCInferenceServiceClient _koinaClient;
+        private readonly KoinaIntensityModel _intensityModel;
+        private readonly KoinaRetentionTimeModel _rtModel;
+        private readonly Func<bool> _replaceLibrary;
+        private readonly IList<PeptideDocNode> _peptides;
+        private readonly IList<TransitionGroupDocNode> _precursors;
+        private readonly int _nce;
+        private string _outPath;
+
+        string ILibraryBuilder.BuilderLibraryPath
+        {
+            get { return _outPath; }
+            set { _outPath = value; }
+        }
+        string ILibraryBuilder.TestLibraryPath
+        {
+            get { return _outPath; }
+            set { _outPath = value; }
+        }
+
+        public SrmDocument Document { get => _document; }
+
+        public string ToolName { get; }
+
+        public KoinaLibraryBuilder(SrmDocument doc, string name, string outPath, Func<bool> replaceLibrary,
+            IrtStandard irtStandard, IList<PeptideDocNode> peptides, IList<TransitionGroupDocNode> precursors, int nce)
+        {
+            _koinaClient = KoinaPredictionClient.Current;
+            _intensityModel = KoinaIntensityModel.Instance;
+            _rtModel = KoinaRetentionTimeModel.Instance;
+            _peptides = peptides;
+            _precursors = precursors;
+            _document = doc;
+            _outPath = outPath;
+            LibrarySpec = new BiblioSpecLiteSpec(name, outPath); // Needs to be created before building
+            _replaceLibrary = replaceLibrary;
+            IrtStandard = irtStandard;
+            _nce = nce;
+            LibraryHelper = null;
+            ToolName = @"koina";
+        }
+
+        public bool BuildLibrary(IProgressMonitor progress)
+        {
+            IProgressStatus progressStatus = new ProgressStatus();
+            try
+            {
+                var result = BuildLibraryOrThrow(progress, ref progressStatus);
+                progress.UpdateProgress(progressStatus = progressStatus.Complete());
+                return result;
+            }
+            catch (Exception exception)
+            {
+                progress.UpdateProgress(progressStatus.ChangeErrorException(exception));
+                return false;
+            }
+        }
+
+        private bool BuildLibraryOrThrow(IProgressMonitor progress, ref IProgressStatus progressStatus)
+        {
+            progressStatus = progressStatus.ChangeSegments(0, 5);
+            var standardSpectra = new List<SpectrumMzInfo>();
+
+            // First get predictions for iRT standards specified by the user which may or may not be in the document
+            if (IrtStandard != null && !IrtStandard.IsEmpty && !IrtStandard.IsAuto)
+            {
+                var standardPeptidesToAdd = ReadStandardPeptides(IrtStandard, _nce);
+                if (standardPeptidesToAdd != null && standardPeptidesToAdd.Count > 0)
+                {
+                    // Get iRTs
+                    var standardIRTMap = _rtModel.Predict(_koinaClient, _document.Settings,
+                        standardPeptidesToAdd.Select(p => (KoinaRetentionTimeModel.PeptideDocNodeWrapper)p.NodePep).ToArray(),
+                        CancellationToken.None);
+
+                    // Get spectra
+                    var standardMS = _intensityModel.PredictBatches(_koinaClient, progress, ref progressStatus, _document.Settings,
+                        standardPeptidesToAdd.ToArray(),
+                        CancellationToken.None);
+
+                    // Merge iRT and MS2 into SpecMzInfos
+                    standardSpectra = standardMS.Spectra.Select(m => m.SpecMzInfo).ToList();
+                    for (var i = 0; i < standardSpectra.Count; ++i)
+                    {
+                        if (standardIRTMap.TryGetValue(standardMS.Spectra[i].PeptidePrecursorNCE.NodePep, out var iRT))
+                            standardSpectra[i].RetentionTime = iRT;
+                    }
+                }
+            }
+
+            progressStatus = progressStatus.NextSegment();
+            // Predict fragment intensities
+            KoinaMS2Spectra ms = _intensityModel.PredictBatches(_koinaClient, progress, ref progressStatus, _document.Settings,
+                _peptides.Zip(_precursors,
+                    (pep, prec) =>
+                        new KoinaIntensityModel.PeptidePrecursorNCE(pep, prec, IsotopeLabelType.light, _nce)).ToArray(),
+                CancellationToken.None);
+            progressStatus = progressStatus.NextSegment();
+
+            var specMzInfo = ms.Spectra.Select(m => m.SpecMzInfo).ToList();
+
+            // Predict iRTs for peptides
+            var distinctModifiedSequences = new HashSet<string>();
+            var distinctPeps = new List<KoinaRetentionTimeModel.PeptideDocNodeWrapper>();
+            foreach (var p in _peptides)
+            {
+                if (distinctModifiedSequences.Add(p.ModifiedSequence))
+                {
+                    distinctPeps.Add(new KoinaRetentionTimeModel.PeptideDocNodeWrapper(p));
+                }
+            }
+            var iRTMap = _rtModel.PredictBatches(_koinaClient, progress, ref progressStatus, _document.Settings,
+                distinctPeps, CancellationToken.None);
+            progressStatus = progressStatus.NextSegment();
+
+            for (var i = 0; i < specMzInfo.Count; ++i)
+            {
+                if (iRTMap.TryGetValue(ms.Spectra[i].PeptidePrecursorNCE.NodePep, out var iRT))
+                    specMzInfo[i].RetentionTime = iRT;
+            }
+
+            // Build library
+            var librarySpectra = SpectrumMzInfo.RemoveDuplicateSpectra(standardSpectra.Concat(specMzInfo).ToList());
+
+            // Avoid leaving status around if returning early
+            progressStatus = progressStatus.NextSegment();
+
+            // Delete if already exists, no merging with Koina
+            var libraryExists = File.Exists(LibrarySpec.FilePath);
+            if (libraryExists)
+            {
+                var replace = _replaceLibrary();
+                if (!replace)
+                    return false;
+                FileEx.SafeDelete(LibrarySpec.FilePath);
+            }
+
+            // CONSIDER: Counting this as success seems odd, since it doesn't create a library
+            if (!librarySpectra.Any())
+                return true;
+
+            progressStatus = progressStatus.ChangeMessage(Resources.SkylineWindow_SaveDocument_Saving___);
+
+            // Build the library
+            using (var blibDb = BlibDb.CreateBlibDb(LibrarySpec.FilePath))
+            {
+                var docLibrarySpec = new BiblioSpecLiteSpec(LibrarySpec.Name, LibrarySpec.FilePath);
+                BiblioSpecLiteLibrary docLibraryNew = null;
+                var docLibrarySpec2 = docLibrarySpec;
+
+                docLibraryNew =
+                    blibDb.CreateLibraryFromSpectra(docLibrarySpec2, librarySpectra, LibrarySpec.Name, progress, ref progressStatus);
+                if (docLibraryNew == null)
+                    return false;
+            }
+
+            return true;
+        }
+
+        public LibraryHelper LibraryHelper { get; }
+        public string ProductLibraryPath()
+        {
+            return LibrarySpec.FilePath;
+        }
+        public static List<KoinaIntensityModel.PeptidePrecursorNCE> ReadStandardPeptides(IrtStandard standard, int? nce)
+        {
+            var peps = standard.GetDocument().Peptides.ToList();
+            var precs = peps.Select(p => p.TransitionGroups.First());
+            /*for (var i = 0; i < peps.Count; i++)
+            {
+                var modSeq = ModifiedSequence.GetModifiedSequence(docImport.Settings, peps[i], IsotopeLabelType.light);
+                peps[i] = peps[i].ChangeExplicitMods(new ExplicitMods(peps[i].Peptide,
+                    modSeq.ExplicitMods.Select(m => m.ExplicitMod).ToArray(),
+                    new TypedExplicitModifications[0]));
+            }*/
+            return Enumerable.Zip(peps, precs,
+                (pep, prec) => new KoinaIntensityModel.PeptidePrecursorNCE(pep, prec, null, nce)).ToList();
+        }
+
+        public LibrarySpec LibrarySpec { get; private set; }
+
+        public string AmbiguousMatchesMessage
+        {
+            get { return null; }
+        }
+
+        public IrtStandard IrtStandard { get; }
+
+        public string BuildCommandArgs
+        {
+            get { return null; }
+        }
+
+        public string BuildOutput
+        {
+            get { return null; }
+        }
+
+
+    }
+}