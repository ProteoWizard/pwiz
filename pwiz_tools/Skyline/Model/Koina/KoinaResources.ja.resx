<?xml version="1.0" encoding="utf-8"?>
<root>
  <!-- 
    Microsoft ResX Schema

    Version 1.3

    The primary goals of this format is to allow a simple XML format 
    that is mostly human readable. The generation and parsing of the 
    various data types are done through the TypeConverter classes 
    associated with the data types.

    Example:

    ... ado.net/XML headers & schema ...
    <resheader name="resmimetype">text/microsoft-resx</resheader>
    <resheader name="version">1.3</resheader>
    <resheader name="reader">System.Resources.ResXResourceReader, System.Windows.Forms, ...</resheader>
    <resheader name="writer">System.Resources.ResXResourceWriter, System.Windows.Forms, ...</resheader>
    <data name="Name1">this is my long string</data>
    <data name="Color1" type="System.Drawing.Color, System.Drawing">Blue</data>
    <data name="Bitmap1" mimetype="application/x-microsoft.net.object.binary.base64">
      [base64 mime encoded serialized .NET Framework object]
    </data>
    <data name="Icon1" type="System.Drawing.Icon, System.Drawing" mimetype="application/x-microsoft.net.object.bytearray.base64">
      [base64 mime encoded string representing a byte array form of the .NET Framework object]
    </data>

    There are any number of "resheader" rows that contain simple 
    name/value pairs.

    Each data row contains a name, and value. The row also contains a 
    type or mimetype. Type corresponds to a .NET class that support 
    text/value conversion through the TypeConverter architecture. 
    Classes that don't support this are serialized and stored with the 
    mimetype set.

    The mimetype is used for serialized objects, and tells the 
    ResXResourceReader how to depersist the object. This is currently not 
    extensible. For a given mimetype the value must be set accordingly:

    Note - application/x-microsoft.net.object.binary.base64 is the format 
    that the ResXResourceWriter will generate, however the reader can 
    read any of the formats listed below.

    mimetype: application/x-microsoft.net.object.binary.base64
    value   : The object must be serialized with 
      : System.Serialization.Formatters.Binary.BinaryFormatter
      : and then encoded with base64 encoding.

    mimetype: application/x-microsoft.net.object.soap.base64
    value   : The object must be serialized with 
      : System.Runtime.Serialization.Formatters.Soap.SoapFormatter
      : and then encoded with base64 encoding.

    mimetype: application/x-microsoft.net.object.bytearray.base64
    value   : The object must be serialized into a byte array 
      : using a System.ComponentModel.TypeConverter
      : and then encoded with base64 encoding.
  -->
  <xsd:schema id="root" xmlns="" xmlns:xsd="http://www.w3.org/2001/XMLSchema" xmlns:msdata="urn:schemas-microsoft-com:xml-msdata">
    <xsd:element name="root" msdata:IsDataSet="true">
      <xsd:complexType>
        <xsd:choice maxOccurs="unbounded">
          <xsd:element name="data">
            <xsd:complexType>
              <xsd:sequence>
                <xsd:element name="value" type="xsd:string" minOccurs="0" msdata:Ordinal="1" />
                <xsd:element name="comment" type="xsd:string" minOccurs="0" msdata:Ordinal="2" />
              </xsd:sequence>
              <xsd:attribute name="name" type="xsd:string" msdata:Ordinal="1" />
              <xsd:attribute name="type" type="xsd:string" msdata:Ordinal="3" />
              <xsd:attribute name="mimetype" type="xsd:string" msdata:Ordinal="4" />
            </xsd:complexType>
          </xsd:element>
          <xsd:element name="resheader">
            <xsd:complexType>
              <xsd:sequence>
                <xsd:element name="value" type="xsd:string" minOccurs="0" msdata:Ordinal="1" />
              </xsd:sequence>
              <xsd:attribute name="name" type="xsd:string" use="required" />
            </xsd:complexType>
          </xsd:element>
        </xsd:choice>
      </xsd:complexType>
    </xsd:element>
  </xsd:schema>
  <resheader name="resmimetype">
    <value>text/microsoft-resx</value>
  </resheader>
  <resheader name="version">
    <value>1.3</value>
  </resheader>
  <resheader name="reader">
    <value>System.Resources.ResXResourceReader, System.Windows.Forms, Version=2.0.3500.0, Culture=neutral, PublicKeyToken=b77a5c561934e089</value>
  </resheader>
  <resheader name="writer">
    <value>System.Resources.ResXResourceWriter, System.Windows.Forms, Version=2.0.3500.0, Culture=neutral, PublicKeyToken=b77a5c561934e089</value>
  </resheader>
  <data name="KoinaPeptideTooLongException_KoinaPeptideTooLongException_Peptide_Sequence___0_____1___is_longer_than_the_maximum_supported_length_by_Koina___2__" xml:space="preserve">
    <value>ペプチドシークエンス「{0}」({1})はKoina ({2})でサポートされる最大長より長くなります</value>
  </data>
  <data name="KoinaPeptideTooLongException_KoinaUnsupportedAminoAcidException_Amino_acid___0___in___1___is_not_supported_by_Koina" xml:space="preserve">
    <value>「{1}」内のアミノ酸「{0}」はKoinaでサポートされません</value>
  </data>
  <data name="KoinaUnsupportedModificationException_KoinaUnsupportedModificationException_Modifcation___0___at_index___1___in___2___is_not_supported_by_Koina" xml:space="preserve">
    <value>「{2}」内のインデックス「{1}」における修飾「{0}」はKoinaでサポートされません。</value>
  </data>
  <data name="KoinaModel_BatchPredict_Constructing_Koina_inputs" xml:space="preserve">
    <value>Koina入力を構築しています</value>
  </data>
  <data name="KoinaModel_BatchPredict_Requesting_predictions_from_Koina" xml:space="preserve">
    <value>Koinaから予測を要求しています</value>
  </data>
  <data name="KoinaIntensityModel_KoinaIntensityModel_Intensity_model__0__does_not_exist" xml:space="preserve">
    <value>強度モデル「{0}」が存在しません</value>
  </data>
  <data name="ToolOptionsUI_ToolOptionsUI_Server_online" xml:space="preserve">
    <value>サーバーオンライン</value>
  </data>
  <data name="ToolOptionsUI_ToolOptionsUI_Server_offline" xml:space="preserve">
    <value>サーバーオフライン</value>
  </data>
  <data name="KoinaPredictionClient_Current_No_Koina_server_set" xml:space="preserve">
    <value>Koinaサーバーが設定されていません</value>
  </data>
  <data name="ToolOptionsUI_UpdateServerStatus_Server_unavailable" xml:space="preserve">
    <value>サーバーが利用できません</value>
  </data>
  <data name="KoinaSmallMoleculeException_KoinaSmallMoleculeException_Koina_only_supports_peptides____0___is_a_small_molecule_" xml:space="preserve">
    <value>Koinaはペプチドのみをサポートします。「{0}」は小さい分子です。</value>
  </data>
  <data name="BuildLibraryDlg_dataSourceFilesRadioButton_CheckedChanged_Some_Koina_settings_are_not_set__Would_you_like_to_set_them_now_" xml:space="preserve">
    <value>Koinaが正しく設定されていません。今すぐKoinaの設定を変更しますか？</value>
  </data>
  <data name="GraphSpectrum_UpdateUI_Some_Koina_settings_are_not_set_" xml:space="preserve">
    <value>Koinaが正しく設定されていません。</value>
  </data>
  <data name="GraphSpectrum_UpdateUI__0__vs___1_" xml:space="preserve">
    <value>{0}対{1}</value>
  </data>
  <data name="KoinaRetentionTimeModel_KoinaRetentionTimeModel_Retention_time_model___0___does_not_exist" xml:space="preserve">
    <value>保持時間モデル「{0}」は存在しません</value>
  </data>
  <data name="KoinaPredictingException_KoinaPredictingException_Making_predictions___" xml:space="preserve">
    <value>予測を作成中...</value>
  </data>
  <data name="ToolOptionsUI_UpdateServerStatus_Querying_server___" xml:space="preserve">
    <value>サーバーをクエリ中...</value>
  </data>
  <data name="ToolOptionsUI_ToolOptionsUI_None" xml:space="preserve">
    <value>なし</value>
  </data>
  <data name="ToolOptionsUI_SetServerStatus_Select_a_server" xml:space="preserve">
    <value>サーバーを選択</value>
  </data>
  <data name="ToolOptionsUI_SetServerStatus_Select_both_models" xml:space="preserve">
<<<<<<< HEAD
    <value>両方のモデルを選択</value>
=======
    <value>接続する両方のモデルを選択</value>
>>>>>>> 83485fcc
    <comment>Needs Review:English text changed
Old English:Select both models
Current English:Select both models to connect
Old Localized:両方のモデルを選択</comment>
  </data>
  <data name="GraphSpectrum_UpdateUI_No_spectral_library_match" xml:space="preserve">
    <value>スペクトルライブラリの一致がありません</value>
  </data>
</root><|MERGE_RESOLUTION|>--- conflicted
+++ resolved
@@ -155,11 +155,7 @@
     <value>サーバーを選択</value>
   </data>
   <data name="ToolOptionsUI_SetServerStatus_Select_both_models" xml:space="preserve">
-<<<<<<< HEAD
-    <value>両方のモデルを選択</value>
-=======
     <value>接続する両方のモデルを選択</value>
->>>>>>> 83485fcc
     <comment>Needs Review:English text changed
 Old English:Select both models
 Current English:Select both models to connect
