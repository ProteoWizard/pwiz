/*
 * Original author: Brian Pratt <bspratt .at. proteinms.net>,
 *                  MacCoss Lab, Department of Genome Sciences, UW
 *
 * Copyright 2016 University of Washington - Seattle, WA
 * 
 * Licensed under the Apache License, Version 2.0 (the "License");
 * you may not use this file except in compliance with the License.
 * You may obtain a copy of the License at
 *
 *     http://www.apache.org/licenses/LICENSE-2.0
 *
 * Unless required by applicable law or agreed to in writing, software
 * distributed under the License is distributed on an "AS IS" BASIS,
 * WITHOUT WARRANTIES OR CONDITIONS OF ANY KIND, either express or implied.
 * See the License for the specific language governing permissions and
 * limitations under the License.
 */


using System;
using System.Collections.Generic;
using System.Globalization;
using System.IO;
using System.Linq;
using System.Threading;
using pwiz.Common.SystemUtil;
using pwiz.ProteomeDatabase.API;
using pwiz.ProteowizardWrapper;
using pwiz.Skyline.EditUI;
using pwiz.Skyline.Properties;
using pwiz.Skyline.Util;
using pwiz.Skyline.Util.Extensions;

namespace pwiz.Skyline.Model
{
    /// <summary>
    /// Read a small molecule transition list in CSV form, where header values are restricted to
    /// those found in SmallMoleculeTransitionListColumnHeaders.KnownHeaders()
    /// </summary>
    public abstract class SmallMoleculeTransitionListReader
    {
        protected IFormatProvider _cultureInfo;
        protected List<Row> Rows { get; set; }
        public abstract void UpdateCellBackingStore(int row, int col, object value);
        public abstract void ShowTransitionError(PasteError error);
        public abstract int ColumnIndex(string columnName);

        private double MzMatchTolerance { get; set; }

        protected SmallMoleculeTransitionListReader()
        {
            Rows = new List<Row>();
        }

        public class Row
        {
            public int Index { get; private set; }
            private SmallMoleculeTransitionListReader _parent;
            protected List<string> _cells { get; set; }

            public Row(SmallMoleculeTransitionListReader parent, int index, List<string> cells)
            {
                _parent = parent;
                Index = index;
                _cells = cells;
            }

            public void UpdateCell(int col, object value)
            {
                if (col < 0)
                    return;
                while (_cells.Count < col)
                {
                    _cells.Add(null);
                }
                _cells[col] = Convert.ToString(value, _parent._cultureInfo); // Update local copy
                _parent.UpdateCellBackingStore(Index, col, value); // Update gridviewcontrol etc
            }

            public string GetCell(int index)
            {
                return index >= 0 ? _cells[index] : null;
            }

            public bool GetCellAsDouble(int index, out double val)
            {
                return Double.TryParse(GetCell(index), NumberStyles.Float, _parent._cultureInfo, out val);
            }

            public void SetCell(int index, string value)
            {
                if (index >= 0)
                    _cells[index] = value;
            }
        }

        private bool RowHasDistinctProductValue(Row row, int productCol, int precursorCol)
        {
            var productVal = row.GetCell(productCol);
            return !string.IsNullOrEmpty(productVal) && !Equals(productVal, row.GetCell(precursorCol));
        }

        public SrmDocument CreateTargets(SrmDocument document, IdentityPath to, out IdentityPath firstAdded)
        {
            firstAdded = null;
            MzMatchTolerance = document.Settings.TransitionSettings.Instrument.MzMatchTolerance;

            // We will accept a completely empty product list as meaning 
            // "these are all precursor transitions"
            var requireProductInfo = false;
            var hasAnyMoleculeMz = Rows.Any(row => !string.IsNullOrEmpty(row.GetCell(INDEX_MOLECULE_MZ)));
            var hasAnyMoleculeFormula = Rows.Any(row => !string.IsNullOrEmpty(row.GetCell(INDEX_MOLECULE_FORMULA)));
            var hasAnyMoleculeCharge = Rows.Any(row => !string.IsNullOrEmpty(row.GetCell(INDEX_MOLECULE_CHARGE)));
            var hasAnyMoleculeAdduct = Rows.Any(row => !string.IsNullOrEmpty(row.GetCell(INDEX_MOLECULE_ADDUCT)));
            foreach (var row in Rows)
            {
                if ((hasAnyMoleculeMz && RowHasDistinctProductValue(row, INDEX_PRODUCT_MZ, INDEX_MOLECULE_MZ)) ||
                    (hasAnyMoleculeFormula &&
                     RowHasDistinctProductValue(row, INDEX_PRODUCT_FORMULA, INDEX_MOLECULE_FORMULA)) ||
                    (hasAnyMoleculeCharge &&
                     RowHasDistinctProductValue(row, INDEX_PRODUCT_CHARGE, INDEX_MOLECULE_CHARGE)) ||
                    (hasAnyMoleculeAdduct &&
                     RowHasDistinctProductValue(row, INDEX_PRODUCT_ADDUCT, INDEX_MOLECULE_ADDUCT)))
                {
                    requireProductInfo = true; // Product list is not completely empty, or not just precursors
                    break;
                }
                // More expensive check to see whether calculated precursor mz matches any declared product mz
                var precursor = ReadPrecursorOrProductColumns(document, row, null); // Get precursor values
                if (precursor != null)
                {
                    try
                    {
                        var product = ReadPrecursorOrProductColumns(document, row, precursor); // Get product values, if available
                        if (product != null && (Math.Abs(precursor.Mz.Value - product.Mz.Value) > MzMatchTolerance))
                        {
                            requireProductInfo = true; // Product list is not completely empty, or not just precursors
                            break;
                        }
                    }
                    catch (LineColNumberedIoException)
                    {
                        // No product info to be had in this line (so this is a precursor) but there may be others, keep looking
                    }
                }
            }
            string defaultPepGroupName = null;
            // For each row in the grid, add to or begin MoleculeGroup|Molecule|TransitionList tree
            foreach (var row in Rows)
            {
                var precursor = ReadPrecursorOrProductColumns(document, row, null); // Get molecule values
                if (precursor == null)
                    return null;
                if (requireProductInfo && ReadPrecursorOrProductColumns(document, row, precursor) == null)
                {
                    return null;
                }
                var adduct = precursor.Adduct;
                var precursorMonoMz = adduct.MzFromNeutralMass(precursor.MonoMass);
                var precursorAverageMz = adduct.MzFromNeutralMass(precursor.AverageMass);

                // Preexisting molecule group?
                bool pepGroupFound = false;
                foreach (var pepGroup in document.MoleculeGroups)
                {
                    var pathPepGroup = new IdentityPath(pepGroup.Id);
                    var groupName = row.GetCell(INDEX_MOLECULE_GROUP);
                    if (string.IsNullOrEmpty(groupName))
                    {
                        groupName = defaultPepGroupName;
                    }

                    if (Equals(pepGroup.Name, groupName))
                    {
                        // Found a molecule group with the same name - can we find an existing transition group to which we can add a transition?
                        pepGroupFound = true;
                        bool pepFound = false;
                        foreach (var pep in pepGroup.SmallMolecules)
                        {
                            var pepPath = new IdentityPath(pathPepGroup, pep.Id);
                            var ionMonoMz =
                                adduct.MzFromNeutralMass(pep.CustomMolecule.MonoisotopicMass, MassType.Monoisotopic);
                            var ionAverageMz =
                                adduct.MzFromNeutralMass(pep.CustomMolecule.AverageMass, MassType.Average);
                            var labelType = precursor.IsotopeLabelType ?? IsotopeLabelType.light;
                            // Match existing molecule if same name
                            if (!string.IsNullOrEmpty(precursor.Name))
                            {
                                pepFound =
                                    Equals(pep.CustomMolecule.Name,
                                        precursor.Name); // If user says they're the same, believe them
                            }
                            else // If no names, look to other cues
                            {
                                // Match existing molecule if same formula or identical formula when stripped of labels
                                pepFound |= !string.IsNullOrEmpty(pep.CustomMolecule.Formula) &&
                                            (Equals(pep.CustomMolecule.Formula, precursor.NeutralFormula) ||
                                             Equals(pep.CustomMolecule.Formula, precursor.Formula) ||
                                             Equals(pep.CustomMolecule.UnlabeledFormula,
                                                 BioMassCalc.MONOISOTOPIC.StripLabelsFromFormula(precursor
                                                     .NeutralFormula)) ||
                                             Equals(pep.CustomMolecule.UnlabeledFormula, precursor.UnlabeledFormula));
                                // Match existing molecule if similar m/z at the precursor charge
                                pepFound |= Math.Abs(ionMonoMz - precursorMonoMz) <= MzMatchTolerance &&
                                            Math.Abs(ionAverageMz - precursorAverageMz) <=
                                            MzMatchTolerance; // (we don't just check mass since we don't have a tolerance value for that)
                                // Or no formula, and different isotope labels or matching label and mz
                                pepFound |= string.IsNullOrEmpty(pep.CustomMolecule.Formula) &&
                                            string.IsNullOrEmpty(precursor.Formula) &&
                                            (!pep.TransitionGroups.Any(t => Equals(t.TransitionGroup.LabelType,
                                                 labelType)) || // First label of this kind
                                             pep.TransitionGroups.Any(
                                                 t => Equals(t.TransitionGroup.LabelType,
                                                          labelType) && // Already seen this label, and
                                                      Math.Abs(precursor.Mz - t.PrecursorMz) <=
                                                      MzMatchTolerance)); // Matches precursor mz of similar labels
                            }
                            if (pepFound)
                            {
                                bool tranGroupFound = false;
                                foreach (var tranGroup in pep.TransitionGroups)
                                {
                                    var pathGroup = new IdentityPath(pepPath, tranGroup.Id);
                                    if (Math.Abs(tranGroup.PrecursorMz - precursor.Mz) <= MzMatchTolerance)
                                    {
                                        tranGroupFound = true;
                                        var tranFound = false;
                                        string errmsg = null;
                                        try
                                        {
                                            var tranNode = GetMoleculeTransition(document, row, pep.Peptide,
                                                tranGroup.TransitionGroup, requireProductInfo);
                                            if (tranNode == null)
                                                return null;
                                            foreach (var tran in tranGroup.Transitions)
                                            {
                                                if (Equals(tranNode.Transition.CustomIon, tran.Transition.CustomIon))
                                                {
                                                    tranFound = true;
                                                    break;
                                                }
                                            }
                                            if (!tranFound)
                                            {
                                                document = (SrmDocument) document.Add(pathGroup, tranNode);
                                                firstAdded = firstAdded ?? pathGroup;
                                            }
                                        }
                                        catch (InvalidDataException x)
                                        {
                                            errmsg = x.Message;
                                        }
                                        catch (InvalidOperationException x) // Adduct handling code can throw these
                                        {
                                            errmsg = x.Message;
                                        }
                                         if (errmsg != null)
                                        {
                                            // Some error we didn't catch in the basic checks
                                            ShowTransitionError(new PasteError
                                            {
                                                Column = 0,
                                                Line = row.Index,
                                                Message = errmsg
                                            });
                                            return null;
                                        }
                                        break;
                                    }
                                }
                                if (!tranGroupFound)
                                {
                                    var node =
                                        GetMoleculeTransitionGroup(document, row, pep.Peptide, requireProductInfo);
                                    if (node == null)
                                        return null;
                                    document = (SrmDocument) document.Add(pepPath, node);
                                    firstAdded = firstAdded ?? pepPath;
                                }
                                break;
                            }
                        }
                        if (!pepFound)
                        {
                            var node = GetMoleculePeptide(document, row, pepGroup.PeptideGroup, requireProductInfo);
                            if (node == null)
                                return null;
                            document = (SrmDocument) document.Add(pathPepGroup, node);
                            firstAdded = firstAdded ?? pathPepGroup;
                        }
                        break;
                    }
                }
                if (!pepGroupFound)
                {
                    var node = GetMoleculePeptideGroup(document, row, requireProductInfo);
                    if (node == null)
                        return null;
                    IdentityPath first;
                    IdentityPath next;
                    document = document.AddPeptideGroups(new[] {node}, false, to, out first, out next);
                    if (string.IsNullOrEmpty(defaultPepGroupName))
                    {
                        defaultPepGroupName = node.Name;
                    }
                    firstAdded = firstAdded ?? first;
                }
            }
            return document;
        }

        private int INDEX_MOLECULE_GROUP
        {
            get { return ColumnIndex(SmallMoleculeTransitionListColumnHeaders.moleculeGroup); }
        }

        private int INDEX_MOLECULE_NAME
        {
            get { return ColumnIndex(SmallMoleculeTransitionListColumnHeaders.namePrecursor); }
        }

        private int INDEX_PRODUCT_NAME
        {
            get { return ColumnIndex(SmallMoleculeTransitionListColumnHeaders.nameProduct); }
        }

        private int INDEX_MOLECULE_FORMULA
        {
            get { return ColumnIndex(SmallMoleculeTransitionListColumnHeaders.formulaPrecursor); }
        }

        private int INDEX_MOLECULE_ADDUCT
        {
            get { return ColumnIndex(SmallMoleculeTransitionListColumnHeaders.adductPrecursor); }
        }

        private int INDEX_PRODUCT_FORMULA
        {
            get { return ColumnIndex(SmallMoleculeTransitionListColumnHeaders.formulaProduct); }
        }

        private int INDEX_PRODUCT_ADDUCT
        {
            get { return ColumnIndex(SmallMoleculeTransitionListColumnHeaders.adductProduct); }
        }

        private int INDEX_MOLECULE_MZ
        {
            get { return ColumnIndex(SmallMoleculeTransitionListColumnHeaders.mzPrecursor); }
        }

        private int INDEX_PRODUCT_MZ
        {
            get { return ColumnIndex(SmallMoleculeTransitionListColumnHeaders.mzProduct); }
        }

        private int INDEX_MOLECULE_CHARGE
        {
            get { return ColumnIndex(SmallMoleculeTransitionListColumnHeaders.chargePrecursor); }
        }

        private int INDEX_PRODUCT_CHARGE
        {
            get { return ColumnIndex(SmallMoleculeTransitionListColumnHeaders.chargeProduct); }
        }

        private int INDEX_LABEL_TYPE
        {
            get { return ColumnIndex(SmallMoleculeTransitionListColumnHeaders.labelType); }
        }

        private int INDEX_RETENTION_TIME
        {
            get { return ColumnIndex(SmallMoleculeTransitionListColumnHeaders.rtPrecursor); }
        }

        private int INDEX_RETENTION_TIME_WINDOW
        {
            get { return ColumnIndex(SmallMoleculeTransitionListColumnHeaders.rtWindowPrecursor); }
        }

        private int INDEX_COLLISION_ENERGY
        {
            get { return ColumnIndex(SmallMoleculeTransitionListColumnHeaders.cePrecursor); }
        }

        private int INDEX_NOTE
        {
            get { return ColumnIndex(SmallMoleculeTransitionListColumnHeaders.note); }
        }

        private int INDEX_MOLECULE_DRIFT_TIME_MSEC
        {
            get { return ColumnIndex(SmallMoleculeTransitionListColumnHeaders.dtPrecursor); }
        }

        private int INDEX_HIGH_ENERGY_DRIFT_TIME_OFFSET_MSEC
        {
            get { return ColumnIndex(SmallMoleculeTransitionListColumnHeaders.dtHighEnergyOffset); }
        }

        private int INDEX_MOLECULE_ION_MOBILITY
        {
            get { return ColumnIndex(SmallMoleculeTransitionListColumnHeaders.imPrecursor); }
        }

        private int INDEX_MOLECULE_ION_MOBILITY_UNITS
        {
            get { return ColumnIndex(SmallMoleculeTransitionListColumnHeaders.imUnits); }
        }

        private int INDEX_HIGH_ENERGY_ION_MOBILITY_OFFSET
        {
            get { return ColumnIndex(SmallMoleculeTransitionListColumnHeaders.imHighEnergyOffset); }
        }

        private int INDEX_MOLECULE_CCS
        {
            get { return ColumnIndex(SmallMoleculeTransitionListColumnHeaders.ccsPrecursor); }
        }

        private int INDEX_SLENS
        {
            get { return ColumnIndex(SmallMoleculeTransitionListColumnHeaders.slens); }
        }

        private int INDEX_CONE_VOLTAGE
        {
            get { return ColumnIndex(SmallMoleculeTransitionListColumnHeaders.coneVoltage); }
        }

        private int INDEX_COMPENSATION_VOLTAGE
        {
            get { return ColumnIndex(SmallMoleculeTransitionListColumnHeaders.compensationVoltage); }
        }

        private int INDEX_DECLUSTERING_POTENTIAL
        {
            get { return ColumnIndex(SmallMoleculeTransitionListColumnHeaders.declusteringPotential); }
        }

        private static int? ValidateFormulaWithMz(SrmDocument document, ref string moleculeFormula, Adduct adduct,
            TypedMass mz, int? charge, out TypedMass monoMass, out TypedMass averageMass, out double? mzCalc)
        {
            // Is the ion's formula the old style where user expected us to add a hydrogen?
            var tolerance = document.Settings.TransitionSettings.Instrument.MzMatchTolerance;
            int massShift;
            var ion = new CustomIon(moleculeFormula);
            monoMass = ion.GetMass(MassType.Monoisotopic);
            averageMass = ion.GetMass(MassType.Average);
            var mass = mz.IsMonoIsotopic()
                ? monoMass
                : averageMass;
            // Does given charge, if any, agree with mass and mz?
            if (adduct.IsEmpty && charge.HasValue)
            {
                adduct = Adduct.NonProteomicProtonatedFromCharge(charge.Value);
            }
            mzCalc = adduct.AdductCharge != 0 ? adduct.MzFromNeutralMass(mass) : (double?) null;
            if (mzCalc.HasValue && tolerance >= (Math.Abs(mzCalc.Value - mz)))
            {
                return charge;
            }
            int nearestCharge;
            var calculatedCharge = TransitionCalc.CalcCharge(mass, mz, tolerance, true,
                TransitionGroup.MIN_PRECURSOR_CHARGE,
                TransitionGroup.MAX_PRECURSOR_CHARGE, new int[0],
                TransitionCalc.MassShiftType.none, out massShift, out nearestCharge);
            if (calculatedCharge.IsEmpty)
            {
                // That formula and this mz don't yield a reasonable charge state - try adding an H
                var ion2 = new CustomMolecule(BioMassCalc.AddH(ion.FormulaWithAdductApplied));
                monoMass = ion2.GetMass(MassType.Monoisotopic);
                averageMass = ion2.GetMass(MassType.Average);
                mass = (document.Settings.TransitionSettings.Prediction.FragmentMassType.IsMonoisotopic())
                    ? monoMass
                    : averageMass;
                calculatedCharge = TransitionCalc.CalcCharge(mass, mz, tolerance, true,
                    TransitionGroup.MIN_PRECURSOR_CHARGE,
                    TransitionGroup.MAX_PRECURSOR_CHARGE, new int[0], TransitionCalc.MassShiftType.none, out massShift,
                    out nearestCharge);
                if (!calculatedCharge.IsEmpty)
                {
                    moleculeFormula = ion2.Formula;
                }
                else
                {
                    monoMass = TypedMass.ZERO_MONO_MASSNEUTRAL;
                    averageMass = TypedMass.ZERO_AVERAGE_MASSNEUTRAL;
                }
            }
            charge = calculatedCharge.IsEmpty ? (int?) null : calculatedCharge.AdductCharge;
            return charge;
        }

        private TypedMass ValidateFormulaWithCharge(MassType massType, string moleculeFormula, Adduct adduct,
            out TypedMass monoMass, out TypedMass averageMass)
        {
            var ion = new CustomMolecule(moleculeFormula);
            monoMass = ion.GetMass(MassType.Monoisotopic);
            averageMass = ion.GetMass(MassType.Average);
            return new TypedMass(adduct.MzFromNeutralMass(massType.IsMonoisotopic() ? monoMass : averageMass, massType), massType); // m/z is not actually a mass, of course, but mono vs avg is interesting
        }

        public static string NullForEmpty(string str)
        {
            if (str == null)
                return null;
            return (str.Length == 0) ? null : str;
        }

        private class ParsedIonInfo : IonInfo
        {
            public string Name { get; private set; }
            public string Note { get; private set; }
            public TypedMass Mz { get; private set; } // Not actually a mass, of course, but useful to know if its based on mono vs avg mass
            public Adduct Adduct { get; private set; }
            public TypedMass MonoMass { get; private set; }
            public TypedMass AverageMass { get; private set; }
            public IsotopeLabelType IsotopeLabelType { get; private set; }
            public ExplicitRetentionTimeInfo ExplicitRetentionTime { get; private set; }
            public ExplicitTransitionGroupValues ExplicitTransitionGroupValues { get; private set; }
            public MoleculeAccessionNumbers MoleculeAccessionNumbers { get; private set; } // InChiKey, CAS etc

            public ParsedIonInfo(string name, string formula, Adduct adduct, 
                TypedMass mz, // Not actually a mass, of course, but still useful to know if based on Mono or Average mass
                TypedMass monoMass,
                TypedMass averageMass,
                IsotopeLabelType isotopeLabelType,
                ExplicitRetentionTimeInfo explicitRetentionTime,
                ExplicitTransitionGroupValues explicitTransitionGroupValues,
                string note,
                MoleculeAccessionNumbers accessionNumbers) : base(formula)
            {
                Name = name;
                Adduct = adduct;
                Mz = mz;
                MonoMass = monoMass;
                AverageMass = averageMass;
                IsotopeLabelType = isotopeLabelType;
                ExplicitRetentionTime = explicitRetentionTime;
                ExplicitTransitionGroupValues = explicitTransitionGroupValues;
                Note = note;
                MoleculeAccessionNumbers = accessionNumbers;
            }

            public ParsedIonInfo ChangeNote(string note)
            {
                return ChangeProp(ImClone(this), im =>
                {
                    im.Note = note;
                });
            }

            public CustomMolecule ToCustomMolecule()
            {
                return new CustomMolecule(Formula, MonoMass, AverageMass, Name ?? string.Empty,
                    MoleculeAccessionNumbers);
            }
        }

        private bool ValidateCharge(int? charge, bool getPrecursorColumns, out string errMessage)
        {
            var absCharge = Math.Abs(charge ?? 0);
            if (getPrecursorColumns && absCharge != 0 && (absCharge < TransitionGroup.MIN_PRECURSOR_CHARGE ||
                                                          absCharge > TransitionGroup.MAX_PRECURSOR_CHARGE))
            {
                errMessage = String.Format(
                    Resources.Transition_Validate_Precursor_charge__0__must_be_non_zero_and_between__1__and__2__,
                    charge, -TransitionGroup.MAX_PRECURSOR_CHARGE, TransitionGroup.MAX_PRECURSOR_CHARGE);
                return false;
            }
            else if (!getPrecursorColumns && absCharge != 0 &&
                     (absCharge < Transition.MIN_PRODUCT_CHARGE || absCharge > Transition.MAX_PRODUCT_CHARGE))
            {
                errMessage = String.Format(
                    Resources.Transition_Validate_Product_ion_charge__0__must_be_non_zero_and_between__1__and__2__,
                    charge, -Transition.MAX_PRODUCT_CHARGE, Transition.MAX_PRODUCT_CHARGE);
                return false;
            }
            errMessage = null;
            return true;
        }

        private MoleculeAccessionNumbers ReadMoleculeAccessionNumberColumns(Row row)
        {
            var moleculeIdKeys = new Dictionary<string, string>();

            var inchikeyCol = ColumnIndex(SmallMoleculeTransitionListColumnHeaders.idInChiKey);
            var inchikey = NullForEmpty(row.GetCell(inchikeyCol));
            if (inchikey != null)
            {
                // Should have form like BQJCRHHNABKAKU-KBQPJGBKSA-N
                inchikey = inchikey.Trim();
                if (inchikey.Length != 27 || inchikey[14] != '-' || inchikey[25] != '-')
                {
                    ShowTransitionError(new PasteError
                    {
                        Column = inchikeyCol,
                        Line = row.Index,
                        Message = string.Format(
                            Resources.SmallMoleculeTransitionListReader_ReadMoleculeIdColumns__0__is_not_a_valid_InChiKey_,
                            inchikey)
                    });
                    return null;
                }
            }
            moleculeIdKeys.Add(MoleculeAccessionNumbers.TagInChiKey, inchikey);

            var hmdbCol = ColumnIndex(SmallMoleculeTransitionListColumnHeaders.idHMDB);
            var hmdb = NullForEmpty(row.GetCell(hmdbCol));
            if (hmdb != null)
            {
                // Should have form like HMDB0001, though we will accept just 00001
                hmdb = hmdb.Trim();
                if (!hmdb.StartsWith(MoleculeAccessionNumbers.TagHMDB) && !hmdb.All(char.IsDigit))
                {
                    hmdb = MoleculeAccessionNumbers.TagHMDB + hmdb;
                }
                if ((hmdb.Length < 5) || !hmdb.Skip(4).All(char.IsDigit))
                {
                    ShowTransitionError(new PasteError
                    {
                        Column = hmdbCol,
                        Line = row.Index,
                        Message =
                            string.Format(
                                Resources.SmallMoleculeTransitionListReader_ReadMoleculeIdColumns__0__is_not_a_valid_HMDB_identifier_,
                                hmdb)
                    });
                    return null;
                }
                moleculeIdKeys.Add(MoleculeAccessionNumbers.TagHMDB, hmdb.Substring(4));
            }

            var inchiCol = ColumnIndex(SmallMoleculeTransitionListColumnHeaders.idInChi);
            var inchi = NullForEmpty(row.GetCell(inchiCol));
            if (inchi != null)
            {
                // Should have form like "InChI=1S/C4H8O3/c1-3(5)2-4(6)7/h3,5H,2H2,1H3,(H,6,7)/t3-/m1/s", 
                // though we will accept just "1S/C4H8O3/c1-3(5)2-4(6)7/h3,5H,2H2,1H3,(H,6,7)/t3-/m1/s"
                inchi = inchi.Trim();
                if (!inchi.StartsWith(MoleculeAccessionNumbers.TagInChI + @"="))
                {
                    inchi = MoleculeAccessionNumbers.TagInChI + @"=" + inchi;
                }
                if (inchi.Length < 6 || inchi.Count(c => c == '/') < 2)
                {
                    // CONSIDER(bspratt) more robust regex check on this?
                    ShowTransitionError(new PasteError
                    {
                        Column = inchiCol,
                        Line = row.Index,
                        Message =
                            string.Format(
                                Resources
                                    .SmallMoleculeTransitionListReader_ReadMoleculeIdColumns__0__is_not_a_valid_InChI_identifier_,
                                inchi)
                    });
                    return null;
                }
                moleculeIdKeys.Add(MoleculeAccessionNumbers.TagInChI, inchi.Substring(6));
            }

            var casCol = ColumnIndex(SmallMoleculeTransitionListColumnHeaders.idCAS);
            var cas = NullForEmpty(row.GetCell(casCol));
            if (cas != null)
            {
                // Should have form like "123-45-6", 
                var parts = cas.Trim().Split('-');
                if (parts.Length != 3 || parts.Any(part => !part.All(char.IsDigit)))
                {
                    ShowTransitionError(new PasteError
                    {
                        Column = casCol,
                        Line = row.Index,
                        Message =
                            string.Format(
                                Resources
                                    .SmallMoleculeTransitionListReader_ReadMoleculeIdColumns__0__is_not_a_valid_CAS_registry_number_,
                                cas)
                    });
                    return null;
                }
                moleculeIdKeys.Add(MoleculeAccessionNumbers.TagCAS, cas);
            }

            var smilesCol = ColumnIndex(SmallMoleculeTransitionListColumnHeaders.idSMILES);
            var smiles = NullForEmpty(row.GetCell(smilesCol));
            if (smiles != null)
            {
                // Should have form like CCc1nn(C)c2c(=O)[nH]c(nc12)c3cc(ccc3OCC)S(=O)(=O)N4CCN(C)CC4 but we'll accept anything for now, having no proper parser
                smiles = smiles.Trim();
                moleculeIdKeys.Add(MoleculeAccessionNumbers.TagSMILES, smiles);
            }

            return !moleculeIdKeys.Any()
                ? MoleculeAccessionNumbers.EMPTY
                : new MoleculeAccessionNumbers(moleculeIdKeys);
        }

        public static eIonMobilityUnits IonMobilityUnitsFromAttributeValue(string xmlAttributeValue)
        {
            return string.IsNullOrEmpty(xmlAttributeValue) ?
                eIonMobilityUnits.none :
                TypeSafeEnum.Parse<eIonMobilityUnits>(xmlAttributeValue);
        }
        

        // Recognize XML attribute values, enum strings, and various other synonyms
<<<<<<< HEAD
        public static readonly Dictionary<string, MsDataFileImpl.eIonMobilityUnits> IonMobilityUnitsSynonyms =
             Enum.GetValues(typeof(MsDataFileImpl.eIonMobilityUnits)).Cast<MsDataFileImpl.eIonMobilityUnits>().ToDictionary(e => e.ToString(), e => e)
            .Concat(new Dictionary<string, MsDataFileImpl.eIonMobilityUnits> {
            { @"msec", MsDataFileImpl.eIonMobilityUnits.drift_time_msec },
            { @"Vsec/cm2", MsDataFileImpl.eIonMobilityUnits.inverse_K0_Vsec_per_cm2 },
            { @"Vsec/cm^2", MsDataFileImpl.eIonMobilityUnits.inverse_K0_Vsec_per_cm2 },
            { @"1/K0", MsDataFileImpl.eIonMobilityUnits.inverse_K0_Vsec_per_cm2 }
=======
        public static readonly Dictionary<string, eIonMobilityUnits> IonMobilityUnitsSynonyms =
             Enum.GetValues(typeof(eIonMobilityUnits)).Cast<eIonMobilityUnits>().ToDictionary(e => e.ToString(), e => e)
            .Concat(new Dictionary<string, eIonMobilityUnits> {
            { "msec", eIonMobilityUnits.drift_time_msec }, // Not L10N         
            { "Vsec/cm2", eIonMobilityUnits.inverse_K0_Vsec_per_cm2 }, // Not L10N
            { "Vsec/cm^2", eIonMobilityUnits.inverse_K0_Vsec_per_cm2 }, // Not L10N
            { "1/K0", eIonMobilityUnits.inverse_K0_Vsec_per_cm2 } // Not L10N
>>>>>>> db954677
            }).ToDictionary(x => x.Key, x=> x.Value);

        public static string GetAcceptedIonMobilityUnitsString()
        {
            return string.Join(@", ", IonMobilityUnitsSynonyms.Keys);
        }



        // We need some combination of:
        //  Formula and mz
        //  Formula and charge
        //  mz and charge
        private ParsedIonInfo ReadPrecursorOrProductColumns(SrmDocument document,
            Row row,
            ParsedIonInfo precursorInfo)
        {

            var getPrecursorColumns = precursorInfo == null;
            int indexName = getPrecursorColumns ? INDEX_MOLECULE_NAME : INDEX_PRODUCT_NAME;
            int indexFormula = getPrecursorColumns ? INDEX_MOLECULE_FORMULA : INDEX_PRODUCT_FORMULA;
            int indexAdduct = getPrecursorColumns ? INDEX_MOLECULE_ADDUCT : INDEX_PRODUCT_ADDUCT;
            int indexMz = getPrecursorColumns ? INDEX_MOLECULE_MZ : INDEX_PRODUCT_MZ;
            int indexCharge = getPrecursorColumns ? INDEX_MOLECULE_CHARGE : INDEX_PRODUCT_CHARGE;
            var name = NullForEmpty(row.GetCell(indexName));
            var formula = NullForEmpty(row.GetCell(indexFormula));
            var adductText = NullForEmpty(row.GetCell(indexAdduct));
            var note = NullForEmpty(row.GetCell(INDEX_NOTE));
            // TODO(bspratt) use CAS or HMDB etc lookup to fill in missing inchikey - and use any to fill in formula
            var moleculeID = ReadMoleculeAccessionNumberColumns(row); 
            IsotopeLabelType isotopeLabelType = null;
            bool badMz = false;
            var mzType = getPrecursorColumns 
                ? document.Settings.TransitionSettings.Prediction.PrecursorMassType
                : document.Settings.TransitionSettings.Prediction.FragmentMassType;
            double mzParsed;
            if (!row.GetCellAsDouble(indexMz, out mzParsed))
            {
                if (!String.IsNullOrEmpty(row.GetCell(indexMz)))
                {
                    badMz = true;
                }
                mzParsed = 0;
            }
            var mz = new TypedMass(mzParsed, mzType); // mz is not actually a mass, of course, but we want to track mass type it was calculated from
            if ((mz < 0) || badMz)
            {
                ShowTransitionError(new PasteError
                {
                    Column = indexMz,
                    Line = row.Index,
                    Message = String.Format(Resources.PasteDlg_ReadPrecursorOrProductColumns_Invalid_m_z_value__0_, row.GetCell(indexMz))
                });
                return null;
            }
            int? charge = null;
            var adduct = Adduct.EMPTY;
            int trycharge;
            if (Int32.TryParse(row.GetCell(indexCharge), out trycharge))
                charge = trycharge;
            else if (!String.IsNullOrEmpty(row.GetCell(indexCharge)))
            {
                Adduct test;
                if (Adduct.TryParse(row.GetCell(indexCharge), out test))
                {
                    // Adduct formula in charge column, let's allow it
                    adduct = test;
                    charge = adduct.AdductCharge;
                }
                else
                {
                    ShowTransitionError(new PasteError
                    {
                        Column = indexCharge,
                        Line = row.Index,
                        Message = String.Format(Resources.PasteDlg_ReadPrecursorOrProductColumns_Invalid_charge_value__0_, row.GetCell(indexCharge))
                    });
                    return null;
                }
            }
            double dtmp;
            double? collisionEnergy = null;
            double? slens = null;
            double? coneVoltage = null;
            double? retentionTime = null;
            double? retentionTimeWindow = null;
            double? declusteringPotential = null;
            double? compensationVoltage = null;
            if (getPrecursorColumns)
            {
                // Do we have any molecule IDs?
                moleculeID = ReadMoleculeAccessionNumberColumns(row);
                if (moleculeID == null)
                {
                    return null; // Some error occurred
                }
                var label = NullForEmpty(row.GetCell(INDEX_LABEL_TYPE));
                if (label != null)
                {
                    var typedMods = document.Settings.PeptideSettings.Modifications.GetModificationsByName(label);
                    if (typedMods == null)
                    {
                        ShowTransitionError(new PasteError
                        {
                            Column = INDEX_LABEL_TYPE,
                            Line = row.Index,
                            Message = string.Format(Resources.SrmDocument_ReadLabelType_The_isotope_modification_type__0__does_not_exist_in_the_document_settings, label)
                        });
                        return null;
                    }
                    isotopeLabelType = typedMods.LabelType;
                }
                if (row.GetCellAsDouble(INDEX_COLLISION_ENERGY, out dtmp))
                    collisionEnergy = dtmp;
                else if (!String.IsNullOrEmpty(row.GetCell(INDEX_COLLISION_ENERGY)))
                {
                    ShowTransitionError(new PasteError
                    {
                        Column = INDEX_COLLISION_ENERGY,
                        Line = row.Index,
                        Message = String.Format(Resources.PasteDlg_ReadPrecursorOrProductColumns_Invalid_collision_energy_value__0_, row.GetCell(INDEX_COLLISION_ENERGY))
                    });
                    return null;
                }
                if (row.GetCellAsDouble(INDEX_SLENS, out dtmp))
                    slens = dtmp;
                else if (!String.IsNullOrEmpty(row.GetCell(INDEX_SLENS)))
                {
                    ShowTransitionError(new PasteError
                    {
                        Column = INDEX_SLENS,
                        Line = row.Index,
                        Message = String.Format(Resources.PasteDlg_ReadPrecursorOrProductColumns_Invalid_S_Lens_value__0_,row.GetCell(INDEX_SLENS))
                    });
                    return null;
                }
                if (row.GetCellAsDouble(INDEX_CONE_VOLTAGE, out dtmp))
                    coneVoltage = dtmp;
                else if (!String.IsNullOrEmpty(row.GetCell(INDEX_CONE_VOLTAGE)))
                {
                    ShowTransitionError(new PasteError
                    {
                        Column = INDEX_CONE_VOLTAGE,
                        Line = row.Index,
                        Message = String.Format(Resources.PasteDlg_ReadPrecursorOrProductColumns_Invalid_cone_voltage_value__0_, row.GetCell(INDEX_CONE_VOLTAGE))
                    });
                    return null;
                }
                if (row.GetCellAsDouble(INDEX_DECLUSTERING_POTENTIAL, out dtmp))
                    declusteringPotential = dtmp;
                else if (!String.IsNullOrEmpty(row.GetCell(INDEX_DECLUSTERING_POTENTIAL)))
                {
                    ShowTransitionError(new PasteError
                    {
                        Column = INDEX_DECLUSTERING_POTENTIAL,
                        Line = row.Index,
                        Message = String.Format(Resources.PasteDlg_ReadPrecursorOrProductColumns_Invalid_declustering_potential__0_, row.GetCell(INDEX_DECLUSTERING_POTENTIAL))
                    });
                    return null;
                }
                if (row.GetCellAsDouble(INDEX_COMPENSATION_VOLTAGE, out dtmp))
                    compensationVoltage = dtmp;
                else if (!String.IsNullOrEmpty(row.GetCell(INDEX_COMPENSATION_VOLTAGE)))
                {
                    ShowTransitionError(new PasteError
                    {
                        Column = INDEX_COMPENSATION_VOLTAGE,
                        Line = row.Index,
                        Message = String.Format(Resources.PasteDlg_ReadPrecursorOrProductColumns_Invalid_compensation_voltage__0_, row.GetCell(INDEX_COMPENSATION_VOLTAGE))
                    });
                    return null;
                }
                if (row.GetCellAsDouble(INDEX_RETENTION_TIME, out dtmp))
                    retentionTime = dtmp;
                else if (!String.IsNullOrEmpty(row.GetCell(INDEX_RETENTION_TIME)))
                {
                    ShowTransitionError(new PasteError
                    {
                        Column = INDEX_RETENTION_TIME,
                        Line = row.Index,
                        Message = String.Format(Resources.PasteDlg_ReadPrecursorOrProductColumns_Invalid_retention_time_value__0_, row.GetCell(INDEX_RETENTION_TIME))
                    });
                    return null;
                }
                if (row.GetCellAsDouble(INDEX_RETENTION_TIME_WINDOW, out dtmp))
                {
                    retentionTimeWindow = dtmp;
                    if (!retentionTime.HasValue)
                    {
                        ShowTransitionError(new PasteError
                        {
                            Column = INDEX_RETENTION_TIME_WINDOW,
                            Line = row.Index,
                            Message = Resources.Peptide_ExplicitRetentionTimeWindow_Explicit_retention_time_window_requires_an_explicit_retention_time_value_
                        });
                        return null;
                    }
                }
                else if (!String.IsNullOrEmpty(row.GetCell(INDEX_RETENTION_TIME_WINDOW)))
                {
                    ShowTransitionError(new PasteError
                    {
                        Column = INDEX_RETENTION_TIME_WINDOW,
                        Line = row.Index,
                        Message = String.Format(Resources.PasteDlg_ReadPrecursorOrProductColumns_Invalid_retention_time_window_value__0_, row.GetCell(INDEX_RETENTION_TIME_WINDOW))
                    });
                    return null;
                }
            }
            double? ionMobility = null;
            var ionMobilityUnits = eIonMobilityUnits.none;

            if (row.GetCellAsDouble(INDEX_MOLECULE_DRIFT_TIME_MSEC, out dtmp))
            {
                ionMobility = dtmp;
                ionMobilityUnits = eIonMobilityUnits.drift_time_msec;
            }
            else if (!String.IsNullOrEmpty(row.GetCell(INDEX_MOLECULE_DRIFT_TIME_MSEC)))
            {
                ShowTransitionError(new PasteError
                {
                    Column = INDEX_MOLECULE_DRIFT_TIME_MSEC,
                    Line = row.Index,
                    Message = String.Format(Resources.PasteDlg_ReadPrecursorOrProductColumns_Invalid_drift_time_value__0_, row.GetCell(INDEX_MOLECULE_DRIFT_TIME_MSEC))
                });
                return null;
            }
            double? ionMobilityHighEnergyOffset = null;
            if (row.GetCellAsDouble(INDEX_HIGH_ENERGY_DRIFT_TIME_OFFSET_MSEC, out dtmp))
            {
                ionMobilityHighEnergyOffset = dtmp;
                ionMobilityUnits = eIonMobilityUnits.drift_time_msec;
            }
            else if (!String.IsNullOrEmpty(row.GetCell(INDEX_HIGH_ENERGY_DRIFT_TIME_OFFSET_MSEC)))
            {
                ShowTransitionError(new PasteError
                {
                    Column = INDEX_HIGH_ENERGY_DRIFT_TIME_OFFSET_MSEC,
                    Line = row.Index,
                    Message = String.Format(Resources.PasteDlg_ReadPrecursorOrProductColumns_Invalid_drift_time_high_energy_offset_value__0_, row.GetCell(INDEX_HIGH_ENERGY_DRIFT_TIME_OFFSET_MSEC))
                });
                return null;
            }
            string unitsIM = row.GetCell(INDEX_MOLECULE_ION_MOBILITY_UNITS);
            if (!string.IsNullOrEmpty(unitsIM))
            {
                if (!IonMobilityUnitsSynonyms.TryGetValue(unitsIM.Trim(), out ionMobilityUnits))
                {
                    ShowTransitionError(new PasteError
                    {
                        Column = INDEX_MOLECULE_ION_MOBILITY_UNITS,
                        Line = row.Index,
                        Message = String.Format(Resources.SmallMoleculeTransitionListReader_ReadPrecursorOrProductColumns_Invalid_ion_mobility_units_value__0___accepted_values_are__1__, row.GetCell(INDEX_MOLECULE_ION_MOBILITY_UNITS), GetAcceptedIonMobilityUnitsString())
                    });
                    return null;
                }
            }

            if (row.GetCellAsDouble(INDEX_MOLECULE_ION_MOBILITY, out dtmp))
            {
                ionMobility = dtmp;
            }
            else if (!String.IsNullOrEmpty(row.GetCell(INDEX_MOLECULE_ION_MOBILITY)))
            {
                ShowTransitionError(new PasteError
                {
                    Column = INDEX_MOLECULE_ION_MOBILITY,
                    Line = row.Index,
                    Message = String.Format(Resources.SmallMoleculeTransitionListReader_ReadPrecursorOrProductColumns_Invalid_ion_mobility_value__0_, row.GetCell(INDEX_MOLECULE_ION_MOBILITY))
                });
                return null;
            }
            if (row.GetCellAsDouble(INDEX_HIGH_ENERGY_ION_MOBILITY_OFFSET, out dtmp))
            {
                ionMobilityHighEnergyOffset = dtmp;
            }
            else if (!String.IsNullOrEmpty(row.GetCell(INDEX_HIGH_ENERGY_ION_MOBILITY_OFFSET)))
            {
                ShowTransitionError(new PasteError
                {
                    Column = INDEX_HIGH_ENERGY_ION_MOBILITY_OFFSET,
                    Line = row.Index,
                    Message = String.Format(Resources.SmallMoleculeTransitionListReader_ReadPrecursorOrProductColumns_Invalid_ion_mobility_high_energy_offset_value__0_, row.GetCell(INDEX_HIGH_ENERGY_ION_MOBILITY_OFFSET))
                });
                return null;
            }
            double? ccsPrecursor = null;
            if (row.GetCellAsDouble(INDEX_MOLECULE_CCS, out dtmp))
                ccsPrecursor = dtmp;
            else if (!String.IsNullOrEmpty(row.GetCell(INDEX_MOLECULE_CCS)))
            {
                ShowTransitionError(new PasteError
                {
                    Column = INDEX_MOLECULE_CCS,
                    Line = row.Index,
                    Message = String.Format(Resources.SmallMoleculeTransitionListReader_ReadPrecursorOrProductColumns_Invalid_collisional_cross_section_value__0_, row.GetCell(INDEX_MOLECULE_CCS))
                });
                return null;
            }
            string errMessage = String.Format(getPrecursorColumns
                ? Resources.PasteDlg_ValidateEntry_Error_on_line__0___Precursor_needs_values_for_any_two_of__Formula__m_z_or_Charge_
                : Resources.PasteDlg_ValidateEntry_Error_on_line__0___Product_needs_values_for_any_two_of__Formula__m_z_or_Charge_, row.Index + 1);
            // Do we have an adduct description?  If so, pull charge from that.
            if ((!string.IsNullOrEmpty(formula) && formula.Contains('[') && formula.Contains(']')) || !string.IsNullOrEmpty(adductText))
            {
                if (!string.IsNullOrEmpty(formula))
                {
                    var parts = formula.Split('[');
                    var formulaAdduct = formula.Substring(parts[0].Length);
                    if (string.IsNullOrEmpty(adductText))
                    {
                        adductText = formulaAdduct;
                    }
                    else if (!string.IsNullOrEmpty(formulaAdduct) &&
                        // ReSharper disable LocalizableElement
                        !Equals(adductText.Replace("[", "").Replace("]", ""), formulaAdduct.Replace("[", "").Replace("]", "")))
                        // ReSharper restore LocalizableElement
                    {
                        ShowTransitionError(new PasteError
                        {
                            Column = indexAdduct,
                            Line = row.Index,
                            Message = Resources.SmallMoleculeTransitionListReader_ReadPrecursorOrProductColumns_Formula_already_contains_an_adduct_description__and_it_does_not_match_
                        });
                        return null;
                    }
                    formula = parts[0];
                }
                try
                {
                    adduct = Adduct.FromStringAssumeChargeOnly(adductText);
                    IonInfo.ApplyAdductToFormula(formula??string.Empty, adduct); // Just to see if it throws
                }
                catch (InvalidOperationException x)
                {
                    ShowTransitionError(new PasteError
                    {
                        Column = indexFormula,
                        Line = row.Index,
                        Message = x.Message
                    });
                    return null;
                }
                if (charge.HasValue && charge.Value != adduct.AdductCharge)
                {
                    // Explict charge disagrees with adduct - is this because adduct charge is not recognized?
                    if (adduct.AdductCharge == 0)
                    {
                        // Update the adduct to contain the explicit charge
                        adduct = adduct.ChangeCharge(charge.Value);
                    }
                    else
                    {
                        ShowTransitionError(new PasteError
                        {
                            Column = indexAdduct >=0 ? indexAdduct : indexFormula,
                            Line = row.Index,
                            Message = string.Format(Resources.SmallMoleculeTransitionListReader_ReadPrecursorOrProductColumns_Adduct__0__charge__1__does_not_agree_with_declared_charge__2_, adductText, adduct.AdductCharge, charge.Value)
                        });
                        return null;
                    }
                }
                else
                {
                    charge = adduct.AdductCharge;
                }
                if (!ValidateCharge(charge, getPrecursorColumns, out errMessage))
                {
                    ShowTransitionError(new PasteError
                    {
                        Column = indexAdduct >=0 ? indexAdduct : indexFormula,
                        Line = row.Index,
                        Message = errMessage
                    });
                    return null;
                }
            }
            int errColumn = indexFormula;
            int countValues = 0;
            if (charge.HasValue && charge.Value != 0)
            {
                countValues++;
                if (adduct.IsEmpty)
                {
                    // When no adduct is given, either it's implied (de)protonation, or formula is inherently charged. Formula and mz are a clue.
                    adduct = DetermineAdductFromFormulaChargeAndMz(formula, charge.Value, mz);
                    row.SetCell(indexAdduct, adduct.AdductFormula);
                }
            }
            if (mz > 0)
                countValues++;
            if (NullForEmpty(formula) != null)
                countValues++;
            if (countValues == 0 && !getPrecursorColumns &&
                (string.IsNullOrEmpty(name) || Equals(precursorInfo.Name, name)))
            {
                // No product info found in this row, assume that this is a precursor declaration
                return precursorInfo.ChangeNote(note);
            }
            if (countValues >= 2) // Do we have at least 2 of charge, mz, formula?
            {
                TypedMass monoMass;
                TypedMass averageMmass;
                if (ionMobility.HasValue || ccsPrecursor.HasValue)
                {
                    if (!ionMobilityHighEnergyOffset.HasValue)
                    {
                        ionMobilityHighEnergyOffset = 0;
                    }
                }
                else
                {
                    ionMobilityHighEnergyOffset = null; // Offset without a base value isn't useful
                }
                if (ionMobility.HasValue && ionMobilityUnits == eIonMobilityUnits.none)
                {
                    ShowTransitionError(new PasteError
                    {
                        Column = INDEX_MOLECULE_ION_MOBILITY,
                        Line = row.Index,
                        Message = Resources.SmallMoleculeTransitionListReader_ReadPrecursorOrProductColumns_Missing_ion_mobility_units
                    });
                    return null;

                }
                var retentionTimeInfo = retentionTime.HasValue
                    ? new ExplicitRetentionTimeInfo(retentionTime.Value, retentionTimeWindow)
                    : null;
                var explicitTransitionGroupValues = new ExplicitTransitionGroupValues(collisionEnergy, ionMobility, ionMobilityHighEnergyOffset, ionMobilityUnits, ccsPrecursor, slens,
                    coneVoltage, declusteringPotential, compensationVoltage);
                var massOk = true;
                var massTooLow = false;
                string massErrMsg = null;
                if (!ValidateCharge(charge, getPrecursorColumns, out errMessage))
                {
                    errColumn = indexCharge;
                }
                else if (NullForEmpty(formula) != null)
                {
                    // We have a formula
                    try
                    {
                        // Can we infer a heavy label from the formula if none specified?
                        if (getPrecursorColumns && isotopeLabelType == null) 
                        {
                            var ion = new IonInfo(formula, adduct);
                            if (!IonInfo.EquivalentFormulas(ion.FormulaWithAdductApplied, ion.UnlabeledFormula)) // Formula+adduct contained some heavy isotopes
                            {
                                isotopeLabelType = IsotopeLabelType.heavy;
                                if (INDEX_LABEL_TYPE >= 0)
                                {
                                    row.UpdateCell(INDEX_LABEL_TYPE, isotopeLabelType.ToString());
                                }
                            }
                        }
                        // If formula contains isotope info, move it to the adduct
                        if (!adduct.IsEmpty)
                        {
                            var labels = BioMassCalc.MONOISOTOPIC.FindIsotopeLabelsInFormula(formula);
                            if (labels.Any())
                            {
                                adduct = adduct.ChangeIsotopeLabels(labels);
                                formula = BioMassCalc.MONOISOTOPIC.StripLabelsFromFormula(formula);
                                row.SetCell(indexFormula, formula);
                                row.SetCell(indexAdduct, adduct.AsFormulaOrSignedInt());
                            }
                        }
                        if (mz > 0)
                        {
                            // Is the ion's formula the old style where user expected us to add a hydrogen? 
                            double? mzCalc;
                            charge = ValidateFormulaWithMz(document, ref formula, adduct,  mz, charge, out monoMass, out averageMmass, out mzCalc);
                            row.SetCell(indexFormula, formula);
                            massOk = monoMass < CustomMolecule.MAX_MASS && averageMmass < CustomMolecule.MAX_MASS &&
                                     !(massTooLow = charge.HasValue && (monoMass < CustomMolecule.MIN_MASS || averageMmass < CustomMolecule.MIN_MASS)); // Null charge => masses are 0 but meaningless
                            if (adduct.IsEmpty && charge.HasValue)
                            {
                                adduct = Adduct.FromChargeProtonated(charge);
                            }
                            if (massOk)
                            {
                                if (charge.HasValue)
                                {
                                    row.UpdateCell(indexCharge, charge.Value);
                                    return new ParsedIonInfo(name, formula, adduct, mz, monoMass, averageMmass, isotopeLabelType, retentionTimeInfo, explicitTransitionGroupValues, note, moleculeID);
                                }
                                else if (mzCalc.HasValue)
                                {
                                    // There was an initial charge value, but it didn't make sense with formula and proposed mz
                                    errMessage = String.Format(getPrecursorColumns
                                        ? Resources.PasteDlg_ReadPrecursorOrProductColumns_Error_on_line__0___Precursor_m_z__1__does_not_agree_with_value__2__as_calculated_from_ion_formula_and_charge_state__delta____3___Transition_Settings___Instrument___Method_match_tolerance_m_z____4_____Correct_the_m_z_value_in_the_table__or_leave_it_blank_and_Skyline_will_calculate_it_for_you_
                                        : Resources.PasteDlg_ReadPrecursorOrProductColumns_Error_on_line__0___Product_m_z__1__does_not_agree_with_value__2__as_calculated_from_ion_formula_and_charge_state__delta____3___Transition_Settings___Instrument___Method_match_tolerance_m_z____4_____Correct_the_m_z_value_in_the_table__or_leave_it_blank_and_Skyline_will_calculate_it_for_you_,
                                        row.Index + 1, (float)mz, (float)mzCalc.Value, (float)(mzCalc.Value - mz), (float)document.Settings.TransitionSettings.Instrument.MzMatchTolerance);
                                    errColumn = indexMz;
                                }
                                else
                                {
                                    // No charge state given, and mz makes no sense with formula
                                    errMessage = String.Format(getPrecursorColumns
                                        ? Resources.PasteDlg_ValidateEntry_Error_on_line__0___Precursor_formula_and_m_z_value_do_not_agree_for_any_charge_state_
                                        : Resources.PasteDlg_ValidateEntry_Error_on_line__0___Product_formula_and_m_z_value_do_not_agree_for_any_charge_state_, row.Index + 1);
                                    errColumn = indexMz;
                                }
                            }
                        }
                        else if (charge.HasValue)
                        {
                            if (adduct.IsEmpty)
                            {
                                adduct = Adduct.FromChargeProtonated(charge);
                            }
                            // Get the mass from the formula, and mz from that and adduct
                            mz = ValidateFormulaWithCharge(mzType, formula, adduct, out monoMass, out averageMmass);
                            massOk = !((monoMass >= CustomMolecule.MAX_MASS || averageMmass >= CustomMolecule.MAX_MASS)) &&
                                     !(massTooLow = (monoMass < CustomMolecule.MIN_MASS || averageMmass < CustomMolecule.MIN_MASS));
                            row.UpdateCell(indexMz, mz);
                            if (massOk)
                                return new ParsedIonInfo(name, formula, adduct, mz, monoMass, averageMmass, isotopeLabelType, retentionTimeInfo, explicitTransitionGroupValues, note, moleculeID);
                        }
                    }
                    catch (InvalidDataException x)
                    {
                        massErrMsg = x.Message;
                    }
                    catch (InvalidOperationException x)  // Adduct handling code can throw these
                    {
                        massErrMsg = x.Message;
                    }
                    if (massErrMsg != null)
                    {
                        massOk = false;
                    }
                }
                else if (mz != 0 && !adduct.IsEmpty)
                {
                    // No formula, just use charge and m/z
                    monoMass = adduct.MassFromMz(mz, MassType.Monoisotopic);
                    averageMmass =  adduct.MassFromMz(mz, MassType.Average);
                    massOk = monoMass < CustomMolecule.MAX_MASS && averageMmass < CustomMolecule.MAX_MASS &&
                             !(massTooLow = (monoMass < CustomMolecule.MIN_MASS || averageMmass < CustomMolecule.MIN_MASS));
                    errColumn = indexMz;
                    if (massOk)
                        return new ParsedIonInfo(name, formula, adduct, mz, monoMass, averageMmass, isotopeLabelType, retentionTimeInfo, explicitTransitionGroupValues, note, moleculeID);
                }
                if (massTooLow)
                {
                    errMessage = massErrMsg ?? String.Format(
                        Resources
                            .EditCustomMoleculeDlg_OkDialog_Custom_molecules_must_have_a_mass_greater_than_or_equal_to__0__,
                        CustomMolecule.MIN_MASS);
                }
                else if (!massOk)
                {
                    errMessage = massErrMsg ?? String.Format(
                        Resources
                            .EditCustomMoleculeDlg_OkDialog_Custom_molecules_must_have_a_mass_less_than_or_equal_to__0__,
                        CustomMolecule.MAX_MASS);
                }
            }
            if (string.IsNullOrEmpty(errMessage))
            {
                if (!string.IsNullOrEmpty(adduct.AdductFormula) && adduct.AdductCharge == 0)
                {
                    // Adduct with unknown charge state
                    errMessage =
                        string.Format(Resources.SmallMoleculeTransitionListReader_ReadPrecursorOrProductColumns_Cannot_derive_charge_from_adduct_description___0____Use_the_corresponding_Charge_column_to_set_this_explicitly__or_change_the_adduct_description_as_needed_, adduct.AdductFormula);
                }
                else
                {
                    // Don't just leave it blank
                    errMessage = Resources.SmallMoleculeTransitionListReader_ReadPrecursorOrProductColumns_unknown_error;
                }
            }
            ShowTransitionError(new PasteError
            {
                Column = errColumn,
                Line = row.Index,
                Message = errMessage
            });
            return null;
        }

        // When a charge but no adduct is given, either it's implied (de)protonation, or formula is inherently charged. Formula and mz are a clue.
        private static Adduct DetermineAdductFromFormulaChargeAndMz(string formula, int charge, TypedMass mz)
        {
            Adduct adduct;
            if (string.IsNullOrEmpty(formula))
            {
                adduct = Adduct.FromChargeNoMass(charge); // If all we have is mz, don't make guesses at proton gain or loss
            }
            else if (mz == 0)
            {
                adduct = Adduct.NonProteomicProtonatedFromCharge(charge); // Formula but no mz, just assume protonation
            }
            else
            {
                // Get mass from formula, then look at declared mz to decide if protonation is implied by charge
                var adductH = Adduct.NonProteomicProtonatedFromCharge(charge); // [M-H] etc
                var adductM = Adduct.FromChargeNoMass(charge); // [M-] etc
                var ionH = new CustomMolecule(adductH.ApplyToFormula(formula));
                var ionM = new CustomMolecule(adductM.ApplyToFormula(formula));
                var mass = mz * Math.Abs(charge);
                adduct = Math.Abs(ionH.GetMass(MassType.Monoisotopic) - mass) <
                         Math.Abs(ionM.GetMass(MassType.Monoisotopic) - mass)
                    ? adductH
                    : adductM;
            }

            return adduct;
        }

        private PeptideGroupDocNode GetMoleculePeptideGroup(SrmDocument document, Row row, bool requireProductInfo)
        {
            var pepGroup = new PeptideGroup();
            var pep = GetMoleculePeptide(document, row, pepGroup, requireProductInfo);
            if (pep == null)
                return null;
            var name = row.GetCell(INDEX_MOLECULE_GROUP);
            if (String.IsNullOrEmpty(name))
                name = document.GetSmallMoleculeGroupId();
            var metadata = new ProteinMetadata(name, String.Empty).SetWebSearchCompleted();  // FUTURE: some kind of lookup for small molecules
            return new PeptideGroupDocNode(pepGroup, metadata, new[] { pep });
        }

        private PeptideDocNode GetMoleculePeptide(SrmDocument document, Row row, PeptideGroup group, bool requireProductInfo)
        {

            CustomMolecule molecule;
            ParsedIonInfo parsedIonInfo;
            try
            {
                parsedIonInfo = ReadPrecursorOrProductColumns(document, row, null); // Re-read the precursor columns
                if (parsedIonInfo == null)
                    return null; // Some failure, but exception was already handled
                // Identify items with same formula and different adducts
                var neutralFormula = parsedIonInfo.NeutralFormula;
                var shortName = row.GetCell(INDEX_MOLECULE_NAME);
                if (!string.IsNullOrEmpty(neutralFormula))
                {
                    molecule = new CustomMolecule(neutralFormula, shortName, parsedIonInfo.MoleculeAccessionNumbers);
                }
                else
                {
                    molecule = new CustomMolecule(parsedIonInfo.Formula, parsedIonInfo.MonoMass, parsedIonInfo.AverageMass, shortName, parsedIonInfo.MoleculeAccessionNumbers);
                }
            }
            catch (ArgumentException e)
            {
                ShowTransitionError(new PasteError
                {
                    Column = INDEX_MOLECULE_FORMULA,
                    Line = row.Index,
                    Message = e.Message
                });
                return null;
            }
            try
            {
                var pep = new Peptide(molecule);
                var tranGroup = GetMoleculeTransitionGroup(document, row, pep, requireProductInfo);
                if (tranGroup == null)
                    return null;
                return new PeptideDocNode(pep, document.Settings, null, null, parsedIonInfo.ExplicitRetentionTime, new[] { tranGroup }, true);
            }
            catch (InvalidOperationException e)
            {
                ShowTransitionError(new PasteError
                {
                    Column = INDEX_MOLECULE_FORMULA,
                    Line = row.Index,
                    Message = e.Message
                });
                return null;
            }
        }

        private TransitionGroupDocNode GetMoleculeTransitionGroup(SrmDocument document, Row row, Peptide pep, bool requireProductInfo)
        {
            var moleculeInfo = ReadPrecursorOrProductColumns(document, row, null); // Re-read the precursor columns
            if (moleculeInfo == null)
            {
                return null; // Some parsing error, user has already been notified
            }
            if (!document.Settings.TransitionSettings.IsMeasurablePrecursor(moleculeInfo.Mz))
            {
                ShowTransitionError(new PasteError
                {
                    Column = INDEX_MOLECULE_MZ,
                    Line = row.Index,
                    Message = String.Format(Resources.PasteDlg_GetMoleculeTransitionGroup_The_precursor_m_z__0__is_not_measureable_with_your_current_instrument_settings_, moleculeInfo.Mz)
                });
                return null;
            }

            var customIon = moleculeInfo.ToCustomMolecule();
            var isotopeLabelType = moleculeInfo.IsotopeLabelType ?? IsotopeLabelType.light;
            Assume.IsTrue(Equals(pep.CustomMolecule.PrimaryEquivalenceKey, customIon.PrimaryEquivalenceKey));  // TODO(bspratt) error handling here
            var adduct = moleculeInfo.Adduct;
            if (!Equals(pep.CustomMolecule.MonoisotopicMass, customIon.MonoisotopicMass) && !adduct.HasIsotopeLabels)
            {
                // Some kind of undescribed isotope labeling going on
                if ((!string.IsNullOrEmpty(pep.CustomMolecule.Formula) && Equals(pep.CustomMolecule.Formula, customIon.Formula)) ||
                    (string.IsNullOrEmpty(pep.CustomMolecule.Formula) && string.IsNullOrEmpty(customIon.Formula)))
                {
                    // No formula for label, describe as mass
                    var labelMass = customIon.MonoisotopicMass - pep.CustomMolecule.MonoisotopicMass;
                    if (labelMass > 0)
                    {
                        adduct = adduct.ChangeIsotopeLabels(labelMass); // Isostopes add weight
                        isotopeLabelType = moleculeInfo.IsotopeLabelType ?? IsotopeLabelType.heavy;
                    }
                }
            }
            var group = new TransitionGroup(pep, adduct, isotopeLabelType);
            string errmsg;
            try
            {
                var tran = GetMoleculeTransition(document, row, pep, group, requireProductInfo);
                if (tran == null)
                    return null;
                return new TransitionGroupDocNode(group, document.Annotations, document.Settings, null,
                    null, moleculeInfo.ExplicitTransitionGroupValues, null, new[] { tran }, true);
            }
            catch (InvalidDataException x)
            {
                errmsg = x.Message;
            }
            catch (InvalidOperationException x) // Adduct handling code can throw these
            {
                errmsg = x.Message;
            }
            ShowTransitionError(new PasteError
            {
                Column = INDEX_PRODUCT_MZ, // Don't actually know that mz was the issue, but at least it's the right row, and in the product columns
                Line = row.Index,
                Message = errmsg
            });
            return null;
        }

        private TransitionDocNode GetMoleculeTransition(SrmDocument document, Row row, Peptide pep, TransitionGroup group, bool requireProductInfo)
        {
            var precursorIon = ReadPrecursorOrProductColumns(document, row, null); // Re-read the precursor columns
            var ion = requireProductInfo ? ReadPrecursorOrProductColumns(document, row, precursorIon) : precursorIon; // Re-read the product columns, or copy precursor
            if (requireProductInfo && ion == null)
            {
                return null;
            }
            var customMolecule = ion.ToCustomMolecule();
            var ionType = !requireProductInfo || // We inspected the input list and found only precursor info
                          // Or the mass is explained by an isotopic label in the adduct
                          (Math.Abs(customMolecule.MonoisotopicMass.Value - group.PrecursorAdduct.ApplyIsotopeLabelsToMass(pep.CustomMolecule.MonoisotopicMass)) <= MzMatchTolerance &&
                           Math.Abs(customMolecule.AverageMass.Value - group.PrecursorAdduct.ApplyIsotopeLabelsToMass(pep.CustomMolecule.AverageMass)) <= MzMatchTolerance) // Same mass, must be a precursor transition
                ? IonType.precursor
                : IonType.custom;
            var massType = (ionType == IonType.precursor)
                 ? document.Settings.TransitionSettings.Prediction.PrecursorMassType
                 : document.Settings.TransitionSettings.Prediction.FragmentMassType;
            if (ionType == IonType.precursor)
            {
                customMolecule = pep.CustomMolecule; // Some mz-only lists will give precursor mz as double, and product mz as int, even though they're meant to be the same thing
            }
            var mass = customMolecule.GetMass(massType);

            var transition = new Transition(group, ion.Adduct, null, customMolecule, ionType);
            var annotations = document.Annotations;
            if (!String.IsNullOrEmpty(ion.Note))
            {
                var note = document.Annotations.Note;
                // ReSharper disable once LocalizableElement
                note = String.IsNullOrEmpty(note) ? ion.Note : (note + "\r\n" + ion.Note);
                annotations = new Annotations(note, document.Annotations.ListAnnotations(), 0);
            }
            return new TransitionDocNode(transition, annotations, null, mass, TransitionDocNode.TransitionQuantInfo.DEFAULT, null);
        }
    }

    public class SmallMoleculeTransitionListCSVReader : SmallMoleculeTransitionListReader
    {
        private readonly DsvFileReader _csvReader;

        public SmallMoleculeTransitionListCSVReader(IEnumerable<string> csvText) : 
            // ReSharper disable once LocalizableElement
            this(string.Join("\n", csvText))
        {

        }

        public SmallMoleculeTransitionListCSVReader(string csvText)
        {
            // Accept either true CSV or currentculture equivalent
            Type[] columnTypes;
            IFormatProvider formatProvider;
            char separator;
            // Skip over header line to deduce decimal format
            // ReSharper disable once LocalizableElement
            var endLine = csvText.IndexOf('\n');
            var line = (endLine != -1 ? csvText.Substring(endLine+1) : csvText);
            MassListImporter.IsColumnar(line, out formatProvider, out separator, out columnTypes);
            // Double check that separator - does it appear in header row, or was it just an unlucky hit in a text field?
            var header = (endLine != -1 ? csvText.Substring(0, endLine) : csvText);
            if (!header.Contains(separator))
            {
                // Try again, this time without the distraction of a plausible but clearly incorrect seperator
                MassListImporter.IsColumnar(line.Replace(separator,'_'), out formatProvider, out separator, out columnTypes);
            }
            _cultureInfo = formatProvider;
            var reader = new StringReader(csvText);
            _csvReader = new DsvFileReader(reader, separator, SmallMoleculeTransitionListColumnHeaders.KnownHeaderSynonyms);
            // Do we recognize all the headers?
            var badHeaders =
                _csvReader.FieldNames.Where(
                    fn => SmallMoleculeTransitionListColumnHeaders.KnownHeaderSynonyms.All(kvp => string.Compare(kvp.Key, fn, StringComparison.OrdinalIgnoreCase) != 0)).ToList();
            if (badHeaders.Any())
            {
                badHeaders.Add(string.Empty); // Add an empty line for more whitespace
                throw new LineColNumberedIoException(
                    string.Format(
                        Resources.SmallMoleculeTransitionListReader_SmallMoleculeTransitionListReader_,
                        TextUtil.LineSeparate(badHeaders),
                        TextUtil.LineSeparate(SmallMoleculeTransitionListColumnHeaders.KnownHeaderSynonyms.Keys)),
                        1, _csvReader.FieldNames.IndexOf(badHeaders.First())+1);
            }
            string[] columns;
            var index = 0;
            while ((columns = _csvReader.ReadLine()) != null)
            {
                var row = new Row(this, index++, new List<string>(columns));
                Rows.Add(row);
            }
        }

        public int RowCount
        {
            get { return Rows.Count; }
        }

        public static bool IsPlausibleSmallMoleculeTransitionList(IEnumerable<string> csvText)
        {
            // ReSharper disable once LocalizableElement
            return IsPlausibleSmallMoleculeTransitionList(string.Join("\n", csvText));
        }

        public static bool IsPlausibleSmallMoleculeTransitionList(string csvText)
        {
            try
            {
                // This will throw if the headers don't look right
                var probe = new SmallMoleculeTransitionListCSVReader(csvText);
                // ReSharper disable once ConditionIsAlwaysTrueOrFalse
                return probe != null;
            }
            catch
            {
                // Not a proper small molecule transition list, but was it trying to be one?
                var header = csvText.Split('\n')[0];
                if (header.ToLowerInvariant().Contains(@"peptide"))
                {
                    return false;
                }
                return new[]
                {
                    // These are pretty basic hints, without much overlap in peptide lists
                    SmallMoleculeTransitionListColumnHeaders.moleculeGroup, // May be seen in Agilent peptide lists
                    SmallMoleculeTransitionListColumnHeaders.namePrecursor, 
                    SmallMoleculeTransitionListColumnHeaders.nameProduct, 
                    SmallMoleculeTransitionListColumnHeaders.formulaPrecursor, 
                    SmallMoleculeTransitionListColumnHeaders.adductPrecursor, 
                    SmallMoleculeTransitionListColumnHeaders.idCAS, 
                    SmallMoleculeTransitionListColumnHeaders.idInChiKey, 
                    SmallMoleculeTransitionListColumnHeaders.idInChi, 
                    SmallMoleculeTransitionListColumnHeaders.idHMDB, 
                    SmallMoleculeTransitionListColumnHeaders.idSMILES,
                }.Count(hint => SmallMoleculeTransitionListColumnHeaders.KnownHeaderSynonyms.Where(
                    p => string.Compare(p.Value, hint, StringComparison.OrdinalIgnoreCase) == 0).Any(kvp => header.IndexOf(kvp.Key, StringComparison.OrdinalIgnoreCase) >= 0)) > 1;
            }
        }

        public override void UpdateCellBackingStore(int row, int col, object value)
        {
            // We don't have a backing store, unlike the dialog implementaion with its gridview 
        }

        public override void ShowTransitionError(PasteError error)
        {
            throw new LineColNumberedIoException(
                string.Format(
                    Resources
                        .InsertSmallMoleculeTransitionList_InsertSmallMoleculeTransitionList_Error_on_line__0___column_1____2_,
                    error.Line + 1, error.Column + 1, error.Message),
                    error.Line + 1, error.Column + 1);
        }

        public override int ColumnIndex(string columnName)
        {
            return _csvReader.GetFieldIndex(columnName);
        }
    }

    // Custom molecule transition list internal column names, for saving to settings
    public static class SmallMoleculeTransitionListColumnHeaders
    {
        public const string moleculeGroup = "MoleculeGroup";
        public const string namePrecursor = "PrecursorName";
        public const string nameProduct = "ProductName";
        public const string formulaPrecursor = "PrecursorFormula";
        public const string formulaProduct = "ProductFormula";
        public const string mzPrecursor = "PrecursorMz";
        public const string mzProduct = "ProductMz";
        public const string chargePrecursor = "PrecursorCharge";
        public const string chargeProduct = "ProductCharge";
        public const string rtPrecursor = "PrecursorRT";
        public const string rtWindowPrecursor = "PrecursorRTWindow";
        public const string cePrecursor = "PrecursorCE";
        public const string dtPrecursor = "PrecursorDT"; // Drift time - IMUnits is implied
        public const string dtHighEnergyOffset = "HighEnergyDTOffset";  // Drift time - IMUnits is implied
        public const string imPrecursor = "PrecursorIM";
        public const string imHighEnergyOffset = "HighEnergyIMOffset";
        public const string imUnits = "IMUnits";
        public const string ccsPrecursor = "PrecursorCCS";
        public const string slens = "SLens";
        public const string coneVoltage = "ConeVoltage";
        public const string compensationVoltage = "CompensationVoltage";
        public const string declusteringPotential = "DeclusteringPotential";
        public const string note = "Note";
        public const string labelType = "LabelType";
        public const string adductPrecursor = "PrecursorAdduct";
        public const string adductProduct = "ProductAdduct";
        public const string idCAS = "CAS";
        public const string idInChiKey = "InChiKey";
        public const string idInChi = "InChi";
        public const string idHMDB = "HMDB";
        public const string idSMILES = "SMILES";

        public static readonly List<string> KnownHeaders;

        public static IReadOnlyDictionary<string, string> KnownHeaderSynonyms;

        static SmallMoleculeTransitionListColumnHeaders()
        {
            // The list of internal values, as used in serialization
            KnownHeaders =  new List<string>(new[]
            {
                moleculeGroup,
                namePrecursor,
                nameProduct,
                formulaPrecursor,
                formulaProduct,
                mzPrecursor,
                mzProduct,
                chargePrecursor,
                chargeProduct,
                adductPrecursor,
                adductProduct,
                rtPrecursor,
                rtWindowPrecursor,
                cePrecursor,
                dtPrecursor, // Drift time - IMUnits implied
                dtHighEnergyOffset, // Drift time - IMUnits implied
                imPrecursor, // General ion mobility, imUnits required
                imHighEnergyOffset,
                imUnits,
                ccsPrecursor,
                slens,
                coneVoltage,
                compensationVoltage,
                declusteringPotential,
                note,
                labelType,
                idInChiKey,
                idCAS,
                idHMDB,
                idInChi,
                idSMILES,
            });

            // A dictionary of terms that can be understood as column headers - this includes
            // the internal names, and the names presented in the UI (for all supported cultures)
            var currentCulture = Thread.CurrentThread.CurrentCulture;
            var currentUICulture = Thread.CurrentThread.CurrentUICulture;
            var knownColumnHeadersAllCultures = KnownHeaders.ToDictionary( hdr => hdr, hdr => hdr);
            foreach (var culture in new[] { @"en", @"zh-CHS", @"ja" })
            {
                Thread.CurrentThread.CurrentUICulture =
                    Thread.CurrentThread.CurrentCulture = new CultureInfo(culture);
                foreach (var pair in new[] {
                    Tuple.Create(moleculeGroup, Resources.PasteDlg_UpdateMoleculeType_Molecule_List_Name),
                    Tuple.Create(namePrecursor, Resources.PasteDlg_UpdateMoleculeType_Precursor_Name),
                    Tuple.Create(namePrecursor, Resources.SmallMoleculeTransitionListColumnHeaders_SmallMoleculeTransitionListColumnHeaders_Molecule),
                    Tuple.Create(namePrecursor, Resources.SmallMoleculeTransitionListColumnHeaders_SmallMoleculeTransitionListColumnHeaders_Compound),
                    Tuple.Create(nameProduct, Resources.PasteDlg_UpdateMoleculeType_Product_Name),
                    Tuple.Create(formulaPrecursor, Resources.PasteDlg_UpdateMoleculeType_Precursor_Formula),
                    Tuple.Create(formulaProduct, Resources.PasteDlg_UpdateMoleculeType_Product_Formula),
                    Tuple.Create(mzPrecursor, Resources.PasteDlg_UpdateMoleculeType_Precursor_m_z),
                    Tuple.Create(mzProduct, Resources.PasteDlg_UpdateMoleculeType_Product_m_z),
                    Tuple.Create(chargePrecursor, Resources.PasteDlg_UpdateMoleculeType_Precursor_Charge),
                    Tuple.Create(chargeProduct, Resources.PasteDlg_UpdateMoleculeType_Product_Charge),
                    Tuple.Create(adductPrecursor, Resources.PasteDlg_UpdateMoleculeType_Precursor_Adduct),
                    Tuple.Create(adductProduct, Resources.PasteDlg_UpdateMoleculeType_Product_Adduct),
                    Tuple.Create(rtPrecursor, Resources.PasteDlg_UpdateMoleculeType_Explicit_Retention_Time),
                    Tuple.Create(rtPrecursor, Resources.SmallMoleculeTransitionListColumnHeaders_SmallMoleculeTransitionListColumnHeaders_RT__min_), // ""RT (min)"
                    Tuple.Create(rtWindowPrecursor, Resources.PasteDlg_UpdateMoleculeType_Explicit_Retention_Time_Window),
                    Tuple.Create(cePrecursor, Resources.PasteDlg_UpdateMoleculeType_Explicit_Collision_Energy),
                    Tuple.Create(dtPrecursor, Resources.PasteDlg_UpdateMoleculeType_Explicit_Drift_Time__msec_),
                    Tuple.Create(dtHighEnergyOffset, Resources.PasteDlg_UpdateMoleculeType_Explicit_Drift_Time_High_Energy_Offset__msec_),
                    Tuple.Create(imPrecursor, Resources.PasteDlg_UpdateMoleculeType_Explicit_Ion_Mobility),
                    Tuple.Create(imHighEnergyOffset, Resources.PasteDlg_UpdateMoleculeType_Explicit_Ion_Mobility_High_Energy_Offset),
                    Tuple.Create(imUnits, Resources.PasteDlg_UpdateMoleculeType_Explicit_Ion_Mobility_Units),
                    Tuple.Create(ccsPrecursor, Resources.PasteDlg_UpdateMoleculeType_Collisional_Cross_Section__sq_A_),
                    Tuple.Create(slens, Resources.PasteDlg_UpdateMoleculeType_S_Lens),
                    Tuple.Create(coneVoltage, Resources.PasteDlg_UpdateMoleculeType_Cone_Voltage),
                    Tuple.Create(compensationVoltage, Resources.PasteDlg_UpdateMoleculeType_Explicit_Compensation_Voltage),
                    Tuple.Create(declusteringPotential, Resources.PasteDlg_UpdateMoleculeType_Explicit_Declustering_Potential),
                    Tuple.Create(note, Resources.PasteDlg_UpdateMoleculeType_Note),
                    Tuple.Create(labelType, Resources.PasteDlg_UpdateMoleculeType_Label_Type),
                    Tuple.Create(idInChiKey, idInChiKey),
                    Tuple.Create(idCAS, idCAS),
                    Tuple.Create(idHMDB, idHMDB),
                    Tuple.Create(idInChi, idInChi),
                    Tuple.Create(idSMILES, idSMILES),
                })
                {
                    if (!knownColumnHeadersAllCultures.ContainsKey(pair.Item2))
                    {
                        knownColumnHeadersAllCultures.Add(pair.Item2, pair.Item1);
                    }

                    var mz = pair.Item2.Replace(@"m/z", @"mz"); // Accept either m/z or mz
                    if (!knownColumnHeadersAllCultures.ContainsKey(mz))
                    {
                        knownColumnHeadersAllCultures.Add(mz, pair.Item1);
                    }
                }
            }
            Thread.CurrentThread.CurrentCulture = currentCulture;
            Thread.CurrentThread.CurrentUICulture = currentUICulture;
            KnownHeaderSynonyms = knownColumnHeadersAllCultures;
        }
    }
}
<|MERGE_RESOLUTION|>--- conflicted
+++ resolved
@@ -1,1768 +1,1758 @@
-/*
- * Original author: Brian Pratt <bspratt .at. proteinms.net>,
- *                  MacCoss Lab, Department of Genome Sciences, UW
- *
- * Copyright 2016 University of Washington - Seattle, WA
- * 
- * Licensed under the Apache License, Version 2.0 (the "License");
- * you may not use this file except in compliance with the License.
- * You may obtain a copy of the License at
- *
- *     http://www.apache.org/licenses/LICENSE-2.0
- *
- * Unless required by applicable law or agreed to in writing, software
- * distributed under the License is distributed on an "AS IS" BASIS,
- * WITHOUT WARRANTIES OR CONDITIONS OF ANY KIND, either express or implied.
- * See the License for the specific language governing permissions and
- * limitations under the License.
- */
-
-
-using System;
-using System.Collections.Generic;
-using System.Globalization;
-using System.IO;
-using System.Linq;
-using System.Threading;
-using pwiz.Common.SystemUtil;
-using pwiz.ProteomeDatabase.API;
-using pwiz.ProteowizardWrapper;
-using pwiz.Skyline.EditUI;
-using pwiz.Skyline.Properties;
-using pwiz.Skyline.Util;
-using pwiz.Skyline.Util.Extensions;
-
-namespace pwiz.Skyline.Model
-{
-    /// <summary>
-    /// Read a small molecule transition list in CSV form, where header values are restricted to
-    /// those found in SmallMoleculeTransitionListColumnHeaders.KnownHeaders()
-    /// </summary>
-    public abstract class SmallMoleculeTransitionListReader
-    {
-        protected IFormatProvider _cultureInfo;
-        protected List<Row> Rows { get; set; }
-        public abstract void UpdateCellBackingStore(int row, int col, object value);
-        public abstract void ShowTransitionError(PasteError error);
-        public abstract int ColumnIndex(string columnName);
-
-        private double MzMatchTolerance { get; set; }
-
-        protected SmallMoleculeTransitionListReader()
-        {
-            Rows = new List<Row>();
-        }
-
-        public class Row
-        {
-            public int Index { get; private set; }
-            private SmallMoleculeTransitionListReader _parent;
-            protected List<string> _cells { get; set; }
-
-            public Row(SmallMoleculeTransitionListReader parent, int index, List<string> cells)
-            {
-                _parent = parent;
-                Index = index;
-                _cells = cells;
-            }
-
-            public void UpdateCell(int col, object value)
-            {
-                if (col < 0)
-                    return;
-                while (_cells.Count < col)
-                {
-                    _cells.Add(null);
-                }
-                _cells[col] = Convert.ToString(value, _parent._cultureInfo); // Update local copy
-                _parent.UpdateCellBackingStore(Index, col, value); // Update gridviewcontrol etc
-            }
-
-            public string GetCell(int index)
-            {
-                return index >= 0 ? _cells[index] : null;
-            }
-
-            public bool GetCellAsDouble(int index, out double val)
-            {
-                return Double.TryParse(GetCell(index), NumberStyles.Float, _parent._cultureInfo, out val);
-            }
-
-            public void SetCell(int index, string value)
-            {
-                if (index >= 0)
-                    _cells[index] = value;
-            }
-        }
-
-        private bool RowHasDistinctProductValue(Row row, int productCol, int precursorCol)
-        {
-            var productVal = row.GetCell(productCol);
-            return !string.IsNullOrEmpty(productVal) && !Equals(productVal, row.GetCell(precursorCol));
-        }
-
-        public SrmDocument CreateTargets(SrmDocument document, IdentityPath to, out IdentityPath firstAdded)
-        {
-            firstAdded = null;
-            MzMatchTolerance = document.Settings.TransitionSettings.Instrument.MzMatchTolerance;
-
-            // We will accept a completely empty product list as meaning 
-            // "these are all precursor transitions"
-            var requireProductInfo = false;
-            var hasAnyMoleculeMz = Rows.Any(row => !string.IsNullOrEmpty(row.GetCell(INDEX_MOLECULE_MZ)));
-            var hasAnyMoleculeFormula = Rows.Any(row => !string.IsNullOrEmpty(row.GetCell(INDEX_MOLECULE_FORMULA)));
-            var hasAnyMoleculeCharge = Rows.Any(row => !string.IsNullOrEmpty(row.GetCell(INDEX_MOLECULE_CHARGE)));
-            var hasAnyMoleculeAdduct = Rows.Any(row => !string.IsNullOrEmpty(row.GetCell(INDEX_MOLECULE_ADDUCT)));
-            foreach (var row in Rows)
-            {
-                if ((hasAnyMoleculeMz && RowHasDistinctProductValue(row, INDEX_PRODUCT_MZ, INDEX_MOLECULE_MZ)) ||
-                    (hasAnyMoleculeFormula &&
-                     RowHasDistinctProductValue(row, INDEX_PRODUCT_FORMULA, INDEX_MOLECULE_FORMULA)) ||
-                    (hasAnyMoleculeCharge &&
-                     RowHasDistinctProductValue(row, INDEX_PRODUCT_CHARGE, INDEX_MOLECULE_CHARGE)) ||
-                    (hasAnyMoleculeAdduct &&
-                     RowHasDistinctProductValue(row, INDEX_PRODUCT_ADDUCT, INDEX_MOLECULE_ADDUCT)))
-                {
-                    requireProductInfo = true; // Product list is not completely empty, or not just precursors
-                    break;
-                }
-                // More expensive check to see whether calculated precursor mz matches any declared product mz
-                var precursor = ReadPrecursorOrProductColumns(document, row, null); // Get precursor values
-                if (precursor != null)
-                {
-                    try
-                    {
-                        var product = ReadPrecursorOrProductColumns(document, row, precursor); // Get product values, if available
-                        if (product != null && (Math.Abs(precursor.Mz.Value - product.Mz.Value) > MzMatchTolerance))
-                        {
-                            requireProductInfo = true; // Product list is not completely empty, or not just precursors
-                            break;
-                        }
-                    }
-                    catch (LineColNumberedIoException)
-                    {
-                        // No product info to be had in this line (so this is a precursor) but there may be others, keep looking
-                    }
-                }
-            }
-            string defaultPepGroupName = null;
-            // For each row in the grid, add to or begin MoleculeGroup|Molecule|TransitionList tree
-            foreach (var row in Rows)
-            {
-                var precursor = ReadPrecursorOrProductColumns(document, row, null); // Get molecule values
-                if (precursor == null)
-                    return null;
-                if (requireProductInfo && ReadPrecursorOrProductColumns(document, row, precursor) == null)
-                {
-                    return null;
-                }
-                var adduct = precursor.Adduct;
-                var precursorMonoMz = adduct.MzFromNeutralMass(precursor.MonoMass);
-                var precursorAverageMz = adduct.MzFromNeutralMass(precursor.AverageMass);
-
-                // Preexisting molecule group?
-                bool pepGroupFound = false;
-                foreach (var pepGroup in document.MoleculeGroups)
-                {
-                    var pathPepGroup = new IdentityPath(pepGroup.Id);
-                    var groupName = row.GetCell(INDEX_MOLECULE_GROUP);
-                    if (string.IsNullOrEmpty(groupName))
-                    {
-                        groupName = defaultPepGroupName;
-                    }
-
-                    if (Equals(pepGroup.Name, groupName))
-                    {
-                        // Found a molecule group with the same name - can we find an existing transition group to which we can add a transition?
-                        pepGroupFound = true;
-                        bool pepFound = false;
-                        foreach (var pep in pepGroup.SmallMolecules)
-                        {
-                            var pepPath = new IdentityPath(pathPepGroup, pep.Id);
-                            var ionMonoMz =
-                                adduct.MzFromNeutralMass(pep.CustomMolecule.MonoisotopicMass, MassType.Monoisotopic);
-                            var ionAverageMz =
-                                adduct.MzFromNeutralMass(pep.CustomMolecule.AverageMass, MassType.Average);
-                            var labelType = precursor.IsotopeLabelType ?? IsotopeLabelType.light;
-                            // Match existing molecule if same name
-                            if (!string.IsNullOrEmpty(precursor.Name))
-                            {
-                                pepFound =
-                                    Equals(pep.CustomMolecule.Name,
-                                        precursor.Name); // If user says they're the same, believe them
-                            }
-                            else // If no names, look to other cues
-                            {
-                                // Match existing molecule if same formula or identical formula when stripped of labels
-                                pepFound |= !string.IsNullOrEmpty(pep.CustomMolecule.Formula) &&
-                                            (Equals(pep.CustomMolecule.Formula, precursor.NeutralFormula) ||
-                                             Equals(pep.CustomMolecule.Formula, precursor.Formula) ||
-                                             Equals(pep.CustomMolecule.UnlabeledFormula,
-                                                 BioMassCalc.MONOISOTOPIC.StripLabelsFromFormula(precursor
-                                                     .NeutralFormula)) ||
-                                             Equals(pep.CustomMolecule.UnlabeledFormula, precursor.UnlabeledFormula));
-                                // Match existing molecule if similar m/z at the precursor charge
-                                pepFound |= Math.Abs(ionMonoMz - precursorMonoMz) <= MzMatchTolerance &&
-                                            Math.Abs(ionAverageMz - precursorAverageMz) <=
-                                            MzMatchTolerance; // (we don't just check mass since we don't have a tolerance value for that)
-                                // Or no formula, and different isotope labels or matching label and mz
-                                pepFound |= string.IsNullOrEmpty(pep.CustomMolecule.Formula) &&
-                                            string.IsNullOrEmpty(precursor.Formula) &&
-                                            (!pep.TransitionGroups.Any(t => Equals(t.TransitionGroup.LabelType,
-                                                 labelType)) || // First label of this kind
-                                             pep.TransitionGroups.Any(
-                                                 t => Equals(t.TransitionGroup.LabelType,
-                                                          labelType) && // Already seen this label, and
-                                                      Math.Abs(precursor.Mz - t.PrecursorMz) <=
-                                                      MzMatchTolerance)); // Matches precursor mz of similar labels
-                            }
-                            if (pepFound)
-                            {
-                                bool tranGroupFound = false;
-                                foreach (var tranGroup in pep.TransitionGroups)
-                                {
-                                    var pathGroup = new IdentityPath(pepPath, tranGroup.Id);
-                                    if (Math.Abs(tranGroup.PrecursorMz - precursor.Mz) <= MzMatchTolerance)
-                                    {
-                                        tranGroupFound = true;
-                                        var tranFound = false;
-                                        string errmsg = null;
-                                        try
-                                        {
-                                            var tranNode = GetMoleculeTransition(document, row, pep.Peptide,
-                                                tranGroup.TransitionGroup, requireProductInfo);
-                                            if (tranNode == null)
-                                                return null;
-                                            foreach (var tran in tranGroup.Transitions)
-                                            {
-                                                if (Equals(tranNode.Transition.CustomIon, tran.Transition.CustomIon))
-                                                {
-                                                    tranFound = true;
-                                                    break;
-                                                }
-                                            }
-                                            if (!tranFound)
-                                            {
-                                                document = (SrmDocument) document.Add(pathGroup, tranNode);
-                                                firstAdded = firstAdded ?? pathGroup;
-                                            }
-                                        }
-                                        catch (InvalidDataException x)
-                                        {
-                                            errmsg = x.Message;
-                                        }
-                                        catch (InvalidOperationException x) // Adduct handling code can throw these
-                                        {
-                                            errmsg = x.Message;
-                                        }
-                                         if (errmsg != null)
-                                        {
-                                            // Some error we didn't catch in the basic checks
-                                            ShowTransitionError(new PasteError
-                                            {
-                                                Column = 0,
-                                                Line = row.Index,
-                                                Message = errmsg
-                                            });
-                                            return null;
-                                        }
-                                        break;
-                                    }
-                                }
-                                if (!tranGroupFound)
-                                {
-                                    var node =
-                                        GetMoleculeTransitionGroup(document, row, pep.Peptide, requireProductInfo);
-                                    if (node == null)
-                                        return null;
-                                    document = (SrmDocument) document.Add(pepPath, node);
-                                    firstAdded = firstAdded ?? pepPath;
-                                }
-                                break;
-                            }
-                        }
-                        if (!pepFound)
-                        {
-                            var node = GetMoleculePeptide(document, row, pepGroup.PeptideGroup, requireProductInfo);
-                            if (node == null)
-                                return null;
-                            document = (SrmDocument) document.Add(pathPepGroup, node);
-                            firstAdded = firstAdded ?? pathPepGroup;
-                        }
-                        break;
-                    }
-                }
-                if (!pepGroupFound)
-                {
-                    var node = GetMoleculePeptideGroup(document, row, requireProductInfo);
-                    if (node == null)
-                        return null;
-                    IdentityPath first;
-                    IdentityPath next;
-                    document = document.AddPeptideGroups(new[] {node}, false, to, out first, out next);
-                    if (string.IsNullOrEmpty(defaultPepGroupName))
-                    {
-                        defaultPepGroupName = node.Name;
-                    }
-                    firstAdded = firstAdded ?? first;
-                }
-            }
-            return document;
-        }
-
-        private int INDEX_MOLECULE_GROUP
-        {
-            get { return ColumnIndex(SmallMoleculeTransitionListColumnHeaders.moleculeGroup); }
-        }
-
-        private int INDEX_MOLECULE_NAME
-        {
-            get { return ColumnIndex(SmallMoleculeTransitionListColumnHeaders.namePrecursor); }
-        }
-
-        private int INDEX_PRODUCT_NAME
-        {
-            get { return ColumnIndex(SmallMoleculeTransitionListColumnHeaders.nameProduct); }
-        }
-
-        private int INDEX_MOLECULE_FORMULA
-        {
-            get { return ColumnIndex(SmallMoleculeTransitionListColumnHeaders.formulaPrecursor); }
-        }
-
-        private int INDEX_MOLECULE_ADDUCT
-        {
-            get { return ColumnIndex(SmallMoleculeTransitionListColumnHeaders.adductPrecursor); }
-        }
-
-        private int INDEX_PRODUCT_FORMULA
-        {
-            get { return ColumnIndex(SmallMoleculeTransitionListColumnHeaders.formulaProduct); }
-        }
-
-        private int INDEX_PRODUCT_ADDUCT
-        {
-            get { return ColumnIndex(SmallMoleculeTransitionListColumnHeaders.adductProduct); }
-        }
-
-        private int INDEX_MOLECULE_MZ
-        {
-            get { return ColumnIndex(SmallMoleculeTransitionListColumnHeaders.mzPrecursor); }
-        }
-
-        private int INDEX_PRODUCT_MZ
-        {
-            get { return ColumnIndex(SmallMoleculeTransitionListColumnHeaders.mzProduct); }
-        }
-
-        private int INDEX_MOLECULE_CHARGE
-        {
-            get { return ColumnIndex(SmallMoleculeTransitionListColumnHeaders.chargePrecursor); }
-        }
-
-        private int INDEX_PRODUCT_CHARGE
-        {
-            get { return ColumnIndex(SmallMoleculeTransitionListColumnHeaders.chargeProduct); }
-        }
-
-        private int INDEX_LABEL_TYPE
-        {
-            get { return ColumnIndex(SmallMoleculeTransitionListColumnHeaders.labelType); }
-        }
-
-        private int INDEX_RETENTION_TIME
-        {
-            get { return ColumnIndex(SmallMoleculeTransitionListColumnHeaders.rtPrecursor); }
-        }
-
-        private int INDEX_RETENTION_TIME_WINDOW
-        {
-            get { return ColumnIndex(SmallMoleculeTransitionListColumnHeaders.rtWindowPrecursor); }
-        }
-
-        private int INDEX_COLLISION_ENERGY
-        {
-            get { return ColumnIndex(SmallMoleculeTransitionListColumnHeaders.cePrecursor); }
-        }
-
-        private int INDEX_NOTE
-        {
-            get { return ColumnIndex(SmallMoleculeTransitionListColumnHeaders.note); }
-        }
-
-        private int INDEX_MOLECULE_DRIFT_TIME_MSEC
-        {
-            get { return ColumnIndex(SmallMoleculeTransitionListColumnHeaders.dtPrecursor); }
-        }
-
-        private int INDEX_HIGH_ENERGY_DRIFT_TIME_OFFSET_MSEC
-        {
-            get { return ColumnIndex(SmallMoleculeTransitionListColumnHeaders.dtHighEnergyOffset); }
-        }
-
-        private int INDEX_MOLECULE_ION_MOBILITY
-        {
-            get { return ColumnIndex(SmallMoleculeTransitionListColumnHeaders.imPrecursor); }
-        }
-
-        private int INDEX_MOLECULE_ION_MOBILITY_UNITS
-        {
-            get { return ColumnIndex(SmallMoleculeTransitionListColumnHeaders.imUnits); }
-        }
-
-        private int INDEX_HIGH_ENERGY_ION_MOBILITY_OFFSET
-        {
-            get { return ColumnIndex(SmallMoleculeTransitionListColumnHeaders.imHighEnergyOffset); }
-        }
-
-        private int INDEX_MOLECULE_CCS
-        {
-            get { return ColumnIndex(SmallMoleculeTransitionListColumnHeaders.ccsPrecursor); }
-        }
-
-        private int INDEX_SLENS
-        {
-            get { return ColumnIndex(SmallMoleculeTransitionListColumnHeaders.slens); }
-        }
-
-        private int INDEX_CONE_VOLTAGE
-        {
-            get { return ColumnIndex(SmallMoleculeTransitionListColumnHeaders.coneVoltage); }
-        }
-
-        private int INDEX_COMPENSATION_VOLTAGE
-        {
-            get { return ColumnIndex(SmallMoleculeTransitionListColumnHeaders.compensationVoltage); }
-        }
-
-        private int INDEX_DECLUSTERING_POTENTIAL
-        {
-            get { return ColumnIndex(SmallMoleculeTransitionListColumnHeaders.declusteringPotential); }
-        }
-
-        private static int? ValidateFormulaWithMz(SrmDocument document, ref string moleculeFormula, Adduct adduct,
-            TypedMass mz, int? charge, out TypedMass monoMass, out TypedMass averageMass, out double? mzCalc)
-        {
-            // Is the ion's formula the old style where user expected us to add a hydrogen?
-            var tolerance = document.Settings.TransitionSettings.Instrument.MzMatchTolerance;
-            int massShift;
-            var ion = new CustomIon(moleculeFormula);
-            monoMass = ion.GetMass(MassType.Monoisotopic);
-            averageMass = ion.GetMass(MassType.Average);
-            var mass = mz.IsMonoIsotopic()
-                ? monoMass
-                : averageMass;
-            // Does given charge, if any, agree with mass and mz?
-            if (adduct.IsEmpty && charge.HasValue)
-            {
-                adduct = Adduct.NonProteomicProtonatedFromCharge(charge.Value);
-            }
-            mzCalc = adduct.AdductCharge != 0 ? adduct.MzFromNeutralMass(mass) : (double?) null;
-            if (mzCalc.HasValue && tolerance >= (Math.Abs(mzCalc.Value - mz)))
-            {
-                return charge;
-            }
-            int nearestCharge;
-            var calculatedCharge = TransitionCalc.CalcCharge(mass, mz, tolerance, true,
-                TransitionGroup.MIN_PRECURSOR_CHARGE,
-                TransitionGroup.MAX_PRECURSOR_CHARGE, new int[0],
-                TransitionCalc.MassShiftType.none, out massShift, out nearestCharge);
-            if (calculatedCharge.IsEmpty)
-            {
-                // That formula and this mz don't yield a reasonable charge state - try adding an H
-                var ion2 = new CustomMolecule(BioMassCalc.AddH(ion.FormulaWithAdductApplied));
-                monoMass = ion2.GetMass(MassType.Monoisotopic);
-                averageMass = ion2.GetMass(MassType.Average);
-                mass = (document.Settings.TransitionSettings.Prediction.FragmentMassType.IsMonoisotopic())
-                    ? monoMass
-                    : averageMass;
-                calculatedCharge = TransitionCalc.CalcCharge(mass, mz, tolerance, true,
-                    TransitionGroup.MIN_PRECURSOR_CHARGE,
-                    TransitionGroup.MAX_PRECURSOR_CHARGE, new int[0], TransitionCalc.MassShiftType.none, out massShift,
-                    out nearestCharge);
-                if (!calculatedCharge.IsEmpty)
-                {
-                    moleculeFormula = ion2.Formula;
-                }
-                else
-                {
-                    monoMass = TypedMass.ZERO_MONO_MASSNEUTRAL;
-                    averageMass = TypedMass.ZERO_AVERAGE_MASSNEUTRAL;
-                }
-            }
-            charge = calculatedCharge.IsEmpty ? (int?) null : calculatedCharge.AdductCharge;
-            return charge;
-        }
-
-        private TypedMass ValidateFormulaWithCharge(MassType massType, string moleculeFormula, Adduct adduct,
-            out TypedMass monoMass, out TypedMass averageMass)
-        {
-            var ion = new CustomMolecule(moleculeFormula);
-            monoMass = ion.GetMass(MassType.Monoisotopic);
-            averageMass = ion.GetMass(MassType.Average);
-            return new TypedMass(adduct.MzFromNeutralMass(massType.IsMonoisotopic() ? monoMass : averageMass, massType), massType); // m/z is not actually a mass, of course, but mono vs avg is interesting
-        }
-
-        public static string NullForEmpty(string str)
-        {
-            if (str == null)
-                return null;
-            return (str.Length == 0) ? null : str;
-        }
-
-        private class ParsedIonInfo : IonInfo
-        {
-            public string Name { get; private set; }
-            public string Note { get; private set; }
-            public TypedMass Mz { get; private set; } // Not actually a mass, of course, but useful to know if its based on mono vs avg mass
-            public Adduct Adduct { get; private set; }
-            public TypedMass MonoMass { get; private set; }
-            public TypedMass AverageMass { get; private set; }
-            public IsotopeLabelType IsotopeLabelType { get; private set; }
-            public ExplicitRetentionTimeInfo ExplicitRetentionTime { get; private set; }
-            public ExplicitTransitionGroupValues ExplicitTransitionGroupValues { get; private set; }
-            public MoleculeAccessionNumbers MoleculeAccessionNumbers { get; private set; } // InChiKey, CAS etc
-
-            public ParsedIonInfo(string name, string formula, Adduct adduct, 
-                TypedMass mz, // Not actually a mass, of course, but still useful to know if based on Mono or Average mass
-                TypedMass monoMass,
-                TypedMass averageMass,
-                IsotopeLabelType isotopeLabelType,
-                ExplicitRetentionTimeInfo explicitRetentionTime,
-                ExplicitTransitionGroupValues explicitTransitionGroupValues,
-                string note,
-                MoleculeAccessionNumbers accessionNumbers) : base(formula)
-            {
-                Name = name;
-                Adduct = adduct;
-                Mz = mz;
-                MonoMass = monoMass;
-                AverageMass = averageMass;
-                IsotopeLabelType = isotopeLabelType;
-                ExplicitRetentionTime = explicitRetentionTime;
-                ExplicitTransitionGroupValues = explicitTransitionGroupValues;
-                Note = note;
-                MoleculeAccessionNumbers = accessionNumbers;
-            }
-
-            public ParsedIonInfo ChangeNote(string note)
-            {
-                return ChangeProp(ImClone(this), im =>
-                {
-                    im.Note = note;
-                });
-            }
-
-            public CustomMolecule ToCustomMolecule()
-            {
-                return new CustomMolecule(Formula, MonoMass, AverageMass, Name ?? string.Empty,
-                    MoleculeAccessionNumbers);
-            }
-        }
-
-        private bool ValidateCharge(int? charge, bool getPrecursorColumns, out string errMessage)
-        {
-            var absCharge = Math.Abs(charge ?? 0);
-            if (getPrecursorColumns && absCharge != 0 && (absCharge < TransitionGroup.MIN_PRECURSOR_CHARGE ||
-                                                          absCharge > TransitionGroup.MAX_PRECURSOR_CHARGE))
-            {
-                errMessage = String.Format(
-                    Resources.Transition_Validate_Precursor_charge__0__must_be_non_zero_and_between__1__and__2__,
-                    charge, -TransitionGroup.MAX_PRECURSOR_CHARGE, TransitionGroup.MAX_PRECURSOR_CHARGE);
-                return false;
-            }
-            else if (!getPrecursorColumns && absCharge != 0 &&
-                     (absCharge < Transition.MIN_PRODUCT_CHARGE || absCharge > Transition.MAX_PRODUCT_CHARGE))
-            {
-                errMessage = String.Format(
-                    Resources.Transition_Validate_Product_ion_charge__0__must_be_non_zero_and_between__1__and__2__,
-                    charge, -Transition.MAX_PRODUCT_CHARGE, Transition.MAX_PRODUCT_CHARGE);
-                return false;
-            }
-            errMessage = null;
-            return true;
-        }
-
-        private MoleculeAccessionNumbers ReadMoleculeAccessionNumberColumns(Row row)
-        {
-            var moleculeIdKeys = new Dictionary<string, string>();
-
-            var inchikeyCol = ColumnIndex(SmallMoleculeTransitionListColumnHeaders.idInChiKey);
-            var inchikey = NullForEmpty(row.GetCell(inchikeyCol));
-            if (inchikey != null)
-            {
-                // Should have form like BQJCRHHNABKAKU-KBQPJGBKSA-N
-                inchikey = inchikey.Trim();
-                if (inchikey.Length != 27 || inchikey[14] != '-' || inchikey[25] != '-')
-                {
-                    ShowTransitionError(new PasteError
-                    {
-                        Column = inchikeyCol,
-                        Line = row.Index,
-                        Message = string.Format(
-                            Resources.SmallMoleculeTransitionListReader_ReadMoleculeIdColumns__0__is_not_a_valid_InChiKey_,
-                            inchikey)
-                    });
-                    return null;
-                }
-            }
-            moleculeIdKeys.Add(MoleculeAccessionNumbers.TagInChiKey, inchikey);
-
-            var hmdbCol = ColumnIndex(SmallMoleculeTransitionListColumnHeaders.idHMDB);
-            var hmdb = NullForEmpty(row.GetCell(hmdbCol));
-            if (hmdb != null)
-            {
-                // Should have form like HMDB0001, though we will accept just 00001
-                hmdb = hmdb.Trim();
-                if (!hmdb.StartsWith(MoleculeAccessionNumbers.TagHMDB) && !hmdb.All(char.IsDigit))
-                {
-                    hmdb = MoleculeAccessionNumbers.TagHMDB + hmdb;
-                }
-                if ((hmdb.Length < 5) || !hmdb.Skip(4).All(char.IsDigit))
-                {
-                    ShowTransitionError(new PasteError
-                    {
-                        Column = hmdbCol,
-                        Line = row.Index,
-                        Message =
-                            string.Format(
-                                Resources.SmallMoleculeTransitionListReader_ReadMoleculeIdColumns__0__is_not_a_valid_HMDB_identifier_,
-                                hmdb)
-                    });
-                    return null;
-                }
-                moleculeIdKeys.Add(MoleculeAccessionNumbers.TagHMDB, hmdb.Substring(4));
-            }
-
-            var inchiCol = ColumnIndex(SmallMoleculeTransitionListColumnHeaders.idInChi);
-            var inchi = NullForEmpty(row.GetCell(inchiCol));
-            if (inchi != null)
-            {
-                // Should have form like "InChI=1S/C4H8O3/c1-3(5)2-4(6)7/h3,5H,2H2,1H3,(H,6,7)/t3-/m1/s", 
-                // though we will accept just "1S/C4H8O3/c1-3(5)2-4(6)7/h3,5H,2H2,1H3,(H,6,7)/t3-/m1/s"
-                inchi = inchi.Trim();
-                if (!inchi.StartsWith(MoleculeAccessionNumbers.TagInChI + @"="))
-                {
-                    inchi = MoleculeAccessionNumbers.TagInChI + @"=" + inchi;
-                }
-                if (inchi.Length < 6 || inchi.Count(c => c == '/') < 2)
-                {
-                    // CONSIDER(bspratt) more robust regex check on this?
-                    ShowTransitionError(new PasteError
-                    {
-                        Column = inchiCol,
-                        Line = row.Index,
-                        Message =
-                            string.Format(
-                                Resources
-                                    .SmallMoleculeTransitionListReader_ReadMoleculeIdColumns__0__is_not_a_valid_InChI_identifier_,
-                                inchi)
-                    });
-                    return null;
-                }
-                moleculeIdKeys.Add(MoleculeAccessionNumbers.TagInChI, inchi.Substring(6));
-            }
-
-            var casCol = ColumnIndex(SmallMoleculeTransitionListColumnHeaders.idCAS);
-            var cas = NullForEmpty(row.GetCell(casCol));
-            if (cas != null)
-            {
-                // Should have form like "123-45-6", 
-                var parts = cas.Trim().Split('-');
-                if (parts.Length != 3 || parts.Any(part => !part.All(char.IsDigit)))
-                {
-                    ShowTransitionError(new PasteError
-                    {
-                        Column = casCol,
-                        Line = row.Index,
-                        Message =
-                            string.Format(
-                                Resources
-                                    .SmallMoleculeTransitionListReader_ReadMoleculeIdColumns__0__is_not_a_valid_CAS_registry_number_,
-                                cas)
-                    });
-                    return null;
-                }
-                moleculeIdKeys.Add(MoleculeAccessionNumbers.TagCAS, cas);
-            }
-
-            var smilesCol = ColumnIndex(SmallMoleculeTransitionListColumnHeaders.idSMILES);
-            var smiles = NullForEmpty(row.GetCell(smilesCol));
-            if (smiles != null)
-            {
-                // Should have form like CCc1nn(C)c2c(=O)[nH]c(nc12)c3cc(ccc3OCC)S(=O)(=O)N4CCN(C)CC4 but we'll accept anything for now, having no proper parser
-                smiles = smiles.Trim();
-                moleculeIdKeys.Add(MoleculeAccessionNumbers.TagSMILES, smiles);
-            }
-
-            return !moleculeIdKeys.Any()
-                ? MoleculeAccessionNumbers.EMPTY
-                : new MoleculeAccessionNumbers(moleculeIdKeys);
-        }
-
-        public static eIonMobilityUnits IonMobilityUnitsFromAttributeValue(string xmlAttributeValue)
-        {
-            return string.IsNullOrEmpty(xmlAttributeValue) ?
-                eIonMobilityUnits.none :
-                TypeSafeEnum.Parse<eIonMobilityUnits>(xmlAttributeValue);
-        }
-        
-
-        // Recognize XML attribute values, enum strings, and various other synonyms
-<<<<<<< HEAD
-        public static readonly Dictionary<string, MsDataFileImpl.eIonMobilityUnits> IonMobilityUnitsSynonyms =
-             Enum.GetValues(typeof(MsDataFileImpl.eIonMobilityUnits)).Cast<MsDataFileImpl.eIonMobilityUnits>().ToDictionary(e => e.ToString(), e => e)
-            .Concat(new Dictionary<string, MsDataFileImpl.eIonMobilityUnits> {
-            { @"msec", MsDataFileImpl.eIonMobilityUnits.drift_time_msec },
-            { @"Vsec/cm2", MsDataFileImpl.eIonMobilityUnits.inverse_K0_Vsec_per_cm2 },
-            { @"Vsec/cm^2", MsDataFileImpl.eIonMobilityUnits.inverse_K0_Vsec_per_cm2 },
-            { @"1/K0", MsDataFileImpl.eIonMobilityUnits.inverse_K0_Vsec_per_cm2 }
-=======
-        public static readonly Dictionary<string, eIonMobilityUnits> IonMobilityUnitsSynonyms =
-             Enum.GetValues(typeof(eIonMobilityUnits)).Cast<eIonMobilityUnits>().ToDictionary(e => e.ToString(), e => e)
-            .Concat(new Dictionary<string, eIonMobilityUnits> {
-            { "msec", eIonMobilityUnits.drift_time_msec }, // Not L10N         
-            { "Vsec/cm2", eIonMobilityUnits.inverse_K0_Vsec_per_cm2 }, // Not L10N
-            { "Vsec/cm^2", eIonMobilityUnits.inverse_K0_Vsec_per_cm2 }, // Not L10N
-            { "1/K0", eIonMobilityUnits.inverse_K0_Vsec_per_cm2 } // Not L10N
->>>>>>> db954677
-            }).ToDictionary(x => x.Key, x=> x.Value);
-
-        public static string GetAcceptedIonMobilityUnitsString()
-        {
-            return string.Join(@", ", IonMobilityUnitsSynonyms.Keys);
-        }
-
-
-
-        // We need some combination of:
-        //  Formula and mz
-        //  Formula and charge
-        //  mz and charge
-        private ParsedIonInfo ReadPrecursorOrProductColumns(SrmDocument document,
-            Row row,
-            ParsedIonInfo precursorInfo)
-        {
-
-            var getPrecursorColumns = precursorInfo == null;
-            int indexName = getPrecursorColumns ? INDEX_MOLECULE_NAME : INDEX_PRODUCT_NAME;
-            int indexFormula = getPrecursorColumns ? INDEX_MOLECULE_FORMULA : INDEX_PRODUCT_FORMULA;
-            int indexAdduct = getPrecursorColumns ? INDEX_MOLECULE_ADDUCT : INDEX_PRODUCT_ADDUCT;
-            int indexMz = getPrecursorColumns ? INDEX_MOLECULE_MZ : INDEX_PRODUCT_MZ;
-            int indexCharge = getPrecursorColumns ? INDEX_MOLECULE_CHARGE : INDEX_PRODUCT_CHARGE;
-            var name = NullForEmpty(row.GetCell(indexName));
-            var formula = NullForEmpty(row.GetCell(indexFormula));
-            var adductText = NullForEmpty(row.GetCell(indexAdduct));
-            var note = NullForEmpty(row.GetCell(INDEX_NOTE));
-            // TODO(bspratt) use CAS or HMDB etc lookup to fill in missing inchikey - and use any to fill in formula
-            var moleculeID = ReadMoleculeAccessionNumberColumns(row); 
-            IsotopeLabelType isotopeLabelType = null;
-            bool badMz = false;
-            var mzType = getPrecursorColumns 
-                ? document.Settings.TransitionSettings.Prediction.PrecursorMassType
-                : document.Settings.TransitionSettings.Prediction.FragmentMassType;
-            double mzParsed;
-            if (!row.GetCellAsDouble(indexMz, out mzParsed))
-            {
-                if (!String.IsNullOrEmpty(row.GetCell(indexMz)))
-                {
-                    badMz = true;
-                }
-                mzParsed = 0;
-            }
-            var mz = new TypedMass(mzParsed, mzType); // mz is not actually a mass, of course, but we want to track mass type it was calculated from
-            if ((mz < 0) || badMz)
-            {
-                ShowTransitionError(new PasteError
-                {
-                    Column = indexMz,
-                    Line = row.Index,
-                    Message = String.Format(Resources.PasteDlg_ReadPrecursorOrProductColumns_Invalid_m_z_value__0_, row.GetCell(indexMz))
-                });
-                return null;
-            }
-            int? charge = null;
-            var adduct = Adduct.EMPTY;
-            int trycharge;
-            if (Int32.TryParse(row.GetCell(indexCharge), out trycharge))
-                charge = trycharge;
-            else if (!String.IsNullOrEmpty(row.GetCell(indexCharge)))
-            {
-                Adduct test;
-                if (Adduct.TryParse(row.GetCell(indexCharge), out test))
-                {
-                    // Adduct formula in charge column, let's allow it
-                    adduct = test;
-                    charge = adduct.AdductCharge;
-                }
-                else
-                {
-                    ShowTransitionError(new PasteError
-                    {
-                        Column = indexCharge,
-                        Line = row.Index,
-                        Message = String.Format(Resources.PasteDlg_ReadPrecursorOrProductColumns_Invalid_charge_value__0_, row.GetCell(indexCharge))
-                    });
-                    return null;
-                }
-            }
-            double dtmp;
-            double? collisionEnergy = null;
-            double? slens = null;
-            double? coneVoltage = null;
-            double? retentionTime = null;
-            double? retentionTimeWindow = null;
-            double? declusteringPotential = null;
-            double? compensationVoltage = null;
-            if (getPrecursorColumns)
-            {
-                // Do we have any molecule IDs?
-                moleculeID = ReadMoleculeAccessionNumberColumns(row);
-                if (moleculeID == null)
-                {
-                    return null; // Some error occurred
-                }
-                var label = NullForEmpty(row.GetCell(INDEX_LABEL_TYPE));
-                if (label != null)
-                {
-                    var typedMods = document.Settings.PeptideSettings.Modifications.GetModificationsByName(label);
-                    if (typedMods == null)
-                    {
-                        ShowTransitionError(new PasteError
-                        {
-                            Column = INDEX_LABEL_TYPE,
-                            Line = row.Index,
-                            Message = string.Format(Resources.SrmDocument_ReadLabelType_The_isotope_modification_type__0__does_not_exist_in_the_document_settings, label)
-                        });
-                        return null;
-                    }
-                    isotopeLabelType = typedMods.LabelType;
-                }
-                if (row.GetCellAsDouble(INDEX_COLLISION_ENERGY, out dtmp))
-                    collisionEnergy = dtmp;
-                else if (!String.IsNullOrEmpty(row.GetCell(INDEX_COLLISION_ENERGY)))
-                {
-                    ShowTransitionError(new PasteError
-                    {
-                        Column = INDEX_COLLISION_ENERGY,
-                        Line = row.Index,
-                        Message = String.Format(Resources.PasteDlg_ReadPrecursorOrProductColumns_Invalid_collision_energy_value__0_, row.GetCell(INDEX_COLLISION_ENERGY))
-                    });
-                    return null;
-                }
-                if (row.GetCellAsDouble(INDEX_SLENS, out dtmp))
-                    slens = dtmp;
-                else if (!String.IsNullOrEmpty(row.GetCell(INDEX_SLENS)))
-                {
-                    ShowTransitionError(new PasteError
-                    {
-                        Column = INDEX_SLENS,
-                        Line = row.Index,
-                        Message = String.Format(Resources.PasteDlg_ReadPrecursorOrProductColumns_Invalid_S_Lens_value__0_,row.GetCell(INDEX_SLENS))
-                    });
-                    return null;
-                }
-                if (row.GetCellAsDouble(INDEX_CONE_VOLTAGE, out dtmp))
-                    coneVoltage = dtmp;
-                else if (!String.IsNullOrEmpty(row.GetCell(INDEX_CONE_VOLTAGE)))
-                {
-                    ShowTransitionError(new PasteError
-                    {
-                        Column = INDEX_CONE_VOLTAGE,
-                        Line = row.Index,
-                        Message = String.Format(Resources.PasteDlg_ReadPrecursorOrProductColumns_Invalid_cone_voltage_value__0_, row.GetCell(INDEX_CONE_VOLTAGE))
-                    });
-                    return null;
-                }
-                if (row.GetCellAsDouble(INDEX_DECLUSTERING_POTENTIAL, out dtmp))
-                    declusteringPotential = dtmp;
-                else if (!String.IsNullOrEmpty(row.GetCell(INDEX_DECLUSTERING_POTENTIAL)))
-                {
-                    ShowTransitionError(new PasteError
-                    {
-                        Column = INDEX_DECLUSTERING_POTENTIAL,
-                        Line = row.Index,
-                        Message = String.Format(Resources.PasteDlg_ReadPrecursorOrProductColumns_Invalid_declustering_potential__0_, row.GetCell(INDEX_DECLUSTERING_POTENTIAL))
-                    });
-                    return null;
-                }
-                if (row.GetCellAsDouble(INDEX_COMPENSATION_VOLTAGE, out dtmp))
-                    compensationVoltage = dtmp;
-                else if (!String.IsNullOrEmpty(row.GetCell(INDEX_COMPENSATION_VOLTAGE)))
-                {
-                    ShowTransitionError(new PasteError
-                    {
-                        Column = INDEX_COMPENSATION_VOLTAGE,
-                        Line = row.Index,
-                        Message = String.Format(Resources.PasteDlg_ReadPrecursorOrProductColumns_Invalid_compensation_voltage__0_, row.GetCell(INDEX_COMPENSATION_VOLTAGE))
-                    });
-                    return null;
-                }
-                if (row.GetCellAsDouble(INDEX_RETENTION_TIME, out dtmp))
-                    retentionTime = dtmp;
-                else if (!String.IsNullOrEmpty(row.GetCell(INDEX_RETENTION_TIME)))
-                {
-                    ShowTransitionError(new PasteError
-                    {
-                        Column = INDEX_RETENTION_TIME,
-                        Line = row.Index,
-                        Message = String.Format(Resources.PasteDlg_ReadPrecursorOrProductColumns_Invalid_retention_time_value__0_, row.GetCell(INDEX_RETENTION_TIME))
-                    });
-                    return null;
-                }
-                if (row.GetCellAsDouble(INDEX_RETENTION_TIME_WINDOW, out dtmp))
-                {
-                    retentionTimeWindow = dtmp;
-                    if (!retentionTime.HasValue)
-                    {
-                        ShowTransitionError(new PasteError
-                        {
-                            Column = INDEX_RETENTION_TIME_WINDOW,
-                            Line = row.Index,
-                            Message = Resources.Peptide_ExplicitRetentionTimeWindow_Explicit_retention_time_window_requires_an_explicit_retention_time_value_
-                        });
-                        return null;
-                    }
-                }
-                else if (!String.IsNullOrEmpty(row.GetCell(INDEX_RETENTION_TIME_WINDOW)))
-                {
-                    ShowTransitionError(new PasteError
-                    {
-                        Column = INDEX_RETENTION_TIME_WINDOW,
-                        Line = row.Index,
-                        Message = String.Format(Resources.PasteDlg_ReadPrecursorOrProductColumns_Invalid_retention_time_window_value__0_, row.GetCell(INDEX_RETENTION_TIME_WINDOW))
-                    });
-                    return null;
-                }
-            }
-            double? ionMobility = null;
-            var ionMobilityUnits = eIonMobilityUnits.none;
-
-            if (row.GetCellAsDouble(INDEX_MOLECULE_DRIFT_TIME_MSEC, out dtmp))
-            {
-                ionMobility = dtmp;
-                ionMobilityUnits = eIonMobilityUnits.drift_time_msec;
-            }
-            else if (!String.IsNullOrEmpty(row.GetCell(INDEX_MOLECULE_DRIFT_TIME_MSEC)))
-            {
-                ShowTransitionError(new PasteError
-                {
-                    Column = INDEX_MOLECULE_DRIFT_TIME_MSEC,
-                    Line = row.Index,
-                    Message = String.Format(Resources.PasteDlg_ReadPrecursorOrProductColumns_Invalid_drift_time_value__0_, row.GetCell(INDEX_MOLECULE_DRIFT_TIME_MSEC))
-                });
-                return null;
-            }
-            double? ionMobilityHighEnergyOffset = null;
-            if (row.GetCellAsDouble(INDEX_HIGH_ENERGY_DRIFT_TIME_OFFSET_MSEC, out dtmp))
-            {
-                ionMobilityHighEnergyOffset = dtmp;
-                ionMobilityUnits = eIonMobilityUnits.drift_time_msec;
-            }
-            else if (!String.IsNullOrEmpty(row.GetCell(INDEX_HIGH_ENERGY_DRIFT_TIME_OFFSET_MSEC)))
-            {
-                ShowTransitionError(new PasteError
-                {
-                    Column = INDEX_HIGH_ENERGY_DRIFT_TIME_OFFSET_MSEC,
-                    Line = row.Index,
-                    Message = String.Format(Resources.PasteDlg_ReadPrecursorOrProductColumns_Invalid_drift_time_high_energy_offset_value__0_, row.GetCell(INDEX_HIGH_ENERGY_DRIFT_TIME_OFFSET_MSEC))
-                });
-                return null;
-            }
-            string unitsIM = row.GetCell(INDEX_MOLECULE_ION_MOBILITY_UNITS);
-            if (!string.IsNullOrEmpty(unitsIM))
-            {
-                if (!IonMobilityUnitsSynonyms.TryGetValue(unitsIM.Trim(), out ionMobilityUnits))
-                {
-                    ShowTransitionError(new PasteError
-                    {
-                        Column = INDEX_MOLECULE_ION_MOBILITY_UNITS,
-                        Line = row.Index,
-                        Message = String.Format(Resources.SmallMoleculeTransitionListReader_ReadPrecursorOrProductColumns_Invalid_ion_mobility_units_value__0___accepted_values_are__1__, row.GetCell(INDEX_MOLECULE_ION_MOBILITY_UNITS), GetAcceptedIonMobilityUnitsString())
-                    });
-                    return null;
-                }
-            }
-
-            if (row.GetCellAsDouble(INDEX_MOLECULE_ION_MOBILITY, out dtmp))
-            {
-                ionMobility = dtmp;
-            }
-            else if (!String.IsNullOrEmpty(row.GetCell(INDEX_MOLECULE_ION_MOBILITY)))
-            {
-                ShowTransitionError(new PasteError
-                {
-                    Column = INDEX_MOLECULE_ION_MOBILITY,
-                    Line = row.Index,
-                    Message = String.Format(Resources.SmallMoleculeTransitionListReader_ReadPrecursorOrProductColumns_Invalid_ion_mobility_value__0_, row.GetCell(INDEX_MOLECULE_ION_MOBILITY))
-                });
-                return null;
-            }
-            if (row.GetCellAsDouble(INDEX_HIGH_ENERGY_ION_MOBILITY_OFFSET, out dtmp))
-            {
-                ionMobilityHighEnergyOffset = dtmp;
-            }
-            else if (!String.IsNullOrEmpty(row.GetCell(INDEX_HIGH_ENERGY_ION_MOBILITY_OFFSET)))
-            {
-                ShowTransitionError(new PasteError
-                {
-                    Column = INDEX_HIGH_ENERGY_ION_MOBILITY_OFFSET,
-                    Line = row.Index,
-                    Message = String.Format(Resources.SmallMoleculeTransitionListReader_ReadPrecursorOrProductColumns_Invalid_ion_mobility_high_energy_offset_value__0_, row.GetCell(INDEX_HIGH_ENERGY_ION_MOBILITY_OFFSET))
-                });
-                return null;
-            }
-            double? ccsPrecursor = null;
-            if (row.GetCellAsDouble(INDEX_MOLECULE_CCS, out dtmp))
-                ccsPrecursor = dtmp;
-            else if (!String.IsNullOrEmpty(row.GetCell(INDEX_MOLECULE_CCS)))
-            {
-                ShowTransitionError(new PasteError
-                {
-                    Column = INDEX_MOLECULE_CCS,
-                    Line = row.Index,
-                    Message = String.Format(Resources.SmallMoleculeTransitionListReader_ReadPrecursorOrProductColumns_Invalid_collisional_cross_section_value__0_, row.GetCell(INDEX_MOLECULE_CCS))
-                });
-                return null;
-            }
-            string errMessage = String.Format(getPrecursorColumns
-                ? Resources.PasteDlg_ValidateEntry_Error_on_line__0___Precursor_needs_values_for_any_two_of__Formula__m_z_or_Charge_
-                : Resources.PasteDlg_ValidateEntry_Error_on_line__0___Product_needs_values_for_any_two_of__Formula__m_z_or_Charge_, row.Index + 1);
-            // Do we have an adduct description?  If so, pull charge from that.
-            if ((!string.IsNullOrEmpty(formula) && formula.Contains('[') && formula.Contains(']')) || !string.IsNullOrEmpty(adductText))
-            {
-                if (!string.IsNullOrEmpty(formula))
-                {
-                    var parts = formula.Split('[');
-                    var formulaAdduct = formula.Substring(parts[0].Length);
-                    if (string.IsNullOrEmpty(adductText))
-                    {
-                        adductText = formulaAdduct;
-                    }
-                    else if (!string.IsNullOrEmpty(formulaAdduct) &&
-                        // ReSharper disable LocalizableElement
-                        !Equals(adductText.Replace("[", "").Replace("]", ""), formulaAdduct.Replace("[", "").Replace("]", "")))
-                        // ReSharper restore LocalizableElement
-                    {
-                        ShowTransitionError(new PasteError
-                        {
-                            Column = indexAdduct,
-                            Line = row.Index,
-                            Message = Resources.SmallMoleculeTransitionListReader_ReadPrecursorOrProductColumns_Formula_already_contains_an_adduct_description__and_it_does_not_match_
-                        });
-                        return null;
-                    }
-                    formula = parts[0];
-                }
-                try
-                {
-                    adduct = Adduct.FromStringAssumeChargeOnly(adductText);
-                    IonInfo.ApplyAdductToFormula(formula??string.Empty, adduct); // Just to see if it throws
-                }
-                catch (InvalidOperationException x)
-                {
-                    ShowTransitionError(new PasteError
-                    {
-                        Column = indexFormula,
-                        Line = row.Index,
-                        Message = x.Message
-                    });
-                    return null;
-                }
-                if (charge.HasValue && charge.Value != adduct.AdductCharge)
-                {
-                    // Explict charge disagrees with adduct - is this because adduct charge is not recognized?
-                    if (adduct.AdductCharge == 0)
-                    {
-                        // Update the adduct to contain the explicit charge
-                        adduct = adduct.ChangeCharge(charge.Value);
-                    }
-                    else
-                    {
-                        ShowTransitionError(new PasteError
-                        {
-                            Column = indexAdduct >=0 ? indexAdduct : indexFormula,
-                            Line = row.Index,
-                            Message = string.Format(Resources.SmallMoleculeTransitionListReader_ReadPrecursorOrProductColumns_Adduct__0__charge__1__does_not_agree_with_declared_charge__2_, adductText, adduct.AdductCharge, charge.Value)
-                        });
-                        return null;
-                    }
-                }
-                else
-                {
-                    charge = adduct.AdductCharge;
-                }
-                if (!ValidateCharge(charge, getPrecursorColumns, out errMessage))
-                {
-                    ShowTransitionError(new PasteError
-                    {
-                        Column = indexAdduct >=0 ? indexAdduct : indexFormula,
-                        Line = row.Index,
-                        Message = errMessage
-                    });
-                    return null;
-                }
-            }
-            int errColumn = indexFormula;
-            int countValues = 0;
-            if (charge.HasValue && charge.Value != 0)
-            {
-                countValues++;
-                if (adduct.IsEmpty)
-                {
-                    // When no adduct is given, either it's implied (de)protonation, or formula is inherently charged. Formula and mz are a clue.
-                    adduct = DetermineAdductFromFormulaChargeAndMz(formula, charge.Value, mz);
-                    row.SetCell(indexAdduct, adduct.AdductFormula);
-                }
-            }
-            if (mz > 0)
-                countValues++;
-            if (NullForEmpty(formula) != null)
-                countValues++;
-            if (countValues == 0 && !getPrecursorColumns &&
-                (string.IsNullOrEmpty(name) || Equals(precursorInfo.Name, name)))
-            {
-                // No product info found in this row, assume that this is a precursor declaration
-                return precursorInfo.ChangeNote(note);
-            }
-            if (countValues >= 2) // Do we have at least 2 of charge, mz, formula?
-            {
-                TypedMass monoMass;
-                TypedMass averageMmass;
-                if (ionMobility.HasValue || ccsPrecursor.HasValue)
-                {
-                    if (!ionMobilityHighEnergyOffset.HasValue)
-                    {
-                        ionMobilityHighEnergyOffset = 0;
-                    }
-                }
-                else
-                {
-                    ionMobilityHighEnergyOffset = null; // Offset without a base value isn't useful
-                }
-                if (ionMobility.HasValue && ionMobilityUnits == eIonMobilityUnits.none)
-                {
-                    ShowTransitionError(new PasteError
-                    {
-                        Column = INDEX_MOLECULE_ION_MOBILITY,
-                        Line = row.Index,
-                        Message = Resources.SmallMoleculeTransitionListReader_ReadPrecursorOrProductColumns_Missing_ion_mobility_units
-                    });
-                    return null;
-
-                }
-                var retentionTimeInfo = retentionTime.HasValue
-                    ? new ExplicitRetentionTimeInfo(retentionTime.Value, retentionTimeWindow)
-                    : null;
-                var explicitTransitionGroupValues = new ExplicitTransitionGroupValues(collisionEnergy, ionMobility, ionMobilityHighEnergyOffset, ionMobilityUnits, ccsPrecursor, slens,
-                    coneVoltage, declusteringPotential, compensationVoltage);
-                var massOk = true;
-                var massTooLow = false;
-                string massErrMsg = null;
-                if (!ValidateCharge(charge, getPrecursorColumns, out errMessage))
-                {
-                    errColumn = indexCharge;
-                }
-                else if (NullForEmpty(formula) != null)
-                {
-                    // We have a formula
-                    try
-                    {
-                        // Can we infer a heavy label from the formula if none specified?
-                        if (getPrecursorColumns && isotopeLabelType == null) 
-                        {
-                            var ion = new IonInfo(formula, adduct);
-                            if (!IonInfo.EquivalentFormulas(ion.FormulaWithAdductApplied, ion.UnlabeledFormula)) // Formula+adduct contained some heavy isotopes
-                            {
-                                isotopeLabelType = IsotopeLabelType.heavy;
-                                if (INDEX_LABEL_TYPE >= 0)
-                                {
-                                    row.UpdateCell(INDEX_LABEL_TYPE, isotopeLabelType.ToString());
-                                }
-                            }
-                        }
-                        // If formula contains isotope info, move it to the adduct
-                        if (!adduct.IsEmpty)
-                        {
-                            var labels = BioMassCalc.MONOISOTOPIC.FindIsotopeLabelsInFormula(formula);
-                            if (labels.Any())
-                            {
-                                adduct = adduct.ChangeIsotopeLabels(labels);
-                                formula = BioMassCalc.MONOISOTOPIC.StripLabelsFromFormula(formula);
-                                row.SetCell(indexFormula, formula);
-                                row.SetCell(indexAdduct, adduct.AsFormulaOrSignedInt());
-                            }
-                        }
-                        if (mz > 0)
-                        {
-                            // Is the ion's formula the old style where user expected us to add a hydrogen? 
-                            double? mzCalc;
-                            charge = ValidateFormulaWithMz(document, ref formula, adduct,  mz, charge, out monoMass, out averageMmass, out mzCalc);
-                            row.SetCell(indexFormula, formula);
-                            massOk = monoMass < CustomMolecule.MAX_MASS && averageMmass < CustomMolecule.MAX_MASS &&
-                                     !(massTooLow = charge.HasValue && (monoMass < CustomMolecule.MIN_MASS || averageMmass < CustomMolecule.MIN_MASS)); // Null charge => masses are 0 but meaningless
-                            if (adduct.IsEmpty && charge.HasValue)
-                            {
-                                adduct = Adduct.FromChargeProtonated(charge);
-                            }
-                            if (massOk)
-                            {
-                                if (charge.HasValue)
-                                {
-                                    row.UpdateCell(indexCharge, charge.Value);
-                                    return new ParsedIonInfo(name, formula, adduct, mz, monoMass, averageMmass, isotopeLabelType, retentionTimeInfo, explicitTransitionGroupValues, note, moleculeID);
-                                }
-                                else if (mzCalc.HasValue)
-                                {
-                                    // There was an initial charge value, but it didn't make sense with formula and proposed mz
-                                    errMessage = String.Format(getPrecursorColumns
-                                        ? Resources.PasteDlg_ReadPrecursorOrProductColumns_Error_on_line__0___Precursor_m_z__1__does_not_agree_with_value__2__as_calculated_from_ion_formula_and_charge_state__delta____3___Transition_Settings___Instrument___Method_match_tolerance_m_z____4_____Correct_the_m_z_value_in_the_table__or_leave_it_blank_and_Skyline_will_calculate_it_for_you_
-                                        : Resources.PasteDlg_ReadPrecursorOrProductColumns_Error_on_line__0___Product_m_z__1__does_not_agree_with_value__2__as_calculated_from_ion_formula_and_charge_state__delta____3___Transition_Settings___Instrument___Method_match_tolerance_m_z____4_____Correct_the_m_z_value_in_the_table__or_leave_it_blank_and_Skyline_will_calculate_it_for_you_,
-                                        row.Index + 1, (float)mz, (float)mzCalc.Value, (float)(mzCalc.Value - mz), (float)document.Settings.TransitionSettings.Instrument.MzMatchTolerance);
-                                    errColumn = indexMz;
-                                }
-                                else
-                                {
-                                    // No charge state given, and mz makes no sense with formula
-                                    errMessage = String.Format(getPrecursorColumns
-                                        ? Resources.PasteDlg_ValidateEntry_Error_on_line__0___Precursor_formula_and_m_z_value_do_not_agree_for_any_charge_state_
-                                        : Resources.PasteDlg_ValidateEntry_Error_on_line__0___Product_formula_and_m_z_value_do_not_agree_for_any_charge_state_, row.Index + 1);
-                                    errColumn = indexMz;
-                                }
-                            }
-                        }
-                        else if (charge.HasValue)
-                        {
-                            if (adduct.IsEmpty)
-                            {
-                                adduct = Adduct.FromChargeProtonated(charge);
-                            }
-                            // Get the mass from the formula, and mz from that and adduct
-                            mz = ValidateFormulaWithCharge(mzType, formula, adduct, out monoMass, out averageMmass);
-                            massOk = !((monoMass >= CustomMolecule.MAX_MASS || averageMmass >= CustomMolecule.MAX_MASS)) &&
-                                     !(massTooLow = (monoMass < CustomMolecule.MIN_MASS || averageMmass < CustomMolecule.MIN_MASS));
-                            row.UpdateCell(indexMz, mz);
-                            if (massOk)
-                                return new ParsedIonInfo(name, formula, adduct, mz, monoMass, averageMmass, isotopeLabelType, retentionTimeInfo, explicitTransitionGroupValues, note, moleculeID);
-                        }
-                    }
-                    catch (InvalidDataException x)
-                    {
-                        massErrMsg = x.Message;
-                    }
-                    catch (InvalidOperationException x)  // Adduct handling code can throw these
-                    {
-                        massErrMsg = x.Message;
-                    }
-                    if (massErrMsg != null)
-                    {
-                        massOk = false;
-                    }
-                }
-                else if (mz != 0 && !adduct.IsEmpty)
-                {
-                    // No formula, just use charge and m/z
-                    monoMass = adduct.MassFromMz(mz, MassType.Monoisotopic);
-                    averageMmass =  adduct.MassFromMz(mz, MassType.Average);
-                    massOk = monoMass < CustomMolecule.MAX_MASS && averageMmass < CustomMolecule.MAX_MASS &&
-                             !(massTooLow = (monoMass < CustomMolecule.MIN_MASS || averageMmass < CustomMolecule.MIN_MASS));
-                    errColumn = indexMz;
-                    if (massOk)
-                        return new ParsedIonInfo(name, formula, adduct, mz, monoMass, averageMmass, isotopeLabelType, retentionTimeInfo, explicitTransitionGroupValues, note, moleculeID);
-                }
-                if (massTooLow)
-                {
-                    errMessage = massErrMsg ?? String.Format(
-                        Resources
-                            .EditCustomMoleculeDlg_OkDialog_Custom_molecules_must_have_a_mass_greater_than_or_equal_to__0__,
-                        CustomMolecule.MIN_MASS);
-                }
-                else if (!massOk)
-                {
-                    errMessage = massErrMsg ?? String.Format(
-                        Resources
-                            .EditCustomMoleculeDlg_OkDialog_Custom_molecules_must_have_a_mass_less_than_or_equal_to__0__,
-                        CustomMolecule.MAX_MASS);
-                }
-            }
-            if (string.IsNullOrEmpty(errMessage))
-            {
-                if (!string.IsNullOrEmpty(adduct.AdductFormula) && adduct.AdductCharge == 0)
-                {
-                    // Adduct with unknown charge state
-                    errMessage =
-                        string.Format(Resources.SmallMoleculeTransitionListReader_ReadPrecursorOrProductColumns_Cannot_derive_charge_from_adduct_description___0____Use_the_corresponding_Charge_column_to_set_this_explicitly__or_change_the_adduct_description_as_needed_, adduct.AdductFormula);
-                }
-                else
-                {
-                    // Don't just leave it blank
-                    errMessage = Resources.SmallMoleculeTransitionListReader_ReadPrecursorOrProductColumns_unknown_error;
-                }
-            }
-            ShowTransitionError(new PasteError
-            {
-                Column = errColumn,
-                Line = row.Index,
-                Message = errMessage
-            });
-            return null;
-        }
-
-        // When a charge but no adduct is given, either it's implied (de)protonation, or formula is inherently charged. Formula and mz are a clue.
-        private static Adduct DetermineAdductFromFormulaChargeAndMz(string formula, int charge, TypedMass mz)
-        {
-            Adduct adduct;
-            if (string.IsNullOrEmpty(formula))
-            {
-                adduct = Adduct.FromChargeNoMass(charge); // If all we have is mz, don't make guesses at proton gain or loss
-            }
-            else if (mz == 0)
-            {
-                adduct = Adduct.NonProteomicProtonatedFromCharge(charge); // Formula but no mz, just assume protonation
-            }
-            else
-            {
-                // Get mass from formula, then look at declared mz to decide if protonation is implied by charge
-                var adductH = Adduct.NonProteomicProtonatedFromCharge(charge); // [M-H] etc
-                var adductM = Adduct.FromChargeNoMass(charge); // [M-] etc
-                var ionH = new CustomMolecule(adductH.ApplyToFormula(formula));
-                var ionM = new CustomMolecule(adductM.ApplyToFormula(formula));
-                var mass = mz * Math.Abs(charge);
-                adduct = Math.Abs(ionH.GetMass(MassType.Monoisotopic) - mass) <
-                         Math.Abs(ionM.GetMass(MassType.Monoisotopic) - mass)
-                    ? adductH
-                    : adductM;
-            }
-
-            return adduct;
-        }
-
-        private PeptideGroupDocNode GetMoleculePeptideGroup(SrmDocument document, Row row, bool requireProductInfo)
-        {
-            var pepGroup = new PeptideGroup();
-            var pep = GetMoleculePeptide(document, row, pepGroup, requireProductInfo);
-            if (pep == null)
-                return null;
-            var name = row.GetCell(INDEX_MOLECULE_GROUP);
-            if (String.IsNullOrEmpty(name))
-                name = document.GetSmallMoleculeGroupId();
-            var metadata = new ProteinMetadata(name, String.Empty).SetWebSearchCompleted();  // FUTURE: some kind of lookup for small molecules
-            return new PeptideGroupDocNode(pepGroup, metadata, new[] { pep });
-        }
-
-        private PeptideDocNode GetMoleculePeptide(SrmDocument document, Row row, PeptideGroup group, bool requireProductInfo)
-        {
-
-            CustomMolecule molecule;
-            ParsedIonInfo parsedIonInfo;
-            try
-            {
-                parsedIonInfo = ReadPrecursorOrProductColumns(document, row, null); // Re-read the precursor columns
-                if (parsedIonInfo == null)
-                    return null; // Some failure, but exception was already handled
-                // Identify items with same formula and different adducts
-                var neutralFormula = parsedIonInfo.NeutralFormula;
-                var shortName = row.GetCell(INDEX_MOLECULE_NAME);
-                if (!string.IsNullOrEmpty(neutralFormula))
-                {
-                    molecule = new CustomMolecule(neutralFormula, shortName, parsedIonInfo.MoleculeAccessionNumbers);
-                }
-                else
-                {
-                    molecule = new CustomMolecule(parsedIonInfo.Formula, parsedIonInfo.MonoMass, parsedIonInfo.AverageMass, shortName, parsedIonInfo.MoleculeAccessionNumbers);
-                }
-            }
-            catch (ArgumentException e)
-            {
-                ShowTransitionError(new PasteError
-                {
-                    Column = INDEX_MOLECULE_FORMULA,
-                    Line = row.Index,
-                    Message = e.Message
-                });
-                return null;
-            }
-            try
-            {
-                var pep = new Peptide(molecule);
-                var tranGroup = GetMoleculeTransitionGroup(document, row, pep, requireProductInfo);
-                if (tranGroup == null)
-                    return null;
-                return new PeptideDocNode(pep, document.Settings, null, null, parsedIonInfo.ExplicitRetentionTime, new[] { tranGroup }, true);
-            }
-            catch (InvalidOperationException e)
-            {
-                ShowTransitionError(new PasteError
-                {
-                    Column = INDEX_MOLECULE_FORMULA,
-                    Line = row.Index,
-                    Message = e.Message
-                });
-                return null;
-            }
-        }
-
-        private TransitionGroupDocNode GetMoleculeTransitionGroup(SrmDocument document, Row row, Peptide pep, bool requireProductInfo)
-        {
-            var moleculeInfo = ReadPrecursorOrProductColumns(document, row, null); // Re-read the precursor columns
-            if (moleculeInfo == null)
-            {
-                return null; // Some parsing error, user has already been notified
-            }
-            if (!document.Settings.TransitionSettings.IsMeasurablePrecursor(moleculeInfo.Mz))
-            {
-                ShowTransitionError(new PasteError
-                {
-                    Column = INDEX_MOLECULE_MZ,
-                    Line = row.Index,
-                    Message = String.Format(Resources.PasteDlg_GetMoleculeTransitionGroup_The_precursor_m_z__0__is_not_measureable_with_your_current_instrument_settings_, moleculeInfo.Mz)
-                });
-                return null;
-            }
-
-            var customIon = moleculeInfo.ToCustomMolecule();
-            var isotopeLabelType = moleculeInfo.IsotopeLabelType ?? IsotopeLabelType.light;
-            Assume.IsTrue(Equals(pep.CustomMolecule.PrimaryEquivalenceKey, customIon.PrimaryEquivalenceKey));  // TODO(bspratt) error handling here
-            var adduct = moleculeInfo.Adduct;
-            if (!Equals(pep.CustomMolecule.MonoisotopicMass, customIon.MonoisotopicMass) && !adduct.HasIsotopeLabels)
-            {
-                // Some kind of undescribed isotope labeling going on
-                if ((!string.IsNullOrEmpty(pep.CustomMolecule.Formula) && Equals(pep.CustomMolecule.Formula, customIon.Formula)) ||
-                    (string.IsNullOrEmpty(pep.CustomMolecule.Formula) && string.IsNullOrEmpty(customIon.Formula)))
-                {
-                    // No formula for label, describe as mass
-                    var labelMass = customIon.MonoisotopicMass - pep.CustomMolecule.MonoisotopicMass;
-                    if (labelMass > 0)
-                    {
-                        adduct = adduct.ChangeIsotopeLabels(labelMass); // Isostopes add weight
-                        isotopeLabelType = moleculeInfo.IsotopeLabelType ?? IsotopeLabelType.heavy;
-                    }
-                }
-            }
-            var group = new TransitionGroup(pep, adduct, isotopeLabelType);
-            string errmsg;
-            try
-            {
-                var tran = GetMoleculeTransition(document, row, pep, group, requireProductInfo);
-                if (tran == null)
-                    return null;
-                return new TransitionGroupDocNode(group, document.Annotations, document.Settings, null,
-                    null, moleculeInfo.ExplicitTransitionGroupValues, null, new[] { tran }, true);
-            }
-            catch (InvalidDataException x)
-            {
-                errmsg = x.Message;
-            }
-            catch (InvalidOperationException x) // Adduct handling code can throw these
-            {
-                errmsg = x.Message;
-            }
-            ShowTransitionError(new PasteError
-            {
-                Column = INDEX_PRODUCT_MZ, // Don't actually know that mz was the issue, but at least it's the right row, and in the product columns
-                Line = row.Index,
-                Message = errmsg
-            });
-            return null;
-        }
-
-        private TransitionDocNode GetMoleculeTransition(SrmDocument document, Row row, Peptide pep, TransitionGroup group, bool requireProductInfo)
-        {
-            var precursorIon = ReadPrecursorOrProductColumns(document, row, null); // Re-read the precursor columns
-            var ion = requireProductInfo ? ReadPrecursorOrProductColumns(document, row, precursorIon) : precursorIon; // Re-read the product columns, or copy precursor
-            if (requireProductInfo && ion == null)
-            {
-                return null;
-            }
-            var customMolecule = ion.ToCustomMolecule();
-            var ionType = !requireProductInfo || // We inspected the input list and found only precursor info
-                          // Or the mass is explained by an isotopic label in the adduct
-                          (Math.Abs(customMolecule.MonoisotopicMass.Value - group.PrecursorAdduct.ApplyIsotopeLabelsToMass(pep.CustomMolecule.MonoisotopicMass)) <= MzMatchTolerance &&
-                           Math.Abs(customMolecule.AverageMass.Value - group.PrecursorAdduct.ApplyIsotopeLabelsToMass(pep.CustomMolecule.AverageMass)) <= MzMatchTolerance) // Same mass, must be a precursor transition
-                ? IonType.precursor
-                : IonType.custom;
-            var massType = (ionType == IonType.precursor)
-                 ? document.Settings.TransitionSettings.Prediction.PrecursorMassType
-                 : document.Settings.TransitionSettings.Prediction.FragmentMassType;
-            if (ionType == IonType.precursor)
-            {
-                customMolecule = pep.CustomMolecule; // Some mz-only lists will give precursor mz as double, and product mz as int, even though they're meant to be the same thing
-            }
-            var mass = customMolecule.GetMass(massType);
-
-            var transition = new Transition(group, ion.Adduct, null, customMolecule, ionType);
-            var annotations = document.Annotations;
-            if (!String.IsNullOrEmpty(ion.Note))
-            {
-                var note = document.Annotations.Note;
-                // ReSharper disable once LocalizableElement
-                note = String.IsNullOrEmpty(note) ? ion.Note : (note + "\r\n" + ion.Note);
-                annotations = new Annotations(note, document.Annotations.ListAnnotations(), 0);
-            }
-            return new TransitionDocNode(transition, annotations, null, mass, TransitionDocNode.TransitionQuantInfo.DEFAULT, null);
-        }
-    }
-
-    public class SmallMoleculeTransitionListCSVReader : SmallMoleculeTransitionListReader
-    {
-        private readonly DsvFileReader _csvReader;
-
-        public SmallMoleculeTransitionListCSVReader(IEnumerable<string> csvText) : 
-            // ReSharper disable once LocalizableElement
-            this(string.Join("\n", csvText))
-        {
-
-        }
-
-        public SmallMoleculeTransitionListCSVReader(string csvText)
-        {
-            // Accept either true CSV or currentculture equivalent
-            Type[] columnTypes;
-            IFormatProvider formatProvider;
-            char separator;
-            // Skip over header line to deduce decimal format
-            // ReSharper disable once LocalizableElement
-            var endLine = csvText.IndexOf('\n');
-            var line = (endLine != -1 ? csvText.Substring(endLine+1) : csvText);
-            MassListImporter.IsColumnar(line, out formatProvider, out separator, out columnTypes);
-            // Double check that separator - does it appear in header row, or was it just an unlucky hit in a text field?
-            var header = (endLine != -1 ? csvText.Substring(0, endLine) : csvText);
-            if (!header.Contains(separator))
-            {
-                // Try again, this time without the distraction of a plausible but clearly incorrect seperator
-                MassListImporter.IsColumnar(line.Replace(separator,'_'), out formatProvider, out separator, out columnTypes);
-            }
-            _cultureInfo = formatProvider;
-            var reader = new StringReader(csvText);
-            _csvReader = new DsvFileReader(reader, separator, SmallMoleculeTransitionListColumnHeaders.KnownHeaderSynonyms);
-            // Do we recognize all the headers?
-            var badHeaders =
-                _csvReader.FieldNames.Where(
-                    fn => SmallMoleculeTransitionListColumnHeaders.KnownHeaderSynonyms.All(kvp => string.Compare(kvp.Key, fn, StringComparison.OrdinalIgnoreCase) != 0)).ToList();
-            if (badHeaders.Any())
-            {
-                badHeaders.Add(string.Empty); // Add an empty line for more whitespace
-                throw new LineColNumberedIoException(
-                    string.Format(
-                        Resources.SmallMoleculeTransitionListReader_SmallMoleculeTransitionListReader_,
-                        TextUtil.LineSeparate(badHeaders),
-                        TextUtil.LineSeparate(SmallMoleculeTransitionListColumnHeaders.KnownHeaderSynonyms.Keys)),
-                        1, _csvReader.FieldNames.IndexOf(badHeaders.First())+1);
-            }
-            string[] columns;
-            var index = 0;
-            while ((columns = _csvReader.ReadLine()) != null)
-            {
-                var row = new Row(this, index++, new List<string>(columns));
-                Rows.Add(row);
-            }
-        }
-
-        public int RowCount
-        {
-            get { return Rows.Count; }
-        }
-
-        public static bool IsPlausibleSmallMoleculeTransitionList(IEnumerable<string> csvText)
-        {
-            // ReSharper disable once LocalizableElement
-            return IsPlausibleSmallMoleculeTransitionList(string.Join("\n", csvText));
-        }
-
-        public static bool IsPlausibleSmallMoleculeTransitionList(string csvText)
-        {
-            try
-            {
-                // This will throw if the headers don't look right
-                var probe = new SmallMoleculeTransitionListCSVReader(csvText);
-                // ReSharper disable once ConditionIsAlwaysTrueOrFalse
-                return probe != null;
-            }
-            catch
-            {
-                // Not a proper small molecule transition list, but was it trying to be one?
-                var header = csvText.Split('\n')[0];
-                if (header.ToLowerInvariant().Contains(@"peptide"))
-                {
-                    return false;
-                }
-                return new[]
-                {
-                    // These are pretty basic hints, without much overlap in peptide lists
-                    SmallMoleculeTransitionListColumnHeaders.moleculeGroup, // May be seen in Agilent peptide lists
-                    SmallMoleculeTransitionListColumnHeaders.namePrecursor, 
-                    SmallMoleculeTransitionListColumnHeaders.nameProduct, 
-                    SmallMoleculeTransitionListColumnHeaders.formulaPrecursor, 
-                    SmallMoleculeTransitionListColumnHeaders.adductPrecursor, 
-                    SmallMoleculeTransitionListColumnHeaders.idCAS, 
-                    SmallMoleculeTransitionListColumnHeaders.idInChiKey, 
-                    SmallMoleculeTransitionListColumnHeaders.idInChi, 
-                    SmallMoleculeTransitionListColumnHeaders.idHMDB, 
-                    SmallMoleculeTransitionListColumnHeaders.idSMILES,
-                }.Count(hint => SmallMoleculeTransitionListColumnHeaders.KnownHeaderSynonyms.Where(
-                    p => string.Compare(p.Value, hint, StringComparison.OrdinalIgnoreCase) == 0).Any(kvp => header.IndexOf(kvp.Key, StringComparison.OrdinalIgnoreCase) >= 0)) > 1;
-            }
-        }
-
-        public override void UpdateCellBackingStore(int row, int col, object value)
-        {
-            // We don't have a backing store, unlike the dialog implementaion with its gridview 
-        }
-
-        public override void ShowTransitionError(PasteError error)
-        {
-            throw new LineColNumberedIoException(
-                string.Format(
-                    Resources
-                        .InsertSmallMoleculeTransitionList_InsertSmallMoleculeTransitionList_Error_on_line__0___column_1____2_,
-                    error.Line + 1, error.Column + 1, error.Message),
-                    error.Line + 1, error.Column + 1);
-        }
-
-        public override int ColumnIndex(string columnName)
-        {
-            return _csvReader.GetFieldIndex(columnName);
-        }
-    }
-
-    // Custom molecule transition list internal column names, for saving to settings
-    public static class SmallMoleculeTransitionListColumnHeaders
-    {
-        public const string moleculeGroup = "MoleculeGroup";
-        public const string namePrecursor = "PrecursorName";
-        public const string nameProduct = "ProductName";
-        public const string formulaPrecursor = "PrecursorFormula";
-        public const string formulaProduct = "ProductFormula";
-        public const string mzPrecursor = "PrecursorMz";
-        public const string mzProduct = "ProductMz";
-        public const string chargePrecursor = "PrecursorCharge";
-        public const string chargeProduct = "ProductCharge";
-        public const string rtPrecursor = "PrecursorRT";
-        public const string rtWindowPrecursor = "PrecursorRTWindow";
-        public const string cePrecursor = "PrecursorCE";
-        public const string dtPrecursor = "PrecursorDT"; // Drift time - IMUnits is implied
-        public const string dtHighEnergyOffset = "HighEnergyDTOffset";  // Drift time - IMUnits is implied
-        public const string imPrecursor = "PrecursorIM";
-        public const string imHighEnergyOffset = "HighEnergyIMOffset";
-        public const string imUnits = "IMUnits";
-        public const string ccsPrecursor = "PrecursorCCS";
-        public const string slens = "SLens";
-        public const string coneVoltage = "ConeVoltage";
-        public const string compensationVoltage = "CompensationVoltage";
-        public const string declusteringPotential = "DeclusteringPotential";
-        public const string note = "Note";
-        public const string labelType = "LabelType";
-        public const string adductPrecursor = "PrecursorAdduct";
-        public const string adductProduct = "ProductAdduct";
-        public const string idCAS = "CAS";
-        public const string idInChiKey = "InChiKey";
-        public const string idInChi = "InChi";
-        public const string idHMDB = "HMDB";
-        public const string idSMILES = "SMILES";
-
-        public static readonly List<string> KnownHeaders;
-
-        public static IReadOnlyDictionary<string, string> KnownHeaderSynonyms;
-
-        static SmallMoleculeTransitionListColumnHeaders()
-        {
-            // The list of internal values, as used in serialization
-            KnownHeaders =  new List<string>(new[]
-            {
-                moleculeGroup,
-                namePrecursor,
-                nameProduct,
-                formulaPrecursor,
-                formulaProduct,
-                mzPrecursor,
-                mzProduct,
-                chargePrecursor,
-                chargeProduct,
-                adductPrecursor,
-                adductProduct,
-                rtPrecursor,
-                rtWindowPrecursor,
-                cePrecursor,
-                dtPrecursor, // Drift time - IMUnits implied
-                dtHighEnergyOffset, // Drift time - IMUnits implied
-                imPrecursor, // General ion mobility, imUnits required
-                imHighEnergyOffset,
-                imUnits,
-                ccsPrecursor,
-                slens,
-                coneVoltage,
-                compensationVoltage,
-                declusteringPotential,
-                note,
-                labelType,
-                idInChiKey,
-                idCAS,
-                idHMDB,
-                idInChi,
-                idSMILES,
-            });
-
-            // A dictionary of terms that can be understood as column headers - this includes
-            // the internal names, and the names presented in the UI (for all supported cultures)
-            var currentCulture = Thread.CurrentThread.CurrentCulture;
-            var currentUICulture = Thread.CurrentThread.CurrentUICulture;
-            var knownColumnHeadersAllCultures = KnownHeaders.ToDictionary( hdr => hdr, hdr => hdr);
-            foreach (var culture in new[] { @"en", @"zh-CHS", @"ja" })
-            {
-                Thread.CurrentThread.CurrentUICulture =
-                    Thread.CurrentThread.CurrentCulture = new CultureInfo(culture);
-                foreach (var pair in new[] {
-                    Tuple.Create(moleculeGroup, Resources.PasteDlg_UpdateMoleculeType_Molecule_List_Name),
-                    Tuple.Create(namePrecursor, Resources.PasteDlg_UpdateMoleculeType_Precursor_Name),
-                    Tuple.Create(namePrecursor, Resources.SmallMoleculeTransitionListColumnHeaders_SmallMoleculeTransitionListColumnHeaders_Molecule),
-                    Tuple.Create(namePrecursor, Resources.SmallMoleculeTransitionListColumnHeaders_SmallMoleculeTransitionListColumnHeaders_Compound),
-                    Tuple.Create(nameProduct, Resources.PasteDlg_UpdateMoleculeType_Product_Name),
-                    Tuple.Create(formulaPrecursor, Resources.PasteDlg_UpdateMoleculeType_Precursor_Formula),
-                    Tuple.Create(formulaProduct, Resources.PasteDlg_UpdateMoleculeType_Product_Formula),
-                    Tuple.Create(mzPrecursor, Resources.PasteDlg_UpdateMoleculeType_Precursor_m_z),
-                    Tuple.Create(mzProduct, Resources.PasteDlg_UpdateMoleculeType_Product_m_z),
-                    Tuple.Create(chargePrecursor, Resources.PasteDlg_UpdateMoleculeType_Precursor_Charge),
-                    Tuple.Create(chargeProduct, Resources.PasteDlg_UpdateMoleculeType_Product_Charge),
-                    Tuple.Create(adductPrecursor, Resources.PasteDlg_UpdateMoleculeType_Precursor_Adduct),
-                    Tuple.Create(adductProduct, Resources.PasteDlg_UpdateMoleculeType_Product_Adduct),
-                    Tuple.Create(rtPrecursor, Resources.PasteDlg_UpdateMoleculeType_Explicit_Retention_Time),
-                    Tuple.Create(rtPrecursor, Resources.SmallMoleculeTransitionListColumnHeaders_SmallMoleculeTransitionListColumnHeaders_RT__min_), // ""RT (min)"
-                    Tuple.Create(rtWindowPrecursor, Resources.PasteDlg_UpdateMoleculeType_Explicit_Retention_Time_Window),
-                    Tuple.Create(cePrecursor, Resources.PasteDlg_UpdateMoleculeType_Explicit_Collision_Energy),
-                    Tuple.Create(dtPrecursor, Resources.PasteDlg_UpdateMoleculeType_Explicit_Drift_Time__msec_),
-                    Tuple.Create(dtHighEnergyOffset, Resources.PasteDlg_UpdateMoleculeType_Explicit_Drift_Time_High_Energy_Offset__msec_),
-                    Tuple.Create(imPrecursor, Resources.PasteDlg_UpdateMoleculeType_Explicit_Ion_Mobility),
-                    Tuple.Create(imHighEnergyOffset, Resources.PasteDlg_UpdateMoleculeType_Explicit_Ion_Mobility_High_Energy_Offset),
-                    Tuple.Create(imUnits, Resources.PasteDlg_UpdateMoleculeType_Explicit_Ion_Mobility_Units),
-                    Tuple.Create(ccsPrecursor, Resources.PasteDlg_UpdateMoleculeType_Collisional_Cross_Section__sq_A_),
-                    Tuple.Create(slens, Resources.PasteDlg_UpdateMoleculeType_S_Lens),
-                    Tuple.Create(coneVoltage, Resources.PasteDlg_UpdateMoleculeType_Cone_Voltage),
-                    Tuple.Create(compensationVoltage, Resources.PasteDlg_UpdateMoleculeType_Explicit_Compensation_Voltage),
-                    Tuple.Create(declusteringPotential, Resources.PasteDlg_UpdateMoleculeType_Explicit_Declustering_Potential),
-                    Tuple.Create(note, Resources.PasteDlg_UpdateMoleculeType_Note),
-                    Tuple.Create(labelType, Resources.PasteDlg_UpdateMoleculeType_Label_Type),
-                    Tuple.Create(idInChiKey, idInChiKey),
-                    Tuple.Create(idCAS, idCAS),
-                    Tuple.Create(idHMDB, idHMDB),
-                    Tuple.Create(idInChi, idInChi),
-                    Tuple.Create(idSMILES, idSMILES),
-                })
-                {
-                    if (!knownColumnHeadersAllCultures.ContainsKey(pair.Item2))
-                    {
-                        knownColumnHeadersAllCultures.Add(pair.Item2, pair.Item1);
-                    }
-
-                    var mz = pair.Item2.Replace(@"m/z", @"mz"); // Accept either m/z or mz
-                    if (!knownColumnHeadersAllCultures.ContainsKey(mz))
-                    {
-                        knownColumnHeadersAllCultures.Add(mz, pair.Item1);
-                    }
-                }
-            }
-            Thread.CurrentThread.CurrentCulture = currentCulture;
-            Thread.CurrentThread.CurrentUICulture = currentUICulture;
-            KnownHeaderSynonyms = knownColumnHeadersAllCultures;
-        }
-    }
-}
+/*
+ * Original author: Brian Pratt <bspratt .at. proteinms.net>,
+ *                  MacCoss Lab, Department of Genome Sciences, UW
+ *
+ * Copyright 2016 University of Washington - Seattle, WA
+ * 
+ * Licensed under the Apache License, Version 2.0 (the "License");
+ * you may not use this file except in compliance with the License.
+ * You may obtain a copy of the License at
+ *
+ *     http://www.apache.org/licenses/LICENSE-2.0
+ *
+ * Unless required by applicable law or agreed to in writing, software
+ * distributed under the License is distributed on an "AS IS" BASIS,
+ * WITHOUT WARRANTIES OR CONDITIONS OF ANY KIND, either express or implied.
+ * See the License for the specific language governing permissions and
+ * limitations under the License.
+ */
+
+
+using System;
+using System.Collections.Generic;
+using System.Globalization;
+using System.IO;
+using System.Linq;
+using System.Threading;
+using pwiz.Common.SystemUtil;
+using pwiz.ProteomeDatabase.API;
+using pwiz.ProteowizardWrapper;
+using pwiz.Skyline.EditUI;
+using pwiz.Skyline.Properties;
+using pwiz.Skyline.Util;
+using pwiz.Skyline.Util.Extensions;
+
+namespace pwiz.Skyline.Model
+{
+    /// <summary>
+    /// Read a small molecule transition list in CSV form, where header values are restricted to
+    /// those found in SmallMoleculeTransitionListColumnHeaders.KnownHeaders()
+    /// </summary>
+    public abstract class SmallMoleculeTransitionListReader
+    {
+        protected IFormatProvider _cultureInfo;
+        protected List<Row> Rows { get; set; }
+        public abstract void UpdateCellBackingStore(int row, int col, object value);
+        public abstract void ShowTransitionError(PasteError error);
+        public abstract int ColumnIndex(string columnName);
+
+        private double MzMatchTolerance { get; set; }
+
+        protected SmallMoleculeTransitionListReader()
+        {
+            Rows = new List<Row>();
+        }
+
+        public class Row
+        {
+            public int Index { get; private set; }
+            private SmallMoleculeTransitionListReader _parent;
+            protected List<string> _cells { get; set; }
+
+            public Row(SmallMoleculeTransitionListReader parent, int index, List<string> cells)
+            {
+                _parent = parent;
+                Index = index;
+                _cells = cells;
+            }
+
+            public void UpdateCell(int col, object value)
+            {
+                if (col < 0)
+                    return;
+                while (_cells.Count < col)
+                {
+                    _cells.Add(null);
+                }
+                _cells[col] = Convert.ToString(value, _parent._cultureInfo); // Update local copy
+                _parent.UpdateCellBackingStore(Index, col, value); // Update gridviewcontrol etc
+            }
+
+            public string GetCell(int index)
+            {
+                return index >= 0 ? _cells[index] : null;
+            }
+
+            public bool GetCellAsDouble(int index, out double val)
+            {
+                return Double.TryParse(GetCell(index), NumberStyles.Float, _parent._cultureInfo, out val);
+            }
+
+            public void SetCell(int index, string value)
+            {
+                if (index >= 0)
+                    _cells[index] = value;
+            }
+        }
+
+        private bool RowHasDistinctProductValue(Row row, int productCol, int precursorCol)
+        {
+            var productVal = row.GetCell(productCol);
+            return !string.IsNullOrEmpty(productVal) && !Equals(productVal, row.GetCell(precursorCol));
+        }
+
+        public SrmDocument CreateTargets(SrmDocument document, IdentityPath to, out IdentityPath firstAdded)
+        {
+            firstAdded = null;
+            MzMatchTolerance = document.Settings.TransitionSettings.Instrument.MzMatchTolerance;
+
+            // We will accept a completely empty product list as meaning 
+            // "these are all precursor transitions"
+            var requireProductInfo = false;
+            var hasAnyMoleculeMz = Rows.Any(row => !string.IsNullOrEmpty(row.GetCell(INDEX_MOLECULE_MZ)));
+            var hasAnyMoleculeFormula = Rows.Any(row => !string.IsNullOrEmpty(row.GetCell(INDEX_MOLECULE_FORMULA)));
+            var hasAnyMoleculeCharge = Rows.Any(row => !string.IsNullOrEmpty(row.GetCell(INDEX_MOLECULE_CHARGE)));
+            var hasAnyMoleculeAdduct = Rows.Any(row => !string.IsNullOrEmpty(row.GetCell(INDEX_MOLECULE_ADDUCT)));
+            foreach (var row in Rows)
+            {
+                if ((hasAnyMoleculeMz && RowHasDistinctProductValue(row, INDEX_PRODUCT_MZ, INDEX_MOLECULE_MZ)) ||
+                    (hasAnyMoleculeFormula &&
+                     RowHasDistinctProductValue(row, INDEX_PRODUCT_FORMULA, INDEX_MOLECULE_FORMULA)) ||
+                    (hasAnyMoleculeCharge &&
+                     RowHasDistinctProductValue(row, INDEX_PRODUCT_CHARGE, INDEX_MOLECULE_CHARGE)) ||
+                    (hasAnyMoleculeAdduct &&
+                     RowHasDistinctProductValue(row, INDEX_PRODUCT_ADDUCT, INDEX_MOLECULE_ADDUCT)))
+                {
+                    requireProductInfo = true; // Product list is not completely empty, or not just precursors
+                    break;
+                }
+                // More expensive check to see whether calculated precursor mz matches any declared product mz
+                var precursor = ReadPrecursorOrProductColumns(document, row, null); // Get precursor values
+                if (precursor != null)
+                {
+                    try
+                    {
+                        var product = ReadPrecursorOrProductColumns(document, row, precursor); // Get product values, if available
+                        if (product != null && (Math.Abs(precursor.Mz.Value - product.Mz.Value) > MzMatchTolerance))
+                        {
+                            requireProductInfo = true; // Product list is not completely empty, or not just precursors
+                            break;
+                        }
+                    }
+                    catch (LineColNumberedIoException)
+                    {
+                        // No product info to be had in this line (so this is a precursor) but there may be others, keep looking
+                    }
+                }
+            }
+            string defaultPepGroupName = null;
+            // For each row in the grid, add to or begin MoleculeGroup|Molecule|TransitionList tree
+            foreach (var row in Rows)
+            {
+                var precursor = ReadPrecursorOrProductColumns(document, row, null); // Get molecule values
+                if (precursor == null)
+                    return null;
+                if (requireProductInfo && ReadPrecursorOrProductColumns(document, row, precursor) == null)
+                {
+                    return null;
+                }
+                var adduct = precursor.Adduct;
+                var precursorMonoMz = adduct.MzFromNeutralMass(precursor.MonoMass);
+                var precursorAverageMz = adduct.MzFromNeutralMass(precursor.AverageMass);
+
+                // Preexisting molecule group?
+                bool pepGroupFound = false;
+                foreach (var pepGroup in document.MoleculeGroups)
+                {
+                    var pathPepGroup = new IdentityPath(pepGroup.Id);
+                    var groupName = row.GetCell(INDEX_MOLECULE_GROUP);
+                    if (string.IsNullOrEmpty(groupName))
+                    {
+                        groupName = defaultPepGroupName;
+                    }
+
+                    if (Equals(pepGroup.Name, groupName))
+                    {
+                        // Found a molecule group with the same name - can we find an existing transition group to which we can add a transition?
+                        pepGroupFound = true;
+                        bool pepFound = false;
+                        foreach (var pep in pepGroup.SmallMolecules)
+                        {
+                            var pepPath = new IdentityPath(pathPepGroup, pep.Id);
+                            var ionMonoMz =
+                                adduct.MzFromNeutralMass(pep.CustomMolecule.MonoisotopicMass, MassType.Monoisotopic);
+                            var ionAverageMz =
+                                adduct.MzFromNeutralMass(pep.CustomMolecule.AverageMass, MassType.Average);
+                            var labelType = precursor.IsotopeLabelType ?? IsotopeLabelType.light;
+                            // Match existing molecule if same name
+                            if (!string.IsNullOrEmpty(precursor.Name))
+                            {
+                                pepFound =
+                                    Equals(pep.CustomMolecule.Name,
+                                        precursor.Name); // If user says they're the same, believe them
+                            }
+                            else // If no names, look to other cues
+                            {
+                                // Match existing molecule if same formula or identical formula when stripped of labels
+                                pepFound |= !string.IsNullOrEmpty(pep.CustomMolecule.Formula) &&
+                                            (Equals(pep.CustomMolecule.Formula, precursor.NeutralFormula) ||
+                                             Equals(pep.CustomMolecule.Formula, precursor.Formula) ||
+                                             Equals(pep.CustomMolecule.UnlabeledFormula,
+                                                 BioMassCalc.MONOISOTOPIC.StripLabelsFromFormula(precursor
+                                                     .NeutralFormula)) ||
+                                             Equals(pep.CustomMolecule.UnlabeledFormula, precursor.UnlabeledFormula));
+                                // Match existing molecule if similar m/z at the precursor charge
+                                pepFound |= Math.Abs(ionMonoMz - precursorMonoMz) <= MzMatchTolerance &&
+                                            Math.Abs(ionAverageMz - precursorAverageMz) <=
+                                            MzMatchTolerance; // (we don't just check mass since we don't have a tolerance value for that)
+                                // Or no formula, and different isotope labels or matching label and mz
+                                pepFound |= string.IsNullOrEmpty(pep.CustomMolecule.Formula) &&
+                                            string.IsNullOrEmpty(precursor.Formula) &&
+                                            (!pep.TransitionGroups.Any(t => Equals(t.TransitionGroup.LabelType,
+                                                 labelType)) || // First label of this kind
+                                             pep.TransitionGroups.Any(
+                                                 t => Equals(t.TransitionGroup.LabelType,
+                                                          labelType) && // Already seen this label, and
+                                                      Math.Abs(precursor.Mz - t.PrecursorMz) <=
+                                                      MzMatchTolerance)); // Matches precursor mz of similar labels
+                            }
+                            if (pepFound)
+                            {
+                                bool tranGroupFound = false;
+                                foreach (var tranGroup in pep.TransitionGroups)
+                                {
+                                    var pathGroup = new IdentityPath(pepPath, tranGroup.Id);
+                                    if (Math.Abs(tranGroup.PrecursorMz - precursor.Mz) <= MzMatchTolerance)
+                                    {
+                                        tranGroupFound = true;
+                                        var tranFound = false;
+                                        string errmsg = null;
+                                        try
+                                        {
+                                            var tranNode = GetMoleculeTransition(document, row, pep.Peptide,
+                                                tranGroup.TransitionGroup, requireProductInfo);
+                                            if (tranNode == null)
+                                                return null;
+                                            foreach (var tran in tranGroup.Transitions)
+                                            {
+                                                if (Equals(tranNode.Transition.CustomIon, tran.Transition.CustomIon))
+                                                {
+                                                    tranFound = true;
+                                                    break;
+                                                }
+                                            }
+                                            if (!tranFound)
+                                            {
+                                                document = (SrmDocument) document.Add(pathGroup, tranNode);
+                                                firstAdded = firstAdded ?? pathGroup;
+                                            }
+                                        }
+                                        catch (InvalidDataException x)
+                                        {
+                                            errmsg = x.Message;
+                                        }
+                                        catch (InvalidOperationException x) // Adduct handling code can throw these
+                                        {
+                                            errmsg = x.Message;
+                                        }
+                                         if (errmsg != null)
+                                        {
+                                            // Some error we didn't catch in the basic checks
+                                            ShowTransitionError(new PasteError
+                                            {
+                                                Column = 0,
+                                                Line = row.Index,
+                                                Message = errmsg
+                                            });
+                                            return null;
+                                        }
+                                        break;
+                                    }
+                                }
+                                if (!tranGroupFound)
+                                {
+                                    var node =
+                                        GetMoleculeTransitionGroup(document, row, pep.Peptide, requireProductInfo);
+                                    if (node == null)
+                                        return null;
+                                    document = (SrmDocument) document.Add(pepPath, node);
+                                    firstAdded = firstAdded ?? pepPath;
+                                }
+                                break;
+                            }
+                        }
+                        if (!pepFound)
+                        {
+                            var node = GetMoleculePeptide(document, row, pepGroup.PeptideGroup, requireProductInfo);
+                            if (node == null)
+                                return null;
+                            document = (SrmDocument) document.Add(pathPepGroup, node);
+                            firstAdded = firstAdded ?? pathPepGroup;
+                        }
+                        break;
+                    }
+                }
+                if (!pepGroupFound)
+                {
+                    var node = GetMoleculePeptideGroup(document, row, requireProductInfo);
+                    if (node == null)
+                        return null;
+                    IdentityPath first;
+                    IdentityPath next;
+                    document = document.AddPeptideGroups(new[] {node}, false, to, out first, out next);
+                    if (string.IsNullOrEmpty(defaultPepGroupName))
+                    {
+                        defaultPepGroupName = node.Name;
+                    }
+                    firstAdded = firstAdded ?? first;
+                }
+            }
+            return document;
+        }
+
+        private int INDEX_MOLECULE_GROUP
+        {
+            get { return ColumnIndex(SmallMoleculeTransitionListColumnHeaders.moleculeGroup); }
+        }
+
+        private int INDEX_MOLECULE_NAME
+        {
+            get { return ColumnIndex(SmallMoleculeTransitionListColumnHeaders.namePrecursor); }
+        }
+
+        private int INDEX_PRODUCT_NAME
+        {
+            get { return ColumnIndex(SmallMoleculeTransitionListColumnHeaders.nameProduct); }
+        }
+
+        private int INDEX_MOLECULE_FORMULA
+        {
+            get { return ColumnIndex(SmallMoleculeTransitionListColumnHeaders.formulaPrecursor); }
+        }
+
+        private int INDEX_MOLECULE_ADDUCT
+        {
+            get { return ColumnIndex(SmallMoleculeTransitionListColumnHeaders.adductPrecursor); }
+        }
+
+        private int INDEX_PRODUCT_FORMULA
+        {
+            get { return ColumnIndex(SmallMoleculeTransitionListColumnHeaders.formulaProduct); }
+        }
+
+        private int INDEX_PRODUCT_ADDUCT
+        {
+            get { return ColumnIndex(SmallMoleculeTransitionListColumnHeaders.adductProduct); }
+        }
+
+        private int INDEX_MOLECULE_MZ
+        {
+            get { return ColumnIndex(SmallMoleculeTransitionListColumnHeaders.mzPrecursor); }
+        }
+
+        private int INDEX_PRODUCT_MZ
+        {
+            get { return ColumnIndex(SmallMoleculeTransitionListColumnHeaders.mzProduct); }
+        }
+
+        private int INDEX_MOLECULE_CHARGE
+        {
+            get { return ColumnIndex(SmallMoleculeTransitionListColumnHeaders.chargePrecursor); }
+        }
+
+        private int INDEX_PRODUCT_CHARGE
+        {
+            get { return ColumnIndex(SmallMoleculeTransitionListColumnHeaders.chargeProduct); }
+        }
+
+        private int INDEX_LABEL_TYPE
+        {
+            get { return ColumnIndex(SmallMoleculeTransitionListColumnHeaders.labelType); }
+        }
+
+        private int INDEX_RETENTION_TIME
+        {
+            get { return ColumnIndex(SmallMoleculeTransitionListColumnHeaders.rtPrecursor); }
+        }
+
+        private int INDEX_RETENTION_TIME_WINDOW
+        {
+            get { return ColumnIndex(SmallMoleculeTransitionListColumnHeaders.rtWindowPrecursor); }
+        }
+
+        private int INDEX_COLLISION_ENERGY
+        {
+            get { return ColumnIndex(SmallMoleculeTransitionListColumnHeaders.cePrecursor); }
+        }
+
+        private int INDEX_NOTE
+        {
+            get { return ColumnIndex(SmallMoleculeTransitionListColumnHeaders.note); }
+        }
+
+        private int INDEX_MOLECULE_DRIFT_TIME_MSEC
+        {
+            get { return ColumnIndex(SmallMoleculeTransitionListColumnHeaders.dtPrecursor); }
+        }
+
+        private int INDEX_HIGH_ENERGY_DRIFT_TIME_OFFSET_MSEC
+        {
+            get { return ColumnIndex(SmallMoleculeTransitionListColumnHeaders.dtHighEnergyOffset); }
+        }
+
+        private int INDEX_MOLECULE_ION_MOBILITY
+        {
+            get { return ColumnIndex(SmallMoleculeTransitionListColumnHeaders.imPrecursor); }
+        }
+
+        private int INDEX_MOLECULE_ION_MOBILITY_UNITS
+        {
+            get { return ColumnIndex(SmallMoleculeTransitionListColumnHeaders.imUnits); }
+        }
+
+        private int INDEX_HIGH_ENERGY_ION_MOBILITY_OFFSET
+        {
+            get { return ColumnIndex(SmallMoleculeTransitionListColumnHeaders.imHighEnergyOffset); }
+        }
+
+        private int INDEX_MOLECULE_CCS
+        {
+            get { return ColumnIndex(SmallMoleculeTransitionListColumnHeaders.ccsPrecursor); }
+        }
+
+        private int INDEX_SLENS
+        {
+            get { return ColumnIndex(SmallMoleculeTransitionListColumnHeaders.slens); }
+        }
+
+        private int INDEX_CONE_VOLTAGE
+        {
+            get { return ColumnIndex(SmallMoleculeTransitionListColumnHeaders.coneVoltage); }
+        }
+
+        private int INDEX_COMPENSATION_VOLTAGE
+        {
+            get { return ColumnIndex(SmallMoleculeTransitionListColumnHeaders.compensationVoltage); }
+        }
+
+        private int INDEX_DECLUSTERING_POTENTIAL
+        {
+            get { return ColumnIndex(SmallMoleculeTransitionListColumnHeaders.declusteringPotential); }
+        }
+
+        private static int? ValidateFormulaWithMz(SrmDocument document, ref string moleculeFormula, Adduct adduct,
+            TypedMass mz, int? charge, out TypedMass monoMass, out TypedMass averageMass, out double? mzCalc)
+        {
+            // Is the ion's formula the old style where user expected us to add a hydrogen?
+            var tolerance = document.Settings.TransitionSettings.Instrument.MzMatchTolerance;
+            int massShift;
+            var ion = new CustomIon(moleculeFormula);
+            monoMass = ion.GetMass(MassType.Monoisotopic);
+            averageMass = ion.GetMass(MassType.Average);
+            var mass = mz.IsMonoIsotopic()
+                ? monoMass
+                : averageMass;
+            // Does given charge, if any, agree with mass and mz?
+            if (adduct.IsEmpty && charge.HasValue)
+            {
+                adduct = Adduct.NonProteomicProtonatedFromCharge(charge.Value);
+            }
+            mzCalc = adduct.AdductCharge != 0 ? adduct.MzFromNeutralMass(mass) : (double?) null;
+            if (mzCalc.HasValue && tolerance >= (Math.Abs(mzCalc.Value - mz)))
+            {
+                return charge;
+            }
+            int nearestCharge;
+            var calculatedCharge = TransitionCalc.CalcCharge(mass, mz, tolerance, true,
+                TransitionGroup.MIN_PRECURSOR_CHARGE,
+                TransitionGroup.MAX_PRECURSOR_CHARGE, new int[0],
+                TransitionCalc.MassShiftType.none, out massShift, out nearestCharge);
+            if (calculatedCharge.IsEmpty)
+            {
+                // That formula and this mz don't yield a reasonable charge state - try adding an H
+                var ion2 = new CustomMolecule(BioMassCalc.AddH(ion.FormulaWithAdductApplied));
+                monoMass = ion2.GetMass(MassType.Monoisotopic);
+                averageMass = ion2.GetMass(MassType.Average);
+                mass = (document.Settings.TransitionSettings.Prediction.FragmentMassType.IsMonoisotopic())
+                    ? monoMass
+                    : averageMass;
+                calculatedCharge = TransitionCalc.CalcCharge(mass, mz, tolerance, true,
+                    TransitionGroup.MIN_PRECURSOR_CHARGE,
+                    TransitionGroup.MAX_PRECURSOR_CHARGE, new int[0], TransitionCalc.MassShiftType.none, out massShift,
+                    out nearestCharge);
+                if (!calculatedCharge.IsEmpty)
+                {
+                    moleculeFormula = ion2.Formula;
+                }
+                else
+                {
+                    monoMass = TypedMass.ZERO_MONO_MASSNEUTRAL;
+                    averageMass = TypedMass.ZERO_AVERAGE_MASSNEUTRAL;
+                }
+            }
+            charge = calculatedCharge.IsEmpty ? (int?) null : calculatedCharge.AdductCharge;
+            return charge;
+        }
+
+        private TypedMass ValidateFormulaWithCharge(MassType massType, string moleculeFormula, Adduct adduct,
+            out TypedMass monoMass, out TypedMass averageMass)
+        {
+            var ion = new CustomMolecule(moleculeFormula);
+            monoMass = ion.GetMass(MassType.Monoisotopic);
+            averageMass = ion.GetMass(MassType.Average);
+            return new TypedMass(adduct.MzFromNeutralMass(massType.IsMonoisotopic() ? monoMass : averageMass, massType), massType); // m/z is not actually a mass, of course, but mono vs avg is interesting
+        }
+
+        public static string NullForEmpty(string str)
+        {
+            if (str == null)
+                return null;
+            return (str.Length == 0) ? null : str;
+        }
+
+        private class ParsedIonInfo : IonInfo
+        {
+            public string Name { get; private set; }
+            public string Note { get; private set; }
+            public TypedMass Mz { get; private set; } // Not actually a mass, of course, but useful to know if its based on mono vs avg mass
+            public Adduct Adduct { get; private set; }
+            public TypedMass MonoMass { get; private set; }
+            public TypedMass AverageMass { get; private set; }
+            public IsotopeLabelType IsotopeLabelType { get; private set; }
+            public ExplicitRetentionTimeInfo ExplicitRetentionTime { get; private set; }
+            public ExplicitTransitionGroupValues ExplicitTransitionGroupValues { get; private set; }
+            public MoleculeAccessionNumbers MoleculeAccessionNumbers { get; private set; } // InChiKey, CAS etc
+
+            public ParsedIonInfo(string name, string formula, Adduct adduct, 
+                TypedMass mz, // Not actually a mass, of course, but still useful to know if based on Mono or Average mass
+                TypedMass monoMass,
+                TypedMass averageMass,
+                IsotopeLabelType isotopeLabelType,
+                ExplicitRetentionTimeInfo explicitRetentionTime,
+                ExplicitTransitionGroupValues explicitTransitionGroupValues,
+                string note,
+                MoleculeAccessionNumbers accessionNumbers) : base(formula)
+            {
+                Name = name;
+                Adduct = adduct;
+                Mz = mz;
+                MonoMass = monoMass;
+                AverageMass = averageMass;
+                IsotopeLabelType = isotopeLabelType;
+                ExplicitRetentionTime = explicitRetentionTime;
+                ExplicitTransitionGroupValues = explicitTransitionGroupValues;
+                Note = note;
+                MoleculeAccessionNumbers = accessionNumbers;
+            }
+
+            public ParsedIonInfo ChangeNote(string note)
+            {
+                return ChangeProp(ImClone(this), im =>
+                {
+                    im.Note = note;
+                });
+            }
+
+            public CustomMolecule ToCustomMolecule()
+            {
+                return new CustomMolecule(Formula, MonoMass, AverageMass, Name ?? string.Empty,
+                    MoleculeAccessionNumbers);
+            }
+        }
+
+        private bool ValidateCharge(int? charge, bool getPrecursorColumns, out string errMessage)
+        {
+            var absCharge = Math.Abs(charge ?? 0);
+            if (getPrecursorColumns && absCharge != 0 && (absCharge < TransitionGroup.MIN_PRECURSOR_CHARGE ||
+                                                          absCharge > TransitionGroup.MAX_PRECURSOR_CHARGE))
+            {
+                errMessage = String.Format(
+                    Resources.Transition_Validate_Precursor_charge__0__must_be_non_zero_and_between__1__and__2__,
+                    charge, -TransitionGroup.MAX_PRECURSOR_CHARGE, TransitionGroup.MAX_PRECURSOR_CHARGE);
+                return false;
+            }
+            else if (!getPrecursorColumns && absCharge != 0 &&
+                     (absCharge < Transition.MIN_PRODUCT_CHARGE || absCharge > Transition.MAX_PRODUCT_CHARGE))
+            {
+                errMessage = String.Format(
+                    Resources.Transition_Validate_Product_ion_charge__0__must_be_non_zero_and_between__1__and__2__,
+                    charge, -Transition.MAX_PRODUCT_CHARGE, Transition.MAX_PRODUCT_CHARGE);
+                return false;
+            }
+            errMessage = null;
+            return true;
+        }
+
+        private MoleculeAccessionNumbers ReadMoleculeAccessionNumberColumns(Row row)
+        {
+            var moleculeIdKeys = new Dictionary<string, string>();
+
+            var inchikeyCol = ColumnIndex(SmallMoleculeTransitionListColumnHeaders.idInChiKey);
+            var inchikey = NullForEmpty(row.GetCell(inchikeyCol));
+            if (inchikey != null)
+            {
+                // Should have form like BQJCRHHNABKAKU-KBQPJGBKSA-N
+                inchikey = inchikey.Trim();
+                if (inchikey.Length != 27 || inchikey[14] != '-' || inchikey[25] != '-')
+                {
+                    ShowTransitionError(new PasteError
+                    {
+                        Column = inchikeyCol,
+                        Line = row.Index,
+                        Message = string.Format(
+                            Resources.SmallMoleculeTransitionListReader_ReadMoleculeIdColumns__0__is_not_a_valid_InChiKey_,
+                            inchikey)
+                    });
+                    return null;
+                }
+            }
+            moleculeIdKeys.Add(MoleculeAccessionNumbers.TagInChiKey, inchikey);
+
+            var hmdbCol = ColumnIndex(SmallMoleculeTransitionListColumnHeaders.idHMDB);
+            var hmdb = NullForEmpty(row.GetCell(hmdbCol));
+            if (hmdb != null)
+            {
+                // Should have form like HMDB0001, though we will accept just 00001
+                hmdb = hmdb.Trim();
+                if (!hmdb.StartsWith(MoleculeAccessionNumbers.TagHMDB) && !hmdb.All(char.IsDigit))
+                {
+                    hmdb = MoleculeAccessionNumbers.TagHMDB + hmdb;
+                }
+                if ((hmdb.Length < 5) || !hmdb.Skip(4).All(char.IsDigit))
+                {
+                    ShowTransitionError(new PasteError
+                    {
+                        Column = hmdbCol,
+                        Line = row.Index,
+                        Message =
+                            string.Format(
+                                Resources.SmallMoleculeTransitionListReader_ReadMoleculeIdColumns__0__is_not_a_valid_HMDB_identifier_,
+                                hmdb)
+                    });
+                    return null;
+                }
+                moleculeIdKeys.Add(MoleculeAccessionNumbers.TagHMDB, hmdb.Substring(4));
+            }
+
+            var inchiCol = ColumnIndex(SmallMoleculeTransitionListColumnHeaders.idInChi);
+            var inchi = NullForEmpty(row.GetCell(inchiCol));
+            if (inchi != null)
+            {
+                // Should have form like "InChI=1S/C4H8O3/c1-3(5)2-4(6)7/h3,5H,2H2,1H3,(H,6,7)/t3-/m1/s", 
+                // though we will accept just "1S/C4H8O3/c1-3(5)2-4(6)7/h3,5H,2H2,1H3,(H,6,7)/t3-/m1/s"
+                inchi = inchi.Trim();
+                if (!inchi.StartsWith(MoleculeAccessionNumbers.TagInChI + @"="))
+                {
+                    inchi = MoleculeAccessionNumbers.TagInChI + @"=" + inchi;
+                }
+                if (inchi.Length < 6 || inchi.Count(c => c == '/') < 2)
+                {
+                    // CONSIDER(bspratt) more robust regex check on this?
+                    ShowTransitionError(new PasteError
+                    {
+                        Column = inchiCol,
+                        Line = row.Index,
+                        Message =
+                            string.Format(
+                                Resources
+                                    .SmallMoleculeTransitionListReader_ReadMoleculeIdColumns__0__is_not_a_valid_InChI_identifier_,
+                                inchi)
+                    });
+                    return null;
+                }
+                moleculeIdKeys.Add(MoleculeAccessionNumbers.TagInChI, inchi.Substring(6));
+            }
+
+            var casCol = ColumnIndex(SmallMoleculeTransitionListColumnHeaders.idCAS);
+            var cas = NullForEmpty(row.GetCell(casCol));
+            if (cas != null)
+            {
+                // Should have form like "123-45-6", 
+                var parts = cas.Trim().Split('-');
+                if (parts.Length != 3 || parts.Any(part => !part.All(char.IsDigit)))
+                {
+                    ShowTransitionError(new PasteError
+                    {
+                        Column = casCol,
+                        Line = row.Index,
+                        Message =
+                            string.Format(
+                                Resources
+                                    .SmallMoleculeTransitionListReader_ReadMoleculeIdColumns__0__is_not_a_valid_CAS_registry_number_,
+                                cas)
+                    });
+                    return null;
+                }
+                moleculeIdKeys.Add(MoleculeAccessionNumbers.TagCAS, cas);
+            }
+
+            var smilesCol = ColumnIndex(SmallMoleculeTransitionListColumnHeaders.idSMILES);
+            var smiles = NullForEmpty(row.GetCell(smilesCol));
+            if (smiles != null)
+            {
+                // Should have form like CCc1nn(C)c2c(=O)[nH]c(nc12)c3cc(ccc3OCC)S(=O)(=O)N4CCN(C)CC4 but we'll accept anything for now, having no proper parser
+                smiles = smiles.Trim();
+                moleculeIdKeys.Add(MoleculeAccessionNumbers.TagSMILES, smiles);
+            }
+
+            return !moleculeIdKeys.Any()
+                ? MoleculeAccessionNumbers.EMPTY
+                : new MoleculeAccessionNumbers(moleculeIdKeys);
+        }
+
+        public static eIonMobilityUnits IonMobilityUnitsFromAttributeValue(string xmlAttributeValue)
+        {
+            return string.IsNullOrEmpty(xmlAttributeValue) ?
+                eIonMobilityUnits.none :
+                TypeSafeEnum.Parse<eIonMobilityUnits>(xmlAttributeValue);
+        }
+        
+
+        // Recognize XML attribute values, enum strings, and various other synonyms
+        public static readonly Dictionary<string, MsDataFileImpl.eIonMobilityUnits> IonMobilityUnitsSynonyms =
+             Enum.GetValues(typeof(MsDataFileImpl.eIonMobilityUnits)).Cast<MsDataFileImpl.eIonMobilityUnits>().ToDictionary(e => e.ToString(), e => e)
+            .Concat(new Dictionary<string, MsDataFileImpl.eIonMobilityUnits> {
+            { @"msec", eIonMobilityUnits.drift_time_msec },
+            { @"Vsec/cm2", eIonMobilityUnits.inverse_K0_Vsec_per_cm2 },
+            { @"Vsec/cm^2", eIonMobilityUnits.inverse_K0_Vsec_per_cm2 },
+            { @"1/K0", eIonMobilityUnits.inverse_K0_Vsec_per_cm2 }
+            }).ToDictionary(x => x.Key, x=> x.Value);
+
+        public static string GetAcceptedIonMobilityUnitsString()
+        {
+            return string.Join(@", ", IonMobilityUnitsSynonyms.Keys);
+        }
+
+
+
+        // We need some combination of:
+        //  Formula and mz
+        //  Formula and charge
+        //  mz and charge
+        private ParsedIonInfo ReadPrecursorOrProductColumns(SrmDocument document,
+            Row row,
+            ParsedIonInfo precursorInfo)
+        {
+
+            var getPrecursorColumns = precursorInfo == null;
+            int indexName = getPrecursorColumns ? INDEX_MOLECULE_NAME : INDEX_PRODUCT_NAME;
+            int indexFormula = getPrecursorColumns ? INDEX_MOLECULE_FORMULA : INDEX_PRODUCT_FORMULA;
+            int indexAdduct = getPrecursorColumns ? INDEX_MOLECULE_ADDUCT : INDEX_PRODUCT_ADDUCT;
+            int indexMz = getPrecursorColumns ? INDEX_MOLECULE_MZ : INDEX_PRODUCT_MZ;
+            int indexCharge = getPrecursorColumns ? INDEX_MOLECULE_CHARGE : INDEX_PRODUCT_CHARGE;
+            var name = NullForEmpty(row.GetCell(indexName));
+            var formula = NullForEmpty(row.GetCell(indexFormula));
+            var adductText = NullForEmpty(row.GetCell(indexAdduct));
+            var note = NullForEmpty(row.GetCell(INDEX_NOTE));
+            // TODO(bspratt) use CAS or HMDB etc lookup to fill in missing inchikey - and use any to fill in formula
+            var moleculeID = ReadMoleculeAccessionNumberColumns(row); 
+            IsotopeLabelType isotopeLabelType = null;
+            bool badMz = false;
+            var mzType = getPrecursorColumns 
+                ? document.Settings.TransitionSettings.Prediction.PrecursorMassType
+                : document.Settings.TransitionSettings.Prediction.FragmentMassType;
+            double mzParsed;
+            if (!row.GetCellAsDouble(indexMz, out mzParsed))
+            {
+                if (!String.IsNullOrEmpty(row.GetCell(indexMz)))
+                {
+                    badMz = true;
+                }
+                mzParsed = 0;
+            }
+            var mz = new TypedMass(mzParsed, mzType); // mz is not actually a mass, of course, but we want to track mass type it was calculated from
+            if ((mz < 0) || badMz)
+            {
+                ShowTransitionError(new PasteError
+                {
+                    Column = indexMz,
+                    Line = row.Index,
+                    Message = String.Format(Resources.PasteDlg_ReadPrecursorOrProductColumns_Invalid_m_z_value__0_, row.GetCell(indexMz))
+                });
+                return null;
+            }
+            int? charge = null;
+            var adduct = Adduct.EMPTY;
+            int trycharge;
+            if (Int32.TryParse(row.GetCell(indexCharge), out trycharge))
+                charge = trycharge;
+            else if (!String.IsNullOrEmpty(row.GetCell(indexCharge)))
+            {
+                Adduct test;
+                if (Adduct.TryParse(row.GetCell(indexCharge), out test))
+                {
+                    // Adduct formula in charge column, let's allow it
+                    adduct = test;
+                    charge = adduct.AdductCharge;
+                }
+                else
+                {
+                    ShowTransitionError(new PasteError
+                    {
+                        Column = indexCharge,
+                        Line = row.Index,
+                        Message = String.Format(Resources.PasteDlg_ReadPrecursorOrProductColumns_Invalid_charge_value__0_, row.GetCell(indexCharge))
+                    });
+                    return null;
+                }
+            }
+            double dtmp;
+            double? collisionEnergy = null;
+            double? slens = null;
+            double? coneVoltage = null;
+            double? retentionTime = null;
+            double? retentionTimeWindow = null;
+            double? declusteringPotential = null;
+            double? compensationVoltage = null;
+            if (getPrecursorColumns)
+            {
+                // Do we have any molecule IDs?
+                moleculeID = ReadMoleculeAccessionNumberColumns(row);
+                if (moleculeID == null)
+                {
+                    return null; // Some error occurred
+                }
+                var label = NullForEmpty(row.GetCell(INDEX_LABEL_TYPE));
+                if (label != null)
+                {
+                    var typedMods = document.Settings.PeptideSettings.Modifications.GetModificationsByName(label);
+                    if (typedMods == null)
+                    {
+                        ShowTransitionError(new PasteError
+                        {
+                            Column = INDEX_LABEL_TYPE,
+                            Line = row.Index,
+                            Message = string.Format(Resources.SrmDocument_ReadLabelType_The_isotope_modification_type__0__does_not_exist_in_the_document_settings, label)
+                        });
+                        return null;
+                    }
+                    isotopeLabelType = typedMods.LabelType;
+                }
+                if (row.GetCellAsDouble(INDEX_COLLISION_ENERGY, out dtmp))
+                    collisionEnergy = dtmp;
+                else if (!String.IsNullOrEmpty(row.GetCell(INDEX_COLLISION_ENERGY)))
+                {
+                    ShowTransitionError(new PasteError
+                    {
+                        Column = INDEX_COLLISION_ENERGY,
+                        Line = row.Index,
+                        Message = String.Format(Resources.PasteDlg_ReadPrecursorOrProductColumns_Invalid_collision_energy_value__0_, row.GetCell(INDEX_COLLISION_ENERGY))
+                    });
+                    return null;
+                }
+                if (row.GetCellAsDouble(INDEX_SLENS, out dtmp))
+                    slens = dtmp;
+                else if (!String.IsNullOrEmpty(row.GetCell(INDEX_SLENS)))
+                {
+                    ShowTransitionError(new PasteError
+                    {
+                        Column = INDEX_SLENS,
+                        Line = row.Index,
+                        Message = String.Format(Resources.PasteDlg_ReadPrecursorOrProductColumns_Invalid_S_Lens_value__0_,row.GetCell(INDEX_SLENS))
+                    });
+                    return null;
+                }
+                if (row.GetCellAsDouble(INDEX_CONE_VOLTAGE, out dtmp))
+                    coneVoltage = dtmp;
+                else if (!String.IsNullOrEmpty(row.GetCell(INDEX_CONE_VOLTAGE)))
+                {
+                    ShowTransitionError(new PasteError
+                    {
+                        Column = INDEX_CONE_VOLTAGE,
+                        Line = row.Index,
+                        Message = String.Format(Resources.PasteDlg_ReadPrecursorOrProductColumns_Invalid_cone_voltage_value__0_, row.GetCell(INDEX_CONE_VOLTAGE))
+                    });
+                    return null;
+                }
+                if (row.GetCellAsDouble(INDEX_DECLUSTERING_POTENTIAL, out dtmp))
+                    declusteringPotential = dtmp;
+                else if (!String.IsNullOrEmpty(row.GetCell(INDEX_DECLUSTERING_POTENTIAL)))
+                {
+                    ShowTransitionError(new PasteError
+                    {
+                        Column = INDEX_DECLUSTERING_POTENTIAL,
+                        Line = row.Index,
+                        Message = String.Format(Resources.PasteDlg_ReadPrecursorOrProductColumns_Invalid_declustering_potential__0_, row.GetCell(INDEX_DECLUSTERING_POTENTIAL))
+                    });
+                    return null;
+                }
+                if (row.GetCellAsDouble(INDEX_COMPENSATION_VOLTAGE, out dtmp))
+                    compensationVoltage = dtmp;
+                else if (!String.IsNullOrEmpty(row.GetCell(INDEX_COMPENSATION_VOLTAGE)))
+                {
+                    ShowTransitionError(new PasteError
+                    {
+                        Column = INDEX_COMPENSATION_VOLTAGE,
+                        Line = row.Index,
+                        Message = String.Format(Resources.PasteDlg_ReadPrecursorOrProductColumns_Invalid_compensation_voltage__0_, row.GetCell(INDEX_COMPENSATION_VOLTAGE))
+                    });
+                    return null;
+                }
+                if (row.GetCellAsDouble(INDEX_RETENTION_TIME, out dtmp))
+                    retentionTime = dtmp;
+                else if (!String.IsNullOrEmpty(row.GetCell(INDEX_RETENTION_TIME)))
+                {
+                    ShowTransitionError(new PasteError
+                    {
+                        Column = INDEX_RETENTION_TIME,
+                        Line = row.Index,
+                        Message = String.Format(Resources.PasteDlg_ReadPrecursorOrProductColumns_Invalid_retention_time_value__0_, row.GetCell(INDEX_RETENTION_TIME))
+                    });
+                    return null;
+                }
+                if (row.GetCellAsDouble(INDEX_RETENTION_TIME_WINDOW, out dtmp))
+                {
+                    retentionTimeWindow = dtmp;
+                    if (!retentionTime.HasValue)
+                    {
+                        ShowTransitionError(new PasteError
+                        {
+                            Column = INDEX_RETENTION_TIME_WINDOW,
+                            Line = row.Index,
+                            Message = Resources.Peptide_ExplicitRetentionTimeWindow_Explicit_retention_time_window_requires_an_explicit_retention_time_value_
+                        });
+                        return null;
+                    }
+                }
+                else if (!String.IsNullOrEmpty(row.GetCell(INDEX_RETENTION_TIME_WINDOW)))
+                {
+                    ShowTransitionError(new PasteError
+                    {
+                        Column = INDEX_RETENTION_TIME_WINDOW,
+                        Line = row.Index,
+                        Message = String.Format(Resources.PasteDlg_ReadPrecursorOrProductColumns_Invalid_retention_time_window_value__0_, row.GetCell(INDEX_RETENTION_TIME_WINDOW))
+                    });
+                    return null;
+                }
+            }
+            double? ionMobility = null;
+            var ionMobilityUnits = eIonMobilityUnits.none;
+
+            if (row.GetCellAsDouble(INDEX_MOLECULE_DRIFT_TIME_MSEC, out dtmp))
+            {
+                ionMobility = dtmp;
+                ionMobilityUnits = eIonMobilityUnits.drift_time_msec;
+            }
+            else if (!String.IsNullOrEmpty(row.GetCell(INDEX_MOLECULE_DRIFT_TIME_MSEC)))
+            {
+                ShowTransitionError(new PasteError
+                {
+                    Column = INDEX_MOLECULE_DRIFT_TIME_MSEC,
+                    Line = row.Index,
+                    Message = String.Format(Resources.PasteDlg_ReadPrecursorOrProductColumns_Invalid_drift_time_value__0_, row.GetCell(INDEX_MOLECULE_DRIFT_TIME_MSEC))
+                });
+                return null;
+            }
+            double? ionMobilityHighEnergyOffset = null;
+            if (row.GetCellAsDouble(INDEX_HIGH_ENERGY_DRIFT_TIME_OFFSET_MSEC, out dtmp))
+            {
+                ionMobilityHighEnergyOffset = dtmp;
+                ionMobilityUnits = eIonMobilityUnits.drift_time_msec;
+            }
+            else if (!String.IsNullOrEmpty(row.GetCell(INDEX_HIGH_ENERGY_DRIFT_TIME_OFFSET_MSEC)))
+            {
+                ShowTransitionError(new PasteError
+                {
+                    Column = INDEX_HIGH_ENERGY_DRIFT_TIME_OFFSET_MSEC,
+                    Line = row.Index,
+                    Message = String.Format(Resources.PasteDlg_ReadPrecursorOrProductColumns_Invalid_drift_time_high_energy_offset_value__0_, row.GetCell(INDEX_HIGH_ENERGY_DRIFT_TIME_OFFSET_MSEC))
+                });
+                return null;
+            }
+            string unitsIM = row.GetCell(INDEX_MOLECULE_ION_MOBILITY_UNITS);
+            if (!string.IsNullOrEmpty(unitsIM))
+            {
+                if (!IonMobilityUnitsSynonyms.TryGetValue(unitsIM.Trim(), out ionMobilityUnits))
+                {
+                    ShowTransitionError(new PasteError
+                    {
+                        Column = INDEX_MOLECULE_ION_MOBILITY_UNITS,
+                        Line = row.Index,
+                        Message = String.Format(Resources.SmallMoleculeTransitionListReader_ReadPrecursorOrProductColumns_Invalid_ion_mobility_units_value__0___accepted_values_are__1__, row.GetCell(INDEX_MOLECULE_ION_MOBILITY_UNITS), GetAcceptedIonMobilityUnitsString())
+                    });
+                    return null;
+                }
+            }
+
+            if (row.GetCellAsDouble(INDEX_MOLECULE_ION_MOBILITY, out dtmp))
+            {
+                ionMobility = dtmp;
+            }
+            else if (!String.IsNullOrEmpty(row.GetCell(INDEX_MOLECULE_ION_MOBILITY)))
+            {
+                ShowTransitionError(new PasteError
+                {
+                    Column = INDEX_MOLECULE_ION_MOBILITY,
+                    Line = row.Index,
+                    Message = String.Format(Resources.SmallMoleculeTransitionListReader_ReadPrecursorOrProductColumns_Invalid_ion_mobility_value__0_, row.GetCell(INDEX_MOLECULE_ION_MOBILITY))
+                });
+                return null;
+            }
+            if (row.GetCellAsDouble(INDEX_HIGH_ENERGY_ION_MOBILITY_OFFSET, out dtmp))
+            {
+                ionMobilityHighEnergyOffset = dtmp;
+            }
+            else if (!String.IsNullOrEmpty(row.GetCell(INDEX_HIGH_ENERGY_ION_MOBILITY_OFFSET)))
+            {
+                ShowTransitionError(new PasteError
+                {
+                    Column = INDEX_HIGH_ENERGY_ION_MOBILITY_OFFSET,
+                    Line = row.Index,
+                    Message = String.Format(Resources.SmallMoleculeTransitionListReader_ReadPrecursorOrProductColumns_Invalid_ion_mobility_high_energy_offset_value__0_, row.GetCell(INDEX_HIGH_ENERGY_ION_MOBILITY_OFFSET))
+                });
+                return null;
+            }
+            double? ccsPrecursor = null;
+            if (row.GetCellAsDouble(INDEX_MOLECULE_CCS, out dtmp))
+                ccsPrecursor = dtmp;
+            else if (!String.IsNullOrEmpty(row.GetCell(INDEX_MOLECULE_CCS)))
+            {
+                ShowTransitionError(new PasteError
+                {
+                    Column = INDEX_MOLECULE_CCS,
+                    Line = row.Index,
+                    Message = String.Format(Resources.SmallMoleculeTransitionListReader_ReadPrecursorOrProductColumns_Invalid_collisional_cross_section_value__0_, row.GetCell(INDEX_MOLECULE_CCS))
+                });
+                return null;
+            }
+            string errMessage = String.Format(getPrecursorColumns
+                ? Resources.PasteDlg_ValidateEntry_Error_on_line__0___Precursor_needs_values_for_any_two_of__Formula__m_z_or_Charge_
+                : Resources.PasteDlg_ValidateEntry_Error_on_line__0___Product_needs_values_for_any_two_of__Formula__m_z_or_Charge_, row.Index + 1);
+            // Do we have an adduct description?  If so, pull charge from that.
+            if ((!string.IsNullOrEmpty(formula) && formula.Contains('[') && formula.Contains(']')) || !string.IsNullOrEmpty(adductText))
+            {
+                if (!string.IsNullOrEmpty(formula))
+                {
+                    var parts = formula.Split('[');
+                    var formulaAdduct = formula.Substring(parts[0].Length);
+                    if (string.IsNullOrEmpty(adductText))
+                    {
+                        adductText = formulaAdduct;
+                    }
+                    else if (!string.IsNullOrEmpty(formulaAdduct) &&
+                        // ReSharper disable LocalizableElement
+                        !Equals(adductText.Replace("[", "").Replace("]", ""), formulaAdduct.Replace("[", "").Replace("]", "")))
+                        // ReSharper restore LocalizableElement
+                    {
+                        ShowTransitionError(new PasteError
+                        {
+                            Column = indexAdduct,
+                            Line = row.Index,
+                            Message = Resources.SmallMoleculeTransitionListReader_ReadPrecursorOrProductColumns_Formula_already_contains_an_adduct_description__and_it_does_not_match_
+                        });
+                        return null;
+                    }
+                    formula = parts[0];
+                }
+                try
+                {
+                    adduct = Adduct.FromStringAssumeChargeOnly(adductText);
+                    IonInfo.ApplyAdductToFormula(formula??string.Empty, adduct); // Just to see if it throws
+                }
+                catch (InvalidOperationException x)
+                {
+                    ShowTransitionError(new PasteError
+                    {
+                        Column = indexFormula,
+                        Line = row.Index,
+                        Message = x.Message
+                    });
+                    return null;
+                }
+                if (charge.HasValue && charge.Value != adduct.AdductCharge)
+                {
+                    // Explict charge disagrees with adduct - is this because adduct charge is not recognized?
+                    if (adduct.AdductCharge == 0)
+                    {
+                        // Update the adduct to contain the explicit charge
+                        adduct = adduct.ChangeCharge(charge.Value);
+                    }
+                    else
+                    {
+                        ShowTransitionError(new PasteError
+                        {
+                            Column = indexAdduct >=0 ? indexAdduct : indexFormula,
+                            Line = row.Index,
+                            Message = string.Format(Resources.SmallMoleculeTransitionListReader_ReadPrecursorOrProductColumns_Adduct__0__charge__1__does_not_agree_with_declared_charge__2_, adductText, adduct.AdductCharge, charge.Value)
+                        });
+                        return null;
+                    }
+                }
+                else
+                {
+                    charge = adduct.AdductCharge;
+                }
+                if (!ValidateCharge(charge, getPrecursorColumns, out errMessage))
+                {
+                    ShowTransitionError(new PasteError
+                    {
+                        Column = indexAdduct >=0 ? indexAdduct : indexFormula,
+                        Line = row.Index,
+                        Message = errMessage
+                    });
+                    return null;
+                }
+            }
+            int errColumn = indexFormula;
+            int countValues = 0;
+            if (charge.HasValue && charge.Value != 0)
+            {
+                countValues++;
+                if (adduct.IsEmpty)
+                {
+                    // When no adduct is given, either it's implied (de)protonation, or formula is inherently charged. Formula and mz are a clue.
+                    adduct = DetermineAdductFromFormulaChargeAndMz(formula, charge.Value, mz);
+                    row.SetCell(indexAdduct, adduct.AdductFormula);
+                }
+            }
+            if (mz > 0)
+                countValues++;
+            if (NullForEmpty(formula) != null)
+                countValues++;
+            if (countValues == 0 && !getPrecursorColumns &&
+                (string.IsNullOrEmpty(name) || Equals(precursorInfo.Name, name)))
+            {
+                // No product info found in this row, assume that this is a precursor declaration
+                return precursorInfo.ChangeNote(note);
+            }
+            if (countValues >= 2) // Do we have at least 2 of charge, mz, formula?
+            {
+                TypedMass monoMass;
+                TypedMass averageMmass;
+                if (ionMobility.HasValue || ccsPrecursor.HasValue)
+                {
+                    if (!ionMobilityHighEnergyOffset.HasValue)
+                    {
+                        ionMobilityHighEnergyOffset = 0;
+                    }
+                }
+                else
+                {
+                    ionMobilityHighEnergyOffset = null; // Offset without a base value isn't useful
+                }
+                if (ionMobility.HasValue && ionMobilityUnits == eIonMobilityUnits.none)
+                {
+                    ShowTransitionError(new PasteError
+                    {
+                        Column = INDEX_MOLECULE_ION_MOBILITY,
+                        Line = row.Index,
+                        Message = Resources.SmallMoleculeTransitionListReader_ReadPrecursorOrProductColumns_Missing_ion_mobility_units
+                    });
+                    return null;
+
+                }
+                var retentionTimeInfo = retentionTime.HasValue
+                    ? new ExplicitRetentionTimeInfo(retentionTime.Value, retentionTimeWindow)
+                    : null;
+                var explicitTransitionGroupValues = new ExplicitTransitionGroupValues(collisionEnergy, ionMobility, ionMobilityHighEnergyOffset, ionMobilityUnits, ccsPrecursor, slens,
+                    coneVoltage, declusteringPotential, compensationVoltage);
+                var massOk = true;
+                var massTooLow = false;
+                string massErrMsg = null;
+                if (!ValidateCharge(charge, getPrecursorColumns, out errMessage))
+                {
+                    errColumn = indexCharge;
+                }
+                else if (NullForEmpty(formula) != null)
+                {
+                    // We have a formula
+                    try
+                    {
+                        // Can we infer a heavy label from the formula if none specified?
+                        if (getPrecursorColumns && isotopeLabelType == null) 
+                        {
+                            var ion = new IonInfo(formula, adduct);
+                            if (!IonInfo.EquivalentFormulas(ion.FormulaWithAdductApplied, ion.UnlabeledFormula)) // Formula+adduct contained some heavy isotopes
+                            {
+                                isotopeLabelType = IsotopeLabelType.heavy;
+                                if (INDEX_LABEL_TYPE >= 0)
+                                {
+                                    row.UpdateCell(INDEX_LABEL_TYPE, isotopeLabelType.ToString());
+                                }
+                            }
+                        }
+                        // If formula contains isotope info, move it to the adduct
+                        if (!adduct.IsEmpty)
+                        {
+                            var labels = BioMassCalc.MONOISOTOPIC.FindIsotopeLabelsInFormula(formula);
+                            if (labels.Any())
+                            {
+                                adduct = adduct.ChangeIsotopeLabels(labels);
+                                formula = BioMassCalc.MONOISOTOPIC.StripLabelsFromFormula(formula);
+                                row.SetCell(indexFormula, formula);
+                                row.SetCell(indexAdduct, adduct.AsFormulaOrSignedInt());
+                            }
+                        }
+                        if (mz > 0)
+                        {
+                            // Is the ion's formula the old style where user expected us to add a hydrogen? 
+                            double? mzCalc;
+                            charge = ValidateFormulaWithMz(document, ref formula, adduct,  mz, charge, out monoMass, out averageMmass, out mzCalc);
+                            row.SetCell(indexFormula, formula);
+                            massOk = monoMass < CustomMolecule.MAX_MASS && averageMmass < CustomMolecule.MAX_MASS &&
+                                     !(massTooLow = charge.HasValue && (monoMass < CustomMolecule.MIN_MASS || averageMmass < CustomMolecule.MIN_MASS)); // Null charge => masses are 0 but meaningless
+                            if (adduct.IsEmpty && charge.HasValue)
+                            {
+                                adduct = Adduct.FromChargeProtonated(charge);
+                            }
+                            if (massOk)
+                            {
+                                if (charge.HasValue)
+                                {
+                                    row.UpdateCell(indexCharge, charge.Value);
+                                    return new ParsedIonInfo(name, formula, adduct, mz, monoMass, averageMmass, isotopeLabelType, retentionTimeInfo, explicitTransitionGroupValues, note, moleculeID);
+                                }
+                                else if (mzCalc.HasValue)
+                                {
+                                    // There was an initial charge value, but it didn't make sense with formula and proposed mz
+                                    errMessage = String.Format(getPrecursorColumns
+                                        ? Resources.PasteDlg_ReadPrecursorOrProductColumns_Error_on_line__0___Precursor_m_z__1__does_not_agree_with_value__2__as_calculated_from_ion_formula_and_charge_state__delta____3___Transition_Settings___Instrument___Method_match_tolerance_m_z____4_____Correct_the_m_z_value_in_the_table__or_leave_it_blank_and_Skyline_will_calculate_it_for_you_
+                                        : Resources.PasteDlg_ReadPrecursorOrProductColumns_Error_on_line__0___Product_m_z__1__does_not_agree_with_value__2__as_calculated_from_ion_formula_and_charge_state__delta____3___Transition_Settings___Instrument___Method_match_tolerance_m_z____4_____Correct_the_m_z_value_in_the_table__or_leave_it_blank_and_Skyline_will_calculate_it_for_you_,
+                                        row.Index + 1, (float)mz, (float)mzCalc.Value, (float)(mzCalc.Value - mz), (float)document.Settings.TransitionSettings.Instrument.MzMatchTolerance);
+                                    errColumn = indexMz;
+                                }
+                                else
+                                {
+                                    // No charge state given, and mz makes no sense with formula
+                                    errMessage = String.Format(getPrecursorColumns
+                                        ? Resources.PasteDlg_ValidateEntry_Error_on_line__0___Precursor_formula_and_m_z_value_do_not_agree_for_any_charge_state_
+                                        : Resources.PasteDlg_ValidateEntry_Error_on_line__0___Product_formula_and_m_z_value_do_not_agree_for_any_charge_state_, row.Index + 1);
+                                    errColumn = indexMz;
+                                }
+                            }
+                        }
+                        else if (charge.HasValue)
+                        {
+                            if (adduct.IsEmpty)
+                            {
+                                adduct = Adduct.FromChargeProtonated(charge);
+                            }
+                            // Get the mass from the formula, and mz from that and adduct
+                            mz = ValidateFormulaWithCharge(mzType, formula, adduct, out monoMass, out averageMmass);
+                            massOk = !((monoMass >= CustomMolecule.MAX_MASS || averageMmass >= CustomMolecule.MAX_MASS)) &&
+                                     !(massTooLow = (monoMass < CustomMolecule.MIN_MASS || averageMmass < CustomMolecule.MIN_MASS));
+                            row.UpdateCell(indexMz, mz);
+                            if (massOk)
+                                return new ParsedIonInfo(name, formula, adduct, mz, monoMass, averageMmass, isotopeLabelType, retentionTimeInfo, explicitTransitionGroupValues, note, moleculeID);
+                        }
+                    }
+                    catch (InvalidDataException x)
+                    {
+                        massErrMsg = x.Message;
+                    }
+                    catch (InvalidOperationException x)  // Adduct handling code can throw these
+                    {
+                        massErrMsg = x.Message;
+                    }
+                    if (massErrMsg != null)
+                    {
+                        massOk = false;
+                    }
+                }
+                else if (mz != 0 && !adduct.IsEmpty)
+                {
+                    // No formula, just use charge and m/z
+                    monoMass = adduct.MassFromMz(mz, MassType.Monoisotopic);
+                    averageMmass =  adduct.MassFromMz(mz, MassType.Average);
+                    massOk = monoMass < CustomMolecule.MAX_MASS && averageMmass < CustomMolecule.MAX_MASS &&
+                             !(massTooLow = (monoMass < CustomMolecule.MIN_MASS || averageMmass < CustomMolecule.MIN_MASS));
+                    errColumn = indexMz;
+                    if (massOk)
+                        return new ParsedIonInfo(name, formula, adduct, mz, monoMass, averageMmass, isotopeLabelType, retentionTimeInfo, explicitTransitionGroupValues, note, moleculeID);
+                }
+                if (massTooLow)
+                {
+                    errMessage = massErrMsg ?? String.Format(
+                        Resources
+                            .EditCustomMoleculeDlg_OkDialog_Custom_molecules_must_have_a_mass_greater_than_or_equal_to__0__,
+                        CustomMolecule.MIN_MASS);
+                }
+                else if (!massOk)
+                {
+                    errMessage = massErrMsg ?? String.Format(
+                        Resources
+                            .EditCustomMoleculeDlg_OkDialog_Custom_molecules_must_have_a_mass_less_than_or_equal_to__0__,
+                        CustomMolecule.MAX_MASS);
+                }
+            }
+            if (string.IsNullOrEmpty(errMessage))
+            {
+                if (!string.IsNullOrEmpty(adduct.AdductFormula) && adduct.AdductCharge == 0)
+                {
+                    // Adduct with unknown charge state
+                    errMessage =
+                        string.Format(Resources.SmallMoleculeTransitionListReader_ReadPrecursorOrProductColumns_Cannot_derive_charge_from_adduct_description___0____Use_the_corresponding_Charge_column_to_set_this_explicitly__or_change_the_adduct_description_as_needed_, adduct.AdductFormula);
+                }
+                else
+                {
+                    // Don't just leave it blank
+                    errMessage = Resources.SmallMoleculeTransitionListReader_ReadPrecursorOrProductColumns_unknown_error;
+                }
+            }
+            ShowTransitionError(new PasteError
+            {
+                Column = errColumn,
+                Line = row.Index,
+                Message = errMessage
+            });
+            return null;
+        }
+
+        // When a charge but no adduct is given, either it's implied (de)protonation, or formula is inherently charged. Formula and mz are a clue.
+        private static Adduct DetermineAdductFromFormulaChargeAndMz(string formula, int charge, TypedMass mz)
+        {
+            Adduct adduct;
+            if (string.IsNullOrEmpty(formula))
+            {
+                adduct = Adduct.FromChargeNoMass(charge); // If all we have is mz, don't make guesses at proton gain or loss
+            }
+            else if (mz == 0)
+            {
+                adduct = Adduct.NonProteomicProtonatedFromCharge(charge); // Formula but no mz, just assume protonation
+            }
+            else
+            {
+                // Get mass from formula, then look at declared mz to decide if protonation is implied by charge
+                var adductH = Adduct.NonProteomicProtonatedFromCharge(charge); // [M-H] etc
+                var adductM = Adduct.FromChargeNoMass(charge); // [M-] etc
+                var ionH = new CustomMolecule(adductH.ApplyToFormula(formula));
+                var ionM = new CustomMolecule(adductM.ApplyToFormula(formula));
+                var mass = mz * Math.Abs(charge);
+                adduct = Math.Abs(ionH.GetMass(MassType.Monoisotopic) - mass) <
+                         Math.Abs(ionM.GetMass(MassType.Monoisotopic) - mass)
+                    ? adductH
+                    : adductM;
+            }
+
+            return adduct;
+        }
+
+        private PeptideGroupDocNode GetMoleculePeptideGroup(SrmDocument document, Row row, bool requireProductInfo)
+        {
+            var pepGroup = new PeptideGroup();
+            var pep = GetMoleculePeptide(document, row, pepGroup, requireProductInfo);
+            if (pep == null)
+                return null;
+            var name = row.GetCell(INDEX_MOLECULE_GROUP);
+            if (String.IsNullOrEmpty(name))
+                name = document.GetSmallMoleculeGroupId();
+            var metadata = new ProteinMetadata(name, String.Empty).SetWebSearchCompleted();  // FUTURE: some kind of lookup for small molecules
+            return new PeptideGroupDocNode(pepGroup, metadata, new[] { pep });
+        }
+
+        private PeptideDocNode GetMoleculePeptide(SrmDocument document, Row row, PeptideGroup group, bool requireProductInfo)
+        {
+
+            CustomMolecule molecule;
+            ParsedIonInfo parsedIonInfo;
+            try
+            {
+                parsedIonInfo = ReadPrecursorOrProductColumns(document, row, null); // Re-read the precursor columns
+                if (parsedIonInfo == null)
+                    return null; // Some failure, but exception was already handled
+                // Identify items with same formula and different adducts
+                var neutralFormula = parsedIonInfo.NeutralFormula;
+                var shortName = row.GetCell(INDEX_MOLECULE_NAME);
+                if (!string.IsNullOrEmpty(neutralFormula))
+                {
+                    molecule = new CustomMolecule(neutralFormula, shortName, parsedIonInfo.MoleculeAccessionNumbers);
+                }
+                else
+                {
+                    molecule = new CustomMolecule(parsedIonInfo.Formula, parsedIonInfo.MonoMass, parsedIonInfo.AverageMass, shortName, parsedIonInfo.MoleculeAccessionNumbers);
+                }
+            }
+            catch (ArgumentException e)
+            {
+                ShowTransitionError(new PasteError
+                {
+                    Column = INDEX_MOLECULE_FORMULA,
+                    Line = row.Index,
+                    Message = e.Message
+                });
+                return null;
+            }
+            try
+            {
+                var pep = new Peptide(molecule);
+                var tranGroup = GetMoleculeTransitionGroup(document, row, pep, requireProductInfo);
+                if (tranGroup == null)
+                    return null;
+                return new PeptideDocNode(pep, document.Settings, null, null, parsedIonInfo.ExplicitRetentionTime, new[] { tranGroup }, true);
+            }
+            catch (InvalidOperationException e)
+            {
+                ShowTransitionError(new PasteError
+                {
+                    Column = INDEX_MOLECULE_FORMULA,
+                    Line = row.Index,
+                    Message = e.Message
+                });
+                return null;
+            }
+        }
+
+        private TransitionGroupDocNode GetMoleculeTransitionGroup(SrmDocument document, Row row, Peptide pep, bool requireProductInfo)
+        {
+            var moleculeInfo = ReadPrecursorOrProductColumns(document, row, null); // Re-read the precursor columns
+            if (moleculeInfo == null)
+            {
+                return null; // Some parsing error, user has already been notified
+            }
+            if (!document.Settings.TransitionSettings.IsMeasurablePrecursor(moleculeInfo.Mz))
+            {
+                ShowTransitionError(new PasteError
+                {
+                    Column = INDEX_MOLECULE_MZ,
+                    Line = row.Index,
+                    Message = String.Format(Resources.PasteDlg_GetMoleculeTransitionGroup_The_precursor_m_z__0__is_not_measureable_with_your_current_instrument_settings_, moleculeInfo.Mz)
+                });
+                return null;
+            }
+
+            var customIon = moleculeInfo.ToCustomMolecule();
+            var isotopeLabelType = moleculeInfo.IsotopeLabelType ?? IsotopeLabelType.light;
+            Assume.IsTrue(Equals(pep.CustomMolecule.PrimaryEquivalenceKey, customIon.PrimaryEquivalenceKey));  // TODO(bspratt) error handling here
+            var adduct = moleculeInfo.Adduct;
+            if (!Equals(pep.CustomMolecule.MonoisotopicMass, customIon.MonoisotopicMass) && !adduct.HasIsotopeLabels)
+            {
+                // Some kind of undescribed isotope labeling going on
+                if ((!string.IsNullOrEmpty(pep.CustomMolecule.Formula) && Equals(pep.CustomMolecule.Formula, customIon.Formula)) ||
+                    (string.IsNullOrEmpty(pep.CustomMolecule.Formula) && string.IsNullOrEmpty(customIon.Formula)))
+                {
+                    // No formula for label, describe as mass
+                    var labelMass = customIon.MonoisotopicMass - pep.CustomMolecule.MonoisotopicMass;
+                    if (labelMass > 0)
+                    {
+                        adduct = adduct.ChangeIsotopeLabels(labelMass); // Isostopes add weight
+                        isotopeLabelType = moleculeInfo.IsotopeLabelType ?? IsotopeLabelType.heavy;
+                    }
+                }
+            }
+            var group = new TransitionGroup(pep, adduct, isotopeLabelType);
+            string errmsg;
+            try
+            {
+                var tran = GetMoleculeTransition(document, row, pep, group, requireProductInfo);
+                if (tran == null)
+                    return null;
+                return new TransitionGroupDocNode(group, document.Annotations, document.Settings, null,
+                    null, moleculeInfo.ExplicitTransitionGroupValues, null, new[] { tran }, true);
+            }
+            catch (InvalidDataException x)
+            {
+                errmsg = x.Message;
+            }
+            catch (InvalidOperationException x) // Adduct handling code can throw these
+            {
+                errmsg = x.Message;
+            }
+            ShowTransitionError(new PasteError
+            {
+                Column = INDEX_PRODUCT_MZ, // Don't actually know that mz was the issue, but at least it's the right row, and in the product columns
+                Line = row.Index,
+                Message = errmsg
+            });
+            return null;
+        }
+
+        private TransitionDocNode GetMoleculeTransition(SrmDocument document, Row row, Peptide pep, TransitionGroup group, bool requireProductInfo)
+        {
+            var precursorIon = ReadPrecursorOrProductColumns(document, row, null); // Re-read the precursor columns
+            var ion = requireProductInfo ? ReadPrecursorOrProductColumns(document, row, precursorIon) : precursorIon; // Re-read the product columns, or copy precursor
+            if (requireProductInfo && ion == null)
+            {
+                return null;
+            }
+            var customMolecule = ion.ToCustomMolecule();
+            var ionType = !requireProductInfo || // We inspected the input list and found only precursor info
+                          // Or the mass is explained by an isotopic label in the adduct
+                          (Math.Abs(customMolecule.MonoisotopicMass.Value - group.PrecursorAdduct.ApplyIsotopeLabelsToMass(pep.CustomMolecule.MonoisotopicMass)) <= MzMatchTolerance &&
+                           Math.Abs(customMolecule.AverageMass.Value - group.PrecursorAdduct.ApplyIsotopeLabelsToMass(pep.CustomMolecule.AverageMass)) <= MzMatchTolerance) // Same mass, must be a precursor transition
+                ? IonType.precursor
+                : IonType.custom;
+            var massType = (ionType == IonType.precursor)
+                 ? document.Settings.TransitionSettings.Prediction.PrecursorMassType
+                 : document.Settings.TransitionSettings.Prediction.FragmentMassType;
+            if (ionType == IonType.precursor)
+            {
+                customMolecule = pep.CustomMolecule; // Some mz-only lists will give precursor mz as double, and product mz as int, even though they're meant to be the same thing
+            }
+            var mass = customMolecule.GetMass(massType);
+
+            var transition = new Transition(group, ion.Adduct, null, customMolecule, ionType);
+            var annotations = document.Annotations;
+            if (!String.IsNullOrEmpty(ion.Note))
+            {
+                var note = document.Annotations.Note;
+                // ReSharper disable once LocalizableElement
+                note = String.IsNullOrEmpty(note) ? ion.Note : (note + "\r\n" + ion.Note);
+                annotations = new Annotations(note, document.Annotations.ListAnnotations(), 0);
+            }
+            return new TransitionDocNode(transition, annotations, null, mass, TransitionDocNode.TransitionQuantInfo.DEFAULT, null);
+        }
+    }
+
+    public class SmallMoleculeTransitionListCSVReader : SmallMoleculeTransitionListReader
+    {
+        private readonly DsvFileReader _csvReader;
+
+        public SmallMoleculeTransitionListCSVReader(IEnumerable<string> csvText) : 
+            // ReSharper disable once LocalizableElement
+            this(string.Join("\n", csvText))
+        {
+
+        }
+
+        public SmallMoleculeTransitionListCSVReader(string csvText)
+        {
+            // Accept either true CSV or currentculture equivalent
+            Type[] columnTypes;
+            IFormatProvider formatProvider;
+            char separator;
+            // Skip over header line to deduce decimal format
+            // ReSharper disable once LocalizableElement
+            var endLine = csvText.IndexOf('\n');
+            var line = (endLine != -1 ? csvText.Substring(endLine+1) : csvText);
+            MassListImporter.IsColumnar(line, out formatProvider, out separator, out columnTypes);
+            // Double check that separator - does it appear in header row, or was it just an unlucky hit in a text field?
+            var header = (endLine != -1 ? csvText.Substring(0, endLine) : csvText);
+            if (!header.Contains(separator))
+            {
+                // Try again, this time without the distraction of a plausible but clearly incorrect seperator
+                MassListImporter.IsColumnar(line.Replace(separator,'_'), out formatProvider, out separator, out columnTypes);
+            }
+            _cultureInfo = formatProvider;
+            var reader = new StringReader(csvText);
+            _csvReader = new DsvFileReader(reader, separator, SmallMoleculeTransitionListColumnHeaders.KnownHeaderSynonyms);
+            // Do we recognize all the headers?
+            var badHeaders =
+                _csvReader.FieldNames.Where(
+                    fn => SmallMoleculeTransitionListColumnHeaders.KnownHeaderSynonyms.All(kvp => string.Compare(kvp.Key, fn, StringComparison.OrdinalIgnoreCase) != 0)).ToList();
+            if (badHeaders.Any())
+            {
+                badHeaders.Add(string.Empty); // Add an empty line for more whitespace
+                throw new LineColNumberedIoException(
+                    string.Format(
+                        Resources.SmallMoleculeTransitionListReader_SmallMoleculeTransitionListReader_,
+                        TextUtil.LineSeparate(badHeaders),
+                        TextUtil.LineSeparate(SmallMoleculeTransitionListColumnHeaders.KnownHeaderSynonyms.Keys)),
+                        1, _csvReader.FieldNames.IndexOf(badHeaders.First())+1);
+            }
+            string[] columns;
+            var index = 0;
+            while ((columns = _csvReader.ReadLine()) != null)
+            {
+                var row = new Row(this, index++, new List<string>(columns));
+                Rows.Add(row);
+            }
+        }
+
+        public int RowCount
+        {
+            get { return Rows.Count; }
+        }
+
+        public static bool IsPlausibleSmallMoleculeTransitionList(IEnumerable<string> csvText)
+        {
+            // ReSharper disable once LocalizableElement
+            return IsPlausibleSmallMoleculeTransitionList(string.Join("\n", csvText));
+        }
+
+        public static bool IsPlausibleSmallMoleculeTransitionList(string csvText)
+        {
+            try
+            {
+                // This will throw if the headers don't look right
+                var probe = new SmallMoleculeTransitionListCSVReader(csvText);
+                // ReSharper disable once ConditionIsAlwaysTrueOrFalse
+                return probe != null;
+            }
+            catch
+            {
+                // Not a proper small molecule transition list, but was it trying to be one?
+                var header = csvText.Split('\n')[0];
+                if (header.ToLowerInvariant().Contains(@"peptide"))
+                {
+                    return false;
+                }
+                return new[]
+                {
+                    // These are pretty basic hints, without much overlap in peptide lists
+                    SmallMoleculeTransitionListColumnHeaders.moleculeGroup, // May be seen in Agilent peptide lists
+                    SmallMoleculeTransitionListColumnHeaders.namePrecursor, 
+                    SmallMoleculeTransitionListColumnHeaders.nameProduct, 
+                    SmallMoleculeTransitionListColumnHeaders.formulaPrecursor, 
+                    SmallMoleculeTransitionListColumnHeaders.adductPrecursor, 
+                    SmallMoleculeTransitionListColumnHeaders.idCAS, 
+                    SmallMoleculeTransitionListColumnHeaders.idInChiKey, 
+                    SmallMoleculeTransitionListColumnHeaders.idInChi, 
+                    SmallMoleculeTransitionListColumnHeaders.idHMDB, 
+                    SmallMoleculeTransitionListColumnHeaders.idSMILES,
+                }.Count(hint => SmallMoleculeTransitionListColumnHeaders.KnownHeaderSynonyms.Where(
+                    p => string.Compare(p.Value, hint, StringComparison.OrdinalIgnoreCase) == 0).Any(kvp => header.IndexOf(kvp.Key, StringComparison.OrdinalIgnoreCase) >= 0)) > 1;
+            }
+        }
+
+        public override void UpdateCellBackingStore(int row, int col, object value)
+        {
+            // We don't have a backing store, unlike the dialog implementaion with its gridview 
+        }
+
+        public override void ShowTransitionError(PasteError error)
+        {
+            throw new LineColNumberedIoException(
+                string.Format(
+                    Resources
+                        .InsertSmallMoleculeTransitionList_InsertSmallMoleculeTransitionList_Error_on_line__0___column_1____2_,
+                    error.Line + 1, error.Column + 1, error.Message),
+                    error.Line + 1, error.Column + 1);
+        }
+
+        public override int ColumnIndex(string columnName)
+        {
+            return _csvReader.GetFieldIndex(columnName);
+        }
+    }
+
+    // Custom molecule transition list internal column names, for saving to settings
+    public static class SmallMoleculeTransitionListColumnHeaders
+    {
+        public const string moleculeGroup = "MoleculeGroup";
+        public const string namePrecursor = "PrecursorName";
+        public const string nameProduct = "ProductName";
+        public const string formulaPrecursor = "PrecursorFormula";
+        public const string formulaProduct = "ProductFormula";
+        public const string mzPrecursor = "PrecursorMz";
+        public const string mzProduct = "ProductMz";
+        public const string chargePrecursor = "PrecursorCharge";
+        public const string chargeProduct = "ProductCharge";
+        public const string rtPrecursor = "PrecursorRT";
+        public const string rtWindowPrecursor = "PrecursorRTWindow";
+        public const string cePrecursor = "PrecursorCE";
+        public const string dtPrecursor = "PrecursorDT"; // Drift time - IMUnits is implied
+        public const string dtHighEnergyOffset = "HighEnergyDTOffset";  // Drift time - IMUnits is implied
+        public const string imPrecursor = "PrecursorIM";
+        public const string imHighEnergyOffset = "HighEnergyIMOffset";
+        public const string imUnits = "IMUnits";
+        public const string ccsPrecursor = "PrecursorCCS";
+        public const string slens = "SLens";
+        public const string coneVoltage = "ConeVoltage";
+        public const string compensationVoltage = "CompensationVoltage";
+        public const string declusteringPotential = "DeclusteringPotential";
+        public const string note = "Note";
+        public const string labelType = "LabelType";
+        public const string adductPrecursor = "PrecursorAdduct";
+        public const string adductProduct = "ProductAdduct";
+        public const string idCAS = "CAS";
+        public const string idInChiKey = "InChiKey";
+        public const string idInChi = "InChi";
+        public const string idHMDB = "HMDB";
+        public const string idSMILES = "SMILES";
+
+        public static readonly List<string> KnownHeaders;
+
+        public static IReadOnlyDictionary<string, string> KnownHeaderSynonyms;
+
+        static SmallMoleculeTransitionListColumnHeaders()
+        {
+            // The list of internal values, as used in serialization
+            KnownHeaders =  new List<string>(new[]
+            {
+                moleculeGroup,
+                namePrecursor,
+                nameProduct,
+                formulaPrecursor,
+                formulaProduct,
+                mzPrecursor,
+                mzProduct,
+                chargePrecursor,
+                chargeProduct,
+                adductPrecursor,
+                adductProduct,
+                rtPrecursor,
+                rtWindowPrecursor,
+                cePrecursor,
+                dtPrecursor, // Drift time - IMUnits implied
+                dtHighEnergyOffset, // Drift time - IMUnits implied
+                imPrecursor, // General ion mobility, imUnits required
+                imHighEnergyOffset,
+                imUnits,
+                ccsPrecursor,
+                slens,
+                coneVoltage,
+                compensationVoltage,
+                declusteringPotential,
+                note,
+                labelType,
+                idInChiKey,
+                idCAS,
+                idHMDB,
+                idInChi,
+                idSMILES,
+            });
+
+            // A dictionary of terms that can be understood as column headers - this includes
+            // the internal names, and the names presented in the UI (for all supported cultures)
+            var currentCulture = Thread.CurrentThread.CurrentCulture;
+            var currentUICulture = Thread.CurrentThread.CurrentUICulture;
+            var knownColumnHeadersAllCultures = KnownHeaders.ToDictionary( hdr => hdr, hdr => hdr);
+            foreach (var culture in new[] { @"en", @"zh-CHS", @"ja" })
+            {
+                Thread.CurrentThread.CurrentUICulture =
+                    Thread.CurrentThread.CurrentCulture = new CultureInfo(culture);
+                foreach (var pair in new[] {
+                    Tuple.Create(moleculeGroup, Resources.PasteDlg_UpdateMoleculeType_Molecule_List_Name),
+                    Tuple.Create(namePrecursor, Resources.PasteDlg_UpdateMoleculeType_Precursor_Name),
+                    Tuple.Create(namePrecursor, Resources.SmallMoleculeTransitionListColumnHeaders_SmallMoleculeTransitionListColumnHeaders_Molecule),
+                    Tuple.Create(namePrecursor, Resources.SmallMoleculeTransitionListColumnHeaders_SmallMoleculeTransitionListColumnHeaders_Compound),
+                    Tuple.Create(nameProduct, Resources.PasteDlg_UpdateMoleculeType_Product_Name),
+                    Tuple.Create(formulaPrecursor, Resources.PasteDlg_UpdateMoleculeType_Precursor_Formula),
+                    Tuple.Create(formulaProduct, Resources.PasteDlg_UpdateMoleculeType_Product_Formula),
+                    Tuple.Create(mzPrecursor, Resources.PasteDlg_UpdateMoleculeType_Precursor_m_z),
+                    Tuple.Create(mzProduct, Resources.PasteDlg_UpdateMoleculeType_Product_m_z),
+                    Tuple.Create(chargePrecursor, Resources.PasteDlg_UpdateMoleculeType_Precursor_Charge),
+                    Tuple.Create(chargeProduct, Resources.PasteDlg_UpdateMoleculeType_Product_Charge),
+                    Tuple.Create(adductPrecursor, Resources.PasteDlg_UpdateMoleculeType_Precursor_Adduct),
+                    Tuple.Create(adductProduct, Resources.PasteDlg_UpdateMoleculeType_Product_Adduct),
+                    Tuple.Create(rtPrecursor, Resources.PasteDlg_UpdateMoleculeType_Explicit_Retention_Time),
+                    Tuple.Create(rtPrecursor, Resources.SmallMoleculeTransitionListColumnHeaders_SmallMoleculeTransitionListColumnHeaders_RT__min_), // ""RT (min)"
+                    Tuple.Create(rtWindowPrecursor, Resources.PasteDlg_UpdateMoleculeType_Explicit_Retention_Time_Window),
+                    Tuple.Create(cePrecursor, Resources.PasteDlg_UpdateMoleculeType_Explicit_Collision_Energy),
+                    Tuple.Create(dtPrecursor, Resources.PasteDlg_UpdateMoleculeType_Explicit_Drift_Time__msec_),
+                    Tuple.Create(dtHighEnergyOffset, Resources.PasteDlg_UpdateMoleculeType_Explicit_Drift_Time_High_Energy_Offset__msec_),
+                    Tuple.Create(imPrecursor, Resources.PasteDlg_UpdateMoleculeType_Explicit_Ion_Mobility),
+                    Tuple.Create(imHighEnergyOffset, Resources.PasteDlg_UpdateMoleculeType_Explicit_Ion_Mobility_High_Energy_Offset),
+                    Tuple.Create(imUnits, Resources.PasteDlg_UpdateMoleculeType_Explicit_Ion_Mobility_Units),
+                    Tuple.Create(ccsPrecursor, Resources.PasteDlg_UpdateMoleculeType_Collisional_Cross_Section__sq_A_),
+                    Tuple.Create(slens, Resources.PasteDlg_UpdateMoleculeType_S_Lens),
+                    Tuple.Create(coneVoltage, Resources.PasteDlg_UpdateMoleculeType_Cone_Voltage),
+                    Tuple.Create(compensationVoltage, Resources.PasteDlg_UpdateMoleculeType_Explicit_Compensation_Voltage),
+                    Tuple.Create(declusteringPotential, Resources.PasteDlg_UpdateMoleculeType_Explicit_Declustering_Potential),
+                    Tuple.Create(note, Resources.PasteDlg_UpdateMoleculeType_Note),
+                    Tuple.Create(labelType, Resources.PasteDlg_UpdateMoleculeType_Label_Type),
+                    Tuple.Create(idInChiKey, idInChiKey),
+                    Tuple.Create(idCAS, idCAS),
+                    Tuple.Create(idHMDB, idHMDB),
+                    Tuple.Create(idInChi, idInChi),
+                    Tuple.Create(idSMILES, idSMILES),
+                })
+                {
+                    if (!knownColumnHeadersAllCultures.ContainsKey(pair.Item2))
+                    {
+                        knownColumnHeadersAllCultures.Add(pair.Item2, pair.Item1);
+                    }
+
+                    var mz = pair.Item2.Replace(@"m/z", @"mz"); // Accept either m/z or mz
+                    if (!knownColumnHeadersAllCultures.ContainsKey(mz))
+                    {
+                        knownColumnHeadersAllCultures.Add(mz, pair.Item1);
+                    }
+                }
+            }
+            Thread.CurrentThread.CurrentCulture = currentCulture;
+            Thread.CurrentThread.CurrentUICulture = currentUICulture;
+            KnownHeaderSynonyms = knownColumnHeadersAllCultures;
+        }
+    }
+}