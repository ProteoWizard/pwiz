﻿/*
 * Original author: Brendan MacLean <brendanx .at. u.washington.edu>,
 *                  MacCoss Lab, Department of Genome Sciences, UW
 *
 * Copyright 2009 University of Washington - Seattle, WA
 * 
 * Licensed under the Apache License, Version 2.0 (the "License");
 * you may not use this file except in compliance with the License.
 * You may obtain a copy of the License at
 *
 *     http://www.apache.org/licenses/LICENSE-2.0
 *
 * Unless required by applicable law or agreed to in writing, software
 * distributed under the License is distributed on an "AS IS" BASIS,
 * WITHOUT WARRANTIES OR CONDITIONS OF ANY KIND, either express or implied.
 * See the License for the specific language governing permissions and
 * limitations under the License.
 */
//TODO transitions and transition group
// Move stuff to refinement

// Note to those extending the document model:
// All objects participating in the document model must be immutable.
// An immutable document has many advantages, primary among those are 
// simplifying synchronization in a multi-threaded system, allowing
// eventual consistency, and maintaining a history of entire documents
// at a cost of only the depth of the change in the document tree, with
// many documents sharing the majority of their in memory objects.  This
// allows undo/redo that simply points to a document in the history.
//
// Simple immutable objects may have only a constructor and property
// getters with private setters.  More complex objects should derive
// from the class Immutable.  The should still have only property getters
// and private setters, and should only change at 3 times:
//     1. In a constructor
//     2. During deserialization (immediately after construction)
//     3. In a Change<property>() method, using ImClone()
// Directly modifying an existing object in memory after it has been
// fully constructed, will break undo/redo, since the object may be
// referenced by many documents in the history.
//
// More complex objects should also consider implementing IValidating
// to ensure that the class remains valid in all three of the cases
// described above.

using System;
using System.Collections.Generic;
using System.Data;
using System.Globalization;
using System.Linq;
using System.IO;
using System.Text;
using System.Threading;
using System.Xml;
using System.Xml.Schema;
using System.Xml.Serialization;
using pwiz.Common.Chemistry;
using pwiz.Common.SystemUtil;
using pwiz.Skyline.Controls.Graphs;
using pwiz.Skyline.Controls.SeqNode;
using pwiz.Skyline.Model.AuditLog;
using pwiz.Skyline.Model.DocSettings;
using pwiz.Skyline.Model.DocSettings.Extensions;
using pwiz.Skyline.Model.Find;
using pwiz.Skyline.Model.IonMobility;
using pwiz.Skyline.Model.Irt;
using pwiz.Skyline.Model.Lib;
using pwiz.Skyline.Model.Optimization;
using pwiz.Skyline.Model.Proteome;
using pwiz.Skyline.Model.Results.Scoring;
using pwiz.Skyline.Model.RetentionTimes;
using pwiz.Skyline.Properties;
using pwiz.Skyline.Util;
using pwiz.Skyline.Model.Results;
using pwiz.Skyline.Model.Serialization;
using pwiz.Skyline.Util.Extensions;

namespace pwiz.Skyline.Model
{
    /// <summary>
    /// Exposes get/set methods for the container of an immutable <see cref="SrmDocument"/>.
    /// </summary>
    public interface IDocumentContainer
    {
        /// <summary>
        /// Get the current contained document.
        /// </summary>
        SrmDocument Document { get; }

        /// <summary>
        /// Get the path to the current save location of the document, or
        /// null if the document is not saved.
        /// </summary>
        string DocumentFilePath { get; }

        /// <summary>
        /// Set the contained document, if the original document is the same as the
        /// current document.
        /// </summary>
        /// <param name="docNew">A new version of the current document</param>
        /// <param name="docOriginal">The version from which the new version was derived</param>
        /// <returns>True if the document was successfully set</returns>
        bool SetDocument(SrmDocument docNew, SrmDocument docOriginal);

        /// <summary>
        /// Adds an event handler to the container's document changed event. The
        /// event handler must be thread safe, as it may be called on any thread.
        /// </summary>
        /// <param name="listener">The event handler to add</param>
        void Listen(EventHandler<DocumentChangedEventArgs> listener);

        /// <summary>
        /// Removes an event handler from the container's document changed event.
        /// </summary>
        /// <param name="listener">The event handler to remove</param>
        void Unlisten(EventHandler<DocumentChangedEventArgs> listener);

        /// <summary>
        /// Returns true if the container is in teardown, and we should not attempt any document changes.
        /// </summary>
        bool IsClosing { get; }

        /// <summary>
        /// Tracking active background loaders for a container - helps in test harness SkylineWindow teardown
        /// </summary>
        IEnumerable<BackgroundLoader> BackgroundLoaders { get; }
        void AddBackgroundLoader(BackgroundLoader loader);
        void RemoveBackgroundLoader(BackgroundLoader loader);
    }

    /// <summary>
    /// Exposes get and event registering methods for the container of an
    /// immutable <see cref="SrmDocument"/>, for use in UI thread components.
    /// </summary>
    public interface IDocumentUIContainer : IDocumentContainer
    {
        /// <summary>
        /// Get the current document for display in the UI.
        /// </summary>
        SrmDocument DocumentUI { get; }

        /// <summary>
        /// Adds an event handler to the container's document UI changed event. The
        /// event handler must be thread safe, as it may be called on any thread.
        /// </summary>
        /// <param name="listener">The event handler to add</param>
        void ListenUI(EventHandler<DocumentChangedEventArgs> listener);

        /// <summary>
        /// Removes an event handler from the container's document UI changed event.
        /// </summary>
        /// <param name="listener">The event handler to remove</param>
        void UnlistenUI(EventHandler<DocumentChangedEventArgs> listener);

        /// <summary>
        /// Returns focus to the main document UI
        /// </summary>
        void FocusDocument();

        /// <summary>
        /// True if the UI is in the middle of an undo/redo operation
        /// </summary>
        bool InUndoRedo { get; }
    }

    /// <summary>
    /// EventArgs supplied with the <see cref="SkylineWindow.DocumentUIChangedEvent"/>.
    /// The previous document is supplied to allow localized modifications based
    /// on a diff between the two documents.
    /// </summary>
    public class DocumentChangedEventArgs : EventArgs
    {
        public DocumentChangedEventArgs(SrmDocument documentPrevious, bool isOpeningFile = false, bool inSelUpdateLock = false)
        {
            DocumentPrevious = documentPrevious;
            IsInSelUpdateLock = inSelUpdateLock;
            IsOpeningFile = isOpeningFile;
        }

        public SrmDocument DocumentPrevious { get; private set; }

        /// <summary>
        /// True when SequenceTree.IsInUpdateLock is set, which means the selection
        /// cannot be trusted as reflecting the current document.
        /// </summary>
        public bool IsInSelUpdateLock { get; private set; }

        /// <summary>
        /// True when the document change is caused by opening a file
        /// </summary>
        public bool IsOpeningFile { get; private set; }
    }

    /// <summary>
    /// Root <see cref="Identity"/> class for a document.
    /// </summary>
    public class SrmDocumentId : Identity
    {
    }

    /// <summary>
    /// The <see cref="SrmDocument"/> class and all of the model objects it includes
    /// are entirely immutable.  This means a reference to document is always entirely
    /// complete, and requires no synchronization to use with multiple threads.
    /// <para>
    /// All changes produce a new document with an incremented <see cref="RevisionIndex"/>.
    /// On first consideration of this model, it may sound incredibly expensive, but,
    /// in fact, the model is used in source code control systems like Subversion,
    /// where changing a single file produces a new repository revision without
    /// necessarily copying every file in the tree.  Only the path from the new
    /// immutable child to the root need be modified.
    /// </para><para>
    /// The model for modifying a document within a multi-threaded system, then
    /// becomes:
    /// <list type="number">
    /// <item><description>Acquire a reference to the current document</description></item>
    /// <item><description>Create a modified document based on the revision acquired</description></item>
    /// <item><description>Use <see cref="Interlocked.CompareExchange(ref object,object,object)"/>
    ///                    to set the master reference, if it is still equal to the one acquired</description></item>
    /// <item><description>If the attempt to set fails, return to the first step.</description></item>
    /// </list>
    /// </para><para>
    /// This also allows the undo/redo stacks to become a simple history of documents,
    /// rather than a record of actions taken to modify a mutable document.
    /// </para>
    /// </summary>
    [XmlRoot(@"srm_settings")]
    public class SrmDocument : DocNodeParent, IXmlSerializable
    {
        /// <summary>
        /// Document extension on disk
        /// </summary>
        public const string EXT = ".sky";

        public static string FILTER_DOC
        {
            get { return TextUtil.FileDialogFilter(ModelResources.SrmDocument_FILTER_DOC_Skyline_Documents, EXT); }
        }

        public static string FILTER_DOC_AND_SKY_ZIP
        {
            // Used only in the open file dialog.
            get
            {
                return TextUtil.FileDialogFilter(ModelResources.SrmDocument_FILTER_DOC_AND_SKY_ZIP_Skyline_Files, EXT,
                                                 SrmDocumentSharing.EXT_SKY_ZIP, SkypFile.EXT);
            }    
        }

        public static readonly DocumentFormat FORMAT_VERSION = DocumentFormat.CURRENT;

        public const int MAX_PEPTIDE_COUNT = 200 * 1000;
        public const int MAX_TRANSITION_COUNT = 5 * 1000 * 1000;

        public static int _maxTransitionCount = Install.Is64Bit ? MAX_TRANSITION_COUNT : MAX_TRANSITION_COUNT/5;   // To keep from running out of memory on 32-bit

        public static int MaxTransitionCount
        {
            get { return _maxTransitionCount; }
        }

        /// <summary>
        /// For testing to avoid needing to create 5,000,000 transitions to test transition count limits
        /// </summary>
        public static void SetTestMaxTransitonCount(int max)
        {
            _maxTransitionCount = max;
        }

        // Version of this document in deserialized XML

        public SrmDocument(SrmSettings settings)
            : base(new SrmDocumentId(), Annotations.EMPTY, new PeptideGroupDocNode[0], false)
        {
            FormatVersion = FORMAT_VERSION;
            Settings = settings;
            AuditLog = new AuditLogList();
            SetDocumentType(); // Note proteomics vs  molecule vs mixed (as we're empty, will be set to none)
        }

        private SrmDocument(SrmDocument doc, SrmSettings settings, Action<SrmDocument> changeProps = null)
            : base(doc.Id, Annotations.EMPTY, doc.Children, false)
        {
            FormatVersion = doc.FormatVersion;
            RevisionIndex = doc.RevisionIndex;
            UserRevisionIndex = doc.UserRevisionIndex;
            Settings = doc.UpdateHasHeavyModifications(settings);
            AuditLog = doc.AuditLog;
            DocumentHash = doc.DocumentHash;
            DeferSettingsChanges = doc.DeferSettingsChanges;
            DocumentType = doc.DocumentType;

            if (changeProps != null)
                changeProps(this);
        }

        /// <summary>
        /// Notes document contents type: proteomic, small molecule, or mixed (empty reports as proteomic),
        /// which allows for quick discrimination between needs for proteomic and small molecule behavior.
        /// N.B. For construction time and <see cref="OnChangingChildren"/> only!!! Mustn't break immutabilty contract.
        ///
        /// </summary>
        private void SetDocumentType()
        {
            var hasPeptides = false;
            var hasSmallMolecules = false;
            foreach (var tg in MoleculeTransitionGroups)
            {
                hasPeptides |= !tg.IsCustomIon;
                hasSmallMolecules |= tg.IsCustomIon;
            }

            if (hasSmallMolecules && hasPeptides)
            {
                DocumentType = DOCUMENT_TYPE.mixed;
            }
            else if (hasSmallMolecules)
            {
                DocumentType = DOCUMENT_TYPE.small_molecules;
            }
            else if (hasPeptides)
            {
                DocumentType = DOCUMENT_TYPE.proteomic;
            }
            else
            {
                DocumentType = DOCUMENT_TYPE.none;
            }
            Settings = UpdateHasHeavyModifications(Settings);
        }

        public override AnnotationDef.AnnotationTarget AnnotationTarget { 
            get { throw new InvalidOperationException();}
        }

        public DocumentFormat FormatVersion { get; private set; }

        /// <summary>
        /// Monotonically increasing index, incremented each time a modified
        /// document is created.  Works much like the revision count in Subversion.
        /// And the immutable document architecture itself may have its roots in
        /// source code control.
        /// 
        /// This index is in memory only, and is started at zero each time the
        /// document is loaded from disk.
        /// 
        /// Also, this index is not included in the document content equality
        /// functions, because doing so would break the main use case for document
        /// equality: unit testing.
        /// </summary>
        public int RevisionIndex { get; private set; }

        /// <summary>
        /// Much like RevisionIndex, only it is incremented each time the user
        /// changes the document. i.e. any time an Undo/Redo record is created.
        /// </summary>
        public int UserRevisionIndex { get; private set; }

        /// <summary>
        /// Document-wide settings information
        /// </summary>
        public SrmSettings Settings { get; private set; }

        /// <summary>
        /// Document hash that gets updated when the document is opened/saved
        /// </summary>
        public string DocumentHash { get; private set; }

        public AuditLogList AuditLog { get; private set; }

        public Targets Targets { get { return new Targets(this);} }

        public bool DeferSettingsChanges { get; private set; }

        /// <summary>
        /// Convenience access to the <see cref="MeasuredResults"/> for easier debugging.
        /// </summary>
        public MeasuredResults MeasuredResults { get { return Settings.MeasuredResults; } }

        /// <summary>
        /// Node level depths below this node
        /// </summary>
// ReSharper disable InconsistentNaming
        public enum Level { MoleculeGroups, Molecules, TransitionGroups, Transitions }
// ReSharper restore InconsistentNaming

        public int MoleculeGroupCount { get { return GetCount((int)Level.MoleculeGroups); } }
        public int MoleculeCount { get { return GetCount((int)Level.Molecules); } }
        public int MoleculeTransitionGroupCount { get { return GetCount((int)Level.TransitionGroups); } }
        public int MoleculeTransitionCount { get { return GetCount((int)Level.Transitions); } }

        // Convenience functions for ignoring non-proteomic (CustomIon) nodes - that is, getting only peptides
        public int PeptideGroupCount { get { return PeptideGroups.Count(); } } 
        public int PeptideCount { get { return Peptides.Count(); } } 
        public int PeptideTransitionGroupCount { get { return PeptideTransitionGroups.Count(); } } 
        public int PeptideTransitionCount { get { return PeptideTransitions.Count(); } }

        // Convenience functions for ignoring proteomic nodes - that is, getting only custom ions
        public int CustomIonCount { get { return CustomMolecules.Count(); } } 

        /// <summary>
        /// Quick access to document type proteomic/small_molecules/mixed, based on the assumption that 
        /// TransitionGroups are purely proteomic or small molecule, but the document is not.
        /// 
        /// Empty documents report as none.
        ///
        /// These enum names are used on persisted settings for UI mode, so don't rename them as
        /// it will confuse existing installations.
        /// 
        /// </summary>
        public enum DOCUMENT_TYPE
        {
            proteomic,  
            small_molecules,
            mixed,
            none // empty documents return this
        };
        public DOCUMENT_TYPE DocumentType { get; private set; }
        public bool IsEmptyOrHasPeptides { get { return DocumentType != DOCUMENT_TYPE.small_molecules; } }
        public bool HasPeptides { get { return DocumentType == DOCUMENT_TYPE.proteomic || DocumentType == DOCUMENT_TYPE.mixed; } }
        public bool HasSmallMolecules { get { return DocumentType == DOCUMENT_TYPE.small_molecules || DocumentType == DOCUMENT_TYPE.mixed; } }

        /// <summary>
        /// Return all <see cref="PeptideGroupDocNode"/>s of any kind
        /// </summary>
        public IEnumerable<PeptideGroupDocNode> MoleculeGroups
        {
            get 
            {
                return Children.Cast<PeptideGroupDocNode>();
            }
        }

        /// <summary>
        /// Return all <see cref="PeptideGroupDocNode"/>s that contain peptides
        /// </summary>
        public IEnumerable<PeptideGroupDocNode> PeptideGroups 
        {
            get
            {
                return MoleculeGroups.Where(p => p.IsProteomic);
            }
        }

        /// <summary>
        /// Return all <see cref="PeptideDocNode"/> of any kind
        /// </summary>
        public IEnumerable<PeptideDocNode> Molecules
        {
            get 
            {
                return MoleculeGroups.SelectMany(node => node.Molecules);
            }
        }

        /// <summary>
        /// Return all <see cref="PeptideDocNode"/> that are actual peptides
        /// </summary>
        public IEnumerable<PeptideDocNode> Peptides
        {
            get
            {
                return Molecules.Where(p => !p.Peptide.IsCustomMolecule);
            }
        }

        /// <summary>
        /// Return all <see cref="PeptideDocNode"/> that are custom molecules
        /// </summary>
        public IEnumerable<PeptideDocNode> CustomMolecules
        {
            get
            {
                return Molecules.Where(p => p.Peptide.IsCustomMolecule);
            }
        }

        /// <summary>
        /// Return all <see cref="TransitionGroupDocNode"/> of any kind
        /// </summary>
        public IEnumerable<TransitionGroupDocNode> MoleculeTransitionGroups
        {
            get 
            {
                return Molecules.SelectMany(node => node.Children.Cast<TransitionGroupDocNode>());
            }
        }

        /// <summary>
        /// Return all <see cref="TransitionGroupDocNode"/> whose members are peptide precursors
        /// </summary>
        public IEnumerable<TransitionGroupDocNode> PeptideTransitionGroups
        {
            get
            {
                return MoleculeTransitionGroups.Where(t => !t.TransitionGroup.Peptide.IsCustomMolecule);
            }
        }

        public IEnumerable<PeptidePrecursorPair> MoleculePrecursorPairs
        {
            get
            {
                return Molecules.SelectMany(
                    node => node.TransitionGroups.Select(nodeGroup => new PeptidePrecursorPair(node, nodeGroup)));
            }
        }

        public IEnumerable<PeptidePrecursorPair> PeptidePrecursorPairs
        {
            get
            {
                return Peptides.SelectMany(
                    node => node.TransitionGroups.Select(nodeGroup => new PeptidePrecursorPair(node, nodeGroup)));
            }
        }

        public IEnumerable<LibKey> MoleculeLibKeys
        {
            get
            {
                return Molecules.SelectMany(
                    node => node.TransitionGroups.Select(nodeGroup => nodeGroup.GetLibKey(Settings, node)));
            }
        }

        /// <summary>
        /// Return a list of <see cref="TransitionDocNode"/> of any kind
        /// </summary>
        public IEnumerable<TransitionDocNode> MoleculeTransitions
        {
            get
            {
                return MoleculeTransitionGroups.SelectMany(node => node.Children.Cast<TransitionDocNode>());
            }
        }

        /// <summary>
        /// Return a list of <see cref="TransitionDocNode"/> that are in peptides
        /// </summary>
        public IEnumerable<TransitionDocNode> PeptideTransitions
        {
            get
            {
                return MoleculeTransitions.Where(t => !t.Transition.Group.IsCustomIon);
            }
        }

        public HashSet<Target> GetRetentionTimeStandards()
        {
            try
            {
                return GetRetentionTimeStandardsOrThrow();
            }
            catch (Exception)
            {
                return new HashSet<Target>();
            }
        }

        public bool HasAllRetentionTimeStandards()
        {
            try
            {
                GetRetentionTimeStandardsOrThrow();
                return true;
            }
            catch (Exception)
            {
                return false;
            }
        }

        private HashSet<Target> GetRetentionTimeStandardsOrThrow()
        {
            var rtRegression = Settings.PeptideSettings.Prediction.RetentionTime;
            if (rtRegression == null || rtRegression.Calculator == null)
                return new HashSet<Target>();

            var regressionPeps = rtRegression.Calculator.GetStandardPeptides(Peptides.Select(
                nodePep => Settings.GetModifiedSequence(nodePep)));
            return new HashSet<Target>(regressionPeps);
        }

        /// <summary>
        /// True when any PeptideGroupDocNodes lack complete protein metadata
        /// </summary>
        public bool IsProteinMetadataPending { get; private set; }

        /// <summary>
        /// True if the parts of a Skyline document affected by a Save As command are loaded
        /// </summary>
        public bool IsSavable
        {
            get
            {
                // Results cache file must be fully created before a Save As, since it has
                // the same base name as the document
                return (!Settings.HasResults || Settings.MeasuredResults.IsLoaded) &&
                    // Document libraries also have the same base name as the document and must be copied
                       (!Settings.HasLibraries || !Settings.HasDocumentLibrary || Settings.PeptideSettings.Libraries.IsLoaded);
            }
        }

        /// <summary>
        /// Returns non-localized strings describing any unloadedness in the document
        /// TODO: there are still issues with this, like errors importing results
        /// </summary>
        public IEnumerable<string> NonLoadedStateDescriptions
        {
            get
            {
                string whyNot;
                if (Settings.HasResults && (whyNot = Settings.MeasuredResults.IsNotLoadedExplained) != null)
                    yield return @"Settings.MeasuredResults " + whyNot;
                if (Settings.HasLibraries && (whyNot = Settings.PeptideSettings.Libraries.IsNotLoadedExplained)!=null)
                    yield return @"Settings.PeptideSettings.Libraries: " + whyNot;
                if ((whyNot = IrtDbManager.IsNotLoadedDocumentExplained(this)) != null)
                    yield return whyNot;
                if ((whyNot = OptimizationDbManager.IsNotLoadedDocumentExplained(this)) != null)
                    yield return whyNot;
                if ((whyNot = DocumentRetentionTimes.IsNotLoadedExplained(Settings)) != null)
                    yield return whyNot;
                if ((whyNot = IonMobilityLibraryManager.IsNotLoadedDocumentExplained(this)) != null)
                    yield return whyNot;
                // BackgroundProteome?
            }
        }

        public IEnumerable<string> NonLoadedStateDescriptionsFull
        {
            get
            {
                foreach (var desc in NonLoadedStateDescriptions)
                    yield return desc;

                string whyNot;
                var pepSet = Settings.PeptideSettings;
                if ((whyNot = BackgroundProteomeManager.IsNotLoadedExplained(pepSet, pepSet.BackgroundProteome, true)) != null)
                    yield return whyNot;
            }
        }

        /// <summary>
        /// True if all parts of the document loaded by background loaders have completed loading
        /// TODO: there are still issues with this, like errors importing results
        /// </summary>
        public bool IsLoaded
        {
            get { return !NonLoadedStateDescriptions.Any(); }
        }

        public PeptideGroupDocNode FindPeptideGroup(PeptideGroup fastaSequence)
        {
            foreach (var peptideGroup in PeptideGroups)
            {
                if (peptideGroup.PeptideGroup.Sequence == fastaSequence.Sequence)
                    return peptideGroup;
            }
            return null;
        }

        public IdentityPath LastNodePath
        {
            get
            {
                DocNodeParent parent = this;
                IdentityPath path = IdentityPath.ROOT;
                while (parent != null && parent.Children.Count > 0)
                {
                    path = new IdentityPath(path, parent.Children[parent.Children.Count - 1].Id);

                    parent = parent.Children[parent.Children.Count - 1] as DocNodeParent;
                }
                return path;
            }
        }

        public SrmDocument ChangeDocumentHash(string hash)
        {
            return ChangeProp(ImClone(this), im => im.DocumentHash = hash);
        }

        public SrmDocument ChangeAuditLog(AuditLogList log)
        {
            return ChangeProp(ImClone(this), im => im.AuditLog = log);
        }

        public SrmDocument ChangeAuditLog(AuditLogEntry entries)
        {
            return ChangeAuditLog(new AuditLogList(entries));
        }

        private string GetMoleculeGroupId(string baseId)
        {
            HashSet<string> ids = new HashSet<string>();
            foreach (PeptideGroupDocNode nodeGroup in Children)
                ids.Add(nodeGroup.Name);

            int i = 1;
            while (ids.Contains(baseId + i))
                i++;
            return baseId + i;
        }

        public string GetSmallMoleculeGroupId()
        {
            return GetMoleculeGroupId(ModelResources.SrmDocument_GetSmallMoleculeGroupId_molecules);
        }

        public string GetPeptideGroupId(bool peptideList)
        {
            string baseId = peptideList
                ? ModelResources.SrmDocument_GetPeptideGroupId_peptides 
                : ModelResources.SrmDocument_GetPeptideGroupId_sequence;
            return GetMoleculeGroupId(baseId);
        }

        public bool CanTrigger(int? replicateIndex)
        {
            return Molecules.All(p => p.CanTrigger(replicateIndex));
        }

        public bool IsMixedPolarity()
        {
            return MoleculeTransitionGroups.Any(tg => tg.TransitionGroup.PrecursorCharge < 0) &&
                   MoleculeTransitionGroups.Any(tg => tg.TransitionGroup.PrecursorCharge > 0);
        }

        public bool CanSchedule(bool singleWindow)
        {
            return Settings.PeptideSettings.Prediction.CanSchedule(this, singleWindow
                        ? PeptidePrediction.SchedulingStrategy.single_window
                        : PeptidePrediction.SchedulingStrategy.all_variable_window);
        }

        private bool CalcIsProteinMetadataPending()
        {
            // Non proteomic molecules never do protein metadata searches
            var unsearched = (from pg in PeptideGroups where pg.ProteinMetadata.NeedsSearch() select pg);
            return unsearched.Any();
        }

        public SrmDocument IncrementUserRevisionIndex()
        {
            return ChangeProp(ImClone(this), im => im.UserRevisionIndex++);
        }

        /// <summary>
        /// Make sure every new copy of a document gets an incremented value
        /// for <see cref="RevisionIndex"/>.
        /// </summary>
        /// <param name="clone">The new copy of the document</param>
        /// <param name="indexReplaced">Index to a single replaced node, if that is why the children are changing</param>
        protected override IList<DocNode> OnChangingChildren(DocNodeParent clone, int indexReplaced)
        {
            if (ReferenceEquals(clone, this))
                return Children;

            SrmDocument docClone = (SrmDocument)clone;
            docClone.RevisionIndex = RevisionIndex + 1;

            if (!DeferSettingsChanges)
            {
                // Make sure peptide standards lists are up to date
                docClone.Settings = docClone.Settings.CachePeptideStandards(Children, docClone.Children);
            }

            // Note protein metadata readiness
            docClone.IsProteinMetadataPending = docClone.CalcIsProteinMetadataPending();

            // If iRT standards have changed, reset auto-calculated conversion to make sure they are
            // updated on a background thread
            if (!ReferenceEquals(Settings.GetPeptideStandards(StandardType.IRT),
                docClone.Settings.GetPeptideStandards(StandardType.IRT)) &&
                docClone.Settings.PeptideSettings.Prediction.RetentionTime != null)
            {
                docClone.Settings = docClone.Settings.ChangePeptidePrediction(p =>
                    p.ChangeRetentionTime(p.RetentionTime.ForceRecalculate()));
            }

            // Note document contents type: proteomic, small molecule, or mixed (empty reports as proteomic)
            if (!DeferSettingsChanges)
            {
                docClone.SetDocumentType();
            }
            
            // If this document has associated results, update the results
            // for any peptides that have changed.
            if (!Settings.HasResults || DeferSettingsChanges)
                return docClone.Children;

            // Store indexes to previous results in a dictionary for lookup
            var dictPeptideIdPeptide = new Dictionary<int, PeptideDocNode>();
            // Unless the normalization standards have changed, which require recalculating of all ratios
            if (ReferenceEquals(Settings.GetPeptideStandards(StandardType.GLOBAL_STANDARD),
                docClone.Settings.GetPeptideStandards(StandardType.GLOBAL_STANDARD)))
            {
                foreach (var nodePeptide in Molecules)
                {
                    if (nodePeptide != null)    // Or previous peptides were freed during command-line peak picking
                        dictPeptideIdPeptide.Add(nodePeptide.Peptide.GlobalIndex, nodePeptide);
                }
            }

            return docClone.UpdateResultsSummaries(docClone.Children, dictPeptideIdPeptide);
        }

        /// <summary>
        /// Update results for the changed peptides.  This needs to start
        /// at the peptide level, because peptides have useful peak picking information
        /// like predicted retention time, and multiple measured precursors.
        /// </summary>
        private IList<DocNode> UpdateResultsSummaries(IList<DocNode> children, IDictionary<int, PeptideDocNode> dictPeptideIdPeptide)
        {
            // Perform main processing for peptides in parallel
            var diffResults = new SrmSettingsDiff(Settings, true);
            var moleculeGroupPairs = GetMoleculeGroupPairs(children);
            var moleculeNodes = new PeptideDocNode[moleculeGroupPairs.Length];
            ParallelEx.For(0, moleculeGroupPairs.Length, i =>
            {
                var pair = moleculeGroupPairs[i];
                var nodePep = pair.NodeMolecule;
                int index = nodePep.Peptide.GlobalIndex;

                PeptideDocNode nodeExisting;
                if (dictPeptideIdPeptide.TryGetValue(index, out nodeExisting) &&
                        ReferenceEquals(nodeExisting, nodePep))
                    moleculeNodes[i] = nodePep;
                else
                    moleculeNodes[i] = nodePep.ChangeSettings(Settings, diffResults);
            });

            return RegroupMolecules(children, moleculeNodes);
        }

        /// <summary>
        /// Returns a flat list of <see cref="MoleculeGroupPair"/> in the document for use in parallel
        /// processing of all molecules in the document.
        /// </summary>
        public MoleculeGroupPair[] GetMoleculeGroupPairs()
        {
            return GetMoleculeGroupPairs(Children, MoleculeCount);
        }

        /// <summary>
        /// Returns a flat list of <see cref="MoleculeGroupPair"/>, given a list of <see cref="PeptideGroupDocNode"/>
        /// children, for use in parallel processing of all molecules in the children.
        /// </summary>
        private static MoleculeGroupPair[] GetMoleculeGroupPairs(IList<DocNode> children)
        {
            return GetMoleculeGroupPairs(children, children.Cast<PeptideGroupDocNode>().Sum(g => g.MoleculeCount));
        }

        /// <summary>
        /// Returns a flat list of <see cref="MoleculeGroupPair"/>, given a list of <see cref="PeptideGroupDocNode"/>
        /// children and the total number of molecules they contain, for use in parallel processing of all molecules
        /// in the children.
        /// </summary>
        private static MoleculeGroupPair[] GetMoleculeGroupPairs(IList<DocNode> children, int moleculeCount)
        {
            var result = new MoleculeGroupPair[moleculeCount];
            int currentMolecule = 0;
            foreach (PeptideGroupDocNode nodeMoleculeGroup in children)
            {
                foreach (var nodeMolecule in nodeMoleculeGroup.Molecules)
                {
                    result[currentMolecule++] = new MoleculeGroupPair(nodeMoleculeGroup, nodeMolecule);
                }
            }
            return result;
        }

        /// <summary>
        /// Regroup a flat list of molecules produced by iterating over the results of
        /// <see cref="GetMoleculeGroupPairs"/>
        /// </summary>
        /// <param name="children">A starting children of <see cref="PeptideGroupDocNode"/> objects</param>
        /// <param name="moleculeNodes">A flat list of <see cref="PeptideDocNode"/> objects</param>
        /// <param name="rankChildren">Function to rank peptides in their final list</param>
        /// <returns>A list of <see cref="PeptideGroupDocNode"/> objects with the original structure and the new <see cref="PeptideDocNode"/> objects</returns>
        private static IList<DocNode> RegroupMolecules(IList<DocNode> children, PeptideDocNode[] moleculeNodes,
            Func<PeptideGroupDocNode, IList<DocNode>, IList<DocNode>> rankChildren = null)
        {
            var newMoleculeGroups = new DocNode[children.Count];
            int moleculeNodeIndex = 0;
            for (int i = 0; i < newMoleculeGroups.Length; i++)
            {
                var nodeGroup = (PeptideGroupDocNode)children[i];
                IList<DocNode> newChildren = new DocNode[nodeGroup.Children.Count];
                for (int childIndex = 0; childIndex < newChildren.Count; childIndex++)
                {
                    newChildren[childIndex] = moleculeNodes[moleculeNodeIndex++];
                }
                if (rankChildren != null)
                    newChildren = rankChildren(nodeGroup, newChildren);
                newMoleculeGroups[i] = nodeGroup.ChangeChildrenChecked(newChildren);
            }
            if (ArrayUtil.ReferencesEqual(children, newMoleculeGroups))
                return children;
            return newMoleculeGroups;
        }

        /// <summary>
        /// Struct that pairs <see cref="PeptideGroupDocNode"/> with <see cref="PeptideDocNode"/> for
        /// use in a flat list that enables parallel processing.
        /// </summary>
        public struct MoleculeGroupPair
        {
            public MoleculeGroupPair(PeptideGroupDocNode nodeMoleculeGroup, PeptideDocNode nodeMolecule)
                : this()
            {
                NodeMoleculeGroup = nodeMoleculeGroup;
                NodeMolecule = nodeMolecule;
            }

            public PeptideGroupDocNode NodeMoleculeGroup { get; private set; }
            public PeptideDocNode NodeMolecule { get; private set; }

            public PeptideDocNode ReleaseMolecule()
            {
                var nodeMol = NodeMolecule;
                NodeMolecule = null;
                return nodeMol;
            }
        }

        /// <summary>
        /// Creates a cloned instance of the document with a new <see cref="Settings"/>
        /// value, updating the <see cref="DocNode"/> hierarchy to reflect the change.
        /// </summary>
        /// <param name="settingsNew">New settings value</param>
        /// <param name="progressMonitor">Progress monitor for long settings change operations</param>
        /// <returns>A new document revision</returns>
        public SrmDocument ChangeSettings(SrmSettings settingsNew, SrmSettingsChangeMonitor progressMonitor = null)
        {
            // Preserve measured results.  Call ChangeMeasureResults to change the
            // MeasuredResults property on the SrmSettings.
            if (!ReferenceEquals(Settings.MeasuredResults, settingsNew.MeasuredResults))
                settingsNew = settingsNew.ChangeMeasuredResults(Settings.MeasuredResults);
            return ChangeSettingsInternal(settingsNew, progressMonitor);
        }

        /// <summary>
        /// Creates a cloned instance of the document with a new <see cref="Settings"/>
        /// value, wihtout updating the <see cref="DocNode"/> hierarchy to reflect the change.
        /// </summary>
        /// <param name="settingsNew">New settings value</param>
        /// <returns>A new document revision</returns>
        public SrmDocument ChangeSettingsNoDiff(SrmSettings settingsNew)
        {
            return new SrmDocument(this, settingsNew, doc =>
            {
                doc.RevisionIndex++;
                doc.IsProteinMetadataPending = doc.CalcIsProteinMetadataPending();
            });
        }

        /// <summary>
        /// Creates a cloned instance of the document with a new <see cref="Settings"/>
        /// value, which is itself a clone of the previous settings with a new
        /// <see cref="MeasuredResults"/> value.
        /// </summary>
        /// <param name="results">New <see cref="MeasuredResults"/> instance to associate with this document</param>
        /// <param name="progressMonitor">Progress monitor for long settings change operations</param>
        /// <returns>A new document revision</returns>
        public SrmDocument ChangeMeasuredResults(MeasuredResults results, SrmSettingsChangeMonitor progressMonitor = null)
        {
            return ChangeSettingsInternal(Settings.ChangeMeasuredResults(results), progressMonitor);
        }

        /// <summary>
        /// Creates a cloned instance of the document with a new <see cref="Settings"/>
        /// value.
        /// </summary>
        /// <param name="settingsNew">New settings value</param>
        /// <param name="progressMonitor">Progress monitor for long settings change operations</param>
        /// <returns>A new document revision</returns>
        private SrmDocument ChangeSettingsInternal(SrmSettings settingsNew, SrmSettingsChangeMonitor progressMonitor = null)
        {
            try
            {
                return ChangeSettingsInternalOrThrow(settingsNew, progressMonitor);
            }
            catch (Exception)
            {
                if (progressMonitor != null && progressMonitor.IsCanceled())
                {
                    throw new OperationCanceledException();
                }
                throw;
            }
        }
        private SrmDocument ChangeSettingsInternalOrThrow(SrmSettings settingsNew, SrmSettingsChangeMonitor progressMonitor)
        {
            settingsNew = UpdateHasHeavyModifications(settingsNew);
            // First figure out what changed.
            SrmSettingsDiff diff = new SrmSettingsDiff(Settings, settingsNew);
            if (progressMonitor != null)
            {
                progressMonitor.GroupCount = MoleculeGroupCount;
                if (!diff.DiffPeptides)
                    progressMonitor.MoleculeCount = MoleculeCount;
                diff.Monitor = progressMonitor;
            }

            bool annotationChange =
                !Equals(settingsNew.DataSettings.AnnotationDefs, Settings.DataSettings.AnnotationDefs);
            // If there were no changes that require DocNode tree updates
            if (DeferSettingsChanges || !(diff.RequiresDocNodeUpdate || annotationChange))
            {
                return ChangeSettingsNoDiff(settingsNew);
            }
            IList<DocNode> childrenNew;
            if (diff.DiffPeptides)
            {
                // Changes on peptides need to be done on the peptide groups, which
                // may not achieve that great parallelism, if there is a very large
                // peptide group, like Decoys
                var childrenParallel = new DocNode[Children.Count];
                var settingsParallel = settingsNew;
                int currentPeptide = 0;
                int totalPeptides = Children.Count;

                // If we are looking at peptide uniqueness against a background proteome,
                // it's faster to do those checks with a comprehensive list of peptides of 
                // potential interest rather than taking them one by one.
                // So we'll precalculate the peptides using any other filter settings
                // before we go on to apply the uniqueness check.
                var uniquenessPrecheckChildren = new List<PeptideDocNode>[Children.Count];
                Dictionary<Target, bool> uniquenessDict = null;
                if (settingsNew.PeptideSettings.Filter.PeptideUniqueness != PeptideFilter.PeptideUniquenessConstraint.none &&
                    !settingsNew.PeptideSettings.NeedsBackgroundProteomeUniquenessCheckProcessing)
                {
                    // Generate the peptide docnodes with no uniqueness filter
                    var settingsNoUniquenessFilter =
                        settingsNew.ChangePeptideSettings(
                            settingsNew.PeptideSettings.ChangeFilter(
                                settingsNew.PeptideSettings.Filter.ChangePeptideUniqueness(
                                    PeptideFilter.PeptideUniquenessConstraint.none)));
                    uniquenessPrecheckChildren = new List<PeptideDocNode>[Children.Count];
                    totalPeptides *= 2; // We have to run the list twice
                    ParallelEx.For(0, Children.Count, i =>
                    {
                        if (progressMonitor != null)
                        {
                            var percentComplete = ProgressStatus.ThreadsafeIncementPercent(ref currentPeptide, totalPeptides);
                            if (percentComplete.HasValue && percentComplete.Value < 100)
                                progressMonitor.ChangeProgress(status => status.ChangePercentComplete(percentComplete.Value));
                        }
                        var nodeGroup = (PeptideGroupDocNode)Children[i];
                        uniquenessPrecheckChildren[i] = nodeGroup.GetPeptideNodes(settingsNoUniquenessFilter, true).ToList();
                    });
                    var uniquenessPrecheckPeptidesOfInterest = new List<Target>(uniquenessPrecheckChildren.SelectMany(u => u.Select(p => p.Peptide.Target)));
                    // Update cache for uniqueness checks against the background proteome while we have worker threads available
                    uniquenessDict = settingsNew.PeptideSettings.Filter.CheckPeptideUniqueness(settingsNew, uniquenessPrecheckPeptidesOfInterest, progressMonitor);
                }

                // Now perform or complete the peptide selection
                ParallelEx.For(0, Children.Count, i =>
                {
                    if (progressMonitor != null)
                    {
                        if (progressMonitor.IsCanceled())
                            throw new OperationCanceledException();
                        var percentComplete = ProgressStatus.ThreadsafeIncementPercent(ref currentPeptide, totalPeptides);
                        if (percentComplete.HasValue && percentComplete.Value < 100)
                            progressMonitor.ChangeProgress(status => status.ChangePercentComplete(percentComplete.Value));
                    }
                    var nodeGroup = (PeptideGroupDocNode)Children[i];
                    childrenParallel[i] = nodeGroup.ChangeSettings(settingsParallel, diff,
                       new DocumentSettingsContext(uniquenessPrecheckChildren[i], uniquenessDict)); 
                });
                childrenNew = childrenParallel;
            }
            else
            {
                // Changes that do not change the peptides can be done quicker with
                // parallel enumeration of the peptides
                var moleculeGroupPairs = GetMoleculeGroupPairs(Children);
                var resultsHandler = settingsNew.PeptideSettings.Integration.ResultsHandler;
                if (resultsHandler != null && resultsHandler.FreeImmutableMemory)
                {
                    // Break immutability (command-line only!) and release the peptides (children of the children)
                    // so that their memory is freed after they have been processed
                    foreach (DocNodeParent child in Children)
                        child.ReleaseChildren();
                }
                var moleculeNodes = new PeptideDocNode[moleculeGroupPairs.Length];
                var settingsParallel = settingsNew;
                int currentMoleculeGroupPair = 0;
                ParallelEx.For(0, moleculeGroupPairs.Length, i =>
                {
                    if (progressMonitor != null)
                    {
                        if (progressMonitor.IsCanceled())
                            throw new OperationCanceledException();
                        var percentComplete =
                            ProgressStatus.ThreadsafeIncementPercent(ref currentMoleculeGroupPair,
                                moleculeGroupPairs.Length);
                        if (percentComplete.HasValue && percentComplete.Value < 100)
                            progressMonitor.ChangeProgress(status =>
                                status.ChangePercentComplete(percentComplete.Value));
                    }

                    var nodePep = moleculeGroupPairs[i].ReleaseMolecule();
                    moleculeNodes[i] = nodePep.ChangeSettings(settingsParallel, diff);
                });

                childrenNew = RegroupMolecules(Children, moleculeNodes,
                    (nodeGroup, children) => nodeGroup.RankChildren(settingsParallel, children));
            }

            if (annotationChange)
            {
                var newAnnotationNames = settingsNew.DataSettings.AnnotationDefs
                    .Where(annotationDef => null == annotationDef.Expression)
                    .Select(annotationDef => annotationDef.Name).ToHashSet();
                childrenNew = childrenNew.Select(child => child.StripAnnotationValues(newAnnotationNames)).ToList();
            }

            // Results handler changes for re-integration last only long enough
            // to change the children
            if (settingsNew.PeptideSettings.Integration.ResultsHandler != null)
            {
                settingsNew = settingsNew.ChangePeptideIntegration(i =>
                    i.ChangeResultsHandler(null)
                        .ChangeScoreQValueMap(
                            ScoreQValueMap.FromMoleculeGroups(childrenNew.Cast<PeptideGroupDocNode>())));
            }

            if (settingsNew.MeasuredResults != null)
            {
                var updatedImportTimes = settingsNew.MeasuredResults.UpdateImportTimes();
                if (!ReferenceEquals(updatedImportTimes, settingsNew.MeasuredResults))
                {
                    settingsNew = settingsNew.ChangeMeasuredResults(updatedImportTimes);
                }
            }
            
            // Don't change the children, if the resulting list contains
            // only reference equal children of the same length and in the
            // same order.
            if (ArrayUtil.ReferencesEqual(childrenNew, Children))
                return ChangeSettingsNoDiff(settingsNew);

            return (SrmDocument)new SrmDocument(this, settingsNew).ChangeChildren(childrenNew);
        }

        private SrmSettings UpdateHasHeavyModifications(SrmSettings settings)
        {
            bool hasHeavyModifications = settings.PeptideSettings.Modifications.GetHeavyModifications()
                .Any(mods => mods.Modifications.Count > 0);
            if (!hasHeavyModifications && HasSmallMolecules)
            {
                foreach (var molecule in Molecules)
                {
                    if (molecule.TransitionGroups.Any(group =>
                        !ReferenceEquals(group.TransitionGroup.LabelType, IsotopeLabelType.light)))
                    {
                        hasHeavyModifications = true;
                        break;
                    }
                }
            }
            if (hasHeavyModifications == settings.PeptideSettings.Modifications.HasHeavyModifications)
            {
                return settings;
            }
            return settings.ChangePeptideSettings(settings.PeptideSettings.ChangeModifications(
                settings.PeptideSettings.Modifications.ChangeHasHeavyModifications(hasHeavyModifications)));
        }

        public SrmDocument ImportDocumentXml(TextReader reader,
                                             string filePath,
                                             MeasuredResults.MergeAction resultsAction,
                                             bool mergePeptides,
                                             PeptideLibraries.FindLibrary findLibrary,
                                             MappedList<string, StaticMod> staticMods,
                                             MappedList<string, StaticMod> heavyMods,
                                             IdentityPath to,
                                             out IdentityPath firstAdded,
                                             out IdentityPath nextAdd,
                                             bool pasteToPeptideList)
        {
            try
            {
                PeptideModifications.SetSerializationContext(Settings.PeptideSettings.Modifications);

                XmlSerializer ser = new XmlSerializer(typeof(SrmDocument));
                SrmDocument docImport = (SrmDocument) ser.Deserialize(reader);

                // Add import modifications to default modifications.
                docImport.Settings.UpdateDefaultModifications(false);
                
                var docNew = this;
                var settingsNew = docNew.Settings;
                var settingsOld = docImport.Settings;
                if (settingsOld.MeasuredResults != null)
                    settingsOld = settingsOld.ChangeMeasuredResults(settingsOld.MeasuredResults.ClearDeserialized());

                // Merge results from import document with current document.
                MeasuredResults resultsBase;
                MeasuredResults resultsNew = MeasuredResults.MergeResults(settingsNew.MeasuredResults,
                    settingsOld.MeasuredResults, filePath, resultsAction, out resultsBase);

                if (!ReferenceEquals(resultsNew, settingsNew.MeasuredResults))
                    settingsNew = settingsNew.ChangeMeasuredResults(resultsNew);
                if (!ReferenceEquals(resultsBase, settingsOld.MeasuredResults))
                    settingsOld = settingsOld.ChangeMeasuredResults(resultsBase);

                // Merge library specs from import document with current document.
                settingsNew = settingsNew.ChangePeptideLibraries(lib =>
                    lib.MergeLibrarySpecs(docImport.Settings.PeptideSettings.Libraries, findLibrary));

                if(!Equals(settingsNew, docNew.Settings))
                {
                    // Use internal settings change to preserve any changes to the measured results
                    docNew = docNew.ChangeSettingsInternal(settingsNew);                    
                }

                var settingsDiff = new SrmSettingsDiff(settingsOld, settingsNew, true);

                IList<PeptideGroupDocNode> peptideGroups = docImport.MoleculeGroups.ToList();
                if (pasteToPeptideList)
                {
                    PeptideGroupDocNode peptideGroupDocNode = new PeptideGroupDocNode(new PeptideGroup(), null, null, new PeptideDocNode[0]);
                    IList<DocNode> peptides = docImport.Molecules.Cast<DocNode>().ToList();
                    peptideGroupDocNode = (PeptideGroupDocNode) peptideGroupDocNode.ChangeChildren(peptides);
                    peptideGroups = new List<PeptideGroupDocNode> {peptideGroupDocNode};
                }
                // Create new explicit modifications for peptides and set auto-manage children
                // when necessary for nodes pasted in from the clipboard. 
                IList<PeptideGroupDocNode> peptideGroupsNew = new List<PeptideGroupDocNode>();
                foreach (PeptideGroupDocNode nodePepGroup in peptideGroups)
                {
                    // Set explicit modifications first, since it may impact which
                    // children will be present.
                    IList<DocNode> peptidesNew = new List<DocNode>();
                    foreach (PeptideDocNode nodePep in nodePepGroup.Children)
                    {
                        PeptideDocNode nodePepModified = nodePep.EnsureMods(
                            docImport.Settings.PeptideSettings.Modifications,
                            // ReSharper disable once PossibleNullReferenceException
                            docNew.Settings.PeptideSettings.Modifications,
                            staticMods, heavyMods);
                        if (nodePepModified.GlobalStandardType != null)
                        {
                            // Try to keep settings change from changing the children of standards being imported
                            nodePepModified = (PeptideDocNode)nodePepModified.ChangeAutoManageChildren(false)
                                .ChangeChildrenChecked(nodePepModified.TransitionGroups.Select(nodeGroup => nodeGroup.ChangeAutoManageChildren(false)).ToArray());
                        }
                        peptidesNew.Add(nodePepModified);
                    }
                    var nodePepGroupNew = (PeptideGroupDocNode)nodePepGroup.ChangeChildrenChecked(peptidesNew.ToArray());
                    nodePepGroupNew = nodePepGroupNew.EnsureChildren(docNew.Settings, pasteToPeptideList);
                    // Change settings to update everything in the peptide group to the settings of the
                    // new document, including results and peak integration
                    nodePepGroupNew = nodePepGroupNew.ChangeSettings(docNew.Settings, settingsDiff);
                    peptideGroupsNew.Add(nodePepGroupNew);
                }
                if (mergePeptides)
                    docNew = docNew.MergeMatchingPeptidesUserInfo(peptideGroupsNew);
                docNew = docNew.AddPeptideGroups(peptideGroupsNew, pasteToPeptideList, to, out firstAdded, out nextAdd);
                var modsNew = docNew.Settings.PeptideSettings.Modifications.DeclareExplicitMods(docNew,
                    staticMods, heavyMods);
                if (!ReferenceEquals(modsNew, docNew.Settings.PeptideSettings.Modifications))
                    docNew = docNew.ChangeSettings(docNew.Settings.ChangePeptideModifications(mods => modsNew));                
                return docNew;
            }
            finally
            {
                PeptideModifications.SetSerializationContext(null);
            }
        }

        /// <summary>
        /// Inspect a file to see if it's Skyline XML data or not
        /// </summary>
        /// <param name="path">file to inspect</param>
        /// <param name="explained">explanation of problem with file if it's not a Skyline document</param>
        /// <returns>true iff file exists and has XML header that appears to be the start of Skyline document.</returns>
        public static bool IsSkylineFile(string path, out string explained)
        {
            explained = string.Empty;
            if (File.Exists(path))
            {
                try
                {
                    // We have no idea what kind of file this might be, so even reading the first "line" might take a long time. Read a chunk instead.
                    using (var probeFile = File.OpenRead(path))
                    {
                        var CHUNKSIZE = 500; // Should be more than adequate to check for "?xml version="1.0" encoding="utf-8"?>< srm_settings format_version = "4.12" software_version = "Skyline (64-bit) " >"
                        var probeBuf = new byte[CHUNKSIZE];
                        probeFile.ReadOrThrow(probeBuf, 0, CHUNKSIZE);
                        probeBuf[CHUNKSIZE - 1] = 0;
                        var probeString = Encoding.UTF8.GetString(probeBuf);
                        if (!probeString.Contains(@"<srm_settings"))
                        {
                            explained = string.Format(
                                ModelResources.SkylineWindow_OpenFile_The_file_you_are_trying_to_open____0____does_not_appear_to_be_a_Skyline_document__Skyline_documents_normally_have_a___1___or___2___filename_extension_and_are_in_XML_format_,
                                path, EXT, SrmDocumentSharing.EXT_SKY_ZIP);
                        }
                    }
                }
                catch (Exception e)
                {
                    explained = e.Message;
                }
            }
            else
            {
                explained = Resources.ToolDescription_RunTool_File_not_found_; // "File not found"
            }

            return string.IsNullOrEmpty(explained);
        }

        /// <summary>
        /// Tries to find a .sky file for a .skyd or .skyl etc file
        /// </summary>
        /// <param name="path">Path to file which may have a sibling .sky file</param>
        /// <returns>Input path with extension changed to .sky, if such a file exists and appears to be a Skyline file</returns>
        public static string FindSiblingSkylineFile(string path)
        {
            var index = path.LastIndexOf(EXT, StringComparison.Ordinal);
            if (index > 0 && index == path.Length - (EXT.Length + 1))
            {
                // Looks like user picked a .skyd or .skyl etc
                var likelyPath = path.Substring(0, index + EXT.Length);
                if (File.Exists(likelyPath) && IsSkylineFile(likelyPath, out _))
                {
                    return likelyPath;
                }
            }

            return path;
        }


        private SrmDocument MergeMatchingPeptidesUserInfo(IList<PeptideGroupDocNode> peptideGroupsNew)
        {
            var setMerge = new HashSet<PeptideModKey>();
            var dictPeptidesModified = new Dictionary<PeptideModKey, PeptideDocNode>();
            foreach(var nodePep in peptideGroupsNew.SelectMany(nodePepGroup => nodePepGroup.Children)
                                                   .Cast<PeptideDocNode>())
            {
                var key = nodePep.Key;
                setMerge.Add(key);
                if (!nodePep.IsUserModified)
                    continue;
                if (dictPeptidesModified.ContainsKey(key))
                {
                    throw new InvalidDataException(
                        string.Format(ModelResources.SrmDocument_MergeMatchingPeptidesUserInfo_The_peptide__0__was_found_multiple_times_with_user_modifications,
                                      nodePep.RawTextIdDisplay));
                }
                dictPeptidesModified.Add(key, nodePep);
            }

            var diff = new SrmSettingsDiff(Settings, true);
            var setMerged = new HashSet<PeptideModKey>();
            var listPeptideGroupsMerged = new List<DocNode>();
            foreach (var nodePepGroup in MoleculeGroups)
            {
                var listPeptidesMerged = new List<DocNode>();
                foreach (PeptideDocNode nodePep in nodePepGroup.Children)
                {
                    // If the peptide has no match in the set to be merged, then just add it.
                    if (!setMerge.Contains(nodePep.Key))
                        listPeptidesMerged.Add(nodePep);
                    else
                    {
                        // Keep track of the matching peptides
                        setMerged.Add(nodePep.Key);

                        PeptideDocNode nodePepMatch;
                        // If it is not modified, it doesn't really need to be merged.
                        if (!dictPeptidesModified.TryGetValue(nodePep.Key, out nodePepMatch))
                            listPeptidesMerged.Add(nodePep);
                        else
                            listPeptidesMerged.Add(nodePep.MergeUserInfo(nodePepMatch, Settings, diff));
                    }
                }
                listPeptideGroupsMerged.Add(nodePepGroup.ChangeChildrenChecked(listPeptidesMerged));
            }
            // Update the list of peptide groups to add based on what got merged
            foreach (var nodePepGroup in peptideGroupsNew.ToArray())
            {
                var listPeptidesUnmerged = new List<DocNode>();
                foreach (PeptideDocNode nodePep in nodePepGroup.Children)
                {
                    if (!setMerged.Contains(nodePep.Key))
                        listPeptidesUnmerged.Add(nodePep);
                }
                if (listPeptidesUnmerged.Count == 0)
                    peptideGroupsNew.Remove(nodePepGroup);
                else
                {
                    peptideGroupsNew[peptideGroupsNew.IndexOfReference(nodePepGroup)] =
                        (PeptideGroupDocNode) nodePepGroup.ChangeChildrenChecked(listPeptidesUnmerged);
                }
            }
            return (SrmDocument) ChangeChildrenChecked(listPeptideGroupsMerged);
        }

        public SrmDocument ImportFasta(TextReader reader, bool peptideList,
                IdentityPath to, out IdentityPath firstAdded)
        {
            return ImportFasta(reader, null, -1, peptideList, to, out firstAdded, out _);
        }

        public SrmDocument ImportFasta(TextReader reader, IProgressMonitor progressMonitor, long lines, bool peptideList,
                IdentityPath to, out IdentityPath firstAdded, out int emptyPeptideGroups)
        {
            FastaImporter importer = new FastaImporter(this, peptideList);
            IEnumerable<PeptideGroupDocNode> imported = importer.Import(reader, progressMonitor, lines);
            emptyPeptideGroups = importer.EmptyPeptideGroupCount;
            return AddPeptideGroups(imported, peptideList, to, out firstAdded, out _);
        }

        public SrmDocument ImportFasta(TextReader reader, IProgressMonitor progressMonitor, long lines, 
            ModificationMatcher matcher, IdentityPath to, out IdentityPath firstAdded, out IdentityPath nextAdded, out int emptiesIgnored)
        {
            if (matcher == null)
            {
                nextAdded = null;
                return ImportFasta(reader, progressMonitor, lines, false, to, out firstAdded, out emptiesIgnored);
            }

            FastaImporter importer = new FastaImporter(this, matcher);
            IEnumerable<PeptideGroupDocNode> imported = importer.Import(reader, progressMonitor, lines);
            emptiesIgnored = importer.EmptyPeptideGroupCount;
            return AddPeptideGroups(imported, true, to, out firstAdded, out nextAdded);
        }

        public SrmDocument ImportMassList(MassListInputs inputs,
            MassListImporter importer, 
            IdentityPath to, 
            out IdentityPath firstAdded,
            List<string> columnPositions = null,
            bool hasHeaders = true)
        {
            return ImportMassList(inputs, importer, null, to, out firstAdded, out _, out _, out _, out _, columnPositions, DOCUMENT_TYPE.none, hasHeaders);
        }

        public SrmDocument ImportMassList(MassListInputs inputs,
                                          IdentityPath to,
                                          out IdentityPath firstAdded,
                                          out List<MeasuredRetentionTime> irtPeptides,
                                          out List<SpectrumMzInfo> librarySpectra,
                                          out List<TransitionImportErrorInfo> errorList,
                                          List<string> columnPositions = null)
        {
            return ImportMassList(inputs, null, null, to, out firstAdded, out irtPeptides, out librarySpectra, out errorList, out _, columnPositions);
        }

        public SrmDocument ImportMassList(MassListInputs inputs, 
                                          MassListImporter importer,
                                          IProgressMonitor progressMonitor,
                                          IdentityPath to,
                                          out IdentityPath firstAdded,
                                          out List<MeasuredRetentionTime> irtPeptides,
                                          out List<SpectrumMzInfo> librarySpectra,
                                          out List<TransitionImportErrorInfo> errorList,
                                          out List<PeptideGroupDocNode> peptideGroups,
                                          List<string> columnPositions = null,
                                          DOCUMENT_TYPE forceDocType = DOCUMENT_TYPE.none,
                                          bool hasHeaders = true,
                                          Dictionary<string, FastaSequence> dictNameSeq = null)
        {
            irtPeptides = new List<MeasuredRetentionTime>();
            librarySpectra = new List<SpectrumMzInfo>();
            peptideGroups = new List<PeptideGroupDocNode>();
            errorList = new List<TransitionImportErrorInfo>();

            var docNew = this;
            firstAdded = null;

            // Is this a small molecule transition list, or trying to be?
            if (forceDocType == DOCUMENT_TYPE.small_molecules || 
                (forceDocType == DOCUMENT_TYPE.none && importer != null && importer.InputType == DOCUMENT_TYPE.small_molecules))
            {
                IList<string> lines = null;
                try
                {
                    lines = inputs.ReadLines(progressMonitor);
                    var reader = new SmallMoleculeTransitionListCSVReader(lines, columnPositions, hasHeaders);
                    docNew = reader.CreateTargets(this, to, out firstAdded);
                    foreach (var error in reader.ErrorList)
                    {
                        var lineIndex  = error.Line + (hasHeaders ? 1 : 0); // Account for parser not including header in its line count
                        var line =
                            ((lineIndex >= 0 && lineIndex < lines.Count) ? lines[lineIndex] : null)?.Replace(
                                TextUtil.SEPARATOR_TSV_STR, @" ");
                        errorList.Add(new TransitionImportErrorInfo(error.Message, error.Column, lineIndex + 1, line)); // Show line number as 1 based
                    }
                }
                catch (LineColNumberedIoException x)
                {
                    var line = (lines != null && x.LineNumber >=0 && x.LineNumber < lines.Count ? lines[(int)x.LineNumber] : null)?.
                        Replace(TextUtil.SEPARATOR_TSV_STR, @" ");
                    errorList.Add(new TransitionImportErrorInfo(x.PlainMessage, x.ColumnIndex, x.LineNumber + 1, line));  // CONSIDER: worth the effort to pull row and column info from error message?
                }
            }
            else
            {
                try
                {
                    if (importer == null)
                        importer = PreImportMassList(inputs, progressMonitor, false);
                    if (importer != null)
                    {
                        if (dictNameSeq == null)
                        {
                            dictNameSeq = new Dictionary<string, FastaSequence>();
                        }

                        Assume.IsTrue(ReferenceEquals(inputs, importer.Inputs));    // DoImport assumes this

                        var imported = importer.DoImport(progressMonitor, dictNameSeq, irtPeptides, librarySpectra, errorList);
                        if (progressMonitor != null && progressMonitor.IsCanceled)
                        {
                            return this;
                        }
                        peptideGroups = (List<PeptideGroupDocNode>) imported;
                        docNew = AddPeptideGroups(peptideGroups, false, to, out firstAdded, out _);
                        var pepModsNew = importer.GetModifications(docNew);
                        if (!ReferenceEquals(pepModsNew, Settings.PeptideSettings.Modifications))
                        {
                            docNew = docNew.ChangeSettings(docNew.Settings.ChangePeptideModifications(mods => pepModsNew));
                            docNew.Settings.UpdateDefaultModifications(false);
                        }
                    }
                }
                catch (LineColNumberedIoException x)
                {
                    errorList.Add(new TransitionImportErrorInfo(x));
                }
            }
            return docNew;
        }

        /// <summary>
        /// Return a mass list import if the progress monitor is not cancelled and we are able to read the document
        /// </summary>
        /// <param name="inputs">Input to be imported</param>
        /// <param name="progressMonitor">Cancellable progress monitor</param>
        /// <param name="tolerateErrors">Should we tolerate errors when creating a row reader</param>
        /// <param name="inputType">"None" means "don't know if it's peptides or small molecules, go figure it out".</param>
        /// <param name="rowReadRequired">Is it necessary to create a row reader to import this mass list</param>
        /// <param name="defaultDocumentType">The type we should default to if we cannot tell if the transition list is proteomics or small molecule</param>
        /// <returns></returns>
        public MassListImporter PreImportMassList(MassListInputs inputs, IProgressMonitor progressMonitor, bool tolerateErrors, 
            DOCUMENT_TYPE inputType = DOCUMENT_TYPE.none, // "None" means "don't know if it's peptides or small molecules, go figure it out".
            bool rowReadRequired = false, DOCUMENT_TYPE defaultDocumentType = DOCUMENT_TYPE.none) 
        {
            var importer = new MassListImporter(this, inputs,  inputType);
            if (importer.PreImport(progressMonitor, null, tolerateErrors, rowReadRequired, defaultDocumentType))
            {
                return importer;
            }
            return null;
        }

        public SrmDocument AddIrtPeptides(List<DbIrtPeptide> irtPeptides, bool overwriteExisting, IProgressMonitor progressMonitor)
        {
            var regression = Settings.PeptideSettings.Prediction.RetentionTime;
            if (!(regression?.Calculator is RCalcIrt calculator))
            {
                throw new InvalidDataException(ModelResources.SrmDocument_AddIrtPeptides_Must_have_an_active_iRT_calculator_to_add_iRT_peptides);
            }
            var dbPath = calculator.DatabasePath;
            var db = File.Exists(dbPath) ? IrtDb.GetIrtDb(dbPath, null) : IrtDb.CreateIrtDb(dbPath);
            var oldPeptides = db.ReadPeptides().Select(p => new DbIrtPeptide(p)).ToList();
            var peptidesCombined = DbIrtPeptide.FindNonConflicts(oldPeptides, irtPeptides, progressMonitor, out var conflicts);
            if (peptidesCombined == null)
                return null;
            foreach (var conflict in conflicts)
            {
                // If old and new peptides are a library entry and a standards entry, throw an error
                // The same peptide must not appear in both places
                if (conflict.NewPeptide.Standard ^ conflict.ExistingPeptide.Standard)
                {
                    throw new InvalidDataException(string.Format(
                        Resources.SkylineWindow_AddIrtPeptides_Imported_peptide__0__with_iRT_library_value_is_already_being_used_as_an_iRT_standard_,
                        conflict.NewPeptide.ModifiedTarget));
                }
            }
            // Peptides that were already present in the database can be either kept or overwritten 
            peptidesCombined.AddRange(conflicts.Select(conflict => overwriteExisting ? conflict.NewPeptide : conflict.ExistingPeptide));
            db = db.UpdatePeptides(peptidesCombined, progressMonitor);
            calculator = calculator.ChangeDatabase(db);
            regression = regression.ChangeCalculator(calculator);
            var srmSettings = Settings.ChangePeptidePrediction(pred => pred.ChangeRetentionTime(regression));
            return ReferenceEquals(srmSettings, Settings) ? this : ChangeSettings(srmSettings);
        }

        public static bool IsConvertedFromProteomicTestDocNode(DocNode node)
        {
            // Is this a node that was created for test purposes by transforming an existing peptide doc?
            return (node != null && node.Annotations.Note != null &&
                    node.Annotations.Note.Contains(RefinementSettings.TestingConvertedFromProteomic));
        }
        
        public SrmDocument AddPeptideGroups(IEnumerable<PeptideGroupDocNode> peptideGroupsNew,
            bool peptideList, IdentityPath to, out IdentityPath firstAdded, out IdentityPath nextAdd)
        {
            // For multiple add operations, make the next addtion at the same location by default
            nextAdd = to;
            var peptideGroupsAdd = peptideGroupsNew.ToList();

            // If there are no new groups to add, as in the case where already added
            // FASTA sequences are pasted, just return this, and a null path.  Callers
            // must handle this case gracefully, e.g. not adding an undo record.
            if (peptideGroupsAdd.Count == 0)
            {
                firstAdded = null;
                return this;
            }
            firstAdded = new IdentityPath(peptideGroupsAdd[0].Id);

            // Add to the end, if no insert node
            if (to == null || to.Depth < (int)Level.MoleculeGroups)
                return (SrmDocument) AddAll(peptideGroupsAdd);
            
            IdentityPath pathGroup = to.GetPathTo((int)Level.MoleculeGroups);

            // Precalc depth of last identity in the path
            int last = to.Length - 1;

            // If it is a peptide list, allow pasting to children to existing peptide list.
            if (peptideList && !(to.GetIdentity((int)Level.MoleculeGroups) is FastaSequence))
            {
                // PeptideGroupDocNode nodeGroup = (PeptideGroupDocNode) FindNode(pathGroup);

                // Add only peptides not already in this group
                // With explicit modifications, there is now reason to add duplicates,
                // when multiple modified forms are desired.
                HashSet<Peptide> setPeptides = new HashSet<Peptide>();
                // foreach (PeptideDocNode nodePeptide in nodeGroup.Children)
                //    setPeptides.Add(nodePeptide.Peptide);
                List<DocNode> listAdd = new List<DocNode>();
                foreach (PeptideDocNode nodePeptide in peptideGroupsAdd[0].Children)
                {
                    if (!setPeptides.Contains(nodePeptide.Peptide))
                    {
                        listAdd.Add(nodePeptide);
                        setPeptides.Add(nodePeptide.Peptide);
                    }
                }

                // No modification necessary, if no unique peptides
                if (listAdd.Count == 0)
                {
                    firstAdded = null;
                    return this;
                }

                // If no peptide was in the selection path, add to the end of the list
                DocNode docNew;
                if (last < (int)Level.Molecules)
                    docNew = AddAll(to, listAdd);
                    // If one of the peptides was selected, insert before it
                else if (last == (int)Level.Molecules)
                    docNew = InsertAll(to, listAdd);
                    // Otherise, insert after the peptide of the child that was selected
                else
                {
                    nextAdd = FindNextInsertNode(to, (int) Level.Molecules);
                    docNew = InsertAll(to.GetPathTo((int)Level.Molecules), listAdd, true);
                }

                // Change the selection path to point to the first peptide pasted.
                firstAdded = new IdentityPath(pathGroup, listAdd[0].Id);
                return (SrmDocument)docNew;
            }
                // Insert the new groups before a selected group
            else if (last == (int)Level.MoleculeGroups)
                return (SrmDocument)InsertAll(pathGroup, peptideGroupsAdd);
                // Or after, if a group child is selected
            else
            {
                nextAdd = FindNextInsertNode(to, (int)Level.MoleculeGroups);
                return (SrmDocument)InsertAll(pathGroup, peptideGroupsAdd, true);
            }
        }

        private IdentityPath FindNextInsertNode(IdentityPath identityPath, int depth)
        {
            if (identityPath == null)
                return null;

            // Get the path to the desired level
            while (identityPath.Depth > depth)
                identityPath = identityPath.Parent;

            // Get the index to the node at that level and add 1
            int iNode = FindNodeIndex(identityPath) + 1;
            // If the next node exists, get the path to it
            IdentityPath identityPathNext = null;
            if (iNode < GetCount(depth))
                identityPathNext = GetPathTo(depth, iNode);
            // If no next node was available, or the next node belongs to a new parent
            // return the parent, or null if at the root.
            if (identityPathNext == null || !Equals(identityPath.Parent, identityPathNext.Parent))
                return (depth != 0 ? identityPath.Parent : null);
            // Return the path to the next node.
            return identityPathNext;
        }

        public bool IsValidMove(IdentityPath from, IdentityPath to)
        {
            int lastFrom = from.Length - 1;
            // Peptide groups can always be moved
            if (lastFrom == (int)Level.MoleculeGroups)
                return true;
            // Peptides can be moved, if going from a peptide list to a peptide list
            else if (to != null && lastFrom == (int)Level.Molecules &&
                    !(from.GetIdentity((int)Level.MoleculeGroups) is FastaSequence) &&
                    !(to.GetIdentity((int)Level.MoleculeGroups) is FastaSequence))
                return true;
            return false;
        }

        public SrmDocument MoveNode(IdentityPath from, IdentityPath to, out IdentityPath newLocation)
        {
            DocNode nodeFrom = FindNode(from);
            if (nodeFrom == null)
                throw new IdentityNotFoundException(from.Child);

            int lastFrom = from.Length - 1;
            int lastTo = (to == null ? -1 : to.Length - 1);

            // Figure out where actually to put the moving node.
            if (lastFrom == (int)Level.MoleculeGroups)
            {
                SrmDocument document = (SrmDocument)RemoveChild(nodeFrom);
                // If no good target, append
                if (to == null || lastTo == -1)
                    document = (SrmDocument)document.Add(nodeFrom);
                // If dropped over a group, insert before
                else if (lastTo == (int)Level.MoleculeGroups)
                    document = (SrmDocument)document.Insert(to, nodeFrom);
                // If over the child of a group, insert after
                else
                    document = (SrmDocument)document.Insert(to.GetPathTo((int)Level.MoleculeGroups), nodeFrom, true);
                newLocation = new IdentityPath(nodeFrom.Id);
                return document;
            }
            // If moving a peptide that comes from a peptide list
            else if (lastFrom == (int)Level.Molecules)
            {
                if (from.GetIdentity((int)Level.MoleculeGroups) is FastaSequence)
                    throw new InvalidOperationException(ModelResources.SrmDocument_MoveNode_Invalid_move_source);
                if (to == null || to.GetIdentity((int)Level.MoleculeGroups) is FastaSequence)
                    throw new InvalidOperationException(ModelResources.SrmDocument_MoveNode_Invalid_move_target);

                SrmDocument document = (SrmDocument)RemoveChild(from.Parent, nodeFrom);
                // If dropped over a group, add to the end
                if (lastTo == (int)Level.MoleculeGroups)
                    document = (SrmDocument) document.Add(to, nodeFrom);
                // If over a peptide, insert before
                else if (lastTo == (int)Level.Molecules)
                    document = (SrmDocument) document.Insert(to, nodeFrom);
                // If over the child of a peptide, insert after
                else
                    document = (SrmDocument) document.Insert(to.GetPathTo((int)Level.Molecules), nodeFrom, true);
                newLocation = new IdentityPath(to.GetPathTo((int)Level.MoleculeGroups), nodeFrom.Id);
                return document;
            }
            throw new InvalidOperationException(ModelResources.SrmDocument_MoveNode_Invalid_move_source);
        }

        public SrmDocument AddPrecursorResultsAnnotations(IdentityPath groupPath, ChromFileInfoId fileId,
                                                          Dictionary<string, string> annotations)
        {
            var groupNode = (TransitionGroupDocNode) FindNode(groupPath);
            var groupNodeNew = groupNode.AddPrecursorAnnotations(fileId, annotations);
            if (ReferenceEquals(groupNode, groupNodeNew))
                return this;
            return (SrmDocument) ReplaceChild(groupPath.Parent, groupNodeNew);
        }

        public SrmDocument ChangePeak(IdentityPath groupPath, string nameSet, MsDataFileUri filePath,
            Identity tranId, double retentionTime, UserSet userSet)
        {
            return ChangePeak(groupPath, nameSet, filePath,
                (node, info, tol, iSet, fileId, reg) =>
                    node.ChangePeak(Settings, info, tol, iSet, fileId, reg, tranId, retentionTime, userSet));
        }

        public SrmDocument ChangePeak(IdentityPath groupPath, string nameSet, MsDataFileUri filePath,
            Transition transition, double? startTime, double? endTime, UserSet userSet, PeakIdentification? identified, bool preserveMissingPeaks)
        {
            // If start or end time is null, just assign an arbitrary value to identified -- peak will be deleted anyway
            if (!startTime.HasValue || !endTime.HasValue)
                identified = PeakIdentification.FALSE;
            // If a null identification is passed in (currently only happens from the PeakBoundaryImport function),
            // look up the identification status directly
            if (!identified.HasValue)
            {
                IdentityPath peptidePath = groupPath.Parent;
                var nodePep = (PeptideDocNode) FindNode(peptidePath);
                var nodeGroup = (TransitionGroupDocNode) FindNode(groupPath);
                if (nodeGroup == null)
                    throw new IdentityNotFoundException(groupPath.Child);
                var lookupSequence = nodePep.SourceUnmodifiedTarget;
                var lookupMods = nodePep.SourceExplicitMods;
                double[] retentionTimes;
                Settings.TryGetRetentionTimes(lookupSequence, nodeGroup.TransitionGroup.PrecursorAdduct, lookupMods,
                                              filePath, out _, out retentionTimes);
                if(ContainsTime(retentionTimes, startTime.Value, endTime.Value))
                {
                    identified = PeakIdentification.TRUE;
                }
                else
                {
                    var alignedRetentionTimes = Settings.GetAlignedRetentionTimes(filePath,
                        lookupSequence, lookupMods);
                    identified = ContainsTime(alignedRetentionTimes, startTime.Value, endTime.Value)
                        ? PeakIdentification.ALIGNED
                        : PeakIdentification.FALSE;
                }
            }
            return ChangePeak(groupPath, nameSet, filePath,
                (node, info, tol, iSet, fileId, reg) =>
                    node.ChangePeak(Settings, info, iSet, fileId, reg, transition, startTime, 
                                    endTime, identified.Value, userSet, preserveMissingPeaks));
        }

        private bool ContainsTime(double[] times, double startTime, double endTime)
        {
            return times != null && times.Any(time => startTime <= time && time <= endTime);
        }

        private delegate DocNode ChangeNodePeak(TransitionGroupDocNode nodeGroup,
            ChromatogramGroupInfo chromInfoGroup, double mzMatchTolerance, int indexSet,
            ChromFileInfoId indexFile, OptimizableRegression regression);

        private SrmDocument ChangePeak(IdentityPath groupPath, string nameSet, MsDataFileUri filePath, ChangeNodePeak change)
        {
            var find = new FindChromInfos(this, groupPath, nameSet, filePath);

            if (find.IndexSet == -1)
            {
                throw new ArgumentOutOfRangeException(
                    string.Format(ModelResources.SrmDocument_ChangePeak_No_replicate_named__0__was_found, nameSet));
            }
            else if (find.FileId == null)
            {
                throw new ArgumentOutOfRangeException(
                    string.Format(ModelResources.SrmDocument_ChangePeak_The_file__0__was_not_found_in_the_replicate__1__, filePath, nameSet));
            }
            else if (find.ChromInfos == null)
            {
                throw new ArgumentOutOfRangeException(string.Format(
                    ModelResources.SrmDocument_ChangePeak_No_results_found_for_the_precursor__0__in_the_replicate__1__,
                    TransitionGroupTreeNode.GetLabel(find.TransitionGroup, find.PrecursorMz, string.Empty), nameSet));
            }
            else if (find.IndexInfo == -1)
            {
                throw new ArgumentOutOfRangeException(string.Format(
                    ModelResources.SrmDocument_ChangePeak_No_results_found_for_the_precursor__0__in_the_file__1__,
                    TransitionGroupTreeNode.GetLabel(find.TransitionGroup, find.PrecursorMz, string.Empty), filePath));
            }

            var nodeGroupNew = change(find.NodeGroup, find.ChromInfo, Settings.TransitionSettings.Instrument.MzMatchTolerance, find.IndexSet, find.FileId,
                find.OptimizationFunction);
            if (ReferenceEquals(find.NodeGroup, nodeGroupNew))
                return this;
            return (SrmDocument)ReplaceChild(groupPath.Parent, nodeGroupNew);
        }

        public class FindChromInfos
        {
            public PeptideDocNode NodePep { get; }
            public TransitionGroupDocNode NodeGroup { get; }
            public TransitionGroup TransitionGroup => NodeGroup.TransitionGroup;
            public SignedMz PrecursorMz => NodeGroup.PrecursorMz;
            public ChromatogramSet ChromSet { get; }
            public OptimizableRegression OptimizationFunction => ChromSet?.OptimizationFunction;
            public int IndexSet { get; }
            public ChromFileInfoId FileId { get; }
            public ChromatogramGroupInfo[] ChromInfos { get; }
            public int IndexInfo { get; }
            public ChromatogramGroupInfo ChromInfo => IndexInfo >= 0 ? ChromInfos?[IndexInfo] : null;

            public FindChromInfos(SrmDocument document, IdentityPath groupPath, string nameSet, MsDataFileUri filePath)
            {
                var groupId = groupPath.Child;
                NodePep = (PeptideDocNode)document.FindNode(groupPath.Parent);
                if (NodePep == null)
                    throw new IdentityNotFoundException(groupId);
                NodeGroup = (TransitionGroupDocNode)NodePep.FindNode(groupId);
                if (NodeGroup == null)
                    throw new IdentityNotFoundException(groupId);

                ChromSet = null;
                IndexSet = -1;
                FileId = null;
                ChromInfos = null;
                IndexInfo = -1;

                // Get the chromatogram set containing the chromatograms of interest
                if (!document.Settings.HasResults ||
                    !document.Settings.MeasuredResults.TryGetChromatogramSet(nameSet, out var chromatograms, out var indexSet))
                {
                    return;
                }
                ChromSet = chromatograms;
                IndexSet = indexSet;

                // Calculate the file index that supplied the chromatograms
                FileId = chromatograms.FindFile(filePath);
                if (FileId == null)
                {
                    return;
                }

                // Get all chromatograms for this transition group
                var mzMatchTolerance = document.Settings.TransitionSettings.Instrument.MzMatchTolerance;
                if (!document.Settings.MeasuredResults.TryLoadChromatogram(chromatograms, NodePep, NodeGroup,
                        (float)mzMatchTolerance, out var chromInfos))
                {
                    return;
                }
                ChromInfos = chromInfos;

                // Get the chromatograms for only the file of interest
                IndexInfo = chromInfos.IndexOf(info => Equals(filePath, info.FilePath));
            }
        }

        public SrmDocument ChangePeptideMods(IdentityPath peptidePath, ExplicitMods mods,
            IList<StaticMod> listGlobalStaticMods, IList<StaticMod> listGlobalHeavyMods)
        {
            return ChangePeptideMods(peptidePath, mods, false, listGlobalStaticMods, listGlobalHeavyMods);
        }

        public SrmDocument ChangePeptideMods(IdentityPath peptidePath, ExplicitMods mods, bool createCopy,
            IList<StaticMod> listGlobalStaticMods, IList<StaticMod> listGlobalHeavyMods)
        {
            var docResult = this;
            var pepMods = docResult.Settings.PeptideSettings.Modifications;

            var nodePeptide = (PeptideDocNode)FindNode(peptidePath);
            if (nodePeptide == null)
                throw new IdentityNotFoundException(peptidePath.Child);
            // Make sure modifications are in synch with global values
            if (mods != null)
            {
                mods = mods.ChangeGlobalMods(listGlobalStaticMods, listGlobalHeavyMods,
                    pepMods.GetHeavyModificationTypes().ToArray());
            }
            // If modifications have changed, update the peptide.
            var modsPep = nodePeptide.ExplicitMods;
            if (createCopy || !Equals(mods, modsPep))
            {
                // Update the peptide to the new explicit modifications
                // Change the explicit modifications, and force a settings update through the peptide
                // to all of its children.
                // CONSIDER: This is not really the right SrmSettings object to be using for this
                //           update, but constructing the right one currently depends on the
                //           peptide being added to the document.  Doesn't seem like the potential
                //           changes would have any impact on this operation, though.
                if (createCopy)
                {
                    nodePeptide = new PeptideDocNode((Peptide)nodePeptide.Peptide.Copy(),
                                                        Settings,
                                                        nodePeptide.ExplicitMods,
                                                        nodePeptide.SourceKey,
                                                        nodePeptide.GlobalStandardType,
                                                        nodePeptide.Rank,
                                                        nodePeptide.ExplicitRetentionTime,
                                                        Annotations.EMPTY,
                                                        null,   // Results
                                                        nodePeptide.Children.ToList().ConvertAll(node => (TransitionGroupDocNode)node).ToArray(),
                                                        nodePeptide.AutoManageChildren);
                    nodePeptide = nodePeptide.ChangeExplicitMods(mods).ChangeSettings(Settings, SrmSettingsDiff.ALL);
                    docResult = (SrmDocument)docResult.Insert(peptidePath, nodePeptide, true);
                }
                else
                {
                    nodePeptide = nodePeptide.ChangeExplicitMods(mods).ChangeSettings(Settings, SrmSettingsDiff.ALL);
                    docResult = (SrmDocument)docResult.ReplaceChild(peptidePath.Parent, nodePeptide);
                }

                // Turn off auto-manage children for the peptide group if it is a FASTA sequence,
                // because the child lists the FASTA sequence will create will not contain this manually
                // altered peptide.
                var nodePepGroup = (PeptideGroupDocNode)docResult.FindNode(peptidePath.Parent);
                if (!nodePepGroup.IsPeptideList)
                {
                    // Make sure peptides are ranked correctly
                    var childrenNew = PeptideGroup.RankPeptides(nodePepGroup.Children, docResult.Settings, false);
                    docResult = (SrmDocument)docResult.ReplaceChild(nodePepGroup
                        .ChangeAutoManageChildren(false)
                        .ChangeChildrenChecked(childrenNew));
                }
            }

            var pepModsNew = pepMods.DeclareExplicitMods(docResult, listGlobalStaticMods, listGlobalHeavyMods);
            if (Equals(pepModsNew, pepMods))
                return docResult;

            // Make sure any newly included modifications are added to the settings
            var settings = docResult.Settings.ChangePeptideModifications(m => pepModsNew);
            return docResult.ChangeSettings(settings);
        }

        public IdentityPath SearchDocumentForString(IdentityPath identityPath, string text, DisplaySettings settings, bool reverse, bool caseSensitive, IProgressMonitor progressMonitor)
        {
            var findOptions = new FindOptions()
                .ChangeText(text)
                .ChangeForward(!reverse)
                .ChangeCaseSensitive(caseSensitive);
            var findResult = SearchDocument(new Bookmark(identityPath), findOptions, settings, progressMonitor);
            if (findResult == null)
            {
                return null;
            }
            return findResult.Bookmark.IdentityPath;
        }

        public FindResult SearchDocument(Bookmark startPath, FindOptions findOptions, DisplaySettings settings, IProgressMonitor progressMonitor)
        {
            return FindNext(new BookmarkStartPosition(this, startPath, findOptions.Forward), findOptions, settings, progressMonitor);
        }

        private static FindResult FindNext(BookmarkStartPosition　start, FindOptions findOptions, DisplaySettings settings, IProgressMonitor progressMonitor)
        {
            var findPredicate = new FindPredicate(findOptions, settings);
            return findPredicate.FindNext(start, progressMonitor);
        }

        public SrmDocument ChangeStandardType(StandardType standardType, IEnumerable<IdentityPath> selPaths)
        {
            SrmDocument doc = this;
            var replacements = new List<NodeReplacement>();
            foreach (IdentityPath nodePath in selPaths)
            {
                var nodePep = doc.FindNode(nodePath) as PeptideDocNode;
                if (nodePep == null || nodePep.IsDecoy || Equals(standardType, nodePep.GlobalStandardType))
                    continue;
                replacements.Add(new NodeReplacement(nodePath.Parent, nodePep.ChangeStandardType(standardType)));
            }
            doc = (SrmDocument) doc.ReplaceChildren(replacements);
            return doc;
        }

        public IEnumerable<PeptideDocNode> GetSurrogateStandards()
        {
            return Molecules.Where(mol => Equals(mol.GlobalStandardType, StandardType.SURROGATE_STANDARD));
        }

        public SrmDocument BeginDeferSettingsChanges()
        {
            return ChangeProp(ImClone(this), im => im.DeferSettingsChanges = true);
        }

        public SrmDocument EndDeferSettingsChanges(SrmDocument originalDocument, SrmSettingsChangeMonitor progressMonitor)
        {
            var docWithOriginalSettings = (SrmDocument) ChangeProp(ImClone(this), im =>
            {
                im.Settings = originalDocument.Settings;
                im.DeferSettingsChanges = false;
            }).ChangeChildren(originalDocument.Children);
            var doc = docWithOriginalSettings
                .ChangeSettings(Settings, progressMonitor)
                .ChangeMeasuredResults(Settings.MeasuredResults, progressMonitor);
            doc = (SrmDocument) doc.ChangeChildren(Children.ToArray());
            return doc;
        }
        public IEnumerable<ChromatogramSet> GetSynchronizeIntegrationChromatogramSets()
        {
            if (!Settings.HasResults)
                yield break;

            if (Settings.TransitionSettings.Integration.SynchronizedIntegrationAll)
            {
                // Synchronize all
                foreach (var chromSet in MeasuredResults.Chromatograms)
                    yield return chromSet;
                yield break;
            }

            var targets = Settings.TransitionSettings.Integration.SynchronizedIntegrationTargets?.ToHashSet();
            if (targets == null || targets.Count == 0)
            {
                // Synchronize none
                yield break;
            }

            var groupBy = Settings.TransitionSettings.Integration.SynchronizedIntegrationGroupBy;
            if (string.IsNullOrEmpty(groupBy))
            {
                // Synchronize individual replicates
                foreach (var chromSet in MeasuredResults.Chromatograms.Where(chromSet => targets.Contains(chromSet.Name)))
                    yield return chromSet;
                yield break;
            }

            // Synchronize by annotation
            var replicateValue = ReplicateValue.FromPersistedString(Settings, groupBy);
            var annotationCalculator = new AnnotationCalculator(this);
            foreach (var chromSet in MeasuredResults.Chromatograms)
            {
                var value = replicateValue.GetValue(annotationCalculator, chromSet);
                if (targets.Contains(Convert.ToString(value ?? string.Empty, CultureInfo.InvariantCulture)))
                    yield return chromSet;
            }
        }

        private object _referenceId = new object();
        /// <summary>
        /// Value which is unique to this instance of the SrmDocument.
        /// This enables you to determine whether another SrmDocument is ReferenceEquals to this, without
        /// having to hold onto a reference to this.
        /// <see cref="pwiz.Skyline.Model.Databinding.CachedValue{T}"/>
        /// </summary>
        public object ReferenceId { get { return _referenceId; } }
        protected override object ImmutableClone()
        {
            SrmDocument document = (SrmDocument) base.ImmutableClone();
            document._referenceId = new object();
            return document;
        }

        #region Implementation of IXmlSerializable
        /// <summary>
        /// For deserialization
        /// </summary>
// ReSharper disable UnusedMember.Local
        private SrmDocument()
// ReSharper restore UnusedMember.Local
            : base(new SrmDocumentId())
        {            
        }

        /// <summary>
        /// Deserializes document from XML.
        /// </summary>
        /// <param name="reader">The reader positioned at the document start tag</param>
        public void ReadXml(XmlReader reader)
        {
            if (Settings != null)
            {
                throw new InvalidOperationException();
            }
            var documentReader = new DocumentReader();
            documentReader.ReadXml(reader);
            FormatVersion = documentReader.FormatVersion;
            Settings = documentReader.Settings;

            if (documentReader.Children == null)
                SetChildren(new PeptideGroupDocNode[0]);
            else
            {
                var children = documentReader.Children;

                // Make sure peptide standards lists are up to date
                Settings = Settings.CachePeptideStandards(new PeptideGroupDocNode[0], children);

                SetChildren(UpdateResultsSummaries(children, new Dictionary<int, PeptideDocNode>()));

                IsProteinMetadataPending = CalcIsProteinMetadataPending(); // Background loaders are about to kick in, they need this info.
            }

            Settings = Settings.ChangePeptideSettings(Settings.PeptideSettings.ChangeIntegration(
                Settings.PeptideSettings.Integration.ChangeScoreQValueMap(
                    ScoreQValueMap.FromMoleculeGroups(MoleculeGroups))));

            SetDocumentType(); // Note proteomic vs small_molecules vs mixed

            AuditLog = AuditLog ?? new AuditLogList();
        }

        public SrmDocument ReadAuditLog(string documentPath, string expectedSkylineDocumentHash, Func<AuditLogEntry> getDefaultEntry)
        {
            var auditLog = new AuditLogList();
            var auditLogPath = GetAuditLogPath(documentPath);
            bool needNewGuid = false;
            if (File.Exists(auditLogPath))
            {
                if (AuditLogList.ReadFromFile(auditLogPath, out var auditLogList))
                {
                    auditLog = auditLogList;

                    if (expectedSkylineDocumentHash != auditLogList.DocumentHash.HashString)
                    {
                        var entry = getDefaultEntry() ?? AuditLogEntry.CreateUndocumentedChangeEntry();
                        auditLog = new AuditLogList(entry.ChangeParent(auditLog.AuditLogEntries));
                        needNewGuid = true;
                    }
                }
            }
            else if (Settings.DataSettings.IsAuditLoggingEnabled)
            {
                needNewGuid = true;
            }

            var result = ChangeDocumentHash(expectedSkylineDocumentHash).ChangeAuditLog(auditLog);
            if (needNewGuid)
            {
                result = result.ChangeDocumentGuid();
            }
            return result;
        }

        public void WriteXml(XmlWriter writer)
        {
            SerializeToXmlWriter(writer, SkylineVersion.CURRENT, null, null);
        }

        public void SerializeToXmlWriter(XmlWriter writer, SkylineVersion skylineVersion, IProgressMonitor progressMonitor,
            IProgressStatus progressStatus)
        {
            var document = DocumentAnnotationUpdater.UpdateAnnotations(this, progressMonitor, progressStatus);
            var documentWriter = new DocumentWriter(document, skylineVersion);
            if (progressMonitor != null)
            {
                int transitionsWritten = 0;
                int totalTransitionCount = MoleculeTransitionCount;
                documentWriter.WroteTransitions += count =>
                {
                    transitionsWritten += count;
                    progressStatus = progressStatus.UpdatePercentCompleteProgress(progressMonitor, transitionsWritten, totalTransitionCount);
                };
            }
            documentWriter.WriteXml(writer);
        }

        public static string GetAuditLogPath(string docPath)
        {
            if (string.IsNullOrEmpty(docPath))
                return docPath;

            var directory = Path.GetDirectoryName(docPath);

            if (directory == null)
                return null;

            var fileName = Path.GetFileNameWithoutExtension(docPath) + AuditLogList.EXT;
            return Path.Combine(directory, fileName);
        }

        public void SerializeToFile(string tempName, string displayName, SkylineVersion skylineVersion, IProgressMonitor progressMonitor)
        {
            string hash;
            using (var writer = new XmlTextWriter(HashingStream.CreateWriteStream(tempName), Encoding.UTF8))
            {
                writer.Formatting = Formatting.Indented;
                hash = Serialize(writer, displayName, skylineVersion, progressMonitor);
            }

            var auditLogPath = GetAuditLogPath(displayName);

            if (Settings.DataSettings.AuditLogging && AuditLog != null)
            {
                var auditLog = AuditLog.RecomputeEnExtraInfos()
                    .RecalculateHashValues(skylineVersion.SrmDocumentVersion, hash);
                auditLog.WriteToFile(auditLogPath, hash, skylineVersion.SrmDocumentVersion);
            }
            else if (File.Exists(auditLogPath))
                Helpers.TryTwice(() => File.Delete(auditLogPath));
        }

        public string Serialize(XmlTextWriter writer, string displayName, SkylineVersion skylineVersion, IProgressMonitor progressMonitor)
        {
            writer.WriteStartDocument();
            writer.WriteStartElement(@"srm_settings");
            SerializeToXmlWriter(writer, skylineVersion, progressMonitor, new ProgressStatus(Path.GetFileName(displayName)));
            writer.WriteEndElement();
            writer.WriteEndDocument();
            writer.Flush();
            return ((HashingStream) writer.BaseStream)?.Done();
        }

        public XmlSchema GetSchema()
        {
            return null;
        }

        public void ValidateResults()
        {
            foreach (PeptideDocNode nodePep in Molecules)
            {
                ValidateChromInfo(Settings, nodePep.Results);
                foreach (TransitionGroupDocNode nodeGroup in nodePep.Children)
                {
                    ValidateChromInfo(Settings, nodeGroup.Results);
                    foreach (TransitionDocNode nodeTran in nodeGroup.Transitions)
                    {
                        ValidateChromInfo(Settings, nodeTran.Results);
                    }
                }
            }
        }

        private static void ValidateChromInfo<TInfo>(SrmSettings settings, Results<TInfo> results)
            where TInfo : ChromInfo
        {
            if (!settings.HasResults)
            {
                if (results != null)
                    throw new InvalidDataException(ModelResources.SrmDocumentValidateChromInfoResults_found_in_document_with_no_replicates);
                return;
            }
            // This check was a little too agressive.
            // If a node's transition count is zero, then it can still have null for results.
//            if (results == null)
//                throw new InvalidDataException("DocNode missing results in document with replicates.");
            if (results != null)
                results.Validate(settings);
        }

        public double GetCollisionEnergy(PeptideDocNode nodePep, TransitionGroupDocNode nodeGroup, TransitionDocNode nodeTran, int step)
        {
            return GetCollisionEnergy(Settings, nodePep, nodeGroup, nodeTran,
                                      Settings.TransitionSettings.Prediction.CollisionEnergy, step);
        }

        public static double GetCollisionEnergy(SrmSettings settings, PeptideDocNode nodePep,
            TransitionGroupDocNode nodeGroup, TransitionDocNode nodeTran, CollisionEnergyRegression regression, int step)
        {
            var ce = GetExplicitCollisionEnergy(nodeGroup, nodeTran);
            if (regression != null)
            {
                // If still no explicit CE value found the CE is calculated using the provided regression, if any.
                if (!ce.HasValue)
                {
                    var charge = nodeGroup.TransitionGroup.PrecursorAdduct;
                    var mz = settings.GetRegressionMz(nodePep, nodeGroup);
                    ce = regression.GetCollisionEnergy(charge, mz);
                }
                return ce.Value + regression.StepSize * step;
            }
            return ce ?? 0.0;
        }

        private static double? GetExplicitCollisionEnergy(TransitionGroupDocNode nodeGroup, TransitionDocNode nodeTran)
        {
            double? ce = null;
            if (nodeTran != null)
            {
                // Collision Energy explicitly declared at the transition level is taken to be the correct value.
                ce = nodeTran.ExplicitValues.CollisionEnergy;
            }
            else
            {
                // If we're only given a precursor, use the explicit CE of its children if they all agree.
                var ceValues = nodeGroup.Transitions.Select(node =>
                    node.ExplicitValues.CollisionEnergy).Distinct().ToArray();
                if (ceValues.Length == 1)
                {
                    ce = ceValues[0];
                }
            }
            // If no transition-level declaration then explicitly declared value at the precursor level is used.
            return ce ?? nodeGroup.ExplicitValues.CollisionEnergy;
        }

        public double? GetOptimizedCollisionEnergy(PeptideDocNode nodePep, TransitionGroupDocNode nodeGroup, TransitionDocNode nodeTransition)
        {
            var prediction = Settings.TransitionSettings.Prediction;
            var methodType = prediction.OptimizedMethodType;
            var lib = prediction.OptimizedLibrary;
            if (lib != null && !lib.IsNone && nodeTransition != null)
            {
                var optimization = lib.GetOptimization(OptimizationType.collision_energy,
                    Settings.GetSourceTarget(nodePep), nodeGroup.PrecursorAdduct,
                    nodeTransition.FragmentIonName, nodeTransition.Transition.Adduct);
                if (optimization != null)
                {
                    return optimization.Value;
                }
            }

            if (prediction.OptimizedMethodType != OptimizedMethodType.None)
            {
                return OptimizationStep<CollisionEnergyRegression>.FindOptimizedValue(Settings,
                    nodePep, nodeGroup, nodeTransition, methodType, prediction.CollisionEnergy,
                    GetCollisionEnergy);
            }

            return null;
        }

        public double GetDeclusteringPotential(PeptideDocNode nodePep,
            TransitionGroupDocNode nodeGroup, TransitionDocNode nodeTran, int step)
        {
            return GetDeclusteringPotential(Settings, nodePep, nodeGroup, nodeTran,
                                            Settings.TransitionSettings.Prediction.DeclusteringPotential, step);
        }

        public static double GetDeclusteringPotential(SrmSettings settings, PeptideDocNode nodePep,
            TransitionGroupDocNode nodeGroup, TransitionDocNode nodeTran, DeclusteringPotentialRegression regression, int step)
        {
            if (ExplicitTransitionValues.Get(nodeTran).DeclusteringPotential.HasValue)
                return nodeTran.ExplicitValues.DeclusteringPotential.Value; // Explicitly set, overrides calculation
            if (regression == null)
                return 0;
            double mz = settings.GetRegressionMz(nodePep, nodeGroup);
            return regression.GetDeclustringPotential(mz) + regression.StepSize * step;
        }

        public double GetOptimizedDeclusteringPotential(PeptideDocNode nodePep, TransitionGroupDocNode nodeGroup, TransitionDocNode nodeTransition)
        {
            var prediction = Settings.TransitionSettings.Prediction;
            var methodType = prediction.OptimizedMethodType;
            var regression = prediction.DeclusteringPotential;

            return OptimizationStep<DeclusteringPotentialRegression>.FindOptimizedValue(Settings,
                nodePep, nodeGroup, nodeTransition, methodType, regression, GetDeclusteringPotential);
        }

        public IEnumerable<string> GetMissingCompensationVoltages(CompensationVoltageParameters.Tuning tuneLevel)
        {
            if (tuneLevel.Equals(CompensationVoltageParameters.Tuning.none))
                yield break;

            var lib = Settings.HasOptimizationLibrary
                ? Settings.TransitionSettings.Prediction.OptimizedLibrary
                : null;
            var optType = CompensationVoltageParameters.GetOptimizationType(tuneLevel);

            foreach (var nodePep in Molecules)
            {
                foreach (var nodeTranGroup in nodePep.TransitionGroups.Where(nodeGroup => nodeGroup.Children.Any()))
                {
                    if (nodeTranGroup.ExplicitValues.CompensationVoltage.HasValue)
                        break;

                    if (lib != null && !lib.IsNone && lib.GetOptimization(optType, Settings.GetSourceTarget(nodePep),
                            nodeTranGroup.PrecursorAdduct) != null)
                        break;

                    double? cov;
                    switch (tuneLevel)
                    {
                        case CompensationVoltageParameters.Tuning.fine:
                            cov = OptimizationStep<CompensationVoltageRegressionFine>.FindOptimizedValueFromResults(
                                Settings, nodePep, nodeTranGroup, null, OptimizedMethodType.Precursor, GetCompensationVoltageFine);
                            break;
                        case CompensationVoltageParameters.Tuning.medium:
                            cov = OptimizationStep<CompensationVoltageRegressionMedium>.FindOptimizedValueFromResults(
                                Settings, nodePep, nodeTranGroup, null, OptimizedMethodType.Precursor, GetCompensationVoltageMedium);
                            break;
                        default:
                            cov = OptimizationStep<CompensationVoltageRegressionRough>.FindOptimizedValueFromResults(
                                Settings, nodePep, nodeTranGroup, null, OptimizedMethodType.Precursor, GetCompensationVoltageRough);
                            break;
                    }

                    if (!cov.HasValue)
                    {
                        // Check for CoV as an ion mobility parameter
                        var libKey = nodeTranGroup.GetLibKey(Settings, nodePep);
                        var imInfo = Settings.GetIonMobilities(new[] { libKey }, null);
                        var im = imInfo.GetLibraryMeasuredIonMobilityAndCCS(libKey, nodeTranGroup.PrecursorMz, null);
                        if (im.IonMobility.Units == eIonMobilityUnits.compensation_V)
                        {
                            cov = im.IonMobility.Mobility;
                        }
                    }

                    if (!cov.HasValue || cov.Value.Equals(0))
                    {
                        yield return nodeTranGroup.ToString();
                    }
                }
            }
        }

        public CompensationVoltageParameters.Tuning HighestCompensationVoltageTuning()
        {
            if (Settings.HasOptimizationLibrary)
            {
                // Optimization library may contain fine tune CoV values
                if (Settings.TransitionSettings.Prediction.OptimizedLibrary.HasType(OptimizationType.compensation_voltage_fine))
                    return CompensationVoltageParameters.Tuning.fine;
            }

            // Get highest tune level imported
            var highestTuneLevel = CompensationVoltageParameters.Tuning.none;
            if (Settings.HasResults)
            {
                foreach (var chromatogram in Settings.MeasuredResults.Chromatograms)
                {
                    if (chromatogram.OptimizationFunction == null)
                        continue;

                    var optType = chromatogram.OptimizationFunction.OptType;
                    if (OptimizationType.compensation_voltage_fine.Equals(optType))
                    {
                        return CompensationVoltageParameters.Tuning.fine;
                    }
                    else if (highestTuneLevel < CompensationVoltageParameters.Tuning.medium &&
                             OptimizationType.compensation_voltage_medium.Equals(optType))
                    {
                        highestTuneLevel = CompensationVoltageParameters.Tuning.medium;
                    }
                    else if (highestTuneLevel < CompensationVoltageParameters.Tuning.rough &&
                             OptimizationType.compensation_voltage_rough.Equals(optType))
                    {
                        highestTuneLevel = CompensationVoltageParameters.Tuning.rough;
                    }
                }
            }
            return highestTuneLevel;
        }

        public IEnumerable<string> GetPrecursorsWithoutTopRank(int primaryTransitionCount, int? schedulingReplicateIndex)
        {
            foreach (var seq in MoleculeGroups)
            {
                foreach (PeptideDocNode nodePep in seq.Children)
                {
                    foreach (TransitionGroupDocNode nodeGroup in nodePep.Children.Where(nodeGroup => ((TransitionGroupDocNode)nodeGroup).TransitionCount > 1))
                    {
                        bool rankOne = false;
                        foreach (TransitionDocNode nodeTran in nodeGroup.Children)
                        {
                            var groupPrimary = primaryTransitionCount > 0
                                ? nodePep.GetPrimaryResultsGroup(nodeGroup)
                                : null;
                            int? rank = nodeGroup.GetRank(groupPrimary, nodeTran, schedulingReplicateIndex);
                            if (rank.HasValue && rank == 1)
                            {
                                rankOne = true;
                                break;
                            }
                        }
                        if (!rankOne)
                        {
                            yield return nodeGroup.ToString();
                        }
                    }
                }
            }
        }

        public double GetCompensationVoltage(PeptideDocNode nodePep, TransitionGroupDocNode nodeGroup, TransitionDocNode nodeTran, int step, CompensationVoltageParameters.Tuning tuneLevel)
        {
            var cov = Settings.TransitionSettings.Prediction.CompensationVoltage;
            switch (tuneLevel)
            {
                case CompensationVoltageParameters.Tuning.fine:
                    return GetCompensationVoltageFine(Settings, nodePep, nodeGroup, nodeTran, cov, step);   
                case CompensationVoltageParameters.Tuning.medium:
                    return GetCompensationVoltageMedium(Settings, nodePep, nodeGroup, nodeTran, cov, step);
                default:
                    return GetCompensationVoltageRough(Settings, nodePep, nodeGroup, nodeTran, cov, step);
            }
        }

        private static double GetCompensationVoltageRough(SrmSettings settings, PeptideDocNode nodePep,
            TransitionGroupDocNode nodeGroup, TransitionDocNode nodeTran, CompensationVoltageParameters regression, int step)
        {
            if (regression == null)
                return 0;

            return (regression.MinCov + regression.MaxCov)/2 + regression.StepSizeRough*step;
        }

        private static double GetCompensationVoltageMedium(SrmSettings settings, PeptideDocNode nodePep,
            TransitionGroupDocNode nodeGroup, TransitionDocNode nodeTran, CompensationVoltageParameters regression, int step)
        {
            if (regression == null)
                return 0;

            double? covRough = OptimizationStep<CompensationVoltageRegressionRough>.FindOptimizedValueFromResults(settings,
                nodePep, nodeGroup, null, OptimizedMethodType.Precursor, GetCompensationVoltageRough);
            return covRough.HasValue ? covRough.Value + regression.StepSizeMedium*step : 0;
        }

        public static double GetCompensationVoltageFine(SrmSettings settings, PeptideDocNode nodePep,
            TransitionGroupDocNode nodeGroup, TransitionDocNode nodeTran, CompensationVoltageParameters regression, int step)
        {
            if (regression == null)
                return 0;

            double? covMedium = OptimizationStep<CompensationVoltageRegressionMedium>.FindOptimizedValueFromResults(settings,
                nodePep, nodeGroup, null, OptimizedMethodType.Precursor, GetCompensationVoltageMedium);
            return covMedium.HasValue ? covMedium.Value + regression.StepSizeFine*step : 0;
        }

        public double? GetOptimizedCompensationVoltage(PeptideDocNode nodePep, TransitionGroupDocNode nodeGroup, CompensationVoltageParameters.Tuning tuneLevel)
        {
            if (nodeGroup.ExplicitValues.CompensationVoltage.HasValue)
                return nodeGroup.ExplicitValues.CompensationVoltage.Value;

            var prediction = Settings.TransitionSettings.Prediction;
            var lib = prediction.OptimizedLibrary;

            if (lib != null && !lib.IsNone)
            {
                var optimization = lib.GetOptimization(CompensationVoltageParameters.GetOptimizationType(tuneLevel),
                    Settings.GetSourceTarget(nodePep), nodeGroup.PrecursorAdduct);
                if (optimization != null)
                    return optimization.Value;
            }

            var covMain = prediction.CompensationVoltage;
            if (covMain == null)
                return null;

            switch (tuneLevel)
            {
                case CompensationVoltageParameters.Tuning.fine:
                    return OptimizationStep<CompensationVoltageRegressionFine>.FindOptimizedValue(Settings, nodePep,
                        nodeGroup, null, OptimizedMethodType.Precursor, covMain.RegressionFine,
                        GetCompensationVoltageFine);
                case CompensationVoltageParameters.Tuning.medium:
                    return OptimizationStep<CompensationVoltageRegressionMedium>.FindOptimizedValue(Settings, nodePep,
                        nodeGroup, null, OptimizedMethodType.Precursor, covMain.RegressionMedium,
                        GetCompensationVoltageMedium);
                case CompensationVoltageParameters.Tuning.rough:
                    return OptimizationStep<CompensationVoltageRegressionRough>.FindOptimizedValue(Settings, nodePep,
                        nodeGroup, null, OptimizedMethodType.Precursor, covMain.RegressionRough,
                        GetCompensationVoltageRough);
            }
            return null;
        }


        #endregion

        /// <summary>
        /// Compares documents, returns null if equal, or a text diff if not
        /// </summary>
        public static string EqualsVerbose(SrmDocument expected, SrmDocument actual)
        {
            if (ReferenceEquals(null, expected))
            {
                return ReferenceEquals(null, actual) ? null : @"expected a null document";
            }
            if (ReferenceEquals(null, actual))
            {
                return @"expected a non-null document";
            }
            if (expected.Equals(actual))
            {
                return null;
            }

            string textExpected;
            using (var stringWriterExpected = new StringWriter())
            using (var xmlWriterExpected = new XmlTextWriter(stringWriterExpected))
            {
                xmlWriterExpected.Formatting = Formatting.Indented;
                expected.Serialize(xmlWriterExpected, null, SkylineVersion.CURRENT, null);
                textExpected = stringWriterExpected.ToString();
            }
            string textActual;
            using (var stringWriterActual = new StringWriter())
            using (var xmlWriterActual = new XmlTextWriter(stringWriterActual))
            {
                xmlWriterActual.Formatting = Formatting.Indented;
                actual.Serialize(xmlWriterActual, null, SkylineVersion.CURRENT, null);
                textActual = stringWriterActual.ToString();
            }

            var linesExpected = textExpected.Split('\n');
            var linesActual = textActual.Split('\n');
            int lineNumber;
            for (lineNumber = 0; lineNumber < linesExpected.Length && lineNumber < linesActual.Length; lineNumber++)
            {
                var lineExpected = linesExpected[lineNumber];
                var lineActual = linesActual[lineNumber];
                if (!Equals(lineExpected, lineActual))
                {
                    return $@"Expected XML representation of document does not match actual at line {lineNumber}\n" +
                           $@"Expected line:\n{lineExpected}\n" +
                           $@"Actual line:\n{lineActual}\n" +
                           $@"Expected full document:\n{textExpected}\n" +
                           $@"Actual full document:\n{textActual}\n";
                }
            }
            if (lineNumber < linesExpected.Length || lineNumber < linesActual.Length)
            {
                return @"Expected XML representation of document is not the same length as actual\n"+
                       $@"Expected full document:\n{textExpected}\n"+
                       $@"Actual full document:\n{textActual}\n";
            }

            return @"Expected document does not match actual, but the difference does not appear in the XML representation. Difference may be in a library instead.";
        }

        /// <summary>
        /// If the passed in IdentityPath is below the specified Level, then return the ancestor IdentityPath
        /// at the specified level.
        /// If the passed in IdentityPath is above the specified level, then return all descendent IdentityPaths
        /// at the specified level.
        /// </summary>
        public IEnumerable<IdentityPath> EnumeratePathsAtLevel(IdentityPath identityPath, Level level)
        {
            if ((int) level < identityPath.Depth)
            {
                identityPath = identityPath.GetPathTo((int) level);
            }

            var docNode = FindNode(identityPath);
            if (docNode == null)
            {
                return Enumerable.Empty<IdentityPath>();
            }

            IEnumerable<Tuple<IdentityPath, DocNode>> docNodeTuples = new[] {Tuple.Create(identityPath, docNode)};
            for (int depth = identityPath.Depth; depth < (int) level; depth++)
            {
                docNodeTuples = docNodeTuples.SelectMany(tuple =>
                    ((DocNodeParent) tuple.Item2).Children.Select(child =>
                        Tuple.Create(new IdentityPath(tuple.Item1, child.Id), child)));
            }

            return docNodeTuples.Select(tuple => tuple.Item1);
        }

<<<<<<< HEAD
        public SrmDocument ChangeDocumentGuid()
        {
            return ChangeSettings(Settings.ChangeDataSettings(Settings.DataSettings.ChangeDocumentGuid()));
=======
        public SrmDocument ForgetOriginalMoleculeTargets()
        {
            var newChildren = MoleculeGroups.Select(peptideDocNode => peptideDocNode.ForgetOriginalMoleculeTargets())
                .Cast<DocNode>().ToList();
            if (ArrayUtil.ReferencesEqual(newChildren, Children))
            {
                return this;
            }

            return (SrmDocument) ChangeChildren(newChildren);
>>>>>>> 098a63bf
        }

        #region object overrides

        public bool Equals(SrmDocument obj)
        {
            if (ReferenceEquals(null, obj)) return false;
            if (ReferenceEquals(this, obj)) return true;
            if (!base.Equals(obj))
                return false;
            if (!Equals(obj.Settings, Settings))
                return false;
            if (!Equals(obj.DeferSettingsChanges, DeferSettingsChanges))
                return false;
            return true;
        }

        public override bool Equals(object obj)
        {
            if (ReferenceEquals(null, obj)) return false;
            if (ReferenceEquals(this, obj)) return true;
            return Equals(obj as SrmDocument);
        }

        public override int GetHashCode()
        {
            unchecked
            {
                return (base.GetHashCode()*397) ^ Settings.GetHashCode();
            }
        }

        #endregion
    }


    public class SrmDocumentPair : ObjectPair<SrmDocument>
    {
        protected SrmDocumentPair(SrmDocument oldDoc, SrmDocument newDoc, SrmDocument.DOCUMENT_TYPE defaultDocumentTypeForAuditLog)
            : base(oldDoc, newDoc)
        {
            NewDocumentType = newDoc != null && newDoc.DocumentType != SrmDocument.DOCUMENT_TYPE.none 
                ? newDoc.DocumentType
                : defaultDocumentTypeForAuditLog;
            OldDocumentType = oldDoc != null && oldDoc.DocumentType != SrmDocument.DOCUMENT_TYPE.none 
                ? oldDoc.DocumentType
                : NewDocumentType;
        }

        public static SrmDocumentPair Create(SrmDocument oldDoc, SrmDocument newDoc, 
            SrmDocument.DOCUMENT_TYPE defaultDocumentTypeForLogging)
        {
            return new SrmDocumentPair(oldDoc, newDoc, defaultDocumentTypeForLogging);
        }

        public ObjectPair<object> ToObjectType()
        {
            return Transform(doc => (object) doc);
        }

        public SrmDocument OldDoc { get { return OldObject; } }
        public SrmDocument NewDoc { get { return NewObject; } }

        // Used for "peptide"->"molecule" translation cue in human readable logs
        public SrmDocument.DOCUMENT_TYPE OldDocumentType { get; private set; } // Useful when something in document is being removed, which might cause a change from mixed to proteomic but you want to log event as "molecule" rather than "peptide"
        public SrmDocument.DOCUMENT_TYPE NewDocumentType { get; private set; } // Useful when something is being added, which might cause a change from proteomic to mixed so you want to log event as "molecule" rather than "peptide"

    }

    public class Targets
    {
        private readonly SrmDocument _doc;
        public Targets(SrmDocument doc)
        {
            _doc = doc;
        }

        [TrackChildren(ignoreName:true)]
        public IList<DocNode> Children
        {
            get { return _doc.Children; }
        }
    }
}
<|MERGE_RESOLUTION|>--- conflicted
+++ resolved
@@ -1,2820 +1,2819 @@
-﻿/*
- * Original author: Brendan MacLean <brendanx .at. u.washington.edu>,
- *                  MacCoss Lab, Department of Genome Sciences, UW
- *
- * Copyright 2009 University of Washington - Seattle, WA
- * 
- * Licensed under the Apache License, Version 2.0 (the "License");
- * you may not use this file except in compliance with the License.
- * You may obtain a copy of the License at
- *
- *     http://www.apache.org/licenses/LICENSE-2.0
- *
- * Unless required by applicable law or agreed to in writing, software
- * distributed under the License is distributed on an "AS IS" BASIS,
- * WITHOUT WARRANTIES OR CONDITIONS OF ANY KIND, either express or implied.
- * See the License for the specific language governing permissions and
- * limitations under the License.
- */
-//TODO transitions and transition group
-// Move stuff to refinement
-
-// Note to those extending the document model:
-// All objects participating in the document model must be immutable.
-// An immutable document has many advantages, primary among those are 
-// simplifying synchronization in a multi-threaded system, allowing
-// eventual consistency, and maintaining a history of entire documents
-// at a cost of only the depth of the change in the document tree, with
-// many documents sharing the majority of their in memory objects.  This
-// allows undo/redo that simply points to a document in the history.
-//
-// Simple immutable objects may have only a constructor and property
-// getters with private setters.  More complex objects should derive
-// from the class Immutable.  The should still have only property getters
-// and private setters, and should only change at 3 times:
-//     1. In a constructor
-//     2. During deserialization (immediately after construction)
-//     3. In a Change<property>() method, using ImClone()
-// Directly modifying an existing object in memory after it has been
-// fully constructed, will break undo/redo, since the object may be
-// referenced by many documents in the history.
-//
-// More complex objects should also consider implementing IValidating
-// to ensure that the class remains valid in all three of the cases
-// described above.
-
-using System;
-using System.Collections.Generic;
-using System.Data;
-using System.Globalization;
-using System.Linq;
-using System.IO;
-using System.Text;
-using System.Threading;
-using System.Xml;
-using System.Xml.Schema;
-using System.Xml.Serialization;
-using pwiz.Common.Chemistry;
-using pwiz.Common.SystemUtil;
-using pwiz.Skyline.Controls.Graphs;
-using pwiz.Skyline.Controls.SeqNode;
-using pwiz.Skyline.Model.AuditLog;
-using pwiz.Skyline.Model.DocSettings;
-using pwiz.Skyline.Model.DocSettings.Extensions;
-using pwiz.Skyline.Model.Find;
-using pwiz.Skyline.Model.IonMobility;
-using pwiz.Skyline.Model.Irt;
-using pwiz.Skyline.Model.Lib;
-using pwiz.Skyline.Model.Optimization;
-using pwiz.Skyline.Model.Proteome;
-using pwiz.Skyline.Model.Results.Scoring;
-using pwiz.Skyline.Model.RetentionTimes;
-using pwiz.Skyline.Properties;
-using pwiz.Skyline.Util;
-using pwiz.Skyline.Model.Results;
-using pwiz.Skyline.Model.Serialization;
-using pwiz.Skyline.Util.Extensions;
-
-namespace pwiz.Skyline.Model
-{
-    /// <summary>
-    /// Exposes get/set methods for the container of an immutable <see cref="SrmDocument"/>.
-    /// </summary>
-    public interface IDocumentContainer
-    {
-        /// <summary>
-        /// Get the current contained document.
-        /// </summary>
-        SrmDocument Document { get; }
-
-        /// <summary>
-        /// Get the path to the current save location of the document, or
-        /// null if the document is not saved.
-        /// </summary>
-        string DocumentFilePath { get; }
-
-        /// <summary>
-        /// Set the contained document, if the original document is the same as the
-        /// current document.
-        /// </summary>
-        /// <param name="docNew">A new version of the current document</param>
-        /// <param name="docOriginal">The version from which the new version was derived</param>
-        /// <returns>True if the document was successfully set</returns>
-        bool SetDocument(SrmDocument docNew, SrmDocument docOriginal);
-
-        /// <summary>
-        /// Adds an event handler to the container's document changed event. The
-        /// event handler must be thread safe, as it may be called on any thread.
-        /// </summary>
-        /// <param name="listener">The event handler to add</param>
-        void Listen(EventHandler<DocumentChangedEventArgs> listener);
-
-        /// <summary>
-        /// Removes an event handler from the container's document changed event.
-        /// </summary>
-        /// <param name="listener">The event handler to remove</param>
-        void Unlisten(EventHandler<DocumentChangedEventArgs> listener);
-
-        /// <summary>
-        /// Returns true if the container is in teardown, and we should not attempt any document changes.
-        /// </summary>
-        bool IsClosing { get; }
-
-        /// <summary>
-        /// Tracking active background loaders for a container - helps in test harness SkylineWindow teardown
-        /// </summary>
-        IEnumerable<BackgroundLoader> BackgroundLoaders { get; }
-        void AddBackgroundLoader(BackgroundLoader loader);
-        void RemoveBackgroundLoader(BackgroundLoader loader);
-    }
-
-    /// <summary>
-    /// Exposes get and event registering methods for the container of an
-    /// immutable <see cref="SrmDocument"/>, for use in UI thread components.
-    /// </summary>
-    public interface IDocumentUIContainer : IDocumentContainer
-    {
-        /// <summary>
-        /// Get the current document for display in the UI.
-        /// </summary>
-        SrmDocument DocumentUI { get; }
-
-        /// <summary>
-        /// Adds an event handler to the container's document UI changed event. The
-        /// event handler must be thread safe, as it may be called on any thread.
-        /// </summary>
-        /// <param name="listener">The event handler to add</param>
-        void ListenUI(EventHandler<DocumentChangedEventArgs> listener);
-
-        /// <summary>
-        /// Removes an event handler from the container's document UI changed event.
-        /// </summary>
-        /// <param name="listener">The event handler to remove</param>
-        void UnlistenUI(EventHandler<DocumentChangedEventArgs> listener);
-
-        /// <summary>
-        /// Returns focus to the main document UI
-        /// </summary>
-        void FocusDocument();
-
-        /// <summary>
-        /// True if the UI is in the middle of an undo/redo operation
-        /// </summary>
-        bool InUndoRedo { get; }
-    }
-
-    /// <summary>
-    /// EventArgs supplied with the <see cref="SkylineWindow.DocumentUIChangedEvent"/>.
-    /// The previous document is supplied to allow localized modifications based
-    /// on a diff between the two documents.
-    /// </summary>
-    public class DocumentChangedEventArgs : EventArgs
-    {
-        public DocumentChangedEventArgs(SrmDocument documentPrevious, bool isOpeningFile = false, bool inSelUpdateLock = false)
-        {
-            DocumentPrevious = documentPrevious;
-            IsInSelUpdateLock = inSelUpdateLock;
-            IsOpeningFile = isOpeningFile;
-        }
-
-        public SrmDocument DocumentPrevious { get; private set; }
-
-        /// <summary>
-        /// True when SequenceTree.IsInUpdateLock is set, which means the selection
-        /// cannot be trusted as reflecting the current document.
-        /// </summary>
-        public bool IsInSelUpdateLock { get; private set; }
-
-        /// <summary>
-        /// True when the document change is caused by opening a file
-        /// </summary>
-        public bool IsOpeningFile { get; private set; }
-    }
-
-    /// <summary>
-    /// Root <see cref="Identity"/> class for a document.
-    /// </summary>
-    public class SrmDocumentId : Identity
-    {
-    }
-
-    /// <summary>
-    /// The <see cref="SrmDocument"/> class and all of the model objects it includes
-    /// are entirely immutable.  This means a reference to document is always entirely
-    /// complete, and requires no synchronization to use with multiple threads.
-    /// <para>
-    /// All changes produce a new document with an incremented <see cref="RevisionIndex"/>.
-    /// On first consideration of this model, it may sound incredibly expensive, but,
-    /// in fact, the model is used in source code control systems like Subversion,
-    /// where changing a single file produces a new repository revision without
-    /// necessarily copying every file in the tree.  Only the path from the new
-    /// immutable child to the root need be modified.
-    /// </para><para>
-    /// The model for modifying a document within a multi-threaded system, then
-    /// becomes:
-    /// <list type="number">
-    /// <item><description>Acquire a reference to the current document</description></item>
-    /// <item><description>Create a modified document based on the revision acquired</description></item>
-    /// <item><description>Use <see cref="Interlocked.CompareExchange(ref object,object,object)"/>
-    ///                    to set the master reference, if it is still equal to the one acquired</description></item>
-    /// <item><description>If the attempt to set fails, return to the first step.</description></item>
-    /// </list>
-    /// </para><para>
-    /// This also allows the undo/redo stacks to become a simple history of documents,
-    /// rather than a record of actions taken to modify a mutable document.
-    /// </para>
-    /// </summary>
-    [XmlRoot(@"srm_settings")]
-    public class SrmDocument : DocNodeParent, IXmlSerializable
-    {
-        /// <summary>
-        /// Document extension on disk
-        /// </summary>
-        public const string EXT = ".sky";
-
-        public static string FILTER_DOC
-        {
-            get { return TextUtil.FileDialogFilter(ModelResources.SrmDocument_FILTER_DOC_Skyline_Documents, EXT); }
-        }
-
-        public static string FILTER_DOC_AND_SKY_ZIP
-        {
-            // Used only in the open file dialog.
-            get
-            {
-                return TextUtil.FileDialogFilter(ModelResources.SrmDocument_FILTER_DOC_AND_SKY_ZIP_Skyline_Files, EXT,
-                                                 SrmDocumentSharing.EXT_SKY_ZIP, SkypFile.EXT);
-            }    
-        }
-
-        public static readonly DocumentFormat FORMAT_VERSION = DocumentFormat.CURRENT;
-
-        public const int MAX_PEPTIDE_COUNT = 200 * 1000;
-        public const int MAX_TRANSITION_COUNT = 5 * 1000 * 1000;
-
-        public static int _maxTransitionCount = Install.Is64Bit ? MAX_TRANSITION_COUNT : MAX_TRANSITION_COUNT/5;   // To keep from running out of memory on 32-bit
-
-        public static int MaxTransitionCount
-        {
-            get { return _maxTransitionCount; }
-        }
-
-        /// <summary>
-        /// For testing to avoid needing to create 5,000,000 transitions to test transition count limits
-        /// </summary>
-        public static void SetTestMaxTransitonCount(int max)
-        {
-            _maxTransitionCount = max;
-        }
-
-        // Version of this document in deserialized XML
-
-        public SrmDocument(SrmSettings settings)
-            : base(new SrmDocumentId(), Annotations.EMPTY, new PeptideGroupDocNode[0], false)
-        {
-            FormatVersion = FORMAT_VERSION;
-            Settings = settings;
-            AuditLog = new AuditLogList();
-            SetDocumentType(); // Note proteomics vs  molecule vs mixed (as we're empty, will be set to none)
-        }
-
-        private SrmDocument(SrmDocument doc, SrmSettings settings, Action<SrmDocument> changeProps = null)
-            : base(doc.Id, Annotations.EMPTY, doc.Children, false)
-        {
-            FormatVersion = doc.FormatVersion;
-            RevisionIndex = doc.RevisionIndex;
-            UserRevisionIndex = doc.UserRevisionIndex;
-            Settings = doc.UpdateHasHeavyModifications(settings);
-            AuditLog = doc.AuditLog;
-            DocumentHash = doc.DocumentHash;
-            DeferSettingsChanges = doc.DeferSettingsChanges;
-            DocumentType = doc.DocumentType;
-
-            if (changeProps != null)
-                changeProps(this);
-        }
-
-        /// <summary>
-        /// Notes document contents type: proteomic, small molecule, or mixed (empty reports as proteomic),
-        /// which allows for quick discrimination between needs for proteomic and small molecule behavior.
-        /// N.B. For construction time and <see cref="OnChangingChildren"/> only!!! Mustn't break immutabilty contract.
-        ///
-        /// </summary>
-        private void SetDocumentType()
-        {
-            var hasPeptides = false;
-            var hasSmallMolecules = false;
-            foreach (var tg in MoleculeTransitionGroups)
-            {
-                hasPeptides |= !tg.IsCustomIon;
-                hasSmallMolecules |= tg.IsCustomIon;
-            }
-
-            if (hasSmallMolecules && hasPeptides)
-            {
-                DocumentType = DOCUMENT_TYPE.mixed;
-            }
-            else if (hasSmallMolecules)
-            {
-                DocumentType = DOCUMENT_TYPE.small_molecules;
-            }
-            else if (hasPeptides)
-            {
-                DocumentType = DOCUMENT_TYPE.proteomic;
-            }
-            else
-            {
-                DocumentType = DOCUMENT_TYPE.none;
-            }
-            Settings = UpdateHasHeavyModifications(Settings);
-        }
-
-        public override AnnotationDef.AnnotationTarget AnnotationTarget { 
-            get { throw new InvalidOperationException();}
-        }
-
-        public DocumentFormat FormatVersion { get; private set; }
-
-        /// <summary>
-        /// Monotonically increasing index, incremented each time a modified
-        /// document is created.  Works much like the revision count in Subversion.
-        /// And the immutable document architecture itself may have its roots in
-        /// source code control.
-        /// 
-        /// This index is in memory only, and is started at zero each time the
-        /// document is loaded from disk.
-        /// 
-        /// Also, this index is not included in the document content equality
-        /// functions, because doing so would break the main use case for document
-        /// equality: unit testing.
-        /// </summary>
-        public int RevisionIndex { get; private set; }
-
-        /// <summary>
-        /// Much like RevisionIndex, only it is incremented each time the user
-        /// changes the document. i.e. any time an Undo/Redo record is created.
-        /// </summary>
-        public int UserRevisionIndex { get; private set; }
-
-        /// <summary>
-        /// Document-wide settings information
-        /// </summary>
-        public SrmSettings Settings { get; private set; }
-
-        /// <summary>
-        /// Document hash that gets updated when the document is opened/saved
-        /// </summary>
-        public string DocumentHash { get; private set; }
-
-        public AuditLogList AuditLog { get; private set; }
-
-        public Targets Targets { get { return new Targets(this);} }
-
-        public bool DeferSettingsChanges { get; private set; }
-
-        /// <summary>
-        /// Convenience access to the <see cref="MeasuredResults"/> for easier debugging.
-        /// </summary>
-        public MeasuredResults MeasuredResults { get { return Settings.MeasuredResults; } }
-
-        /// <summary>
-        /// Node level depths below this node
-        /// </summary>
-// ReSharper disable InconsistentNaming
-        public enum Level { MoleculeGroups, Molecules, TransitionGroups, Transitions }
-// ReSharper restore InconsistentNaming
-
-        public int MoleculeGroupCount { get { return GetCount((int)Level.MoleculeGroups); } }
-        public int MoleculeCount { get { return GetCount((int)Level.Molecules); } }
-        public int MoleculeTransitionGroupCount { get { return GetCount((int)Level.TransitionGroups); } }
-        public int MoleculeTransitionCount { get { return GetCount((int)Level.Transitions); } }
-
-        // Convenience functions for ignoring non-proteomic (CustomIon) nodes - that is, getting only peptides
-        public int PeptideGroupCount { get { return PeptideGroups.Count(); } } 
-        public int PeptideCount { get { return Peptides.Count(); } } 
-        public int PeptideTransitionGroupCount { get { return PeptideTransitionGroups.Count(); } } 
-        public int PeptideTransitionCount { get { return PeptideTransitions.Count(); } }
-
-        // Convenience functions for ignoring proteomic nodes - that is, getting only custom ions
-        public int CustomIonCount { get { return CustomMolecules.Count(); } } 
-
-        /// <summary>
-        /// Quick access to document type proteomic/small_molecules/mixed, based on the assumption that 
-        /// TransitionGroups are purely proteomic or small molecule, but the document is not.
-        /// 
-        /// Empty documents report as none.
-        ///
-        /// These enum names are used on persisted settings for UI mode, so don't rename them as
-        /// it will confuse existing installations.
-        /// 
-        /// </summary>
-        public enum DOCUMENT_TYPE
-        {
-            proteomic,  
-            small_molecules,
-            mixed,
-            none // empty documents return this
-        };
-        public DOCUMENT_TYPE DocumentType { get; private set; }
-        public bool IsEmptyOrHasPeptides { get { return DocumentType != DOCUMENT_TYPE.small_molecules; } }
-        public bool HasPeptides { get { return DocumentType == DOCUMENT_TYPE.proteomic || DocumentType == DOCUMENT_TYPE.mixed; } }
-        public bool HasSmallMolecules { get { return DocumentType == DOCUMENT_TYPE.small_molecules || DocumentType == DOCUMENT_TYPE.mixed; } }
-
-        /// <summary>
-        /// Return all <see cref="PeptideGroupDocNode"/>s of any kind
-        /// </summary>
-        public IEnumerable<PeptideGroupDocNode> MoleculeGroups
-        {
-            get 
-            {
-                return Children.Cast<PeptideGroupDocNode>();
-            }
-        }
-
-        /// <summary>
-        /// Return all <see cref="PeptideGroupDocNode"/>s that contain peptides
-        /// </summary>
-        public IEnumerable<PeptideGroupDocNode> PeptideGroups 
-        {
-            get
-            {
-                return MoleculeGroups.Where(p => p.IsProteomic);
-            }
-        }
-
-        /// <summary>
-        /// Return all <see cref="PeptideDocNode"/> of any kind
-        /// </summary>
-        public IEnumerable<PeptideDocNode> Molecules
-        {
-            get 
-            {
-                return MoleculeGroups.SelectMany(node => node.Molecules);
-            }
-        }
-
-        /// <summary>
-        /// Return all <see cref="PeptideDocNode"/> that are actual peptides
-        /// </summary>
-        public IEnumerable<PeptideDocNode> Peptides
-        {
-            get
-            {
-                return Molecules.Where(p => !p.Peptide.IsCustomMolecule);
-            }
-        }
-
-        /// <summary>
-        /// Return all <see cref="PeptideDocNode"/> that are custom molecules
-        /// </summary>
-        public IEnumerable<PeptideDocNode> CustomMolecules
-        {
-            get
-            {
-                return Molecules.Where(p => p.Peptide.IsCustomMolecule);
-            }
-        }
-
-        /// <summary>
-        /// Return all <see cref="TransitionGroupDocNode"/> of any kind
-        /// </summary>
-        public IEnumerable<TransitionGroupDocNode> MoleculeTransitionGroups
-        {
-            get 
-            {
-                return Molecules.SelectMany(node => node.Children.Cast<TransitionGroupDocNode>());
-            }
-        }
-
-        /// <summary>
-        /// Return all <see cref="TransitionGroupDocNode"/> whose members are peptide precursors
-        /// </summary>
-        public IEnumerable<TransitionGroupDocNode> PeptideTransitionGroups
-        {
-            get
-            {
-                return MoleculeTransitionGroups.Where(t => !t.TransitionGroup.Peptide.IsCustomMolecule);
-            }
-        }
-
-        public IEnumerable<PeptidePrecursorPair> MoleculePrecursorPairs
-        {
-            get
-            {
-                return Molecules.SelectMany(
-                    node => node.TransitionGroups.Select(nodeGroup => new PeptidePrecursorPair(node, nodeGroup)));
-            }
-        }
-
-        public IEnumerable<PeptidePrecursorPair> PeptidePrecursorPairs
-        {
-            get
-            {
-                return Peptides.SelectMany(
-                    node => node.TransitionGroups.Select(nodeGroup => new PeptidePrecursorPair(node, nodeGroup)));
-            }
-        }
-
-        public IEnumerable<LibKey> MoleculeLibKeys
-        {
-            get
-            {
-                return Molecules.SelectMany(
-                    node => node.TransitionGroups.Select(nodeGroup => nodeGroup.GetLibKey(Settings, node)));
-            }
-        }
-
-        /// <summary>
-        /// Return a list of <see cref="TransitionDocNode"/> of any kind
-        /// </summary>
-        public IEnumerable<TransitionDocNode> MoleculeTransitions
-        {
-            get
-            {
-                return MoleculeTransitionGroups.SelectMany(node => node.Children.Cast<TransitionDocNode>());
-            }
-        }
-
-        /// <summary>
-        /// Return a list of <see cref="TransitionDocNode"/> that are in peptides
-        /// </summary>
-        public IEnumerable<TransitionDocNode> PeptideTransitions
-        {
-            get
-            {
-                return MoleculeTransitions.Where(t => !t.Transition.Group.IsCustomIon);
-            }
-        }
-
-        public HashSet<Target> GetRetentionTimeStandards()
-        {
-            try
-            {
-                return GetRetentionTimeStandardsOrThrow();
-            }
-            catch (Exception)
-            {
-                return new HashSet<Target>();
-            }
-        }
-
-        public bool HasAllRetentionTimeStandards()
-        {
-            try
-            {
-                GetRetentionTimeStandardsOrThrow();
-                return true;
-            }
-            catch (Exception)
-            {
-                return false;
-            }
-        }
-
-        private HashSet<Target> GetRetentionTimeStandardsOrThrow()
-        {
-            var rtRegression = Settings.PeptideSettings.Prediction.RetentionTime;
-            if (rtRegression == null || rtRegression.Calculator == null)
-                return new HashSet<Target>();
-
-            var regressionPeps = rtRegression.Calculator.GetStandardPeptides(Peptides.Select(
-                nodePep => Settings.GetModifiedSequence(nodePep)));
-            return new HashSet<Target>(regressionPeps);
-        }
-
-        /// <summary>
-        /// True when any PeptideGroupDocNodes lack complete protein metadata
-        /// </summary>
-        public bool IsProteinMetadataPending { get; private set; }
-
-        /// <summary>
-        /// True if the parts of a Skyline document affected by a Save As command are loaded
-        /// </summary>
-        public bool IsSavable
-        {
-            get
-            {
-                // Results cache file must be fully created before a Save As, since it has
-                // the same base name as the document
-                return (!Settings.HasResults || Settings.MeasuredResults.IsLoaded) &&
-                    // Document libraries also have the same base name as the document and must be copied
-                       (!Settings.HasLibraries || !Settings.HasDocumentLibrary || Settings.PeptideSettings.Libraries.IsLoaded);
-            }
-        }
-
-        /// <summary>
-        /// Returns non-localized strings describing any unloadedness in the document
-        /// TODO: there are still issues with this, like errors importing results
-        /// </summary>
-        public IEnumerable<string> NonLoadedStateDescriptions
-        {
-            get
-            {
-                string whyNot;
-                if (Settings.HasResults && (whyNot = Settings.MeasuredResults.IsNotLoadedExplained) != null)
-                    yield return @"Settings.MeasuredResults " + whyNot;
-                if (Settings.HasLibraries && (whyNot = Settings.PeptideSettings.Libraries.IsNotLoadedExplained)!=null)
-                    yield return @"Settings.PeptideSettings.Libraries: " + whyNot;
-                if ((whyNot = IrtDbManager.IsNotLoadedDocumentExplained(this)) != null)
-                    yield return whyNot;
-                if ((whyNot = OptimizationDbManager.IsNotLoadedDocumentExplained(this)) != null)
-                    yield return whyNot;
-                if ((whyNot = DocumentRetentionTimes.IsNotLoadedExplained(Settings)) != null)
-                    yield return whyNot;
-                if ((whyNot = IonMobilityLibraryManager.IsNotLoadedDocumentExplained(this)) != null)
-                    yield return whyNot;
-                // BackgroundProteome?
-            }
-        }
-
-        public IEnumerable<string> NonLoadedStateDescriptionsFull
-        {
-            get
-            {
-                foreach (var desc in NonLoadedStateDescriptions)
-                    yield return desc;
-
-                string whyNot;
-                var pepSet = Settings.PeptideSettings;
-                if ((whyNot = BackgroundProteomeManager.IsNotLoadedExplained(pepSet, pepSet.BackgroundProteome, true)) != null)
-                    yield return whyNot;
-            }
-        }
-
-        /// <summary>
-        /// True if all parts of the document loaded by background loaders have completed loading
-        /// TODO: there are still issues with this, like errors importing results
-        /// </summary>
-        public bool IsLoaded
-        {
-            get { return !NonLoadedStateDescriptions.Any(); }
-        }
-
-        public PeptideGroupDocNode FindPeptideGroup(PeptideGroup fastaSequence)
-        {
-            foreach (var peptideGroup in PeptideGroups)
-            {
-                if (peptideGroup.PeptideGroup.Sequence == fastaSequence.Sequence)
-                    return peptideGroup;
-            }
-            return null;
-        }
-
-        public IdentityPath LastNodePath
-        {
-            get
-            {
-                DocNodeParent parent = this;
-                IdentityPath path = IdentityPath.ROOT;
-                while (parent != null && parent.Children.Count > 0)
-                {
-                    path = new IdentityPath(path, parent.Children[parent.Children.Count - 1].Id);
-
-                    parent = parent.Children[parent.Children.Count - 1] as DocNodeParent;
-                }
-                return path;
-            }
-        }
-
-        public SrmDocument ChangeDocumentHash(string hash)
-        {
-            return ChangeProp(ImClone(this), im => im.DocumentHash = hash);
-        }
-
-        public SrmDocument ChangeAuditLog(AuditLogList log)
-        {
-            return ChangeProp(ImClone(this), im => im.AuditLog = log);
-        }
-
-        public SrmDocument ChangeAuditLog(AuditLogEntry entries)
-        {
-            return ChangeAuditLog(new AuditLogList(entries));
-        }
-
-        private string GetMoleculeGroupId(string baseId)
-        {
-            HashSet<string> ids = new HashSet<string>();
-            foreach (PeptideGroupDocNode nodeGroup in Children)
-                ids.Add(nodeGroup.Name);
-
-            int i = 1;
-            while (ids.Contains(baseId + i))
-                i++;
-            return baseId + i;
-        }
-
-        public string GetSmallMoleculeGroupId()
-        {
-            return GetMoleculeGroupId(ModelResources.SrmDocument_GetSmallMoleculeGroupId_molecules);
-        }
-
-        public string GetPeptideGroupId(bool peptideList)
-        {
-            string baseId = peptideList
-                ? ModelResources.SrmDocument_GetPeptideGroupId_peptides 
-                : ModelResources.SrmDocument_GetPeptideGroupId_sequence;
-            return GetMoleculeGroupId(baseId);
-        }
-
-        public bool CanTrigger(int? replicateIndex)
-        {
-            return Molecules.All(p => p.CanTrigger(replicateIndex));
-        }
-
-        public bool IsMixedPolarity()
-        {
-            return MoleculeTransitionGroups.Any(tg => tg.TransitionGroup.PrecursorCharge < 0) &&
-                   MoleculeTransitionGroups.Any(tg => tg.TransitionGroup.PrecursorCharge > 0);
-        }
-
-        public bool CanSchedule(bool singleWindow)
-        {
-            return Settings.PeptideSettings.Prediction.CanSchedule(this, singleWindow
-                        ? PeptidePrediction.SchedulingStrategy.single_window
-                        : PeptidePrediction.SchedulingStrategy.all_variable_window);
-        }
-
-        private bool CalcIsProteinMetadataPending()
-        {
-            // Non proteomic molecules never do protein metadata searches
-            var unsearched = (from pg in PeptideGroups where pg.ProteinMetadata.NeedsSearch() select pg);
-            return unsearched.Any();
-        }
-
-        public SrmDocument IncrementUserRevisionIndex()
-        {
-            return ChangeProp(ImClone(this), im => im.UserRevisionIndex++);
-        }
-
-        /// <summary>
-        /// Make sure every new copy of a document gets an incremented value
-        /// for <see cref="RevisionIndex"/>.
-        /// </summary>
-        /// <param name="clone">The new copy of the document</param>
-        /// <param name="indexReplaced">Index to a single replaced node, if that is why the children are changing</param>
-        protected override IList<DocNode> OnChangingChildren(DocNodeParent clone, int indexReplaced)
-        {
-            if (ReferenceEquals(clone, this))
-                return Children;
-
-            SrmDocument docClone = (SrmDocument)clone;
-            docClone.RevisionIndex = RevisionIndex + 1;
-
-            if (!DeferSettingsChanges)
-            {
-                // Make sure peptide standards lists are up to date
-                docClone.Settings = docClone.Settings.CachePeptideStandards(Children, docClone.Children);
-            }
-
-            // Note protein metadata readiness
-            docClone.IsProteinMetadataPending = docClone.CalcIsProteinMetadataPending();
-
-            // If iRT standards have changed, reset auto-calculated conversion to make sure they are
-            // updated on a background thread
-            if (!ReferenceEquals(Settings.GetPeptideStandards(StandardType.IRT),
-                docClone.Settings.GetPeptideStandards(StandardType.IRT)) &&
-                docClone.Settings.PeptideSettings.Prediction.RetentionTime != null)
-            {
-                docClone.Settings = docClone.Settings.ChangePeptidePrediction(p =>
-                    p.ChangeRetentionTime(p.RetentionTime.ForceRecalculate()));
-            }
-
-            // Note document contents type: proteomic, small molecule, or mixed (empty reports as proteomic)
-            if (!DeferSettingsChanges)
-            {
-                docClone.SetDocumentType();
-            }
-            
-            // If this document has associated results, update the results
-            // for any peptides that have changed.
-            if (!Settings.HasResults || DeferSettingsChanges)
-                return docClone.Children;
-
-            // Store indexes to previous results in a dictionary for lookup
-            var dictPeptideIdPeptide = new Dictionary<int, PeptideDocNode>();
-            // Unless the normalization standards have changed, which require recalculating of all ratios
-            if (ReferenceEquals(Settings.GetPeptideStandards(StandardType.GLOBAL_STANDARD),
-                docClone.Settings.GetPeptideStandards(StandardType.GLOBAL_STANDARD)))
-            {
-                foreach (var nodePeptide in Molecules)
-                {
-                    if (nodePeptide != null)    // Or previous peptides were freed during command-line peak picking
-                        dictPeptideIdPeptide.Add(nodePeptide.Peptide.GlobalIndex, nodePeptide);
-                }
-            }
-
-            return docClone.UpdateResultsSummaries(docClone.Children, dictPeptideIdPeptide);
-        }
-
-        /// <summary>
-        /// Update results for the changed peptides.  This needs to start
-        /// at the peptide level, because peptides have useful peak picking information
-        /// like predicted retention time, and multiple measured precursors.
-        /// </summary>
-        private IList<DocNode> UpdateResultsSummaries(IList<DocNode> children, IDictionary<int, PeptideDocNode> dictPeptideIdPeptide)
-        {
-            // Perform main processing for peptides in parallel
-            var diffResults = new SrmSettingsDiff(Settings, true);
-            var moleculeGroupPairs = GetMoleculeGroupPairs(children);
-            var moleculeNodes = new PeptideDocNode[moleculeGroupPairs.Length];
-            ParallelEx.For(0, moleculeGroupPairs.Length, i =>
-            {
-                var pair = moleculeGroupPairs[i];
-                var nodePep = pair.NodeMolecule;
-                int index = nodePep.Peptide.GlobalIndex;
-
-                PeptideDocNode nodeExisting;
-                if (dictPeptideIdPeptide.TryGetValue(index, out nodeExisting) &&
-                        ReferenceEquals(nodeExisting, nodePep))
-                    moleculeNodes[i] = nodePep;
-                else
-                    moleculeNodes[i] = nodePep.ChangeSettings(Settings, diffResults);
-            });
-
-            return RegroupMolecules(children, moleculeNodes);
-        }
-
-        /// <summary>
-        /// Returns a flat list of <see cref="MoleculeGroupPair"/> in the document for use in parallel
-        /// processing of all molecules in the document.
-        /// </summary>
-        public MoleculeGroupPair[] GetMoleculeGroupPairs()
-        {
-            return GetMoleculeGroupPairs(Children, MoleculeCount);
-        }
-
-        /// <summary>
-        /// Returns a flat list of <see cref="MoleculeGroupPair"/>, given a list of <see cref="PeptideGroupDocNode"/>
-        /// children, for use in parallel processing of all molecules in the children.
-        /// </summary>
-        private static MoleculeGroupPair[] GetMoleculeGroupPairs(IList<DocNode> children)
-        {
-            return GetMoleculeGroupPairs(children, children.Cast<PeptideGroupDocNode>().Sum(g => g.MoleculeCount));
-        }
-
-        /// <summary>
-        /// Returns a flat list of <see cref="MoleculeGroupPair"/>, given a list of <see cref="PeptideGroupDocNode"/>
-        /// children and the total number of molecules they contain, for use in parallel processing of all molecules
-        /// in the children.
-        /// </summary>
-        private static MoleculeGroupPair[] GetMoleculeGroupPairs(IList<DocNode> children, int moleculeCount)
-        {
-            var result = new MoleculeGroupPair[moleculeCount];
-            int currentMolecule = 0;
-            foreach (PeptideGroupDocNode nodeMoleculeGroup in children)
-            {
-                foreach (var nodeMolecule in nodeMoleculeGroup.Molecules)
-                {
-                    result[currentMolecule++] = new MoleculeGroupPair(nodeMoleculeGroup, nodeMolecule);
-                }
-            }
-            return result;
-        }
-
-        /// <summary>
-        /// Regroup a flat list of molecules produced by iterating over the results of
-        /// <see cref="GetMoleculeGroupPairs"/>
-        /// </summary>
-        /// <param name="children">A starting children of <see cref="PeptideGroupDocNode"/> objects</param>
-        /// <param name="moleculeNodes">A flat list of <see cref="PeptideDocNode"/> objects</param>
-        /// <param name="rankChildren">Function to rank peptides in their final list</param>
-        /// <returns>A list of <see cref="PeptideGroupDocNode"/> objects with the original structure and the new <see cref="PeptideDocNode"/> objects</returns>
-        private static IList<DocNode> RegroupMolecules(IList<DocNode> children, PeptideDocNode[] moleculeNodes,
-            Func<PeptideGroupDocNode, IList<DocNode>, IList<DocNode>> rankChildren = null)
-        {
-            var newMoleculeGroups = new DocNode[children.Count];
-            int moleculeNodeIndex = 0;
-            for (int i = 0; i < newMoleculeGroups.Length; i++)
-            {
-                var nodeGroup = (PeptideGroupDocNode)children[i];
-                IList<DocNode> newChildren = new DocNode[nodeGroup.Children.Count];
-                for (int childIndex = 0; childIndex < newChildren.Count; childIndex++)
-                {
-                    newChildren[childIndex] = moleculeNodes[moleculeNodeIndex++];
-                }
-                if (rankChildren != null)
-                    newChildren = rankChildren(nodeGroup, newChildren);
-                newMoleculeGroups[i] = nodeGroup.ChangeChildrenChecked(newChildren);
-            }
-            if (ArrayUtil.ReferencesEqual(children, newMoleculeGroups))
-                return children;
-            return newMoleculeGroups;
-        }
-
-        /// <summary>
-        /// Struct that pairs <see cref="PeptideGroupDocNode"/> with <see cref="PeptideDocNode"/> for
-        /// use in a flat list that enables parallel processing.
-        /// </summary>
-        public struct MoleculeGroupPair
-        {
-            public MoleculeGroupPair(PeptideGroupDocNode nodeMoleculeGroup, PeptideDocNode nodeMolecule)
-                : this()
-            {
-                NodeMoleculeGroup = nodeMoleculeGroup;
-                NodeMolecule = nodeMolecule;
-            }
-
-            public PeptideGroupDocNode NodeMoleculeGroup { get; private set; }
-            public PeptideDocNode NodeMolecule { get; private set; }
-
-            public PeptideDocNode ReleaseMolecule()
-            {
-                var nodeMol = NodeMolecule;
-                NodeMolecule = null;
-                return nodeMol;
-            }
-        }
-
-        /// <summary>
-        /// Creates a cloned instance of the document with a new <see cref="Settings"/>
-        /// value, updating the <see cref="DocNode"/> hierarchy to reflect the change.
-        /// </summary>
-        /// <param name="settingsNew">New settings value</param>
-        /// <param name="progressMonitor">Progress monitor for long settings change operations</param>
-        /// <returns>A new document revision</returns>
-        public SrmDocument ChangeSettings(SrmSettings settingsNew, SrmSettingsChangeMonitor progressMonitor = null)
-        {
-            // Preserve measured results.  Call ChangeMeasureResults to change the
-            // MeasuredResults property on the SrmSettings.
-            if (!ReferenceEquals(Settings.MeasuredResults, settingsNew.MeasuredResults))
-                settingsNew = settingsNew.ChangeMeasuredResults(Settings.MeasuredResults);
-            return ChangeSettingsInternal(settingsNew, progressMonitor);
-        }
-
-        /// <summary>
-        /// Creates a cloned instance of the document with a new <see cref="Settings"/>
-        /// value, wihtout updating the <see cref="DocNode"/> hierarchy to reflect the change.
-        /// </summary>
-        /// <param name="settingsNew">New settings value</param>
-        /// <returns>A new document revision</returns>
-        public SrmDocument ChangeSettingsNoDiff(SrmSettings settingsNew)
-        {
-            return new SrmDocument(this, settingsNew, doc =>
-            {
-                doc.RevisionIndex++;
-                doc.IsProteinMetadataPending = doc.CalcIsProteinMetadataPending();
-            });
-        }
-
-        /// <summary>
-        /// Creates a cloned instance of the document with a new <see cref="Settings"/>
-        /// value, which is itself a clone of the previous settings with a new
-        /// <see cref="MeasuredResults"/> value.
-        /// </summary>
-        /// <param name="results">New <see cref="MeasuredResults"/> instance to associate with this document</param>
-        /// <param name="progressMonitor">Progress monitor for long settings change operations</param>
-        /// <returns>A new document revision</returns>
-        public SrmDocument ChangeMeasuredResults(MeasuredResults results, SrmSettingsChangeMonitor progressMonitor = null)
-        {
-            return ChangeSettingsInternal(Settings.ChangeMeasuredResults(results), progressMonitor);
-        }
-
-        /// <summary>
-        /// Creates a cloned instance of the document with a new <see cref="Settings"/>
-        /// value.
-        /// </summary>
-        /// <param name="settingsNew">New settings value</param>
-        /// <param name="progressMonitor">Progress monitor for long settings change operations</param>
-        /// <returns>A new document revision</returns>
-        private SrmDocument ChangeSettingsInternal(SrmSettings settingsNew, SrmSettingsChangeMonitor progressMonitor = null)
-        {
-            try
-            {
-                return ChangeSettingsInternalOrThrow(settingsNew, progressMonitor);
-            }
-            catch (Exception)
-            {
-                if (progressMonitor != null && progressMonitor.IsCanceled())
-                {
-                    throw new OperationCanceledException();
-                }
-                throw;
-            }
-        }
-        private SrmDocument ChangeSettingsInternalOrThrow(SrmSettings settingsNew, SrmSettingsChangeMonitor progressMonitor)
-        {
-            settingsNew = UpdateHasHeavyModifications(settingsNew);
-            // First figure out what changed.
-            SrmSettingsDiff diff = new SrmSettingsDiff(Settings, settingsNew);
-            if (progressMonitor != null)
-            {
-                progressMonitor.GroupCount = MoleculeGroupCount;
-                if (!diff.DiffPeptides)
-                    progressMonitor.MoleculeCount = MoleculeCount;
-                diff.Monitor = progressMonitor;
-            }
-
-            bool annotationChange =
-                !Equals(settingsNew.DataSettings.AnnotationDefs, Settings.DataSettings.AnnotationDefs);
-            // If there were no changes that require DocNode tree updates
-            if (DeferSettingsChanges || !(diff.RequiresDocNodeUpdate || annotationChange))
-            {
-                return ChangeSettingsNoDiff(settingsNew);
-            }
-            IList<DocNode> childrenNew;
-            if (diff.DiffPeptides)
-            {
-                // Changes on peptides need to be done on the peptide groups, which
-                // may not achieve that great parallelism, if there is a very large
-                // peptide group, like Decoys
-                var childrenParallel = new DocNode[Children.Count];
-                var settingsParallel = settingsNew;
-                int currentPeptide = 0;
-                int totalPeptides = Children.Count;
-
-                // If we are looking at peptide uniqueness against a background proteome,
-                // it's faster to do those checks with a comprehensive list of peptides of 
-                // potential interest rather than taking them one by one.
-                // So we'll precalculate the peptides using any other filter settings
-                // before we go on to apply the uniqueness check.
-                var uniquenessPrecheckChildren = new List<PeptideDocNode>[Children.Count];
-                Dictionary<Target, bool> uniquenessDict = null;
-                if (settingsNew.PeptideSettings.Filter.PeptideUniqueness != PeptideFilter.PeptideUniquenessConstraint.none &&
-                    !settingsNew.PeptideSettings.NeedsBackgroundProteomeUniquenessCheckProcessing)
-                {
-                    // Generate the peptide docnodes with no uniqueness filter
-                    var settingsNoUniquenessFilter =
-                        settingsNew.ChangePeptideSettings(
-                            settingsNew.PeptideSettings.ChangeFilter(
-                                settingsNew.PeptideSettings.Filter.ChangePeptideUniqueness(
-                                    PeptideFilter.PeptideUniquenessConstraint.none)));
-                    uniquenessPrecheckChildren = new List<PeptideDocNode>[Children.Count];
-                    totalPeptides *= 2; // We have to run the list twice
-                    ParallelEx.For(0, Children.Count, i =>
-                    {
-                        if (progressMonitor != null)
-                        {
-                            var percentComplete = ProgressStatus.ThreadsafeIncementPercent(ref currentPeptide, totalPeptides);
-                            if (percentComplete.HasValue && percentComplete.Value < 100)
-                                progressMonitor.ChangeProgress(status => status.ChangePercentComplete(percentComplete.Value));
-                        }
-                        var nodeGroup = (PeptideGroupDocNode)Children[i];
-                        uniquenessPrecheckChildren[i] = nodeGroup.GetPeptideNodes(settingsNoUniquenessFilter, true).ToList();
-                    });
-                    var uniquenessPrecheckPeptidesOfInterest = new List<Target>(uniquenessPrecheckChildren.SelectMany(u => u.Select(p => p.Peptide.Target)));
-                    // Update cache for uniqueness checks against the background proteome while we have worker threads available
-                    uniquenessDict = settingsNew.PeptideSettings.Filter.CheckPeptideUniqueness(settingsNew, uniquenessPrecheckPeptidesOfInterest, progressMonitor);
-                }
-
-                // Now perform or complete the peptide selection
-                ParallelEx.For(0, Children.Count, i =>
-                {
-                    if (progressMonitor != null)
-                    {
-                        if (progressMonitor.IsCanceled())
-                            throw new OperationCanceledException();
-                        var percentComplete = ProgressStatus.ThreadsafeIncementPercent(ref currentPeptide, totalPeptides);
-                        if (percentComplete.HasValue && percentComplete.Value < 100)
-                            progressMonitor.ChangeProgress(status => status.ChangePercentComplete(percentComplete.Value));
-                    }
-                    var nodeGroup = (PeptideGroupDocNode)Children[i];
-                    childrenParallel[i] = nodeGroup.ChangeSettings(settingsParallel, diff,
-                       new DocumentSettingsContext(uniquenessPrecheckChildren[i], uniquenessDict)); 
-                });
-                childrenNew = childrenParallel;
-            }
-            else
-            {
-                // Changes that do not change the peptides can be done quicker with
-                // parallel enumeration of the peptides
-                var moleculeGroupPairs = GetMoleculeGroupPairs(Children);
-                var resultsHandler = settingsNew.PeptideSettings.Integration.ResultsHandler;
-                if (resultsHandler != null && resultsHandler.FreeImmutableMemory)
-                {
-                    // Break immutability (command-line only!) and release the peptides (children of the children)
-                    // so that their memory is freed after they have been processed
-                    foreach (DocNodeParent child in Children)
-                        child.ReleaseChildren();
-                }
-                var moleculeNodes = new PeptideDocNode[moleculeGroupPairs.Length];
-                var settingsParallel = settingsNew;
-                int currentMoleculeGroupPair = 0;
-                ParallelEx.For(0, moleculeGroupPairs.Length, i =>
-                {
-                    if (progressMonitor != null)
-                    {
-                        if (progressMonitor.IsCanceled())
-                            throw new OperationCanceledException();
-                        var percentComplete =
-                            ProgressStatus.ThreadsafeIncementPercent(ref currentMoleculeGroupPair,
-                                moleculeGroupPairs.Length);
-                        if (percentComplete.HasValue && percentComplete.Value < 100)
-                            progressMonitor.ChangeProgress(status =>
-                                status.ChangePercentComplete(percentComplete.Value));
-                    }
-
-                    var nodePep = moleculeGroupPairs[i].ReleaseMolecule();
-                    moleculeNodes[i] = nodePep.ChangeSettings(settingsParallel, diff);
-                });
-
-                childrenNew = RegroupMolecules(Children, moleculeNodes,
-                    (nodeGroup, children) => nodeGroup.RankChildren(settingsParallel, children));
-            }
-
-            if (annotationChange)
-            {
-                var newAnnotationNames = settingsNew.DataSettings.AnnotationDefs
-                    .Where(annotationDef => null == annotationDef.Expression)
-                    .Select(annotationDef => annotationDef.Name).ToHashSet();
-                childrenNew = childrenNew.Select(child => child.StripAnnotationValues(newAnnotationNames)).ToList();
-            }
-
-            // Results handler changes for re-integration last only long enough
-            // to change the children
-            if (settingsNew.PeptideSettings.Integration.ResultsHandler != null)
-            {
-                settingsNew = settingsNew.ChangePeptideIntegration(i =>
-                    i.ChangeResultsHandler(null)
-                        .ChangeScoreQValueMap(
-                            ScoreQValueMap.FromMoleculeGroups(childrenNew.Cast<PeptideGroupDocNode>())));
-            }
-
-            if (settingsNew.MeasuredResults != null)
-            {
-                var updatedImportTimes = settingsNew.MeasuredResults.UpdateImportTimes();
-                if (!ReferenceEquals(updatedImportTimes, settingsNew.MeasuredResults))
-                {
-                    settingsNew = settingsNew.ChangeMeasuredResults(updatedImportTimes);
-                }
-            }
-            
-            // Don't change the children, if the resulting list contains
-            // only reference equal children of the same length and in the
-            // same order.
-            if (ArrayUtil.ReferencesEqual(childrenNew, Children))
-                return ChangeSettingsNoDiff(settingsNew);
-
-            return (SrmDocument)new SrmDocument(this, settingsNew).ChangeChildren(childrenNew);
-        }
-
-        private SrmSettings UpdateHasHeavyModifications(SrmSettings settings)
-        {
-            bool hasHeavyModifications = settings.PeptideSettings.Modifications.GetHeavyModifications()
-                .Any(mods => mods.Modifications.Count > 0);
-            if (!hasHeavyModifications && HasSmallMolecules)
-            {
-                foreach (var molecule in Molecules)
-                {
-                    if (molecule.TransitionGroups.Any(group =>
-                        !ReferenceEquals(group.TransitionGroup.LabelType, IsotopeLabelType.light)))
-                    {
-                        hasHeavyModifications = true;
-                        break;
-                    }
-                }
-            }
-            if (hasHeavyModifications == settings.PeptideSettings.Modifications.HasHeavyModifications)
-            {
-                return settings;
-            }
-            return settings.ChangePeptideSettings(settings.PeptideSettings.ChangeModifications(
-                settings.PeptideSettings.Modifications.ChangeHasHeavyModifications(hasHeavyModifications)));
-        }
-
-        public SrmDocument ImportDocumentXml(TextReader reader,
-                                             string filePath,
-                                             MeasuredResults.MergeAction resultsAction,
-                                             bool mergePeptides,
-                                             PeptideLibraries.FindLibrary findLibrary,
-                                             MappedList<string, StaticMod> staticMods,
-                                             MappedList<string, StaticMod> heavyMods,
-                                             IdentityPath to,
-                                             out IdentityPath firstAdded,
-                                             out IdentityPath nextAdd,
-                                             bool pasteToPeptideList)
-        {
-            try
-            {
-                PeptideModifications.SetSerializationContext(Settings.PeptideSettings.Modifications);
-
-                XmlSerializer ser = new XmlSerializer(typeof(SrmDocument));
-                SrmDocument docImport = (SrmDocument) ser.Deserialize(reader);
-
-                // Add import modifications to default modifications.
-                docImport.Settings.UpdateDefaultModifications(false);
-                
-                var docNew = this;
-                var settingsNew = docNew.Settings;
-                var settingsOld = docImport.Settings;
-                if (settingsOld.MeasuredResults != null)
-                    settingsOld = settingsOld.ChangeMeasuredResults(settingsOld.MeasuredResults.ClearDeserialized());
-
-                // Merge results from import document with current document.
-                MeasuredResults resultsBase;
-                MeasuredResults resultsNew = MeasuredResults.MergeResults(settingsNew.MeasuredResults,
-                    settingsOld.MeasuredResults, filePath, resultsAction, out resultsBase);
-
-                if (!ReferenceEquals(resultsNew, settingsNew.MeasuredResults))
-                    settingsNew = settingsNew.ChangeMeasuredResults(resultsNew);
-                if (!ReferenceEquals(resultsBase, settingsOld.MeasuredResults))
-                    settingsOld = settingsOld.ChangeMeasuredResults(resultsBase);
-
-                // Merge library specs from import document with current document.
-                settingsNew = settingsNew.ChangePeptideLibraries(lib =>
-                    lib.MergeLibrarySpecs(docImport.Settings.PeptideSettings.Libraries, findLibrary));
-
-                if(!Equals(settingsNew, docNew.Settings))
-                {
-                    // Use internal settings change to preserve any changes to the measured results
-                    docNew = docNew.ChangeSettingsInternal(settingsNew);                    
-                }
-
-                var settingsDiff = new SrmSettingsDiff(settingsOld, settingsNew, true);
-
-                IList<PeptideGroupDocNode> peptideGroups = docImport.MoleculeGroups.ToList();
-                if (pasteToPeptideList)
-                {
-                    PeptideGroupDocNode peptideGroupDocNode = new PeptideGroupDocNode(new PeptideGroup(), null, null, new PeptideDocNode[0]);
-                    IList<DocNode> peptides = docImport.Molecules.Cast<DocNode>().ToList();
-                    peptideGroupDocNode = (PeptideGroupDocNode) peptideGroupDocNode.ChangeChildren(peptides);
-                    peptideGroups = new List<PeptideGroupDocNode> {peptideGroupDocNode};
-                }
-                // Create new explicit modifications for peptides and set auto-manage children
-                // when necessary for nodes pasted in from the clipboard. 
-                IList<PeptideGroupDocNode> peptideGroupsNew = new List<PeptideGroupDocNode>();
-                foreach (PeptideGroupDocNode nodePepGroup in peptideGroups)
-                {
-                    // Set explicit modifications first, since it may impact which
-                    // children will be present.
-                    IList<DocNode> peptidesNew = new List<DocNode>();
-                    foreach (PeptideDocNode nodePep in nodePepGroup.Children)
-                    {
-                        PeptideDocNode nodePepModified = nodePep.EnsureMods(
-                            docImport.Settings.PeptideSettings.Modifications,
-                            // ReSharper disable once PossibleNullReferenceException
-                            docNew.Settings.PeptideSettings.Modifications,
-                            staticMods, heavyMods);
-                        if (nodePepModified.GlobalStandardType != null)
-                        {
-                            // Try to keep settings change from changing the children of standards being imported
-                            nodePepModified = (PeptideDocNode)nodePepModified.ChangeAutoManageChildren(false)
-                                .ChangeChildrenChecked(nodePepModified.TransitionGroups.Select(nodeGroup => nodeGroup.ChangeAutoManageChildren(false)).ToArray());
-                        }
-                        peptidesNew.Add(nodePepModified);
-                    }
-                    var nodePepGroupNew = (PeptideGroupDocNode)nodePepGroup.ChangeChildrenChecked(peptidesNew.ToArray());
-                    nodePepGroupNew = nodePepGroupNew.EnsureChildren(docNew.Settings, pasteToPeptideList);
-                    // Change settings to update everything in the peptide group to the settings of the
-                    // new document, including results and peak integration
-                    nodePepGroupNew = nodePepGroupNew.ChangeSettings(docNew.Settings, settingsDiff);
-                    peptideGroupsNew.Add(nodePepGroupNew);
-                }
-                if (mergePeptides)
-                    docNew = docNew.MergeMatchingPeptidesUserInfo(peptideGroupsNew);
-                docNew = docNew.AddPeptideGroups(peptideGroupsNew, pasteToPeptideList, to, out firstAdded, out nextAdd);
-                var modsNew = docNew.Settings.PeptideSettings.Modifications.DeclareExplicitMods(docNew,
-                    staticMods, heavyMods);
-                if (!ReferenceEquals(modsNew, docNew.Settings.PeptideSettings.Modifications))
-                    docNew = docNew.ChangeSettings(docNew.Settings.ChangePeptideModifications(mods => modsNew));                
-                return docNew;
-            }
-            finally
-            {
-                PeptideModifications.SetSerializationContext(null);
-            }
-        }
-
-        /// <summary>
-        /// Inspect a file to see if it's Skyline XML data or not
-        /// </summary>
-        /// <param name="path">file to inspect</param>
-        /// <param name="explained">explanation of problem with file if it's not a Skyline document</param>
-        /// <returns>true iff file exists and has XML header that appears to be the start of Skyline document.</returns>
-        public static bool IsSkylineFile(string path, out string explained)
-        {
-            explained = string.Empty;
-            if (File.Exists(path))
-            {
-                try
-                {
-                    // We have no idea what kind of file this might be, so even reading the first "line" might take a long time. Read a chunk instead.
-                    using (var probeFile = File.OpenRead(path))
-                    {
-                        var CHUNKSIZE = 500; // Should be more than adequate to check for "?xml version="1.0" encoding="utf-8"?>< srm_settings format_version = "4.12" software_version = "Skyline (64-bit) " >"
-                        var probeBuf = new byte[CHUNKSIZE];
-                        probeFile.ReadOrThrow(probeBuf, 0, CHUNKSIZE);
-                        probeBuf[CHUNKSIZE - 1] = 0;
-                        var probeString = Encoding.UTF8.GetString(probeBuf);
-                        if (!probeString.Contains(@"<srm_settings"))
-                        {
-                            explained = string.Format(
-                                ModelResources.SkylineWindow_OpenFile_The_file_you_are_trying_to_open____0____does_not_appear_to_be_a_Skyline_document__Skyline_documents_normally_have_a___1___or___2___filename_extension_and_are_in_XML_format_,
-                                path, EXT, SrmDocumentSharing.EXT_SKY_ZIP);
-                        }
-                    }
-                }
-                catch (Exception e)
-                {
-                    explained = e.Message;
-                }
-            }
-            else
-            {
-                explained = Resources.ToolDescription_RunTool_File_not_found_; // "File not found"
-            }
-
-            return string.IsNullOrEmpty(explained);
-        }
-
-        /// <summary>
-        /// Tries to find a .sky file for a .skyd or .skyl etc file
-        /// </summary>
-        /// <param name="path">Path to file which may have a sibling .sky file</param>
-        /// <returns>Input path with extension changed to .sky, if such a file exists and appears to be a Skyline file</returns>
-        public static string FindSiblingSkylineFile(string path)
-        {
-            var index = path.LastIndexOf(EXT, StringComparison.Ordinal);
-            if (index > 0 && index == path.Length - (EXT.Length + 1))
-            {
-                // Looks like user picked a .skyd or .skyl etc
-                var likelyPath = path.Substring(0, index + EXT.Length);
-                if (File.Exists(likelyPath) && IsSkylineFile(likelyPath, out _))
-                {
-                    return likelyPath;
-                }
-            }
-
-            return path;
-        }
-
-
-        private SrmDocument MergeMatchingPeptidesUserInfo(IList<PeptideGroupDocNode> peptideGroupsNew)
-        {
-            var setMerge = new HashSet<PeptideModKey>();
-            var dictPeptidesModified = new Dictionary<PeptideModKey, PeptideDocNode>();
-            foreach(var nodePep in peptideGroupsNew.SelectMany(nodePepGroup => nodePepGroup.Children)
-                                                   .Cast<PeptideDocNode>())
-            {
-                var key = nodePep.Key;
-                setMerge.Add(key);
-                if (!nodePep.IsUserModified)
-                    continue;
-                if (dictPeptidesModified.ContainsKey(key))
-                {
-                    throw new InvalidDataException(
-                        string.Format(ModelResources.SrmDocument_MergeMatchingPeptidesUserInfo_The_peptide__0__was_found_multiple_times_with_user_modifications,
-                                      nodePep.RawTextIdDisplay));
-                }
-                dictPeptidesModified.Add(key, nodePep);
-            }
-
-            var diff = new SrmSettingsDiff(Settings, true);
-            var setMerged = new HashSet<PeptideModKey>();
-            var listPeptideGroupsMerged = new List<DocNode>();
-            foreach (var nodePepGroup in MoleculeGroups)
-            {
-                var listPeptidesMerged = new List<DocNode>();
-                foreach (PeptideDocNode nodePep in nodePepGroup.Children)
-                {
-                    // If the peptide has no match in the set to be merged, then just add it.
-                    if (!setMerge.Contains(nodePep.Key))
-                        listPeptidesMerged.Add(nodePep);
-                    else
-                    {
-                        // Keep track of the matching peptides
-                        setMerged.Add(nodePep.Key);
-
-                        PeptideDocNode nodePepMatch;
-                        // If it is not modified, it doesn't really need to be merged.
-                        if (!dictPeptidesModified.TryGetValue(nodePep.Key, out nodePepMatch))
-                            listPeptidesMerged.Add(nodePep);
-                        else
-                            listPeptidesMerged.Add(nodePep.MergeUserInfo(nodePepMatch, Settings, diff));
-                    }
-                }
-                listPeptideGroupsMerged.Add(nodePepGroup.ChangeChildrenChecked(listPeptidesMerged));
-            }
-            // Update the list of peptide groups to add based on what got merged
-            foreach (var nodePepGroup in peptideGroupsNew.ToArray())
-            {
-                var listPeptidesUnmerged = new List<DocNode>();
-                foreach (PeptideDocNode nodePep in nodePepGroup.Children)
-                {
-                    if (!setMerged.Contains(nodePep.Key))
-                        listPeptidesUnmerged.Add(nodePep);
-                }
-                if (listPeptidesUnmerged.Count == 0)
-                    peptideGroupsNew.Remove(nodePepGroup);
-                else
-                {
-                    peptideGroupsNew[peptideGroupsNew.IndexOfReference(nodePepGroup)] =
-                        (PeptideGroupDocNode) nodePepGroup.ChangeChildrenChecked(listPeptidesUnmerged);
-                }
-            }
-            return (SrmDocument) ChangeChildrenChecked(listPeptideGroupsMerged);
-        }
-
-        public SrmDocument ImportFasta(TextReader reader, bool peptideList,
-                IdentityPath to, out IdentityPath firstAdded)
-        {
-            return ImportFasta(reader, null, -1, peptideList, to, out firstAdded, out _);
-        }
-
-        public SrmDocument ImportFasta(TextReader reader, IProgressMonitor progressMonitor, long lines, bool peptideList,
-                IdentityPath to, out IdentityPath firstAdded, out int emptyPeptideGroups)
-        {
-            FastaImporter importer = new FastaImporter(this, peptideList);
-            IEnumerable<PeptideGroupDocNode> imported = importer.Import(reader, progressMonitor, lines);
-            emptyPeptideGroups = importer.EmptyPeptideGroupCount;
-            return AddPeptideGroups(imported, peptideList, to, out firstAdded, out _);
-        }
-
-        public SrmDocument ImportFasta(TextReader reader, IProgressMonitor progressMonitor, long lines, 
-            ModificationMatcher matcher, IdentityPath to, out IdentityPath firstAdded, out IdentityPath nextAdded, out int emptiesIgnored)
-        {
-            if (matcher == null)
-            {
-                nextAdded = null;
-                return ImportFasta(reader, progressMonitor, lines, false, to, out firstAdded, out emptiesIgnored);
-            }
-
-            FastaImporter importer = new FastaImporter(this, matcher);
-            IEnumerable<PeptideGroupDocNode> imported = importer.Import(reader, progressMonitor, lines);
-            emptiesIgnored = importer.EmptyPeptideGroupCount;
-            return AddPeptideGroups(imported, true, to, out firstAdded, out nextAdded);
-        }
-
-        public SrmDocument ImportMassList(MassListInputs inputs,
-            MassListImporter importer, 
-            IdentityPath to, 
-            out IdentityPath firstAdded,
-            List<string> columnPositions = null,
-            bool hasHeaders = true)
-        {
-            return ImportMassList(inputs, importer, null, to, out firstAdded, out _, out _, out _, out _, columnPositions, DOCUMENT_TYPE.none, hasHeaders);
-        }
-
-        public SrmDocument ImportMassList(MassListInputs inputs,
-                                          IdentityPath to,
-                                          out IdentityPath firstAdded,
-                                          out List<MeasuredRetentionTime> irtPeptides,
-                                          out List<SpectrumMzInfo> librarySpectra,
-                                          out List<TransitionImportErrorInfo> errorList,
-                                          List<string> columnPositions = null)
-        {
-            return ImportMassList(inputs, null, null, to, out firstAdded, out irtPeptides, out librarySpectra, out errorList, out _, columnPositions);
-        }
-
-        public SrmDocument ImportMassList(MassListInputs inputs, 
-                                          MassListImporter importer,
-                                          IProgressMonitor progressMonitor,
-                                          IdentityPath to,
-                                          out IdentityPath firstAdded,
-                                          out List<MeasuredRetentionTime> irtPeptides,
-                                          out List<SpectrumMzInfo> librarySpectra,
-                                          out List<TransitionImportErrorInfo> errorList,
-                                          out List<PeptideGroupDocNode> peptideGroups,
-                                          List<string> columnPositions = null,
-                                          DOCUMENT_TYPE forceDocType = DOCUMENT_TYPE.none,
-                                          bool hasHeaders = true,
-                                          Dictionary<string, FastaSequence> dictNameSeq = null)
-        {
-            irtPeptides = new List<MeasuredRetentionTime>();
-            librarySpectra = new List<SpectrumMzInfo>();
-            peptideGroups = new List<PeptideGroupDocNode>();
-            errorList = new List<TransitionImportErrorInfo>();
-
-            var docNew = this;
-            firstAdded = null;
-
-            // Is this a small molecule transition list, or trying to be?
-            if (forceDocType == DOCUMENT_TYPE.small_molecules || 
-                (forceDocType == DOCUMENT_TYPE.none && importer != null && importer.InputType == DOCUMENT_TYPE.small_molecules))
-            {
-                IList<string> lines = null;
-                try
-                {
-                    lines = inputs.ReadLines(progressMonitor);
-                    var reader = new SmallMoleculeTransitionListCSVReader(lines, columnPositions, hasHeaders);
-                    docNew = reader.CreateTargets(this, to, out firstAdded);
-                    foreach (var error in reader.ErrorList)
-                    {
-                        var lineIndex  = error.Line + (hasHeaders ? 1 : 0); // Account for parser not including header in its line count
-                        var line =
-                            ((lineIndex >= 0 && lineIndex < lines.Count) ? lines[lineIndex] : null)?.Replace(
-                                TextUtil.SEPARATOR_TSV_STR, @" ");
-                        errorList.Add(new TransitionImportErrorInfo(error.Message, error.Column, lineIndex + 1, line)); // Show line number as 1 based
-                    }
-                }
-                catch (LineColNumberedIoException x)
-                {
-                    var line = (lines != null && x.LineNumber >=0 && x.LineNumber < lines.Count ? lines[(int)x.LineNumber] : null)?.
-                        Replace(TextUtil.SEPARATOR_TSV_STR, @" ");
-                    errorList.Add(new TransitionImportErrorInfo(x.PlainMessage, x.ColumnIndex, x.LineNumber + 1, line));  // CONSIDER: worth the effort to pull row and column info from error message?
-                }
-            }
-            else
-            {
-                try
-                {
-                    if (importer == null)
-                        importer = PreImportMassList(inputs, progressMonitor, false);
-                    if (importer != null)
-                    {
-                        if (dictNameSeq == null)
-                        {
-                            dictNameSeq = new Dictionary<string, FastaSequence>();
-                        }
-
-                        Assume.IsTrue(ReferenceEquals(inputs, importer.Inputs));    // DoImport assumes this
-
-                        var imported = importer.DoImport(progressMonitor, dictNameSeq, irtPeptides, librarySpectra, errorList);
-                        if (progressMonitor != null && progressMonitor.IsCanceled)
-                        {
-                            return this;
-                        }
-                        peptideGroups = (List<PeptideGroupDocNode>) imported;
-                        docNew = AddPeptideGroups(peptideGroups, false, to, out firstAdded, out _);
-                        var pepModsNew = importer.GetModifications(docNew);
-                        if (!ReferenceEquals(pepModsNew, Settings.PeptideSettings.Modifications))
-                        {
-                            docNew = docNew.ChangeSettings(docNew.Settings.ChangePeptideModifications(mods => pepModsNew));
-                            docNew.Settings.UpdateDefaultModifications(false);
-                        }
-                    }
-                }
-                catch (LineColNumberedIoException x)
-                {
-                    errorList.Add(new TransitionImportErrorInfo(x));
-                }
-            }
-            return docNew;
-        }
-
-        /// <summary>
-        /// Return a mass list import if the progress monitor is not cancelled and we are able to read the document
-        /// </summary>
-        /// <param name="inputs">Input to be imported</param>
-        /// <param name="progressMonitor">Cancellable progress monitor</param>
-        /// <param name="tolerateErrors">Should we tolerate errors when creating a row reader</param>
-        /// <param name="inputType">"None" means "don't know if it's peptides or small molecules, go figure it out".</param>
-        /// <param name="rowReadRequired">Is it necessary to create a row reader to import this mass list</param>
-        /// <param name="defaultDocumentType">The type we should default to if we cannot tell if the transition list is proteomics or small molecule</param>
-        /// <returns></returns>
-        public MassListImporter PreImportMassList(MassListInputs inputs, IProgressMonitor progressMonitor, bool tolerateErrors, 
-            DOCUMENT_TYPE inputType = DOCUMENT_TYPE.none, // "None" means "don't know if it's peptides or small molecules, go figure it out".
-            bool rowReadRequired = false, DOCUMENT_TYPE defaultDocumentType = DOCUMENT_TYPE.none) 
-        {
-            var importer = new MassListImporter(this, inputs,  inputType);
-            if (importer.PreImport(progressMonitor, null, tolerateErrors, rowReadRequired, defaultDocumentType))
-            {
-                return importer;
-            }
-            return null;
-        }
-
-        public SrmDocument AddIrtPeptides(List<DbIrtPeptide> irtPeptides, bool overwriteExisting, IProgressMonitor progressMonitor)
-        {
-            var regression = Settings.PeptideSettings.Prediction.RetentionTime;
-            if (!(regression?.Calculator is RCalcIrt calculator))
-            {
-                throw new InvalidDataException(ModelResources.SrmDocument_AddIrtPeptides_Must_have_an_active_iRT_calculator_to_add_iRT_peptides);
-            }
-            var dbPath = calculator.DatabasePath;
-            var db = File.Exists(dbPath) ? IrtDb.GetIrtDb(dbPath, null) : IrtDb.CreateIrtDb(dbPath);
-            var oldPeptides = db.ReadPeptides().Select(p => new DbIrtPeptide(p)).ToList();
-            var peptidesCombined = DbIrtPeptide.FindNonConflicts(oldPeptides, irtPeptides, progressMonitor, out var conflicts);
-            if (peptidesCombined == null)
-                return null;
-            foreach (var conflict in conflicts)
-            {
-                // If old and new peptides are a library entry and a standards entry, throw an error
-                // The same peptide must not appear in both places
-                if (conflict.NewPeptide.Standard ^ conflict.ExistingPeptide.Standard)
-                {
-                    throw new InvalidDataException(string.Format(
-                        Resources.SkylineWindow_AddIrtPeptides_Imported_peptide__0__with_iRT_library_value_is_already_being_used_as_an_iRT_standard_,
-                        conflict.NewPeptide.ModifiedTarget));
-                }
-            }
-            // Peptides that were already present in the database can be either kept or overwritten 
-            peptidesCombined.AddRange(conflicts.Select(conflict => overwriteExisting ? conflict.NewPeptide : conflict.ExistingPeptide));
-            db = db.UpdatePeptides(peptidesCombined, progressMonitor);
-            calculator = calculator.ChangeDatabase(db);
-            regression = regression.ChangeCalculator(calculator);
-            var srmSettings = Settings.ChangePeptidePrediction(pred => pred.ChangeRetentionTime(regression));
-            return ReferenceEquals(srmSettings, Settings) ? this : ChangeSettings(srmSettings);
-        }
-
-        public static bool IsConvertedFromProteomicTestDocNode(DocNode node)
-        {
-            // Is this a node that was created for test purposes by transforming an existing peptide doc?
-            return (node != null && node.Annotations.Note != null &&
-                    node.Annotations.Note.Contains(RefinementSettings.TestingConvertedFromProteomic));
-        }
-        
-        public SrmDocument AddPeptideGroups(IEnumerable<PeptideGroupDocNode> peptideGroupsNew,
-            bool peptideList, IdentityPath to, out IdentityPath firstAdded, out IdentityPath nextAdd)
-        {
-            // For multiple add operations, make the next addtion at the same location by default
-            nextAdd = to;
-            var peptideGroupsAdd = peptideGroupsNew.ToList();
-
-            // If there are no new groups to add, as in the case where already added
-            // FASTA sequences are pasted, just return this, and a null path.  Callers
-            // must handle this case gracefully, e.g. not adding an undo record.
-            if (peptideGroupsAdd.Count == 0)
-            {
-                firstAdded = null;
-                return this;
-            }
-            firstAdded = new IdentityPath(peptideGroupsAdd[0].Id);
-
-            // Add to the end, if no insert node
-            if (to == null || to.Depth < (int)Level.MoleculeGroups)
-                return (SrmDocument) AddAll(peptideGroupsAdd);
-            
-            IdentityPath pathGroup = to.GetPathTo((int)Level.MoleculeGroups);
-
-            // Precalc depth of last identity in the path
-            int last = to.Length - 1;
-
-            // If it is a peptide list, allow pasting to children to existing peptide list.
-            if (peptideList && !(to.GetIdentity((int)Level.MoleculeGroups) is FastaSequence))
-            {
-                // PeptideGroupDocNode nodeGroup = (PeptideGroupDocNode) FindNode(pathGroup);
-
-                // Add only peptides not already in this group
-                // With explicit modifications, there is now reason to add duplicates,
-                // when multiple modified forms are desired.
-                HashSet<Peptide> setPeptides = new HashSet<Peptide>();
-                // foreach (PeptideDocNode nodePeptide in nodeGroup.Children)
-                //    setPeptides.Add(nodePeptide.Peptide);
-                List<DocNode> listAdd = new List<DocNode>();
-                foreach (PeptideDocNode nodePeptide in peptideGroupsAdd[0].Children)
-                {
-                    if (!setPeptides.Contains(nodePeptide.Peptide))
-                    {
-                        listAdd.Add(nodePeptide);
-                        setPeptides.Add(nodePeptide.Peptide);
-                    }
-                }
-
-                // No modification necessary, if no unique peptides
-                if (listAdd.Count == 0)
-                {
-                    firstAdded = null;
-                    return this;
-                }
-
-                // If no peptide was in the selection path, add to the end of the list
-                DocNode docNew;
-                if (last < (int)Level.Molecules)
-                    docNew = AddAll(to, listAdd);
-                    // If one of the peptides was selected, insert before it
-                else if (last == (int)Level.Molecules)
-                    docNew = InsertAll(to, listAdd);
-                    // Otherise, insert after the peptide of the child that was selected
-                else
-                {
-                    nextAdd = FindNextInsertNode(to, (int) Level.Molecules);
-                    docNew = InsertAll(to.GetPathTo((int)Level.Molecules), listAdd, true);
-                }
-
-                // Change the selection path to point to the first peptide pasted.
-                firstAdded = new IdentityPath(pathGroup, listAdd[0].Id);
-                return (SrmDocument)docNew;
-            }
-                // Insert the new groups before a selected group
-            else if (last == (int)Level.MoleculeGroups)
-                return (SrmDocument)InsertAll(pathGroup, peptideGroupsAdd);
-                // Or after, if a group child is selected
-            else
-            {
-                nextAdd = FindNextInsertNode(to, (int)Level.MoleculeGroups);
-                return (SrmDocument)InsertAll(pathGroup, peptideGroupsAdd, true);
-            }
-        }
-
-        private IdentityPath FindNextInsertNode(IdentityPath identityPath, int depth)
-        {
-            if (identityPath == null)
-                return null;
-
-            // Get the path to the desired level
-            while (identityPath.Depth > depth)
-                identityPath = identityPath.Parent;
-
-            // Get the index to the node at that level and add 1
-            int iNode = FindNodeIndex(identityPath) + 1;
-            // If the next node exists, get the path to it
-            IdentityPath identityPathNext = null;
-            if (iNode < GetCount(depth))
-                identityPathNext = GetPathTo(depth, iNode);
-            // If no next node was available, or the next node belongs to a new parent
-            // return the parent, or null if at the root.
-            if (identityPathNext == null || !Equals(identityPath.Parent, identityPathNext.Parent))
-                return (depth != 0 ? identityPath.Parent : null);
-            // Return the path to the next node.
-            return identityPathNext;
-        }
-
-        public bool IsValidMove(IdentityPath from, IdentityPath to)
-        {
-            int lastFrom = from.Length - 1;
-            // Peptide groups can always be moved
-            if (lastFrom == (int)Level.MoleculeGroups)
-                return true;
-            // Peptides can be moved, if going from a peptide list to a peptide list
-            else if (to != null && lastFrom == (int)Level.Molecules &&
-                    !(from.GetIdentity((int)Level.MoleculeGroups) is FastaSequence) &&
-                    !(to.GetIdentity((int)Level.MoleculeGroups) is FastaSequence))
-                return true;
-            return false;
-        }
-
-        public SrmDocument MoveNode(IdentityPath from, IdentityPath to, out IdentityPath newLocation)
-        {
-            DocNode nodeFrom = FindNode(from);
-            if (nodeFrom == null)
-                throw new IdentityNotFoundException(from.Child);
-
-            int lastFrom = from.Length - 1;
-            int lastTo = (to == null ? -1 : to.Length - 1);
-
-            // Figure out where actually to put the moving node.
-            if (lastFrom == (int)Level.MoleculeGroups)
-            {
-                SrmDocument document = (SrmDocument)RemoveChild(nodeFrom);
-                // If no good target, append
-                if (to == null || lastTo == -1)
-                    document = (SrmDocument)document.Add(nodeFrom);
-                // If dropped over a group, insert before
-                else if (lastTo == (int)Level.MoleculeGroups)
-                    document = (SrmDocument)document.Insert(to, nodeFrom);
-                // If over the child of a group, insert after
-                else
-                    document = (SrmDocument)document.Insert(to.GetPathTo((int)Level.MoleculeGroups), nodeFrom, true);
-                newLocation = new IdentityPath(nodeFrom.Id);
-                return document;
-            }
-            // If moving a peptide that comes from a peptide list
-            else if (lastFrom == (int)Level.Molecules)
-            {
-                if (from.GetIdentity((int)Level.MoleculeGroups) is FastaSequence)
-                    throw new InvalidOperationException(ModelResources.SrmDocument_MoveNode_Invalid_move_source);
-                if (to == null || to.GetIdentity((int)Level.MoleculeGroups) is FastaSequence)
-                    throw new InvalidOperationException(ModelResources.SrmDocument_MoveNode_Invalid_move_target);
-
-                SrmDocument document = (SrmDocument)RemoveChild(from.Parent, nodeFrom);
-                // If dropped over a group, add to the end
-                if (lastTo == (int)Level.MoleculeGroups)
-                    document = (SrmDocument) document.Add(to, nodeFrom);
-                // If over a peptide, insert before
-                else if (lastTo == (int)Level.Molecules)
-                    document = (SrmDocument) document.Insert(to, nodeFrom);
-                // If over the child of a peptide, insert after
-                else
-                    document = (SrmDocument) document.Insert(to.GetPathTo((int)Level.Molecules), nodeFrom, true);
-                newLocation = new IdentityPath(to.GetPathTo((int)Level.MoleculeGroups), nodeFrom.Id);
-                return document;
-            }
-            throw new InvalidOperationException(ModelResources.SrmDocument_MoveNode_Invalid_move_source);
-        }
-
-        public SrmDocument AddPrecursorResultsAnnotations(IdentityPath groupPath, ChromFileInfoId fileId,
-                                                          Dictionary<string, string> annotations)
-        {
-            var groupNode = (TransitionGroupDocNode) FindNode(groupPath);
-            var groupNodeNew = groupNode.AddPrecursorAnnotations(fileId, annotations);
-            if (ReferenceEquals(groupNode, groupNodeNew))
-                return this;
-            return (SrmDocument) ReplaceChild(groupPath.Parent, groupNodeNew);
-        }
-
-        public SrmDocument ChangePeak(IdentityPath groupPath, string nameSet, MsDataFileUri filePath,
-            Identity tranId, double retentionTime, UserSet userSet)
-        {
-            return ChangePeak(groupPath, nameSet, filePath,
-                (node, info, tol, iSet, fileId, reg) =>
-                    node.ChangePeak(Settings, info, tol, iSet, fileId, reg, tranId, retentionTime, userSet));
-        }
-
-        public SrmDocument ChangePeak(IdentityPath groupPath, string nameSet, MsDataFileUri filePath,
-            Transition transition, double? startTime, double? endTime, UserSet userSet, PeakIdentification? identified, bool preserveMissingPeaks)
-        {
-            // If start or end time is null, just assign an arbitrary value to identified -- peak will be deleted anyway
-            if (!startTime.HasValue || !endTime.HasValue)
-                identified = PeakIdentification.FALSE;
-            // If a null identification is passed in (currently only happens from the PeakBoundaryImport function),
-            // look up the identification status directly
-            if (!identified.HasValue)
-            {
-                IdentityPath peptidePath = groupPath.Parent;
-                var nodePep = (PeptideDocNode) FindNode(peptidePath);
-                var nodeGroup = (TransitionGroupDocNode) FindNode(groupPath);
-                if (nodeGroup == null)
-                    throw new IdentityNotFoundException(groupPath.Child);
-                var lookupSequence = nodePep.SourceUnmodifiedTarget;
-                var lookupMods = nodePep.SourceExplicitMods;
-                double[] retentionTimes;
-                Settings.TryGetRetentionTimes(lookupSequence, nodeGroup.TransitionGroup.PrecursorAdduct, lookupMods,
-                                              filePath, out _, out retentionTimes);
-                if(ContainsTime(retentionTimes, startTime.Value, endTime.Value))
-                {
-                    identified = PeakIdentification.TRUE;
-                }
-                else
-                {
-                    var alignedRetentionTimes = Settings.GetAlignedRetentionTimes(filePath,
-                        lookupSequence, lookupMods);
-                    identified = ContainsTime(alignedRetentionTimes, startTime.Value, endTime.Value)
-                        ? PeakIdentification.ALIGNED
-                        : PeakIdentification.FALSE;
-                }
-            }
-            return ChangePeak(groupPath, nameSet, filePath,
-                (node, info, tol, iSet, fileId, reg) =>
-                    node.ChangePeak(Settings, info, iSet, fileId, reg, transition, startTime, 
-                                    endTime, identified.Value, userSet, preserveMissingPeaks));
-        }
-
-        private bool ContainsTime(double[] times, double startTime, double endTime)
-        {
-            return times != null && times.Any(time => startTime <= time && time <= endTime);
-        }
-
-        private delegate DocNode ChangeNodePeak(TransitionGroupDocNode nodeGroup,
-            ChromatogramGroupInfo chromInfoGroup, double mzMatchTolerance, int indexSet,
-            ChromFileInfoId indexFile, OptimizableRegression regression);
-
-        private SrmDocument ChangePeak(IdentityPath groupPath, string nameSet, MsDataFileUri filePath, ChangeNodePeak change)
-        {
-            var find = new FindChromInfos(this, groupPath, nameSet, filePath);
-
-            if (find.IndexSet == -1)
-            {
-                throw new ArgumentOutOfRangeException(
-                    string.Format(ModelResources.SrmDocument_ChangePeak_No_replicate_named__0__was_found, nameSet));
-            }
-            else if (find.FileId == null)
-            {
-                throw new ArgumentOutOfRangeException(
-                    string.Format(ModelResources.SrmDocument_ChangePeak_The_file__0__was_not_found_in_the_replicate__1__, filePath, nameSet));
-            }
-            else if (find.ChromInfos == null)
-            {
-                throw new ArgumentOutOfRangeException(string.Format(
-                    ModelResources.SrmDocument_ChangePeak_No_results_found_for_the_precursor__0__in_the_replicate__1__,
-                    TransitionGroupTreeNode.GetLabel(find.TransitionGroup, find.PrecursorMz, string.Empty), nameSet));
-            }
-            else if (find.IndexInfo == -1)
-            {
-                throw new ArgumentOutOfRangeException(string.Format(
-                    ModelResources.SrmDocument_ChangePeak_No_results_found_for_the_precursor__0__in_the_file__1__,
-                    TransitionGroupTreeNode.GetLabel(find.TransitionGroup, find.PrecursorMz, string.Empty), filePath));
-            }
-
-            var nodeGroupNew = change(find.NodeGroup, find.ChromInfo, Settings.TransitionSettings.Instrument.MzMatchTolerance, find.IndexSet, find.FileId,
-                find.OptimizationFunction);
-            if (ReferenceEquals(find.NodeGroup, nodeGroupNew))
-                return this;
-            return (SrmDocument)ReplaceChild(groupPath.Parent, nodeGroupNew);
-        }
-
-        public class FindChromInfos
-        {
-            public PeptideDocNode NodePep { get; }
-            public TransitionGroupDocNode NodeGroup { get; }
-            public TransitionGroup TransitionGroup => NodeGroup.TransitionGroup;
-            public SignedMz PrecursorMz => NodeGroup.PrecursorMz;
-            public ChromatogramSet ChromSet { get; }
-            public OptimizableRegression OptimizationFunction => ChromSet?.OptimizationFunction;
-            public int IndexSet { get; }
-            public ChromFileInfoId FileId { get; }
-            public ChromatogramGroupInfo[] ChromInfos { get; }
-            public int IndexInfo { get; }
-            public ChromatogramGroupInfo ChromInfo => IndexInfo >= 0 ? ChromInfos?[IndexInfo] : null;
-
-            public FindChromInfos(SrmDocument document, IdentityPath groupPath, string nameSet, MsDataFileUri filePath)
-            {
-                var groupId = groupPath.Child;
-                NodePep = (PeptideDocNode)document.FindNode(groupPath.Parent);
-                if (NodePep == null)
-                    throw new IdentityNotFoundException(groupId);
-                NodeGroup = (TransitionGroupDocNode)NodePep.FindNode(groupId);
-                if (NodeGroup == null)
-                    throw new IdentityNotFoundException(groupId);
-
-                ChromSet = null;
-                IndexSet = -1;
-                FileId = null;
-                ChromInfos = null;
-                IndexInfo = -1;
-
-                // Get the chromatogram set containing the chromatograms of interest
-                if (!document.Settings.HasResults ||
-                    !document.Settings.MeasuredResults.TryGetChromatogramSet(nameSet, out var chromatograms, out var indexSet))
-                {
-                    return;
-                }
-                ChromSet = chromatograms;
-                IndexSet = indexSet;
-
-                // Calculate the file index that supplied the chromatograms
-                FileId = chromatograms.FindFile(filePath);
-                if (FileId == null)
-                {
-                    return;
-                }
-
-                // Get all chromatograms for this transition group
-                var mzMatchTolerance = document.Settings.TransitionSettings.Instrument.MzMatchTolerance;
-                if (!document.Settings.MeasuredResults.TryLoadChromatogram(chromatograms, NodePep, NodeGroup,
-                        (float)mzMatchTolerance, out var chromInfos))
-                {
-                    return;
-                }
-                ChromInfos = chromInfos;
-
-                // Get the chromatograms for only the file of interest
-                IndexInfo = chromInfos.IndexOf(info => Equals(filePath, info.FilePath));
-            }
-        }
-
-        public SrmDocument ChangePeptideMods(IdentityPath peptidePath, ExplicitMods mods,
-            IList<StaticMod> listGlobalStaticMods, IList<StaticMod> listGlobalHeavyMods)
-        {
-            return ChangePeptideMods(peptidePath, mods, false, listGlobalStaticMods, listGlobalHeavyMods);
-        }
-
-        public SrmDocument ChangePeptideMods(IdentityPath peptidePath, ExplicitMods mods, bool createCopy,
-            IList<StaticMod> listGlobalStaticMods, IList<StaticMod> listGlobalHeavyMods)
-        {
-            var docResult = this;
-            var pepMods = docResult.Settings.PeptideSettings.Modifications;
-
-            var nodePeptide = (PeptideDocNode)FindNode(peptidePath);
-            if (nodePeptide == null)
-                throw new IdentityNotFoundException(peptidePath.Child);
-            // Make sure modifications are in synch with global values
-            if (mods != null)
-            {
-                mods = mods.ChangeGlobalMods(listGlobalStaticMods, listGlobalHeavyMods,
-                    pepMods.GetHeavyModificationTypes().ToArray());
-            }
-            // If modifications have changed, update the peptide.
-            var modsPep = nodePeptide.ExplicitMods;
-            if (createCopy || !Equals(mods, modsPep))
-            {
-                // Update the peptide to the new explicit modifications
-                // Change the explicit modifications, and force a settings update through the peptide
-                // to all of its children.
-                // CONSIDER: This is not really the right SrmSettings object to be using for this
-                //           update, but constructing the right one currently depends on the
-                //           peptide being added to the document.  Doesn't seem like the potential
-                //           changes would have any impact on this operation, though.
-                if (createCopy)
-                {
-                    nodePeptide = new PeptideDocNode((Peptide)nodePeptide.Peptide.Copy(),
-                                                        Settings,
-                                                        nodePeptide.ExplicitMods,
-                                                        nodePeptide.SourceKey,
-                                                        nodePeptide.GlobalStandardType,
-                                                        nodePeptide.Rank,
-                                                        nodePeptide.ExplicitRetentionTime,
-                                                        Annotations.EMPTY,
-                                                        null,   // Results
-                                                        nodePeptide.Children.ToList().ConvertAll(node => (TransitionGroupDocNode)node).ToArray(),
-                                                        nodePeptide.AutoManageChildren);
-                    nodePeptide = nodePeptide.ChangeExplicitMods(mods).ChangeSettings(Settings, SrmSettingsDiff.ALL);
-                    docResult = (SrmDocument)docResult.Insert(peptidePath, nodePeptide, true);
-                }
-                else
-                {
-                    nodePeptide = nodePeptide.ChangeExplicitMods(mods).ChangeSettings(Settings, SrmSettingsDiff.ALL);
-                    docResult = (SrmDocument)docResult.ReplaceChild(peptidePath.Parent, nodePeptide);
-                }
-
-                // Turn off auto-manage children for the peptide group if it is a FASTA sequence,
-                // because the child lists the FASTA sequence will create will not contain this manually
-                // altered peptide.
-                var nodePepGroup = (PeptideGroupDocNode)docResult.FindNode(peptidePath.Parent);
-                if (!nodePepGroup.IsPeptideList)
-                {
-                    // Make sure peptides are ranked correctly
-                    var childrenNew = PeptideGroup.RankPeptides(nodePepGroup.Children, docResult.Settings, false);
-                    docResult = (SrmDocument)docResult.ReplaceChild(nodePepGroup
-                        .ChangeAutoManageChildren(false)
-                        .ChangeChildrenChecked(childrenNew));
-                }
-            }
-
-            var pepModsNew = pepMods.DeclareExplicitMods(docResult, listGlobalStaticMods, listGlobalHeavyMods);
-            if (Equals(pepModsNew, pepMods))
-                return docResult;
-
-            // Make sure any newly included modifications are added to the settings
-            var settings = docResult.Settings.ChangePeptideModifications(m => pepModsNew);
-            return docResult.ChangeSettings(settings);
-        }
-
-        public IdentityPath SearchDocumentForString(IdentityPath identityPath, string text, DisplaySettings settings, bool reverse, bool caseSensitive, IProgressMonitor progressMonitor)
-        {
-            var findOptions = new FindOptions()
-                .ChangeText(text)
-                .ChangeForward(!reverse)
-                .ChangeCaseSensitive(caseSensitive);
-            var findResult = SearchDocument(new Bookmark(identityPath), findOptions, settings, progressMonitor);
-            if (findResult == null)
-            {
-                return null;
-            }
-            return findResult.Bookmark.IdentityPath;
-        }
-
-        public FindResult SearchDocument(Bookmark startPath, FindOptions findOptions, DisplaySettings settings, IProgressMonitor progressMonitor)
-        {
-            return FindNext(new BookmarkStartPosition(this, startPath, findOptions.Forward), findOptions, settings, progressMonitor);
-        }
-
-        private static FindResult FindNext(BookmarkStartPosition　start, FindOptions findOptions, DisplaySettings settings, IProgressMonitor progressMonitor)
-        {
-            var findPredicate = new FindPredicate(findOptions, settings);
-            return findPredicate.FindNext(start, progressMonitor);
-        }
-
-        public SrmDocument ChangeStandardType(StandardType standardType, IEnumerable<IdentityPath> selPaths)
-        {
-            SrmDocument doc = this;
-            var replacements = new List<NodeReplacement>();
-            foreach (IdentityPath nodePath in selPaths)
-            {
-                var nodePep = doc.FindNode(nodePath) as PeptideDocNode;
-                if (nodePep == null || nodePep.IsDecoy || Equals(standardType, nodePep.GlobalStandardType))
-                    continue;
-                replacements.Add(new NodeReplacement(nodePath.Parent, nodePep.ChangeStandardType(standardType)));
-            }
-            doc = (SrmDocument) doc.ReplaceChildren(replacements);
-            return doc;
-        }
-
-        public IEnumerable<PeptideDocNode> GetSurrogateStandards()
-        {
-            return Molecules.Where(mol => Equals(mol.GlobalStandardType, StandardType.SURROGATE_STANDARD));
-        }
-
-        public SrmDocument BeginDeferSettingsChanges()
-        {
-            return ChangeProp(ImClone(this), im => im.DeferSettingsChanges = true);
-        }
-
-        public SrmDocument EndDeferSettingsChanges(SrmDocument originalDocument, SrmSettingsChangeMonitor progressMonitor)
-        {
-            var docWithOriginalSettings = (SrmDocument) ChangeProp(ImClone(this), im =>
-            {
-                im.Settings = originalDocument.Settings;
-                im.DeferSettingsChanges = false;
-            }).ChangeChildren(originalDocument.Children);
-            var doc = docWithOriginalSettings
-                .ChangeSettings(Settings, progressMonitor)
-                .ChangeMeasuredResults(Settings.MeasuredResults, progressMonitor);
-            doc = (SrmDocument) doc.ChangeChildren(Children.ToArray());
-            return doc;
-        }
-        public IEnumerable<ChromatogramSet> GetSynchronizeIntegrationChromatogramSets()
-        {
-            if (!Settings.HasResults)
-                yield break;
-
-            if (Settings.TransitionSettings.Integration.SynchronizedIntegrationAll)
-            {
-                // Synchronize all
-                foreach (var chromSet in MeasuredResults.Chromatograms)
-                    yield return chromSet;
-                yield break;
-            }
-
-            var targets = Settings.TransitionSettings.Integration.SynchronizedIntegrationTargets?.ToHashSet();
-            if (targets == null || targets.Count == 0)
-            {
-                // Synchronize none
-                yield break;
-            }
-
-            var groupBy = Settings.TransitionSettings.Integration.SynchronizedIntegrationGroupBy;
-            if (string.IsNullOrEmpty(groupBy))
-            {
-                // Synchronize individual replicates
-                foreach (var chromSet in MeasuredResults.Chromatograms.Where(chromSet => targets.Contains(chromSet.Name)))
-                    yield return chromSet;
-                yield break;
-            }
-
-            // Synchronize by annotation
-            var replicateValue = ReplicateValue.FromPersistedString(Settings, groupBy);
-            var annotationCalculator = new AnnotationCalculator(this);
-            foreach (var chromSet in MeasuredResults.Chromatograms)
-            {
-                var value = replicateValue.GetValue(annotationCalculator, chromSet);
-                if (targets.Contains(Convert.ToString(value ?? string.Empty, CultureInfo.InvariantCulture)))
-                    yield return chromSet;
-            }
-        }
-
-        private object _referenceId = new object();
-        /// <summary>
-        /// Value which is unique to this instance of the SrmDocument.
-        /// This enables you to determine whether another SrmDocument is ReferenceEquals to this, without
-        /// having to hold onto a reference to this.
-        /// <see cref="pwiz.Skyline.Model.Databinding.CachedValue{T}"/>
-        /// </summary>
-        public object ReferenceId { get { return _referenceId; } }
-        protected override object ImmutableClone()
-        {
-            SrmDocument document = (SrmDocument) base.ImmutableClone();
-            document._referenceId = new object();
-            return document;
-        }
-
-        #region Implementation of IXmlSerializable
-        /// <summary>
-        /// For deserialization
-        /// </summary>
-// ReSharper disable UnusedMember.Local
-        private SrmDocument()
-// ReSharper restore UnusedMember.Local
-            : base(new SrmDocumentId())
-        {            
-        }
-
-        /// <summary>
-        /// Deserializes document from XML.
-        /// </summary>
-        /// <param name="reader">The reader positioned at the document start tag</param>
-        public void ReadXml(XmlReader reader)
-        {
-            if (Settings != null)
-            {
-                throw new InvalidOperationException();
-            }
-            var documentReader = new DocumentReader();
-            documentReader.ReadXml(reader);
-            FormatVersion = documentReader.FormatVersion;
-            Settings = documentReader.Settings;
-
-            if (documentReader.Children == null)
-                SetChildren(new PeptideGroupDocNode[0]);
-            else
-            {
-                var children = documentReader.Children;
-
-                // Make sure peptide standards lists are up to date
-                Settings = Settings.CachePeptideStandards(new PeptideGroupDocNode[0], children);
-
-                SetChildren(UpdateResultsSummaries(children, new Dictionary<int, PeptideDocNode>()));
-
-                IsProteinMetadataPending = CalcIsProteinMetadataPending(); // Background loaders are about to kick in, they need this info.
-            }
-
-            Settings = Settings.ChangePeptideSettings(Settings.PeptideSettings.ChangeIntegration(
-                Settings.PeptideSettings.Integration.ChangeScoreQValueMap(
-                    ScoreQValueMap.FromMoleculeGroups(MoleculeGroups))));
-
-            SetDocumentType(); // Note proteomic vs small_molecules vs mixed
-
-            AuditLog = AuditLog ?? new AuditLogList();
-        }
-
-        public SrmDocument ReadAuditLog(string documentPath, string expectedSkylineDocumentHash, Func<AuditLogEntry> getDefaultEntry)
-        {
-            var auditLog = new AuditLogList();
-            var auditLogPath = GetAuditLogPath(documentPath);
-            bool needNewGuid = false;
-            if (File.Exists(auditLogPath))
-            {
-                if (AuditLogList.ReadFromFile(auditLogPath, out var auditLogList))
-                {
-                    auditLog = auditLogList;
-
-                    if (expectedSkylineDocumentHash != auditLogList.DocumentHash.HashString)
-                    {
-                        var entry = getDefaultEntry() ?? AuditLogEntry.CreateUndocumentedChangeEntry();
-                        auditLog = new AuditLogList(entry.ChangeParent(auditLog.AuditLogEntries));
-                        needNewGuid = true;
-                    }
-                }
-            }
-            else if (Settings.DataSettings.IsAuditLoggingEnabled)
-            {
-                needNewGuid = true;
-            }
-
-            var result = ChangeDocumentHash(expectedSkylineDocumentHash).ChangeAuditLog(auditLog);
-            if (needNewGuid)
-            {
-                result = result.ChangeDocumentGuid();
-            }
-            return result;
-        }
-
-        public void WriteXml(XmlWriter writer)
-        {
-            SerializeToXmlWriter(writer, SkylineVersion.CURRENT, null, null);
-        }
-
-        public void SerializeToXmlWriter(XmlWriter writer, SkylineVersion skylineVersion, IProgressMonitor progressMonitor,
-            IProgressStatus progressStatus)
-        {
-            var document = DocumentAnnotationUpdater.UpdateAnnotations(this, progressMonitor, progressStatus);
-            var documentWriter = new DocumentWriter(document, skylineVersion);
-            if (progressMonitor != null)
-            {
-                int transitionsWritten = 0;
-                int totalTransitionCount = MoleculeTransitionCount;
-                documentWriter.WroteTransitions += count =>
-                {
-                    transitionsWritten += count;
-                    progressStatus = progressStatus.UpdatePercentCompleteProgress(progressMonitor, transitionsWritten, totalTransitionCount);
-                };
-            }
-            documentWriter.WriteXml(writer);
-        }
-
-        public static string GetAuditLogPath(string docPath)
-        {
-            if (string.IsNullOrEmpty(docPath))
-                return docPath;
-
-            var directory = Path.GetDirectoryName(docPath);
-
-            if (directory == null)
-                return null;
-
-            var fileName = Path.GetFileNameWithoutExtension(docPath) + AuditLogList.EXT;
-            return Path.Combine(directory, fileName);
-        }
-
-        public void SerializeToFile(string tempName, string displayName, SkylineVersion skylineVersion, IProgressMonitor progressMonitor)
-        {
-            string hash;
-            using (var writer = new XmlTextWriter(HashingStream.CreateWriteStream(tempName), Encoding.UTF8))
-            {
-                writer.Formatting = Formatting.Indented;
-                hash = Serialize(writer, displayName, skylineVersion, progressMonitor);
-            }
-
-            var auditLogPath = GetAuditLogPath(displayName);
-
-            if (Settings.DataSettings.AuditLogging && AuditLog != null)
-            {
-                var auditLog = AuditLog.RecomputeEnExtraInfos()
-                    .RecalculateHashValues(skylineVersion.SrmDocumentVersion, hash);
-                auditLog.WriteToFile(auditLogPath, hash, skylineVersion.SrmDocumentVersion);
-            }
-            else if (File.Exists(auditLogPath))
-                Helpers.TryTwice(() => File.Delete(auditLogPath));
-        }
-
-        public string Serialize(XmlTextWriter writer, string displayName, SkylineVersion skylineVersion, IProgressMonitor progressMonitor)
-        {
-            writer.WriteStartDocument();
-            writer.WriteStartElement(@"srm_settings");
-            SerializeToXmlWriter(writer, skylineVersion, progressMonitor, new ProgressStatus(Path.GetFileName(displayName)));
-            writer.WriteEndElement();
-            writer.WriteEndDocument();
-            writer.Flush();
-            return ((HashingStream) writer.BaseStream)?.Done();
-        }
-
-        public XmlSchema GetSchema()
-        {
-            return null;
-        }
-
-        public void ValidateResults()
-        {
-            foreach (PeptideDocNode nodePep in Molecules)
-            {
-                ValidateChromInfo(Settings, nodePep.Results);
-                foreach (TransitionGroupDocNode nodeGroup in nodePep.Children)
-                {
-                    ValidateChromInfo(Settings, nodeGroup.Results);
-                    foreach (TransitionDocNode nodeTran in nodeGroup.Transitions)
-                    {
-                        ValidateChromInfo(Settings, nodeTran.Results);
-                    }
-                }
-            }
-        }
-
-        private static void ValidateChromInfo<TInfo>(SrmSettings settings, Results<TInfo> results)
-            where TInfo : ChromInfo
-        {
-            if (!settings.HasResults)
-            {
-                if (results != null)
-                    throw new InvalidDataException(ModelResources.SrmDocumentValidateChromInfoResults_found_in_document_with_no_replicates);
-                return;
-            }
-            // This check was a little too agressive.
-            // If a node's transition count is zero, then it can still have null for results.
-//            if (results == null)
-//                throw new InvalidDataException("DocNode missing results in document with replicates.");
-            if (results != null)
-                results.Validate(settings);
-        }
-
-        public double GetCollisionEnergy(PeptideDocNode nodePep, TransitionGroupDocNode nodeGroup, TransitionDocNode nodeTran, int step)
-        {
-            return GetCollisionEnergy(Settings, nodePep, nodeGroup, nodeTran,
-                                      Settings.TransitionSettings.Prediction.CollisionEnergy, step);
-        }
-
-        public static double GetCollisionEnergy(SrmSettings settings, PeptideDocNode nodePep,
-            TransitionGroupDocNode nodeGroup, TransitionDocNode nodeTran, CollisionEnergyRegression regression, int step)
-        {
-            var ce = GetExplicitCollisionEnergy(nodeGroup, nodeTran);
-            if (regression != null)
-            {
-                // If still no explicit CE value found the CE is calculated using the provided regression, if any.
-                if (!ce.HasValue)
-                {
-                    var charge = nodeGroup.TransitionGroup.PrecursorAdduct;
-                    var mz = settings.GetRegressionMz(nodePep, nodeGroup);
-                    ce = regression.GetCollisionEnergy(charge, mz);
-                }
-                return ce.Value + regression.StepSize * step;
-            }
-            return ce ?? 0.0;
-        }
-
-        private static double? GetExplicitCollisionEnergy(TransitionGroupDocNode nodeGroup, TransitionDocNode nodeTran)
-        {
-            double? ce = null;
-            if (nodeTran != null)
-            {
-                // Collision Energy explicitly declared at the transition level is taken to be the correct value.
-                ce = nodeTran.ExplicitValues.CollisionEnergy;
-            }
-            else
-            {
-                // If we're only given a precursor, use the explicit CE of its children if they all agree.
-                var ceValues = nodeGroup.Transitions.Select(node =>
-                    node.ExplicitValues.CollisionEnergy).Distinct().ToArray();
-                if (ceValues.Length == 1)
-                {
-                    ce = ceValues[0];
-                }
-            }
-            // If no transition-level declaration then explicitly declared value at the precursor level is used.
-            return ce ?? nodeGroup.ExplicitValues.CollisionEnergy;
-        }
-
-        public double? GetOptimizedCollisionEnergy(PeptideDocNode nodePep, TransitionGroupDocNode nodeGroup, TransitionDocNode nodeTransition)
-        {
-            var prediction = Settings.TransitionSettings.Prediction;
-            var methodType = prediction.OptimizedMethodType;
-            var lib = prediction.OptimizedLibrary;
-            if (lib != null && !lib.IsNone && nodeTransition != null)
-            {
-                var optimization = lib.GetOptimization(OptimizationType.collision_energy,
-                    Settings.GetSourceTarget(nodePep), nodeGroup.PrecursorAdduct,
-                    nodeTransition.FragmentIonName, nodeTransition.Transition.Adduct);
-                if (optimization != null)
-                {
-                    return optimization.Value;
-                }
-            }
-
-            if (prediction.OptimizedMethodType != OptimizedMethodType.None)
-            {
-                return OptimizationStep<CollisionEnergyRegression>.FindOptimizedValue(Settings,
-                    nodePep, nodeGroup, nodeTransition, methodType, prediction.CollisionEnergy,
-                    GetCollisionEnergy);
-            }
-
-            return null;
-        }
-
-        public double GetDeclusteringPotential(PeptideDocNode nodePep,
-            TransitionGroupDocNode nodeGroup, TransitionDocNode nodeTran, int step)
-        {
-            return GetDeclusteringPotential(Settings, nodePep, nodeGroup, nodeTran,
-                                            Settings.TransitionSettings.Prediction.DeclusteringPotential, step);
-        }
-
-        public static double GetDeclusteringPotential(SrmSettings settings, PeptideDocNode nodePep,
-            TransitionGroupDocNode nodeGroup, TransitionDocNode nodeTran, DeclusteringPotentialRegression regression, int step)
-        {
-            if (ExplicitTransitionValues.Get(nodeTran).DeclusteringPotential.HasValue)
-                return nodeTran.ExplicitValues.DeclusteringPotential.Value; // Explicitly set, overrides calculation
-            if (regression == null)
-                return 0;
-            double mz = settings.GetRegressionMz(nodePep, nodeGroup);
-            return regression.GetDeclustringPotential(mz) + regression.StepSize * step;
-        }
-
-        public double GetOptimizedDeclusteringPotential(PeptideDocNode nodePep, TransitionGroupDocNode nodeGroup, TransitionDocNode nodeTransition)
-        {
-            var prediction = Settings.TransitionSettings.Prediction;
-            var methodType = prediction.OptimizedMethodType;
-            var regression = prediction.DeclusteringPotential;
-
-            return OptimizationStep<DeclusteringPotentialRegression>.FindOptimizedValue(Settings,
-                nodePep, nodeGroup, nodeTransition, methodType, regression, GetDeclusteringPotential);
-        }
-
-        public IEnumerable<string> GetMissingCompensationVoltages(CompensationVoltageParameters.Tuning tuneLevel)
-        {
-            if (tuneLevel.Equals(CompensationVoltageParameters.Tuning.none))
-                yield break;
-
-            var lib = Settings.HasOptimizationLibrary
-                ? Settings.TransitionSettings.Prediction.OptimizedLibrary
-                : null;
-            var optType = CompensationVoltageParameters.GetOptimizationType(tuneLevel);
-
-            foreach (var nodePep in Molecules)
-            {
-                foreach (var nodeTranGroup in nodePep.TransitionGroups.Where(nodeGroup => nodeGroup.Children.Any()))
-                {
-                    if (nodeTranGroup.ExplicitValues.CompensationVoltage.HasValue)
-                        break;
-
-                    if (lib != null && !lib.IsNone && lib.GetOptimization(optType, Settings.GetSourceTarget(nodePep),
-                            nodeTranGroup.PrecursorAdduct) != null)
-                        break;
-
-                    double? cov;
-                    switch (tuneLevel)
-                    {
-                        case CompensationVoltageParameters.Tuning.fine:
-                            cov = OptimizationStep<CompensationVoltageRegressionFine>.FindOptimizedValueFromResults(
-                                Settings, nodePep, nodeTranGroup, null, OptimizedMethodType.Precursor, GetCompensationVoltageFine);
-                            break;
-                        case CompensationVoltageParameters.Tuning.medium:
-                            cov = OptimizationStep<CompensationVoltageRegressionMedium>.FindOptimizedValueFromResults(
-                                Settings, nodePep, nodeTranGroup, null, OptimizedMethodType.Precursor, GetCompensationVoltageMedium);
-                            break;
-                        default:
-                            cov = OptimizationStep<CompensationVoltageRegressionRough>.FindOptimizedValueFromResults(
-                                Settings, nodePep, nodeTranGroup, null, OptimizedMethodType.Precursor, GetCompensationVoltageRough);
-                            break;
-                    }
-
-                    if (!cov.HasValue)
-                    {
-                        // Check for CoV as an ion mobility parameter
-                        var libKey = nodeTranGroup.GetLibKey(Settings, nodePep);
-                        var imInfo = Settings.GetIonMobilities(new[] { libKey }, null);
-                        var im = imInfo.GetLibraryMeasuredIonMobilityAndCCS(libKey, nodeTranGroup.PrecursorMz, null);
-                        if (im.IonMobility.Units == eIonMobilityUnits.compensation_V)
-                        {
-                            cov = im.IonMobility.Mobility;
-                        }
-                    }
-
-                    if (!cov.HasValue || cov.Value.Equals(0))
-                    {
-                        yield return nodeTranGroup.ToString();
-                    }
-                }
-            }
-        }
-
-        public CompensationVoltageParameters.Tuning HighestCompensationVoltageTuning()
-        {
-            if (Settings.HasOptimizationLibrary)
-            {
-                // Optimization library may contain fine tune CoV values
-                if (Settings.TransitionSettings.Prediction.OptimizedLibrary.HasType(OptimizationType.compensation_voltage_fine))
-                    return CompensationVoltageParameters.Tuning.fine;
-            }
-
-            // Get highest tune level imported
-            var highestTuneLevel = CompensationVoltageParameters.Tuning.none;
-            if (Settings.HasResults)
-            {
-                foreach (var chromatogram in Settings.MeasuredResults.Chromatograms)
-                {
-                    if (chromatogram.OptimizationFunction == null)
-                        continue;
-
-                    var optType = chromatogram.OptimizationFunction.OptType;
-                    if (OptimizationType.compensation_voltage_fine.Equals(optType))
-                    {
-                        return CompensationVoltageParameters.Tuning.fine;
-                    }
-                    else if (highestTuneLevel < CompensationVoltageParameters.Tuning.medium &&
-                             OptimizationType.compensation_voltage_medium.Equals(optType))
-                    {
-                        highestTuneLevel = CompensationVoltageParameters.Tuning.medium;
-                    }
-                    else if (highestTuneLevel < CompensationVoltageParameters.Tuning.rough &&
-                             OptimizationType.compensation_voltage_rough.Equals(optType))
-                    {
-                        highestTuneLevel = CompensationVoltageParameters.Tuning.rough;
-                    }
-                }
-            }
-            return highestTuneLevel;
-        }
-
-        public IEnumerable<string> GetPrecursorsWithoutTopRank(int primaryTransitionCount, int? schedulingReplicateIndex)
-        {
-            foreach (var seq in MoleculeGroups)
-            {
-                foreach (PeptideDocNode nodePep in seq.Children)
-                {
-                    foreach (TransitionGroupDocNode nodeGroup in nodePep.Children.Where(nodeGroup => ((TransitionGroupDocNode)nodeGroup).TransitionCount > 1))
-                    {
-                        bool rankOne = false;
-                        foreach (TransitionDocNode nodeTran in nodeGroup.Children)
-                        {
-                            var groupPrimary = primaryTransitionCount > 0
-                                ? nodePep.GetPrimaryResultsGroup(nodeGroup)
-                                : null;
-                            int? rank = nodeGroup.GetRank(groupPrimary, nodeTran, schedulingReplicateIndex);
-                            if (rank.HasValue && rank == 1)
-                            {
-                                rankOne = true;
-                                break;
-                            }
-                        }
-                        if (!rankOne)
-                        {
-                            yield return nodeGroup.ToString();
-                        }
-                    }
-                }
-            }
-        }
-
-        public double GetCompensationVoltage(PeptideDocNode nodePep, TransitionGroupDocNode nodeGroup, TransitionDocNode nodeTran, int step, CompensationVoltageParameters.Tuning tuneLevel)
-        {
-            var cov = Settings.TransitionSettings.Prediction.CompensationVoltage;
-            switch (tuneLevel)
-            {
-                case CompensationVoltageParameters.Tuning.fine:
-                    return GetCompensationVoltageFine(Settings, nodePep, nodeGroup, nodeTran, cov, step);   
-                case CompensationVoltageParameters.Tuning.medium:
-                    return GetCompensationVoltageMedium(Settings, nodePep, nodeGroup, nodeTran, cov, step);
-                default:
-                    return GetCompensationVoltageRough(Settings, nodePep, nodeGroup, nodeTran, cov, step);
-            }
-        }
-
-        private static double GetCompensationVoltageRough(SrmSettings settings, PeptideDocNode nodePep,
-            TransitionGroupDocNode nodeGroup, TransitionDocNode nodeTran, CompensationVoltageParameters regression, int step)
-        {
-            if (regression == null)
-                return 0;
-
-            return (regression.MinCov + regression.MaxCov)/2 + regression.StepSizeRough*step;
-        }
-
-        private static double GetCompensationVoltageMedium(SrmSettings settings, PeptideDocNode nodePep,
-            TransitionGroupDocNode nodeGroup, TransitionDocNode nodeTran, CompensationVoltageParameters regression, int step)
-        {
-            if (regression == null)
-                return 0;
-
-            double? covRough = OptimizationStep<CompensationVoltageRegressionRough>.FindOptimizedValueFromResults(settings,
-                nodePep, nodeGroup, null, OptimizedMethodType.Precursor, GetCompensationVoltageRough);
-            return covRough.HasValue ? covRough.Value + regression.StepSizeMedium*step : 0;
-        }
-
-        public static double GetCompensationVoltageFine(SrmSettings settings, PeptideDocNode nodePep,
-            TransitionGroupDocNode nodeGroup, TransitionDocNode nodeTran, CompensationVoltageParameters regression, int step)
-        {
-            if (regression == null)
-                return 0;
-
-            double? covMedium = OptimizationStep<CompensationVoltageRegressionMedium>.FindOptimizedValueFromResults(settings,
-                nodePep, nodeGroup, null, OptimizedMethodType.Precursor, GetCompensationVoltageMedium);
-            return covMedium.HasValue ? covMedium.Value + regression.StepSizeFine*step : 0;
-        }
-
-        public double? GetOptimizedCompensationVoltage(PeptideDocNode nodePep, TransitionGroupDocNode nodeGroup, CompensationVoltageParameters.Tuning tuneLevel)
-        {
-            if (nodeGroup.ExplicitValues.CompensationVoltage.HasValue)
-                return nodeGroup.ExplicitValues.CompensationVoltage.Value;
-
-            var prediction = Settings.TransitionSettings.Prediction;
-            var lib = prediction.OptimizedLibrary;
-
-            if (lib != null && !lib.IsNone)
-            {
-                var optimization = lib.GetOptimization(CompensationVoltageParameters.GetOptimizationType(tuneLevel),
-                    Settings.GetSourceTarget(nodePep), nodeGroup.PrecursorAdduct);
-                if (optimization != null)
-                    return optimization.Value;
-            }
-
-            var covMain = prediction.CompensationVoltage;
-            if (covMain == null)
-                return null;
-
-            switch (tuneLevel)
-            {
-                case CompensationVoltageParameters.Tuning.fine:
-                    return OptimizationStep<CompensationVoltageRegressionFine>.FindOptimizedValue(Settings, nodePep,
-                        nodeGroup, null, OptimizedMethodType.Precursor, covMain.RegressionFine,
-                        GetCompensationVoltageFine);
-                case CompensationVoltageParameters.Tuning.medium:
-                    return OptimizationStep<CompensationVoltageRegressionMedium>.FindOptimizedValue(Settings, nodePep,
-                        nodeGroup, null, OptimizedMethodType.Precursor, covMain.RegressionMedium,
-                        GetCompensationVoltageMedium);
-                case CompensationVoltageParameters.Tuning.rough:
-                    return OptimizationStep<CompensationVoltageRegressionRough>.FindOptimizedValue(Settings, nodePep,
-                        nodeGroup, null, OptimizedMethodType.Precursor, covMain.RegressionRough,
-                        GetCompensationVoltageRough);
-            }
-            return null;
-        }
-
-
-        #endregion
-
-        /// <summary>
-        /// Compares documents, returns null if equal, or a text diff if not
-        /// </summary>
-        public static string EqualsVerbose(SrmDocument expected, SrmDocument actual)
-        {
-            if (ReferenceEquals(null, expected))
-            {
-                return ReferenceEquals(null, actual) ? null : @"expected a null document";
-            }
-            if (ReferenceEquals(null, actual))
-            {
-                return @"expected a non-null document";
-            }
-            if (expected.Equals(actual))
-            {
-                return null;
-            }
-
-            string textExpected;
-            using (var stringWriterExpected = new StringWriter())
-            using (var xmlWriterExpected = new XmlTextWriter(stringWriterExpected))
-            {
-                xmlWriterExpected.Formatting = Formatting.Indented;
-                expected.Serialize(xmlWriterExpected, null, SkylineVersion.CURRENT, null);
-                textExpected = stringWriterExpected.ToString();
-            }
-            string textActual;
-            using (var stringWriterActual = new StringWriter())
-            using (var xmlWriterActual = new XmlTextWriter(stringWriterActual))
-            {
-                xmlWriterActual.Formatting = Formatting.Indented;
-                actual.Serialize(xmlWriterActual, null, SkylineVersion.CURRENT, null);
-                textActual = stringWriterActual.ToString();
-            }
-
-            var linesExpected = textExpected.Split('\n');
-            var linesActual = textActual.Split('\n');
-            int lineNumber;
-            for (lineNumber = 0; lineNumber < linesExpected.Length && lineNumber < linesActual.Length; lineNumber++)
-            {
-                var lineExpected = linesExpected[lineNumber];
-                var lineActual = linesActual[lineNumber];
-                if (!Equals(lineExpected, lineActual))
-                {
-                    return $@"Expected XML representation of document does not match actual at line {lineNumber}\n" +
-                           $@"Expected line:\n{lineExpected}\n" +
-                           $@"Actual line:\n{lineActual}\n" +
-                           $@"Expected full document:\n{textExpected}\n" +
-                           $@"Actual full document:\n{textActual}\n";
-                }
-            }
-            if (lineNumber < linesExpected.Length || lineNumber < linesActual.Length)
-            {
-                return @"Expected XML representation of document is not the same length as actual\n"+
-                       $@"Expected full document:\n{textExpected}\n"+
-                       $@"Actual full document:\n{textActual}\n";
-            }
-
-            return @"Expected document does not match actual, but the difference does not appear in the XML representation. Difference may be in a library instead.";
-        }
-
-        /// <summary>
-        /// If the passed in IdentityPath is below the specified Level, then return the ancestor IdentityPath
-        /// at the specified level.
-        /// If the passed in IdentityPath is above the specified level, then return all descendent IdentityPaths
-        /// at the specified level.
-        /// </summary>
-        public IEnumerable<IdentityPath> EnumeratePathsAtLevel(IdentityPath identityPath, Level level)
-        {
-            if ((int) level < identityPath.Depth)
-            {
-                identityPath = identityPath.GetPathTo((int) level);
-            }
-
-            var docNode = FindNode(identityPath);
-            if (docNode == null)
-            {
-                return Enumerable.Empty<IdentityPath>();
-            }
-
-            IEnumerable<Tuple<IdentityPath, DocNode>> docNodeTuples = new[] {Tuple.Create(identityPath, docNode)};
-            for (int depth = identityPath.Depth; depth < (int) level; depth++)
-            {
-                docNodeTuples = docNodeTuples.SelectMany(tuple =>
-                    ((DocNodeParent) tuple.Item2).Children.Select(child =>
-                        Tuple.Create(new IdentityPath(tuple.Item1, child.Id), child)));
-            }
-
-            return docNodeTuples.Select(tuple => tuple.Item1);
-        }
-
-<<<<<<< HEAD
-        public SrmDocument ChangeDocumentGuid()
-        {
-            return ChangeSettings(Settings.ChangeDataSettings(Settings.DataSettings.ChangeDocumentGuid()));
-=======
-        public SrmDocument ForgetOriginalMoleculeTargets()
-        {
-            var newChildren = MoleculeGroups.Select(peptideDocNode => peptideDocNode.ForgetOriginalMoleculeTargets())
-                .Cast<DocNode>().ToList();
-            if (ArrayUtil.ReferencesEqual(newChildren, Children))
-            {
-                return this;
-            }
-
-            return (SrmDocument) ChangeChildren(newChildren);
->>>>>>> 098a63bf
-        }
-
-        #region object overrides
-
-        public bool Equals(SrmDocument obj)
-        {
-            if (ReferenceEquals(null, obj)) return false;
-            if (ReferenceEquals(this, obj)) return true;
-            if (!base.Equals(obj))
-                return false;
-            if (!Equals(obj.Settings, Settings))
-                return false;
-            if (!Equals(obj.DeferSettingsChanges, DeferSettingsChanges))
-                return false;
-            return true;
-        }
-
-        public override bool Equals(object obj)
-        {
-            if (ReferenceEquals(null, obj)) return false;
-            if (ReferenceEquals(this, obj)) return true;
-            return Equals(obj as SrmDocument);
-        }
-
-        public override int GetHashCode()
-        {
-            unchecked
-            {
-                return (base.GetHashCode()*397) ^ Settings.GetHashCode();
-            }
-        }
-
-        #endregion
-    }
-
-
-    public class SrmDocumentPair : ObjectPair<SrmDocument>
-    {
-        protected SrmDocumentPair(SrmDocument oldDoc, SrmDocument newDoc, SrmDocument.DOCUMENT_TYPE defaultDocumentTypeForAuditLog)
-            : base(oldDoc, newDoc)
-        {
-            NewDocumentType = newDoc != null && newDoc.DocumentType != SrmDocument.DOCUMENT_TYPE.none 
-                ? newDoc.DocumentType
-                : defaultDocumentTypeForAuditLog;
-            OldDocumentType = oldDoc != null && oldDoc.DocumentType != SrmDocument.DOCUMENT_TYPE.none 
-                ? oldDoc.DocumentType
-                : NewDocumentType;
-        }
-
-        public static SrmDocumentPair Create(SrmDocument oldDoc, SrmDocument newDoc, 
-            SrmDocument.DOCUMENT_TYPE defaultDocumentTypeForLogging)
-        {
-            return new SrmDocumentPair(oldDoc, newDoc, defaultDocumentTypeForLogging);
-        }
-
-        public ObjectPair<object> ToObjectType()
-        {
-            return Transform(doc => (object) doc);
-        }
-
-        public SrmDocument OldDoc { get { return OldObject; } }
-        public SrmDocument NewDoc { get { return NewObject; } }
-
-        // Used for "peptide"->"molecule" translation cue in human readable logs
-        public SrmDocument.DOCUMENT_TYPE OldDocumentType { get; private set; } // Useful when something in document is being removed, which might cause a change from mixed to proteomic but you want to log event as "molecule" rather than "peptide"
-        public SrmDocument.DOCUMENT_TYPE NewDocumentType { get; private set; } // Useful when something is being added, which might cause a change from proteomic to mixed so you want to log event as "molecule" rather than "peptide"
-
-    }
-
-    public class Targets
-    {
-        private readonly SrmDocument _doc;
-        public Targets(SrmDocument doc)
-        {
-            _doc = doc;
-        }
-
-        [TrackChildren(ignoreName:true)]
-        public IList<DocNode> Children
-        {
-            get { return _doc.Children; }
-        }
-    }
-}
+﻿/*
+ * Original author: Brendan MacLean <brendanx .at. u.washington.edu>,
+ *                  MacCoss Lab, Department of Genome Sciences, UW
+ *
+ * Copyright 2009 University of Washington - Seattle, WA
+ * 
+ * Licensed under the Apache License, Version 2.0 (the "License");
+ * you may not use this file except in compliance with the License.
+ * You may obtain a copy of the License at
+ *
+ *     http://www.apache.org/licenses/LICENSE-2.0
+ *
+ * Unless required by applicable law or agreed to in writing, software
+ * distributed under the License is distributed on an "AS IS" BASIS,
+ * WITHOUT WARRANTIES OR CONDITIONS OF ANY KIND, either express or implied.
+ * See the License for the specific language governing permissions and
+ * limitations under the License.
+ */
+//TODO transitions and transition group
+// Move stuff to refinement
+
+// Note to those extending the document model:
+// All objects participating in the document model must be immutable.
+// An immutable document has many advantages, primary among those are 
+// simplifying synchronization in a multi-threaded system, allowing
+// eventual consistency, and maintaining a history of entire documents
+// at a cost of only the depth of the change in the document tree, with
+// many documents sharing the majority of their in memory objects.  This
+// allows undo/redo that simply points to a document in the history.
+//
+// Simple immutable objects may have only a constructor and property
+// getters with private setters.  More complex objects should derive
+// from the class Immutable.  The should still have only property getters
+// and private setters, and should only change at 3 times:
+//     1. In a constructor
+//     2. During deserialization (immediately after construction)
+//     3. In a Change<property>() method, using ImClone()
+// Directly modifying an existing object in memory after it has been
+// fully constructed, will break undo/redo, since the object may be
+// referenced by many documents in the history.
+//
+// More complex objects should also consider implementing IValidating
+// to ensure that the class remains valid in all three of the cases
+// described above.
+
+using System;
+using System.Collections.Generic;
+using System.Data;
+using System.Globalization;
+using System.Linq;
+using System.IO;
+using System.Text;
+using System.Threading;
+using System.Xml;
+using System.Xml.Schema;
+using System.Xml.Serialization;
+using pwiz.Common.Chemistry;
+using pwiz.Common.SystemUtil;
+using pwiz.Skyline.Controls.Graphs;
+using pwiz.Skyline.Controls.SeqNode;
+using pwiz.Skyline.Model.AuditLog;
+using pwiz.Skyline.Model.DocSettings;
+using pwiz.Skyline.Model.DocSettings.Extensions;
+using pwiz.Skyline.Model.Find;
+using pwiz.Skyline.Model.IonMobility;
+using pwiz.Skyline.Model.Irt;
+using pwiz.Skyline.Model.Lib;
+using pwiz.Skyline.Model.Optimization;
+using pwiz.Skyline.Model.Proteome;
+using pwiz.Skyline.Model.Results.Scoring;
+using pwiz.Skyline.Model.RetentionTimes;
+using pwiz.Skyline.Properties;
+using pwiz.Skyline.Util;
+using pwiz.Skyline.Model.Results;
+using pwiz.Skyline.Model.Serialization;
+using pwiz.Skyline.Util.Extensions;
+
+namespace pwiz.Skyline.Model
+{
+    /// <summary>
+    /// Exposes get/set methods for the container of an immutable <see cref="SrmDocument"/>.
+    /// </summary>
+    public interface IDocumentContainer
+    {
+        /// <summary>
+        /// Get the current contained document.
+        /// </summary>
+        SrmDocument Document { get; }
+
+        /// <summary>
+        /// Get the path to the current save location of the document, or
+        /// null if the document is not saved.
+        /// </summary>
+        string DocumentFilePath { get; }
+
+        /// <summary>
+        /// Set the contained document, if the original document is the same as the
+        /// current document.
+        /// </summary>
+        /// <param name="docNew">A new version of the current document</param>
+        /// <param name="docOriginal">The version from which the new version was derived</param>
+        /// <returns>True if the document was successfully set</returns>
+        bool SetDocument(SrmDocument docNew, SrmDocument docOriginal);
+
+        /// <summary>
+        /// Adds an event handler to the container's document changed event. The
+        /// event handler must be thread safe, as it may be called on any thread.
+        /// </summary>
+        /// <param name="listener">The event handler to add</param>
+        void Listen(EventHandler<DocumentChangedEventArgs> listener);
+
+        /// <summary>
+        /// Removes an event handler from the container's document changed event.
+        /// </summary>
+        /// <param name="listener">The event handler to remove</param>
+        void Unlisten(EventHandler<DocumentChangedEventArgs> listener);
+
+        /// <summary>
+        /// Returns true if the container is in teardown, and we should not attempt any document changes.
+        /// </summary>
+        bool IsClosing { get; }
+
+        /// <summary>
+        /// Tracking active background loaders for a container - helps in test harness SkylineWindow teardown
+        /// </summary>
+        IEnumerable<BackgroundLoader> BackgroundLoaders { get; }
+        void AddBackgroundLoader(BackgroundLoader loader);
+        void RemoveBackgroundLoader(BackgroundLoader loader);
+    }
+
+    /// <summary>
+    /// Exposes get and event registering methods for the container of an
+    /// immutable <see cref="SrmDocument"/>, for use in UI thread components.
+    /// </summary>
+    public interface IDocumentUIContainer : IDocumentContainer
+    {
+        /// <summary>
+        /// Get the current document for display in the UI.
+        /// </summary>
+        SrmDocument DocumentUI { get; }
+
+        /// <summary>
+        /// Adds an event handler to the container's document UI changed event. The
+        /// event handler must be thread safe, as it may be called on any thread.
+        /// </summary>
+        /// <param name="listener">The event handler to add</param>
+        void ListenUI(EventHandler<DocumentChangedEventArgs> listener);
+
+        /// <summary>
+        /// Removes an event handler from the container's document UI changed event.
+        /// </summary>
+        /// <param name="listener">The event handler to remove</param>
+        void UnlistenUI(EventHandler<DocumentChangedEventArgs> listener);
+
+        /// <summary>
+        /// Returns focus to the main document UI
+        /// </summary>
+        void FocusDocument();
+
+        /// <summary>
+        /// True if the UI is in the middle of an undo/redo operation
+        /// </summary>
+        bool InUndoRedo { get; }
+    }
+
+    /// <summary>
+    /// EventArgs supplied with the <see cref="SkylineWindow.DocumentUIChangedEvent"/>.
+    /// The previous document is supplied to allow localized modifications based
+    /// on a diff between the two documents.
+    /// </summary>
+    public class DocumentChangedEventArgs : EventArgs
+    {
+        public DocumentChangedEventArgs(SrmDocument documentPrevious, bool isOpeningFile = false, bool inSelUpdateLock = false)
+        {
+            DocumentPrevious = documentPrevious;
+            IsInSelUpdateLock = inSelUpdateLock;
+            IsOpeningFile = isOpeningFile;
+        }
+
+        public SrmDocument DocumentPrevious { get; private set; }
+
+        /// <summary>
+        /// True when SequenceTree.IsInUpdateLock is set, which means the selection
+        /// cannot be trusted as reflecting the current document.
+        /// </summary>
+        public bool IsInSelUpdateLock { get; private set; }
+
+        /// <summary>
+        /// True when the document change is caused by opening a file
+        /// </summary>
+        public bool IsOpeningFile { get; private set; }
+    }
+
+    /// <summary>
+    /// Root <see cref="Identity"/> class for a document.
+    /// </summary>
+    public class SrmDocumentId : Identity
+    {
+    }
+
+    /// <summary>
+    /// The <see cref="SrmDocument"/> class and all of the model objects it includes
+    /// are entirely immutable.  This means a reference to document is always entirely
+    /// complete, and requires no synchronization to use with multiple threads.
+    /// <para>
+    /// All changes produce a new document with an incremented <see cref="RevisionIndex"/>.
+    /// On first consideration of this model, it may sound incredibly expensive, but,
+    /// in fact, the model is used in source code control systems like Subversion,
+    /// where changing a single file produces a new repository revision without
+    /// necessarily copying every file in the tree.  Only the path from the new
+    /// immutable child to the root need be modified.
+    /// </para><para>
+    /// The model for modifying a document within a multi-threaded system, then
+    /// becomes:
+    /// <list type="number">
+    /// <item><description>Acquire a reference to the current document</description></item>
+    /// <item><description>Create a modified document based on the revision acquired</description></item>
+    /// <item><description>Use <see cref="Interlocked.CompareExchange(ref object,object,object)"/>
+    ///                    to set the master reference, if it is still equal to the one acquired</description></item>
+    /// <item><description>If the attempt to set fails, return to the first step.</description></item>
+    /// </list>
+    /// </para><para>
+    /// This also allows the undo/redo stacks to become a simple history of documents,
+    /// rather than a record of actions taken to modify a mutable document.
+    /// </para>
+    /// </summary>
+    [XmlRoot(@"srm_settings")]
+    public class SrmDocument : DocNodeParent, IXmlSerializable
+    {
+        /// <summary>
+        /// Document extension on disk
+        /// </summary>
+        public const string EXT = ".sky";
+
+        public static string FILTER_DOC
+        {
+            get { return TextUtil.FileDialogFilter(ModelResources.SrmDocument_FILTER_DOC_Skyline_Documents, EXT); }
+        }
+
+        public static string FILTER_DOC_AND_SKY_ZIP
+        {
+            // Used only in the open file dialog.
+            get
+            {
+                return TextUtil.FileDialogFilter(ModelResources.SrmDocument_FILTER_DOC_AND_SKY_ZIP_Skyline_Files, EXT,
+                                                 SrmDocumentSharing.EXT_SKY_ZIP, SkypFile.EXT);
+            }    
+        }
+
+        public static readonly DocumentFormat FORMAT_VERSION = DocumentFormat.CURRENT;
+
+        public const int MAX_PEPTIDE_COUNT = 200 * 1000;
+        public const int MAX_TRANSITION_COUNT = 5 * 1000 * 1000;
+
+        public static int _maxTransitionCount = Install.Is64Bit ? MAX_TRANSITION_COUNT : MAX_TRANSITION_COUNT/5;   // To keep from running out of memory on 32-bit
+
+        public static int MaxTransitionCount
+        {
+            get { return _maxTransitionCount; }
+        }
+
+        /// <summary>
+        /// For testing to avoid needing to create 5,000,000 transitions to test transition count limits
+        /// </summary>
+        public static void SetTestMaxTransitonCount(int max)
+        {
+            _maxTransitionCount = max;
+        }
+
+        // Version of this document in deserialized XML
+
+        public SrmDocument(SrmSettings settings)
+            : base(new SrmDocumentId(), Annotations.EMPTY, new PeptideGroupDocNode[0], false)
+        {
+            FormatVersion = FORMAT_VERSION;
+            Settings = settings;
+            AuditLog = new AuditLogList();
+            SetDocumentType(); // Note proteomics vs  molecule vs mixed (as we're empty, will be set to none)
+        }
+
+        private SrmDocument(SrmDocument doc, SrmSettings settings, Action<SrmDocument> changeProps = null)
+            : base(doc.Id, Annotations.EMPTY, doc.Children, false)
+        {
+            FormatVersion = doc.FormatVersion;
+            RevisionIndex = doc.RevisionIndex;
+            UserRevisionIndex = doc.UserRevisionIndex;
+            Settings = doc.UpdateHasHeavyModifications(settings);
+            AuditLog = doc.AuditLog;
+            DocumentHash = doc.DocumentHash;
+            DeferSettingsChanges = doc.DeferSettingsChanges;
+            DocumentType = doc.DocumentType;
+
+            if (changeProps != null)
+                changeProps(this);
+        }
+
+        /// <summary>
+        /// Notes document contents type: proteomic, small molecule, or mixed (empty reports as proteomic),
+        /// which allows for quick discrimination between needs for proteomic and small molecule behavior.
+        /// N.B. For construction time and <see cref="OnChangingChildren"/> only!!! Mustn't break immutabilty contract.
+        ///
+        /// </summary>
+        private void SetDocumentType()
+        {
+            var hasPeptides = false;
+            var hasSmallMolecules = false;
+            foreach (var tg in MoleculeTransitionGroups)
+            {
+                hasPeptides |= !tg.IsCustomIon;
+                hasSmallMolecules |= tg.IsCustomIon;
+            }
+
+            if (hasSmallMolecules && hasPeptides)
+            {
+                DocumentType = DOCUMENT_TYPE.mixed;
+            }
+            else if (hasSmallMolecules)
+            {
+                DocumentType = DOCUMENT_TYPE.small_molecules;
+            }
+            else if (hasPeptides)
+            {
+                DocumentType = DOCUMENT_TYPE.proteomic;
+            }
+            else
+            {
+                DocumentType = DOCUMENT_TYPE.none;
+            }
+            Settings = UpdateHasHeavyModifications(Settings);
+        }
+
+        public override AnnotationDef.AnnotationTarget AnnotationTarget { 
+            get { throw new InvalidOperationException();}
+        }
+
+        public DocumentFormat FormatVersion { get; private set; }
+
+        /// <summary>
+        /// Monotonically increasing index, incremented each time a modified
+        /// document is created.  Works much like the revision count in Subversion.
+        /// And the immutable document architecture itself may have its roots in
+        /// source code control.
+        /// 
+        /// This index is in memory only, and is started at zero each time the
+        /// document is loaded from disk.
+        /// 
+        /// Also, this index is not included in the document content equality
+        /// functions, because doing so would break the main use case for document
+        /// equality: unit testing.
+        /// </summary>
+        public int RevisionIndex { get; private set; }
+
+        /// <summary>
+        /// Much like RevisionIndex, only it is incremented each time the user
+        /// changes the document. i.e. any time an Undo/Redo record is created.
+        /// </summary>
+        public int UserRevisionIndex { get; private set; }
+
+        /// <summary>
+        /// Document-wide settings information
+        /// </summary>
+        public SrmSettings Settings { get; private set; }
+
+        /// <summary>
+        /// Document hash that gets updated when the document is opened/saved
+        /// </summary>
+        public string DocumentHash { get; private set; }
+
+        public AuditLogList AuditLog { get; private set; }
+
+        public Targets Targets { get { return new Targets(this);} }
+
+        public bool DeferSettingsChanges { get; private set; }
+
+        /// <summary>
+        /// Convenience access to the <see cref="MeasuredResults"/> for easier debugging.
+        /// </summary>
+        public MeasuredResults MeasuredResults { get { return Settings.MeasuredResults; } }
+
+        /// <summary>
+        /// Node level depths below this node
+        /// </summary>
+// ReSharper disable InconsistentNaming
+        public enum Level { MoleculeGroups, Molecules, TransitionGroups, Transitions }
+// ReSharper restore InconsistentNaming
+
+        public int MoleculeGroupCount { get { return GetCount((int)Level.MoleculeGroups); } }
+        public int MoleculeCount { get { return GetCount((int)Level.Molecules); } }
+        public int MoleculeTransitionGroupCount { get { return GetCount((int)Level.TransitionGroups); } }
+        public int MoleculeTransitionCount { get { return GetCount((int)Level.Transitions); } }
+
+        // Convenience functions for ignoring non-proteomic (CustomIon) nodes - that is, getting only peptides
+        public int PeptideGroupCount { get { return PeptideGroups.Count(); } } 
+        public int PeptideCount { get { return Peptides.Count(); } } 
+        public int PeptideTransitionGroupCount { get { return PeptideTransitionGroups.Count(); } } 
+        public int PeptideTransitionCount { get { return PeptideTransitions.Count(); } }
+
+        // Convenience functions for ignoring proteomic nodes - that is, getting only custom ions
+        public int CustomIonCount { get { return CustomMolecules.Count(); } } 
+
+        /// <summary>
+        /// Quick access to document type proteomic/small_molecules/mixed, based on the assumption that 
+        /// TransitionGroups are purely proteomic or small molecule, but the document is not.
+        /// 
+        /// Empty documents report as none.
+        ///
+        /// These enum names are used on persisted settings for UI mode, so don't rename them as
+        /// it will confuse existing installations.
+        /// 
+        /// </summary>
+        public enum DOCUMENT_TYPE
+        {
+            proteomic,  
+            small_molecules,
+            mixed,
+            none // empty documents return this
+        };
+        public DOCUMENT_TYPE DocumentType { get; private set; }
+        public bool IsEmptyOrHasPeptides { get { return DocumentType != DOCUMENT_TYPE.small_molecules; } }
+        public bool HasPeptides { get { return DocumentType == DOCUMENT_TYPE.proteomic || DocumentType == DOCUMENT_TYPE.mixed; } }
+        public bool HasSmallMolecules { get { return DocumentType == DOCUMENT_TYPE.small_molecules || DocumentType == DOCUMENT_TYPE.mixed; } }
+
+        /// <summary>
+        /// Return all <see cref="PeptideGroupDocNode"/>s of any kind
+        /// </summary>
+        public IEnumerable<PeptideGroupDocNode> MoleculeGroups
+        {
+            get 
+            {
+                return Children.Cast<PeptideGroupDocNode>();
+            }
+        }
+
+        /// <summary>
+        /// Return all <see cref="PeptideGroupDocNode"/>s that contain peptides
+        /// </summary>
+        public IEnumerable<PeptideGroupDocNode> PeptideGroups 
+        {
+            get
+            {
+                return MoleculeGroups.Where(p => p.IsProteomic);
+            }
+        }
+
+        /// <summary>
+        /// Return all <see cref="PeptideDocNode"/> of any kind
+        /// </summary>
+        public IEnumerable<PeptideDocNode> Molecules
+        {
+            get 
+            {
+                return MoleculeGroups.SelectMany(node => node.Molecules);
+            }
+        }
+
+        /// <summary>
+        /// Return all <see cref="PeptideDocNode"/> that are actual peptides
+        /// </summary>
+        public IEnumerable<PeptideDocNode> Peptides
+        {
+            get
+            {
+                return Molecules.Where(p => !p.Peptide.IsCustomMolecule);
+            }
+        }
+
+        /// <summary>
+        /// Return all <see cref="PeptideDocNode"/> that are custom molecules
+        /// </summary>
+        public IEnumerable<PeptideDocNode> CustomMolecules
+        {
+            get
+            {
+                return Molecules.Where(p => p.Peptide.IsCustomMolecule);
+            }
+        }
+
+        /// <summary>
+        /// Return all <see cref="TransitionGroupDocNode"/> of any kind
+        /// </summary>
+        public IEnumerable<TransitionGroupDocNode> MoleculeTransitionGroups
+        {
+            get 
+            {
+                return Molecules.SelectMany(node => node.Children.Cast<TransitionGroupDocNode>());
+            }
+        }
+
+        /// <summary>
+        /// Return all <see cref="TransitionGroupDocNode"/> whose members are peptide precursors
+        /// </summary>
+        public IEnumerable<TransitionGroupDocNode> PeptideTransitionGroups
+        {
+            get
+            {
+                return MoleculeTransitionGroups.Where(t => !t.TransitionGroup.Peptide.IsCustomMolecule);
+            }
+        }
+
+        public IEnumerable<PeptidePrecursorPair> MoleculePrecursorPairs
+        {
+            get
+            {
+                return Molecules.SelectMany(
+                    node => node.TransitionGroups.Select(nodeGroup => new PeptidePrecursorPair(node, nodeGroup)));
+            }
+        }
+
+        public IEnumerable<PeptidePrecursorPair> PeptidePrecursorPairs
+        {
+            get
+            {
+                return Peptides.SelectMany(
+                    node => node.TransitionGroups.Select(nodeGroup => new PeptidePrecursorPair(node, nodeGroup)));
+            }
+        }
+
+        public IEnumerable<LibKey> MoleculeLibKeys
+        {
+            get
+            {
+                return Molecules.SelectMany(
+                    node => node.TransitionGroups.Select(nodeGroup => nodeGroup.GetLibKey(Settings, node)));
+            }
+        }
+
+        /// <summary>
+        /// Return a list of <see cref="TransitionDocNode"/> of any kind
+        /// </summary>
+        public IEnumerable<TransitionDocNode> MoleculeTransitions
+        {
+            get
+            {
+                return MoleculeTransitionGroups.SelectMany(node => node.Children.Cast<TransitionDocNode>());
+            }
+        }
+
+        /// <summary>
+        /// Return a list of <see cref="TransitionDocNode"/> that are in peptides
+        /// </summary>
+        public IEnumerable<TransitionDocNode> PeptideTransitions
+        {
+            get
+            {
+                return MoleculeTransitions.Where(t => !t.Transition.Group.IsCustomIon);
+            }
+        }
+
+        public HashSet<Target> GetRetentionTimeStandards()
+        {
+            try
+            {
+                return GetRetentionTimeStandardsOrThrow();
+            }
+            catch (Exception)
+            {
+                return new HashSet<Target>();
+            }
+        }
+
+        public bool HasAllRetentionTimeStandards()
+        {
+            try
+            {
+                GetRetentionTimeStandardsOrThrow();
+                return true;
+            }
+            catch (Exception)
+            {
+                return false;
+            }
+        }
+
+        private HashSet<Target> GetRetentionTimeStandardsOrThrow()
+        {
+            var rtRegression = Settings.PeptideSettings.Prediction.RetentionTime;
+            if (rtRegression == null || rtRegression.Calculator == null)
+                return new HashSet<Target>();
+
+            var regressionPeps = rtRegression.Calculator.GetStandardPeptides(Peptides.Select(
+                nodePep => Settings.GetModifiedSequence(nodePep)));
+            return new HashSet<Target>(regressionPeps);
+        }
+
+        /// <summary>
+        /// True when any PeptideGroupDocNodes lack complete protein metadata
+        /// </summary>
+        public bool IsProteinMetadataPending { get; private set; }
+
+        /// <summary>
+        /// True if the parts of a Skyline document affected by a Save As command are loaded
+        /// </summary>
+        public bool IsSavable
+        {
+            get
+            {
+                // Results cache file must be fully created before a Save As, since it has
+                // the same base name as the document
+                return (!Settings.HasResults || Settings.MeasuredResults.IsLoaded) &&
+                    // Document libraries also have the same base name as the document and must be copied
+                       (!Settings.HasLibraries || !Settings.HasDocumentLibrary || Settings.PeptideSettings.Libraries.IsLoaded);
+            }
+        }
+
+        /// <summary>
+        /// Returns non-localized strings describing any unloadedness in the document
+        /// TODO: there are still issues with this, like errors importing results
+        /// </summary>
+        public IEnumerable<string> NonLoadedStateDescriptions
+        {
+            get
+            {
+                string whyNot;
+                if (Settings.HasResults && (whyNot = Settings.MeasuredResults.IsNotLoadedExplained) != null)
+                    yield return @"Settings.MeasuredResults " + whyNot;
+                if (Settings.HasLibraries && (whyNot = Settings.PeptideSettings.Libraries.IsNotLoadedExplained)!=null)
+                    yield return @"Settings.PeptideSettings.Libraries: " + whyNot;
+                if ((whyNot = IrtDbManager.IsNotLoadedDocumentExplained(this)) != null)
+                    yield return whyNot;
+                if ((whyNot = OptimizationDbManager.IsNotLoadedDocumentExplained(this)) != null)
+                    yield return whyNot;
+                if ((whyNot = DocumentRetentionTimes.IsNotLoadedExplained(Settings)) != null)
+                    yield return whyNot;
+                if ((whyNot = IonMobilityLibraryManager.IsNotLoadedDocumentExplained(this)) != null)
+                    yield return whyNot;
+                // BackgroundProteome?
+            }
+        }
+
+        public IEnumerable<string> NonLoadedStateDescriptionsFull
+        {
+            get
+            {
+                foreach (var desc in NonLoadedStateDescriptions)
+                    yield return desc;
+
+                string whyNot;
+                var pepSet = Settings.PeptideSettings;
+                if ((whyNot = BackgroundProteomeManager.IsNotLoadedExplained(pepSet, pepSet.BackgroundProteome, true)) != null)
+                    yield return whyNot;
+            }
+        }
+
+        /// <summary>
+        /// True if all parts of the document loaded by background loaders have completed loading
+        /// TODO: there are still issues with this, like errors importing results
+        /// </summary>
+        public bool IsLoaded
+        {
+            get { return !NonLoadedStateDescriptions.Any(); }
+        }
+
+        public PeptideGroupDocNode FindPeptideGroup(PeptideGroup fastaSequence)
+        {
+            foreach (var peptideGroup in PeptideGroups)
+            {
+                if (peptideGroup.PeptideGroup.Sequence == fastaSequence.Sequence)
+                    return peptideGroup;
+            }
+            return null;
+        }
+
+        public IdentityPath LastNodePath
+        {
+            get
+            {
+                DocNodeParent parent = this;
+                IdentityPath path = IdentityPath.ROOT;
+                while (parent != null && parent.Children.Count > 0)
+                {
+                    path = new IdentityPath(path, parent.Children[parent.Children.Count - 1].Id);
+
+                    parent = parent.Children[parent.Children.Count - 1] as DocNodeParent;
+                }
+                return path;
+            }
+        }
+
+        public SrmDocument ChangeDocumentHash(string hash)
+        {
+            return ChangeProp(ImClone(this), im => im.DocumentHash = hash);
+        }
+
+        public SrmDocument ChangeAuditLog(AuditLogList log)
+        {
+            return ChangeProp(ImClone(this), im => im.AuditLog = log);
+        }
+
+        public SrmDocument ChangeAuditLog(AuditLogEntry entries)
+        {
+            return ChangeAuditLog(new AuditLogList(entries));
+        }
+
+        private string GetMoleculeGroupId(string baseId)
+        {
+            HashSet<string> ids = new HashSet<string>();
+            foreach (PeptideGroupDocNode nodeGroup in Children)
+                ids.Add(nodeGroup.Name);
+
+            int i = 1;
+            while (ids.Contains(baseId + i))
+                i++;
+            return baseId + i;
+        }
+
+        public string GetSmallMoleculeGroupId()
+        {
+            return GetMoleculeGroupId(ModelResources.SrmDocument_GetSmallMoleculeGroupId_molecules);
+        }
+
+        public string GetPeptideGroupId(bool peptideList)
+        {
+            string baseId = peptideList
+                ? ModelResources.SrmDocument_GetPeptideGroupId_peptides 
+                : ModelResources.SrmDocument_GetPeptideGroupId_sequence;
+            return GetMoleculeGroupId(baseId);
+        }
+
+        public bool CanTrigger(int? replicateIndex)
+        {
+            return Molecules.All(p => p.CanTrigger(replicateIndex));
+        }
+
+        public bool IsMixedPolarity()
+        {
+            return MoleculeTransitionGroups.Any(tg => tg.TransitionGroup.PrecursorCharge < 0) &&
+                   MoleculeTransitionGroups.Any(tg => tg.TransitionGroup.PrecursorCharge > 0);
+        }
+
+        public bool CanSchedule(bool singleWindow)
+        {
+            return Settings.PeptideSettings.Prediction.CanSchedule(this, singleWindow
+                        ? PeptidePrediction.SchedulingStrategy.single_window
+                        : PeptidePrediction.SchedulingStrategy.all_variable_window);
+        }
+
+        private bool CalcIsProteinMetadataPending()
+        {
+            // Non proteomic molecules never do protein metadata searches
+            var unsearched = (from pg in PeptideGroups where pg.ProteinMetadata.NeedsSearch() select pg);
+            return unsearched.Any();
+        }
+
+        public SrmDocument IncrementUserRevisionIndex()
+        {
+            return ChangeProp(ImClone(this), im => im.UserRevisionIndex++);
+        }
+
+        /// <summary>
+        /// Make sure every new copy of a document gets an incremented value
+        /// for <see cref="RevisionIndex"/>.
+        /// </summary>
+        /// <param name="clone">The new copy of the document</param>
+        /// <param name="indexReplaced">Index to a single replaced node, if that is why the children are changing</param>
+        protected override IList<DocNode> OnChangingChildren(DocNodeParent clone, int indexReplaced)
+        {
+            if (ReferenceEquals(clone, this))
+                return Children;
+
+            SrmDocument docClone = (SrmDocument)clone;
+            docClone.RevisionIndex = RevisionIndex + 1;
+
+            if (!DeferSettingsChanges)
+            {
+                // Make sure peptide standards lists are up to date
+                docClone.Settings = docClone.Settings.CachePeptideStandards(Children, docClone.Children);
+            }
+
+            // Note protein metadata readiness
+            docClone.IsProteinMetadataPending = docClone.CalcIsProteinMetadataPending();
+
+            // If iRT standards have changed, reset auto-calculated conversion to make sure they are
+            // updated on a background thread
+            if (!ReferenceEquals(Settings.GetPeptideStandards(StandardType.IRT),
+                docClone.Settings.GetPeptideStandards(StandardType.IRT)) &&
+                docClone.Settings.PeptideSettings.Prediction.RetentionTime != null)
+            {
+                docClone.Settings = docClone.Settings.ChangePeptidePrediction(p =>
+                    p.ChangeRetentionTime(p.RetentionTime.ForceRecalculate()));
+            }
+
+            // Note document contents type: proteomic, small molecule, or mixed (empty reports as proteomic)
+            if (!DeferSettingsChanges)
+            {
+                docClone.SetDocumentType();
+            }
+            
+            // If this document has associated results, update the results
+            // for any peptides that have changed.
+            if (!Settings.HasResults || DeferSettingsChanges)
+                return docClone.Children;
+
+            // Store indexes to previous results in a dictionary for lookup
+            var dictPeptideIdPeptide = new Dictionary<int, PeptideDocNode>();
+            // Unless the normalization standards have changed, which require recalculating of all ratios
+            if (ReferenceEquals(Settings.GetPeptideStandards(StandardType.GLOBAL_STANDARD),
+                docClone.Settings.GetPeptideStandards(StandardType.GLOBAL_STANDARD)))
+            {
+                foreach (var nodePeptide in Molecules)
+                {
+                    if (nodePeptide != null)    // Or previous peptides were freed during command-line peak picking
+                        dictPeptideIdPeptide.Add(nodePeptide.Peptide.GlobalIndex, nodePeptide);
+                }
+            }
+
+            return docClone.UpdateResultsSummaries(docClone.Children, dictPeptideIdPeptide);
+        }
+
+        /// <summary>
+        /// Update results for the changed peptides.  This needs to start
+        /// at the peptide level, because peptides have useful peak picking information
+        /// like predicted retention time, and multiple measured precursors.
+        /// </summary>
+        private IList<DocNode> UpdateResultsSummaries(IList<DocNode> children, IDictionary<int, PeptideDocNode> dictPeptideIdPeptide)
+        {
+            // Perform main processing for peptides in parallel
+            var diffResults = new SrmSettingsDiff(Settings, true);
+            var moleculeGroupPairs = GetMoleculeGroupPairs(children);
+            var moleculeNodes = new PeptideDocNode[moleculeGroupPairs.Length];
+            ParallelEx.For(0, moleculeGroupPairs.Length, i =>
+            {
+                var pair = moleculeGroupPairs[i];
+                var nodePep = pair.NodeMolecule;
+                int index = nodePep.Peptide.GlobalIndex;
+
+                PeptideDocNode nodeExisting;
+                if (dictPeptideIdPeptide.TryGetValue(index, out nodeExisting) &&
+                        ReferenceEquals(nodeExisting, nodePep))
+                    moleculeNodes[i] = nodePep;
+                else
+                    moleculeNodes[i] = nodePep.ChangeSettings(Settings, diffResults);
+            });
+
+            return RegroupMolecules(children, moleculeNodes);
+        }
+
+        /// <summary>
+        /// Returns a flat list of <see cref="MoleculeGroupPair"/> in the document for use in parallel
+        /// processing of all molecules in the document.
+        /// </summary>
+        public MoleculeGroupPair[] GetMoleculeGroupPairs()
+        {
+            return GetMoleculeGroupPairs(Children, MoleculeCount);
+        }
+
+        /// <summary>
+        /// Returns a flat list of <see cref="MoleculeGroupPair"/>, given a list of <see cref="PeptideGroupDocNode"/>
+        /// children, for use in parallel processing of all molecules in the children.
+        /// </summary>
+        private static MoleculeGroupPair[] GetMoleculeGroupPairs(IList<DocNode> children)
+        {
+            return GetMoleculeGroupPairs(children, children.Cast<PeptideGroupDocNode>().Sum(g => g.MoleculeCount));
+        }
+
+        /// <summary>
+        /// Returns a flat list of <see cref="MoleculeGroupPair"/>, given a list of <see cref="PeptideGroupDocNode"/>
+        /// children and the total number of molecules they contain, for use in parallel processing of all molecules
+        /// in the children.
+        /// </summary>
+        private static MoleculeGroupPair[] GetMoleculeGroupPairs(IList<DocNode> children, int moleculeCount)
+        {
+            var result = new MoleculeGroupPair[moleculeCount];
+            int currentMolecule = 0;
+            foreach (PeptideGroupDocNode nodeMoleculeGroup in children)
+            {
+                foreach (var nodeMolecule in nodeMoleculeGroup.Molecules)
+                {
+                    result[currentMolecule++] = new MoleculeGroupPair(nodeMoleculeGroup, nodeMolecule);
+                }
+            }
+            return result;
+        }
+
+        /// <summary>
+        /// Regroup a flat list of molecules produced by iterating over the results of
+        /// <see cref="GetMoleculeGroupPairs"/>
+        /// </summary>
+        /// <param name="children">A starting children of <see cref="PeptideGroupDocNode"/> objects</param>
+        /// <param name="moleculeNodes">A flat list of <see cref="PeptideDocNode"/> objects</param>
+        /// <param name="rankChildren">Function to rank peptides in their final list</param>
+        /// <returns>A list of <see cref="PeptideGroupDocNode"/> objects with the original structure and the new <see cref="PeptideDocNode"/> objects</returns>
+        private static IList<DocNode> RegroupMolecules(IList<DocNode> children, PeptideDocNode[] moleculeNodes,
+            Func<PeptideGroupDocNode, IList<DocNode>, IList<DocNode>> rankChildren = null)
+        {
+            var newMoleculeGroups = new DocNode[children.Count];
+            int moleculeNodeIndex = 0;
+            for (int i = 0; i < newMoleculeGroups.Length; i++)
+            {
+                var nodeGroup = (PeptideGroupDocNode)children[i];
+                IList<DocNode> newChildren = new DocNode[nodeGroup.Children.Count];
+                for (int childIndex = 0; childIndex < newChildren.Count; childIndex++)
+                {
+                    newChildren[childIndex] = moleculeNodes[moleculeNodeIndex++];
+                }
+                if (rankChildren != null)
+                    newChildren = rankChildren(nodeGroup, newChildren);
+                newMoleculeGroups[i] = nodeGroup.ChangeChildrenChecked(newChildren);
+            }
+            if (ArrayUtil.ReferencesEqual(children, newMoleculeGroups))
+                return children;
+            return newMoleculeGroups;
+        }
+
+        /// <summary>
+        /// Struct that pairs <see cref="PeptideGroupDocNode"/> with <see cref="PeptideDocNode"/> for
+        /// use in a flat list that enables parallel processing.
+        /// </summary>
+        public struct MoleculeGroupPair
+        {
+            public MoleculeGroupPair(PeptideGroupDocNode nodeMoleculeGroup, PeptideDocNode nodeMolecule)
+                : this()
+            {
+                NodeMoleculeGroup = nodeMoleculeGroup;
+                NodeMolecule = nodeMolecule;
+            }
+
+            public PeptideGroupDocNode NodeMoleculeGroup { get; private set; }
+            public PeptideDocNode NodeMolecule { get; private set; }
+
+            public PeptideDocNode ReleaseMolecule()
+            {
+                var nodeMol = NodeMolecule;
+                NodeMolecule = null;
+                return nodeMol;
+            }
+        }
+
+        /// <summary>
+        /// Creates a cloned instance of the document with a new <see cref="Settings"/>
+        /// value, updating the <see cref="DocNode"/> hierarchy to reflect the change.
+        /// </summary>
+        /// <param name="settingsNew">New settings value</param>
+        /// <param name="progressMonitor">Progress monitor for long settings change operations</param>
+        /// <returns>A new document revision</returns>
+        public SrmDocument ChangeSettings(SrmSettings settingsNew, SrmSettingsChangeMonitor progressMonitor = null)
+        {
+            // Preserve measured results.  Call ChangeMeasureResults to change the
+            // MeasuredResults property on the SrmSettings.
+            if (!ReferenceEquals(Settings.MeasuredResults, settingsNew.MeasuredResults))
+                settingsNew = settingsNew.ChangeMeasuredResults(Settings.MeasuredResults);
+            return ChangeSettingsInternal(settingsNew, progressMonitor);
+        }
+
+        /// <summary>
+        /// Creates a cloned instance of the document with a new <see cref="Settings"/>
+        /// value, wihtout updating the <see cref="DocNode"/> hierarchy to reflect the change.
+        /// </summary>
+        /// <param name="settingsNew">New settings value</param>
+        /// <returns>A new document revision</returns>
+        public SrmDocument ChangeSettingsNoDiff(SrmSettings settingsNew)
+        {
+            return new SrmDocument(this, settingsNew, doc =>
+            {
+                doc.RevisionIndex++;
+                doc.IsProteinMetadataPending = doc.CalcIsProteinMetadataPending();
+            });
+        }
+
+        /// <summary>
+        /// Creates a cloned instance of the document with a new <see cref="Settings"/>
+        /// value, which is itself a clone of the previous settings with a new
+        /// <see cref="MeasuredResults"/> value.
+        /// </summary>
+        /// <param name="results">New <see cref="MeasuredResults"/> instance to associate with this document</param>
+        /// <param name="progressMonitor">Progress monitor for long settings change operations</param>
+        /// <returns>A new document revision</returns>
+        public SrmDocument ChangeMeasuredResults(MeasuredResults results, SrmSettingsChangeMonitor progressMonitor = null)
+        {
+            return ChangeSettingsInternal(Settings.ChangeMeasuredResults(results), progressMonitor);
+        }
+
+        /// <summary>
+        /// Creates a cloned instance of the document with a new <see cref="Settings"/>
+        /// value.
+        /// </summary>
+        /// <param name="settingsNew">New settings value</param>
+        /// <param name="progressMonitor">Progress monitor for long settings change operations</param>
+        /// <returns>A new document revision</returns>
+        private SrmDocument ChangeSettingsInternal(SrmSettings settingsNew, SrmSettingsChangeMonitor progressMonitor = null)
+        {
+            try
+            {
+                return ChangeSettingsInternalOrThrow(settingsNew, progressMonitor);
+            }
+            catch (Exception)
+            {
+                if (progressMonitor != null && progressMonitor.IsCanceled())
+                {
+                    throw new OperationCanceledException();
+                }
+                throw;
+            }
+        }
+        private SrmDocument ChangeSettingsInternalOrThrow(SrmSettings settingsNew, SrmSettingsChangeMonitor progressMonitor)
+        {
+            settingsNew = UpdateHasHeavyModifications(settingsNew);
+            // First figure out what changed.
+            SrmSettingsDiff diff = new SrmSettingsDiff(Settings, settingsNew);
+            if (progressMonitor != null)
+            {
+                progressMonitor.GroupCount = MoleculeGroupCount;
+                if (!diff.DiffPeptides)
+                    progressMonitor.MoleculeCount = MoleculeCount;
+                diff.Monitor = progressMonitor;
+            }
+
+            bool annotationChange =
+                !Equals(settingsNew.DataSettings.AnnotationDefs, Settings.DataSettings.AnnotationDefs);
+            // If there were no changes that require DocNode tree updates
+            if (DeferSettingsChanges || !(diff.RequiresDocNodeUpdate || annotationChange))
+            {
+                return ChangeSettingsNoDiff(settingsNew);
+            }
+            IList<DocNode> childrenNew;
+            if (diff.DiffPeptides)
+            {
+                // Changes on peptides need to be done on the peptide groups, which
+                // may not achieve that great parallelism, if there is a very large
+                // peptide group, like Decoys
+                var childrenParallel = new DocNode[Children.Count];
+                var settingsParallel = settingsNew;
+                int currentPeptide = 0;
+                int totalPeptides = Children.Count;
+
+                // If we are looking at peptide uniqueness against a background proteome,
+                // it's faster to do those checks with a comprehensive list of peptides of 
+                // potential interest rather than taking them one by one.
+                // So we'll precalculate the peptides using any other filter settings
+                // before we go on to apply the uniqueness check.
+                var uniquenessPrecheckChildren = new List<PeptideDocNode>[Children.Count];
+                Dictionary<Target, bool> uniquenessDict = null;
+                if (settingsNew.PeptideSettings.Filter.PeptideUniqueness != PeptideFilter.PeptideUniquenessConstraint.none &&
+                    !settingsNew.PeptideSettings.NeedsBackgroundProteomeUniquenessCheckProcessing)
+                {
+                    // Generate the peptide docnodes with no uniqueness filter
+                    var settingsNoUniquenessFilter =
+                        settingsNew.ChangePeptideSettings(
+                            settingsNew.PeptideSettings.ChangeFilter(
+                                settingsNew.PeptideSettings.Filter.ChangePeptideUniqueness(
+                                    PeptideFilter.PeptideUniquenessConstraint.none)));
+                    uniquenessPrecheckChildren = new List<PeptideDocNode>[Children.Count];
+                    totalPeptides *= 2; // We have to run the list twice
+                    ParallelEx.For(0, Children.Count, i =>
+                    {
+                        if (progressMonitor != null)
+                        {
+                            var percentComplete = ProgressStatus.ThreadsafeIncementPercent(ref currentPeptide, totalPeptides);
+                            if (percentComplete.HasValue && percentComplete.Value < 100)
+                                progressMonitor.ChangeProgress(status => status.ChangePercentComplete(percentComplete.Value));
+                        }
+                        var nodeGroup = (PeptideGroupDocNode)Children[i];
+                        uniquenessPrecheckChildren[i] = nodeGroup.GetPeptideNodes(settingsNoUniquenessFilter, true).ToList();
+                    });
+                    var uniquenessPrecheckPeptidesOfInterest = new List<Target>(uniquenessPrecheckChildren.SelectMany(u => u.Select(p => p.Peptide.Target)));
+                    // Update cache for uniqueness checks against the background proteome while we have worker threads available
+                    uniquenessDict = settingsNew.PeptideSettings.Filter.CheckPeptideUniqueness(settingsNew, uniquenessPrecheckPeptidesOfInterest, progressMonitor);
+                }
+
+                // Now perform or complete the peptide selection
+                ParallelEx.For(0, Children.Count, i =>
+                {
+                    if (progressMonitor != null)
+                    {
+                        if (progressMonitor.IsCanceled())
+                            throw new OperationCanceledException();
+                        var percentComplete = ProgressStatus.ThreadsafeIncementPercent(ref currentPeptide, totalPeptides);
+                        if (percentComplete.HasValue && percentComplete.Value < 100)
+                            progressMonitor.ChangeProgress(status => status.ChangePercentComplete(percentComplete.Value));
+                    }
+                    var nodeGroup = (PeptideGroupDocNode)Children[i];
+                    childrenParallel[i] = nodeGroup.ChangeSettings(settingsParallel, diff,
+                       new DocumentSettingsContext(uniquenessPrecheckChildren[i], uniquenessDict)); 
+                });
+                childrenNew = childrenParallel;
+            }
+            else
+            {
+                // Changes that do not change the peptides can be done quicker with
+                // parallel enumeration of the peptides
+                var moleculeGroupPairs = GetMoleculeGroupPairs(Children);
+                var resultsHandler = settingsNew.PeptideSettings.Integration.ResultsHandler;
+                if (resultsHandler != null && resultsHandler.FreeImmutableMemory)
+                {
+                    // Break immutability (command-line only!) and release the peptides (children of the children)
+                    // so that their memory is freed after they have been processed
+                    foreach (DocNodeParent child in Children)
+                        child.ReleaseChildren();
+                }
+                var moleculeNodes = new PeptideDocNode[moleculeGroupPairs.Length];
+                var settingsParallel = settingsNew;
+                int currentMoleculeGroupPair = 0;
+                ParallelEx.For(0, moleculeGroupPairs.Length, i =>
+                {
+                    if (progressMonitor != null)
+                    {
+                        if (progressMonitor.IsCanceled())
+                            throw new OperationCanceledException();
+                        var percentComplete =
+                            ProgressStatus.ThreadsafeIncementPercent(ref currentMoleculeGroupPair,
+                                moleculeGroupPairs.Length);
+                        if (percentComplete.HasValue && percentComplete.Value < 100)
+                            progressMonitor.ChangeProgress(status =>
+                                status.ChangePercentComplete(percentComplete.Value));
+                    }
+
+                    var nodePep = moleculeGroupPairs[i].ReleaseMolecule();
+                    moleculeNodes[i] = nodePep.ChangeSettings(settingsParallel, diff);
+                });
+
+                childrenNew = RegroupMolecules(Children, moleculeNodes,
+                    (nodeGroup, children) => nodeGroup.RankChildren(settingsParallel, children));
+            }
+
+            if (annotationChange)
+            {
+                var newAnnotationNames = settingsNew.DataSettings.AnnotationDefs
+                    .Where(annotationDef => null == annotationDef.Expression)
+                    .Select(annotationDef => annotationDef.Name).ToHashSet();
+                childrenNew = childrenNew.Select(child => child.StripAnnotationValues(newAnnotationNames)).ToList();
+            }
+
+            // Results handler changes for re-integration last only long enough
+            // to change the children
+            if (settingsNew.PeptideSettings.Integration.ResultsHandler != null)
+            {
+                settingsNew = settingsNew.ChangePeptideIntegration(i =>
+                    i.ChangeResultsHandler(null)
+                        .ChangeScoreQValueMap(
+                            ScoreQValueMap.FromMoleculeGroups(childrenNew.Cast<PeptideGroupDocNode>())));
+            }
+
+            if (settingsNew.MeasuredResults != null)
+            {
+                var updatedImportTimes = settingsNew.MeasuredResults.UpdateImportTimes();
+                if (!ReferenceEquals(updatedImportTimes, settingsNew.MeasuredResults))
+                {
+                    settingsNew = settingsNew.ChangeMeasuredResults(updatedImportTimes);
+                }
+            }
+            
+            // Don't change the children, if the resulting list contains
+            // only reference equal children of the same length and in the
+            // same order.
+            if (ArrayUtil.ReferencesEqual(childrenNew, Children))
+                return ChangeSettingsNoDiff(settingsNew);
+
+            return (SrmDocument)new SrmDocument(this, settingsNew).ChangeChildren(childrenNew);
+        }
+
+        private SrmSettings UpdateHasHeavyModifications(SrmSettings settings)
+        {
+            bool hasHeavyModifications = settings.PeptideSettings.Modifications.GetHeavyModifications()
+                .Any(mods => mods.Modifications.Count > 0);
+            if (!hasHeavyModifications && HasSmallMolecules)
+            {
+                foreach (var molecule in Molecules)
+                {
+                    if (molecule.TransitionGroups.Any(group =>
+                        !ReferenceEquals(group.TransitionGroup.LabelType, IsotopeLabelType.light)))
+                    {
+                        hasHeavyModifications = true;
+                        break;
+                    }
+                }
+            }
+            if (hasHeavyModifications == settings.PeptideSettings.Modifications.HasHeavyModifications)
+            {
+                return settings;
+            }
+            return settings.ChangePeptideSettings(settings.PeptideSettings.ChangeModifications(
+                settings.PeptideSettings.Modifications.ChangeHasHeavyModifications(hasHeavyModifications)));
+        }
+
+        public SrmDocument ImportDocumentXml(TextReader reader,
+                                             string filePath,
+                                             MeasuredResults.MergeAction resultsAction,
+                                             bool mergePeptides,
+                                             PeptideLibraries.FindLibrary findLibrary,
+                                             MappedList<string, StaticMod> staticMods,
+                                             MappedList<string, StaticMod> heavyMods,
+                                             IdentityPath to,
+                                             out IdentityPath firstAdded,
+                                             out IdentityPath nextAdd,
+                                             bool pasteToPeptideList)
+        {
+            try
+            {
+                PeptideModifications.SetSerializationContext(Settings.PeptideSettings.Modifications);
+
+                XmlSerializer ser = new XmlSerializer(typeof(SrmDocument));
+                SrmDocument docImport = (SrmDocument) ser.Deserialize(reader);
+
+                // Add import modifications to default modifications.
+                docImport.Settings.UpdateDefaultModifications(false);
+                
+                var docNew = this;
+                var settingsNew = docNew.Settings;
+                var settingsOld = docImport.Settings;
+                if (settingsOld.MeasuredResults != null)
+                    settingsOld = settingsOld.ChangeMeasuredResults(settingsOld.MeasuredResults.ClearDeserialized());
+
+                // Merge results from import document with current document.
+                MeasuredResults resultsBase;
+                MeasuredResults resultsNew = MeasuredResults.MergeResults(settingsNew.MeasuredResults,
+                    settingsOld.MeasuredResults, filePath, resultsAction, out resultsBase);
+
+                if (!ReferenceEquals(resultsNew, settingsNew.MeasuredResults))
+                    settingsNew = settingsNew.ChangeMeasuredResults(resultsNew);
+                if (!ReferenceEquals(resultsBase, settingsOld.MeasuredResults))
+                    settingsOld = settingsOld.ChangeMeasuredResults(resultsBase);
+
+                // Merge library specs from import document with current document.
+                settingsNew = settingsNew.ChangePeptideLibraries(lib =>
+                    lib.MergeLibrarySpecs(docImport.Settings.PeptideSettings.Libraries, findLibrary));
+
+                if(!Equals(settingsNew, docNew.Settings))
+                {
+                    // Use internal settings change to preserve any changes to the measured results
+                    docNew = docNew.ChangeSettingsInternal(settingsNew);                    
+                }
+
+                var settingsDiff = new SrmSettingsDiff(settingsOld, settingsNew, true);
+
+                IList<PeptideGroupDocNode> peptideGroups = docImport.MoleculeGroups.ToList();
+                if (pasteToPeptideList)
+                {
+                    PeptideGroupDocNode peptideGroupDocNode = new PeptideGroupDocNode(new PeptideGroup(), null, null, new PeptideDocNode[0]);
+                    IList<DocNode> peptides = docImport.Molecules.Cast<DocNode>().ToList();
+                    peptideGroupDocNode = (PeptideGroupDocNode) peptideGroupDocNode.ChangeChildren(peptides);
+                    peptideGroups = new List<PeptideGroupDocNode> {peptideGroupDocNode};
+                }
+                // Create new explicit modifications for peptides and set auto-manage children
+                // when necessary for nodes pasted in from the clipboard. 
+                IList<PeptideGroupDocNode> peptideGroupsNew = new List<PeptideGroupDocNode>();
+                foreach (PeptideGroupDocNode nodePepGroup in peptideGroups)
+                {
+                    // Set explicit modifications first, since it may impact which
+                    // children will be present.
+                    IList<DocNode> peptidesNew = new List<DocNode>();
+                    foreach (PeptideDocNode nodePep in nodePepGroup.Children)
+                    {
+                        PeptideDocNode nodePepModified = nodePep.EnsureMods(
+                            docImport.Settings.PeptideSettings.Modifications,
+                            // ReSharper disable once PossibleNullReferenceException
+                            docNew.Settings.PeptideSettings.Modifications,
+                            staticMods, heavyMods);
+                        if (nodePepModified.GlobalStandardType != null)
+                        {
+                            // Try to keep settings change from changing the children of standards being imported
+                            nodePepModified = (PeptideDocNode)nodePepModified.ChangeAutoManageChildren(false)
+                                .ChangeChildrenChecked(nodePepModified.TransitionGroups.Select(nodeGroup => nodeGroup.ChangeAutoManageChildren(false)).ToArray());
+                        }
+                        peptidesNew.Add(nodePepModified);
+                    }
+                    var nodePepGroupNew = (PeptideGroupDocNode)nodePepGroup.ChangeChildrenChecked(peptidesNew.ToArray());
+                    nodePepGroupNew = nodePepGroupNew.EnsureChildren(docNew.Settings, pasteToPeptideList);
+                    // Change settings to update everything in the peptide group to the settings of the
+                    // new document, including results and peak integration
+                    nodePepGroupNew = nodePepGroupNew.ChangeSettings(docNew.Settings, settingsDiff);
+                    peptideGroupsNew.Add(nodePepGroupNew);
+                }
+                if (mergePeptides)
+                    docNew = docNew.MergeMatchingPeptidesUserInfo(peptideGroupsNew);
+                docNew = docNew.AddPeptideGroups(peptideGroupsNew, pasteToPeptideList, to, out firstAdded, out nextAdd);
+                var modsNew = docNew.Settings.PeptideSettings.Modifications.DeclareExplicitMods(docNew,
+                    staticMods, heavyMods);
+                if (!ReferenceEquals(modsNew, docNew.Settings.PeptideSettings.Modifications))
+                    docNew = docNew.ChangeSettings(docNew.Settings.ChangePeptideModifications(mods => modsNew));                
+                return docNew;
+            }
+            finally
+            {
+                PeptideModifications.SetSerializationContext(null);
+            }
+        }
+
+        /// <summary>
+        /// Inspect a file to see if it's Skyline XML data or not
+        /// </summary>
+        /// <param name="path">file to inspect</param>
+        /// <param name="explained">explanation of problem with file if it's not a Skyline document</param>
+        /// <returns>true iff file exists and has XML header that appears to be the start of Skyline document.</returns>
+        public static bool IsSkylineFile(string path, out string explained)
+        {
+            explained = string.Empty;
+            if (File.Exists(path))
+            {
+                try
+                {
+                    // We have no idea what kind of file this might be, so even reading the first "line" might take a long time. Read a chunk instead.
+                    using (var probeFile = File.OpenRead(path))
+                    {
+                        var CHUNKSIZE = 500; // Should be more than adequate to check for "?xml version="1.0" encoding="utf-8"?>< srm_settings format_version = "4.12" software_version = "Skyline (64-bit) " >"
+                        var probeBuf = new byte[CHUNKSIZE];
+                        probeFile.ReadOrThrow(probeBuf, 0, CHUNKSIZE);
+                        probeBuf[CHUNKSIZE - 1] = 0;
+                        var probeString = Encoding.UTF8.GetString(probeBuf);
+                        if (!probeString.Contains(@"<srm_settings"))
+                        {
+                            explained = string.Format(
+                                ModelResources.SkylineWindow_OpenFile_The_file_you_are_trying_to_open____0____does_not_appear_to_be_a_Skyline_document__Skyline_documents_normally_have_a___1___or___2___filename_extension_and_are_in_XML_format_,
+                                path, EXT, SrmDocumentSharing.EXT_SKY_ZIP);
+                        }
+                    }
+                }
+                catch (Exception e)
+                {
+                    explained = e.Message;
+                }
+            }
+            else
+            {
+                explained = Resources.ToolDescription_RunTool_File_not_found_; // "File not found"
+            }
+
+            return string.IsNullOrEmpty(explained);
+        }
+
+        /// <summary>
+        /// Tries to find a .sky file for a .skyd or .skyl etc file
+        /// </summary>
+        /// <param name="path">Path to file which may have a sibling .sky file</param>
+        /// <returns>Input path with extension changed to .sky, if such a file exists and appears to be a Skyline file</returns>
+        public static string FindSiblingSkylineFile(string path)
+        {
+            var index = path.LastIndexOf(EXT, StringComparison.Ordinal);
+            if (index > 0 && index == path.Length - (EXT.Length + 1))
+            {
+                // Looks like user picked a .skyd or .skyl etc
+                var likelyPath = path.Substring(0, index + EXT.Length);
+                if (File.Exists(likelyPath) && IsSkylineFile(likelyPath, out _))
+                {
+                    return likelyPath;
+                }
+            }
+
+            return path;
+        }
+
+
+        private SrmDocument MergeMatchingPeptidesUserInfo(IList<PeptideGroupDocNode> peptideGroupsNew)
+        {
+            var setMerge = new HashSet<PeptideModKey>();
+            var dictPeptidesModified = new Dictionary<PeptideModKey, PeptideDocNode>();
+            foreach(var nodePep in peptideGroupsNew.SelectMany(nodePepGroup => nodePepGroup.Children)
+                                                   .Cast<PeptideDocNode>())
+            {
+                var key = nodePep.Key;
+                setMerge.Add(key);
+                if (!nodePep.IsUserModified)
+                    continue;
+                if (dictPeptidesModified.ContainsKey(key))
+                {
+                    throw new InvalidDataException(
+                        string.Format(ModelResources.SrmDocument_MergeMatchingPeptidesUserInfo_The_peptide__0__was_found_multiple_times_with_user_modifications,
+                                      nodePep.RawTextIdDisplay));
+                }
+                dictPeptidesModified.Add(key, nodePep);
+            }
+
+            var diff = new SrmSettingsDiff(Settings, true);
+            var setMerged = new HashSet<PeptideModKey>();
+            var listPeptideGroupsMerged = new List<DocNode>();
+            foreach (var nodePepGroup in MoleculeGroups)
+            {
+                var listPeptidesMerged = new List<DocNode>();
+                foreach (PeptideDocNode nodePep in nodePepGroup.Children)
+                {
+                    // If the peptide has no match in the set to be merged, then just add it.
+                    if (!setMerge.Contains(nodePep.Key))
+                        listPeptidesMerged.Add(nodePep);
+                    else
+                    {
+                        // Keep track of the matching peptides
+                        setMerged.Add(nodePep.Key);
+
+                        PeptideDocNode nodePepMatch;
+                        // If it is not modified, it doesn't really need to be merged.
+                        if (!dictPeptidesModified.TryGetValue(nodePep.Key, out nodePepMatch))
+                            listPeptidesMerged.Add(nodePep);
+                        else
+                            listPeptidesMerged.Add(nodePep.MergeUserInfo(nodePepMatch, Settings, diff));
+                    }
+                }
+                listPeptideGroupsMerged.Add(nodePepGroup.ChangeChildrenChecked(listPeptidesMerged));
+            }
+            // Update the list of peptide groups to add based on what got merged
+            foreach (var nodePepGroup in peptideGroupsNew.ToArray())
+            {
+                var listPeptidesUnmerged = new List<DocNode>();
+                foreach (PeptideDocNode nodePep in nodePepGroup.Children)
+                {
+                    if (!setMerged.Contains(nodePep.Key))
+                        listPeptidesUnmerged.Add(nodePep);
+                }
+                if (listPeptidesUnmerged.Count == 0)
+                    peptideGroupsNew.Remove(nodePepGroup);
+                else
+                {
+                    peptideGroupsNew[peptideGroupsNew.IndexOfReference(nodePepGroup)] =
+                        (PeptideGroupDocNode) nodePepGroup.ChangeChildrenChecked(listPeptidesUnmerged);
+                }
+            }
+            return (SrmDocument) ChangeChildrenChecked(listPeptideGroupsMerged);
+        }
+
+        public SrmDocument ImportFasta(TextReader reader, bool peptideList,
+                IdentityPath to, out IdentityPath firstAdded)
+        {
+            return ImportFasta(reader, null, -1, peptideList, to, out firstAdded, out _);
+        }
+
+        public SrmDocument ImportFasta(TextReader reader, IProgressMonitor progressMonitor, long lines, bool peptideList,
+                IdentityPath to, out IdentityPath firstAdded, out int emptyPeptideGroups)
+        {
+            FastaImporter importer = new FastaImporter(this, peptideList);
+            IEnumerable<PeptideGroupDocNode> imported = importer.Import(reader, progressMonitor, lines);
+            emptyPeptideGroups = importer.EmptyPeptideGroupCount;
+            return AddPeptideGroups(imported, peptideList, to, out firstAdded, out _);
+        }
+
+        public SrmDocument ImportFasta(TextReader reader, IProgressMonitor progressMonitor, long lines, 
+            ModificationMatcher matcher, IdentityPath to, out IdentityPath firstAdded, out IdentityPath nextAdded, out int emptiesIgnored)
+        {
+            if (matcher == null)
+            {
+                nextAdded = null;
+                return ImportFasta(reader, progressMonitor, lines, false, to, out firstAdded, out emptiesIgnored);
+            }
+
+            FastaImporter importer = new FastaImporter(this, matcher);
+            IEnumerable<PeptideGroupDocNode> imported = importer.Import(reader, progressMonitor, lines);
+            emptiesIgnored = importer.EmptyPeptideGroupCount;
+            return AddPeptideGroups(imported, true, to, out firstAdded, out nextAdded);
+        }
+
+        public SrmDocument ImportMassList(MassListInputs inputs,
+            MassListImporter importer, 
+            IdentityPath to, 
+            out IdentityPath firstAdded,
+            List<string> columnPositions = null,
+            bool hasHeaders = true)
+        {
+            return ImportMassList(inputs, importer, null, to, out firstAdded, out _, out _, out _, out _, columnPositions, DOCUMENT_TYPE.none, hasHeaders);
+        }
+
+        public SrmDocument ImportMassList(MassListInputs inputs,
+                                          IdentityPath to,
+                                          out IdentityPath firstAdded,
+                                          out List<MeasuredRetentionTime> irtPeptides,
+                                          out List<SpectrumMzInfo> librarySpectra,
+                                          out List<TransitionImportErrorInfo> errorList,
+                                          List<string> columnPositions = null)
+        {
+            return ImportMassList(inputs, null, null, to, out firstAdded, out irtPeptides, out librarySpectra, out errorList, out _, columnPositions);
+        }
+
+        public SrmDocument ImportMassList(MassListInputs inputs, 
+                                          MassListImporter importer,
+                                          IProgressMonitor progressMonitor,
+                                          IdentityPath to,
+                                          out IdentityPath firstAdded,
+                                          out List<MeasuredRetentionTime> irtPeptides,
+                                          out List<SpectrumMzInfo> librarySpectra,
+                                          out List<TransitionImportErrorInfo> errorList,
+                                          out List<PeptideGroupDocNode> peptideGroups,
+                                          List<string> columnPositions = null,
+                                          DOCUMENT_TYPE forceDocType = DOCUMENT_TYPE.none,
+                                          bool hasHeaders = true,
+                                          Dictionary<string, FastaSequence> dictNameSeq = null)
+        {
+            irtPeptides = new List<MeasuredRetentionTime>();
+            librarySpectra = new List<SpectrumMzInfo>();
+            peptideGroups = new List<PeptideGroupDocNode>();
+            errorList = new List<TransitionImportErrorInfo>();
+
+            var docNew = this;
+            firstAdded = null;
+
+            // Is this a small molecule transition list, or trying to be?
+            if (forceDocType == DOCUMENT_TYPE.small_molecules || 
+                (forceDocType == DOCUMENT_TYPE.none && importer != null && importer.InputType == DOCUMENT_TYPE.small_molecules))
+            {
+                IList<string> lines = null;
+                try
+                {
+                    lines = inputs.ReadLines(progressMonitor);
+                    var reader = new SmallMoleculeTransitionListCSVReader(lines, columnPositions, hasHeaders);
+                    docNew = reader.CreateTargets(this, to, out firstAdded);
+                    foreach (var error in reader.ErrorList)
+                    {
+                        var lineIndex  = error.Line + (hasHeaders ? 1 : 0); // Account for parser not including header in its line count
+                        var line =
+                            ((lineIndex >= 0 && lineIndex < lines.Count) ? lines[lineIndex] : null)?.Replace(
+                                TextUtil.SEPARATOR_TSV_STR, @" ");
+                        errorList.Add(new TransitionImportErrorInfo(error.Message, error.Column, lineIndex + 1, line)); // Show line number as 1 based
+                    }
+                }
+                catch (LineColNumberedIoException x)
+                {
+                    var line = (lines != null && x.LineNumber >=0 && x.LineNumber < lines.Count ? lines[(int)x.LineNumber] : null)?.
+                        Replace(TextUtil.SEPARATOR_TSV_STR, @" ");
+                    errorList.Add(new TransitionImportErrorInfo(x.PlainMessage, x.ColumnIndex, x.LineNumber + 1, line));  // CONSIDER: worth the effort to pull row and column info from error message?
+                }
+            }
+            else
+            {
+                try
+                {
+                    if (importer == null)
+                        importer = PreImportMassList(inputs, progressMonitor, false);
+                    if (importer != null)
+                    {
+                        if (dictNameSeq == null)
+                        {
+                            dictNameSeq = new Dictionary<string, FastaSequence>();
+                        }
+
+                        Assume.IsTrue(ReferenceEquals(inputs, importer.Inputs));    // DoImport assumes this
+
+                        var imported = importer.DoImport(progressMonitor, dictNameSeq, irtPeptides, librarySpectra, errorList);
+                        if (progressMonitor != null && progressMonitor.IsCanceled)
+                        {
+                            return this;
+                        }
+                        peptideGroups = (List<PeptideGroupDocNode>) imported;
+                        docNew = AddPeptideGroups(peptideGroups, false, to, out firstAdded, out _);
+                        var pepModsNew = importer.GetModifications(docNew);
+                        if (!ReferenceEquals(pepModsNew, Settings.PeptideSettings.Modifications))
+                        {
+                            docNew = docNew.ChangeSettings(docNew.Settings.ChangePeptideModifications(mods => pepModsNew));
+                            docNew.Settings.UpdateDefaultModifications(false);
+                        }
+                    }
+                }
+                catch (LineColNumberedIoException x)
+                {
+                    errorList.Add(new TransitionImportErrorInfo(x));
+                }
+            }
+            return docNew;
+        }
+
+        /// <summary>
+        /// Return a mass list import if the progress monitor is not cancelled and we are able to read the document
+        /// </summary>
+        /// <param name="inputs">Input to be imported</param>
+        /// <param name="progressMonitor">Cancellable progress monitor</param>
+        /// <param name="tolerateErrors">Should we tolerate errors when creating a row reader</param>
+        /// <param name="inputType">"None" means "don't know if it's peptides or small molecules, go figure it out".</param>
+        /// <param name="rowReadRequired">Is it necessary to create a row reader to import this mass list</param>
+        /// <param name="defaultDocumentType">The type we should default to if we cannot tell if the transition list is proteomics or small molecule</param>
+        /// <returns></returns>
+        public MassListImporter PreImportMassList(MassListInputs inputs, IProgressMonitor progressMonitor, bool tolerateErrors, 
+            DOCUMENT_TYPE inputType = DOCUMENT_TYPE.none, // "None" means "don't know if it's peptides or small molecules, go figure it out".
+            bool rowReadRequired = false, DOCUMENT_TYPE defaultDocumentType = DOCUMENT_TYPE.none) 
+        {
+            var importer = new MassListImporter(this, inputs,  inputType);
+            if (importer.PreImport(progressMonitor, null, tolerateErrors, rowReadRequired, defaultDocumentType))
+            {
+                return importer;
+            }
+            return null;
+        }
+
+        public SrmDocument AddIrtPeptides(List<DbIrtPeptide> irtPeptides, bool overwriteExisting, IProgressMonitor progressMonitor)
+        {
+            var regression = Settings.PeptideSettings.Prediction.RetentionTime;
+            if (!(regression?.Calculator is RCalcIrt calculator))
+            {
+                throw new InvalidDataException(ModelResources.SrmDocument_AddIrtPeptides_Must_have_an_active_iRT_calculator_to_add_iRT_peptides);
+            }
+            var dbPath = calculator.DatabasePath;
+            var db = File.Exists(dbPath) ? IrtDb.GetIrtDb(dbPath, null) : IrtDb.CreateIrtDb(dbPath);
+            var oldPeptides = db.ReadPeptides().Select(p => new DbIrtPeptide(p)).ToList();
+            var peptidesCombined = DbIrtPeptide.FindNonConflicts(oldPeptides, irtPeptides, progressMonitor, out var conflicts);
+            if (peptidesCombined == null)
+                return null;
+            foreach (var conflict in conflicts)
+            {
+                // If old and new peptides are a library entry and a standards entry, throw an error
+                // The same peptide must not appear in both places
+                if (conflict.NewPeptide.Standard ^ conflict.ExistingPeptide.Standard)
+                {
+                    throw new InvalidDataException(string.Format(
+                        Resources.SkylineWindow_AddIrtPeptides_Imported_peptide__0__with_iRT_library_value_is_already_being_used_as_an_iRT_standard_,
+                        conflict.NewPeptide.ModifiedTarget));
+                }
+            }
+            // Peptides that were already present in the database can be either kept or overwritten 
+            peptidesCombined.AddRange(conflicts.Select(conflict => overwriteExisting ? conflict.NewPeptide : conflict.ExistingPeptide));
+            db = db.UpdatePeptides(peptidesCombined, progressMonitor);
+            calculator = calculator.ChangeDatabase(db);
+            regression = regression.ChangeCalculator(calculator);
+            var srmSettings = Settings.ChangePeptidePrediction(pred => pred.ChangeRetentionTime(regression));
+            return ReferenceEquals(srmSettings, Settings) ? this : ChangeSettings(srmSettings);
+        }
+
+        public static bool IsConvertedFromProteomicTestDocNode(DocNode node)
+        {
+            // Is this a node that was created for test purposes by transforming an existing peptide doc?
+            return (node != null && node.Annotations.Note != null &&
+                    node.Annotations.Note.Contains(RefinementSettings.TestingConvertedFromProteomic));
+        }
+        
+        public SrmDocument AddPeptideGroups(IEnumerable<PeptideGroupDocNode> peptideGroupsNew,
+            bool peptideList, IdentityPath to, out IdentityPath firstAdded, out IdentityPath nextAdd)
+        {
+            // For multiple add operations, make the next addtion at the same location by default
+            nextAdd = to;
+            var peptideGroupsAdd = peptideGroupsNew.ToList();
+
+            // If there are no new groups to add, as in the case where already added
+            // FASTA sequences are pasted, just return this, and a null path.  Callers
+            // must handle this case gracefully, e.g. not adding an undo record.
+            if (peptideGroupsAdd.Count == 0)
+            {
+                firstAdded = null;
+                return this;
+            }
+            firstAdded = new IdentityPath(peptideGroupsAdd[0].Id);
+
+            // Add to the end, if no insert node
+            if (to == null || to.Depth < (int)Level.MoleculeGroups)
+                return (SrmDocument) AddAll(peptideGroupsAdd);
+            
+            IdentityPath pathGroup = to.GetPathTo((int)Level.MoleculeGroups);
+
+            // Precalc depth of last identity in the path
+            int last = to.Length - 1;
+
+            // If it is a peptide list, allow pasting to children to existing peptide list.
+            if (peptideList && !(to.GetIdentity((int)Level.MoleculeGroups) is FastaSequence))
+            {
+                // PeptideGroupDocNode nodeGroup = (PeptideGroupDocNode) FindNode(pathGroup);
+
+                // Add only peptides not already in this group
+                // With explicit modifications, there is now reason to add duplicates,
+                // when multiple modified forms are desired.
+                HashSet<Peptide> setPeptides = new HashSet<Peptide>();
+                // foreach (PeptideDocNode nodePeptide in nodeGroup.Children)
+                //    setPeptides.Add(nodePeptide.Peptide);
+                List<DocNode> listAdd = new List<DocNode>();
+                foreach (PeptideDocNode nodePeptide in peptideGroupsAdd[0].Children)
+                {
+                    if (!setPeptides.Contains(nodePeptide.Peptide))
+                    {
+                        listAdd.Add(nodePeptide);
+                        setPeptides.Add(nodePeptide.Peptide);
+                    }
+                }
+
+                // No modification necessary, if no unique peptides
+                if (listAdd.Count == 0)
+                {
+                    firstAdded = null;
+                    return this;
+                }
+
+                // If no peptide was in the selection path, add to the end of the list
+                DocNode docNew;
+                if (last < (int)Level.Molecules)
+                    docNew = AddAll(to, listAdd);
+                    // If one of the peptides was selected, insert before it
+                else if (last == (int)Level.Molecules)
+                    docNew = InsertAll(to, listAdd);
+                    // Otherise, insert after the peptide of the child that was selected
+                else
+                {
+                    nextAdd = FindNextInsertNode(to, (int) Level.Molecules);
+                    docNew = InsertAll(to.GetPathTo((int)Level.Molecules), listAdd, true);
+                }
+
+                // Change the selection path to point to the first peptide pasted.
+                firstAdded = new IdentityPath(pathGroup, listAdd[0].Id);
+                return (SrmDocument)docNew;
+            }
+                // Insert the new groups before a selected group
+            else if (last == (int)Level.MoleculeGroups)
+                return (SrmDocument)InsertAll(pathGroup, peptideGroupsAdd);
+                // Or after, if a group child is selected
+            else
+            {
+                nextAdd = FindNextInsertNode(to, (int)Level.MoleculeGroups);
+                return (SrmDocument)InsertAll(pathGroup, peptideGroupsAdd, true);
+            }
+        }
+
+        private IdentityPath FindNextInsertNode(IdentityPath identityPath, int depth)
+        {
+            if (identityPath == null)
+                return null;
+
+            // Get the path to the desired level
+            while (identityPath.Depth > depth)
+                identityPath = identityPath.Parent;
+
+            // Get the index to the node at that level and add 1
+            int iNode = FindNodeIndex(identityPath) + 1;
+            // If the next node exists, get the path to it
+            IdentityPath identityPathNext = null;
+            if (iNode < GetCount(depth))
+                identityPathNext = GetPathTo(depth, iNode);
+            // If no next node was available, or the next node belongs to a new parent
+            // return the parent, or null if at the root.
+            if (identityPathNext == null || !Equals(identityPath.Parent, identityPathNext.Parent))
+                return (depth != 0 ? identityPath.Parent : null);
+            // Return the path to the next node.
+            return identityPathNext;
+        }
+
+        public bool IsValidMove(IdentityPath from, IdentityPath to)
+        {
+            int lastFrom = from.Length - 1;
+            // Peptide groups can always be moved
+            if (lastFrom == (int)Level.MoleculeGroups)
+                return true;
+            // Peptides can be moved, if going from a peptide list to a peptide list
+            else if (to != null && lastFrom == (int)Level.Molecules &&
+                    !(from.GetIdentity((int)Level.MoleculeGroups) is FastaSequence) &&
+                    !(to.GetIdentity((int)Level.MoleculeGroups) is FastaSequence))
+                return true;
+            return false;
+        }
+
+        public SrmDocument MoveNode(IdentityPath from, IdentityPath to, out IdentityPath newLocation)
+        {
+            DocNode nodeFrom = FindNode(from);
+            if (nodeFrom == null)
+                throw new IdentityNotFoundException(from.Child);
+
+            int lastFrom = from.Length - 1;
+            int lastTo = (to == null ? -1 : to.Length - 1);
+
+            // Figure out where actually to put the moving node.
+            if (lastFrom == (int)Level.MoleculeGroups)
+            {
+                SrmDocument document = (SrmDocument)RemoveChild(nodeFrom);
+                // If no good target, append
+                if (to == null || lastTo == -1)
+                    document = (SrmDocument)document.Add(nodeFrom);
+                // If dropped over a group, insert before
+                else if (lastTo == (int)Level.MoleculeGroups)
+                    document = (SrmDocument)document.Insert(to, nodeFrom);
+                // If over the child of a group, insert after
+                else
+                    document = (SrmDocument)document.Insert(to.GetPathTo((int)Level.MoleculeGroups), nodeFrom, true);
+                newLocation = new IdentityPath(nodeFrom.Id);
+                return document;
+            }
+            // If moving a peptide that comes from a peptide list
+            else if (lastFrom == (int)Level.Molecules)
+            {
+                if (from.GetIdentity((int)Level.MoleculeGroups) is FastaSequence)
+                    throw new InvalidOperationException(ModelResources.SrmDocument_MoveNode_Invalid_move_source);
+                if (to == null || to.GetIdentity((int)Level.MoleculeGroups) is FastaSequence)
+                    throw new InvalidOperationException(ModelResources.SrmDocument_MoveNode_Invalid_move_target);
+
+                SrmDocument document = (SrmDocument)RemoveChild(from.Parent, nodeFrom);
+                // If dropped over a group, add to the end
+                if (lastTo == (int)Level.MoleculeGroups)
+                    document = (SrmDocument) document.Add(to, nodeFrom);
+                // If over a peptide, insert before
+                else if (lastTo == (int)Level.Molecules)
+                    document = (SrmDocument) document.Insert(to, nodeFrom);
+                // If over the child of a peptide, insert after
+                else
+                    document = (SrmDocument) document.Insert(to.GetPathTo((int)Level.Molecules), nodeFrom, true);
+                newLocation = new IdentityPath(to.GetPathTo((int)Level.MoleculeGroups), nodeFrom.Id);
+                return document;
+            }
+            throw new InvalidOperationException(ModelResources.SrmDocument_MoveNode_Invalid_move_source);
+        }
+
+        public SrmDocument AddPrecursorResultsAnnotations(IdentityPath groupPath, ChromFileInfoId fileId,
+                                                          Dictionary<string, string> annotations)
+        {
+            var groupNode = (TransitionGroupDocNode) FindNode(groupPath);
+            var groupNodeNew = groupNode.AddPrecursorAnnotations(fileId, annotations);
+            if (ReferenceEquals(groupNode, groupNodeNew))
+                return this;
+            return (SrmDocument) ReplaceChild(groupPath.Parent, groupNodeNew);
+        }
+
+        public SrmDocument ChangePeak(IdentityPath groupPath, string nameSet, MsDataFileUri filePath,
+            Identity tranId, double retentionTime, UserSet userSet)
+        {
+            return ChangePeak(groupPath, nameSet, filePath,
+                (node, info, tol, iSet, fileId, reg) =>
+                    node.ChangePeak(Settings, info, tol, iSet, fileId, reg, tranId, retentionTime, userSet));
+        }
+
+        public SrmDocument ChangePeak(IdentityPath groupPath, string nameSet, MsDataFileUri filePath,
+            Transition transition, double? startTime, double? endTime, UserSet userSet, PeakIdentification? identified, bool preserveMissingPeaks)
+        {
+            // If start or end time is null, just assign an arbitrary value to identified -- peak will be deleted anyway
+            if (!startTime.HasValue || !endTime.HasValue)
+                identified = PeakIdentification.FALSE;
+            // If a null identification is passed in (currently only happens from the PeakBoundaryImport function),
+            // look up the identification status directly
+            if (!identified.HasValue)
+            {
+                IdentityPath peptidePath = groupPath.Parent;
+                var nodePep = (PeptideDocNode) FindNode(peptidePath);
+                var nodeGroup = (TransitionGroupDocNode) FindNode(groupPath);
+                if (nodeGroup == null)
+                    throw new IdentityNotFoundException(groupPath.Child);
+                var lookupSequence = nodePep.SourceUnmodifiedTarget;
+                var lookupMods = nodePep.SourceExplicitMods;
+                double[] retentionTimes;
+                Settings.TryGetRetentionTimes(lookupSequence, nodeGroup.TransitionGroup.PrecursorAdduct, lookupMods,
+                                              filePath, out _, out retentionTimes);
+                if(ContainsTime(retentionTimes, startTime.Value, endTime.Value))
+                {
+                    identified = PeakIdentification.TRUE;
+                }
+                else
+                {
+                    var alignedRetentionTimes = Settings.GetAlignedRetentionTimes(filePath,
+                        lookupSequence, lookupMods);
+                    identified = ContainsTime(alignedRetentionTimes, startTime.Value, endTime.Value)
+                        ? PeakIdentification.ALIGNED
+                        : PeakIdentification.FALSE;
+                }
+            }
+            return ChangePeak(groupPath, nameSet, filePath,
+                (node, info, tol, iSet, fileId, reg) =>
+                    node.ChangePeak(Settings, info, iSet, fileId, reg, transition, startTime, 
+                                    endTime, identified.Value, userSet, preserveMissingPeaks));
+        }
+
+        private bool ContainsTime(double[] times, double startTime, double endTime)
+        {
+            return times != null && times.Any(time => startTime <= time && time <= endTime);
+        }
+
+        private delegate DocNode ChangeNodePeak(TransitionGroupDocNode nodeGroup,
+            ChromatogramGroupInfo chromInfoGroup, double mzMatchTolerance, int indexSet,
+            ChromFileInfoId indexFile, OptimizableRegression regression);
+
+        private SrmDocument ChangePeak(IdentityPath groupPath, string nameSet, MsDataFileUri filePath, ChangeNodePeak change)
+        {
+            var find = new FindChromInfos(this, groupPath, nameSet, filePath);
+
+            if (find.IndexSet == -1)
+            {
+                throw new ArgumentOutOfRangeException(
+                    string.Format(ModelResources.SrmDocument_ChangePeak_No_replicate_named__0__was_found, nameSet));
+            }
+            else if (find.FileId == null)
+            {
+                throw new ArgumentOutOfRangeException(
+                    string.Format(ModelResources.SrmDocument_ChangePeak_The_file__0__was_not_found_in_the_replicate__1__, filePath, nameSet));
+            }
+            else if (find.ChromInfos == null)
+            {
+                throw new ArgumentOutOfRangeException(string.Format(
+                    ModelResources.SrmDocument_ChangePeak_No_results_found_for_the_precursor__0__in_the_replicate__1__,
+                    TransitionGroupTreeNode.GetLabel(find.TransitionGroup, find.PrecursorMz, string.Empty), nameSet));
+            }
+            else if (find.IndexInfo == -1)
+            {
+                throw new ArgumentOutOfRangeException(string.Format(
+                    ModelResources.SrmDocument_ChangePeak_No_results_found_for_the_precursor__0__in_the_file__1__,
+                    TransitionGroupTreeNode.GetLabel(find.TransitionGroup, find.PrecursorMz, string.Empty), filePath));
+            }
+
+            var nodeGroupNew = change(find.NodeGroup, find.ChromInfo, Settings.TransitionSettings.Instrument.MzMatchTolerance, find.IndexSet, find.FileId,
+                find.OptimizationFunction);
+            if (ReferenceEquals(find.NodeGroup, nodeGroupNew))
+                return this;
+            return (SrmDocument)ReplaceChild(groupPath.Parent, nodeGroupNew);
+        }
+
+        public class FindChromInfos
+        {
+            public PeptideDocNode NodePep { get; }
+            public TransitionGroupDocNode NodeGroup { get; }
+            public TransitionGroup TransitionGroup => NodeGroup.TransitionGroup;
+            public SignedMz PrecursorMz => NodeGroup.PrecursorMz;
+            public ChromatogramSet ChromSet { get; }
+            public OptimizableRegression OptimizationFunction => ChromSet?.OptimizationFunction;
+            public int IndexSet { get; }
+            public ChromFileInfoId FileId { get; }
+            public ChromatogramGroupInfo[] ChromInfos { get; }
+            public int IndexInfo { get; }
+            public ChromatogramGroupInfo ChromInfo => IndexInfo >= 0 ? ChromInfos?[IndexInfo] : null;
+
+            public FindChromInfos(SrmDocument document, IdentityPath groupPath, string nameSet, MsDataFileUri filePath)
+            {
+                var groupId = groupPath.Child;
+                NodePep = (PeptideDocNode)document.FindNode(groupPath.Parent);
+                if (NodePep == null)
+                    throw new IdentityNotFoundException(groupId);
+                NodeGroup = (TransitionGroupDocNode)NodePep.FindNode(groupId);
+                if (NodeGroup == null)
+                    throw new IdentityNotFoundException(groupId);
+
+                ChromSet = null;
+                IndexSet = -1;
+                FileId = null;
+                ChromInfos = null;
+                IndexInfo = -1;
+
+                // Get the chromatogram set containing the chromatograms of interest
+                if (!document.Settings.HasResults ||
+                    !document.Settings.MeasuredResults.TryGetChromatogramSet(nameSet, out var chromatograms, out var indexSet))
+                {
+                    return;
+                }
+                ChromSet = chromatograms;
+                IndexSet = indexSet;
+
+                // Calculate the file index that supplied the chromatograms
+                FileId = chromatograms.FindFile(filePath);
+                if (FileId == null)
+                {
+                    return;
+                }
+
+                // Get all chromatograms for this transition group
+                var mzMatchTolerance = document.Settings.TransitionSettings.Instrument.MzMatchTolerance;
+                if (!document.Settings.MeasuredResults.TryLoadChromatogram(chromatograms, NodePep, NodeGroup,
+                        (float)mzMatchTolerance, out var chromInfos))
+                {
+                    return;
+                }
+                ChromInfos = chromInfos;
+
+                // Get the chromatograms for only the file of interest
+                IndexInfo = chromInfos.IndexOf(info => Equals(filePath, info.FilePath));
+            }
+        }
+
+        public SrmDocument ChangePeptideMods(IdentityPath peptidePath, ExplicitMods mods,
+            IList<StaticMod> listGlobalStaticMods, IList<StaticMod> listGlobalHeavyMods)
+        {
+            return ChangePeptideMods(peptidePath, mods, false, listGlobalStaticMods, listGlobalHeavyMods);
+        }
+
+        public SrmDocument ChangePeptideMods(IdentityPath peptidePath, ExplicitMods mods, bool createCopy,
+            IList<StaticMod> listGlobalStaticMods, IList<StaticMod> listGlobalHeavyMods)
+        {
+            var docResult = this;
+            var pepMods = docResult.Settings.PeptideSettings.Modifications;
+
+            var nodePeptide = (PeptideDocNode)FindNode(peptidePath);
+            if (nodePeptide == null)
+                throw new IdentityNotFoundException(peptidePath.Child);
+            // Make sure modifications are in synch with global values
+            if (mods != null)
+            {
+                mods = mods.ChangeGlobalMods(listGlobalStaticMods, listGlobalHeavyMods,
+                    pepMods.GetHeavyModificationTypes().ToArray());
+            }
+            // If modifications have changed, update the peptide.
+            var modsPep = nodePeptide.ExplicitMods;
+            if (createCopy || !Equals(mods, modsPep))
+            {
+                // Update the peptide to the new explicit modifications
+                // Change the explicit modifications, and force a settings update through the peptide
+                // to all of its children.
+                // CONSIDER: This is not really the right SrmSettings object to be using for this
+                //           update, but constructing the right one currently depends on the
+                //           peptide being added to the document.  Doesn't seem like the potential
+                //           changes would have any impact on this operation, though.
+                if (createCopy)
+                {
+                    nodePeptide = new PeptideDocNode((Peptide)nodePeptide.Peptide.Copy(),
+                                                        Settings,
+                                                        nodePeptide.ExplicitMods,
+                                                        nodePeptide.SourceKey,
+                                                        nodePeptide.GlobalStandardType,
+                                                        nodePeptide.Rank,
+                                                        nodePeptide.ExplicitRetentionTime,
+                                                        Annotations.EMPTY,
+                                                        null,   // Results
+                                                        nodePeptide.Children.ToList().ConvertAll(node => (TransitionGroupDocNode)node).ToArray(),
+                                                        nodePeptide.AutoManageChildren);
+                    nodePeptide = nodePeptide.ChangeExplicitMods(mods).ChangeSettings(Settings, SrmSettingsDiff.ALL);
+                    docResult = (SrmDocument)docResult.Insert(peptidePath, nodePeptide, true);
+                }
+                else
+                {
+                    nodePeptide = nodePeptide.ChangeExplicitMods(mods).ChangeSettings(Settings, SrmSettingsDiff.ALL);
+                    docResult = (SrmDocument)docResult.ReplaceChild(peptidePath.Parent, nodePeptide);
+                }
+
+                // Turn off auto-manage children for the peptide group if it is a FASTA sequence,
+                // because the child lists the FASTA sequence will create will not contain this manually
+                // altered peptide.
+                var nodePepGroup = (PeptideGroupDocNode)docResult.FindNode(peptidePath.Parent);
+                if (!nodePepGroup.IsPeptideList)
+                {
+                    // Make sure peptides are ranked correctly
+                    var childrenNew = PeptideGroup.RankPeptides(nodePepGroup.Children, docResult.Settings, false);
+                    docResult = (SrmDocument)docResult.ReplaceChild(nodePepGroup
+                        .ChangeAutoManageChildren(false)
+                        .ChangeChildrenChecked(childrenNew));
+                }
+            }
+
+            var pepModsNew = pepMods.DeclareExplicitMods(docResult, listGlobalStaticMods, listGlobalHeavyMods);
+            if (Equals(pepModsNew, pepMods))
+                return docResult;
+
+            // Make sure any newly included modifications are added to the settings
+            var settings = docResult.Settings.ChangePeptideModifications(m => pepModsNew);
+            return docResult.ChangeSettings(settings);
+        }
+
+        public IdentityPath SearchDocumentForString(IdentityPath identityPath, string text, DisplaySettings settings, bool reverse, bool caseSensitive, IProgressMonitor progressMonitor)
+        {
+            var findOptions = new FindOptions()
+                .ChangeText(text)
+                .ChangeForward(!reverse)
+                .ChangeCaseSensitive(caseSensitive);
+            var findResult = SearchDocument(new Bookmark(identityPath), findOptions, settings, progressMonitor);
+            if (findResult == null)
+            {
+                return null;
+            }
+            return findResult.Bookmark.IdentityPath;
+        }
+
+        public FindResult SearchDocument(Bookmark startPath, FindOptions findOptions, DisplaySettings settings, IProgressMonitor progressMonitor)
+        {
+            return FindNext(new BookmarkStartPosition(this, startPath, findOptions.Forward), findOptions, settings, progressMonitor);
+        }
+
+        private static FindResult FindNext(BookmarkStartPosition　start, FindOptions findOptions, DisplaySettings settings, IProgressMonitor progressMonitor)
+        {
+            var findPredicate = new FindPredicate(findOptions, settings);
+            return findPredicate.FindNext(start, progressMonitor);
+        }
+
+        public SrmDocument ChangeStandardType(StandardType standardType, IEnumerable<IdentityPath> selPaths)
+        {
+            SrmDocument doc = this;
+            var replacements = new List<NodeReplacement>();
+            foreach (IdentityPath nodePath in selPaths)
+            {
+                var nodePep = doc.FindNode(nodePath) as PeptideDocNode;
+                if (nodePep == null || nodePep.IsDecoy || Equals(standardType, nodePep.GlobalStandardType))
+                    continue;
+                replacements.Add(new NodeReplacement(nodePath.Parent, nodePep.ChangeStandardType(standardType)));
+            }
+            doc = (SrmDocument) doc.ReplaceChildren(replacements);
+            return doc;
+        }
+
+        public IEnumerable<PeptideDocNode> GetSurrogateStandards()
+        {
+            return Molecules.Where(mol => Equals(mol.GlobalStandardType, StandardType.SURROGATE_STANDARD));
+        }
+
+        public SrmDocument BeginDeferSettingsChanges()
+        {
+            return ChangeProp(ImClone(this), im => im.DeferSettingsChanges = true);
+        }
+
+        public SrmDocument EndDeferSettingsChanges(SrmDocument originalDocument, SrmSettingsChangeMonitor progressMonitor)
+        {
+            var docWithOriginalSettings = (SrmDocument) ChangeProp(ImClone(this), im =>
+            {
+                im.Settings = originalDocument.Settings;
+                im.DeferSettingsChanges = false;
+            }).ChangeChildren(originalDocument.Children);
+            var doc = docWithOriginalSettings
+                .ChangeSettings(Settings, progressMonitor)
+                .ChangeMeasuredResults(Settings.MeasuredResults, progressMonitor);
+            doc = (SrmDocument) doc.ChangeChildren(Children.ToArray());
+            return doc;
+        }
+        public IEnumerable<ChromatogramSet> GetSynchronizeIntegrationChromatogramSets()
+        {
+            if (!Settings.HasResults)
+                yield break;
+
+            if (Settings.TransitionSettings.Integration.SynchronizedIntegrationAll)
+            {
+                // Synchronize all
+                foreach (var chromSet in MeasuredResults.Chromatograms)
+                    yield return chromSet;
+                yield break;
+            }
+
+            var targets = Settings.TransitionSettings.Integration.SynchronizedIntegrationTargets?.ToHashSet();
+            if (targets == null || targets.Count == 0)
+            {
+                // Synchronize none
+                yield break;
+            }
+
+            var groupBy = Settings.TransitionSettings.Integration.SynchronizedIntegrationGroupBy;
+            if (string.IsNullOrEmpty(groupBy))
+            {
+                // Synchronize individual replicates
+                foreach (var chromSet in MeasuredResults.Chromatograms.Where(chromSet => targets.Contains(chromSet.Name)))
+                    yield return chromSet;
+                yield break;
+            }
+
+            // Synchronize by annotation
+            var replicateValue = ReplicateValue.FromPersistedString(Settings, groupBy);
+            var annotationCalculator = new AnnotationCalculator(this);
+            foreach (var chromSet in MeasuredResults.Chromatograms)
+            {
+                var value = replicateValue.GetValue(annotationCalculator, chromSet);
+                if (targets.Contains(Convert.ToString(value ?? string.Empty, CultureInfo.InvariantCulture)))
+                    yield return chromSet;
+            }
+        }
+
+        private object _referenceId = new object();
+        /// <summary>
+        /// Value which is unique to this instance of the SrmDocument.
+        /// This enables you to determine whether another SrmDocument is ReferenceEquals to this, without
+        /// having to hold onto a reference to this.
+        /// <see cref="pwiz.Skyline.Model.Databinding.CachedValue{T}"/>
+        /// </summary>
+        public object ReferenceId { get { return _referenceId; } }
+        protected override object ImmutableClone()
+        {
+            SrmDocument document = (SrmDocument) base.ImmutableClone();
+            document._referenceId = new object();
+            return document;
+        }
+
+        #region Implementation of IXmlSerializable
+        /// <summary>
+        /// For deserialization
+        /// </summary>
+// ReSharper disable UnusedMember.Local
+        private SrmDocument()
+// ReSharper restore UnusedMember.Local
+            : base(new SrmDocumentId())
+        {            
+        }
+
+        /// <summary>
+        /// Deserializes document from XML.
+        /// </summary>
+        /// <param name="reader">The reader positioned at the document start tag</param>
+        public void ReadXml(XmlReader reader)
+        {
+            if (Settings != null)
+            {
+                throw new InvalidOperationException();
+            }
+            var documentReader = new DocumentReader();
+            documentReader.ReadXml(reader);
+            FormatVersion = documentReader.FormatVersion;
+            Settings = documentReader.Settings;
+
+            if (documentReader.Children == null)
+                SetChildren(new PeptideGroupDocNode[0]);
+            else
+            {
+                var children = documentReader.Children;
+
+                // Make sure peptide standards lists are up to date
+                Settings = Settings.CachePeptideStandards(new PeptideGroupDocNode[0], children);
+
+                SetChildren(UpdateResultsSummaries(children, new Dictionary<int, PeptideDocNode>()));
+
+                IsProteinMetadataPending = CalcIsProteinMetadataPending(); // Background loaders are about to kick in, they need this info.
+            }
+
+            Settings = Settings.ChangePeptideSettings(Settings.PeptideSettings.ChangeIntegration(
+                Settings.PeptideSettings.Integration.ChangeScoreQValueMap(
+                    ScoreQValueMap.FromMoleculeGroups(MoleculeGroups))));
+
+            SetDocumentType(); // Note proteomic vs small_molecules vs mixed
+
+            AuditLog = AuditLog ?? new AuditLogList();
+        }
+
+        public SrmDocument ReadAuditLog(string documentPath, string expectedSkylineDocumentHash, Func<AuditLogEntry> getDefaultEntry)
+        {
+            var auditLog = new AuditLogList();
+            var auditLogPath = GetAuditLogPath(documentPath);
+            bool needNewGuid = false;
+            if (File.Exists(auditLogPath))
+            {
+                if (AuditLogList.ReadFromFile(auditLogPath, out var auditLogList))
+                {
+                    auditLog = auditLogList;
+
+                    if (expectedSkylineDocumentHash != auditLogList.DocumentHash.HashString)
+                    {
+                        var entry = getDefaultEntry() ?? AuditLogEntry.CreateUndocumentedChangeEntry();
+                        auditLog = new AuditLogList(entry.ChangeParent(auditLog.AuditLogEntries));
+                        needNewGuid = true;
+                    }
+                }
+            }
+            else if (Settings.DataSettings.IsAuditLoggingEnabled)
+            {
+                needNewGuid = true;
+            }
+
+            var result = ChangeDocumentHash(expectedSkylineDocumentHash).ChangeAuditLog(auditLog);
+            if (needNewGuid)
+            {
+                result = result.ChangeDocumentGuid();
+            }
+            return result;
+        }
+
+        public void WriteXml(XmlWriter writer)
+        {
+            SerializeToXmlWriter(writer, SkylineVersion.CURRENT, null, null);
+        }
+
+        public void SerializeToXmlWriter(XmlWriter writer, SkylineVersion skylineVersion, IProgressMonitor progressMonitor,
+            IProgressStatus progressStatus)
+        {
+            var document = DocumentAnnotationUpdater.UpdateAnnotations(this, progressMonitor, progressStatus);
+            var documentWriter = new DocumentWriter(document, skylineVersion);
+            if (progressMonitor != null)
+            {
+                int transitionsWritten = 0;
+                int totalTransitionCount = MoleculeTransitionCount;
+                documentWriter.WroteTransitions += count =>
+                {
+                    transitionsWritten += count;
+                    progressStatus = progressStatus.UpdatePercentCompleteProgress(progressMonitor, transitionsWritten, totalTransitionCount);
+                };
+            }
+            documentWriter.WriteXml(writer);
+        }
+
+        public static string GetAuditLogPath(string docPath)
+        {
+            if (string.IsNullOrEmpty(docPath))
+                return docPath;
+
+            var directory = Path.GetDirectoryName(docPath);
+
+            if (directory == null)
+                return null;
+
+            var fileName = Path.GetFileNameWithoutExtension(docPath) + AuditLogList.EXT;
+            return Path.Combine(directory, fileName);
+        }
+
+        public void SerializeToFile(string tempName, string displayName, SkylineVersion skylineVersion, IProgressMonitor progressMonitor)
+        {
+            string hash;
+            using (var writer = new XmlTextWriter(HashingStream.CreateWriteStream(tempName), Encoding.UTF8))
+            {
+                writer.Formatting = Formatting.Indented;
+                hash = Serialize(writer, displayName, skylineVersion, progressMonitor);
+            }
+
+            var auditLogPath = GetAuditLogPath(displayName);
+
+            if (Settings.DataSettings.AuditLogging && AuditLog != null)
+            {
+                var auditLog = AuditLog.RecomputeEnExtraInfos()
+                    .RecalculateHashValues(skylineVersion.SrmDocumentVersion, hash);
+                auditLog.WriteToFile(auditLogPath, hash, skylineVersion.SrmDocumentVersion);
+            }
+            else if (File.Exists(auditLogPath))
+                Helpers.TryTwice(() => File.Delete(auditLogPath));
+        }
+
+        public string Serialize(XmlTextWriter writer, string displayName, SkylineVersion skylineVersion, IProgressMonitor progressMonitor)
+        {
+            writer.WriteStartDocument();
+            writer.WriteStartElement(@"srm_settings");
+            SerializeToXmlWriter(writer, skylineVersion, progressMonitor, new ProgressStatus(Path.GetFileName(displayName)));
+            writer.WriteEndElement();
+            writer.WriteEndDocument();
+            writer.Flush();
+            return ((HashingStream) writer.BaseStream)?.Done();
+        }
+
+        public XmlSchema GetSchema()
+        {
+            return null;
+        }
+
+        public void ValidateResults()
+        {
+            foreach (PeptideDocNode nodePep in Molecules)
+            {
+                ValidateChromInfo(Settings, nodePep.Results);
+                foreach (TransitionGroupDocNode nodeGroup in nodePep.Children)
+                {
+                    ValidateChromInfo(Settings, nodeGroup.Results);
+                    foreach (TransitionDocNode nodeTran in nodeGroup.Transitions)
+                    {
+                        ValidateChromInfo(Settings, nodeTran.Results);
+                    }
+                }
+            }
+        }
+
+        private static void ValidateChromInfo<TInfo>(SrmSettings settings, Results<TInfo> results)
+            where TInfo : ChromInfo
+        {
+            if (!settings.HasResults)
+            {
+                if (results != null)
+                    throw new InvalidDataException(ModelResources.SrmDocumentValidateChromInfoResults_found_in_document_with_no_replicates);
+                return;
+            }
+            // This check was a little too agressive.
+            // If a node's transition count is zero, then it can still have null for results.
+//            if (results == null)
+//                throw new InvalidDataException("DocNode missing results in document with replicates.");
+            if (results != null)
+                results.Validate(settings);
+        }
+
+        public double GetCollisionEnergy(PeptideDocNode nodePep, TransitionGroupDocNode nodeGroup, TransitionDocNode nodeTran, int step)
+        {
+            return GetCollisionEnergy(Settings, nodePep, nodeGroup, nodeTran,
+                                      Settings.TransitionSettings.Prediction.CollisionEnergy, step);
+        }
+
+        public static double GetCollisionEnergy(SrmSettings settings, PeptideDocNode nodePep,
+            TransitionGroupDocNode nodeGroup, TransitionDocNode nodeTran, CollisionEnergyRegression regression, int step)
+        {
+            var ce = GetExplicitCollisionEnergy(nodeGroup, nodeTran);
+            if (regression != null)
+            {
+                // If still no explicit CE value found the CE is calculated using the provided regression, if any.
+                if (!ce.HasValue)
+                {
+                    var charge = nodeGroup.TransitionGroup.PrecursorAdduct;
+                    var mz = settings.GetRegressionMz(nodePep, nodeGroup);
+                    ce = regression.GetCollisionEnergy(charge, mz);
+                }
+                return ce.Value + regression.StepSize * step;
+            }
+            return ce ?? 0.0;
+        }
+
+        private static double? GetExplicitCollisionEnergy(TransitionGroupDocNode nodeGroup, TransitionDocNode nodeTran)
+        {
+            double? ce = null;
+            if (nodeTran != null)
+            {
+                // Collision Energy explicitly declared at the transition level is taken to be the correct value.
+                ce = nodeTran.ExplicitValues.CollisionEnergy;
+            }
+            else
+            {
+                // If we're only given a precursor, use the explicit CE of its children if they all agree.
+                var ceValues = nodeGroup.Transitions.Select(node =>
+                    node.ExplicitValues.CollisionEnergy).Distinct().ToArray();
+                if (ceValues.Length == 1)
+                {
+                    ce = ceValues[0];
+                }
+            }
+            // If no transition-level declaration then explicitly declared value at the precursor level is used.
+            return ce ?? nodeGroup.ExplicitValues.CollisionEnergy;
+        }
+
+        public double? GetOptimizedCollisionEnergy(PeptideDocNode nodePep, TransitionGroupDocNode nodeGroup, TransitionDocNode nodeTransition)
+        {
+            var prediction = Settings.TransitionSettings.Prediction;
+            var methodType = prediction.OptimizedMethodType;
+            var lib = prediction.OptimizedLibrary;
+            if (lib != null && !lib.IsNone && nodeTransition != null)
+            {
+                var optimization = lib.GetOptimization(OptimizationType.collision_energy,
+                    Settings.GetSourceTarget(nodePep), nodeGroup.PrecursorAdduct,
+                    nodeTransition.FragmentIonName, nodeTransition.Transition.Adduct);
+                if (optimization != null)
+                {
+                    return optimization.Value;
+                }
+            }
+
+            if (prediction.OptimizedMethodType != OptimizedMethodType.None)
+            {
+                return OptimizationStep<CollisionEnergyRegression>.FindOptimizedValue(Settings,
+                    nodePep, nodeGroup, nodeTransition, methodType, prediction.CollisionEnergy,
+                    GetCollisionEnergy);
+            }
+
+            return null;
+        }
+
+        public double GetDeclusteringPotential(PeptideDocNode nodePep,
+            TransitionGroupDocNode nodeGroup, TransitionDocNode nodeTran, int step)
+        {
+            return GetDeclusteringPotential(Settings, nodePep, nodeGroup, nodeTran,
+                                            Settings.TransitionSettings.Prediction.DeclusteringPotential, step);
+        }
+
+        public static double GetDeclusteringPotential(SrmSettings settings, PeptideDocNode nodePep,
+            TransitionGroupDocNode nodeGroup, TransitionDocNode nodeTran, DeclusteringPotentialRegression regression, int step)
+        {
+            if (ExplicitTransitionValues.Get(nodeTran).DeclusteringPotential.HasValue)
+                return nodeTran.ExplicitValues.DeclusteringPotential.Value; // Explicitly set, overrides calculation
+            if (regression == null)
+                return 0;
+            double mz = settings.GetRegressionMz(nodePep, nodeGroup);
+            return regression.GetDeclustringPotential(mz) + regression.StepSize * step;
+        }
+
+        public double GetOptimizedDeclusteringPotential(PeptideDocNode nodePep, TransitionGroupDocNode nodeGroup, TransitionDocNode nodeTransition)
+        {
+            var prediction = Settings.TransitionSettings.Prediction;
+            var methodType = prediction.OptimizedMethodType;
+            var regression = prediction.DeclusteringPotential;
+
+            return OptimizationStep<DeclusteringPotentialRegression>.FindOptimizedValue(Settings,
+                nodePep, nodeGroup, nodeTransition, methodType, regression, GetDeclusteringPotential);
+        }
+
+        public IEnumerable<string> GetMissingCompensationVoltages(CompensationVoltageParameters.Tuning tuneLevel)
+        {
+            if (tuneLevel.Equals(CompensationVoltageParameters.Tuning.none))
+                yield break;
+
+            var lib = Settings.HasOptimizationLibrary
+                ? Settings.TransitionSettings.Prediction.OptimizedLibrary
+                : null;
+            var optType = CompensationVoltageParameters.GetOptimizationType(tuneLevel);
+
+            foreach (var nodePep in Molecules)
+            {
+                foreach (var nodeTranGroup in nodePep.TransitionGroups.Where(nodeGroup => nodeGroup.Children.Any()))
+                {
+                    if (nodeTranGroup.ExplicitValues.CompensationVoltage.HasValue)
+                        break;
+
+                    if (lib != null && !lib.IsNone && lib.GetOptimization(optType, Settings.GetSourceTarget(nodePep),
+                            nodeTranGroup.PrecursorAdduct) != null)
+                        break;
+
+                    double? cov;
+                    switch (tuneLevel)
+                    {
+                        case CompensationVoltageParameters.Tuning.fine:
+                            cov = OptimizationStep<CompensationVoltageRegressionFine>.FindOptimizedValueFromResults(
+                                Settings, nodePep, nodeTranGroup, null, OptimizedMethodType.Precursor, GetCompensationVoltageFine);
+                            break;
+                        case CompensationVoltageParameters.Tuning.medium:
+                            cov = OptimizationStep<CompensationVoltageRegressionMedium>.FindOptimizedValueFromResults(
+                                Settings, nodePep, nodeTranGroup, null, OptimizedMethodType.Precursor, GetCompensationVoltageMedium);
+                            break;
+                        default:
+                            cov = OptimizationStep<CompensationVoltageRegressionRough>.FindOptimizedValueFromResults(
+                                Settings, nodePep, nodeTranGroup, null, OptimizedMethodType.Precursor, GetCompensationVoltageRough);
+                            break;
+                    }
+
+                    if (!cov.HasValue)
+                    {
+                        // Check for CoV as an ion mobility parameter
+                        var libKey = nodeTranGroup.GetLibKey(Settings, nodePep);
+                        var imInfo = Settings.GetIonMobilities(new[] { libKey }, null);
+                        var im = imInfo.GetLibraryMeasuredIonMobilityAndCCS(libKey, nodeTranGroup.PrecursorMz, null);
+                        if (im.IonMobility.Units == eIonMobilityUnits.compensation_V)
+                        {
+                            cov = im.IonMobility.Mobility;
+                        }
+                    }
+
+                    if (!cov.HasValue || cov.Value.Equals(0))
+                    {
+                        yield return nodeTranGroup.ToString();
+                    }
+                }
+            }
+        }
+
+        public CompensationVoltageParameters.Tuning HighestCompensationVoltageTuning()
+        {
+            if (Settings.HasOptimizationLibrary)
+            {
+                // Optimization library may contain fine tune CoV values
+                if (Settings.TransitionSettings.Prediction.OptimizedLibrary.HasType(OptimizationType.compensation_voltage_fine))
+                    return CompensationVoltageParameters.Tuning.fine;
+            }
+
+            // Get highest tune level imported
+            var highestTuneLevel = CompensationVoltageParameters.Tuning.none;
+            if (Settings.HasResults)
+            {
+                foreach (var chromatogram in Settings.MeasuredResults.Chromatograms)
+                {
+                    if (chromatogram.OptimizationFunction == null)
+                        continue;
+
+                    var optType = chromatogram.OptimizationFunction.OptType;
+                    if (OptimizationType.compensation_voltage_fine.Equals(optType))
+                    {
+                        return CompensationVoltageParameters.Tuning.fine;
+                    }
+                    else if (highestTuneLevel < CompensationVoltageParameters.Tuning.medium &&
+                             OptimizationType.compensation_voltage_medium.Equals(optType))
+                    {
+                        highestTuneLevel = CompensationVoltageParameters.Tuning.medium;
+                    }
+                    else if (highestTuneLevel < CompensationVoltageParameters.Tuning.rough &&
+                             OptimizationType.compensation_voltage_rough.Equals(optType))
+                    {
+                        highestTuneLevel = CompensationVoltageParameters.Tuning.rough;
+                    }
+                }
+            }
+            return highestTuneLevel;
+        }
+
+        public IEnumerable<string> GetPrecursorsWithoutTopRank(int primaryTransitionCount, int? schedulingReplicateIndex)
+        {
+            foreach (var seq in MoleculeGroups)
+            {
+                foreach (PeptideDocNode nodePep in seq.Children)
+                {
+                    foreach (TransitionGroupDocNode nodeGroup in nodePep.Children.Where(nodeGroup => ((TransitionGroupDocNode)nodeGroup).TransitionCount > 1))
+                    {
+                        bool rankOne = false;
+                        foreach (TransitionDocNode nodeTran in nodeGroup.Children)
+                        {
+                            var groupPrimary = primaryTransitionCount > 0
+                                ? nodePep.GetPrimaryResultsGroup(nodeGroup)
+                                : null;
+                            int? rank = nodeGroup.GetRank(groupPrimary, nodeTran, schedulingReplicateIndex);
+                            if (rank.HasValue && rank == 1)
+                            {
+                                rankOne = true;
+                                break;
+                            }
+                        }
+                        if (!rankOne)
+                        {
+                            yield return nodeGroup.ToString();
+                        }
+                    }
+                }
+            }
+        }
+
+        public double GetCompensationVoltage(PeptideDocNode nodePep, TransitionGroupDocNode nodeGroup, TransitionDocNode nodeTran, int step, CompensationVoltageParameters.Tuning tuneLevel)
+        {
+            var cov = Settings.TransitionSettings.Prediction.CompensationVoltage;
+            switch (tuneLevel)
+            {
+                case CompensationVoltageParameters.Tuning.fine:
+                    return GetCompensationVoltageFine(Settings, nodePep, nodeGroup, nodeTran, cov, step);   
+                case CompensationVoltageParameters.Tuning.medium:
+                    return GetCompensationVoltageMedium(Settings, nodePep, nodeGroup, nodeTran, cov, step);
+                default:
+                    return GetCompensationVoltageRough(Settings, nodePep, nodeGroup, nodeTran, cov, step);
+            }
+        }
+
+        private static double GetCompensationVoltageRough(SrmSettings settings, PeptideDocNode nodePep,
+            TransitionGroupDocNode nodeGroup, TransitionDocNode nodeTran, CompensationVoltageParameters regression, int step)
+        {
+            if (regression == null)
+                return 0;
+
+            return (regression.MinCov + regression.MaxCov)/2 + regression.StepSizeRough*step;
+        }
+
+        private static double GetCompensationVoltageMedium(SrmSettings settings, PeptideDocNode nodePep,
+            TransitionGroupDocNode nodeGroup, TransitionDocNode nodeTran, CompensationVoltageParameters regression, int step)
+        {
+            if (regression == null)
+                return 0;
+
+            double? covRough = OptimizationStep<CompensationVoltageRegressionRough>.FindOptimizedValueFromResults(settings,
+                nodePep, nodeGroup, null, OptimizedMethodType.Precursor, GetCompensationVoltageRough);
+            return covRough.HasValue ? covRough.Value + regression.StepSizeMedium*step : 0;
+        }
+
+        public static double GetCompensationVoltageFine(SrmSettings settings, PeptideDocNode nodePep,
+            TransitionGroupDocNode nodeGroup, TransitionDocNode nodeTran, CompensationVoltageParameters regression, int step)
+        {
+            if (regression == null)
+                return 0;
+
+            double? covMedium = OptimizationStep<CompensationVoltageRegressionMedium>.FindOptimizedValueFromResults(settings,
+                nodePep, nodeGroup, null, OptimizedMethodType.Precursor, GetCompensationVoltageMedium);
+            return covMedium.HasValue ? covMedium.Value + regression.StepSizeFine*step : 0;
+        }
+
+        public double? GetOptimizedCompensationVoltage(PeptideDocNode nodePep, TransitionGroupDocNode nodeGroup, CompensationVoltageParameters.Tuning tuneLevel)
+        {
+            if (nodeGroup.ExplicitValues.CompensationVoltage.HasValue)
+                return nodeGroup.ExplicitValues.CompensationVoltage.Value;
+
+            var prediction = Settings.TransitionSettings.Prediction;
+            var lib = prediction.OptimizedLibrary;
+
+            if (lib != null && !lib.IsNone)
+            {
+                var optimization = lib.GetOptimization(CompensationVoltageParameters.GetOptimizationType(tuneLevel),
+                    Settings.GetSourceTarget(nodePep), nodeGroup.PrecursorAdduct);
+                if (optimization != null)
+                    return optimization.Value;
+            }
+
+            var covMain = prediction.CompensationVoltage;
+            if (covMain == null)
+                return null;
+
+            switch (tuneLevel)
+            {
+                case CompensationVoltageParameters.Tuning.fine:
+                    return OptimizationStep<CompensationVoltageRegressionFine>.FindOptimizedValue(Settings, nodePep,
+                        nodeGroup, null, OptimizedMethodType.Precursor, covMain.RegressionFine,
+                        GetCompensationVoltageFine);
+                case CompensationVoltageParameters.Tuning.medium:
+                    return OptimizationStep<CompensationVoltageRegressionMedium>.FindOptimizedValue(Settings, nodePep,
+                        nodeGroup, null, OptimizedMethodType.Precursor, covMain.RegressionMedium,
+                        GetCompensationVoltageMedium);
+                case CompensationVoltageParameters.Tuning.rough:
+                    return OptimizationStep<CompensationVoltageRegressionRough>.FindOptimizedValue(Settings, nodePep,
+                        nodeGroup, null, OptimizedMethodType.Precursor, covMain.RegressionRough,
+                        GetCompensationVoltageRough);
+            }
+            return null;
+        }
+
+
+        #endregion
+
+        /// <summary>
+        /// Compares documents, returns null if equal, or a text diff if not
+        /// </summary>
+        public static string EqualsVerbose(SrmDocument expected, SrmDocument actual)
+        {
+            if (ReferenceEquals(null, expected))
+            {
+                return ReferenceEquals(null, actual) ? null : @"expected a null document";
+            }
+            if (ReferenceEquals(null, actual))
+            {
+                return @"expected a non-null document";
+            }
+            if (expected.Equals(actual))
+            {
+                return null;
+            }
+
+            string textExpected;
+            using (var stringWriterExpected = new StringWriter())
+            using (var xmlWriterExpected = new XmlTextWriter(stringWriterExpected))
+            {
+                xmlWriterExpected.Formatting = Formatting.Indented;
+                expected.Serialize(xmlWriterExpected, null, SkylineVersion.CURRENT, null);
+                textExpected = stringWriterExpected.ToString();
+            }
+            string textActual;
+            using (var stringWriterActual = new StringWriter())
+            using (var xmlWriterActual = new XmlTextWriter(stringWriterActual))
+            {
+                xmlWriterActual.Formatting = Formatting.Indented;
+                actual.Serialize(xmlWriterActual, null, SkylineVersion.CURRENT, null);
+                textActual = stringWriterActual.ToString();
+            }
+
+            var linesExpected = textExpected.Split('\n');
+            var linesActual = textActual.Split('\n');
+            int lineNumber;
+            for (lineNumber = 0; lineNumber < linesExpected.Length && lineNumber < linesActual.Length; lineNumber++)
+            {
+                var lineExpected = linesExpected[lineNumber];
+                var lineActual = linesActual[lineNumber];
+                if (!Equals(lineExpected, lineActual))
+                {
+                    return $@"Expected XML representation of document does not match actual at line {lineNumber}\n" +
+                           $@"Expected line:\n{lineExpected}\n" +
+                           $@"Actual line:\n{lineActual}\n" +
+                           $@"Expected full document:\n{textExpected}\n" +
+                           $@"Actual full document:\n{textActual}\n";
+                }
+            }
+            if (lineNumber < linesExpected.Length || lineNumber < linesActual.Length)
+            {
+                return @"Expected XML representation of document is not the same length as actual\n"+
+                       $@"Expected full document:\n{textExpected}\n"+
+                       $@"Actual full document:\n{textActual}\n";
+            }
+
+            return @"Expected document does not match actual, but the difference does not appear in the XML representation. Difference may be in a library instead.";
+        }
+
+        /// <summary>
+        /// If the passed in IdentityPath is below the specified Level, then return the ancestor IdentityPath
+        /// at the specified level.
+        /// If the passed in IdentityPath is above the specified level, then return all descendent IdentityPaths
+        /// at the specified level.
+        /// </summary>
+        public IEnumerable<IdentityPath> EnumeratePathsAtLevel(IdentityPath identityPath, Level level)
+        {
+            if ((int) level < identityPath.Depth)
+            {
+                identityPath = identityPath.GetPathTo((int) level);
+            }
+
+            var docNode = FindNode(identityPath);
+            if (docNode == null)
+            {
+                return Enumerable.Empty<IdentityPath>();
+            }
+
+            IEnumerable<Tuple<IdentityPath, DocNode>> docNodeTuples = new[] {Tuple.Create(identityPath, docNode)};
+            for (int depth = identityPath.Depth; depth < (int) level; depth++)
+            {
+                docNodeTuples = docNodeTuples.SelectMany(tuple =>
+                    ((DocNodeParent) tuple.Item2).Children.Select(child =>
+                        Tuple.Create(new IdentityPath(tuple.Item1, child.Id), child)));
+            }
+
+            return docNodeTuples.Select(tuple => tuple.Item1);
+        }
+
+        public SrmDocument ChangeDocumentGuid()
+        {
+            return ChangeSettings(Settings.ChangeDataSettings(Settings.DataSettings.ChangeDocumentGuid()));
+        }
+
+        public SrmDocument ForgetOriginalMoleculeTargets()
+        {
+            var newChildren = MoleculeGroups.Select(peptideDocNode => peptideDocNode.ForgetOriginalMoleculeTargets())
+                .Cast<DocNode>().ToList();
+            if (ArrayUtil.ReferencesEqual(newChildren, Children))
+            {
+                return this;
+            }
+
+            return (SrmDocument) ChangeChildren(newChildren);
+        }
+
+        #region object overrides
+
+        public bool Equals(SrmDocument obj)
+        {
+            if (ReferenceEquals(null, obj)) return false;
+            if (ReferenceEquals(this, obj)) return true;
+            if (!base.Equals(obj))
+                return false;
+            if (!Equals(obj.Settings, Settings))
+                return false;
+            if (!Equals(obj.DeferSettingsChanges, DeferSettingsChanges))
+                return false;
+            return true;
+        }
+
+        public override bool Equals(object obj)
+        {
+            if (ReferenceEquals(null, obj)) return false;
+            if (ReferenceEquals(this, obj)) return true;
+            return Equals(obj as SrmDocument);
+        }
+
+        public override int GetHashCode()
+        {
+            unchecked
+            {
+                return (base.GetHashCode()*397) ^ Settings.GetHashCode();
+            }
+        }
+
+        #endregion
+    }
+
+
+    public class SrmDocumentPair : ObjectPair<SrmDocument>
+    {
+        protected SrmDocumentPair(SrmDocument oldDoc, SrmDocument newDoc, SrmDocument.DOCUMENT_TYPE defaultDocumentTypeForAuditLog)
+            : base(oldDoc, newDoc)
+        {
+            NewDocumentType = newDoc != null && newDoc.DocumentType != SrmDocument.DOCUMENT_TYPE.none 
+                ? newDoc.DocumentType
+                : defaultDocumentTypeForAuditLog;
+            OldDocumentType = oldDoc != null && oldDoc.DocumentType != SrmDocument.DOCUMENT_TYPE.none 
+                ? oldDoc.DocumentType
+                : NewDocumentType;
+        }
+
+        public static SrmDocumentPair Create(SrmDocument oldDoc, SrmDocument newDoc, 
+            SrmDocument.DOCUMENT_TYPE defaultDocumentTypeForLogging)
+        {
+            return new SrmDocumentPair(oldDoc, newDoc, defaultDocumentTypeForLogging);
+        }
+
+        public ObjectPair<object> ToObjectType()
+        {
+            return Transform(doc => (object) doc);
+        }
+
+        public SrmDocument OldDoc { get { return OldObject; } }
+        public SrmDocument NewDoc { get { return NewObject; } }
+
+        // Used for "peptide"->"molecule" translation cue in human readable logs
+        public SrmDocument.DOCUMENT_TYPE OldDocumentType { get; private set; } // Useful when something in document is being removed, which might cause a change from mixed to proteomic but you want to log event as "molecule" rather than "peptide"
+        public SrmDocument.DOCUMENT_TYPE NewDocumentType { get; private set; } // Useful when something is being added, which might cause a change from proteomic to mixed so you want to log event as "molecule" rather than "peptide"
+
+    }
+
+    public class Targets
+    {
+        private readonly SrmDocument _doc;
+        public Targets(SrmDocument doc)
+        {
+            _doc = doc;
+        }
+
+        [TrackChildren(ignoreName:true)]
+        public IList<DocNode> Children
+        {
+            get { return _doc.Children; }
+        }
+    }
+}