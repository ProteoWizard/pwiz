--- conflicted
+++ resolved
@@ -62,7 +62,6 @@
         private const string OUTPUT_LIBRARY_FILE_NAME = "SkylineAI_spectral_library.blib";
         private const string OUTPUT_SPECTRAL_LIB_FILE_NAME = @"test_res_fine_tuned.csv";
         private const string SPACE = TextUtil.SPACE;
-<<<<<<< HEAD
         private const string TAB = @"\t";
 
         internal TextWriter Writer { get; }
@@ -80,10 +79,7 @@
                 _libraryHelper = value;
             }
         }
-=======
-        private const string TAB = "\t";
-        public LibraryHelper LibraryHelper { get; private set; }
->>>>>>> f35d0c5b
+
         public string AmbiguousMatchesMessage
         {
             //TODO(xgwang): implement
@@ -119,17 +115,12 @@
 
         private string PythonVersion { get; }
         private string PythonVirtualEnvironmentName { get; }
-<<<<<<< HEAD
 
         private string OutputSpectralLibsDir => Path.Combine(RootDir, OUTPUT_LIBRARY);
         private string OutputSpectraLibFilepath => Path.Combine(OutputSpectralLibsDir, OUTPUT_SPECTRAL_LIB_FILE_NAME);
-        private SrmDocument Document { get; }
+        public SrmDocument Document { get; }
         private SrmDocument TrainingDocument { get; }
         public string DbInputFilePath { get; private set; }
-=======
-        public SrmDocument Document { get; private set; }
-        [CanBeNull] private string ProteinDatabaseFilePath { get;  }
->>>>>>> f35d0c5b
         internal string ExperimentDataFilePath { get; set;  }
         internal string ExperimentDataTuningFilePath { get; set; }
 
@@ -209,7 +200,6 @@
 
         private string CarafeJarFileDir => Path.Combine(CarafeJavaDir, CarafeFileBaseName + CARAFE_DEV);
         private string CarafeJarFilePath => Path.Combine(CarafeJarFileDir, CarafeJarFileName);
-<<<<<<< HEAD
         private string InputFileName => INPUT + TextUtil.UNDERSCORE + TextUtil.EXT_TSV; //Convert.ToBase64String(Encoding.ASCII.GetBytes(Document.DocumentHash)) + TextUtil.EXT_TSV;
         private string TrainingFileName => TRAIN + TextUtil.UNDERSCORE + TextUtil.EXT_TSV;
 
@@ -235,11 +225,6 @@
             set { _trainingFilePath = value; }
         }
 
-
-=======
-        private string InputFileName => INPUT + TextUtil.UNDERSCORE + Convert.ToBase64String(Encoding.ASCII.GetBytes(Document.DocumentHash)) + TextUtil.EXT_TSV;
-        private string InputFilePath => Path.Combine(RootDir, InputFileName);
->>>>>>> f35d0c5b
         private IList<ArgumentAndValue> CommandArguments =>
             new List<ArgumentAndValue>
             {
@@ -320,13 +305,10 @@
             bool diann_training)
         {
             Document = document;
-<<<<<<< HEAD
-=======
             ToolName = @"carafe";
             Directory.CreateDirectory(RootDir);
             Directory.CreateDirectory(JavaDir);
             Directory.CreateDirectory(CarafeDir);
->>>>>>> f35d0c5b
             LibrarySpec = new BiblioSpecLiteSpec(libName, libOutPath);
             
             //if (LibraryHelper == null)
