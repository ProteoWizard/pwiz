<?xml version="1.0" encoding="utf-8"?>
<root>
  <!-- 
    Microsoft ResX Schema 
    
    Version 2.0
    
    The primary goals of this format is to allow a simple XML format 
    that is mostly human readable. The generation and parsing of the 
    various data types are done through the TypeConverter classes 
    associated with the data types.
    
    Example:
    
    ... ado.net/XML headers & schema ...
    <resheader name="resmimetype">text/microsoft-resx</resheader>
    <resheader name="version">2.0</resheader>
    <resheader name="reader">System.Resources.ResXResourceReader, System.Windows.Forms, ...</resheader>
    <resheader name="writer">System.Resources.ResXResourceWriter, System.Windows.Forms, ...</resheader>
    <data name="Name1"><value>this is my long string</value><comment>this is a comment</comment></data>
    <data name="Color1" type="System.Drawing.Color, System.Drawing">Blue</data>
    <data name="Bitmap1" mimetype="application/x-microsoft.net.object.binary.base64">
        <value>[base64 mime encoded serialized .NET Framework object]</value>
    </data>
    <data name="Icon1" type="System.Drawing.Icon, System.Drawing" mimetype="application/x-microsoft.net.object.bytearray.base64">
        <value>[base64 mime encoded string representing a byte array form of the .NET Framework object]</value>
        <comment>This is a comment</comment>
    </data>
                
    There are any number of "resheader" rows that contain simple 
    name/value pairs.
    
    Each data row contains a name, and value. The row also contains a 
    type or mimetype. Type corresponds to a .NET class that support 
    text/value conversion through the TypeConverter architecture. 
    Classes that don't support this are serialized and stored with the 
    mimetype set.
    
    The mimetype is used for serialized objects, and tells the 
    ResXResourceReader how to depersist the object. This is currently not 
    extensible. For a given mimetype the value must be set accordingly:
    
    Note - application/x-microsoft.net.object.binary.base64 is the format 
    that the ResXResourceWriter will generate, however the reader can 
    read any of the formats listed below.
    
    mimetype: application/x-microsoft.net.object.binary.base64
    value   : The object must be serialized with 
            : System.Runtime.Serialization.Formatters.Binary.BinaryFormatter
            : and then encoded with base64 encoding.
    
    mimetype: application/x-microsoft.net.object.soap.base64
    value   : The object must be serialized with 
            : System.Runtime.Serialization.Formatters.Soap.SoapFormatter
            : and then encoded with base64 encoding.

    mimetype: application/x-microsoft.net.object.bytearray.base64
    value   : The object must be serialized into a byte array 
            : using a System.ComponentModel.TypeConverter
            : and then encoded with base64 encoding.
    -->
  <xsd:schema id="root" xmlns="" xmlns:xsd="http://www.w3.org/2001/XMLSchema" xmlns:msdata="urn:schemas-microsoft-com:xml-msdata">
    <xsd:import namespace="http://www.w3.org/XML/1998/namespace" />
    <xsd:element name="root" msdata:IsDataSet="true">
      <xsd:complexType>
        <xsd:choice maxOccurs="unbounded">
          <xsd:element name="metadata">
            <xsd:complexType>
              <xsd:sequence>
                <xsd:element name="value" type="xsd:string" minOccurs="0" />
              </xsd:sequence>
              <xsd:attribute name="name" use="required" type="xsd:string" />
              <xsd:attribute name="type" type="xsd:string" />
              <xsd:attribute name="mimetype" type="xsd:string" />
              <xsd:attribute ref="xml:space" />
            </xsd:complexType>
          </xsd:element>
          <xsd:element name="assembly">
            <xsd:complexType>
              <xsd:attribute name="alias" type="xsd:string" />
              <xsd:attribute name="name" type="xsd:string" />
            </xsd:complexType>
          </xsd:element>
          <xsd:element name="data">
            <xsd:complexType>
              <xsd:sequence>
                <xsd:element name="value" type="xsd:string" minOccurs="0" msdata:Ordinal="1" />
                <xsd:element name="comment" type="xsd:string" minOccurs="0" msdata:Ordinal="2" />
              </xsd:sequence>
              <xsd:attribute name="name" type="xsd:string" use="required" msdata:Ordinal="1" />
              <xsd:attribute name="type" type="xsd:string" msdata:Ordinal="3" />
              <xsd:attribute name="mimetype" type="xsd:string" msdata:Ordinal="4" />
              <xsd:attribute ref="xml:space" />
            </xsd:complexType>
          </xsd:element>
          <xsd:element name="resheader">
            <xsd:complexType>
              <xsd:sequence>
                <xsd:element name="value" type="xsd:string" minOccurs="0" msdata:Ordinal="1" />
              </xsd:sequence>
              <xsd:attribute name="name" type="xsd:string" use="required" />
            </xsd:complexType>
          </xsd:element>
        </xsd:choice>
      </xsd:complexType>
    </xsd:element>
  </xsd:schema>
  <resheader name="resmimetype">
    <value>text/microsoft-resx</value>
  </resheader>
  <resheader name="version">
    <value>2.0</value>
  </resheader>
  <resheader name="reader">
    <value>System.Resources.ResXResourceReader, System.Windows.Forms, Version=4.0.0.0, Culture=neutral, PublicKeyToken=b77a5c561934e089</value>
  </resheader>
  <resheader name="writer">
    <value>System.Resources.ResXResourceWriter, System.Windows.Forms, Version=4.0.0.0, Culture=neutral, PublicKeyToken=b77a5c561934e089</value>
  </resheader>
  <assembly alias="System.Windows.Forms" name="System.Windows.Forms, Version=4.0.0.0, Culture=neutral, PublicKeyToken=b77a5c561934e089" />
  <data name="DdaSearch_MSAmandaSearchWrapper_enzymes_file__0__not_found" xml:space="preserve">
    <value>Enzymes file {0} not found</value>
  </data>
  <data name="DdaSearch_MSAmandaSearchWrapper_Instruments_file_not_found" xml:space="preserve">
    <value>Instruments file {0} not found</value>
  </data>
  <data name="DdaSearch_MSAmandaSearchWrapper_Obo_files_not_found" xml:space="preserve">
    <value>Obo files (psi-ms.obo and unimod.obo) not found</value>
  </data>
  <data name="DdaSearch_MSAmandaSearchWrapper_unimod_file__0__not_found" xml:space="preserve">
    <value>Unimod file {0} not found</value>
  </data>
  <data name="DdaSearch_Search_failed__0" xml:space="preserve">
    <value>Search failed: {0}</value>
  </data>
  <data name="DdaSearch_Search_is_canceled" xml:space="preserve">
    <value>Search is being canceled.</value>
  </data>
  <data name="EnsureFastaHasDecoys_Detecting_decoy_prefix_in__0__" xml:space="preserve">
    <value>Detecting decoy prefix in {0}.</value>
  </data>
  <data name="EnsureFastaHasDecoys_No_common_prefixes_were_found_" xml:space="preserve">
    <value>No common prefixes were found.</value>
  </data>
  <data name="EnsureFastaHasDecoys_No_common_suffixes_were_found_" xml:space="preserve">
    <value>No common suffixes were found.</value>
  </data>
  <data name="EnsureFastaHasDecoys_No_decoy_prefix_detected__A_new_FASTA_will_be_generated_using_reverse_sequences_as_decoys__with_prefix___0____" xml:space="preserve">
    <value>No decoy prefix detected. A new FASTA will be generated using reverse sequences as decoys (with prefix '{0}').</value>
  </data>
  <data name="EnsureFastaHasDecoys_No_decoy_prefix_detected__but_an_existing_decoy_database_seems_to_exist_at__0__" xml:space="preserve">
    <value>No decoy prefix detected, but an existing decoy database seems to exist at {0}. Retrying the decoy prefix calculation on that.</value>
  </data>
  <data name="EnsureFastaHasDecoys_No_prefixes_were_frequent_enough_to_be_a_decoy_prefix__present_in_at_least_40__of_entries__" xml:space="preserve">
    <value>No prefixes were frequent enough to be a decoy prefix (present in at least 40% of entries).</value>
  </data>
  <data name="EnsureFastaHasDecoys_Some_common_prefixes_were_found_" xml:space="preserve">
    <value>Some common prefixes were found:</value>
  </data>
  <data name="EnsureFastaHasDecoys_Some_common_suffixes_were_found_but_these_are_not_supported_" xml:space="preserve">
    <value>Some common suffixes were found but these are not supported:</value>
  </data>
  <data name="EnsureFastaHasDecoys_The_suffix__0__was_likely_intended_as_a_decoy_suffix__but_Skyline_s_DDA_search_tools_do_not_support_decoy_suffixes" xml:space="preserve">
    <value>The suffix {0} was likely intended as a decoy suffix, but Skyline's DDA search tools do not support decoy suffixes. We suggest rerunning with the original FASTA without decoys.</value>
  </data>
  <data name="EnsureFastaHasDecoys_Using__0__as_the_most_likely_decoy_prefix_" xml:space="preserve">
    <value>Using {0} as the most likely decoy prefix.</value>
  </data>
  <data name="EnsureFastaHasDecoys_Using_decoy_database_at__0___1_" xml:space="preserve">
    <value>Using decoy database at {0}.{1}</value>
  </data>
  <data name="MsconvertDdaConverter_Run_Starting_msconvert_conversion_" xml:space="preserve">
    <value>Starting msconvert conversion.</value>
  </data>
  <data name="HardklorSearchEngine_PerformAllAlignments_Performing_retention_time_alignment__0__vs__1_" xml:space="preserve">
      <value>Retention time alignment: {0} vs {1}</value>
  </data>
  <data name="HardklorSearchEngine_FindSimilarFeatures_Looking_for_features_occurring_in_multiple_replicates" xml:space="preserve">
      <value>Looking for features occurring in multiple replicates</value>
  </data>
  <data name="HardklorSearchEngine_Run_See_Hardklor_Bullseye_log_for_details" xml:space="preserve">
      <value>See Hardklor/Bullseye log for details</value>
  </data>
  <data name="HardklorSearchEngine_PerformAllAlignments_Error_performing_alignment_between__0__and__1____2_" xml:space="preserve">
    <value>Error performing alignment between {0} and {1}: {2}</value>
  </data>
  <data name="HardklorSearchEngine_PerformAllAlignments_Preparing_for_retention_time_alignment_on___0__" xml:space="preserve">
    <value>Preparing for retention time alignment on "{0}"</value>
  </data>
  <data name="HardklorSearchEngine_Run_Searching_for_peptide_like_features_with__0_" xml:space="preserve">
    <value>Searching for peptide-like features with {0}</value>
  </data>
  <data name="HardklorSearchEngine_Run_Searching_for_persistent_features_in_Hardklor_results_with__0_" xml:space="preserve">
    <value>Searching for persistent features in Hardklor results with {0}</value>
  </data>
  <data name="MsconvertDdaConverter_Run_Converting_file___0___to__1_" xml:space="preserve">
    <value>Converting file "{0}" to {1}</value>
  </data>
<<<<<<< HEAD
  <data name="HardklorSearchEngine_CutoffScoreLabel_Min_isotope__dot_product_" xml:space="preserve">
	  <value>Min isotope &amp;dot product:</value>
=======
  <data name="HardklorSearchEngine_SearchEngineBlurb" xml:space="preserve">
    <value>Hardklor searches for peptide-like features in MS1 scans using an averagine model. Features found by Hardklor are represented in Skyline as small molecules with the chemical formula that Hardklor used to generate the isotope distribution it matched to the feature, plus a mass offset to match the high-res peak mass to charge ratio. This is not the actual formula of the molecule responsible for the MS1 peaks in the mass spectrometer, but rather an approximation with a matching isotope distribution.</value>
>>>>>>> 86a15043
  </data>
</root><|MERGE_RESOLUTION|>--- conflicted
+++ resolved
@@ -196,12 +196,10 @@
   <data name="MsconvertDdaConverter_Run_Converting_file___0___to__1_" xml:space="preserve">
     <value>Converting file "{0}" to {1}</value>
   </data>
-<<<<<<< HEAD
   <data name="HardklorSearchEngine_CutoffScoreLabel_Min_isotope__dot_product_" xml:space="preserve">
-	  <value>Min isotope &amp;dot product:</value>
-=======
+    <value>Min isotope &amp;dot product:</value>
+  </data>
   <data name="HardklorSearchEngine_SearchEngineBlurb" xml:space="preserve">
     <value>Hardklor searches for peptide-like features in MS1 scans using an averagine model. Features found by Hardklor are represented in Skyline as small molecules with the chemical formula that Hardklor used to generate the isotope distribution it matched to the feature, plus a mass offset to match the high-res peak mass to charge ratio. This is not the actual formula of the molecule responsible for the MS1 peaks in the mass spectrometer, but rather an approximation with a matching isotope distribution.</value>
->>>>>>> 86a15043
   </data>
 </root>