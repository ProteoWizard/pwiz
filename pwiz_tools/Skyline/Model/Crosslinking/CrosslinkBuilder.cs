--- conflicted
+++ resolved
@@ -101,25 +101,17 @@
             var parts = new List<MoleculeMassOffset>();
             for (int i = 0; i < complexFragmentIon.IonChain.Count; i++)
             {
-<<<<<<< HEAD
-                result = result.Add(_peptideBuilders[i].GetFragmentFormula(complexFragmentIon.IonChain[i]));
-=======
                 parts.Add(_peptideBuilders[i].GetFragmentFormula(complexFragmentIon.IonChain[i]));
->>>>>>> c131b7f6
             }
             parts.AddRange(ToMoleculeMassOffsets(complexFragmentIon.Losses));
             foreach (var crosslink in PeptideStructure.Crosslinks)
             {
                 if (false != complexFragmentIon.ContainsCrosslink(PeptideStructure, crosslink.Sites))
                 {
-<<<<<<< HEAD
-                    result = result.Add(crosslink.Crosslinker.GetMoleculeMassOffset());
-=======
                     parts.Add(crosslink.Crosslinker.GetMoleculeMassOffset());
->>>>>>> c131b7f6
-                }
-            }
-            return FragmentedMolecule.SumMoleculeMassOffsets(parts);
+                }
+            }
+            return MoleculeMassOffset.Sum(parts);
         }
 
         public TypedMass GetFragmentMass(NeutralFragmentIon complexFragmentIon)
@@ -134,11 +126,11 @@
             MassType massType = settings.TransitionSettings.Prediction.FragmentMassType;
             if (massType.IsMonoisotopic())
             {
-                return TypedMass.Create(fragmentedMoleculeSettings.GetMonoMass(formula) + formula.MonoMassOffset + BioMassCalc.MassProton, MassType.MonoisotopicMassH);
+                return TypedMass.Create(fragmentedMoleculeSettings.GetMonoMass(formula.Molecule) + formula.MonoMassOffset + BioMassCalc.MassProton, MassType.MonoisotopicMassH);
             }
             else
             {
-                return TypedMass.Create(fragmentedMoleculeSettings.GetAverageMass(formula) + formula.AverageMassOffset + BioMassCalc.MassProton, MassType.AverageMassH);
+                return TypedMass.Create(fragmentedMoleculeSettings.GetAverageMass(formula.Molecule) + formula.AverageMassOffset + BioMassCalc.MassProton, MassType.AverageMassH);
             }
         }
 
@@ -173,7 +165,7 @@
             {
                 var fragmentedMoleculeSettings = FragmentedMolecule.Settings.FromSrmSettings(Settings);
                 _precursorMassDistribution = fragmentedMoleculeSettings
-                    .GetMassDistribution(GetPrecursorFormula(), 0, 0);
+                    .GetMassDistribution(GetPrecursorFormula().Molecule, 0, 0);
             }
 
             return _precursorMassDistribution;
@@ -181,30 +173,17 @@
 
         public MoleculeMassOffset GetPrecursorFormula()
         {
-<<<<<<< HEAD
-            var molecules = new List<Molecule>();
-            for (int i = 0; i < PeptideStructure.Peptides.Count; i++)
-            {
-                molecules.Add(_peptideBuilders[i].GetPrecursorMolecule().PrecursorFormula);
-=======
             var parts = new List<MoleculeMassOffset>();
             for (int i = 0; i < PeptideStructure.Peptides.Count; i++)
             {
                 parts.Add(_peptideBuilders[i].GetPrecursorMolecule().PrecursorFormula);
->>>>>>> c131b7f6
-            }
-
-            var moleculeMassOffset = MoleculeMassOffset.Create(Molecule.Sum(molecules));
+            }
 
             foreach (var crosslink in PeptideStructure.Crosslinks)
             {
-<<<<<<< HEAD
-                moleculeMassOffset = moleculeMassOffset.Add(crosslink.Crosslinker.GetMoleculeMassOffset());
-=======
                 parts.Add(crosslink.Crosslinker.GetMoleculeMassOffset());
->>>>>>> c131b7f6
-            }
-            return FragmentedMolecule.SumMoleculeMassOffsets(parts);
+            }
+            return MoleculeMassOffset.Sum(parts);
         }
 
         public FragmentedMolecule.Settings GetFragmentedMoleculeSettings()
