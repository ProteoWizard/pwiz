--- conflicted
+++ resolved
@@ -62,11 +62,7 @@
 
             var fragmentedMolecule = GetPrecursorMolecule().ChangeFragmentIon(part.Type.Value, part.Ordinal);
                 
-<<<<<<< HEAD
-            moleculeMassOffset = MoleculeMassOffset.Create(fragmentedMolecule.FragmentFormula);
-=======
             moleculeMassOffset = fragmentedMolecule.FragmentFormula;
->>>>>>> c131b7f6
             _fragmentedMolecules.Add(part, moleculeMassOffset);
             return moleculeMassOffset;
         }
