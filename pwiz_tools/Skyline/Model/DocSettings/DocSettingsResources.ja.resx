--- conflicted
+++ resolved
@@ -681,11 +681,7 @@
     <value>名前のプロパティが欠落している、または空にしておくことはできません。</value>
   </data>
   <data name="StaticMod_DoValidate_Isotope_modifications_may_not_be_variable_" xml:space="preserve">
-<<<<<<< HEAD
-    <value>Isotope modifications may not be variable.</value>
-=======
     <value>同位体修飾は変更できません。</value>
->>>>>>> 83485fcc
     <comment>Needs Review:New resource</comment>
   </data>
 </root>