--- conflicted
+++ resolved
@@ -1,3071 +1,3047 @@
-﻿/*
- * Original author: Brendan MacLean <brendanx .at. u.washington.edu>,
- *                  MacCoss Lab, Department of Genome Sciences, UW
- *
- * Copyright 2009 University of Washington - Seattle, WA
- * 
- * Licensed under the Apache License, Version 2.0 (the "License");
- * you may not use this file except in compliance with the License.
- * You may obtain a copy of the License at
- *
- *     http://www.apache.org/licenses/LICENSE-2.0
- *
- * Unless required by applicable law or agreed to in writing, software
- * distributed under the License is distributed on an "AS IS" BASIS,
- * WITHOUT WARRANTIES OR CONDITIONS OF ANY KIND, either express or implied.
- * See the License for the specific language governing permissions and
- * limitations under the License.
- */
-using System;
-using System.Collections.Generic;
-using System.Diagnostics;
-using System.IO;
-using System.Linq;
-using System.Threading;
-using System.Xml;
-using System.Xml.Serialization;
-using pwiz.Common.Chemistry;
-using pwiz.Common.Collections;
-using pwiz.Common.SystemUtil;
-using pwiz.Skyline.Model.Crosslinking;
-using pwiz.Skyline.Model.DocSettings.AbsoluteQuantification;
-using pwiz.Skyline.Model.Irt;
-using pwiz.Skyline.Model.Optimization;
-using pwiz.Skyline.Model.Proteome;
-using pwiz.Skyline.Model.Results;
-using pwiz.Skyline.Model.Results.Scoring;
-using pwiz.Skyline.Model.RetentionTimes;
-using pwiz.Skyline.Properties;
-using pwiz.Skyline.Model.DocSettings.Extensions;
-using pwiz.Skyline.Model.IonMobility;
-using pwiz.Skyline.Util;
-using pwiz.Skyline.Model.Lib;
-using pwiz.Skyline.Model.Lib.Midas;
-using pwiz.Skyline.Model.Lists;
-using pwiz.Skyline.Model.Serialization;
-
-namespace pwiz.Skyline.Model.DocSettings
-{
-    /// <summary>
-    /// Model object for all Skyline document settings information.
-    /// 
-    /// Due to the need to store this information in the user's
-    /// settings store both as instances of the complete settings
-    /// hierarchy, and many parts in separate lists, all of the
-    /// components are made self-serializable.
-    /// 
-    /// Intially, this was done using attributes in the <see cref="System.Xml"/>
-    /// namespace, but this proved too limiting due to lack of
-    /// support for object immutability, in-object validation, and
-    /// <see cref="Nullable{T}"/> properties.  Therefore, all xml
-    /// serialization is now coded explicitly using local project
-    /// helper classes.
-    /// </summary>
-    [XmlRoot("settings_summary")]
-    public class SrmSettings : XmlNamedElement, IPeptideFilter
-    {
-        public SrmSettings(string name, PeptideSettings peptideSettings, TransitionSettings transitionSettings, DataSettings dataSettings, DocumentRetentionTimes documentRetentionTimes)
-            : base(name)
-        {
-            PeptideSettings = peptideSettings;
-            TransitionSettings = transitionSettings;
-            DataSettings = dataSettings;
-            DocumentRetentionTimes = documentRetentionTimes;
-
-            // Create cached calculator instances
-            CreatePrecursorMassCalcs();
-            CreateFragmentMassCalcs();
-        }
-
-        [TrackChildren]
-        public PeptideSettings PeptideSettings { get; private set; }
-
-        [TrackChildren]
-        public TransitionSettings TransitionSettings { get; private set; }
-
-        [TrackChildren]
-        public DataSettings DataSettings { get; private set; }
-
-        public MeasuredResults MeasuredResults { get; private set; }
-
-        /// <summary>
-        /// Unfortunately, because the MeasuredResults property can be null, this
-        /// property needs to be present to allow disabling of joining from before
-        /// the MeasuredResults object is created.
-        /// </summary>
-        public bool IsResultsJoiningDisabled { get; private set; }
-
-        public DocumentRetentionTimes DocumentRetentionTimes { get; private set; }
-
-        public bool HasResults { get { return MeasuredResults != null; } }
-
-        public bool HasLibraries { get { return PeptideSettings.Libraries.HasLibraries; } }
-
-        public bool HasDocumentLibrary { get { return PeptideSettings.Libraries.HasDocumentLibrary; } }
-
-        public bool HasRTPrediction { get { return PeptideSettings.Prediction.RetentionTime != null; } }
-
-        public bool HasRTCalcPersisted
-        {
-            get
-            {
-                return HasRTPrediction && PeptideSettings.Prediction.RetentionTime.Calculator.PersistencePath != null;
-            }
-        }
-
-        public bool HasOptimizationLibrary
-        {
-            get
-            {
-                return TransitionSettings.Prediction.OptimizedLibrary != null &&
-                       !TransitionSettings.Prediction.OptimizedLibrary.IsNone;
-            }
-        }
-
-        public bool HasOptimizationLibraryPersisted
-        {
-            get
-            {
-                return HasOptimizationLibrary && TransitionSettings.Prediction.OptimizedLibrary.PersistencePath != null;
-            }
-        }
-
-        public bool HasDriftTimePrediction { get { return TransitionSettings.IonMobilityFiltering.IonMobilityLibrary != null; } }
-
-        public bool HasIonMobilityLibraryPersisted
-        {
-            get
-            {
-                return HasDriftTimePrediction &&
-                       TransitionSettings.IonMobilityFiltering.IonMobilityLibrary != null &&
-                    !TransitionSettings.IonMobilityFiltering.IonMobilityLibrary.IsNone &&
-                       TransitionSettings.IonMobilityFiltering.IonMobilityLibrary.FilePath != null;
-            }
-        }
-
-        public bool HasBackgroundProteome { get { return !PeptideSettings.BackgroundProteome.IsNone; } }
-
-        public RelativeRT GetRelativeRT(IsotopeLabelType labelType, Target seq, ExplicitMods mods)
-        {
-            if (labelType.IsLight)
-                return RelativeRT.Matching;
-            // Default is matching
-            RelativeRT relativeRT = RelativeRT.Matching;
-            // One unkown modification makes everything unknown
-            // One preceding modification with no unknowns make relative RT preceding
-            // Overlapping overrides matching
-            if (mods != null && mods.IsModified(labelType))
-            {
-                foreach (var mod in mods.GetModifications(labelType))
-                {
-                    if (mod.Modification.RelativeRT == RelativeRT.Unknown)
-                        return RelativeRT.Unknown;
-
-                    if (mod.Modification.RelativeRT == RelativeRT.Preceding)
-                        relativeRT = RelativeRT.Preceding;
-                    else if (mod.Modification.RelativeRT == RelativeRT.Overlapping &&
-                             relativeRT == RelativeRT.Matching)
-                        relativeRT = RelativeRT.Overlapping;
-                }
-            }
-            else
-            {
-                foreach (var mod in PeptideSettings.Modifications.GetModifications(labelType))
-                {
-                    if (!mod.IsMod(seq.Sequence))
-                        continue;
-                    if (mod.RelativeRT == RelativeRT.Unknown)
-                        return RelativeRT.Unknown;
-                    
-                    if (mod.RelativeRT == RelativeRT.Preceding)
-                        relativeRT = RelativeRT.Preceding;
-                    else if (mod.RelativeRT == RelativeRT.Overlapping &&
-                             relativeRT == RelativeRT.Matching)
-                        relativeRT = RelativeRT.Overlapping;
-                }
-            }
-            return relativeRT;
-        }
-
-        // Cached calculators
-        private ImmutableList<TypedMassCalc> _precursorMassCalcs;
-        private ImmutableList<TypedMassCalc> _fragmentMassCalcs;
-
-        private static SequenceMassCalc GetBaseCalc(IsotopeLabelType labelType,
-            ExplicitMods mods, IList<TypedMassCalc> massCalcs)
-        {
-            if (ExplicitMods.IsNullOrEmpty(mods))
-                return null;
-
-            var calcLightImplicit = massCalcs[0].MassCalc;
-
-            // If the light type is not modified
-            if (!mods.IsModified(IsotopeLabelType.light))
-            {
-                // If requesting the light calculator or an unmodified heavy,
-                // then no explicit calculator is required.
-                if (labelType.IsLight || !mods.IsModified(labelType))
-                    return null;
-                
-                // Otherwise, use its calculator as the base for a heavy type
-                // to make sure the implicit light modifications are included.
-                return calcLightImplicit;
-            }
-            // If the type requested is not modified, it must be a heavy type
-            // with the light type modified.  In this case, return the heavy
-            // calculator as the base, to which the light explicit modifications
-            // may be applied to get modified masses.
-            if (!mods.IsModified(labelType))
-                return GetMassCalc(labelType, massCalcs);
-
-            // If the light modifications are variable, and this is a type for
-            // which explicit modifications exist (including the light type itself),
-            // then return the light calculator as base.
-            if (mods.IsVariableStaticMods)
-                return calcLightImplicit;
-
-            // If both light and this type are modified, then us a base calculator
-            // that contains no modifications at all.
-            return (calcLightImplicit.MassType.IsMonoisotopic() ?
-                MonoisotopicMassCalc : AverageMassCalc);            
-        }
-
-        private static SequenceMassCalc GetMassCalc(IsotopeLabelType labelType, IList<TypedMassCalc> massCalcs)
-        {
-            int index = massCalcs.IndexOf(calc => ReferenceEquals(labelType, calc.LabelType));
-            if (index == -1)
-                return null;
-            return massCalcs[index].MassCalc;
-        }
-
-        public bool HasPrecursorCalc(IsotopeLabelType labelType, ExplicitMods mods)
-        {
-            if (labelType.IsLight)
-                return true;
-            return TryGetPrecursorCalc(labelType, mods) != null;
-        }
-
-        public bool SupportsPrecursor(TransitionGroupDocNode transitionGroup, ExplicitMods mods)
-        {
-            if (transitionGroup.IsLight)
-            {
-                return true;
-            }
-            if (transitionGroup.IsCustomIon)
-            {
-                return PeptideSettings.Modifications.GetHeavyModificationTypes().Contains(transitionGroup.LabelType);
-            }
-            return HasPrecursorCalc(transitionGroup.LabelType, mods);
-        }
-
-        public IPrecursorMassCalc GetPrecursorCalc(IsotopeLabelType labelType, ExplicitMods mods)
-        {
-            var precursorCalc =  TryGetPrecursorCalc(labelType, mods);
-            if (precursorCalc == null)
-            {
-                // Try to track down this exception:
-                // https://skyline.ms/announcements/home/issues/exceptions/thread.view?entityId=217d79c8-9a84-1032-ae5f-da2025829168&_anchor=19667#row:19667
-                throw new InvalidDataException(
-                    String.Format(@"unable to locate precursor calculator for isotope label type {0} and mods {1}",
-                        labelType == null ? @"(null)" : labelType.ToString(),
-                        mods == null ? @"(null)" : mods.ToString()));
-            }
-            return precursorCalc;
-        }
-
-        // For use with small molecules where we don't deal with modifications
-        public IPrecursorMassCalc GetDefaultPrecursorCalc()
-        {
-            return _precursorMassCalcs[0].MassCalc;
-        }
-
-        public IPrecursorMassCalc TryGetPrecursorCalc(IsotopeLabelType labelType, ExplicitMods mods)
-        {
-            var massCalcBase = GetBaseCalc(labelType, mods, _precursorMassCalcs);
-            if (massCalcBase != null)
-            {
-                if (mods == null)
-                    return null;
-                // If this type is not explicitly modified, then it must be
-                // heavy with explicit light modifications.
-                if (!mods.IsModified(labelType))
-                    labelType = IsotopeLabelType.light;
-                if (!labelType.IsLight && !mods.HasModifications(labelType))
-                    return null;
-                return new ExplicitSequenceMassCalc(mods, massCalcBase, labelType);
-            }
-            var result = GetMassCalc(labelType, _precursorMassCalcs);
-            if (result == null && ReferenceEquals(mods, ExplicitMods.EMPTY))
-            {
-                result = GetMassCalc(IsotopeLabelType.light, _precursorMassCalcs); // Small molecules
-            }
-            return result;
-        }
-
-        public TypedMass GetPrecursorMass(IsotopeLabelType labelType, Target seq, ExplicitMods mods)
-        {
-            var precursorCalc = GetPrecursorCalc(labelType, mods);
-
-            if (mods != null && mods.HasCrosslinks)
-            {
-                var crosslinkBuilder = new CrosslinkBuilder(this, new Peptide(seq), mods, labelType);
-                return crosslinkBuilder.GetPrecursorMass(precursorCalc.MassType);
-            }
-            return precursorCalc.GetPrecursorMass(seq);
-        }
-
-        public TypedMass GetPrecursorMass(IsotopeLabelType labelType, CustomMolecule mol, TypedModifications mods, Adduct adductForIsotopeLabels, out ParsedMolecule isotopicFormula)
-        {
-            return GetPrecursorCalc(labelType, ExplicitMods.EMPTY).GetPrecursorMass(mol, mods, adductForIsotopeLabels, out isotopicFormula);
-        }
-
-        public IFragmentMassCalc GetFragmentCalc(IsotopeLabelType labelType, ExplicitMods mods)
-        {
-            var massCalcBase = GetBaseCalc(labelType, mods, _fragmentMassCalcs);
-            if (massCalcBase != null)
-            {
-                // If this type is not explicitly modified, then it must be
-                // heavy with explicit light modifications.
-                if (!mods.IsModified(labelType))
-                    labelType = IsotopeLabelType.light;
-                if (!labelType.IsLight && !mods.HasModifications(labelType))
-                    return null;
-                return new ExplicitSequenceMassCalc(mods, massCalcBase, labelType);
-            }
-            var result = GetMassCalc(labelType, _fragmentMassCalcs);
-            if (result == null && ReferenceEquals(mods, ExplicitMods.EMPTY))
-            {
-                result = GetMassCalc(IsotopeLabelType.light, _fragmentMassCalcs); // Small molecules
-            }
-            return result;
-        }
-
-        /// <summary>
-        /// For use with small molecules, where we don't deal with modifications
-        /// </summary>
-        public IFragmentMassCalc GetDefaultFragmentCalc()
-        {
-            return _fragmentMassCalcs[0].MassCalc;
-        }
-
-        public TypedMass GetFragmentMass(TransitionGroup group, ExplicitMods mods,
-            Transition transition, IsotopeDistInfo isotopeDist)
-        {
-            Assume.IsTrue(mods == null || !mods.HasCrosslinks, @"Use ComplexFragmentIon.GetFragmentMass");
-            // Return the singly protonated mass (massH) of the peptide fragment, or custom molecule mass before electron removal
-            var labelType = group == null ? IsotopeLabelType.light : group.LabelType;
-            return GetSimpleFragmentMass(labelType, mods, transition, isotopeDist);
-        }
-
-        private TypedMass GetSimpleFragmentMass(IsotopeLabelType labelType, ExplicitMods mods, Transition transition,
-            IsotopeDistInfo isotopeDist)
-        {
-            IFragmentMassCalc calc;
-            if (transition.IsNonReporterCustomIon())
-            {
-                // Small molecules provide their own molecule formula, just use the standard calculator
-                calc = GetDefaultFragmentCalc();
-            }
-            else
-            {
-                calc = GetFragmentCalc(labelType, mods);
-            }
-            if (calc == null)
-            {
-                Assume.Fail(string.Format(@"Unable to locate fragment calculator for isotope label type {0} and mods {1}",
-                    labelType == null ? @"(null)" : labelType.ToString(),
-                    mods == null ? @"(null)" : mods.ToString()));
-                return TypedMass.ZERO_MONO_MASSH;   // Keep resharper happy
-            }
-            return calc.GetFragmentMass(transition, isotopeDist);
-
-        }
-
-        public TypedMass RecalculateTransitionMass(ExplicitMods explicitMods, TransitionDocNode transition,
-            IsotopeDistInfo isotopeDist)
-        {
-            if (explicitMods == null || !explicitMods.HasCrosslinks)
-            {
-                return GetSimpleFragmentMass(transition.Transition.Group.LabelType, explicitMods, transition.Transition,
-                    isotopeDist);
-            }
-
-            return transition.ComplexFragmentIon.GetFragmentMass(this, explicitMods);
-        }
-
-        public ChromSource GetChromSource(TransitionDocNode nodeTran)
-        {
-            if (TransitionSettings.FullScan.IsEnabledMs && nodeTran.IsMs1)
-                return ChromSource.ms1;
-            // TODO: Allow SIM
-            return ChromSource.fragment;
-        }
-
-        public Target GetModifiedSequence(Target seq,
-                                          IsotopeLabelType labelType,
-                                          ExplicitMods mods,
-                                          SequenceModFormatType format = SequenceModFormatType.full_precision,
-                                          bool useExplicitModsOnly = false)
-        {
-            if (mods != null && mods.HasCrosslinks)
-            {
-                return GetCrosslinkModifiedSequence(seq, labelType, mods);
-            }
-            return GetPrecursorCalc(labelType, mods).GetModifiedSequence(seq, format, useExplicitModsOnly);
-        }
-
-        public Target GetCrosslinkModifiedSequence(Target seq, IsotopeLabelType labelType, ExplicitMods mods)
-        {
-            var peptideStructure = new PeptideStructure(new Peptide(seq), mods);
-            var crosslinkModifiedSequence =
-                CrosslinkedSequence.GetCrosslinkedSequence(this, peptideStructure, labelType);
-            string strModifiedSequence = TransitionSettings.Prediction.PrecursorMassType.IsMonoisotopic()
-                ? crosslinkModifiedSequence.MonoisotopicMasses
-                : crosslinkModifiedSequence.AverageMasses;
-            return new Target(strModifiedSequence);
-        }
-
-        public Adduct GetModifiedAdduct(Adduct adduct, ParsedMolecule neutralFormula,
-                                          IsotopeLabelType labelType,
-                                          ExplicitMods mods)
-        {
-            return GetPrecursorCalc(labelType, mods).GetModifiedAdduct(adduct, neutralFormula);
-        }
-
-        public string GetDisplayName(PeptideDocNode nodePep)
-        {
-            return nodePep.Peptide.IsCustomMolecule ? nodePep.CustomMolecule.DisplayName : nodePep.ModifiedSequenceDisplay;
-        }
-
-        public Target GetModifiedSequence(PeptideDocNode nodePep)
-        {
-            return nodePep.ModifiedTarget;
-        }
-
-        public Target GetSourceTarget(PeptideDocNode nodePep)
-        {
-            Assume.IsNotNull(nodePep.SourceTextId);
-            return nodePep.SourceModifiedTarget;
-        }
-
-        private static readonly SequenceMassCalc MONOISOTOPIC_MASS_CALC = new SequenceMassCalc(MassType.Monoisotopic);
-
-        /// <summary>
-        /// Default unmodified <see cref="SequenceMassCalc"/> for monoisotopic masses.
-        /// </summary>
-        public static SequenceMassCalc MonoisotopicMassCalc { get { return MONOISOTOPIC_MASS_CALC; } }
-
-        private static readonly SequenceMassCalc AVERAGE_MASS_CALC = new SequenceMassCalc(MassType.Average);
-
-        /// <summary>
-        /// Default unmodified <see cref="SequenceMassCalc"/> for average masses.
-        /// </summary>
-        public static SequenceMassCalc AverageMassCalc { get { return AVERAGE_MASS_CALC; } }
-
-        public double GetRegressionMz(PeptideDocNode nodePep, TransitionGroupDocNode nodeGroup)
-        {
-            double mz = nodeGroup.PrecursorMz;
-            // Always use the light m/z value to ensure regression values are consistent between light and heavy
-            if (!nodeGroup.TransitionGroup.LabelType.IsLight)
-            {
-                if (nodePep.Peptide.IsCustomMolecule)
-                {
-                    double mass = nodeGroup.TransitionGroup.CustomMolecule.GetMass(TransitionSettings.Prediction.PrecursorMassType); // No need for mods since we want light mass
-                    mz = nodeGroup.TransitionGroup.PrecursorAdduct.MzFromNeutralMass(mass, TransitionSettings.Prediction.PrecursorMassType);
-                }
-                else
-                {
-                    var massH = GetPrecursorMass(IsotopeLabelType.light,
-                        nodePep.Peptide.Target, nodePep.ExplicitMods);
-                    mz = SequenceMassCalc.GetMZ(massH, nodeGroup.TransitionGroup.PrecursorAdduct);
-                }
-            }
-            return mz;
-        }
-
-        #region Property change methods
-
-        public SrmSettings ChangePeptideSettings(PeptideSettings prop)
-        {
-            SrmSettings settings = ChangeProp(ImClone(this), im => im.PeptideSettings = prop);
-
-            // If modifications have change, then new mass calculators are needed.
-            if (!Equals(prop.Modifications, PeptideSettings.Modifications))
-            {
-                settings.CreatePrecursorMassCalcs();
-                settings.CreateFragmentMassCalcs();
-            }
-
-            return settings;
-        }
-
-        public SrmSettings ChangeTransitionSettings(TransitionSettings prop)
-        {
-            // If changing to only MS1 filtering, make sure Integrat All is on
-            if (IsOnlyMsEnabled(prop.FullScan) && !IsOnlyMsEnabled(TransitionSettings.FullScan))
-            {
-                if (!prop.Integration.IsIntegrateAll)
-                    prop = prop.ChangeIntegration(prop.Integration.ChangeIntegrateAll(true));
-            }
-
-            SrmSettings settings = ChangeProp(ImClone(this), im => im.TransitionSettings = prop);
-
-            if (prop.Prediction.PrecursorMassType != TransitionSettings.Prediction.PrecursorMassType)
-                settings.CreatePrecursorMassCalcs();
-            if (prop.Prediction.FragmentMassType != TransitionSettings.Prediction.FragmentMassType)
-                settings.CreateFragmentMassCalcs();
-
-            return settings;
-        }
-
-        private static bool IsOnlyMsEnabled(TransitionFullScan fullScan)
-        {
-            return fullScan.IsEnabledMs && !fullScan.IsEnabledMsMs;
-        }
-
-        public SrmSettings ChangeDataSettings(DataSettings prop)
-        {
-            return ChangeProp(ImClone(this), im => im.DataSettings = prop);
-        }
-
-        public SrmSettings ChangeMeasuredResults(MeasuredResults prop)
-        {
-            return ChangeProp(ImClone(this), im => im.MeasuredResults = prop);
-        }
-
-        public SrmSettings ChangeIsResultsJoiningDisabled(bool prop)
-        {
-            return ChangeProp(ImClone(this), im =>
-            {
-                im.IsResultsJoiningDisabled = prop;
-                if (HasResults)
-                    im.MeasuredResults = im.MeasuredResults.ChangeIsJoiningDisabled(prop);
-            });
-        }
-
-        public SrmSettings ChangeDocumentRetentionTimes(DocumentRetentionTimes prop)
-        {
-            return ChangeProp(ImClone(this), im => im.DocumentRetentionTimes = prop);
-        }
-        
-        public SrmSettings MakeSavable()
-        {
-            return MakeSavable(Name);
-        }
-
-        public SrmSettings MakeSavable(string saveName)
-        {
-            // If the name is already set, and there are no measured results or document library
-            // then this instance will do.
-            if (Equals(Name, saveName) && MeasuredResults == null && !PeptideSettings.Libraries.HasDocumentLibrary)
-                return this;
-
-            // Change the name, and remove results information which is document specific
-            SrmSettings settingsSavable = (SrmSettings) ChangeName(saveName);
-            settingsSavable = settingsSavable.ChangePeptideLibraries(lib => lib.ChangeDocumentLibrary(false));
-            var dataSettings = settingsSavable.DataSettings;
-            dataSettings = dataSettings.ChangeListDefs(dataSettings.Lists.Select(list => list.DeleteAllRows()));
-            settingsSavable = settingsSavable.ChangeDataSettings(dataSettings);
-            settingsSavable.MeasuredResults = null;
-            return settingsSavable;
-        }
-
-        #endregion
-
-        private void CreatePrecursorMassCalcs()
-        {
-            _precursorMassCalcs = CreateMassCalcs(TransitionSettings.Prediction.PrecursorMassType);
-        }
-
-        private void CreateFragmentMassCalcs()
-        {
-            _fragmentMassCalcs = CreateMassCalcs(TransitionSettings.Prediction.FragmentMassType);
-        }
-
-        private ImmutableList<TypedMassCalc> CreateMassCalcs(MassType type)
-        {
-            var calcs = new List<TypedMassCalc>();
-
-            var mods = PeptideSettings.Modifications;
-
-            var modsStatic = mods.StaticModifications;
-            calcs.Add(new TypedMassCalc(IsotopeLabelType.light, CreateMassCalc(type, modsStatic)));
-
-            foreach (var typedMods in mods.GetHeavyModifications())
-            {
-                // Only add a heavy calculator for this type if it contains
-                // implicit modifications.
-                var modsHeavy = typedMods.Modifications;
-                if (modsHeavy.Contains(mod => !mod.IsExplicit))
-                {
-                    calcs.Add(new TypedMassCalc(typedMods.LabelType,
-                        CreateMassCalc(type, modsStatic, modsHeavy)));
-                }
-            }
-
-            return MakeReadOnly(calcs.ToArray());
-        }
-
-        private static SequenceMassCalc CreateMassCalc(MassType type, IEnumerable<StaticMod> staticMods)
-        {
-            return CreateMassCalc(type, staticMods, null);
-        }
-
-        private static SequenceMassCalc CreateMassCalc(MassType type, IEnumerable<StaticMod> staticMods, IEnumerable<StaticMod> heavyMods)
-        {
-            SequenceMassCalc calc = new SequenceMassCalc(type);
-            // Add implicit modifications to the mass calculator
-            calc.AddStaticModifications(from mod in staticMods
-                                        where !mod.IsExplicit && null == mod.CrosslinkerSettings
-                                        select mod);
-            if (heavyMods != null)
-            {
-                calc.AddHeavyModifications(from mod in heavyMods
-                                           where !mod.IsExplicit && null == mod.CrosslinkerSettings
-                                           select mod);
-            }
-            return calc;
-        }
-
-        /// <summary>
-        /// Cached standard types
-        /// </summary>
-        private ImmutableDictionary<StandardType, ImmutableList<IdPeptideDocNode>> _cachedPeptideStandards;
-
-        public ImmutableList<IdPeptideDocNode> GetPeptideStandards(StandardType standardType)
-        {
-            ImmutableList<IdPeptideDocNode> standardPeptides;
-            if (_cachedPeptideStandards == null || !_cachedPeptideStandards.TryGetValue(standardType, out standardPeptides))
-                return ImmutableList<IdPeptideDocNode>.EMPTY;
-
-            return standardPeptides;
-        }
-
-        public IEnumerable<IdPeptideDocNode> GetSurrogateStandards(string name)
-        {
-            return GetPeptideStandards(StandardType.SURROGATE_STANDARD).Where(idPep=>idPep.PeptideDocNode.ModifiedTarget.InvariantName == name);
-        }
-
-        public SrmSettings CachePeptideStandards(IList<DocNode> peptideGroupDocNodesOrig,
-                                                 IList<DocNode> peptideGroupDocNodes)
-        {
-            // First check to see if anything could have possibly changed to avoid work, if nothing could have
-            if (!IsStandardsChange(peptideGroupDocNodesOrig, peptideGroupDocNodes))
-                return this;
-
-            // Build an initial mutable dictionay and lists
-            var cachedPeptideStandards = new Dictionary<StandardType, List<IdPeptideDocNode>>();
-            foreach (PeptideGroupDocNode nodePepGroup in peptideGroupDocNodes)
-            {
-                foreach (var nodePep in nodePepGroup.Molecules)
-                {
-                    var standardType = nodePep.GlobalStandardType;
-                    if (standardType == null)
-                        continue;
-                    List<IdPeptideDocNode> listPeptideAndGroup;
-                    if (!cachedPeptideStandards.TryGetValue(standardType, out listPeptideAndGroup))
-                    {
-                        listPeptideAndGroup = new List<IdPeptideDocNode>();
-                        cachedPeptideStandards.Add(standardType, listPeptideAndGroup);
-                    }
-                    // Update the PeptideChromInfo before adding it to the list
-                    var nodeWithUpdatedResults = nodePep.ChangeSettings(this, new SrmSettingsDiff(this, true));
-                    if (nodePep.Equals(nodeWithUpdatedResults))
-                    {
-                        listPeptideAndGroup.Add(new IdPeptideDocNode(nodePepGroup.PeptideGroup, nodePep));
-                    }
-                    else
-                    {
-                        listPeptideAndGroup.Add(new IdPeptideDocNode(nodePepGroup.PeptideGroup, nodeWithUpdatedResults));
-                    }
-                }
-            }
-            // Create new read-only lists, if necessary
-            bool createdNewList = false;
-            var cachedPeptideStandardsRo = new Dictionary<StandardType, ImmutableList<IdPeptideDocNode>>();
-            foreach (var pair in cachedPeptideStandards)
-            {
-                var standardType = pair.Key;
-                var peptidesNew = pair.Value;
-                ImmutableList<IdPeptideDocNode> peptides;
-                if (_cachedPeptideStandards == null ||
-                    !_cachedPeptideStandards.TryGetValue(standardType, out peptides) ||
-                    !ArrayUtil.EqualsDeep(peptides, peptidesNew))
-                {
-                    peptides = ImmutableList.ValueOf(peptidesNew);
-                    createdNewList = true;
-                }
-                cachedPeptideStandardsRo.Add(standardType, peptides);
-            }
-            // If no new lists and count of standards did not change, then nothing has changed
-            if (!createdNewList)
-            {
-                if (_cachedPeptideStandards == null || _cachedPeptideStandards.Count == cachedPeptideStandardsRo.Count)
-                    return this;
-            }
-            var prop = new ImmutableDictionary<StandardType, ImmutableList<IdPeptideDocNode>>(cachedPeptideStandardsRo);
-            return ChangeProp(ImClone(this), im => im._cachedPeptideStandards = prop);
-        }
-
-        /// <summary>
-        /// Returns true, if the change could have impacted the Global Standard Type cache.
-        /// Used to short-circuit a full recalculation of the cache when nothing could have changed.
-        /// </summary>
-        private bool IsStandardsChange(IList<DocNode> peptideGroupDocNodesOrig,
-                                       IList<DocNode> peptideGroupDocNodes)
-        {
-            if (peptideGroupDocNodes.Count != peptideGroupDocNodesOrig.Count)
-                return true;
-            for (int i = 0; i < peptideGroupDocNodes.Count; i++)
-            {
-                var nodePepGroupOrig = (PeptideGroupDocNode)peptideGroupDocNodesOrig[i];
-                // In case the peptides have been freed during command-line processing
-                if (nodePepGroupOrig.Children.Count > 0 && nodePepGroupOrig.Children.First() == null)
-                    return false;   // No standards can change in this case currently
-                var nodePepGroup = (PeptideGroupDocNode)peptideGroupDocNodes[i];
-                if (ReferenceEquals(nodePepGroup, nodePepGroupOrig))
-                    continue;
-                if (!ReferenceEquals(nodePepGroup.Id, nodePepGroupOrig.Id))
-                    return true;
-                var peptideDocNodes = nodePepGroup.Children;
-                var peptideDocNodesOrig = nodePepGroupOrig.Children;
-                if (peptideDocNodes.Count != peptideDocNodesOrig.Count)
-                    return true;
-                for (int j = 0; j < peptideDocNodes.Count; j++)
-                {
-                    var nodePep = (PeptideDocNode) peptideDocNodes[j];
-                    var nodePepOrig = (PeptideDocNode) peptideDocNodesOrig[j];
-                    if (ReferenceEquals(nodePep, nodePepOrig))
-                        continue;
-                    if (!ReferenceEquals(nodePep.Id, nodePepOrig.Id) ||
-                        !Equals(nodePep.GlobalStandardType, nodePepOrig.GlobalStandardType) ||
-                        // Need the new version, if the results have changed, or ratios will not be valid
-                        !ReferenceEquals(nodePep.Results, nodePepOrig.Results))
-                    {
-                        return true;
-                    }
-                    if (Equals(nodePep.GlobalStandardType, StandardType.GLOBAL_STANDARD) ||
-                        Equals(nodePep.GlobalStandardType, StandardType.SURROGATE_STANDARD))
-                    {
-                        if (!ReferenceEquals(nodePep, nodePepOrig))
-                        {
-                            return true;
-                        }
-                    }
-                }
-            }
-            return false;
-        }
-
-
-        /// <summary>
-        /// Returns true if the settings have changed in a way that might require
-        /// all of the results text in the SequenceTree to be updated.
-        /// </summary>
-        public bool IsGlobalRatioChange(SrmSettings other)
-        {
-            if (PeptideSettings.Quantification.SimpleRatios != other.PeptideSettings.Quantification.SimpleRatios)
-            {
-                return true;
-            }
-
-            if (_cachedPeptideStandards == null)
-            {
-                return other._cachedPeptideStandards != null;
-            }
-
-            if (other._cachedPeptideStandards == null)
-            {
-                return true;
-            }
-
-            foreach (var entry in _cachedPeptideStandards)
-            {
-                if (!other._cachedPeptideStandards.TryGetValue(entry.Key, out var otherValue))
-                {
-                    return true;
-                }
-
-                if (!Equals(entry.Value, otherValue))
-                {
-                    return true;
-                }
-            }
-
-            return false;
-        }
-
-        public bool HasGlobalStandardArea
-        {
-            get
-            {
-                if (HasResults && MeasuredResults.HasGlobalStandardArea)
-                {
-                    return true;
-                }
-                return _cachedPeptideStandards != null &&
-                       _cachedPeptideStandards.ContainsKey(PeptideDocNode.STANDARD_TYPE_GLOBAL);
-
-            }
-        }
-
-        public bool HasTicArea
-        {
-            get
-            {
-                if (!HasResults)
-                {
-                    // If we have no results yet then assume that the TIC would be available
-                    return true;
-                }
-
-                return MeasuredResults.GetMedianTicArea().HasValue;
-            }
-        }
-
-        public double? GetTicNormalizationDenominator(int replicateIndex, ChromFileInfoId fileId)
-        {
-            var fileInfo = MeasuredResults.Chromatograms[replicateIndex].GetFileInfo(fileId);
-            if (fileInfo == null || !fileInfo.TicArea.HasValue)
-            {
-                return null;
-            }
-
-            var medianTicArea = MeasuredResults.GetMedianTicArea();
-            if (!medianTicArea.HasValue)
-            {
-                return null;
-            }
-
-            return fileInfo.TicArea.Value / medianTicArea.Value;
-        }
-
-        public double CalcGlobalStandardArea(int resultsIndex, ChromFileInfo fileInfo)
-        {
-            if (fileInfo.ExplicitGlobalStandardArea.HasValue)
-            {
-                return fileInfo.ExplicitGlobalStandardArea.Value;
-            }
-            double globalStandardArea = 0;
-            var peptideStandards = GetPeptideStandards(StandardType.GLOBAL_STANDARD);
-            if (peptideStandards != null)
-            {
-                foreach (var nodeGroup in peptideStandards.SelectMany(nodePep => nodePep.PeptideDocNode.TransitionGroups))
-                {
-                    var chromInfos = nodeGroup.GetSafeChromInfo(resultsIndex);
-                    foreach (var groupChromInfo in chromInfos)
-                    {
-                        if (ReferenceEquals(fileInfo.FileId, groupChromInfo.FileId) &&
-                                groupChromInfo.OptimizationStep == 0 &&
-                                groupChromInfo.Area.HasValue)
-                            globalStandardArea += groupChromInfo.Area.Value;
-                    }
-                }
-            }
-            return globalStandardArea;
-        }
-
-        public bool LibrariesContainMeasurablePeptide(Peptide peptide, IList<Adduct> precursorCharges, ExplicitMods mods)
-        {
-            if (LibrariesContainMeasurablePeptide(peptide, IsotopeLabelType.light, precursorCharges, mods))
-                return true;
-
-            // If light version not found, try heavy
-            foreach (var labelType in GetHeavyLabelTypes(mods))
-            {
-                if (LibrariesContainMeasurablePeptide(peptide, labelType, precursorCharges, mods))
-                    return true;
-            }
-            return false;
-        }
-
-        private bool LibrariesContainMeasurablePeptide(Peptide peptide, IsotopeLabelType labelType,
-            IEnumerable<Adduct> precursorAdducts, ExplicitMods mods)
-        {
-            var key = GetModifiedSequence(peptide.Target, labelType, mods);
-            foreach (var precursorAdduct in precursorAdducts)
-            {
-                var adduct = peptide.IsCustomMolecule ? GetModifiedAdduct(precursorAdduct, peptide.CustomMolecule.UnlabeledFormula, labelType, mods) : precursorAdduct;
-                if (LibrariesContain(key, adduct))
-                {
-                    // Make sure the peptide for the found spectrum is measurable on
-                    // the current instrument.
-                    var precursorMass =  peptide.IsCustomMolecule ?
-                        peptide.CustomMolecule.MonoisotopicMass : // Label information is in the adduct
-                        GetPrecursorMass(labelType, peptide.Target, mods);
-                    if (IsMeasurable(precursorMass, adduct))
-                        return true;
-                }
-            }
-            return false;
-        }
-
-        private bool IsMeasurable(TypedMass precursorMass, Adduct adduct)
-        {
-            double precursorMz = SequenceMassCalc.GetMZ(precursorMass, adduct);
-            return TransitionSettings.IsMeasurablePrecursor(precursorMz);
-        }
-
-        public bool LibrariesContain(Target sequenceMod, Adduct charge)
-        {
-            return PeptideSettings.Libraries.Contains(new LibKey(sequenceMod, charge));
-        }
-
-        public bool LibrariesContainAny(Target sequence)
-        {
-            return PeptideSettings.Libraries.ContainsAny(sequence);
-        }
-
-        public bool TryGetLibInfo(Peptide peptide, Adduct adduct, ExplicitMods mods,
-            out IsotopeLabelType type, out SpectrumHeaderInfo libInfo)
-        {
-            if (peptide.IsCustomMolecule)
-            {
-                return TryGetLibInfoSmallMolecule(peptide, adduct, mods, out type, out libInfo);
-            }
-            var libraries = PeptideSettings.Libraries;
-            var sequence = peptide.Target;
-            if (sequence == null)
-            {
-                type = null;
-                libInfo = null;
-                return false;
-            }
-            foreach (var typedSequence in GetTypedSequences(sequence, mods, adduct))
-            {
-                var key = new LibKey(typedSequence.ModifiedSequence, typedSequence.Adduct);
-                if (libraries.TryGetLibInfo(key, out libInfo))
-                {
-                    type = typedSequence.LabelType;
-                    return true;
-                }
-            }
-            type = IsotopeLabelType.light;
-            libInfo = null;
-            return false;
-        }
-
-        private bool TryGetLibInfoSmallMolecule(Peptide peptide, Adduct adduct, ExplicitMods mods, out IsotopeLabelType type,
-            out SpectrumHeaderInfo libInfo)
-        {
-            // Try molecule with combinations of adduct+label
-            var libraries = PeptideSettings.Libraries;
-            var keybase = peptide.CustomMolecule.GetSmallMoleculeLibraryAttributes();
-            if (keybase != null)
-            {
-                var unlabeled = new Target(peptide.CustomMolecule.ChangeFormula(peptide.CustomMolecule.UnlabeledFormula));
-                foreach (var typedAdduct in GetTypedSequences(unlabeled, mods, adduct))
-                {
-                    var key = new LibKey(keybase, typedAdduct.Adduct);
-                    if (libraries.TryGetLibInfo(key, out libInfo))
-                    {
-                        type = typedAdduct.LabelType;
-                        return true;
-                    }
-                }
-            }
-            type = null;
-            libInfo = null;
-            return false;
-        }
-
-        public bool TryLoadSpectrum(Target sequence, Adduct adduct, ExplicitMods mods,
-            out IsotopeLabelType type, out SpectrumPeaksInfo spectrum)
-        {
-            var libraries = PeptideSettings.Libraries;
-            foreach (var typedSequence in GetTypedSequences(sequence, mods, adduct))
-            {
-                var key = new LibKey(typedSequence.ModifiedSequence, typedSequence.Adduct);
-                if (libraries.TryLoadSpectrum(key, out spectrum))
-                {
-                    type = typedSequence.LabelType;
-                    return true;
-                }
-            }
-
-            type = IsotopeLabelType.light;
-            spectrum = null;
-            return false;
-        }
-
-        /// <summary>
-        /// Get ion mobility for the charged peptide from ion mobility library, or,
-        /// failing that, from the provided spectral library if it has ion mobility values.
-        /// If no ion mobility info is available, returns a new zero'd out ion mobility.
-        /// </summary>
-        public IonMobilityFilter GetIonMobilityFilter(PeptideDocNode nodePep,
-            TransitionGroupDocNode nodeGroup,
-            TransitionDocNode nodeTran,
-            LibraryIonMobilityInfo libraryIonMobilityInfo,
-            IIonMobilityFunctionsProvider instrumentInfo, // For converting CCS to IM if needed, or mz to IM for Waters SONAR
-            double ionMobilityMax)
-        {
-            if (instrumentInfo != null && instrumentInfo.IsWatersSonarData)
-            {
-                // Waters SONAR uses the ion mobility hardware to filter on precursor mz bands, and emits data that claims to be IM but is really bin numbers
-                // So here we map the mz filter to a fictional IM filter.
-                return GetSonarMzIonMobilityFilter(nodeGroup.PrecursorMz, TransitionSettings.FullScan.GetPrecursorFilterWindow(nodeGroup.PrecursorMz), 
-                    instrumentInfo);
-            }
-            if (nodeGroup.ExplicitValues.CollisionalCrossSectionSqA.HasValue && instrumentInfo != null && instrumentInfo.ProvidesCollisionalCrossSectionConverter)
-            {
-                // Use the explicitly specified CCS value if provided, and if we know how to convert to IM
-                var im = instrumentInfo.IonMobilityFromCCS(nodeGroup.ExplicitValues.CollisionalCrossSectionSqA.Value,
-                    nodeGroup.PrecursorMz, nodeGroup.TransitionGroup.PrecursorCharge, nodeGroup.Peptide);
-                var imAndCCS = IonMobilityAndCCS.GetIonMobilityAndCCS(im,
-                    nodeGroup.ExplicitValues.CollisionalCrossSectionSqA,ExplicitTransitionValues.Get(nodeTran).IonMobilityHighEnergyOffset ?? 0);
-                if (imAndCCS.IonMobility.Mobility.HasValue) // Did CCS conversion succeed?
-                {
-                    // Now get the window width
-                    var windowIM = TransitionSettings.IonMobilityFiltering.FilterWindowWidthCalculator.WidthAt(imAndCCS.IonMobility.Mobility.Value, ionMobilityMax);
-                    return IonMobilityFilter.GetIonMobilityFilter(imAndCCS, windowIM);
-                }
-            }
-            if (nodeGroup.ExplicitValues.IonMobility.HasValue)
-            {
-                // Use the explicitly specified IM value if no CCS provided, or if CCS=>IM conversion failed
-                var imAndCCS = IonMobilityAndCCS.GetIonMobilityAndCCS(IonMobilityValue.GetIonMobilityValue(nodeGroup.ExplicitValues.IonMobility, nodeGroup.ExplicitValues.IonMobilityUnits),
-                    nodeGroup.ExplicitValues.CollisionalCrossSectionSqA,
-                    ExplicitTransitionValues.Get(nodeTran).IonMobilityHighEnergyOffset ?? 0);
-                if (!nodeGroup.ExplicitValues.CollisionalCrossSectionSqA.HasValue && // Retain original CCS if CCS=>IM failed
-                    instrumentInfo != null && instrumentInfo.ProvidesCollisionalCrossSectionConverter)
-                {
-                    // Try to get a CCS value for this explicitly stated IM value - useful in reports
-                    var ccs = instrumentInfo.CCSFromIonMobility(imAndCCS.IonMobility, nodeGroup.PrecursorMz, nodeGroup.TransitionGroup.PrecursorCharge, nodeGroup.Peptide);
-                    imAndCCS = imAndCCS.ChangeCollisionalCrossSection(ccs);
-                }
-                // Now get the window width
-                var windowIM = TransitionSettings.IonMobilityFiltering.FilterWindowWidthCalculator.WidthAt(imAndCCS.IonMobility.Mobility.Value, ionMobilityMax);
-                return IonMobilityFilter.GetIonMobilityFilter(imAndCCS, windowIM);
-            }
-            // Use library values
-            return GetIonMobilityHelper(nodePep, nodeGroup,
-                instrumentInfo,
-                libraryIonMobilityInfo, ionMobilityMax);
-        }
-
-        /// <summary>
-        /// Waters SONAR mode uses the ion mobility hardware to filter on precursor mz, and reports the data as if it was drift time information.
-        /// So for convenience map the mz extraction window to an ion mobility filter window.
-        /// </summary>
-        public static IonMobilityFilter GetSonarMzIonMobilityFilter(double mz, double windowMz, IIonMobilityFunctionsProvider instrumentInfo)
-        {
-            var binRange = instrumentInfo.SonarMzToBinRange(mz, windowMz / 2); // Convert to SONAR bin range
-            return IonMobilityFilter.GetIonMobilityFilter( IonMobilityAndCCS.GetIonMobilityAndCCS(0.5 * (binRange.Item1 + binRange.Item2),
-                    eIonMobilityUnits.waters_sonar, null, null),
-                (binRange.Item2 - binRange.Item1) + IonMobilityFilter.DoubleToIntEpsilon); // Add a tiny bit to window size to account for double->int rounding in center value
-        }
-
-        /// <summary>
-        /// Made public for testing purposes only: exercises library but doesn't handle explicitly set drift times.
-        /// Use GetIonMobility() instead.
-        /// </summary>
-        public IonMobilityFilter GetIonMobilityHelper(PeptideDocNode nodePep, TransitionGroupDocNode nodeGroup,
-            IIonMobilityFunctionsProvider ionMobilityFunctionsProvider,
-            LibraryIonMobilityInfo libraryIonMobilityInfo,
-            double ionMobilityMax)
-        {
-            IonMobilityFilter result = null;
-            foreach (var typedSequence in GetTypedSequences(nodePep.Target, nodePep.ExplicitMods, nodeGroup.PrecursorAdduct))
-            {
-                var chargedPeptide = new LibKey(typedSequence.ModifiedSequence, typedSequence.Adduct); // N.B. this may actually be a small molecule
-
-                // Try for a ion mobility library value (.imsdb file)
-                result = TransitionSettings.IonMobilityFiltering.GetIonMobilityFilter(chargedPeptide, nodeGroup.PrecursorMz,  ionMobilityFunctionsProvider, ionMobilityMax);
-                if (result != null && result.HasIonMobilityValue)
-                    break;
-
-                // Try other sources - BiblioSpec, Chromatogram libraries etc
-                if (libraryIonMobilityInfo != null)
-                {
-                    var imAndCCS = libraryIonMobilityInfo.GetLibraryMeasuredIonMobilityAndCCS(chargedPeptide, nodeGroup.PrecursorMz, ionMobilityFunctionsProvider);
-                    if (imAndCCS.IonMobility.HasValue && TransitionSettings.IonMobilityFiltering.UseSpectralLibraryIonMobilityValues)
-                    {
-                        var ionMobilityWindow = TransitionSettings.IonMobilityFiltering.FilterWindowWidthCalculator.WidthAt(imAndCCS.IonMobility.Mobility.Value, ionMobilityMax);
-                        result = IonMobilityFilter.GetIonMobilityFilter(imAndCCS, ionMobilityWindow);
-                        break;
-                    }
-                }
-            }
-
-            if (result != null && result.HasIonMobilityValue && 
-                !result.CollisionalCrossSectionSqA.HasValue &&
-                ionMobilityFunctionsProvider != null && ionMobilityFunctionsProvider.ProvidesCollisionalCrossSectionConverter)
-            {
-                // Try to get a CCS value for this IM value - useful in reports
-                var ccs = ionMobilityFunctionsProvider.CCSFromIonMobility(result.IonMobility, nodeGroup.PrecursorMz, nodeGroup.TransitionGroup.PrecursorCharge, nodeGroup.Peptide);
-                result = result.ChangeCollisionCrossSection(ccs);
-            }
-            return result ?? IonMobilityFilter.EMPTY;
-        }
-
-        public bool TryGetRetentionTimes(Target sequence, Adduct adduct, ExplicitMods mods, MsDataFileUri filePath,
-            out IsotopeLabelType type, out double[] retentionTimes)
-        {
-            var libraries = PeptideSettings.Libraries;
-            foreach (var typedSequence in GetTypedSequences(sequence, mods, adduct))
-            {
-                var key = new LibKey(typedSequence.ModifiedSequence, typedSequence.Adduct);
-                if (libraries.TryGetRetentionTimes(key, filePath, out retentionTimes))
-                {
-                    type = typedSequence.LabelType;
-                    return true;
-                }
-            }
-
-            type = IsotopeLabelType.light;
-            retentionTimes = null;
-            return false;
-        }
-
-        public double[] GetBestRetentionTimes(PeptideDocNode nodePep, MsDataFileUri filePath)
-        {
-            var lookupSequence = nodePep.SourceUnmodifiedTarget;
-            var lookupMods = nodePep.SourceExplicitMods;
-            if (filePath != null)
-            {
-                var times = GetRetentionTimes(filePath, lookupSequence, lookupMods);
-                if (times.Length > 0)
-                    return times;
-                times = GetAllRetentionTimes(filePath, lookupSequence, lookupMods);
-                if (times.Length > 0)
-                    return times;
-            }
-            return GetUnalignedRetentionTimes(lookupSequence, lookupMods);
-        }
-
-        /// <summary>
-        /// If any library has specified explicit peak boundaries for the peptide, then
-        /// return a tuple of peakStartTime, peakEndTime.
-        /// This method just returns the first peak boundary in any library.
-        /// In theory, a library should only have one peak boundary for any peptide.
-        /// </summary>
-        public ExplicitPeakBounds GetExplicitPeakBounds(PeptideDocNode nodePep, MsDataFileUri filePath)
-        {
-            if (nodePep == null)
-            {
-                return null;
-            }
-
-            IEnumerable<Target> modifiedSequences = GetTypedSequences(
-                nodePep.SourceUnmodifiedTarget, nodePep.SourceExplicitMods,
-                Adduct.EMPTY, true).Select(typedSequence => typedSequence.ModifiedSequence);
-            foreach (var library in PeptideSettings.Libraries.Libraries)
-            {
-                if (library == null || library.UseExplicitPeakBounds == ExplicitPeakBoundsOption.@false)
-                {
-                    continue;
-                }
-
-                // ReSharper disable PossibleMultipleEnumeration
-                // Do not worry about multiple enumerations of modifiedSequences. Most libraries do not have 
-                // any explicit peak boundaries, so modifiedSequences gets enumerated zero times.
-                var peakBoundaries = library.GetExplicitPeakBounds(filePath, modifiedSequences);
-
-                if (peakBoundaries != null)
-                {
-<<<<<<< HEAD
-                    if (library.UseExplicitPeakBounds == ExplicitPeakBoundsOption.unless_missing)
-                    {
-                        if (peakBoundaries.IsEmpty)
-                        {
-                            return null;
-                        }
-=======
-                    if (peakBoundaries.IsEmpty)
-                    {
-                        if (library.UseExplicitPeakBounds == ExplicitPeakBoundsOption.when_missing_detect)
-                        {
-                            return null;
-                        }
-
-                        if (library.UseExplicitPeakBounds == ExplicitPeakBoundsOption.when_missing_impute)
-                        {
-                            return GetImputedPeakBounds(filePath, modifiedSequences, library);
-                        }
->>>>>>> bc540687
-                    }
-                    return peakBoundaries;
-                }
-                // ReSharper restore PossibleMultipleEnumeration
-            }
-            return null;
-        }
-
-        private ExplicitPeakBounds GetImputedPeakBounds(MsDataFileUri filePath, IEnumerable<Target> targets, Library library)
-        {
-            foreach (var entry in library.GetAllExplicitPeakBounds(targets).OrderBy(bounds => bounds.Value.Score))
-            {
-                
-                var alignmentIndexes = DocumentRetentionTimes.GetRetentionTimeAlignmentIndexes(filePath.GetFileNameWithoutExtension());
-                var regressionFunction = DocumentRetentionTimes.GetMappingFunction(filePath.GetFileNameWithoutExtension(),
-                    entry.Key, 3);
-                if (regressionFunction == null)
-                {
-                    continue;
-                }
-                var exemplaryBounds = entry.Value;
-                var alignedTime = regressionFunction.GetY((exemplaryBounds.StartTime + exemplaryBounds.EndTime) / 2);
-                var halfWidth = (exemplaryBounds.EndTime - exemplaryBounds.StartTime) / 2;
-                return new ExplicitPeakBounds(alignedTime - halfWidth, alignedTime + halfWidth, double.MaxValue);
-            }
-
-            return null;
-        }
-
-        public double[] GetRetentionTimes(string filePath, Target peptideSequence, ExplicitMods explicitMods,
-            RetentionTimeAlignmentIndex alignmentIndex = null)
-        {
-            return GetRetentionTimes(MsDataFileUri.Parse(filePath), peptideSequence, explicitMods, alignmentIndex);
-        }
-
-        public double[] GetRetentionTimes(MsDataFileUri filePath, Target peptideSequence, ExplicitMods explicitMods,
-            RetentionTimeAlignmentIndex alignmentIndex = null)
-        {
-            string basename = filePath.GetFileNameWithoutExtension();
-            var source = DocumentRetentionTimes.RetentionTimeSources.Find(basename);
-            if (source == null)
-            {
-                return new double[0];
-            }
-            var library = PeptideSettings.Libraries.GetLibrary(source.Library);
-            if (library == null)
-            {
-                return new double[0];
-            }
-            var modifiedSequences = GetTypedSequences(peptideSequence, explicitMods, Adduct.EMPTY, true)
-                .Select(typedSequence => typedSequence.ModifiedSequence);
-
-            int? index = (alignmentIndex != null ? alignmentIndex.FileIndex : null);
-
-            var times = library.GetRetentionTimesWithSequences(source.Name, modifiedSequences, ref index).ToArray();
-
-            if (alignmentIndex != null)
-                alignmentIndex.FileIndex = index;
-            return times;
-        }
-
-        public double[] GetAlignedRetentionTimes(MsDataFileUri filePath, Target peptideSequence, ExplicitMods explicitMods)
-        {
-            return GetAlignedRetentionTimes(DocumentRetentionTimes.GetRetentionTimeAlignmentIndexes(filePath.GetFileNameWithoutExtension()), peptideSequence, explicitMods);
-        }
-
-        public double[] GetAlignedRetentionTimes(RetentionTimeAlignmentIndexes retentionTimeAlignmentIndexes, Target peptideSequence, ExplicitMods explicitMods)
-        {
-            if (retentionTimeAlignmentIndexes == null)
-            {
-                return Array.Empty<double>();
-            }
-            var times = new List<double>();
-            foreach (var alignmentIndex in retentionTimeAlignmentIndexes)
-            {
-                var unalignedTimes = GetRetentionTimes(MsDataFileUri.Parse(alignmentIndex.Name), peptideSequence, explicitMods, alignmentIndex);
-                foreach (var unalignedTime in unalignedTimes)
-                {
-                    var alignedTime = alignmentIndex.Alignment.GetY(unalignedTime);
-                    times.Add(alignedTime);
-                }
-            }
-            return times.ToArray();
-        }
-
-        public double[] GetUnalignedRetentionTimes(Target peptideSequence, ExplicitMods explicitMods)
-        {
-            var times = new List<double>();
-            var modifiedSequences = GetTypedSequences(peptideSequence, explicitMods, Adduct.EMPTY, true)
-                .Select(typedSequence => typedSequence.ModifiedSequence).ToArray();
-            foreach (var library in PeptideSettings.Libraries.Libraries)
-            {
-                if (null == library)
-                {
-                    continue;
-                }
-                foreach (var source in library.ListRetentionTimeSources())
-                {
-                    int? index = null;
-                    times.AddRange(library.GetRetentionTimesWithSequences(source.Name, modifiedSequences, ref index));
-                }
-            }
-            return times.ToArray();
-        }
-
-        public double[] GetRetentionTimesNotAlignedTo(MsDataFileUri fileNotAlignedTo, Target peptideSequence,
-            ExplicitMods explicitMods, SignedMz[] precursorMzs)
-        {
-            var times = new List<double>();
-            string basename = fileNotAlignedTo.GetFileNameWithoutExtension();
-            HashSet<string> alignedNames = new HashSet<string>();
-            var retentionTimeIndexes = DocumentRetentionTimes.GetRetentionTimeAlignmentIndexes(basename);
-            if (retentionTimeIndexes != null)
-            {
-                alignedNames.UnionWith(retentionTimeIndexes.Select(f => f.Name));
-            }
-
-            var modifiedSequences = GetTypedSequences(peptideSequence, explicitMods, Adduct.EMPTY, true)
-                .Select(typedSequence => typedSequence.ModifiedSequence).ToArray();
-
-            foreach (var library in PeptideSettings.Libraries.Libraries.Where(library => library != null))
-            {
-                if (library is MidasLibrary)
-                {
-                    foreach (var midasSpectra in precursorMzs.Select(precursorMz => GetMidasSpectra(precursorMz.Value)))
-                    {
-                        times.AddRange(midasSpectra.Where(spectrum => spectrum.RetentionTime.HasValue && !Equals(spectrum.FileName, fileNotAlignedTo.GetFileName()))
-                            .Select(spectrum => spectrum.RetentionTime.GetValueOrDefault()));
-                    }
-                }
-                else
-                {
-                    foreach (var source in library.ListRetentionTimeSources())
-                    {
-                        if (MeasuredResults.IsBaseNameMatch(source.Name, basename) || alignedNames.Contains(source.Name))
-                        {
-                            continue;
-                        }
-                        int? indexIgnore = null;
-                        times.AddRange(library.GetRetentionTimesWithSequences(source.Name, modifiedSequences, ref indexIgnore));
-                    }
-                }
-            }
-            return times.ToArray();
-        }
-
-        public double[] GetAllRetentionTimes(string filePath, Target peptideSequence, ExplicitMods explicitMods)
-        {
-            return GetAllRetentionTimes(MsDataFileUri.Parse(filePath), peptideSequence, explicitMods);
-        }
-
-        public double[] GetAllRetentionTimes(MsDataFileUri filePath, Target peptideSequence, ExplicitMods explicitMods)
-        {
-            var times = new List<double>();
-            times.AddRange(GetRetentionTimes(filePath, peptideSequence, explicitMods));
-            times.AddRange(GetAlignedRetentionTimes(filePath, peptideSequence, explicitMods));
-            return times.ToArray();
-        }
-
-        private IEnumerable<TypedSequence> GetTypedSequences(Target sequence, ExplicitMods mods, Adduct adduct, bool assumeProteomicWhenEmpty = false)
-        {
-            if (mods != null && mods.HasCrosslinks)
-            {
-                yield return new TypedSequence(GetCrosslinkModifiedSequence(sequence, IsotopeLabelType.light, mods), IsotopeLabelType.light, adduct);
-
-                foreach (var labelTypeHeavy in GetHeavyLabelTypes(mods))
-                {
-                    yield return new TypedSequence(GetCrosslinkModifiedSequence(sequence, labelTypeHeavy, mods), labelTypeHeavy, adduct);
-                }
-            }
-            else if (adduct.IsProteomic || (assumeProteomicWhenEmpty && adduct.IsEmpty))
-            {
-                var labelType = IsotopeLabelType.light;
-                var modifiedSequence = GetModifiedSequence(sequence, labelType, mods);
-                yield return new TypedSequence(modifiedSequence, labelType, adduct);
-
-                foreach (var labelTypeHeavy in GetHeavyLabelTypes(mods))
-                {
-                    modifiedSequence = GetModifiedSequence(sequence, labelTypeHeavy, mods);
-                    yield return new TypedSequence(modifiedSequence, labelTypeHeavy, adduct);
-                }
-            }
-            else
-            {
-                if (adduct.IsEmpty)
-                {
-                    // Caller is going to ignore charge state for search purposes, and since adduct is where we store labels info there's nothing to do here
-                    yield return new TypedSequence(sequence, IsotopeLabelType.light, adduct);
-                    yield break;                    
-                }
-
-                // Small molecules express labels in the adduct
-                var labelType = IsotopeLabelType.light;
-                var formula = sequence.Molecule.UnlabeledFormula;
-                var modifiedAdduct = GetModifiedAdduct(adduct, formula, labelType, mods);
-                yield return new TypedSequence(sequence, labelType, modifiedAdduct);
-
-                foreach (var labelTypeHeavy in GetHeavyLabelTypes(mods))
-                {
-                    modifiedAdduct = GetModifiedAdduct(adduct, formula, labelTypeHeavy, mods);
-                    yield return new TypedSequence(sequence, labelTypeHeavy, modifiedAdduct);
-                }
-            }
-        }
-
-        private struct TypedSequence
-        {
-            public TypedSequence(Target modifiedSequence, IsotopeLabelType labelType, Adduct adduct)
-                : this()
-            {
-                ModifiedSequence = modifiedSequence;
-                LabelType = labelType;
-                Adduct = adduct;
-            }
-
-            public Target ModifiedSequence { get; private set; }
-            public IsotopeLabelType LabelType { get; private set; }
-            public Adduct Adduct { get; private set; } // Small molecules express labels in the adduct rather than the formula
-        }
-
-        public LibraryRetentionTimes GetRetentionTimes(MsDataFileUri filePath)
-        {
-            var libraries = PeptideSettings.Libraries;
-            LibraryRetentionTimes retentionTimes;
-            if (libraries.TryGetRetentionTimes(filePath, out retentionTimes))
-                return retentionTimes;
-            return null;
-        }
-
-        public LibraryRetentionTimes GetRetentionTimes(string name)
-        {
-            return GetRetentionTimes(new MsDataFilePath(name));
-        }
-
-        public LibraryIonMobilityInfo GetIonMobilities(LibKey[] targetIons, MsDataFileUri filePath)
-        {
-            // Look in ion mobility library (.imsdb) if available, then fill gaps with spectral libs if requested
-            var imFiltering = TransitionSettings.IonMobilityFiltering;
-            if (imFiltering != null)
-            {
-                var dict = new Dictionary<LibKey, IonMobilityAndCCS[]>();
-                if (imFiltering.IonMobilityLibrary != null && !imFiltering.IonMobilityLibrary.IsNone)
-                {
-                    foreach (var ion in targetIons)
-                    {
-                        var ims = imFiltering.GetIonMobilityInfoFromLibrary(ion);
-                        if (ims != null && !dict.ContainsKey(ion)) // Beware precursors appearing more than once in document
-                        {
-                            dict.Add(ion, ims.ToArray());
-                        }
-                    }
-                }
-                if (dict.Count < targetIons.Length && imFiltering.UseSpectralLibraryIonMobilityValues)
-                {
-                    var libraries = PeptideSettings.Libraries;
-                    if (libraries.TryGetSpectralLibraryIonMobilities(targetIons, filePath, out var ionMobilities) && ionMobilities != null)
-                    {
-                        var map = LibKeyMap<IonMobilityAndCCS[]>.FromDictionary(dict);
-                        foreach (var im in ionMobilities.GetIonMobilityDict().Where(item => 
-                            !map.TryGetValue(item.Key, out _)))
-                        {
-                            dict.Add(im.Key, im.Value);
-                        }
-                    }
-                }
-
-                return dict.Count > 0
-                    ? new LibraryIonMobilityInfo(filePath?.GetFilePath(), true, dict)
-                    : LibraryIonMobilityInfo.EMPTY;
-            }
-            return null;
-        }
-
-        /// <summary>
-        /// Returns the times at which a peptide was found in a particular file.
-        /// </summary>
-        public double[] GetRetentionTimes(LibraryRetentionTimes retentionTimes, Target sequence, ExplicitMods mods, Adduct adduct)
-        {
-            return (from typedSequence in GetTypedSequences(sequence, mods, adduct)
-                    from time in retentionTimes.GetRetentionTimes(typedSequence.ModifiedSequence)
-                    select time)
-                .ToArray();
-        }
-
-        /// <summary>
-        /// Loads a list of all non-redundant spectra found in all loaded libraries 
-        /// matching the criteria passed in.
-        /// </summary>
-        /// <param name="sequence"> The sequence to match. </param>
-        /// <param name="charge"> The charge to match. </param>
-        /// <param name="mods"> The modifications to match. </param>
-        /// <returns> Returns a list of the matching spectra. </returns>
-        public IEnumerable<SpectrumInfoLibrary> GetBestSpectra(Target sequence, Adduct charge, ExplicitMods mods)
-        {
-            var libraries = PeptideSettings.Libraries;
-            return from typedSequence in GetTypedSequences(sequence, mods, charge)
-                   let key = typedSequence.ModifiedSequence.GetLibKey(typedSequence.Adduct)
-                   from spectrumInfo in libraries.GetSpectra(key, typedSequence.LabelType, true)
-                   select spectrumInfo;
-        }
-
-        public IEnumerable<SpectrumInfoLibrary> GetMidasSpectra(double precursorMz)
-        {
-            return PeptideSettings.Libraries.MidasLibraries.SelectMany(
-                lib => lib.GetSpectra(new LibKey(precursorMz), IsotopeLabelType.light, LibraryRedundancy.all));
-        }
-
-        /// <summary>
-        /// Loads a list of all the spectra found in all loaded libraries 
-        /// matching the criteria passed in.
-        /// </summary>
-        /// <param name="peptide"> Supplies info on molecule to match. </param>
-        /// <param name="sequence"> The sequence to match. </param>
-        /// <param name="adduct"> The charge to match. </param>
-        /// <param name="labelType">The primary label type to match</param>
-        /// <param name="mods"> The modifications to match. </param>
-        /// <returns> Returns a list of the matching spectra. </returns>
-        public IEnumerable<SpectrumInfoLibrary> GetRedundantSpectra(Peptide peptide, Target sequence, Adduct adduct, IsotopeLabelType labelType,
-                                                       ExplicitMods mods)
-        {
-            LibKey libKey;
-            if (!peptide.IsCustomMolecule)
-            {
-                var sequenceMod = GetModifiedSequence(sequence, labelType, mods);
-                libKey = new LibKey(sequenceMod, adduct);
-            }
-            else
-            {
-                // For small molecules, label is in the adduct
-                libKey = new LibKey(peptide.CustomMolecule.PrimaryEquivalenceKey, GetModifiedAdduct(adduct, peptide.CustomMolecule.UnlabeledFormula, labelType, mods)); // TODO that should be a formula
-            }
-            return PeptideSettings.Libraries.GetSpectra(libKey, labelType, false);
-        }
-
-        private IEnumerable<IsotopeLabelType> GetHeavyLabelTypes(ExplicitMods mods)
-        {
-            foreach (var typedMods in PeptideSettings.Modifications.GetHeavyModifications())
-            {
-                IsotopeLabelType labelType = typedMods.LabelType;
-                if (HasPrecursorCalc(labelType, mods))
-                    yield return labelType;
-            }
-        }
-
-        #region Implementation of IPeptideFilter
-
-        public bool Accept(SrmSettings settings, Peptide peptide, ExplicitMods explicitMods, out bool allowVariableMods)
-        {
-            return Accept(settings,
-                          peptide,
-                          explicitMods,
-                          peptide.IsCustomMolecule ? TransitionSettings.Filter.SmallMoleculePrecursorAdducts : TransitionSettings.Filter.PeptidePrecursorCharges,
-                          PeptideFilterType.fasta,
-                          out allowVariableMods);
-        }
-
-        /// <summary>
-        /// Returns true if a peptide sequence would yield any usable <see cref="PeptideDocNode"/>
-        /// elements with the current filter settings, taking into account variable modifications.
-        /// </summary>
-        public bool Accept(string peptideSequence, int missedCleavages)
-        {
-            var peptide = new Peptide(null, peptideSequence, null, null, missedCleavages);
-            var enumDocNodes = peptide.CreateDocNodes(this, this);
-            return enumDocNodes.Any();
-        }
-
-        public bool Accept(string peptideSequence)
-        {
-            int missedCleavages = PeptideSettings.Enzyme.CountCleavagePoints(peptideSequence);
-            return missedCleavages <= PeptideSettings.DigestSettings.MaxMissedCleavages
-                   && Accept(peptideSequence, missedCleavages);
-        }
-
-        /// <summary>
-        /// This version of Accept is used to select transition groups after the peptide
-        /// itself has already been screened.  For this reason, it only applies library
-        /// filtering.
-        /// </summary>
-        public bool Accept(SrmSettings settings, Peptide peptide, ExplicitMods mods, Adduct charge)
-        {
-            return Accept(settings, peptide, mods, new[] { charge }, PeptideFilterType.library, out _);
-        }
-
-        private enum PeptideFilterType
-        {
-            full,   // Filter all peptides with both filter and library settings
-            fasta,  // Apply filter settings only to peptides with an associated FASTA sequence
-            library // Only filter with library settings
-        }
-
-        private bool Accept(SrmSettings settings,
-                            Peptide peptide,
-                            ExplicitMods mods,
-                            IList<Adduct> precursorCharges,
-                            PeptideFilterType filterType,
-                            out bool allowVariableMods)
-        {
-            // Assume variable modifications are not allowed until proven otherwise
-            allowVariableMods = false;
-            // Only filter user specified peptides based on the heuristic
-            // filter when explicitly requested.
-            bool useFilter = filterType == PeptideFilterType.full;
-            if (filterType == PeptideFilterType.fasta)
-                useFilter = peptide.Begin.HasValue;
-
-            var libraries = PeptideSettings.Libraries;
-            if (!libraries.HasLibraries || libraries.Pick == PeptidePick.filter)
-            {
-                if (!useFilter)
-                {
-                    allowVariableMods = true;
-                    return true;
-                }
-                return PeptideSettings.Filter.Accept(settings, peptide, mods, out allowVariableMods);
-            }
-
-            // Check if the peptide is in the library for one of the
-            // acceptable precursor charges.
-            bool inLibrary = false;
-            // If the libraries are not fully loaded, then act like nothing
-            // could be found in the libraries.  This will be corrected when
-            // the libraries are loaded.
-            if (libraries.IsLoaded && 
-                // Only check the library, if this is a custom molecule or a peptide that already has
-                // a variable modification, or the library contains some form of the peptide.
-                // This is a performance improvement over checking every variable modification
-                // of a peptide when it is not even in the library.
-                (peptide.IsCustomMolecule || (mods != null && (mods.IsVariableStaticMods || mods.HasCrosslinks)) || LibrariesContainAny(peptide.Target)))
-            {
-                // Only allow variable modifications, if the peptide has no modifications
-                // or already checking variable modifications, and there is reason to check
-                // the library.  Failing to do this check profiled as a performance bottleneck.
-                allowVariableMods = mods == null || mods.IsVariableStaticMods;
-
-                inLibrary = LibrariesContainMeasurablePeptide(peptide, precursorCharges, mods);
-            }
-
-            switch (libraries.Pick)
-            {
-                case PeptidePick.library:
-                    return inLibrary;
-                case PeptidePick.both:
-                    return inLibrary && (!useFilter || PeptideSettings.Filter.Accept(settings, peptide, mods, out allowVariableMods));
-                default:
-                    return inLibrary || (!useFilter || PeptideSettings.Filter.Accept(settings, peptide, mods, out allowVariableMods));
-            }
-        }
-
-        public int? MaxVariableMods
-        {
-            get { return PeptideSettings.Modifications.MaxVariableMods; }
-        }
-
-        #endregion
-
-        public void UpdateLists(string documentFilePath)
-        {
-            Settings defSet = Settings.Default;
-
-            // Make sure all settings are contained in the appropriate lists.
-            // CONSIDER: Simple List.Contains() checks mean that values with the same name
-            //           but differing values will be overwritten.
-            if (!defSet.EnzymeList.Contains(PeptideSettings.Enzyme))
-                defSet.EnzymeList.SetValue(PeptideSettings.Enzyme);
-            // Extra null checks to avoid ReSharper warnings.
-            if (PeptideSettings.Prediction != null)
-            {
-                if (PeptideSettings.Prediction.RetentionTime != null)
-                {
-                    if (!defSet.RetentionTimeList.Contains(PeptideSettings.Prediction.RetentionTime))
-                        defSet.RetentionTimeList.SetValue(PeptideSettings.Prediction.RetentionTime);
-                    if (!defSet.RTScoreCalculatorList.Contains(PeptideSettings.Prediction.RetentionTime.Calculator))
-                        defSet.RTScoreCalculatorList.SetValue(PeptideSettings.Prediction.RetentionTime.Calculator);
-                }
-            }
-            if (PeptideSettings.Filter != null)
-            {
-                foreach (PeptideExcludeRegex exclude in PeptideSettings.Filter.Exclusions)
-                {
-                    if (!defSet.PeptideExcludeList.Contains(exclude))
-                        defSet.PeptideExcludeList.SetValue(exclude);
-                }
-            }
-            // First remove all old document local specs.
-            defSet.SpectralLibraryList.RemoveDocumentLocalLibraries();
-            // Then add any specs belonging to this document.
-            if (PeptideSettings.Libraries.HasLibraries)
-            {
-                foreach (LibrarySpec librarySpec in PeptideSettings.Libraries.LibrarySpecs)
-                {
-                    if (librarySpec != null && !defSet.SpectralLibraryList.Contains(librarySpec))
-                        defSet.SpectralLibraryList.SetValue(librarySpec);
-                }
-            }
-
-            // If this document has a document library, add it to the specs list
-            if (PeptideSettings.Libraries.HasDocumentLibrary)
-            {
-                string outputPath = Path.ChangeExtension(documentFilePath, BiblioSpecLiteSpec.EXT);
-                if (File.Exists(outputPath))
-                {
-                    string docFileName = Path.GetFileNameWithoutExtension(documentFilePath);
-                    var documentLibSpec = new BiblioSpecLiteSpec(docFileName, outputPath);
-                    if (!defSet.SpectralLibraryList.Contains(documentLibSpec))
-                    {
-                        defSet.SpectralLibraryList.Add(documentLibSpec.ChangeDocumentLibrary(true));
-                    }
-                }
-            }
-
-            if (PeptideSettings.Integration.PeakScoringModel != null &&
-                !Equals(PeptideSettings.Integration.PeakScoringModel.Name, LegacyScoringModel.DEFAULT_NAME))
-            {
-                defSet.PeakScoringModelList.Add(PeptideSettings.Integration.PeakScoringModel);
-            }
-
-            UpdateDefaultModifications(true, true);
-            if (TransitionSettings.Prediction != null)
-            {
-                TransitionPrediction prediction = TransitionSettings.Prediction;
-                if (!defSet.CollisionEnergyList.Contains(prediction.CollisionEnergy))
-                    defSet.CollisionEnergyList.SetValue(prediction.CollisionEnergy);
-                if (prediction.DeclusteringPotential != null &&
-                        !defSet.DeclusterPotentialList.Contains(prediction.DeclusteringPotential))
-                    defSet.DeclusterPotentialList.SetValue(prediction.DeclusteringPotential);
-                if (prediction.CompensationVoltage != null &&
-                        !defSet.CompensationVoltageList.Contains(prediction.CompensationVoltage))
-                    defSet.CompensationVoltageList.SetValue(prediction.CompensationVoltage);
-                if (!Equals(prediction.OptimizedLibrary, OptimizationLibrary.NONE) &&
-                        Equals(defSet.GetOptimizationLibraryByName(prediction.OptimizedLibrary.Name), OptimizationLibrary.NONE))
-                    defSet.OptimizationLibraryList.SetValue(prediction.OptimizedLibrary);
-            }
-            if (TransitionSettings.Filter != null)
-            {
-                foreach (var measuredIon in TransitionSettings.Filter.MeasuredIons)
-                {
-                    if (!defSet.MeasuredIonList.Contains(measuredIon))
-                        defSet.MeasuredIonList.SetValue(measuredIon);
-                }
-            }
-            if (TransitionSettings.IonMobilityFiltering != null)
-            {
-                if (TransitionSettings.IonMobilityFiltering.IonMobilityLibrary != null &&
-                    !defSet.IonMobilityLibraryList.Contains(TransitionSettings.IonMobilityFiltering.IonMobilityLibrary))
-                {
-                    defSet.IonMobilityLibraryList.SetValue(TransitionSettings.IonMobilityFiltering.IonMobilityLibrary);
-                }
-            }
-
-            if (TransitionSettings.FullScan.IsotopeEnrichments != null)
-            {
-                if (!defSet.IsotopeEnrichmentsList.Contains(TransitionSettings.FullScan.IsotopeEnrichments))
-                {
-                    defSet.IsotopeEnrichmentsList.SetValue(TransitionSettings.FullScan.IsotopeEnrichments);
-                }
-            }
-            if (TransitionSettings.FullScan.IsolationScheme != null)
-            {
-                if (!defSet.IsolationSchemeList.Contains(TransitionSettings.FullScan.IsolationScheme))
-                {
-                    defSet.IsolationSchemeList.SetValue(TransitionSettings.FullScan.IsolationScheme);
-                }
-            }
-            foreach (var annotationDef in DataSettings.AnnotationDefs)
-            {
-                if (!defSet.AnnotationDefList.Contains(annotationDef))
-                {
-                    defSet.AnnotationDefList.SetValue(annotationDef);
-                }
-            }
-            foreach (var groupComparisonDef in DataSettings.GroupComparisonDefs)
-            {
-                if (!defSet.GroupComparisonDefList.Contains(groupComparisonDef))
-                {
-                    defSet.GroupComparisonDefList.SetValue(groupComparisonDef);
-                }
-            }
-
-            foreach (var metadataRuleSet in DataSettings.MetadataRuleSets)
-            {
-                if (!defSet.MetadataRuleSets.Contains(metadataRuleSet))
-                {
-                    defSet.MetadataRuleSets.SetValue(metadataRuleSet);
-                }
-            }
-            var mainViewSpecList = defSet.PersistedViews.GetViewSpecList(PersistedViews.MainGroup.Id);
-            foreach (var viewSpec in DataSettings.ViewSpecList.ViewSpecLayouts)
-            {
-                mainViewSpecList = mainViewSpecList.ReplaceView(viewSpec.Name, viewSpec);
-            }
-
-            foreach (var listData in DataSettings.Lists)
-            {
-                var listDef = listData.DeleteAllRows();
-                if (!defSet.ListDefList.Contains(listDef))
-                {
-                    defSet.ListDefList.SetValue(listDef);
-                }
-            }
-            defSet.PersistedViews.SetViewSpecList(PersistedViews.MainGroup.Id, mainViewSpecList);
-            if (!PeptideSettings.BackgroundProteome.IsNone)
-            {
-                if (!defSet.BackgroundProteomeList.Contains(PeptideSettings.BackgroundProteome))
-                {
-                    defSet.BackgroundProteomeList.SetValue(PeptideSettings.BackgroundProteome);
-                }
-            }
-        }
-
-        public SrmSettings ConnectIrtDatabase(Func<RCalcIrt, RCalcIrt> findCalculatorSpec)
-        {
-            if (PeptideSettings.Prediction.RetentionTime == null)
-                return this;
-
-            var iRTCalc = PeptideSettings.Prediction.RetentionTime.Calculator as RCalcIrt;
-            if (iRTCalc == null)
-                return this;
-
-            var iRTCalcNew = findCalculatorSpec(iRTCalc);
-            if (iRTCalcNew == null)
-            {
-                // cancel
-                return null;
-            }
-            if (iRTCalcNew.DatabasePath == iRTCalc.DatabasePath)
-            {
-                return this;
-            }
-
-            return this.ChangePeptidePrediction(predict =>
-                predict.ChangeRetentionTime(!iRTCalcNew.IsNone
-                    ? predict.RetentionTime.ChangeCalculator(iRTCalcNew)
-                    : null));
-        }
-
-        public SrmSettings ConnectOptimizationDatabase(Func<OptimizationLibrary, OptimizationLibrary> findLibrarySpec)
-        {
-            var lib = TransitionSettings.Prediction.OptimizedLibrary;
-            if (lib == null)
-                return this;
-
-            var libNew = findLibrarySpec(lib);
-            if (libNew == null)
-            {
-                // cancel
-                return null;
-            }
-            if (libNew.DatabasePath == lib.DatabasePath)
-            {
-                return this;
-            }
-
-            return this.ChangeTransitionPrediction(predict =>
-                predict.ChangeOptimizationLibrary(!libNew.IsNone ? libNew : OptimizationLibrary.NONE));
-        }
-
-        public SrmSettings ConnectIonMobilityLibrary(Func<IonMobilityLibrary, IonMobilityLibrary> findIonMobilityLibSpec)
-        {
-            if (TransitionSettings.IonMobilityFiltering.IonMobilityLibrary == null)
-                return this;
-
-            var ionMobilityLibrary = TransitionSettings.IonMobilityFiltering.IonMobilityLibrary;
-            if (ionMobilityLibrary == null || ionMobilityLibrary.IsNone)
-                return this;
-
-            var ionMobilityLibSpec = findIonMobilityLibSpec(ionMobilityLibrary);
-            if (ionMobilityLibSpec == null)
-            {
-                // cancel
-                return null;
-            }
-            if (ionMobilityLibSpec.FilePath == ionMobilityLibrary.FilePath && ionMobilityLibrary.IsUsable)
-            {
-                return this;
-            }
-
-            return this.ChangeTransitionIonMobilityFiltering(predict =>
-                predict.ChangeLibrary(!ionMobilityLibSpec.IsNone
-                    ? ionMobilityLibSpec
-                    : null));
-        }
-
-        public SrmSettings ConnectLibrarySpecs(Func<Library, LibrarySpec, LibrarySpec> findLibrarySpec, string docLibPath = null)
-        {
-            var libraries = PeptideSettings.Libraries;
-            bool hasDocLib = libraries.HasDocumentLibrary && null != docLibPath;
-            if (!libraries.HasLibraries && !hasDocLib)
-                return this;
-
-            int len = libraries.Libraries.Count;
-            int docLibShift = hasDocLib ? 1 : 0;
-            LibrarySpec[] librarySpecs = new LibrarySpec[len + docLibShift];
-            Library[] librariesNew = new Library[librarySpecs.Length];
-            for (int i = 0; i < len; i++)
-            {
-                int iSpec = i + docLibShift;
-                var library = libraries.Libraries[i];
-                if (library == null)
-                {
-                    var librarySpec = libraries.LibrarySpecs[i];
-                    if (librarySpec == null)
-                        throw new InvalidDataException(DocSettingsResources.SrmSettings_ConnectLibrarySpecs_Settings_missing_library_spec);
-                    librarySpecs[iSpec] = librarySpec;
-                    if (!File.Exists(librarySpec.FilePath))
-                    {
-                        librarySpecs[iSpec] = findLibrarySpec(null, librarySpec);
-                        if (librarySpecs[iSpec] == null)
-                            return null;    // Canceled
-                    }
-
-                    continue;
-                }
-
-                librariesNew[iSpec] = library;
-                librarySpecs[iSpec] = findLibrarySpec(library, null);
-                if (librarySpecs[iSpec] == null)
-                    return null;    // Canceled
-                librarySpecs[iSpec] = librarySpecs[iSpec]
-                    .ChangeUseExplicitPeakBounds(library.UseExplicitPeakBounds);
-                if (librarySpecs[iSpec].FilePath == null)
-                {
-                    // Disconnect the libraries, if not canceled, but no path
-                    // specified.
-                    return ChangePeptideSettings(PeptideSettings.ChangeLibraries(libraries.Disconnect()));
-                }
-            }
-
-            if (hasDocLib)
-            {
-                var documentLibrarySpec = BiblioSpecLiteSpec.GetDocumentLibrarySpec(docLibPath);
-                librariesNew[0] = BiblioSpecLiteLibrary.GetUnloadedDocumentLibrary(documentLibrarySpec);
-                librarySpecs[0] = documentLibrarySpec;
-            }
-
-            if (ArrayUtil.EqualsDeep(librarySpecs, libraries.LibrarySpecs))
-                return this;
-
-            libraries = libraries.ChangeLibraries(librarySpecs, librariesNew);
-            return ChangePeptideSettings(PeptideSettings.ChangeLibraries(libraries));
-        }
-
-        public SrmSettings ConnectBackgroundProteome(Func<BackgroundProteomeSpec, BackgroundProteomeSpec> findBackgroundProteome)
-        {
-            var backgroundProteome = PeptideSettings.BackgroundProteome;
-            if (backgroundProteome.IsNone)
-            {
-                return this;
-            }
-            var backgroundProteomeSpecNew = findBackgroundProteome(backgroundProteome);
-            if (backgroundProteomeSpecNew == null)
-            {
-                // cancel
-                return null;
-            }
-            if (backgroundProteomeSpecNew.DatabasePath == backgroundProteome.DatabasePath)
-            {
-                return this;
-            }
-            return ChangePeptideSettings(PeptideSettings.ChangeBackgroundProteome(
-                new BackgroundProteome(backgroundProteomeSpecNew)));
-        }
-
-        public void UpdateDefaultModifications(bool overwrite)
-        {
-            UpdateDefaultModifications(overwrite, false);
-        }
-
-        public void UpdateDefaultModifications(bool overwrite, bool allowVariableOverwrite)
-        {
-            var defSet = Settings.Default;
-
-            IList<StaticMod> newStaticMods = new List<StaticMod>();
-            IList<StaticMod> newHeavyMods = new List<StaticMod>();
-
-            foreach (var mod in PeptideSettings.Modifications.GetModifications(IsotopeLabelType.light))
-            {
-                if (!defSet.StaticModList.Contains(mod.ChangeExplicit(true)) && 
-                    // If the list contains the mod as an implicit mod, it can be overwritten with a variable mod.
-                    (!defSet.StaticModList.Contains(mod.ChangeExplicit(false)) || (mod.IsVariable && allowVariableOverwrite)) &&
-                    // A variable modification set explicitly, can show up as explicit only in a document.
-                    // This condition makes sure it doesn't overwrite the existing variable mod.
-                    // Carefully because not all mods can be made variable without throwing
-                    (!mod.IsExplicit || !defSet.StaticModList.Contains(m => Equals(mod.ChangeVariable(false), m.ChangeVariable(false)))))
-                {
-                    newStaticMods.Add(mod.IsUserSet ? mod.ChangeExplicit(false) : mod);
-                    if (!overwrite)
-                    {
-                        var modName = mod.Name;
-                        if (defSet.StaticModList.Any(existingMod => Equals(existingMod.Name, modName)))
-                        {
-                            throw new InvalidDataException(
-                                string.Format(DocSettingsResources.SrmSettings_UpdateDefaultModifications_The_modification__0__already_exists_with_a_different_definition,
-                                    modName));
-                        }
-                    }
-                }
-            }
-
-            foreach (var typedMods in PeptideSettings.Modifications.GetHeavyModifications())
-            {
-                foreach (StaticMod mod in typedMods.Modifications)
-                {
-                    if (!defSet.HeavyModList.Contains(mod.ChangeExplicit(false)) && !defSet.HeavyModList.Contains(mod.ChangeExplicit(true)))
-                    {
-                        newHeavyMods.Add(mod.IsExplicit ? mod.ChangeExplicit(false) : mod);
-                        if (!overwrite)
-                        {
-                            var modName = mod.Name;
-                            if (defSet.HeavyModList.Any(existingMod => Equals(existingMod.Name, modName)))
-                            {
-                                throw new InvalidDataException(
-                                    string.Format(DocSettingsResources.SrmSettings_UpdateDefaultModifications_The_modification__0__already_exists_with_a_different_definition,
-                                        modName));
-                            }
-                        }
-                    }
-                }
-            }
-            foreach(StaticMod mod in newStaticMods)
-                defSet.StaticModList.Add(mod);
-            foreach(StaticMod mod in newHeavyMods)
-                defSet.HeavyModList.Add(mod);
-         }
-
-        /// <summary>
-        /// Returns true if any of the runs in this Document have been successfully aligned 
-        /// with any other run which has peptide ID times.
-        /// </summary>
-        public bool HasAlignedTimes()
-        {
-            return
-                DocumentRetentionTimes.FileAlignments.Values.Any(
-                    fileRetentionTimeAlignments => fileRetentionTimeAlignments.RetentionTimeAlignments.Count > 0);
-        }
-
-        /// <summary>
-        /// Returns true if there are any runs in this Document that have not been aligned against
-        /// all of the runs in the Libraries in this Document.
-        /// </summary>
-        public bool HasUnalignedTimes()
-        {
-            if (!HasResults)
-            {
-                return false;
-            }
-            foreach (var chromatogramSet in MeasuredResults.Chromatograms)
-            {
-                foreach (var msDataFileInfo in chromatogramSet.MSDataFileInfos)
-                {
-                    var fileAlignments = DocumentRetentionTimes.FileAlignments.Find(msDataFileInfo);
-                    if (fileAlignments == null)
-                    {
-                        return true;
-                    }
-                    foreach (var source in DocumentRetentionTimes.RetentionTimeSources.Values)
-                    {
-                        if (source.Name == fileAlignments.Name)
-                        {
-                            continue;
-                        }
-                        if (null == fileAlignments.RetentionTimeAlignments.Find(source.Name))
-                        {
-                            return true;
-                        }
-                    }
-                }
-            }
-            return false;
-        }
-
-        /// <summary>
-        /// Removes features from the SrmSettings that are not supported by the particular DocumentFormat.
-        /// Only used during DocumentSerializer.WriteXml(). So it is not important that the settings remain
-        /// usable to the current implementation.
-        /// </summary>
-        public SrmSettings RemoveUnsupportedFeatures(DocumentFormat documentFormat)
-        {
-            var result = this;
-            if (documentFormat <= DocumentFormat.VERSION_4_2)
-            {
-                result = result.ChangeDataSettings(DataSettings.ChangeListDefs(new ListData[0]));
-            }
-            if (documentFormat < DocumentFormat.VERSION_20_1)
-            {
-                if (MeasuredResults != null)
-                {
-                    result = result.ChangeMeasuredResults(MeasuredResults.ChangeChromatograms(
-                        MeasuredResults.Chromatograms.Select(c => c.RestoreLegacyUriParameters()).ToArray()));
-                }
-            }
-            if (documentFormat < DocumentFormat.VERSION_21_11)
-            {
-                result = result.ChangeMeasuredResults(result.MeasuredResults?.ClearImportTimes());
-            }
-            if (documentFormat < DocumentFormat.TRANSITION_SETTINGS_ION_MOBILITY &&
-                !TransitionIonMobilityFiltering.IsNullOrEmpty(result.TransitionSettings.IonMobilityFiltering))
-            {
-                // Move the ion mobility information from transition settings back to peptide settings where it formerly resided
-                result = result.ChangePeptideSettings(result.PeptideSettings.ChangePrediction(
-                    result.PeptideSettings.Prediction.ChangeObsoleteIonMobilityValues(result.TransitionSettings
-                        .IonMobilityFiltering))).ChangeTransitionSettings(
-                    result.TransitionSettings.ChangeIonMobilityFiltering(TransitionIonMobilityFiltering.EMPTY));
-            }
-
-            if (documentFormat < DocumentFormat.VERSION_21_12)
-            {
-                result = result.ChangeTransitionSettings(transitionSettings =>
-                    transitionSettings.ChangeIntegration(
-                        transitionSettings.Integration.ChangeSynchronizedIntegration(null, false,
-                            Array.Empty<string>())));
-            }
-
-            if (documentFormat < DocumentFormat.PROTEIN_GROUPS)
-            {
-                result = result.ChangePeptideSettings(peptideSettings =>
-                    peptideSettings.ChangeParsimonySettings(ProteinAssociation.ParsimonySettings.DEFAULT));
-            }
-
-            if (documentFormat < DocumentFormat.VERSION_22_23)
-            {
-                if (result.TransitionSettings.Libraries.IonMatchMzTolerance.Unit == MzTolerance.Units.ppm)
-                {
-                    // Older versions of Skyline did not support library match tolerance ppm units
-                    // If the library match tolerance was in ppm, then convert it to mz units, assuming an mz of 1000.
-                    var newToleranceValue = result.TransitionSettings.Libraries.IonMatchMzTolerance.Value / 1000;
-                    newToleranceValue = Math.Min(TransitionLibraries.MAX_MATCH_TOLERANCE, Math.Max(TransitionLibraries.MIN_MATCH_TOLERANCE, newToleranceValue));
-                    result = result.ChangeTransitionSettings(transitionSettings =>
-                        transitionSettings.ChangeLibraries(
-                            transitionSettings.Libraries.ChangeIonMatchMzTolerance(new MzTolerance(newToleranceValue))));
-                }
-            }
-
-            if (documentFormat < DocumentFormat.VERSION_24_11)
-            {
-                if (!result.TransitionSettings.FullScan.SpectrumClassFilter.IsEmpty)
-                {
-                    var fullScan = result.TransitionSettings.FullScan;
-                    if (fullScan.SpectrumClassFilter.Clauses.Contains(TransitionFullScan.IgnoreSimScansFilter))
-                    {
-                        fullScan = fullScan.ChangeIgnoreSimScans(true);
-                    }
-
-                    fullScan = fullScan.ChangeSpectrumFilter(default);
-                    result = result.ChangeTransitionSettings(result.TransitionSettings.ChangeFullScan(fullScan));
-                }
-            }
-
-<<<<<<< HEAD
-            if (documentFormat < DocumentFormat.PEAK_IMPUTATION)
-            {
-                if (!Equals(ImputationSettings.DEFAULT, result.PeptideSettings.Imputation))
-                {
-                    result = result.ChangePeptideSettings(
-                        result.PeptideSettings.ChangeImputation(ImputationSettings.DEFAULT));
-                }
-            }
-=======
->>>>>>> bc540687
-            if (documentFormat < DocumentFormat.VERSION_24_11)
-            {
-                var libraries = result.PeptideSettings.Libraries;
-                var newLibrarySpecs = libraries.LibrarySpecs.Select(spec =>
-<<<<<<< HEAD
-                    spec?.UseExplicitPeakBounds == ExplicitPeakBoundsOption.unless_missing
-                        ? spec.ChangeUseExplicitPeakBounds(ExplicitPeakBoundsOption.@true)
-                        : spec).ToArray();
-                var newLibraries = libraries.Libraries.Select(lib =>
-                    lib?.UseExplicitPeakBounds == ExplicitPeakBoundsOption.unless_missing
-                        ? lib.ChangeUseExplicitPeakBounds(ExplicitPeakBoundsOption.@true)
-                        : lib).ToArray();
-
-                if (!ArrayUtil.ReferencesEqual(libraries.LibrarySpecs, newLibrarySpecs) || !ArrayUtil.ReferencesEqual(libraries.Libraries, newLibraries))
-=======
-                    spec?.ChangeUseExplicitPeakBounds(spec.UseExplicitPeakBounds == ExplicitPeakBoundsOption.@false
-                        ? ExplicitPeakBoundsOption.@false
-                        : ExplicitPeakBoundsOption.@true)).ToList();
-                var newLibraries = libraries.Libraries.Select(lib =>
-                    lib?.ChangeUseExplicitPeakBounds(lib.UseExplicitPeakBounds == ExplicitPeakBoundsOption.@false
-                        ? ExplicitPeakBoundsOption.@false
-                        : ExplicitPeakBoundsOption.@true)).ToList();
-
-                if (!libraries.LibrarySpecs.SequenceEqual( newLibrarySpecs) || !libraries.Libraries.SequenceEqual(newLibraries))
->>>>>>> bc540687
-                {
-                    result = result.ChangePeptideSettings(
-                        result.PeptideSettings.ChangeLibraries(libraries.ChangeLibraries(newLibrarySpecs, newLibraries)));
-                }
-            }
-
-            return result;
-        }
-
-        public ChromatogramGroupInfo LoadChromatogramGroup(ChromatogramSet chromatogramSet, MsDataFileUri dataFilePath, PeptideDocNode peptide,
-            TransitionGroupDocNode transitionGroup)
-        {
-            if (!HasResults)
-            {
-                return null;
-            }
-
-            if (!MeasuredResults.TryLoadChromatogram(chromatogramSet, peptide, transitionGroup,
-                (float) TransitionSettings.Instrument.MzMatchTolerance, out var infoSet))
-            {
-                return null;
-            }
-
-            return infoSet.FirstOrDefault(chromatogramGroupInfo =>
-                Equals(chromatogramGroupInfo.FilePath, dataFilePath));
-        }
-
-        #region Implementation of IXmlSerializable
-
-        /// <summary>
-        /// For serialization
-        /// </summary>
-        private SrmSettings()
-        {
-        }
-
-        /// <summary>
-        /// Makes sure settings loaded from XML are complete, and uses default
-        /// values where anything is missing.
-        /// </summary>
-        private void ValidateLoad()
-        {
-            SrmSettings defaults = SrmSettingsList.GetDefault();
-            PeptideSettings defPep = defaults.PeptideSettings;
-            if (PeptideSettings == null)
-                PeptideSettings = defPep;
-            else
-            {
-                PeptideSettings = PeptideSettings.MergeDefaults(defPep);
-            }
-
-            TransitionSettings defTran = defaults.TransitionSettings;
-            if (TransitionSettings == null)
-                TransitionSettings = defTran;
-            else
-            {
-                TransitionPrediction prediction = TransitionSettings.Prediction;
-                // Backward compatibility: handle the move of RetentionTime
-                // from TransitionSettings to PeptideSettings after v0.1.0.0
-                if (TransitionSettings.Prediction == null)
-                    prediction = defTran.Prediction;
-                else if (prediction.RetentionTime != null)
-                {
-                    if (PeptideSettings.Prediction != null && // Make Resharper happy
-                        PeptideSettings.Prediction.RetentionTime == null)
-                    {
-                        PeptideSettings = PeptideSettings.ChangePrediction(
-                            new PeptidePrediction(prediction.RetentionTime));
-                    }
-                    prediction = new TransitionPrediction(prediction);
-                }
-
-                TransitionFilter filter = TransitionSettings.Filter ?? defTran.Filter;
-                TransitionLibraries libraries = TransitionSettings.Libraries ?? defTran.Libraries;
-                TransitionIonMobilityFiltering ionMobility = TransitionSettings.IonMobilityFiltering ?? defTran.IonMobilityFiltering;
-                TransitionIntegration integration = TransitionSettings.Integration ?? defTran.Integration;
-                TransitionInstrument instrument = TransitionSettings.Instrument ?? defTran.Instrument;
-                TransitionFullScan fullScan = TransitionSettings.FullScan ?? defTran.FullScan;
-                // Backward compatibility with v2.1, get a RT filter length from peptide prediction settings
-                if (fullScan.RetentionTimeFilterType == RetentionTimeFilterType.scheduling_windows &&
-                    fullScan.RetentionTimeFilterLength == 0 &&
-                    PeptideSettings.Prediction != null)
-                {
-                    double rtFilterLen = 0;
-                    if (PeptideSettings.Prediction.UseMeasuredRTs)
-                    {
-                        rtFilterLen = PeptideSettings.Prediction.MeasuredRTWindow.Value / 2;
-                    }
-                    else if (PeptideSettings.Prediction.RetentionTime != null)
-                    {
-                        rtFilterLen = PeptideSettings.Prediction.RetentionTime.TimeWindow / 2;
-                    }
-                    if (rtFilterLen > 0)
-                    {
-                        fullScan = fullScan.ChangeRetentionTimeFilter(fullScan.RetentionTimeFilterType, rtFilterLen);
-                    }
-                }
-                TransitionSettings transitionSettings = new TransitionSettings(prediction,
-                                                                               filter,
-                                                                               libraries,
-                                                                               integration,
-                                                                               instrument,
-                                                                               fullScan,
-                                                                               ionMobility);
-                // If the above null checks result in a changed PeptideSettings object,
-                // then use the changed version.
-                if (!Equals(TransitionSettings, transitionSettings))
-                    TransitionSettings = transitionSettings;
-            }
-
-            // Initialize mass calculators
-            CreatePrecursorMassCalcs();
-            CreateFragmentMassCalcs();
-        }
-
-        public static SrmSettings Deserialize(XmlReader reader)
-        {
-            return reader.Deserialize(new SrmSettings());
-        }
-
-        public override void ReadXml(XmlReader reader)
-        {
-            // Read tag attributes
-            base.ReadXml(reader);
-            reader.ReadStartElement();
-            PeptideSettings = reader.DeserializeElement<PeptideSettings>();
-            TransitionSettings = reader.DeserializeElement<TransitionSettings>();
-
-            if (PeptideSettings?.Prediction?.ObsoleteIonMobilityValues != null &&
-                !PeptideSettings.Prediction.ObsoleteIonMobilityValues.IsEmpty)
-            {
-                // Reading an older format where ion mobility filtering values were peptide settings instead of transition settings
-                TransitionSettings =
-                    TransitionSettings.ChangeIonMobilityFiltering(PeptideSettings.Prediction.ObsoleteIonMobilityValues);
-                PeptideSettings =
-                    PeptideSettings.ChangePrediction(PeptideSettings.Prediction.ChangeObsoleteIonMobilityValues(TransitionIonMobilityFiltering.EMPTY));
-            }
-
-            // 10.23.12 -- The order of <measured_results> and <data_settings> has been switched to enable parsing (in Panorama)
-            // of all annotation definitions before reading any replicate annotations in <measured_results>.
-            // We want Skyline to be able to read older documents where <measured_results> come before <data_settings>
-            if (reader.IsStartElement(new XmlElementHelper<MeasuredResults>().ElementNames[0]))
-            {
-                MeasuredResults = reader.DeserializeElement<MeasuredResults>();
-                DataSettings = reader.DeserializeElement<DataSettings>() ?? DataSettings.DEFAULT;   
-            }
-            else
-            {
-                DataSettings = reader.DeserializeElement<DataSettings>() ?? DataSettings.DEFAULT;
-                MeasuredResults = reader.DeserializeElement<MeasuredResults>();
-            }
-            DocumentRetentionTimes = reader.DeserializeElement<DocumentRetentionTimes>() ?? DocumentRetentionTimes.EMPTY;
-            reader.ReadEndElement();
-            ValidateLoad();
-        }
-
-        public override void WriteXml(XmlWriter writer)
-        {
-            // Write tag attributes
-            base.WriteXml(writer);
-            writer.WriteElement(PeptideSettings);
-            writer.WriteElement(TransitionSettings);
-            writer.WriteElement(DataSettings);
-            if (MeasuredResults != null)
-                writer.WriteElement(MeasuredResults);
-            if (!DocumentRetentionTimes.IsEmpty)
-                writer.WriteElement(DocumentRetentionTimes);
-        }
-
-        #endregion
-
-        #region object overrides
-
-        public bool Equals(SrmSettings obj)
-        {
-            if (ReferenceEquals(null, obj)) return false;
-            if (ReferenceEquals(this, obj)) return true;
-            return base.Equals(obj) &&
-                Equals(obj.PeptideSettings, PeptideSettings) &&
-                Equals(obj.TransitionSettings, TransitionSettings) &&
-                Equals(obj.DataSettings, DataSettings) &&
-                Equals(obj.MeasuredResults, MeasuredResults) &&
-                Equals(obj.DocumentRetentionTimes, DocumentRetentionTimes);
-        }
-
-        public override bool Equals(object obj)
-        {
-            if (ReferenceEquals(null, obj)) return false;
-            if (ReferenceEquals(this, obj)) return true;
-            return Equals(obj as SrmSettings);
-        }
-
-        public override int GetHashCode()
-        {
-            unchecked
-            {
-                int result = base.GetHashCode();
-                result = (result*397) ^ PeptideSettings.GetHashCode();
-                result = (result*397) ^ TransitionSettings.GetHashCode();
-                result = (result*397) ^ DataSettings.GetHashCode();
-                result = (result*397) ^ (MeasuredResults != null ? MeasuredResults.GetHashCode() : 0);
-                result = (result*397) ^ DocumentRetentionTimes.GetHashCode();
-                return result;
-            }
-        }
-
-        #endregion
-    }
-
-    /// <summary>
-    /// Transient values useful for ChangeSettings
-    /// </summary>
-    public class DocumentSettingsContext
-    {
-        public DocumentSettingsContext(IEnumerable<PeptideDocNode> peptideDocNodesPrecalculatedForUniquenessCheck,
-            Dictionary<Target, bool> uniquenessDict)
-        {
-            PeptideDocNodesPrecalculatedForUniquenessCheck = peptideDocNodesPrecalculatedForUniquenessCheck;
-            UniquenessDict = uniquenessDict;
-        }
-        public IEnumerable<PeptideDocNode> PeptideDocNodesPrecalculatedForUniquenessCheck { get; private set; }
-        public Dictionary<Target, bool> UniquenessDict { get; private set; }
-    }
-
-    /// <summary>
-    /// Enum used to specify the representation of modifications in a sequence
-    /// </summary>
-    public enum SequenceModFormatType { mass_diff, mass_diff_narrow, three_letter_code, full_precision, lib_precision }
-
-    public interface IPrecursorMassCalc
-    {
-        MassType MassType { get; }
-        TypedMass GetPrecursorMass(Target seq);
-        TypedMass GetPrecursorMass(CustomMolecule custom, TypedModifications mods, Adduct adductForIsotopeLabels, out ParsedMolecule isotopicFormula);
-        bool IsModified(Target seq);
-        Target GetModifiedSequence(Target seq, bool narrow);
-        Target GetModifiedSequence(Target seq, SequenceModFormatType format, bool explicitModsOnly);
-        Target GetModifiedSequenceDisplay(Target seq);
-        double GetAAModMass(char aa, int seqIndex, int seqLength);
-        MassDistribution GetMzDistribution(Target target, Adduct adduct, IsotopeAbundances abundances);
-        MassDistribution GetMZDistribution(MoleculeMassOffset formula, Adduct adduct, IsotopeAbundances abundances);
-        MassDistribution GetMZDistributionSinglePoint(double mz);
-        MoleculeMassOffset GetMolecularFormula(string peptideSequence);
-        bool HasLabels { get; }
-        Adduct GetModifiedAdduct(Adduct adduct, ParsedMolecule neutralFormula);
-    }
-
-    /// <summary>
-    /// Special purpose lookup table for ion types, special indexing
-    /// takes into account  the fact that IonType.custom = -1.
-    /// This could just be a dictionary of course, but it's a speed thing.
-    /// </summary>
-    public class IonTable<T>
-    {
-        private readonly T[,] _store;
-        private const IonType _ionType0 = IonType.custom; // We don't expect to see IonType.precursor
-        private const int OFFSET_I = -(int)_ionType0;
-        public static IonTable<T> EMPTY = new IonTable<T>(_ionType0-1, 0);
-
-        public IonTable(IonType lastIonType, int length)
-        {
-            _store = new T[(int)lastIonType + OFFSET_I + 1, length];
-        }
-
-        public bool ContainsIonType(IonType type)
-        {
-            return (int)type + OFFSET_I >= 0 && (int)type + OFFSET_I < _store.GetLength(0);
-        }
-        public int GetLength(int dim)
-        {
-            return _store.GetLength(dim);
-        }
-
-        public T this[IonType ionType, int index]
-        {
-            get
-            {
-                return _store[(int)ionType  + OFFSET_I, index];
-            }
-            set
-            {
-                _store[(int)ionType + OFFSET_I, index] = value;
-            }
-        }
-
-        public T GetIonValue(IonType ionType, int ionNumber)
-        {
-            if (ionType.IsNTerminal())
-                return this[ionType, ionNumber - 1];
-            return this[ionType, _store.GetLength(1) - ionNumber];
-        }
-
-        public void SetIonValue(IonType ionType, int ionNumber, T value)
-        {
-            if (ionType.IsNTerminal())
-                this[ionType, ionNumber - 1] = value;
-            else
-                this[ionType, _store.GetLength(1) - ionNumber] = value;
-        }
-    }
-
-
-    public interface IFragmentMassCalc
-    {
-        MassType MassType { get; }
-        IonTable<TypedMass> GetFragmentIonMasses(Target seq);
-        TypedMass GetFragmentMass(Transition transition, IsotopeDistInfo isotopeDist);
-        TypedMass GetPrecursorFragmentMass(Target seq);
-    }
-
-    public class SrmSettingsChangeMonitor : IDisposable
-    {
-        private readonly IProgressMonitor _progressMonitor;
-        private readonly string _formatString;
-        private readonly IDocumentContainer _documentContainer;
-        private readonly SrmDocument _startDocument;
-
-        private IProgressStatus _status;
-        private int _groupCount;
-        private int? _moleculeCount;
-        private int _seenGroupCount;
-        private int _seenMoleculeCount;
-
-        public SrmSettingsChangeMonitor(IProgressMonitor progressMonitor, string formatString, IProgressStatus status)
-        {
-            _progressMonitor = progressMonitor;
-            if (formatString.Contains('{'))
-                _formatString = formatString;
-            _status = status;
-            if (_status == null)
-            {
-                if (_formatString == null)
-                    _status = new ProgressStatus(formatString);
-                else
-                {
-                    // Set status string to empty, since it should be reset very quickly
-                    _status = new ProgressStatus(string.Empty);
-                }
-            }
-        }
-
-        public SrmSettingsChangeMonitor(IProgressMonitor progressMonitor, string formatString,
-            IDocumentContainer documentContainer = null, SrmDocument startDocument = null)
-            :this(progressMonitor, formatString, null)
-        {
-            _documentContainer = documentContainer;
-            _startDocument = startDocument;
-            if (_startDocument == null && documentContainer != null)
-                _startDocument = documentContainer.Document;
-        }
-
-        public void ProcessGroup(PeptideGroupDocNode nodeGroup)
-        {
-            bool messageChange = _formatString != null;
-            if (messageChange)
-                _status = _status.ChangeMessage(string.Format(_formatString, nodeGroup.Name));
-            int? percentComplete = ProgressStatus.ThreadsafeIncementPercent(ref _seenGroupCount, GroupCount);
-            UpdateProgress(percentComplete, messageChange);
-        }
-
-        public void ProcessMolecule(PeptideDocNode nodePep)
-        {
-            int? percentComplete = ProgressStatus.ThreadsafeIncementPercent(ref _seenMoleculeCount, MoleculeCount);
-            UpdateProgress(percentComplete, false);
-        }
-
-        private void UpdateProgress(int? percentComplete, bool forceUpdate)
-        {
-            // Stop processing if the document changes, since the SetDocument call will fail
-            if (_progressMonitor.IsCanceled || (_documentContainer != null && !ReferenceEquals(_startDocument, _documentContainer.Document)))
-                throw new OperationCanceledException();
-
-            if (percentComplete.HasValue)
-                ChangeProgress(status => status.ChangePercentComplete(percentComplete.Value));
-            else if (forceUpdate)
-                ChangeProgress(status => status);
-        }
-
-        public void ChangeProgress(Func<IProgressStatus, IProgressStatus> change)
-        {
-            var status = _status;
-            var statusNew = change(status);
-            if (ReferenceEquals(status, Interlocked.CompareExchange(ref _status, statusNew, status)))
-                _progressMonitor.UpdateProgress(statusNew);
-        }
-
-        public bool IsCanceled()
-        {
-            return _progressMonitor.IsCanceled;
-        }
-
-        public void Dispose()
-        {
-            if (_seenGroupCount + _seenMoleculeCount > 0)
-                _progressMonitor.UpdateProgress(_status = _status.Complete());
-        }
-
-        public int GroupCount
-        {
-            // Avoid divide by zero errors by always having at least 1 group
-            get {  return _groupCount != 0 ? _groupCount : 1; }
-            set { _groupCount = value; }
-        }
-
-        public int? MoleculeCount
-        {
-            get { return _moleculeCount; }
-            // Avoid divied by zero errors by using null when molecule count is zero
-            set { _moleculeCount = value.HasValue && value > 0 ? value : null; }
-        }
-    }
-    /// <summary>
-    /// A class that allows pre-calculation of settings changes for use
-    /// in updating the <see cref="DocNode"/> tree in a <see cref="SrmDocument"/>
-    /// when settings change.
-    /// <para>
-    /// This calculation is the core of making sure the document accurately
-    /// reflects changes to the settings without causing unnecessary automated
-    /// recalculation of parts of the document that may have been manually
-    /// tuned.
-    /// </para><para>
-    /// All changes to this class should get thorough unit testing.
-    /// </para>
-    /// </summary>
-    public class SrmSettingsDiff
-    {
-// ReSharper disable InconsistentNaming
-        public static SrmSettingsDiff ALL
-        {
-            get { return new SrmSettingsDiff(); }
-        }
-
-        public static SrmSettingsDiff PROPS
-        {
-            get
-            {
-                return new SrmSettingsDiff(false)
-                { DiffPeptideProps = true, DiffTransitionGroupProps = true, DiffTransitionProps = true };
-            }
-        }
-// ReSharper restore InconsistentNaming
-
-        private readonly bool _isUnexplainedExplicitModificationAllowed;
-
-        /// <summary>
-        /// For use in creating new nodes, where everything should be created
-        /// from scratch with the current settings.
-        /// </summary>
-        public SrmSettingsDiff()
-            : this(true)
-        {
-            
-        }
-
-        public SrmSettingsDiff(bool allOn)
-        {
-            if (!allOn)
-                return;
-
-            DiffPeptides = true;
-            DiffPeptideProps = true;
-            DiffTransitionGroups = true;
-            DiffTransitionGroupProps = true;
-            DiffTransitions = true;
-            DiffTransitionProps = true;
-            DiffResults = true;
-        }
-
-        public SrmSettingsDiff(SrmSettingsDiff diff, SrmSettingsDiff diffUnion)
-        {
-            DiffPeptides = diff.DiffPeptides || diffUnion.DiffPeptides;
-            DiffPeptideProps = diff.DiffPeptideProps || diffUnion.DiffPeptideProps;
-            DiffTransitionGroups = diff.DiffTransitionGroups || diffUnion.DiffTransitionGroups;
-            DiffTransitionGroupProps = diff.DiffTransitionGroupProps || diffUnion.DiffTransitionGroupProps;
-            DiffTransitions = diff.DiffTransitions || diffUnion.DiffTransitions;
-            DiffTransitionProps = diff.DiffTransitionProps || diffUnion.DiffTransitionProps;
-            DiffResults = diff.DiffResults || diffUnion.DiffResults;
-            DiffResultsAll = diff.DiffResultsAll || diffUnion.DiffResultsAll;
-            SettingsOld = diff.SettingsOld;
-        }
-
-        public SrmSettingsDiff(bool diffPeptides, bool diffPeptideProps,
-            bool diffTransitionGroups, bool diffTransitionGroupProps,
-            bool diffTransitions, bool diffTransitionProps,
-            SrmSettingsChangeMonitor monitor = null)
-        {
-            DiffPeptides = diffPeptides;
-            DiffPeptideProps = diffPeptideProps;
-            DiffTransitionGroups = diffTransitionGroups;
-            DiffTransitionGroupProps = diffTransitionGroupProps;
-            DiffTransitions = diffTransitions;
-            DiffTransitionProps = diffTransitionProps;
-            Monitor = monitor;
-        }
-
-        /// <summary>
-        /// Used for changes that involve only results changes.  Usually used to force recalculation of
-        /// all results information.
-        /// </summary>
-        /// <param name="settingsCurrent">The current settings which are used as <see cref="SettingsOld"/></param>
-        /// <param name="allResults">True if all results information should be recalculated</param>
-        public SrmSettingsDiff(SrmSettings settingsCurrent, bool allResults)
-        {
-            SettingsOld = settingsCurrent;
-
-            DiffResults = true;
-            DiffResultsAll = allResults;
-        }
-
-        /// <summary>
-        /// Calculates the differences between the settings for two document states.
-        /// </summary>
-        /// <param name="settingsOld">The previous document settings</param>
-        /// <param name="settingsNew">New document settings to chage to</param>
-        public SrmSettingsDiff(SrmSettings settingsOld, SrmSettings settingsNew)
-            : this(settingsOld, settingsNew, false)
-        {
-        }
-
-        /// <summary>
-        /// Calculates the differences between the settings for two document states.
-        /// </summary>
-        /// <param name="settingsOld">The previous document settings</param>
-        /// <param name="settingsNew">New document settings to chage to</param>
-        /// <param name="isUnexplainedExplicitModificationAllowed">True if this settings change should not check
-        /// explicit modifications against the global settings to make sure they are present</param>
-        public SrmSettingsDiff(SrmSettings settingsOld, SrmSettings settingsNew,
-            bool isUnexplainedExplicitModificationAllowed)
-        {
-            _isUnexplainedExplicitModificationAllowed = isUnexplainedExplicitModificationAllowed;
-
-            SettingsOld = settingsOld;
-
-            PeptideSettings newPep = settingsNew.PeptideSettings;
-            PeptideSettings oldPep = settingsOld.PeptideSettings;
-            TransitionSettings newTran = settingsNew.TransitionSettings;
-            TransitionSettings oldTran = settingsOld.TransitionSettings;
-
-            // Figure out whether precursor charges differ for determining
-            // both peptide and transition group changes.
-            bool precursorsDiff = !ArrayUtil.EqualsDeep(newTran.Filter.PeptidePrecursorCharges,
-                                                        oldTran.Filter.PeptidePrecursorCharges) ||
-                                  !ArrayUtil.EqualsDeep(newTran.Filter.SmallMoleculePrecursorAdducts,
-                                                        oldTran.Filter.SmallMoleculePrecursorAdducts) ||
-                                  // Also changing auto-select could change precursors
-                                  newTran.Filter.AutoSelect != oldTran.Filter.AutoSelect ||
-                                  // And changing DIA isolation scheme could change precursors
-                                  !Equals(newTran.FullScan.IsolationScheme, oldTran.FullScan.IsolationScheme);
-
-            // Background proteome uniqueness constraints - only considered a change if constraint type
-            // changes, or if constraint is non-None and background proteome or digestion enzyme changes
-            // Background proteome uniqueness constraints - only considered a change if constraint type
-            // changes, or if constraint is non-None and background proteome or digestion enzyme changes
-            bool uniquenessConstraintChange = !Equals(newPep.Filter.PeptideUniqueness, oldPep.Filter.PeptideUniqueness);
-            if (!uniquenessConstraintChange && newPep.Filter.PeptideUniqueness != PeptideFilter.PeptideUniquenessConstraint.none)
-            {
-                if (newPep.BackgroundProteome != null || oldPep.BackgroundProteome != null)
-                {
-                    if (newPep.BackgroundProteome == null || oldPep.BackgroundProteome == null)
-                    {
-                        uniquenessConstraintChange = true;
-                    }
-                    else
-                    {
-                        uniquenessConstraintChange = !newPep.BackgroundProteome.EqualsSpec(oldPep.BackgroundProteome);
-                    }
-                }
-                uniquenessConstraintChange = uniquenessConstraintChange || !newPep.DigestSettings.Equals(oldPep.DigestSettings);
-            }
-
-            // Change peptides if enzyme, digestion or filter settings changed
-            DiffPeptides = !newPep.Enzyme.Equals(oldPep.Enzyme) ||
-                                  !newPep.DigestSettings.Equals(oldPep.DigestSettings) ||
-                                  !newPep.Filter.Equals(oldPep.Filter) ||
-                                  uniquenessConstraintChange ||
-                                  // If precursors differ, and peptide picks depend on the library
-                                  (precursorsDiff && newPep.Libraries.HasLibraries && newPep.Libraries.Pick != PeptidePick.filter) ||
-                                  // If variable modifications changed
-                                  newPep.Modifications.MaxVariableMods != oldPep.Modifications.MaxVariableMods ||
-                                  !ArrayUtil.EqualsDeep(newPep.Modifications.VariableModifications.ToArray(),
-                                                        oldPep.Modifications.VariableModifications.ToArray());
-
-            // Peptide standard types can change with iRT calculator
-            DiffPeptideProps = !ReferenceEquals(newPep.Prediction.RetentionTime,
-                                                oldPep.Prediction.RetentionTime);
-
-            var oldLib = oldPep.Libraries;
-            var newLib = newPep.Libraries;
-
-            bool libraryChange = !ReferenceEquals(newLib, oldLib);
-            bool diffLibraries = libraryChange && !EquivalentLibraries(newLib, oldLib);
-            if (!DiffPeptides && libraryChange)
-            {
-                // If libraries have been removed, update peptides, if picking algorithm
-                // allowed peptides outside the filter.
-                if (!newLib.HasLibraries)
-                {
-                    DiffPeptides = oldLib.Pick == PeptidePick.library ||
-                                   oldLib.Pick == PeptidePick.either;
-                }
-                // If the libraries are not loaded, wait until they are to make any changes
-                else if (newLib.IsLoaded)
-                {
-                    // If no libraries were used before, or the picking algorithm has changed,
-                    // or the peptide ranking ID has changed, or the peptide count limit has change,
-                    // or the picking algorithm relies on the libraries, and the libraries have changed
-                    DiffPeptides = (!oldLib.HasLibraries ||
-                        newLib.Pick != oldLib.Pick ||
-                        !Equals(newLib.RankId, oldLib.RankId) ||
-                        !Equals(newLib.PeptideCount, oldLib.PeptideCount) ||
-                        (newLib.Pick != PeptidePick.filter && diffLibraries));
-                }
-            }
-
-            // Calculate changes in global implicit modifications
-            var oldMods = oldPep.Modifications;
-            var newMods = newPep.Modifications;
-            bool diffStaticMods = !StaticMod.EquivalentImplicitMods(newMods.StaticModifications,
-                                           oldMods.StaticModifications);
-            bool diffHeavyMods = false;
-            using (var enumNewHeavyMods = newMods.GetHeavyModifications().GetEnumerator())
-            {
-                foreach (var oldTypedMods in oldMods.GetHeavyModifications())
-                {
-                    if (!enumNewHeavyMods.MoveNext()) // synch with foreach
-                    {
-                        // If fewer heavy label types
-                        diffHeavyMods = true;
-                        break;
-                    }
-                    var newTypedMods = enumNewHeavyMods.Current;
-                    if (newTypedMods == null || // ReSharper
-                        !Equals(newTypedMods.LabelType, oldTypedMods.LabelType) ||
-                        !StaticMod.EquivalentImplicitMods(newTypedMods.Modifications,
-                                                          oldTypedMods.Modifications))
-                    {
-                        // If label types or implicit modifications differ
-                        diffHeavyMods = true;
-                        break;
-                    }
-                }
-                // If not different yet, then make sure nothing was added
-                if (!diffHeavyMods)
-                    diffHeavyMods = enumNewHeavyMods.MoveNext();
-            }
-
-            // Set explicit differences, if no differences in the global implicit modifications,
-            // but the modifications have changed.
-            if (!diffStaticMods && !diffHeavyMods && !ReferenceEquals(oldPep.Modifications, newPep.Modifications))
-                DiffExplicit = true;
-
-            // Change transition groups if precursor charges or heavy group
-            // existence changed, or if the IsolationScheme range changed
-            var isolationRangesNew = newTran.FullScan.IsolationScheme == null ? null : newTran.FullScan.IsolationScheme.PrespecifiedIsolationWindows;
-            var isolationRangesOld = oldTran.FullScan.IsolationScheme == null ? null : oldTran.FullScan.IsolationScheme.PrespecifiedIsolationWindows;
-            bool diffInstrumentRange = newTran.Instrument.MinMz != oldTran.Instrument.MinMz ||
-                                       newTran.Instrument.MaxMz != oldTran.Instrument.MaxMz ||
-                                       !Equals(isolationRangesNew, isolationRangesOld);
-            bool diffIsolationScheme = !Equals(newTran.FullScan.IsolationScheme, oldTran.FullScan.IsolationScheme);
-            bool diffMinIonCount = !Equals(newTran.Libraries.MinIonCount, oldTran.Libraries.MinIonCount);
-            DiffTransitionGroups = precursorsDiff || diffHeavyMods || diffInstrumentRange || diffIsolationScheme || diffMinIonCount;
-
-            // If libraries changed, then transition groups should change whenever
-            // peptides change also.
-            if (!DiffTransitionGroups && libraryChange)
-                DiffTransitionGroups = DiffPeptides;
-
-            // Any change in modifications or precursor mass-type forces a recalc
-            // of precursor m/z values, as
-            bool enrichmentsChanged = !Equals(newTran.FullScan.IsotopeEnrichments, oldTran.FullScan.IsotopeEnrichments);
-            DiffTransitionGroupProps = diffStaticMods || diffHeavyMods ||
-                                 !newTran.Prediction.PrecursorMassType.Equals(oldTran.Prediction.PrecursorMassType) ||
-                                 // Or changes to MS1 filtering that change the expected isotope distribution
-                                 !newTran.FullScan.PrecursorMassAnalyzer.Equals(oldTran.FullScan.PrecursorMassAnalyzer) ||
-                                 !Equals(newTran.FullScan.PrecursorRes, oldTran.FullScan.PrecursorRes) ||
-                                 !Equals(newTran.FullScan.PrecursorResMz, oldTran.FullScan.PrecursorResMz) ||
-                                 // Or isotope enrichments
-                                 enrichmentsChanged
-                                 ;
-
-            if (!DiffTransitionGroupProps && libraryChange)
-            {
-                // Make sure transition group library properties are updated, as long as the
-                // libraries are loaded and have changed.
-                DiffTransitionGroupProps = !newLib.HasLibraries || (newLib.IsLoaded && diffLibraries);
-            }
-
-            // Any time the transition groups can change, that can change the accepted peptides
-            DiffPeptides = DiffPeptides || DiffTransitionGroups;
-
-            // Change transitions if anything in the transition filter changes.
-            DiffTransitions = !newTran.Filter.Equals(oldTran.Filter) ||
-                              !newTran.Libraries.Equals(oldTran.Libraries) ||
-                              // Or libraries changed, and picking based on libraries
-                              (libraryChange && DiffTransitionGroupProps &&
-                                    newTran.Libraries.Pick != TransitionLibraryPick.none) ||
-                              // If instrument min or max m/z changed
-                              diffInstrumentRange ||
-                              newTran.Instrument.IsDynamicMin != oldTran.Instrument.IsDynamicMin ||
-                              // If loss modifications changed
-                              newPep.Modifications.MaxNeutralLosses != oldPep.Modifications.MaxNeutralLosses ||
-                              !ArrayUtil.EqualsDeep(newPep.Modifications.NeutralLossModifications.ToArray(),
-                                                    oldPep.Modifications.NeutralLossModifications.ToArray()) ||
-                              // MS1 filtering changed select peaks
-                              newTran.FullScan.PrecursorIsotopes != oldTran.FullScan.PrecursorIsotopes ||
-                              newTran.FullScan.PrecursorIsotopeFilter != oldTran.FullScan.PrecursorIsotopeFilter ||
-                              (newTran.FullScan.PrecursorIsotopes != FullScanPrecursorIsotopes.None && enrichmentsChanged) ||
-                              !Equals(newTran.FullScan.PrecursorRes, oldTran.FullScan.PrecursorRes) ||
-                              !Equals(newTran.FullScan.PrecursorResMz, oldTran.FullScan.PrecursorResMz);
-
-            // If the library loded state has changed, make sure the library properties are up to date,
-            // but avoid changing the chosen transitions.
-            // CONSIDER: The way library transition ranking is currently implemented makes this too slow
-//            if (!DiffTransitionGroupProps && libraryChange && newLib.IsLoaded && !oldLib.IsLoaded)
-//                DiffTransitionGroupProps = true;
-
-            // Any change in modifications or fragment mass-type forces a recalc
-            // of transition m/z values, as
-            DiffTransitionProps = diffStaticMods || diffHeavyMods ||
-                                 !newTran.Prediction.FragmentMassType.Equals(oldTran.Prediction.FragmentMassType) ||
-                                 (libraryChange && DiffTransitionGroupProps) ||
-                                 // Any change in transitions can change transition rankings
-                                 // if a library is in use.
-                                 (newLib.HasLibraries && DiffTransitions) ||
-                                 // If using MS1 isotopes, an enrichment change can change transition masses
-                                 (newTran.FullScan.PrecursorIsotopes != FullScanPrecursorIsotopes.None && enrichmentsChanged) ||
-                                  !Equals(newTran.FullScan.PrecursorRes, oldTran.FullScan.PrecursorRes) ||
-                                  !Equals(newTran.FullScan.PrecursorResMz, oldTran.FullScan.PrecursorResMz)
-                                 ;
-
-            // If the results changed, then update the results information which has changed
-            DiffResults = !EqualExceptAnnotations(settingsNew.MeasuredResults, settingsOld.MeasuredResults);
-            // If the integration strategy has changed, then force a full update of all results
-            if (newTran.Integration.IsIntegrateAll != oldTran.Integration.IsIntegrateAll)
-                DiffResults = DiffResultsAll = true;
-            // If the match tolerance has changed, then force a full update of all results
-            if (newTran.Instrument.MzMatchTolerance != oldTran.Instrument.MzMatchTolerance)
-                DiffResults = DiffResultsAll = true;
-            // If internal standard type or all types changed, update all results to recalculate ratios.
-            if (!ArrayUtil.EqualsDeep(newMods.InternalStandardTypes, oldMods.InternalStandardTypes) ||
-                !ArrayUtil.EqualsDeep(newMods.GetModificationTypes().ToArray(), oldMods.GetModificationTypes().ToArray()))
-            {
-                DiffResults = true;
-            }
-
-            if (settingsNew.PeptideSettings.Quantification.SimpleRatios !=
-                settingsOld.PeptideSettings.Quantification.SimpleRatios)
-            {
-                DiffResults = true;
-            }
-            // Results handler is temporary. Any time the document has one, it means the results
-            // must be updated and reintegration applied.
-            if (newPep.Integration.ResultsHandler != null)
-                DiffResults = true;
-            // Avoid updating results while in a bulk import operation without UI
-            if (settingsNew.IsResultsJoiningDisabled)
-                DiffResults = false;
-            // Force update if the bulk import has just completed
-            else if (settingsOld.HasResults && settingsOld.MeasuredResults.IsResultsUpdateRequired)
-                DiffResults = true;
-
-            if (!settingsNew.PeptideSettings.Libraries.IsLoaded)
-            {
-                // If the libraries have not been loaded then we will not be able to determine which children
-                // should be chosen
-                DiffPeptides = false;
-                DiffTransitionGroups = false;
-                DiffTransitions = false;
-            }
-        }
-
-        private static bool EqualExceptAnnotations(MeasuredResults measuredResultsNew, MeasuredResults measuredResultsOld)
-        {
-            if (ReferenceEquals(measuredResultsNew, measuredResultsOld))
-            {
-                return true;
-            }
-            if (measuredResultsNew == null || measuredResultsOld == null)
-            {
-                return false;
-            }
-            if (measuredResultsNew.Chromatograms.Count != measuredResultsOld.Chromatograms.Count)
-            {
-                return false;
-            }
-            if (!ArrayUtil.EqualsDeep(measuredResultsNew.CachedFilePaths.ToArray(),
-                                      measuredResultsOld.CachedFilePaths.ToArray()))
-            {
-                return false;
-            }
-            if (!measuredResultsNew.CachedFileInfos.Select(info => info.ImportTime)
-                .SequenceEqual(measuredResultsOld.CachedFileInfos.Select(info => info.ImportTime)))
-            {
-                return false;
-            }
-            for (int i = 0; i < measuredResultsNew.Chromatograms.Count; i++)
-            {
-                var chromatogramSetNew = measuredResultsNew.Chromatograms[i].ChangeAnnotations(Annotations.EMPTY).ChangeUseForRetentionTimeFilter(false)
-                    .ChangeAnalyteConcentration(null).ChangeSampleType(SampleType.DEFAULT).ChangeName(string.Empty);
-                var chromatogramSetOld = measuredResultsOld.Chromatograms[i].ChangeAnnotations(Annotations.EMPTY).ChangeUseForRetentionTimeFilter(false)
-                    .ChangeAnalyteConcentration(null).ChangeSampleType(SampleType.DEFAULT).ChangeName(string.Empty);
-                if (!chromatogramSetNew.Equals(chromatogramSetOld))
-                {
-                    return false;
-                }
-            }
-            return true;
-        }
-
-        private static bool EquivalentLibraries(PeptideLibraries newLib, PeptideLibraries oldLib)
-        {
-            if (ReferenceEquals(newLib, oldLib))
-                return true;
-            if (!ArrayUtil.ReferencesEqual(newLib.LibrarySpecs, oldLib.LibrarySpecs))
-                return false;
-            // If library spec arrays are equal, then library arrays should
-            // at least have the same number of elements
-            Debug.Assert(newLib.Libraries.Count == oldLib.Libraries.Count);
-            for (int i = 0; i < newLib.Libraries.Count; i++)
-            {
-                var oldLibrary = oldLib.Libraries[i];
-                var newLibrary = newLib.Libraries[i];
-                // If the old settings had a library that had never been
-                // loaded before or differs from the previously loaded library,
-                // then peptides must be updated.
-                if (oldLibrary == null || newLibrary == null)
-                {
-                    return false;
-                }
-                if (oldLib.LibrarySpecs[i].IsDocumentLibrary && newLib.LibrarySpecs[i].IsDocumentLibrary)
-                {
-                    // Old library and new libary are not the same during loading, since
-                    // we do not save out the LSID for the document library. Avoid recalculating
-                    // library settings during document Open.
-                    if (!oldLibrary.IsSameLibrary(newLibrary))
-                        continue;
-                }
-                if (// Do not check for difference in loaded state!!  This will cause
-                    // all precursors to load library spectra during file open, which
-                    // is too slow.
-                    // oldLibrary.IsLoaded != newLibrary.IsLoaded ||
-                    !oldLibrary.IsSameLibrary(newLibrary) ||
-                    oldLibrary.CompareRevisions(newLibrary) != 0)
-                {
-                    return false;
-                }
-            }
-            return true;
-        }
-
-        public SrmSettings SettingsOld { get; private set; }
-
-        public SrmSettingsChangeMonitor Monitor { get; set; }
-
-        public bool DiffPeptides { get; private set; }
-        public bool DiffPeptideProps { get; private set; }
-        public bool DiffExplicit { get; private set; }
-        public bool DiffTransitionGroups { get; private set; }
-        public bool DiffTransitionGroupProps { get; private set; }
-        public bool DiffTransitions { get; private set; }
-        public bool DiffTransitionProps { get; private set; }
-        public bool DiffResults { get; private set; }
-        public bool DiffResultsAll { get; private set; }
-
-        public bool RequiresDocNodeUpdate
-        {
-            get
-            {
-                return DiffPeptides || DiffPeptideProps || DiffExplicit ||
-                       DiffTransitionGroups || DiffTransitionGroupProps ||
-                       DiffTransitions || DiffTransitionProps ||
-                       DiffResults;
-            }
-        }
-
-        public bool IsResultsOnly
-        {
-            get
-            {
-                return DiffResults &&
-                    !(DiffPeptides || DiffPeptideProps || DiffExplicit ||
-                      DiffTransitionGroups || DiffTransitionGroupProps ||
-                      DiffTransitions || DiffTransitionProps);
-            }
-        }
-
-        /// <summary>
-        /// Adding nodes to a document with explicit modifications can be tricky, since they must
-        /// be added before the document can be interrogated about what explicit modifications it
-        /// containes.  And, usually nodes experience a ChangeSettings function call before they
-        /// are added to the document with the existing settings for the document, which may not
-        /// yet contain the required explicit modifications.  This flag prevents these unexplained
-        /// explicit modifications from being stripped before a node can be added to the document
-        /// to recalculate the explicit modifications on the document.
-        /// </summary>
-        public bool IsUnexplainedExplicitModificationAllowed
-        {
-            get { return SettingsOld == null || _isUnexplainedExplicitModificationAllowed; }
-        }
-    }
-}
+﻿/*
+ * Original author: Brendan MacLean <brendanx .at. u.washington.edu>,
+ *                  MacCoss Lab, Department of Genome Sciences, UW
+ *
+ * Copyright 2009 University of Washington - Seattle, WA
+ * 
+ * Licensed under the Apache License, Version 2.0 (the "License");
+ * you may not use this file except in compliance with the License.
+ * You may obtain a copy of the License at
+ *
+ *     http://www.apache.org/licenses/LICENSE-2.0
+ *
+ * Unless required by applicable law or agreed to in writing, software
+ * distributed under the License is distributed on an "AS IS" BASIS,
+ * WITHOUT WARRANTIES OR CONDITIONS OF ANY KIND, either express or implied.
+ * See the License for the specific language governing permissions and
+ * limitations under the License.
+ */
+using System;
+using System.Collections.Generic;
+using System.Diagnostics;
+using System.IO;
+using System.Linq;
+using System.Threading;
+using System.Xml;
+using System.Xml.Serialization;
+using pwiz.Common.Chemistry;
+using pwiz.Common.Collections;
+using pwiz.Common.SystemUtil;
+using pwiz.Skyline.Model.Crosslinking;
+using pwiz.Skyline.Model.DocSettings.AbsoluteQuantification;
+using pwiz.Skyline.Model.Irt;
+using pwiz.Skyline.Model.Optimization;
+using pwiz.Skyline.Model.Proteome;
+using pwiz.Skyline.Model.Results;
+using pwiz.Skyline.Model.Results.Scoring;
+using pwiz.Skyline.Model.RetentionTimes;
+using pwiz.Skyline.Properties;
+using pwiz.Skyline.Model.DocSettings.Extensions;
+using pwiz.Skyline.Model.IonMobility;
+using pwiz.Skyline.Util;
+using pwiz.Skyline.Model.Lib;
+using pwiz.Skyline.Model.Lib.Midas;
+using pwiz.Skyline.Model.Lists;
+using pwiz.Skyline.Model.Serialization;
+
+namespace pwiz.Skyline.Model.DocSettings
+{
+    /// <summary>
+    /// Model object for all Skyline document settings information.
+    /// 
+    /// Due to the need to store this information in the user's
+    /// settings store both as instances of the complete settings
+    /// hierarchy, and many parts in separate lists, all of the
+    /// components are made self-serializable.
+    /// 
+    /// Intially, this was done using attributes in the <see cref="System.Xml"/>
+    /// namespace, but this proved too limiting due to lack of
+    /// support for object immutability, in-object validation, and
+    /// <see cref="Nullable{T}"/> properties.  Therefore, all xml
+    /// serialization is now coded explicitly using local project
+    /// helper classes.
+    /// </summary>
+    [XmlRoot("settings_summary")]
+    public class SrmSettings : XmlNamedElement, IPeptideFilter
+    {
+        public SrmSettings(string name, PeptideSettings peptideSettings, TransitionSettings transitionSettings, DataSettings dataSettings, DocumentRetentionTimes documentRetentionTimes)
+            : base(name)
+        {
+            PeptideSettings = peptideSettings;
+            TransitionSettings = transitionSettings;
+            DataSettings = dataSettings;
+            DocumentRetentionTimes = documentRetentionTimes;
+
+            // Create cached calculator instances
+            CreatePrecursorMassCalcs();
+            CreateFragmentMassCalcs();
+        }
+
+        [TrackChildren]
+        public PeptideSettings PeptideSettings { get; private set; }
+
+        [TrackChildren]
+        public TransitionSettings TransitionSettings { get; private set; }
+
+        [TrackChildren]
+        public DataSettings DataSettings { get; private set; }
+
+        public MeasuredResults MeasuredResults { get; private set; }
+
+        /// <summary>
+        /// Unfortunately, because the MeasuredResults property can be null, this
+        /// property needs to be present to allow disabling of joining from before
+        /// the MeasuredResults object is created.
+        /// </summary>
+        public bool IsResultsJoiningDisabled { get; private set; }
+
+        public DocumentRetentionTimes DocumentRetentionTimes { get; private set; }
+
+        public bool HasResults { get { return MeasuredResults != null; } }
+
+        public bool HasLibraries { get { return PeptideSettings.Libraries.HasLibraries; } }
+
+        public bool HasDocumentLibrary { get { return PeptideSettings.Libraries.HasDocumentLibrary; } }
+
+        public bool HasRTPrediction { get { return PeptideSettings.Prediction.RetentionTime != null; } }
+
+        public bool HasRTCalcPersisted
+        {
+            get
+            {
+                return HasRTPrediction && PeptideSettings.Prediction.RetentionTime.Calculator.PersistencePath != null;
+            }
+        }
+
+        public bool HasOptimizationLibrary
+        {
+            get
+            {
+                return TransitionSettings.Prediction.OptimizedLibrary != null &&
+                       !TransitionSettings.Prediction.OptimizedLibrary.IsNone;
+            }
+        }
+
+        public bool HasOptimizationLibraryPersisted
+        {
+            get
+            {
+                return HasOptimizationLibrary && TransitionSettings.Prediction.OptimizedLibrary.PersistencePath != null;
+            }
+        }
+
+        public bool HasDriftTimePrediction { get { return TransitionSettings.IonMobilityFiltering.IonMobilityLibrary != null; } }
+
+        public bool HasIonMobilityLibraryPersisted
+        {
+            get
+            {
+                return HasDriftTimePrediction &&
+                       TransitionSettings.IonMobilityFiltering.IonMobilityLibrary != null &&
+                    !TransitionSettings.IonMobilityFiltering.IonMobilityLibrary.IsNone &&
+                       TransitionSettings.IonMobilityFiltering.IonMobilityLibrary.FilePath != null;
+            }
+        }
+
+        public bool HasBackgroundProteome { get { return !PeptideSettings.BackgroundProteome.IsNone; } }
+
+        public RelativeRT GetRelativeRT(IsotopeLabelType labelType, Target seq, ExplicitMods mods)
+        {
+            if (labelType.IsLight)
+                return RelativeRT.Matching;
+            // Default is matching
+            RelativeRT relativeRT = RelativeRT.Matching;
+            // One unkown modification makes everything unknown
+            // One preceding modification with no unknowns make relative RT preceding
+            // Overlapping overrides matching
+            if (mods != null && mods.IsModified(labelType))
+            {
+                foreach (var mod in mods.GetModifications(labelType))
+                {
+                    if (mod.Modification.RelativeRT == RelativeRT.Unknown)
+                        return RelativeRT.Unknown;
+
+                    if (mod.Modification.RelativeRT == RelativeRT.Preceding)
+                        relativeRT = RelativeRT.Preceding;
+                    else if (mod.Modification.RelativeRT == RelativeRT.Overlapping &&
+                             relativeRT == RelativeRT.Matching)
+                        relativeRT = RelativeRT.Overlapping;
+                }
+            }
+            else
+            {
+                foreach (var mod in PeptideSettings.Modifications.GetModifications(labelType))
+                {
+                    if (!mod.IsMod(seq.Sequence))
+                        continue;
+                    if (mod.RelativeRT == RelativeRT.Unknown)
+                        return RelativeRT.Unknown;
+                    
+                    if (mod.RelativeRT == RelativeRT.Preceding)
+                        relativeRT = RelativeRT.Preceding;
+                    else if (mod.RelativeRT == RelativeRT.Overlapping &&
+                             relativeRT == RelativeRT.Matching)
+                        relativeRT = RelativeRT.Overlapping;
+                }
+            }
+            return relativeRT;
+        }
+
+        // Cached calculators
+        private ImmutableList<TypedMassCalc> _precursorMassCalcs;
+        private ImmutableList<TypedMassCalc> _fragmentMassCalcs;
+
+        private static SequenceMassCalc GetBaseCalc(IsotopeLabelType labelType,
+            ExplicitMods mods, IList<TypedMassCalc> massCalcs)
+        {
+            if (ExplicitMods.IsNullOrEmpty(mods))
+                return null;
+
+            var calcLightImplicit = massCalcs[0].MassCalc;
+
+            // If the light type is not modified
+            if (!mods.IsModified(IsotopeLabelType.light))
+            {
+                // If requesting the light calculator or an unmodified heavy,
+                // then no explicit calculator is required.
+                if (labelType.IsLight || !mods.IsModified(labelType))
+                    return null;
+                
+                // Otherwise, use its calculator as the base for a heavy type
+                // to make sure the implicit light modifications are included.
+                return calcLightImplicit;
+            }
+            // If the type requested is not modified, it must be a heavy type
+            // with the light type modified.  In this case, return the heavy
+            // calculator as the base, to which the light explicit modifications
+            // may be applied to get modified masses.
+            if (!mods.IsModified(labelType))
+                return GetMassCalc(labelType, massCalcs);
+
+            // If the light modifications are variable, and this is a type for
+            // which explicit modifications exist (including the light type itself),
+            // then return the light calculator as base.
+            if (mods.IsVariableStaticMods)
+                return calcLightImplicit;
+
+            // If both light and this type are modified, then us a base calculator
+            // that contains no modifications at all.
+            return (calcLightImplicit.MassType.IsMonoisotopic() ?
+                MonoisotopicMassCalc : AverageMassCalc);            
+        }
+
+        private static SequenceMassCalc GetMassCalc(IsotopeLabelType labelType, IList<TypedMassCalc> massCalcs)
+        {
+            int index = massCalcs.IndexOf(calc => ReferenceEquals(labelType, calc.LabelType));
+            if (index == -1)
+                return null;
+            return massCalcs[index].MassCalc;
+        }
+
+        public bool HasPrecursorCalc(IsotopeLabelType labelType, ExplicitMods mods)
+        {
+            if (labelType.IsLight)
+                return true;
+            return TryGetPrecursorCalc(labelType, mods) != null;
+        }
+
+        public bool SupportsPrecursor(TransitionGroupDocNode transitionGroup, ExplicitMods mods)
+        {
+            if (transitionGroup.IsLight)
+            {
+                return true;
+            }
+            if (transitionGroup.IsCustomIon)
+            {
+                return PeptideSettings.Modifications.GetHeavyModificationTypes().Contains(transitionGroup.LabelType);
+            }
+            return HasPrecursorCalc(transitionGroup.LabelType, mods);
+        }
+
+        public IPrecursorMassCalc GetPrecursorCalc(IsotopeLabelType labelType, ExplicitMods mods)
+        {
+            var precursorCalc =  TryGetPrecursorCalc(labelType, mods);
+            if (precursorCalc == null)
+            {
+                // Try to track down this exception:
+                // https://skyline.ms/announcements/home/issues/exceptions/thread.view?entityId=217d79c8-9a84-1032-ae5f-da2025829168&_anchor=19667#row:19667
+                throw new InvalidDataException(
+                    String.Format(@"unable to locate precursor calculator for isotope label type {0} and mods {1}",
+                        labelType == null ? @"(null)" : labelType.ToString(),
+                        mods == null ? @"(null)" : mods.ToString()));
+            }
+            return precursorCalc;
+        }
+
+        // For use with small molecules where we don't deal with modifications
+        public IPrecursorMassCalc GetDefaultPrecursorCalc()
+        {
+            return _precursorMassCalcs[0].MassCalc;
+        }
+
+        public IPrecursorMassCalc TryGetPrecursorCalc(IsotopeLabelType labelType, ExplicitMods mods)
+        {
+            var massCalcBase = GetBaseCalc(labelType, mods, _precursorMassCalcs);
+            if (massCalcBase != null)
+            {
+                if (mods == null)
+                    return null;
+                // If this type is not explicitly modified, then it must be
+                // heavy with explicit light modifications.
+                if (!mods.IsModified(labelType))
+                    labelType = IsotopeLabelType.light;
+                if (!labelType.IsLight && !mods.HasModifications(labelType))
+                    return null;
+                return new ExplicitSequenceMassCalc(mods, massCalcBase, labelType);
+            }
+            var result = GetMassCalc(labelType, _precursorMassCalcs);
+            if (result == null && ReferenceEquals(mods, ExplicitMods.EMPTY))
+            {
+                result = GetMassCalc(IsotopeLabelType.light, _precursorMassCalcs); // Small molecules
+            }
+            return result;
+        }
+
+        public TypedMass GetPrecursorMass(IsotopeLabelType labelType, Target seq, ExplicitMods mods)
+        {
+            var precursorCalc = GetPrecursorCalc(labelType, mods);
+
+            if (mods != null && mods.HasCrosslinks)
+            {
+                var crosslinkBuilder = new CrosslinkBuilder(this, new Peptide(seq), mods, labelType);
+                return crosslinkBuilder.GetPrecursorMass(precursorCalc.MassType);
+            }
+            return precursorCalc.GetPrecursorMass(seq);
+        }
+
+        public TypedMass GetPrecursorMass(IsotopeLabelType labelType, CustomMolecule mol, TypedModifications mods, Adduct adductForIsotopeLabels, out ParsedMolecule isotopicFormula)
+        {
+            return GetPrecursorCalc(labelType, ExplicitMods.EMPTY).GetPrecursorMass(mol, mods, adductForIsotopeLabels, out isotopicFormula);
+        }
+
+        public IFragmentMassCalc GetFragmentCalc(IsotopeLabelType labelType, ExplicitMods mods)
+        {
+            var massCalcBase = GetBaseCalc(labelType, mods, _fragmentMassCalcs);
+            if (massCalcBase != null)
+            {
+                // If this type is not explicitly modified, then it must be
+                // heavy with explicit light modifications.
+                if (!mods.IsModified(labelType))
+                    labelType = IsotopeLabelType.light;
+                if (!labelType.IsLight && !mods.HasModifications(labelType))
+                    return null;
+                return new ExplicitSequenceMassCalc(mods, massCalcBase, labelType);
+            }
+            var result = GetMassCalc(labelType, _fragmentMassCalcs);
+            if (result == null && ReferenceEquals(mods, ExplicitMods.EMPTY))
+            {
+                result = GetMassCalc(IsotopeLabelType.light, _fragmentMassCalcs); // Small molecules
+            }
+            return result;
+        }
+
+        /// <summary>
+        /// For use with small molecules, where we don't deal with modifications
+        /// </summary>
+        public IFragmentMassCalc GetDefaultFragmentCalc()
+        {
+            return _fragmentMassCalcs[0].MassCalc;
+        }
+
+        public TypedMass GetFragmentMass(TransitionGroup group, ExplicitMods mods,
+            Transition transition, IsotopeDistInfo isotopeDist)
+        {
+            Assume.IsTrue(mods == null || !mods.HasCrosslinks, @"Use ComplexFragmentIon.GetFragmentMass");
+            // Return the singly protonated mass (massH) of the peptide fragment, or custom molecule mass before electron removal
+            var labelType = group == null ? IsotopeLabelType.light : group.LabelType;
+            return GetSimpleFragmentMass(labelType, mods, transition, isotopeDist);
+        }
+
+        private TypedMass GetSimpleFragmentMass(IsotopeLabelType labelType, ExplicitMods mods, Transition transition,
+            IsotopeDistInfo isotopeDist)
+        {
+            IFragmentMassCalc calc;
+            if (transition.IsNonReporterCustomIon())
+            {
+                // Small molecules provide their own molecule formula, just use the standard calculator
+                calc = GetDefaultFragmentCalc();
+            }
+            else
+            {
+                calc = GetFragmentCalc(labelType, mods);
+            }
+            if (calc == null)
+            {
+                Assume.Fail(string.Format(@"Unable to locate fragment calculator for isotope label type {0} and mods {1}",
+                    labelType == null ? @"(null)" : labelType.ToString(),
+                    mods == null ? @"(null)" : mods.ToString()));
+                return TypedMass.ZERO_MONO_MASSH;   // Keep resharper happy
+            }
+            return calc.GetFragmentMass(transition, isotopeDist);
+
+        }
+
+        public TypedMass RecalculateTransitionMass(ExplicitMods explicitMods, TransitionDocNode transition,
+            IsotopeDistInfo isotopeDist)
+        {
+            if (explicitMods == null || !explicitMods.HasCrosslinks)
+            {
+                return GetSimpleFragmentMass(transition.Transition.Group.LabelType, explicitMods, transition.Transition,
+                    isotopeDist);
+            }
+
+            return transition.ComplexFragmentIon.GetFragmentMass(this, explicitMods);
+        }
+
+        public ChromSource GetChromSource(TransitionDocNode nodeTran)
+        {
+            if (TransitionSettings.FullScan.IsEnabledMs && nodeTran.IsMs1)
+                return ChromSource.ms1;
+            // TODO: Allow SIM
+            return ChromSource.fragment;
+        }
+
+        public Target GetModifiedSequence(Target seq,
+                                          IsotopeLabelType labelType,
+                                          ExplicitMods mods,
+                                          SequenceModFormatType format = SequenceModFormatType.full_precision,
+                                          bool useExplicitModsOnly = false)
+        {
+            if (mods != null && mods.HasCrosslinks)
+            {
+                return GetCrosslinkModifiedSequence(seq, labelType, mods);
+            }
+            return GetPrecursorCalc(labelType, mods).GetModifiedSequence(seq, format, useExplicitModsOnly);
+        }
+
+        public Target GetCrosslinkModifiedSequence(Target seq, IsotopeLabelType labelType, ExplicitMods mods)
+        {
+            var peptideStructure = new PeptideStructure(new Peptide(seq), mods);
+            var crosslinkModifiedSequence =
+                CrosslinkedSequence.GetCrosslinkedSequence(this, peptideStructure, labelType);
+            string strModifiedSequence = TransitionSettings.Prediction.PrecursorMassType.IsMonoisotopic()
+                ? crosslinkModifiedSequence.MonoisotopicMasses
+                : crosslinkModifiedSequence.AverageMasses;
+            return new Target(strModifiedSequence);
+        }
+
+        public Adduct GetModifiedAdduct(Adduct adduct, ParsedMolecule neutralFormula,
+                                          IsotopeLabelType labelType,
+                                          ExplicitMods mods)
+        {
+            return GetPrecursorCalc(labelType, mods).GetModifiedAdduct(adduct, neutralFormula);
+        }
+
+        public string GetDisplayName(PeptideDocNode nodePep)
+        {
+            return nodePep.Peptide.IsCustomMolecule ? nodePep.CustomMolecule.DisplayName : nodePep.ModifiedSequenceDisplay;
+        }
+
+        public Target GetModifiedSequence(PeptideDocNode nodePep)
+        {
+            return nodePep.ModifiedTarget;
+        }
+
+        public Target GetSourceTarget(PeptideDocNode nodePep)
+        {
+            Assume.IsNotNull(nodePep.SourceTextId);
+            return nodePep.SourceModifiedTarget;
+        }
+
+        private static readonly SequenceMassCalc MONOISOTOPIC_MASS_CALC = new SequenceMassCalc(MassType.Monoisotopic);
+
+        /// <summary>
+        /// Default unmodified <see cref="SequenceMassCalc"/> for monoisotopic masses.
+        /// </summary>
+        public static SequenceMassCalc MonoisotopicMassCalc { get { return MONOISOTOPIC_MASS_CALC; } }
+
+        private static readonly SequenceMassCalc AVERAGE_MASS_CALC = new SequenceMassCalc(MassType.Average);
+
+        /// <summary>
+        /// Default unmodified <see cref="SequenceMassCalc"/> for average masses.
+        /// </summary>
+        public static SequenceMassCalc AverageMassCalc { get { return AVERAGE_MASS_CALC; } }
+
+        public double GetRegressionMz(PeptideDocNode nodePep, TransitionGroupDocNode nodeGroup)
+        {
+            double mz = nodeGroup.PrecursorMz;
+            // Always use the light m/z value to ensure regression values are consistent between light and heavy
+            if (!nodeGroup.TransitionGroup.LabelType.IsLight)
+            {
+                if (nodePep.Peptide.IsCustomMolecule)
+                {
+                    double mass = nodeGroup.TransitionGroup.CustomMolecule.GetMass(TransitionSettings.Prediction.PrecursorMassType); // No need for mods since we want light mass
+                    mz = nodeGroup.TransitionGroup.PrecursorAdduct.MzFromNeutralMass(mass, TransitionSettings.Prediction.PrecursorMassType);
+                }
+                else
+                {
+                    var massH = GetPrecursorMass(IsotopeLabelType.light,
+                        nodePep.Peptide.Target, nodePep.ExplicitMods);
+                    mz = SequenceMassCalc.GetMZ(massH, nodeGroup.TransitionGroup.PrecursorAdduct);
+                }
+            }
+            return mz;
+        }
+
+        #region Property change methods
+
+        public SrmSettings ChangePeptideSettings(PeptideSettings prop)
+        {
+            SrmSettings settings = ChangeProp(ImClone(this), im => im.PeptideSettings = prop);
+
+            // If modifications have change, then new mass calculators are needed.
+            if (!Equals(prop.Modifications, PeptideSettings.Modifications))
+            {
+                settings.CreatePrecursorMassCalcs();
+                settings.CreateFragmentMassCalcs();
+            }
+
+            return settings;
+        }
+
+        public SrmSettings ChangeTransitionSettings(TransitionSettings prop)
+        {
+            // If changing to only MS1 filtering, make sure Integrat All is on
+            if (IsOnlyMsEnabled(prop.FullScan) && !IsOnlyMsEnabled(TransitionSettings.FullScan))
+            {
+                if (!prop.Integration.IsIntegrateAll)
+                    prop = prop.ChangeIntegration(prop.Integration.ChangeIntegrateAll(true));
+            }
+
+            SrmSettings settings = ChangeProp(ImClone(this), im => im.TransitionSettings = prop);
+
+            if (prop.Prediction.PrecursorMassType != TransitionSettings.Prediction.PrecursorMassType)
+                settings.CreatePrecursorMassCalcs();
+            if (prop.Prediction.FragmentMassType != TransitionSettings.Prediction.FragmentMassType)
+                settings.CreateFragmentMassCalcs();
+
+            return settings;
+        }
+
+        private static bool IsOnlyMsEnabled(TransitionFullScan fullScan)
+        {
+            return fullScan.IsEnabledMs && !fullScan.IsEnabledMsMs;
+        }
+
+        public SrmSettings ChangeDataSettings(DataSettings prop)
+        {
+            return ChangeProp(ImClone(this), im => im.DataSettings = prop);
+        }
+
+        public SrmSettings ChangeMeasuredResults(MeasuredResults prop)
+        {
+            return ChangeProp(ImClone(this), im => im.MeasuredResults = prop);
+        }
+
+        public SrmSettings ChangeIsResultsJoiningDisabled(bool prop)
+        {
+            return ChangeProp(ImClone(this), im =>
+            {
+                im.IsResultsJoiningDisabled = prop;
+                if (HasResults)
+                    im.MeasuredResults = im.MeasuredResults.ChangeIsJoiningDisabled(prop);
+            });
+        }
+
+        public SrmSettings ChangeDocumentRetentionTimes(DocumentRetentionTimes prop)
+        {
+            return ChangeProp(ImClone(this), im => im.DocumentRetentionTimes = prop);
+        }
+        
+        public SrmSettings MakeSavable()
+        {
+            return MakeSavable(Name);
+        }
+
+        public SrmSettings MakeSavable(string saveName)
+        {
+            // If the name is already set, and there are no measured results or document library
+            // then this instance will do.
+            if (Equals(Name, saveName) && MeasuredResults == null && !PeptideSettings.Libraries.HasDocumentLibrary)
+                return this;
+
+            // Change the name, and remove results information which is document specific
+            SrmSettings settingsSavable = (SrmSettings) ChangeName(saveName);
+            settingsSavable = settingsSavable.ChangePeptideLibraries(lib => lib.ChangeDocumentLibrary(false));
+            var dataSettings = settingsSavable.DataSettings;
+            dataSettings = dataSettings.ChangeListDefs(dataSettings.Lists.Select(list => list.DeleteAllRows()));
+            settingsSavable = settingsSavable.ChangeDataSettings(dataSettings);
+            settingsSavable.MeasuredResults = null;
+            return settingsSavable;
+        }
+
+        #endregion
+
+        private void CreatePrecursorMassCalcs()
+        {
+            _precursorMassCalcs = CreateMassCalcs(TransitionSettings.Prediction.PrecursorMassType);
+        }
+
+        private void CreateFragmentMassCalcs()
+        {
+            _fragmentMassCalcs = CreateMassCalcs(TransitionSettings.Prediction.FragmentMassType);
+        }
+
+        private ImmutableList<TypedMassCalc> CreateMassCalcs(MassType type)
+        {
+            var calcs = new List<TypedMassCalc>();
+
+            var mods = PeptideSettings.Modifications;
+
+            var modsStatic = mods.StaticModifications;
+            calcs.Add(new TypedMassCalc(IsotopeLabelType.light, CreateMassCalc(type, modsStatic)));
+
+            foreach (var typedMods in mods.GetHeavyModifications())
+            {
+                // Only add a heavy calculator for this type if it contains
+                // implicit modifications.
+                var modsHeavy = typedMods.Modifications;
+                if (modsHeavy.Contains(mod => !mod.IsExplicit))
+                {
+                    calcs.Add(new TypedMassCalc(typedMods.LabelType,
+                        CreateMassCalc(type, modsStatic, modsHeavy)));
+                }
+            }
+
+            return MakeReadOnly(calcs.ToArray());
+        }
+
+        private static SequenceMassCalc CreateMassCalc(MassType type, IEnumerable<StaticMod> staticMods)
+        {
+            return CreateMassCalc(type, staticMods, null);
+        }
+
+        private static SequenceMassCalc CreateMassCalc(MassType type, IEnumerable<StaticMod> staticMods, IEnumerable<StaticMod> heavyMods)
+        {
+            SequenceMassCalc calc = new SequenceMassCalc(type);
+            // Add implicit modifications to the mass calculator
+            calc.AddStaticModifications(from mod in staticMods
+                                        where !mod.IsExplicit && null == mod.CrosslinkerSettings
+                                        select mod);
+            if (heavyMods != null)
+            {
+                calc.AddHeavyModifications(from mod in heavyMods
+                                           where !mod.IsExplicit && null == mod.CrosslinkerSettings
+                                           select mod);
+            }
+            return calc;
+        }
+
+        /// <summary>
+        /// Cached standard types
+        /// </summary>
+        private ImmutableDictionary<StandardType, ImmutableList<IdPeptideDocNode>> _cachedPeptideStandards;
+
+        public ImmutableList<IdPeptideDocNode> GetPeptideStandards(StandardType standardType)
+        {
+            ImmutableList<IdPeptideDocNode> standardPeptides;
+            if (_cachedPeptideStandards == null || !_cachedPeptideStandards.TryGetValue(standardType, out standardPeptides))
+                return ImmutableList<IdPeptideDocNode>.EMPTY;
+
+            return standardPeptides;
+        }
+
+        public IEnumerable<IdPeptideDocNode> GetSurrogateStandards(string name)
+        {
+            return GetPeptideStandards(StandardType.SURROGATE_STANDARD).Where(idPep=>idPep.PeptideDocNode.ModifiedTarget.InvariantName == name);
+        }
+
+        public SrmSettings CachePeptideStandards(IList<DocNode> peptideGroupDocNodesOrig,
+                                                 IList<DocNode> peptideGroupDocNodes)
+        {
+            // First check to see if anything could have possibly changed to avoid work, if nothing could have
+            if (!IsStandardsChange(peptideGroupDocNodesOrig, peptideGroupDocNodes))
+                return this;
+
+            // Build an initial mutable dictionay and lists
+            var cachedPeptideStandards = new Dictionary<StandardType, List<IdPeptideDocNode>>();
+            foreach (PeptideGroupDocNode nodePepGroup in peptideGroupDocNodes)
+            {
+                foreach (var nodePep in nodePepGroup.Molecules)
+                {
+                    var standardType = nodePep.GlobalStandardType;
+                    if (standardType == null)
+                        continue;
+                    List<IdPeptideDocNode> listPeptideAndGroup;
+                    if (!cachedPeptideStandards.TryGetValue(standardType, out listPeptideAndGroup))
+                    {
+                        listPeptideAndGroup = new List<IdPeptideDocNode>();
+                        cachedPeptideStandards.Add(standardType, listPeptideAndGroup);
+                    }
+                    // Update the PeptideChromInfo before adding it to the list
+                    var nodeWithUpdatedResults = nodePep.ChangeSettings(this, new SrmSettingsDiff(this, true));
+                    if (nodePep.Equals(nodeWithUpdatedResults))
+                    {
+                        listPeptideAndGroup.Add(new IdPeptideDocNode(nodePepGroup.PeptideGroup, nodePep));
+                    }
+                    else
+                    {
+                        listPeptideAndGroup.Add(new IdPeptideDocNode(nodePepGroup.PeptideGroup, nodeWithUpdatedResults));
+                    }
+                }
+            }
+            // Create new read-only lists, if necessary
+            bool createdNewList = false;
+            var cachedPeptideStandardsRo = new Dictionary<StandardType, ImmutableList<IdPeptideDocNode>>();
+            foreach (var pair in cachedPeptideStandards)
+            {
+                var standardType = pair.Key;
+                var peptidesNew = pair.Value;
+                ImmutableList<IdPeptideDocNode> peptides;
+                if (_cachedPeptideStandards == null ||
+                    !_cachedPeptideStandards.TryGetValue(standardType, out peptides) ||
+                    !ArrayUtil.EqualsDeep(peptides, peptidesNew))
+                {
+                    peptides = ImmutableList.ValueOf(peptidesNew);
+                    createdNewList = true;
+                }
+                cachedPeptideStandardsRo.Add(standardType, peptides);
+            }
+            // If no new lists and count of standards did not change, then nothing has changed
+            if (!createdNewList)
+            {
+                if (_cachedPeptideStandards == null || _cachedPeptideStandards.Count == cachedPeptideStandardsRo.Count)
+                    return this;
+            }
+            var prop = new ImmutableDictionary<StandardType, ImmutableList<IdPeptideDocNode>>(cachedPeptideStandardsRo);
+            return ChangeProp(ImClone(this), im => im._cachedPeptideStandards = prop);
+        }
+
+        /// <summary>
+        /// Returns true, if the change could have impacted the Global Standard Type cache.
+        /// Used to short-circuit a full recalculation of the cache when nothing could have changed.
+        /// </summary>
+        private bool IsStandardsChange(IList<DocNode> peptideGroupDocNodesOrig,
+                                       IList<DocNode> peptideGroupDocNodes)
+        {
+            if (peptideGroupDocNodes.Count != peptideGroupDocNodesOrig.Count)
+                return true;
+            for (int i = 0; i < peptideGroupDocNodes.Count; i++)
+            {
+                var nodePepGroupOrig = (PeptideGroupDocNode)peptideGroupDocNodesOrig[i];
+                // In case the peptides have been freed during command-line processing
+                if (nodePepGroupOrig.Children.Count > 0 && nodePepGroupOrig.Children.First() == null)
+                    return false;   // No standards can change in this case currently
+                var nodePepGroup = (PeptideGroupDocNode)peptideGroupDocNodes[i];
+                if (ReferenceEquals(nodePepGroup, nodePepGroupOrig))
+                    continue;
+                if (!ReferenceEquals(nodePepGroup.Id, nodePepGroupOrig.Id))
+                    return true;
+                var peptideDocNodes = nodePepGroup.Children;
+                var peptideDocNodesOrig = nodePepGroupOrig.Children;
+                if (peptideDocNodes.Count != peptideDocNodesOrig.Count)
+                    return true;
+                for (int j = 0; j < peptideDocNodes.Count; j++)
+                {
+                    var nodePep = (PeptideDocNode) peptideDocNodes[j];
+                    var nodePepOrig = (PeptideDocNode) peptideDocNodesOrig[j];
+                    if (ReferenceEquals(nodePep, nodePepOrig))
+                        continue;
+                    if (!ReferenceEquals(nodePep.Id, nodePepOrig.Id) ||
+                        !Equals(nodePep.GlobalStandardType, nodePepOrig.GlobalStandardType) ||
+                        // Need the new version, if the results have changed, or ratios will not be valid
+                        !ReferenceEquals(nodePep.Results, nodePepOrig.Results))
+                    {
+                        return true;
+                    }
+                    if (Equals(nodePep.GlobalStandardType, StandardType.GLOBAL_STANDARD) ||
+                        Equals(nodePep.GlobalStandardType, StandardType.SURROGATE_STANDARD))
+                    {
+                        if (!ReferenceEquals(nodePep, nodePepOrig))
+                        {
+                            return true;
+                        }
+                    }
+                }
+            }
+            return false;
+        }
+
+
+        /// <summary>
+        /// Returns true if the settings have changed in a way that might require
+        /// all of the results text in the SequenceTree to be updated.
+        /// </summary>
+        public bool IsGlobalRatioChange(SrmSettings other)
+        {
+            if (PeptideSettings.Quantification.SimpleRatios != other.PeptideSettings.Quantification.SimpleRatios)
+            {
+                return true;
+            }
+
+            if (_cachedPeptideStandards == null)
+            {
+                return other._cachedPeptideStandards != null;
+            }
+
+            if (other._cachedPeptideStandards == null)
+            {
+                return true;
+            }
+
+            foreach (var entry in _cachedPeptideStandards)
+            {
+                if (!other._cachedPeptideStandards.TryGetValue(entry.Key, out var otherValue))
+                {
+                    return true;
+                }
+
+                if (!Equals(entry.Value, otherValue))
+                {
+                    return true;
+                }
+            }
+
+            return false;
+        }
+
+        public bool HasGlobalStandardArea
+        {
+            get
+            {
+                if (HasResults && MeasuredResults.HasGlobalStandardArea)
+                {
+                    return true;
+                }
+                return _cachedPeptideStandards != null &&
+                       _cachedPeptideStandards.ContainsKey(PeptideDocNode.STANDARD_TYPE_GLOBAL);
+
+            }
+        }
+
+        public bool HasTicArea
+        {
+            get
+            {
+                if (!HasResults)
+                {
+                    // If we have no results yet then assume that the TIC would be available
+                    return true;
+                }
+
+                return MeasuredResults.GetMedianTicArea().HasValue;
+            }
+        }
+
+        public double? GetTicNormalizationDenominator(int replicateIndex, ChromFileInfoId fileId)
+        {
+            var fileInfo = MeasuredResults.Chromatograms[replicateIndex].GetFileInfo(fileId);
+            if (fileInfo == null || !fileInfo.TicArea.HasValue)
+            {
+                return null;
+            }
+
+            var medianTicArea = MeasuredResults.GetMedianTicArea();
+            if (!medianTicArea.HasValue)
+            {
+                return null;
+            }
+
+            return fileInfo.TicArea.Value / medianTicArea.Value;
+        }
+
+        public double CalcGlobalStandardArea(int resultsIndex, ChromFileInfo fileInfo)
+        {
+            if (fileInfo.ExplicitGlobalStandardArea.HasValue)
+            {
+                return fileInfo.ExplicitGlobalStandardArea.Value;
+            }
+            double globalStandardArea = 0;
+            var peptideStandards = GetPeptideStandards(StandardType.GLOBAL_STANDARD);
+            if (peptideStandards != null)
+            {
+                foreach (var nodeGroup in peptideStandards.SelectMany(nodePep => nodePep.PeptideDocNode.TransitionGroups))
+                {
+                    var chromInfos = nodeGroup.GetSafeChromInfo(resultsIndex);
+                    foreach (var groupChromInfo in chromInfos)
+                    {
+                        if (ReferenceEquals(fileInfo.FileId, groupChromInfo.FileId) &&
+                                groupChromInfo.OptimizationStep == 0 &&
+                                groupChromInfo.Area.HasValue)
+                            globalStandardArea += groupChromInfo.Area.Value;
+                    }
+                }
+            }
+            return globalStandardArea;
+        }
+
+        public bool LibrariesContainMeasurablePeptide(Peptide peptide, IList<Adduct> precursorCharges, ExplicitMods mods)
+        {
+            if (LibrariesContainMeasurablePeptide(peptide, IsotopeLabelType.light, precursorCharges, mods))
+                return true;
+
+            // If light version not found, try heavy
+            foreach (var labelType in GetHeavyLabelTypes(mods))
+            {
+                if (LibrariesContainMeasurablePeptide(peptide, labelType, precursorCharges, mods))
+                    return true;
+            }
+            return false;
+        }
+
+        private bool LibrariesContainMeasurablePeptide(Peptide peptide, IsotopeLabelType labelType,
+            IEnumerable<Adduct> precursorAdducts, ExplicitMods mods)
+        {
+            var key = GetModifiedSequence(peptide.Target, labelType, mods);
+            foreach (var precursorAdduct in precursorAdducts)
+            {
+                var adduct = peptide.IsCustomMolecule ? GetModifiedAdduct(precursorAdduct, peptide.CustomMolecule.UnlabeledFormula, labelType, mods) : precursorAdduct;
+                if (LibrariesContain(key, adduct))
+                {
+                    // Make sure the peptide for the found spectrum is measurable on
+                    // the current instrument.
+                    var precursorMass =  peptide.IsCustomMolecule ?
+                        peptide.CustomMolecule.MonoisotopicMass : // Label information is in the adduct
+                        GetPrecursorMass(labelType, peptide.Target, mods);
+                    if (IsMeasurable(precursorMass, adduct))
+                        return true;
+                }
+            }
+            return false;
+        }
+
+        private bool IsMeasurable(TypedMass precursorMass, Adduct adduct)
+        {
+            double precursorMz = SequenceMassCalc.GetMZ(precursorMass, adduct);
+            return TransitionSettings.IsMeasurablePrecursor(precursorMz);
+        }
+
+        public bool LibrariesContain(Target sequenceMod, Adduct charge)
+        {
+            return PeptideSettings.Libraries.Contains(new LibKey(sequenceMod, charge));
+        }
+
+        public bool LibrariesContainAny(Target sequence)
+        {
+            return PeptideSettings.Libraries.ContainsAny(sequence);
+        }
+
+        public bool TryGetLibInfo(Peptide peptide, Adduct adduct, ExplicitMods mods,
+            out IsotopeLabelType type, out SpectrumHeaderInfo libInfo)
+        {
+            if (peptide.IsCustomMolecule)
+            {
+                return TryGetLibInfoSmallMolecule(peptide, adduct, mods, out type, out libInfo);
+            }
+            var libraries = PeptideSettings.Libraries;
+            var sequence = peptide.Target;
+            if (sequence == null)
+            {
+                type = null;
+                libInfo = null;
+                return false;
+            }
+            foreach (var typedSequence in GetTypedSequences(sequence, mods, adduct))
+            {
+                var key = new LibKey(typedSequence.ModifiedSequence, typedSequence.Adduct);
+                if (libraries.TryGetLibInfo(key, out libInfo))
+                {
+                    type = typedSequence.LabelType;
+                    return true;
+                }
+            }
+            type = IsotopeLabelType.light;
+            libInfo = null;
+            return false;
+        }
+
+        private bool TryGetLibInfoSmallMolecule(Peptide peptide, Adduct adduct, ExplicitMods mods, out IsotopeLabelType type,
+            out SpectrumHeaderInfo libInfo)
+        {
+            // Try molecule with combinations of adduct+label
+            var libraries = PeptideSettings.Libraries;
+            var keybase = peptide.CustomMolecule.GetSmallMoleculeLibraryAttributes();
+            if (keybase != null)
+            {
+                var unlabeled = new Target(peptide.CustomMolecule.ChangeFormula(peptide.CustomMolecule.UnlabeledFormula));
+                foreach (var typedAdduct in GetTypedSequences(unlabeled, mods, adduct))
+                {
+                    var key = new LibKey(keybase, typedAdduct.Adduct);
+                    if (libraries.TryGetLibInfo(key, out libInfo))
+                    {
+                        type = typedAdduct.LabelType;
+                        return true;
+                    }
+                }
+            }
+            type = null;
+            libInfo = null;
+            return false;
+        }
+
+        public bool TryLoadSpectrum(Target sequence, Adduct adduct, ExplicitMods mods,
+            out IsotopeLabelType type, out SpectrumPeaksInfo spectrum)
+        {
+            var libraries = PeptideSettings.Libraries;
+            foreach (var typedSequence in GetTypedSequences(sequence, mods, adduct))
+            {
+                var key = new LibKey(typedSequence.ModifiedSequence, typedSequence.Adduct);
+                if (libraries.TryLoadSpectrum(key, out spectrum))
+                {
+                    type = typedSequence.LabelType;
+                    return true;
+                }
+            }
+
+            type = IsotopeLabelType.light;
+            spectrum = null;
+            return false;
+        }
+
+        /// <summary>
+        /// Get ion mobility for the charged peptide from ion mobility library, or,
+        /// failing that, from the provided spectral library if it has ion mobility values.
+        /// If no ion mobility info is available, returns a new zero'd out ion mobility.
+        /// </summary>
+        public IonMobilityFilter GetIonMobilityFilter(PeptideDocNode nodePep,
+            TransitionGroupDocNode nodeGroup,
+            TransitionDocNode nodeTran,
+            LibraryIonMobilityInfo libraryIonMobilityInfo,
+            IIonMobilityFunctionsProvider instrumentInfo, // For converting CCS to IM if needed, or mz to IM for Waters SONAR
+            double ionMobilityMax)
+        {
+            if (instrumentInfo != null && instrumentInfo.IsWatersSonarData)
+            {
+                // Waters SONAR uses the ion mobility hardware to filter on precursor mz bands, and emits data that claims to be IM but is really bin numbers
+                // So here we map the mz filter to a fictional IM filter.
+                return GetSonarMzIonMobilityFilter(nodeGroup.PrecursorMz, TransitionSettings.FullScan.GetPrecursorFilterWindow(nodeGroup.PrecursorMz), 
+                    instrumentInfo);
+            }
+            if (nodeGroup.ExplicitValues.CollisionalCrossSectionSqA.HasValue && instrumentInfo != null && instrumentInfo.ProvidesCollisionalCrossSectionConverter)
+            {
+                // Use the explicitly specified CCS value if provided, and if we know how to convert to IM
+                var im = instrumentInfo.IonMobilityFromCCS(nodeGroup.ExplicitValues.CollisionalCrossSectionSqA.Value,
+                    nodeGroup.PrecursorMz, nodeGroup.TransitionGroup.PrecursorCharge, nodeGroup.Peptide);
+                var imAndCCS = IonMobilityAndCCS.GetIonMobilityAndCCS(im,
+                    nodeGroup.ExplicitValues.CollisionalCrossSectionSqA,ExplicitTransitionValues.Get(nodeTran).IonMobilityHighEnergyOffset ?? 0);
+                if (imAndCCS.IonMobility.Mobility.HasValue) // Did CCS conversion succeed?
+                {
+                    // Now get the window width
+                    var windowIM = TransitionSettings.IonMobilityFiltering.FilterWindowWidthCalculator.WidthAt(imAndCCS.IonMobility.Mobility.Value, ionMobilityMax);
+                    return IonMobilityFilter.GetIonMobilityFilter(imAndCCS, windowIM);
+                }
+            }
+            if (nodeGroup.ExplicitValues.IonMobility.HasValue)
+            {
+                // Use the explicitly specified IM value if no CCS provided, or if CCS=>IM conversion failed
+                var imAndCCS = IonMobilityAndCCS.GetIonMobilityAndCCS(IonMobilityValue.GetIonMobilityValue(nodeGroup.ExplicitValues.IonMobility, nodeGroup.ExplicitValues.IonMobilityUnits),
+                    nodeGroup.ExplicitValues.CollisionalCrossSectionSqA,
+                    ExplicitTransitionValues.Get(nodeTran).IonMobilityHighEnergyOffset ?? 0);
+                if (!nodeGroup.ExplicitValues.CollisionalCrossSectionSqA.HasValue && // Retain original CCS if CCS=>IM failed
+                    instrumentInfo != null && instrumentInfo.ProvidesCollisionalCrossSectionConverter)
+                {
+                    // Try to get a CCS value for this explicitly stated IM value - useful in reports
+                    var ccs = instrumentInfo.CCSFromIonMobility(imAndCCS.IonMobility, nodeGroup.PrecursorMz, nodeGroup.TransitionGroup.PrecursorCharge, nodeGroup.Peptide);
+                    imAndCCS = imAndCCS.ChangeCollisionalCrossSection(ccs);
+                }
+                // Now get the window width
+                var windowIM = TransitionSettings.IonMobilityFiltering.FilterWindowWidthCalculator.WidthAt(imAndCCS.IonMobility.Mobility.Value, ionMobilityMax);
+                return IonMobilityFilter.GetIonMobilityFilter(imAndCCS, windowIM);
+            }
+            // Use library values
+            return GetIonMobilityHelper(nodePep, nodeGroup,
+                instrumentInfo,
+                libraryIonMobilityInfo, ionMobilityMax);
+        }
+
+        /// <summary>
+        /// Waters SONAR mode uses the ion mobility hardware to filter on precursor mz, and reports the data as if it was drift time information.
+        /// So for convenience map the mz extraction window to an ion mobility filter window.
+        /// </summary>
+        public static IonMobilityFilter GetSonarMzIonMobilityFilter(double mz, double windowMz, IIonMobilityFunctionsProvider instrumentInfo)
+        {
+            var binRange = instrumentInfo.SonarMzToBinRange(mz, windowMz / 2); // Convert to SONAR bin range
+            return IonMobilityFilter.GetIonMobilityFilter( IonMobilityAndCCS.GetIonMobilityAndCCS(0.5 * (binRange.Item1 + binRange.Item2),
+                    eIonMobilityUnits.waters_sonar, null, null),
+                (binRange.Item2 - binRange.Item1) + IonMobilityFilter.DoubleToIntEpsilon); // Add a tiny bit to window size to account for double->int rounding in center value
+        }
+
+        /// <summary>
+        /// Made public for testing purposes only: exercises library but doesn't handle explicitly set drift times.
+        /// Use GetIonMobility() instead.
+        /// </summary>
+        public IonMobilityFilter GetIonMobilityHelper(PeptideDocNode nodePep, TransitionGroupDocNode nodeGroup,
+            IIonMobilityFunctionsProvider ionMobilityFunctionsProvider,
+            LibraryIonMobilityInfo libraryIonMobilityInfo,
+            double ionMobilityMax)
+        {
+            IonMobilityFilter result = null;
+            foreach (var typedSequence in GetTypedSequences(nodePep.Target, nodePep.ExplicitMods, nodeGroup.PrecursorAdduct))
+            {
+                var chargedPeptide = new LibKey(typedSequence.ModifiedSequence, typedSequence.Adduct); // N.B. this may actually be a small molecule
+
+                // Try for a ion mobility library value (.imsdb file)
+                result = TransitionSettings.IonMobilityFiltering.GetIonMobilityFilter(chargedPeptide, nodeGroup.PrecursorMz,  ionMobilityFunctionsProvider, ionMobilityMax);
+                if (result != null && result.HasIonMobilityValue)
+                    break;
+
+                // Try other sources - BiblioSpec, Chromatogram libraries etc
+                if (libraryIonMobilityInfo != null)
+                {
+                    var imAndCCS = libraryIonMobilityInfo.GetLibraryMeasuredIonMobilityAndCCS(chargedPeptide, nodeGroup.PrecursorMz, ionMobilityFunctionsProvider);
+                    if (imAndCCS.IonMobility.HasValue && TransitionSettings.IonMobilityFiltering.UseSpectralLibraryIonMobilityValues)
+                    {
+                        var ionMobilityWindow = TransitionSettings.IonMobilityFiltering.FilterWindowWidthCalculator.WidthAt(imAndCCS.IonMobility.Mobility.Value, ionMobilityMax);
+                        result = IonMobilityFilter.GetIonMobilityFilter(imAndCCS, ionMobilityWindow);
+                        break;
+                    }
+                }
+            }
+
+            if (result != null && result.HasIonMobilityValue && 
+                !result.CollisionalCrossSectionSqA.HasValue &&
+                ionMobilityFunctionsProvider != null && ionMobilityFunctionsProvider.ProvidesCollisionalCrossSectionConverter)
+            {
+                // Try to get a CCS value for this IM value - useful in reports
+                var ccs = ionMobilityFunctionsProvider.CCSFromIonMobility(result.IonMobility, nodeGroup.PrecursorMz, nodeGroup.TransitionGroup.PrecursorCharge, nodeGroup.Peptide);
+                result = result.ChangeCollisionCrossSection(ccs);
+            }
+            return result ?? IonMobilityFilter.EMPTY;
+        }
+
+        public bool TryGetRetentionTimes(Target sequence, Adduct adduct, ExplicitMods mods, MsDataFileUri filePath,
+            out IsotopeLabelType type, out double[] retentionTimes)
+        {
+            var libraries = PeptideSettings.Libraries;
+            foreach (var typedSequence in GetTypedSequences(sequence, mods, adduct))
+            {
+                var key = new LibKey(typedSequence.ModifiedSequence, typedSequence.Adduct);
+                if (libraries.TryGetRetentionTimes(key, filePath, out retentionTimes))
+                {
+                    type = typedSequence.LabelType;
+                    return true;
+                }
+            }
+
+            type = IsotopeLabelType.light;
+            retentionTimes = null;
+            return false;
+        }
+
+        public double[] GetBestRetentionTimes(PeptideDocNode nodePep, MsDataFileUri filePath)
+        {
+            var lookupSequence = nodePep.SourceUnmodifiedTarget;
+            var lookupMods = nodePep.SourceExplicitMods;
+            if (filePath != null)
+            {
+                var times = GetRetentionTimes(filePath, lookupSequence, lookupMods);
+                if (times.Length > 0)
+                    return times;
+                times = GetAllRetentionTimes(filePath, lookupSequence, lookupMods);
+                if (times.Length > 0)
+                    return times;
+            }
+            return GetUnalignedRetentionTimes(lookupSequence, lookupMods);
+        }
+
+        /// <summary>
+        /// If any library has specified explicit peak boundaries for the peptide, then
+        /// return a tuple of peakStartTime, peakEndTime.
+        /// This method just returns the first peak boundary in any library.
+        /// In theory, a library should only have one peak boundary for any peptide.
+        /// </summary>
+        public ExplicitPeakBounds GetExplicitPeakBounds(PeptideDocNode nodePep, MsDataFileUri filePath)
+        {
+            if (nodePep == null)
+            {
+                return null;
+            }
+
+            IEnumerable<Target> modifiedSequences = GetTypedSequences(
+                nodePep.SourceUnmodifiedTarget, nodePep.SourceExplicitMods,
+                Adduct.EMPTY, true).Select(typedSequence => typedSequence.ModifiedSequence);
+            foreach (var library in PeptideSettings.Libraries.Libraries)
+            {
+                if (library == null || library.UseExplicitPeakBounds == ExplicitPeakBoundsOption.@false)
+                {
+                    continue;
+                }
+
+                // ReSharper disable PossibleMultipleEnumeration
+                // Do not worry about multiple enumerations of modifiedSequences. Most libraries do not have 
+                // any explicit peak boundaries, so modifiedSequences gets enumerated zero times.
+                var peakBoundaries = library.GetExplicitPeakBounds(filePath, modifiedSequences);
+
+                if (peakBoundaries != null)
+                {
+                    if (peakBoundaries.IsEmpty)
+                    {
+                        if (library.UseExplicitPeakBounds == ExplicitPeakBoundsOption.when_missing_detect)
+                        {
+                            return null;
+                        }
+
+                        if (library.UseExplicitPeakBounds == ExplicitPeakBoundsOption.when_missing_impute)
+                        {
+                            return GetImputedPeakBounds(filePath, modifiedSequences, library);
+                        }
+                    }
+                    return peakBoundaries;
+                }
+                // ReSharper restore PossibleMultipleEnumeration
+            }
+            return null;
+        }
+
+        private ExplicitPeakBounds GetImputedPeakBounds(MsDataFileUri filePath, IEnumerable<Target> targets, Library library)
+        {
+            foreach (var entry in library.GetAllExplicitPeakBounds(targets).OrderBy(bounds => bounds.Value.Score))
+            {
+                
+                var alignmentIndexes = DocumentRetentionTimes.GetRetentionTimeAlignmentIndexes(filePath.GetFileNameWithoutExtension());
+                var regressionFunction = DocumentRetentionTimes.GetMappingFunction(filePath.GetFileNameWithoutExtension(),
+                    entry.Key, 3);
+                if (regressionFunction == null)
+                {
+                    continue;
+                }
+                var exemplaryBounds = entry.Value;
+                var alignedTime = regressionFunction.GetY((exemplaryBounds.StartTime + exemplaryBounds.EndTime) / 2);
+                var halfWidth = (exemplaryBounds.EndTime - exemplaryBounds.StartTime) / 2;
+                return new ExplicitPeakBounds(alignedTime - halfWidth, alignedTime + halfWidth, double.MaxValue);
+            }
+
+            return null;
+        }
+
+        public double[] GetRetentionTimes(string filePath, Target peptideSequence, ExplicitMods explicitMods,
+            RetentionTimeAlignmentIndex alignmentIndex = null)
+        {
+            return GetRetentionTimes(MsDataFileUri.Parse(filePath), peptideSequence, explicitMods, alignmentIndex);
+        }
+
+        public double[] GetRetentionTimes(MsDataFileUri filePath, Target peptideSequence, ExplicitMods explicitMods,
+            RetentionTimeAlignmentIndex alignmentIndex = null)
+        {
+            string basename = filePath.GetFileNameWithoutExtension();
+            var source = DocumentRetentionTimes.RetentionTimeSources.Find(basename);
+            if (source == null)
+            {
+                return new double[0];
+            }
+            var library = PeptideSettings.Libraries.GetLibrary(source.Library);
+            if (library == null)
+            {
+                return new double[0];
+            }
+            var modifiedSequences = GetTypedSequences(peptideSequence, explicitMods, Adduct.EMPTY, true)
+                .Select(typedSequence => typedSequence.ModifiedSequence);
+
+            int? index = (alignmentIndex != null ? alignmentIndex.FileIndex : null);
+
+            var times = library.GetRetentionTimesWithSequences(source.Name, modifiedSequences, ref index).ToArray();
+
+            if (alignmentIndex != null)
+                alignmentIndex.FileIndex = index;
+            return times;
+        }
+
+        public double[] GetAlignedRetentionTimes(MsDataFileUri filePath, Target peptideSequence, ExplicitMods explicitMods)
+        {
+            return GetAlignedRetentionTimes(DocumentRetentionTimes.GetRetentionTimeAlignmentIndexes(filePath.GetFileNameWithoutExtension()), peptideSequence, explicitMods);
+        }
+
+        public double[] GetAlignedRetentionTimes(RetentionTimeAlignmentIndexes retentionTimeAlignmentIndexes, Target peptideSequence, ExplicitMods explicitMods)
+        {
+            if (retentionTimeAlignmentIndexes == null)
+            {
+                return Array.Empty<double>();
+            }
+            var times = new List<double>();
+            foreach (var alignmentIndex in retentionTimeAlignmentIndexes)
+            {
+                var unalignedTimes = GetRetentionTimes(MsDataFileUri.Parse(alignmentIndex.Name), peptideSequence, explicitMods, alignmentIndex);
+                foreach (var unalignedTime in unalignedTimes)
+                {
+                    var alignedTime = alignmentIndex.Alignment.GetY(unalignedTime);
+                    times.Add(alignedTime);
+                }
+            }
+            return times.ToArray();
+        }
+
+        public double[] GetUnalignedRetentionTimes(Target peptideSequence, ExplicitMods explicitMods)
+        {
+            var times = new List<double>();
+            var modifiedSequences = GetTypedSequences(peptideSequence, explicitMods, Adduct.EMPTY, true)
+                .Select(typedSequence => typedSequence.ModifiedSequence).ToArray();
+            foreach (var library in PeptideSettings.Libraries.Libraries)
+            {
+                if (null == library)
+                {
+                    continue;
+                }
+                foreach (var source in library.ListRetentionTimeSources())
+                {
+                    int? index = null;
+                    times.AddRange(library.GetRetentionTimesWithSequences(source.Name, modifiedSequences, ref index));
+                }
+            }
+            return times.ToArray();
+        }
+
+        public double[] GetRetentionTimesNotAlignedTo(MsDataFileUri fileNotAlignedTo, Target peptideSequence,
+            ExplicitMods explicitMods, SignedMz[] precursorMzs)
+        {
+            var times = new List<double>();
+            string basename = fileNotAlignedTo.GetFileNameWithoutExtension();
+            HashSet<string> alignedNames = new HashSet<string>();
+            var retentionTimeIndexes = DocumentRetentionTimes.GetRetentionTimeAlignmentIndexes(basename);
+            if (retentionTimeIndexes != null)
+            {
+                alignedNames.UnionWith(retentionTimeIndexes.Select(f => f.Name));
+            }
+
+            var modifiedSequences = GetTypedSequences(peptideSequence, explicitMods, Adduct.EMPTY, true)
+                .Select(typedSequence => typedSequence.ModifiedSequence).ToArray();
+
+            foreach (var library in PeptideSettings.Libraries.Libraries.Where(library => library != null))
+            {
+                if (library is MidasLibrary)
+                {
+                    foreach (var midasSpectra in precursorMzs.Select(precursorMz => GetMidasSpectra(precursorMz.Value)))
+                    {
+                        times.AddRange(midasSpectra.Where(spectrum => spectrum.RetentionTime.HasValue && !Equals(spectrum.FileName, fileNotAlignedTo.GetFileName()))
+                            .Select(spectrum => spectrum.RetentionTime.GetValueOrDefault()));
+                    }
+                }
+                else
+                {
+                    foreach (var source in library.ListRetentionTimeSources())
+                    {
+                        if (MeasuredResults.IsBaseNameMatch(source.Name, basename) || alignedNames.Contains(source.Name))
+                        {
+                            continue;
+                        }
+                        int? indexIgnore = null;
+                        times.AddRange(library.GetRetentionTimesWithSequences(source.Name, modifiedSequences, ref indexIgnore));
+                    }
+                }
+            }
+            return times.ToArray();
+        }
+
+        public double[] GetAllRetentionTimes(string filePath, Target peptideSequence, ExplicitMods explicitMods)
+        {
+            return GetAllRetentionTimes(MsDataFileUri.Parse(filePath), peptideSequence, explicitMods);
+        }
+
+        public double[] GetAllRetentionTimes(MsDataFileUri filePath, Target peptideSequence, ExplicitMods explicitMods)
+        {
+            var times = new List<double>();
+            times.AddRange(GetRetentionTimes(filePath, peptideSequence, explicitMods));
+            times.AddRange(GetAlignedRetentionTimes(filePath, peptideSequence, explicitMods));
+            return times.ToArray();
+        }
+
+        private IEnumerable<TypedSequence> GetTypedSequences(Target sequence, ExplicitMods mods, Adduct adduct, bool assumeProteomicWhenEmpty = false)
+        {
+            if (mods != null && mods.HasCrosslinks)
+            {
+                yield return new TypedSequence(GetCrosslinkModifiedSequence(sequence, IsotopeLabelType.light, mods), IsotopeLabelType.light, adduct);
+
+                foreach (var labelTypeHeavy in GetHeavyLabelTypes(mods))
+                {
+                    yield return new TypedSequence(GetCrosslinkModifiedSequence(sequence, labelTypeHeavy, mods), labelTypeHeavy, adduct);
+                }
+            }
+            else if (adduct.IsProteomic || (assumeProteomicWhenEmpty && adduct.IsEmpty))
+            {
+                var labelType = IsotopeLabelType.light;
+                var modifiedSequence = GetModifiedSequence(sequence, labelType, mods);
+                yield return new TypedSequence(modifiedSequence, labelType, adduct);
+
+                foreach (var labelTypeHeavy in GetHeavyLabelTypes(mods))
+                {
+                    modifiedSequence = GetModifiedSequence(sequence, labelTypeHeavy, mods);
+                    yield return new TypedSequence(modifiedSequence, labelTypeHeavy, adduct);
+                }
+            }
+            else
+            {
+                if (adduct.IsEmpty)
+                {
+                    // Caller is going to ignore charge state for search purposes, and since adduct is where we store labels info there's nothing to do here
+                    yield return new TypedSequence(sequence, IsotopeLabelType.light, adduct);
+                    yield break;                    
+                }
+
+                // Small molecules express labels in the adduct
+                var labelType = IsotopeLabelType.light;
+                var formula = sequence.Molecule.UnlabeledFormula;
+                var modifiedAdduct = GetModifiedAdduct(adduct, formula, labelType, mods);
+                yield return new TypedSequence(sequence, labelType, modifiedAdduct);
+
+                foreach (var labelTypeHeavy in GetHeavyLabelTypes(mods))
+                {
+                    modifiedAdduct = GetModifiedAdduct(adduct, formula, labelTypeHeavy, mods);
+                    yield return new TypedSequence(sequence, labelTypeHeavy, modifiedAdduct);
+                }
+            }
+        }
+
+        private struct TypedSequence
+        {
+            public TypedSequence(Target modifiedSequence, IsotopeLabelType labelType, Adduct adduct)
+                : this()
+            {
+                ModifiedSequence = modifiedSequence;
+                LabelType = labelType;
+                Adduct = adduct;
+            }
+
+            public Target ModifiedSequence { get; private set; }
+            public IsotopeLabelType LabelType { get; private set; }
+            public Adduct Adduct { get; private set; } // Small molecules express labels in the adduct rather than the formula
+        }
+
+        public LibraryRetentionTimes GetRetentionTimes(MsDataFileUri filePath)
+        {
+            var libraries = PeptideSettings.Libraries;
+            LibraryRetentionTimes retentionTimes;
+            if (libraries.TryGetRetentionTimes(filePath, out retentionTimes))
+                return retentionTimes;
+            return null;
+        }
+
+        public LibraryRetentionTimes GetRetentionTimes(string name)
+        {
+            return GetRetentionTimes(new MsDataFilePath(name));
+        }
+
+        public LibraryIonMobilityInfo GetIonMobilities(LibKey[] targetIons, MsDataFileUri filePath)
+        {
+            // Look in ion mobility library (.imsdb) if available, then fill gaps with spectral libs if requested
+            var imFiltering = TransitionSettings.IonMobilityFiltering;
+            if (imFiltering != null)
+            {
+                var dict = new Dictionary<LibKey, IonMobilityAndCCS[]>();
+                if (imFiltering.IonMobilityLibrary != null && !imFiltering.IonMobilityLibrary.IsNone)
+                {
+                    foreach (var ion in targetIons)
+                    {
+                        var ims = imFiltering.GetIonMobilityInfoFromLibrary(ion);
+                        if (ims != null && !dict.ContainsKey(ion)) // Beware precursors appearing more than once in document
+                        {
+                            dict.Add(ion, ims.ToArray());
+                        }
+                    }
+                }
+                if (dict.Count < targetIons.Length && imFiltering.UseSpectralLibraryIonMobilityValues)
+                {
+                    var libraries = PeptideSettings.Libraries;
+                    if (libraries.TryGetSpectralLibraryIonMobilities(targetIons, filePath, out var ionMobilities) && ionMobilities != null)
+                    {
+                        var map = LibKeyMap<IonMobilityAndCCS[]>.FromDictionary(dict);
+                        foreach (var im in ionMobilities.GetIonMobilityDict().Where(item => 
+                            !map.TryGetValue(item.Key, out _)))
+                        {
+                            dict.Add(im.Key, im.Value);
+                        }
+                    }
+                }
+
+                return dict.Count > 0
+                    ? new LibraryIonMobilityInfo(filePath?.GetFilePath(), true, dict)
+                    : LibraryIonMobilityInfo.EMPTY;
+            }
+            return null;
+        }
+
+        /// <summary>
+        /// Returns the times at which a peptide was found in a particular file.
+        /// </summary>
+        public double[] GetRetentionTimes(LibraryRetentionTimes retentionTimes, Target sequence, ExplicitMods mods, Adduct adduct)
+        {
+            return (from typedSequence in GetTypedSequences(sequence, mods, adduct)
+                    from time in retentionTimes.GetRetentionTimes(typedSequence.ModifiedSequence)
+                    select time)
+                .ToArray();
+        }
+
+        /// <summary>
+        /// Loads a list of all non-redundant spectra found in all loaded libraries 
+        /// matching the criteria passed in.
+        /// </summary>
+        /// <param name="sequence"> The sequence to match. </param>
+        /// <param name="charge"> The charge to match. </param>
+        /// <param name="mods"> The modifications to match. </param>
+        /// <returns> Returns a list of the matching spectra. </returns>
+        public IEnumerable<SpectrumInfoLibrary> GetBestSpectra(Target sequence, Adduct charge, ExplicitMods mods)
+        {
+            var libraries = PeptideSettings.Libraries;
+            return from typedSequence in GetTypedSequences(sequence, mods, charge)
+                   let key = typedSequence.ModifiedSequence.GetLibKey(typedSequence.Adduct)
+                   from spectrumInfo in libraries.GetSpectra(key, typedSequence.LabelType, true)
+                   select spectrumInfo;
+        }
+
+        public IEnumerable<SpectrumInfoLibrary> GetMidasSpectra(double precursorMz)
+        {
+            return PeptideSettings.Libraries.MidasLibraries.SelectMany(
+                lib => lib.GetSpectra(new LibKey(precursorMz), IsotopeLabelType.light, LibraryRedundancy.all));
+        }
+
+        /// <summary>
+        /// Loads a list of all the spectra found in all loaded libraries 
+        /// matching the criteria passed in.
+        /// </summary>
+        /// <param name="peptide"> Supplies info on molecule to match. </param>
+        /// <param name="sequence"> The sequence to match. </param>
+        /// <param name="adduct"> The charge to match. </param>
+        /// <param name="labelType">The primary label type to match</param>
+        /// <param name="mods"> The modifications to match. </param>
+        /// <returns> Returns a list of the matching spectra. </returns>
+        public IEnumerable<SpectrumInfoLibrary> GetRedundantSpectra(Peptide peptide, Target sequence, Adduct adduct, IsotopeLabelType labelType,
+                                                       ExplicitMods mods)
+        {
+            LibKey libKey;
+            if (!peptide.IsCustomMolecule)
+            {
+                var sequenceMod = GetModifiedSequence(sequence, labelType, mods);
+                libKey = new LibKey(sequenceMod, adduct);
+            }
+            else
+            {
+                // For small molecules, label is in the adduct
+                libKey = new LibKey(peptide.CustomMolecule.PrimaryEquivalenceKey, GetModifiedAdduct(adduct, peptide.CustomMolecule.UnlabeledFormula, labelType, mods)); // TODO that should be a formula
+            }
+            return PeptideSettings.Libraries.GetSpectra(libKey, labelType, false);
+        }
+
+        private IEnumerable<IsotopeLabelType> GetHeavyLabelTypes(ExplicitMods mods)
+        {
+            foreach (var typedMods in PeptideSettings.Modifications.GetHeavyModifications())
+            {
+                IsotopeLabelType labelType = typedMods.LabelType;
+                if (HasPrecursorCalc(labelType, mods))
+                    yield return labelType;
+            }
+        }
+
+        #region Implementation of IPeptideFilter
+
+        public bool Accept(SrmSettings settings, Peptide peptide, ExplicitMods explicitMods, out bool allowVariableMods)
+        {
+            return Accept(settings,
+                          peptide,
+                          explicitMods,
+                          peptide.IsCustomMolecule ? TransitionSettings.Filter.SmallMoleculePrecursorAdducts : TransitionSettings.Filter.PeptidePrecursorCharges,
+                          PeptideFilterType.fasta,
+                          out allowVariableMods);
+        }
+
+        /// <summary>
+        /// Returns true if a peptide sequence would yield any usable <see cref="PeptideDocNode"/>
+        /// elements with the current filter settings, taking into account variable modifications.
+        /// </summary>
+        public bool Accept(string peptideSequence, int missedCleavages)
+        {
+            var peptide = new Peptide(null, peptideSequence, null, null, missedCleavages);
+            var enumDocNodes = peptide.CreateDocNodes(this, this);
+            return enumDocNodes.Any();
+        }
+
+        public bool Accept(string peptideSequence)
+        {
+            int missedCleavages = PeptideSettings.Enzyme.CountCleavagePoints(peptideSequence);
+            return missedCleavages <= PeptideSettings.DigestSettings.MaxMissedCleavages
+                   && Accept(peptideSequence, missedCleavages);
+        }
+
+        /// <summary>
+        /// This version of Accept is used to select transition groups after the peptide
+        /// itself has already been screened.  For this reason, it only applies library
+        /// filtering.
+        /// </summary>
+        public bool Accept(SrmSettings settings, Peptide peptide, ExplicitMods mods, Adduct charge)
+        {
+            return Accept(settings, peptide, mods, new[] { charge }, PeptideFilterType.library, out _);
+        }
+
+        private enum PeptideFilterType
+        {
+            full,   // Filter all peptides with both filter and library settings
+            fasta,  // Apply filter settings only to peptides with an associated FASTA sequence
+            library // Only filter with library settings
+        }
+
+        private bool Accept(SrmSettings settings,
+                            Peptide peptide,
+                            ExplicitMods mods,
+                            IList<Adduct> precursorCharges,
+                            PeptideFilterType filterType,
+                            out bool allowVariableMods)
+        {
+            // Assume variable modifications are not allowed until proven otherwise
+            allowVariableMods = false;
+            // Only filter user specified peptides based on the heuristic
+            // filter when explicitly requested.
+            bool useFilter = filterType == PeptideFilterType.full;
+            if (filterType == PeptideFilterType.fasta)
+                useFilter = peptide.Begin.HasValue;
+
+            var libraries = PeptideSettings.Libraries;
+            if (!libraries.HasLibraries || libraries.Pick == PeptidePick.filter)
+            {
+                if (!useFilter)
+                {
+                    allowVariableMods = true;
+                    return true;
+                }
+                return PeptideSettings.Filter.Accept(settings, peptide, mods, out allowVariableMods);
+            }
+
+            // Check if the peptide is in the library for one of the
+            // acceptable precursor charges.
+            bool inLibrary = false;
+            // If the libraries are not fully loaded, then act like nothing
+            // could be found in the libraries.  This will be corrected when
+            // the libraries are loaded.
+            if (libraries.IsLoaded && 
+                // Only check the library, if this is a custom molecule or a peptide that already has
+                // a variable modification, or the library contains some form of the peptide.
+                // This is a performance improvement over checking every variable modification
+                // of a peptide when it is not even in the library.
+                (peptide.IsCustomMolecule || (mods != null && (mods.IsVariableStaticMods || mods.HasCrosslinks)) || LibrariesContainAny(peptide.Target)))
+            {
+                // Only allow variable modifications, if the peptide has no modifications
+                // or already checking variable modifications, and there is reason to check
+                // the library.  Failing to do this check profiled as a performance bottleneck.
+                allowVariableMods = mods == null || mods.IsVariableStaticMods;
+
+                inLibrary = LibrariesContainMeasurablePeptide(peptide, precursorCharges, mods);
+            }
+
+            switch (libraries.Pick)
+            {
+                case PeptidePick.library:
+                    return inLibrary;
+                case PeptidePick.both:
+                    return inLibrary && (!useFilter || PeptideSettings.Filter.Accept(settings, peptide, mods, out allowVariableMods));
+                default:
+                    return inLibrary || (!useFilter || PeptideSettings.Filter.Accept(settings, peptide, mods, out allowVariableMods));
+            }
+        }
+
+        public int? MaxVariableMods
+        {
+            get { return PeptideSettings.Modifications.MaxVariableMods; }
+        }
+
+        #endregion
+
+        public void UpdateLists(string documentFilePath)
+        {
+            Settings defSet = Settings.Default;
+
+            // Make sure all settings are contained in the appropriate lists.
+            // CONSIDER: Simple List.Contains() checks mean that values with the same name
+            //           but differing values will be overwritten.
+            if (!defSet.EnzymeList.Contains(PeptideSettings.Enzyme))
+                defSet.EnzymeList.SetValue(PeptideSettings.Enzyme);
+            // Extra null checks to avoid ReSharper warnings.
+            if (PeptideSettings.Prediction != null)
+            {
+                if (PeptideSettings.Prediction.RetentionTime != null)
+                {
+                    if (!defSet.RetentionTimeList.Contains(PeptideSettings.Prediction.RetentionTime))
+                        defSet.RetentionTimeList.SetValue(PeptideSettings.Prediction.RetentionTime);
+                    if (!defSet.RTScoreCalculatorList.Contains(PeptideSettings.Prediction.RetentionTime.Calculator))
+                        defSet.RTScoreCalculatorList.SetValue(PeptideSettings.Prediction.RetentionTime.Calculator);
+                }
+            }
+            if (PeptideSettings.Filter != null)
+            {
+                foreach (PeptideExcludeRegex exclude in PeptideSettings.Filter.Exclusions)
+                {
+                    if (!defSet.PeptideExcludeList.Contains(exclude))
+                        defSet.PeptideExcludeList.SetValue(exclude);
+                }
+            }
+            // First remove all old document local specs.
+            defSet.SpectralLibraryList.RemoveDocumentLocalLibraries();
+            // Then add any specs belonging to this document.
+            if (PeptideSettings.Libraries.HasLibraries)
+            {
+                foreach (LibrarySpec librarySpec in PeptideSettings.Libraries.LibrarySpecs)
+                {
+                    if (librarySpec != null && !defSet.SpectralLibraryList.Contains(librarySpec))
+                        defSet.SpectralLibraryList.SetValue(librarySpec);
+                }
+            }
+
+            // If this document has a document library, add it to the specs list
+            if (PeptideSettings.Libraries.HasDocumentLibrary)
+            {
+                string outputPath = Path.ChangeExtension(documentFilePath, BiblioSpecLiteSpec.EXT);
+                if (File.Exists(outputPath))
+                {
+                    string docFileName = Path.GetFileNameWithoutExtension(documentFilePath);
+                    var documentLibSpec = new BiblioSpecLiteSpec(docFileName, outputPath);
+                    if (!defSet.SpectralLibraryList.Contains(documentLibSpec))
+                    {
+                        defSet.SpectralLibraryList.Add(documentLibSpec.ChangeDocumentLibrary(true));
+                    }
+                }
+            }
+
+            if (PeptideSettings.Integration.PeakScoringModel != null &&
+                !Equals(PeptideSettings.Integration.PeakScoringModel.Name, LegacyScoringModel.DEFAULT_NAME))
+            {
+                defSet.PeakScoringModelList.Add(PeptideSettings.Integration.PeakScoringModel);
+            }
+
+            UpdateDefaultModifications(true, true);
+            if (TransitionSettings.Prediction != null)
+            {
+                TransitionPrediction prediction = TransitionSettings.Prediction;
+                if (!defSet.CollisionEnergyList.Contains(prediction.CollisionEnergy))
+                    defSet.CollisionEnergyList.SetValue(prediction.CollisionEnergy);
+                if (prediction.DeclusteringPotential != null &&
+                        !defSet.DeclusterPotentialList.Contains(prediction.DeclusteringPotential))
+                    defSet.DeclusterPotentialList.SetValue(prediction.DeclusteringPotential);
+                if (prediction.CompensationVoltage != null &&
+                        !defSet.CompensationVoltageList.Contains(prediction.CompensationVoltage))
+                    defSet.CompensationVoltageList.SetValue(prediction.CompensationVoltage);
+                if (!Equals(prediction.OptimizedLibrary, OptimizationLibrary.NONE) &&
+                        Equals(defSet.GetOptimizationLibraryByName(prediction.OptimizedLibrary.Name), OptimizationLibrary.NONE))
+                    defSet.OptimizationLibraryList.SetValue(prediction.OptimizedLibrary);
+            }
+            if (TransitionSettings.Filter != null)
+            {
+                foreach (var measuredIon in TransitionSettings.Filter.MeasuredIons)
+                {
+                    if (!defSet.MeasuredIonList.Contains(measuredIon))
+                        defSet.MeasuredIonList.SetValue(measuredIon);
+                }
+            }
+            if (TransitionSettings.IonMobilityFiltering != null)
+            {
+                if (TransitionSettings.IonMobilityFiltering.IonMobilityLibrary != null &&
+                    !defSet.IonMobilityLibraryList.Contains(TransitionSettings.IonMobilityFiltering.IonMobilityLibrary))
+                {
+                    defSet.IonMobilityLibraryList.SetValue(TransitionSettings.IonMobilityFiltering.IonMobilityLibrary);
+                }
+            }
+
+            if (TransitionSettings.FullScan.IsotopeEnrichments != null)
+            {
+                if (!defSet.IsotopeEnrichmentsList.Contains(TransitionSettings.FullScan.IsotopeEnrichments))
+                {
+                    defSet.IsotopeEnrichmentsList.SetValue(TransitionSettings.FullScan.IsotopeEnrichments);
+                }
+            }
+            if (TransitionSettings.FullScan.IsolationScheme != null)
+            {
+                if (!defSet.IsolationSchemeList.Contains(TransitionSettings.FullScan.IsolationScheme))
+                {
+                    defSet.IsolationSchemeList.SetValue(TransitionSettings.FullScan.IsolationScheme);
+                }
+            }
+            foreach (var annotationDef in DataSettings.AnnotationDefs)
+            {
+                if (!defSet.AnnotationDefList.Contains(annotationDef))
+                {
+                    defSet.AnnotationDefList.SetValue(annotationDef);
+                }
+            }
+            foreach (var groupComparisonDef in DataSettings.GroupComparisonDefs)
+            {
+                if (!defSet.GroupComparisonDefList.Contains(groupComparisonDef))
+                {
+                    defSet.GroupComparisonDefList.SetValue(groupComparisonDef);
+                }
+            }
+
+            foreach (var metadataRuleSet in DataSettings.MetadataRuleSets)
+            {
+                if (!defSet.MetadataRuleSets.Contains(metadataRuleSet))
+                {
+                    defSet.MetadataRuleSets.SetValue(metadataRuleSet);
+                }
+            }
+            var mainViewSpecList = defSet.PersistedViews.GetViewSpecList(PersistedViews.MainGroup.Id);
+            foreach (var viewSpec in DataSettings.ViewSpecList.ViewSpecLayouts)
+            {
+                mainViewSpecList = mainViewSpecList.ReplaceView(viewSpec.Name, viewSpec);
+            }
+
+            foreach (var listData in DataSettings.Lists)
+            {
+                var listDef = listData.DeleteAllRows();
+                if (!defSet.ListDefList.Contains(listDef))
+                {
+                    defSet.ListDefList.SetValue(listDef);
+                }
+            }
+            defSet.PersistedViews.SetViewSpecList(PersistedViews.MainGroup.Id, mainViewSpecList);
+            if (!PeptideSettings.BackgroundProteome.IsNone)
+            {
+                if (!defSet.BackgroundProteomeList.Contains(PeptideSettings.BackgroundProteome))
+                {
+                    defSet.BackgroundProteomeList.SetValue(PeptideSettings.BackgroundProteome);
+                }
+            }
+        }
+
+        public SrmSettings ConnectIrtDatabase(Func<RCalcIrt, RCalcIrt> findCalculatorSpec)
+        {
+            if (PeptideSettings.Prediction.RetentionTime == null)
+                return this;
+
+            var iRTCalc = PeptideSettings.Prediction.RetentionTime.Calculator as RCalcIrt;
+            if (iRTCalc == null)
+                return this;
+
+            var iRTCalcNew = findCalculatorSpec(iRTCalc);
+            if (iRTCalcNew == null)
+            {
+                // cancel
+                return null;
+            }
+            if (iRTCalcNew.DatabasePath == iRTCalc.DatabasePath)
+            {
+                return this;
+            }
+
+            return this.ChangePeptidePrediction(predict =>
+                predict.ChangeRetentionTime(!iRTCalcNew.IsNone
+                    ? predict.RetentionTime.ChangeCalculator(iRTCalcNew)
+                    : null));
+        }
+
+        public SrmSettings ConnectOptimizationDatabase(Func<OptimizationLibrary, OptimizationLibrary> findLibrarySpec)
+        {
+            var lib = TransitionSettings.Prediction.OptimizedLibrary;
+            if (lib == null)
+                return this;
+
+            var libNew = findLibrarySpec(lib);
+            if (libNew == null)
+            {
+                // cancel
+                return null;
+            }
+            if (libNew.DatabasePath == lib.DatabasePath)
+            {
+                return this;
+            }
+
+            return this.ChangeTransitionPrediction(predict =>
+                predict.ChangeOptimizationLibrary(!libNew.IsNone ? libNew : OptimizationLibrary.NONE));
+        }
+
+        public SrmSettings ConnectIonMobilityLibrary(Func<IonMobilityLibrary, IonMobilityLibrary> findIonMobilityLibSpec)
+        {
+            if (TransitionSettings.IonMobilityFiltering.IonMobilityLibrary == null)
+                return this;
+
+            var ionMobilityLibrary = TransitionSettings.IonMobilityFiltering.IonMobilityLibrary;
+            if (ionMobilityLibrary == null || ionMobilityLibrary.IsNone)
+                return this;
+
+            var ionMobilityLibSpec = findIonMobilityLibSpec(ionMobilityLibrary);
+            if (ionMobilityLibSpec == null)
+            {
+                // cancel
+                return null;
+            }
+            if (ionMobilityLibSpec.FilePath == ionMobilityLibrary.FilePath && ionMobilityLibrary.IsUsable)
+            {
+                return this;
+            }
+
+            return this.ChangeTransitionIonMobilityFiltering(predict =>
+                predict.ChangeLibrary(!ionMobilityLibSpec.IsNone
+                    ? ionMobilityLibSpec
+                    : null));
+        }
+
+        public SrmSettings ConnectLibrarySpecs(Func<Library, LibrarySpec, LibrarySpec> findLibrarySpec, string docLibPath = null)
+        {
+            var libraries = PeptideSettings.Libraries;
+            bool hasDocLib = libraries.HasDocumentLibrary && null != docLibPath;
+            if (!libraries.HasLibraries && !hasDocLib)
+                return this;
+
+            int len = libraries.Libraries.Count;
+            int docLibShift = hasDocLib ? 1 : 0;
+            LibrarySpec[] librarySpecs = new LibrarySpec[len + docLibShift];
+            Library[] librariesNew = new Library[librarySpecs.Length];
+            for (int i = 0; i < len; i++)
+            {
+                int iSpec = i + docLibShift;
+                var library = libraries.Libraries[i];
+                if (library == null)
+                {
+                    var librarySpec = libraries.LibrarySpecs[i];
+                    if (librarySpec == null)
+                        throw new InvalidDataException(DocSettingsResources.SrmSettings_ConnectLibrarySpecs_Settings_missing_library_spec);
+                    librarySpecs[iSpec] = librarySpec;
+                    if (!File.Exists(librarySpec.FilePath))
+                    {
+                        librarySpecs[iSpec] = findLibrarySpec(null, librarySpec);
+                        if (librarySpecs[iSpec] == null)
+                            return null;    // Canceled
+                    }
+
+                    continue;
+                }
+
+                librariesNew[iSpec] = library;
+                librarySpecs[iSpec] = findLibrarySpec(library, null);
+                if (librarySpecs[iSpec] == null)
+                    return null;    // Canceled
+                librarySpecs[iSpec] = librarySpecs[iSpec]
+                    .ChangeUseExplicitPeakBounds(library.UseExplicitPeakBounds);
+                if (librarySpecs[iSpec].FilePath == null)
+                {
+                    // Disconnect the libraries, if not canceled, but no path
+                    // specified.
+                    return ChangePeptideSettings(PeptideSettings.ChangeLibraries(libraries.Disconnect()));
+                }
+            }
+
+            if (hasDocLib)
+            {
+                var documentLibrarySpec = BiblioSpecLiteSpec.GetDocumentLibrarySpec(docLibPath);
+                librariesNew[0] = BiblioSpecLiteLibrary.GetUnloadedDocumentLibrary(documentLibrarySpec);
+                librarySpecs[0] = documentLibrarySpec;
+            }
+
+            if (ArrayUtil.EqualsDeep(librarySpecs, libraries.LibrarySpecs))
+                return this;
+
+            libraries = libraries.ChangeLibraries(librarySpecs, librariesNew);
+            return ChangePeptideSettings(PeptideSettings.ChangeLibraries(libraries));
+        }
+
+        public SrmSettings ConnectBackgroundProteome(Func<BackgroundProteomeSpec, BackgroundProteomeSpec> findBackgroundProteome)
+        {
+            var backgroundProteome = PeptideSettings.BackgroundProteome;
+            if (backgroundProteome.IsNone)
+            {
+                return this;
+            }
+            var backgroundProteomeSpecNew = findBackgroundProteome(backgroundProteome);
+            if (backgroundProteomeSpecNew == null)
+            {
+                // cancel
+                return null;
+            }
+            if (backgroundProteomeSpecNew.DatabasePath == backgroundProteome.DatabasePath)
+            {
+                return this;
+            }
+            return ChangePeptideSettings(PeptideSettings.ChangeBackgroundProteome(
+                new BackgroundProteome(backgroundProteomeSpecNew)));
+        }
+
+        public void UpdateDefaultModifications(bool overwrite)
+        {
+            UpdateDefaultModifications(overwrite, false);
+        }
+
+        public void UpdateDefaultModifications(bool overwrite, bool allowVariableOverwrite)
+        {
+            var defSet = Settings.Default;
+
+            IList<StaticMod> newStaticMods = new List<StaticMod>();
+            IList<StaticMod> newHeavyMods = new List<StaticMod>();
+
+            foreach (var mod in PeptideSettings.Modifications.GetModifications(IsotopeLabelType.light))
+            {
+                if (!defSet.StaticModList.Contains(mod.ChangeExplicit(true)) && 
+                    // If the list contains the mod as an implicit mod, it can be overwritten with a variable mod.
+                    (!defSet.StaticModList.Contains(mod.ChangeExplicit(false)) || (mod.IsVariable && allowVariableOverwrite)) &&
+                    // A variable modification set explicitly, can show up as explicit only in a document.
+                    // This condition makes sure it doesn't overwrite the existing variable mod.
+                    // Carefully because not all mods can be made variable without throwing
+                    (!mod.IsExplicit || !defSet.StaticModList.Contains(m => Equals(mod.ChangeVariable(false), m.ChangeVariable(false)))))
+                {
+                    newStaticMods.Add(mod.IsUserSet ? mod.ChangeExplicit(false) : mod);
+                    if (!overwrite)
+                    {
+                        var modName = mod.Name;
+                        if (defSet.StaticModList.Any(existingMod => Equals(existingMod.Name, modName)))
+                        {
+                            throw new InvalidDataException(
+                                string.Format(DocSettingsResources.SrmSettings_UpdateDefaultModifications_The_modification__0__already_exists_with_a_different_definition,
+                                    modName));
+                        }
+                    }
+                }
+            }
+
+            foreach (var typedMods in PeptideSettings.Modifications.GetHeavyModifications())
+            {
+                foreach (StaticMod mod in typedMods.Modifications)
+                {
+                    if (!defSet.HeavyModList.Contains(mod.ChangeExplicit(false)) && !defSet.HeavyModList.Contains(mod.ChangeExplicit(true)))
+                    {
+                        newHeavyMods.Add(mod.IsExplicit ? mod.ChangeExplicit(false) : mod);
+                        if (!overwrite)
+                        {
+                            var modName = mod.Name;
+                            if (defSet.HeavyModList.Any(existingMod => Equals(existingMod.Name, modName)))
+                            {
+                                throw new InvalidDataException(
+                                    string.Format(DocSettingsResources.SrmSettings_UpdateDefaultModifications_The_modification__0__already_exists_with_a_different_definition,
+                                        modName));
+                            }
+                        }
+                    }
+                }
+            }
+            foreach(StaticMod mod in newStaticMods)
+                defSet.StaticModList.Add(mod);
+            foreach(StaticMod mod in newHeavyMods)
+                defSet.HeavyModList.Add(mod);
+         }
+
+        /// <summary>
+        /// Returns true if any of the runs in this Document have been successfully aligned 
+        /// with any other run which has peptide ID times.
+        /// </summary>
+        public bool HasAlignedTimes()
+        {
+            return
+                DocumentRetentionTimes.FileAlignments.Values.Any(
+                    fileRetentionTimeAlignments => fileRetentionTimeAlignments.RetentionTimeAlignments.Count > 0);
+        }
+
+        /// <summary>
+        /// Returns true if there are any runs in this Document that have not been aligned against
+        /// all of the runs in the Libraries in this Document.
+        /// </summary>
+        public bool HasUnalignedTimes()
+        {
+            if (!HasResults)
+            {
+                return false;
+            }
+            foreach (var chromatogramSet in MeasuredResults.Chromatograms)
+            {
+                foreach (var msDataFileInfo in chromatogramSet.MSDataFileInfos)
+                {
+                    var fileAlignments = DocumentRetentionTimes.FileAlignments.Find(msDataFileInfo);
+                    if (fileAlignments == null)
+                    {
+                        return true;
+                    }
+                    foreach (var source in DocumentRetentionTimes.RetentionTimeSources.Values)
+                    {
+                        if (source.Name == fileAlignments.Name)
+                        {
+                            continue;
+                        }
+                        if (null == fileAlignments.RetentionTimeAlignments.Find(source.Name))
+                        {
+                            return true;
+                        }
+                    }
+                }
+            }
+            return false;
+        }
+
+        /// <summary>
+        /// Removes features from the SrmSettings that are not supported by the particular DocumentFormat.
+        /// Only used during DocumentSerializer.WriteXml(). So it is not important that the settings remain
+        /// usable to the current implementation.
+        /// </summary>
+        public SrmSettings RemoveUnsupportedFeatures(DocumentFormat documentFormat)
+        {
+            var result = this;
+            if (documentFormat <= DocumentFormat.VERSION_4_2)
+            {
+                result = result.ChangeDataSettings(DataSettings.ChangeListDefs(new ListData[0]));
+            }
+            if (documentFormat < DocumentFormat.VERSION_20_1)
+            {
+                if (MeasuredResults != null)
+                {
+                    result = result.ChangeMeasuredResults(MeasuredResults.ChangeChromatograms(
+                        MeasuredResults.Chromatograms.Select(c => c.RestoreLegacyUriParameters()).ToArray()));
+                }
+            }
+            if (documentFormat < DocumentFormat.VERSION_21_11)
+            {
+                result = result.ChangeMeasuredResults(result.MeasuredResults?.ClearImportTimes());
+            }
+            if (documentFormat < DocumentFormat.TRANSITION_SETTINGS_ION_MOBILITY &&
+                !TransitionIonMobilityFiltering.IsNullOrEmpty(result.TransitionSettings.IonMobilityFiltering))
+            {
+                // Move the ion mobility information from transition settings back to peptide settings where it formerly resided
+                result = result.ChangePeptideSettings(result.PeptideSettings.ChangePrediction(
+                    result.PeptideSettings.Prediction.ChangeObsoleteIonMobilityValues(result.TransitionSettings
+                        .IonMobilityFiltering))).ChangeTransitionSettings(
+                    result.TransitionSettings.ChangeIonMobilityFiltering(TransitionIonMobilityFiltering.EMPTY));
+            }
+
+            if (documentFormat < DocumentFormat.VERSION_21_12)
+            {
+                result = result.ChangeTransitionSettings(transitionSettings =>
+                    transitionSettings.ChangeIntegration(
+                        transitionSettings.Integration.ChangeSynchronizedIntegration(null, false,
+                            Array.Empty<string>())));
+            }
+
+            if (documentFormat < DocumentFormat.PROTEIN_GROUPS)
+            {
+                result = result.ChangePeptideSettings(peptideSettings =>
+                    peptideSettings.ChangeParsimonySettings(ProteinAssociation.ParsimonySettings.DEFAULT));
+            }
+
+            if (documentFormat < DocumentFormat.VERSION_22_23)
+            {
+                if (result.TransitionSettings.Libraries.IonMatchMzTolerance.Unit == MzTolerance.Units.ppm)
+                {
+                    // Older versions of Skyline did not support library match tolerance ppm units
+                    // If the library match tolerance was in ppm, then convert it to mz units, assuming an mz of 1000.
+                    var newToleranceValue = result.TransitionSettings.Libraries.IonMatchMzTolerance.Value / 1000;
+                    newToleranceValue = Math.Min(TransitionLibraries.MAX_MATCH_TOLERANCE, Math.Max(TransitionLibraries.MIN_MATCH_TOLERANCE, newToleranceValue));
+                    result = result.ChangeTransitionSettings(transitionSettings =>
+                        transitionSettings.ChangeLibraries(
+                            transitionSettings.Libraries.ChangeIonMatchMzTolerance(new MzTolerance(newToleranceValue))));
+                }
+            }
+
+            if (documentFormat < DocumentFormat.VERSION_24_11)
+            {
+                if (!result.TransitionSettings.FullScan.SpectrumClassFilter.IsEmpty)
+                {
+                    var fullScan = result.TransitionSettings.FullScan;
+                    if (fullScan.SpectrumClassFilter.Clauses.Contains(TransitionFullScan.IgnoreSimScansFilter))
+                    {
+                        fullScan = fullScan.ChangeIgnoreSimScans(true);
+                    }
+
+                    fullScan = fullScan.ChangeSpectrumFilter(default);
+                    result = result.ChangeTransitionSettings(result.TransitionSettings.ChangeFullScan(fullScan));
+                }
+            }
+
+            if (documentFormat < DocumentFormat.PEAK_IMPUTATION)
+            {
+                if (!Equals(ImputationSettings.DEFAULT, result.PeptideSettings.Imputation))
+                {
+                    result = result.ChangePeptideSettings(
+                        result.PeptideSettings.ChangeImputation(ImputationSettings.DEFAULT));
+                }
+            }
+            if (documentFormat < DocumentFormat.VERSION_24_11)
+            {
+                var libraries = result.PeptideSettings.Libraries;
+                var newLibrarySpecs = libraries.LibrarySpecs.Select(spec =>
+                    spec?.ChangeUseExplicitPeakBounds(spec.UseExplicitPeakBounds == ExplicitPeakBoundsOption.@false
+                        ? ExplicitPeakBoundsOption.@false
+                        : ExplicitPeakBoundsOption.@true)).ToList();
+                var newLibraries = libraries.Libraries.Select(lib =>
+                    lib?.ChangeUseExplicitPeakBounds(lib.UseExplicitPeakBounds == ExplicitPeakBoundsOption.@false
+                        ? ExplicitPeakBoundsOption.@false
+                        : ExplicitPeakBoundsOption.@true)).ToList();
+
+                if (!libraries.LibrarySpecs.SequenceEqual( newLibrarySpecs) || !libraries.Libraries.SequenceEqual(newLibraries))
+                {
+                    result = result.ChangePeptideSettings(
+                        result.PeptideSettings.ChangeLibraries(libraries.ChangeLibraries(newLibrarySpecs, newLibraries)));
+                }
+            }
+
+            return result;
+        }
+
+        public ChromatogramGroupInfo LoadChromatogramGroup(ChromatogramSet chromatogramSet, MsDataFileUri dataFilePath, PeptideDocNode peptide,
+            TransitionGroupDocNode transitionGroup)
+        {
+            if (!HasResults)
+            {
+                return null;
+            }
+
+            if (!MeasuredResults.TryLoadChromatogram(chromatogramSet, peptide, transitionGroup,
+                (float) TransitionSettings.Instrument.MzMatchTolerance, out var infoSet))
+            {
+                return null;
+            }
+
+            return infoSet.FirstOrDefault(chromatogramGroupInfo =>
+                Equals(chromatogramGroupInfo.FilePath, dataFilePath));
+        }
+
+        #region Implementation of IXmlSerializable
+
+        /// <summary>
+        /// For serialization
+        /// </summary>
+        private SrmSettings()
+        {
+        }
+
+        /// <summary>
+        /// Makes sure settings loaded from XML are complete, and uses default
+        /// values where anything is missing.
+        /// </summary>
+        private void ValidateLoad()
+        {
+            SrmSettings defaults = SrmSettingsList.GetDefault();
+            PeptideSettings defPep = defaults.PeptideSettings;
+            if (PeptideSettings == null)
+                PeptideSettings = defPep;
+            else
+            {
+                PeptideSettings = PeptideSettings.MergeDefaults(defPep);
+            }
+
+            TransitionSettings defTran = defaults.TransitionSettings;
+            if (TransitionSettings == null)
+                TransitionSettings = defTran;
+            else
+            {
+                TransitionPrediction prediction = TransitionSettings.Prediction;
+                // Backward compatibility: handle the move of RetentionTime
+                // from TransitionSettings to PeptideSettings after v0.1.0.0
+                if (TransitionSettings.Prediction == null)
+                    prediction = defTran.Prediction;
+                else if (prediction.RetentionTime != null)
+                {
+                    if (PeptideSettings.Prediction != null && // Make Resharper happy
+                        PeptideSettings.Prediction.RetentionTime == null)
+                    {
+                        PeptideSettings = PeptideSettings.ChangePrediction(
+                            new PeptidePrediction(prediction.RetentionTime));
+                    }
+                    prediction = new TransitionPrediction(prediction);
+                }
+
+                TransitionFilter filter = TransitionSettings.Filter ?? defTran.Filter;
+                TransitionLibraries libraries = TransitionSettings.Libraries ?? defTran.Libraries;
+                TransitionIonMobilityFiltering ionMobility = TransitionSettings.IonMobilityFiltering ?? defTran.IonMobilityFiltering;
+                TransitionIntegration integration = TransitionSettings.Integration ?? defTran.Integration;
+                TransitionInstrument instrument = TransitionSettings.Instrument ?? defTran.Instrument;
+                TransitionFullScan fullScan = TransitionSettings.FullScan ?? defTran.FullScan;
+                // Backward compatibility with v2.1, get a RT filter length from peptide prediction settings
+                if (fullScan.RetentionTimeFilterType == RetentionTimeFilterType.scheduling_windows &&
+                    fullScan.RetentionTimeFilterLength == 0 &&
+                    PeptideSettings.Prediction != null)
+                {
+                    double rtFilterLen = 0;
+                    if (PeptideSettings.Prediction.UseMeasuredRTs)
+                    {
+                        rtFilterLen = PeptideSettings.Prediction.MeasuredRTWindow.Value / 2;
+                    }
+                    else if (PeptideSettings.Prediction.RetentionTime != null)
+                    {
+                        rtFilterLen = PeptideSettings.Prediction.RetentionTime.TimeWindow / 2;
+                    }
+                    if (rtFilterLen > 0)
+                    {
+                        fullScan = fullScan.ChangeRetentionTimeFilter(fullScan.RetentionTimeFilterType, rtFilterLen);
+                    }
+                }
+                TransitionSettings transitionSettings = new TransitionSettings(prediction,
+                                                                               filter,
+                                                                               libraries,
+                                                                               integration,
+                                                                               instrument,
+                                                                               fullScan,
+                                                                               ionMobility);
+                // If the above null checks result in a changed PeptideSettings object,
+                // then use the changed version.
+                if (!Equals(TransitionSettings, transitionSettings))
+                    TransitionSettings = transitionSettings;
+            }
+
+            // Initialize mass calculators
+            CreatePrecursorMassCalcs();
+            CreateFragmentMassCalcs();
+        }
+
+        public static SrmSettings Deserialize(XmlReader reader)
+        {
+            return reader.Deserialize(new SrmSettings());
+        }
+
+        public override void ReadXml(XmlReader reader)
+        {
+            // Read tag attributes
+            base.ReadXml(reader);
+            reader.ReadStartElement();
+            PeptideSettings = reader.DeserializeElement<PeptideSettings>();
+            TransitionSettings = reader.DeserializeElement<TransitionSettings>();
+
+            if (PeptideSettings?.Prediction?.ObsoleteIonMobilityValues != null &&
+                !PeptideSettings.Prediction.ObsoleteIonMobilityValues.IsEmpty)
+            {
+                // Reading an older format where ion mobility filtering values were peptide settings instead of transition settings
+                TransitionSettings =
+                    TransitionSettings.ChangeIonMobilityFiltering(PeptideSettings.Prediction.ObsoleteIonMobilityValues);
+                PeptideSettings =
+                    PeptideSettings.ChangePrediction(PeptideSettings.Prediction.ChangeObsoleteIonMobilityValues(TransitionIonMobilityFiltering.EMPTY));
+            }
+
+            // 10.23.12 -- The order of <measured_results> and <data_settings> has been switched to enable parsing (in Panorama)
+            // of all annotation definitions before reading any replicate annotations in <measured_results>.
+            // We want Skyline to be able to read older documents where <measured_results> come before <data_settings>
+            if (reader.IsStartElement(new XmlElementHelper<MeasuredResults>().ElementNames[0]))
+            {
+                MeasuredResults = reader.DeserializeElement<MeasuredResults>();
+                DataSettings = reader.DeserializeElement<DataSettings>() ?? DataSettings.DEFAULT;   
+            }
+            else
+            {
+                DataSettings = reader.DeserializeElement<DataSettings>() ?? DataSettings.DEFAULT;
+                MeasuredResults = reader.DeserializeElement<MeasuredResults>();
+            }
+            DocumentRetentionTimes = reader.DeserializeElement<DocumentRetentionTimes>() ?? DocumentRetentionTimes.EMPTY;
+            reader.ReadEndElement();
+            ValidateLoad();
+        }
+
+        public override void WriteXml(XmlWriter writer)
+        {
+            // Write tag attributes
+            base.WriteXml(writer);
+            writer.WriteElement(PeptideSettings);
+            writer.WriteElement(TransitionSettings);
+            writer.WriteElement(DataSettings);
+            if (MeasuredResults != null)
+                writer.WriteElement(MeasuredResults);
+            if (!DocumentRetentionTimes.IsEmpty)
+                writer.WriteElement(DocumentRetentionTimes);
+        }
+
+        #endregion
+
+        #region object overrides
+
+        public bool Equals(SrmSettings obj)
+        {
+            if (ReferenceEquals(null, obj)) return false;
+            if (ReferenceEquals(this, obj)) return true;
+            return base.Equals(obj) &&
+                Equals(obj.PeptideSettings, PeptideSettings) &&
+                Equals(obj.TransitionSettings, TransitionSettings) &&
+                Equals(obj.DataSettings, DataSettings) &&
+                Equals(obj.MeasuredResults, MeasuredResults) &&
+                Equals(obj.DocumentRetentionTimes, DocumentRetentionTimes);
+        }
+
+        public override bool Equals(object obj)
+        {
+            if (ReferenceEquals(null, obj)) return false;
+            if (ReferenceEquals(this, obj)) return true;
+            return Equals(obj as SrmSettings);
+        }
+
+        public override int GetHashCode()
+        {
+            unchecked
+            {
+                int result = base.GetHashCode();
+                result = (result*397) ^ PeptideSettings.GetHashCode();
+                result = (result*397) ^ TransitionSettings.GetHashCode();
+                result = (result*397) ^ DataSettings.GetHashCode();
+                result = (result*397) ^ (MeasuredResults != null ? MeasuredResults.GetHashCode() : 0);
+                result = (result*397) ^ DocumentRetentionTimes.GetHashCode();
+                return result;
+            }
+        }
+
+        #endregion
+    }
+
+    /// <summary>
+    /// Transient values useful for ChangeSettings
+    /// </summary>
+    public class DocumentSettingsContext
+    {
+        public DocumentSettingsContext(IEnumerable<PeptideDocNode> peptideDocNodesPrecalculatedForUniquenessCheck,
+            Dictionary<Target, bool> uniquenessDict)
+        {
+            PeptideDocNodesPrecalculatedForUniquenessCheck = peptideDocNodesPrecalculatedForUniquenessCheck;
+            UniquenessDict = uniquenessDict;
+        }
+        public IEnumerable<PeptideDocNode> PeptideDocNodesPrecalculatedForUniquenessCheck { get; private set; }
+        public Dictionary<Target, bool> UniquenessDict { get; private set; }
+    }
+
+    /// <summary>
+    /// Enum used to specify the representation of modifications in a sequence
+    /// </summary>
+    public enum SequenceModFormatType { mass_diff, mass_diff_narrow, three_letter_code, full_precision, lib_precision }
+
+    public interface IPrecursorMassCalc
+    {
+        MassType MassType { get; }
+        TypedMass GetPrecursorMass(Target seq);
+        TypedMass GetPrecursorMass(CustomMolecule custom, TypedModifications mods, Adduct adductForIsotopeLabels, out ParsedMolecule isotopicFormula);
+        bool IsModified(Target seq);
+        Target GetModifiedSequence(Target seq, bool narrow);
+        Target GetModifiedSequence(Target seq, SequenceModFormatType format, bool explicitModsOnly);
+        Target GetModifiedSequenceDisplay(Target seq);
+        double GetAAModMass(char aa, int seqIndex, int seqLength);
+        MassDistribution GetMzDistribution(Target target, Adduct adduct, IsotopeAbundances abundances);
+        MassDistribution GetMZDistribution(MoleculeMassOffset formula, Adduct adduct, IsotopeAbundances abundances);
+        MassDistribution GetMZDistributionSinglePoint(double mz);
+        MoleculeMassOffset GetMolecularFormula(string peptideSequence);
+        bool HasLabels { get; }
+        Adduct GetModifiedAdduct(Adduct adduct, ParsedMolecule neutralFormula);
+    }
+
+    /// <summary>
+    /// Special purpose lookup table for ion types, special indexing
+    /// takes into account  the fact that IonType.custom = -1.
+    /// This could just be a dictionary of course, but it's a speed thing.
+    /// </summary>
+    public class IonTable<T>
+    {
+        private readonly T[,] _store;
+        private const IonType _ionType0 = IonType.custom; // We don't expect to see IonType.precursor
+        private const int OFFSET_I = -(int)_ionType0;
+        public static IonTable<T> EMPTY = new IonTable<T>(_ionType0-1, 0);
+
+        public IonTable(IonType lastIonType, int length)
+        {
+            _store = new T[(int)lastIonType + OFFSET_I + 1, length];
+        }
+
+        public bool ContainsIonType(IonType type)
+        {
+            return (int)type + OFFSET_I >= 0 && (int)type + OFFSET_I < _store.GetLength(0);
+        }
+        public int GetLength(int dim)
+        {
+            return _store.GetLength(dim);
+        }
+
+        public T this[IonType ionType, int index]
+        {
+            get
+            {
+                return _store[(int)ionType  + OFFSET_I, index];
+            }
+            set
+            {
+                _store[(int)ionType + OFFSET_I, index] = value;
+            }
+        }
+
+        public T GetIonValue(IonType ionType, int ionNumber)
+        {
+            if (ionType.IsNTerminal())
+                return this[ionType, ionNumber - 1];
+            return this[ionType, _store.GetLength(1) - ionNumber];
+        }
+
+        public void SetIonValue(IonType ionType, int ionNumber, T value)
+        {
+            if (ionType.IsNTerminal())
+                this[ionType, ionNumber - 1] = value;
+            else
+                this[ionType, _store.GetLength(1) - ionNumber] = value;
+        }
+    }
+
+
+    public interface IFragmentMassCalc
+    {
+        MassType MassType { get; }
+        IonTable<TypedMass> GetFragmentIonMasses(Target seq);
+        TypedMass GetFragmentMass(Transition transition, IsotopeDistInfo isotopeDist);
+        TypedMass GetPrecursorFragmentMass(Target seq);
+    }
+
+    public class SrmSettingsChangeMonitor : IDisposable
+    {
+        private readonly IProgressMonitor _progressMonitor;
+        private readonly string _formatString;
+        private readonly IDocumentContainer _documentContainer;
+        private readonly SrmDocument _startDocument;
+
+        private IProgressStatus _status;
+        private int _groupCount;
+        private int? _moleculeCount;
+        private int _seenGroupCount;
+        private int _seenMoleculeCount;
+
+        public SrmSettingsChangeMonitor(IProgressMonitor progressMonitor, string formatString, IProgressStatus status)
+        {
+            _progressMonitor = progressMonitor;
+            if (formatString.Contains('{'))
+                _formatString = formatString;
+            _status = status;
+            if (_status == null)
+            {
+                if (_formatString == null)
+                    _status = new ProgressStatus(formatString);
+                else
+                {
+                    // Set status string to empty, since it should be reset very quickly
+                    _status = new ProgressStatus(string.Empty);
+                }
+            }
+        }
+
+        public SrmSettingsChangeMonitor(IProgressMonitor progressMonitor, string formatString,
+            IDocumentContainer documentContainer = null, SrmDocument startDocument = null)
+            :this(progressMonitor, formatString, null)
+        {
+            _documentContainer = documentContainer;
+            _startDocument = startDocument;
+            if (_startDocument == null && documentContainer != null)
+                _startDocument = documentContainer.Document;
+        }
+
+        public void ProcessGroup(PeptideGroupDocNode nodeGroup)
+        {
+            bool messageChange = _formatString != null;
+            if (messageChange)
+                _status = _status.ChangeMessage(string.Format(_formatString, nodeGroup.Name));
+            int? percentComplete = ProgressStatus.ThreadsafeIncementPercent(ref _seenGroupCount, GroupCount);
+            UpdateProgress(percentComplete, messageChange);
+        }
+
+        public void ProcessMolecule(PeptideDocNode nodePep)
+        {
+            int? percentComplete = ProgressStatus.ThreadsafeIncementPercent(ref _seenMoleculeCount, MoleculeCount);
+            UpdateProgress(percentComplete, false);
+        }
+
+        private void UpdateProgress(int? percentComplete, bool forceUpdate)
+        {
+            // Stop processing if the document changes, since the SetDocument call will fail
+            if (_progressMonitor.IsCanceled || (_documentContainer != null && !ReferenceEquals(_startDocument, _documentContainer.Document)))
+                throw new OperationCanceledException();
+
+            if (percentComplete.HasValue)
+                ChangeProgress(status => status.ChangePercentComplete(percentComplete.Value));
+            else if (forceUpdate)
+                ChangeProgress(status => status);
+        }
+
+        public void ChangeProgress(Func<IProgressStatus, IProgressStatus> change)
+        {
+            var status = _status;
+            var statusNew = change(status);
+            if (ReferenceEquals(status, Interlocked.CompareExchange(ref _status, statusNew, status)))
+                _progressMonitor.UpdateProgress(statusNew);
+        }
+
+        public bool IsCanceled()
+        {
+            return _progressMonitor.IsCanceled;
+        }
+
+        public void Dispose()
+        {
+            if (_seenGroupCount + _seenMoleculeCount > 0)
+                _progressMonitor.UpdateProgress(_status = _status.Complete());
+        }
+
+        public int GroupCount
+        {
+            // Avoid divide by zero errors by always having at least 1 group
+            get {  return _groupCount != 0 ? _groupCount : 1; }
+            set { _groupCount = value; }
+        }
+
+        public int? MoleculeCount
+        {
+            get { return _moleculeCount; }
+            // Avoid divied by zero errors by using null when molecule count is zero
+            set { _moleculeCount = value.HasValue && value > 0 ? value : null; }
+        }
+    }
+    /// <summary>
+    /// A class that allows pre-calculation of settings changes for use
+    /// in updating the <see cref="DocNode"/> tree in a <see cref="SrmDocument"/>
+    /// when settings change.
+    /// <para>
+    /// This calculation is the core of making sure the document accurately
+    /// reflects changes to the settings without causing unnecessary automated
+    /// recalculation of parts of the document that may have been manually
+    /// tuned.
+    /// </para><para>
+    /// All changes to this class should get thorough unit testing.
+    /// </para>
+    /// </summary>
+    public class SrmSettingsDiff
+    {
+// ReSharper disable InconsistentNaming
+        public static SrmSettingsDiff ALL
+        {
+            get { return new SrmSettingsDiff(); }
+        }
+
+        public static SrmSettingsDiff PROPS
+        {
+            get
+            {
+                return new SrmSettingsDiff(false)
+                { DiffPeptideProps = true, DiffTransitionGroupProps = true, DiffTransitionProps = true };
+            }
+        }
+// ReSharper restore InconsistentNaming
+
+        private readonly bool _isUnexplainedExplicitModificationAllowed;
+
+        /// <summary>
+        /// For use in creating new nodes, where everything should be created
+        /// from scratch with the current settings.
+        /// </summary>
+        public SrmSettingsDiff()
+            : this(true)
+        {
+            
+        }
+
+        public SrmSettingsDiff(bool allOn)
+        {
+            if (!allOn)
+                return;
+
+            DiffPeptides = true;
+            DiffPeptideProps = true;
+            DiffTransitionGroups = true;
+            DiffTransitionGroupProps = true;
+            DiffTransitions = true;
+            DiffTransitionProps = true;
+            DiffResults = true;
+        }
+
+        public SrmSettingsDiff(SrmSettingsDiff diff, SrmSettingsDiff diffUnion)
+        {
+            DiffPeptides = diff.DiffPeptides || diffUnion.DiffPeptides;
+            DiffPeptideProps = diff.DiffPeptideProps || diffUnion.DiffPeptideProps;
+            DiffTransitionGroups = diff.DiffTransitionGroups || diffUnion.DiffTransitionGroups;
+            DiffTransitionGroupProps = diff.DiffTransitionGroupProps || diffUnion.DiffTransitionGroupProps;
+            DiffTransitions = diff.DiffTransitions || diffUnion.DiffTransitions;
+            DiffTransitionProps = diff.DiffTransitionProps || diffUnion.DiffTransitionProps;
+            DiffResults = diff.DiffResults || diffUnion.DiffResults;
+            DiffResultsAll = diff.DiffResultsAll || diffUnion.DiffResultsAll;
+            SettingsOld = diff.SettingsOld;
+        }
+
+        public SrmSettingsDiff(bool diffPeptides, bool diffPeptideProps,
+            bool diffTransitionGroups, bool diffTransitionGroupProps,
+            bool diffTransitions, bool diffTransitionProps,
+            SrmSettingsChangeMonitor monitor = null)
+        {
+            DiffPeptides = diffPeptides;
+            DiffPeptideProps = diffPeptideProps;
+            DiffTransitionGroups = diffTransitionGroups;
+            DiffTransitionGroupProps = diffTransitionGroupProps;
+            DiffTransitions = diffTransitions;
+            DiffTransitionProps = diffTransitionProps;
+            Monitor = monitor;
+        }
+
+        /// <summary>
+        /// Used for changes that involve only results changes.  Usually used to force recalculation of
+        /// all results information.
+        /// </summary>
+        /// <param name="settingsCurrent">The current settings which are used as <see cref="SettingsOld"/></param>
+        /// <param name="allResults">True if all results information should be recalculated</param>
+        public SrmSettingsDiff(SrmSettings settingsCurrent, bool allResults)
+        {
+            SettingsOld = settingsCurrent;
+
+            DiffResults = true;
+            DiffResultsAll = allResults;
+        }
+
+        /// <summary>
+        /// Calculates the differences between the settings for two document states.
+        /// </summary>
+        /// <param name="settingsOld">The previous document settings</param>
+        /// <param name="settingsNew">New document settings to chage to</param>
+        public SrmSettingsDiff(SrmSettings settingsOld, SrmSettings settingsNew)
+            : this(settingsOld, settingsNew, false)
+        {
+        }
+
+        /// <summary>
+        /// Calculates the differences between the settings for two document states.
+        /// </summary>
+        /// <param name="settingsOld">The previous document settings</param>
+        /// <param name="settingsNew">New document settings to chage to</param>
+        /// <param name="isUnexplainedExplicitModificationAllowed">True if this settings change should not check
+        /// explicit modifications against the global settings to make sure they are present</param>
+        public SrmSettingsDiff(SrmSettings settingsOld, SrmSettings settingsNew,
+            bool isUnexplainedExplicitModificationAllowed)
+        {
+            _isUnexplainedExplicitModificationAllowed = isUnexplainedExplicitModificationAllowed;
+
+            SettingsOld = settingsOld;
+
+            PeptideSettings newPep = settingsNew.PeptideSettings;
+            PeptideSettings oldPep = settingsOld.PeptideSettings;
+            TransitionSettings newTran = settingsNew.TransitionSettings;
+            TransitionSettings oldTran = settingsOld.TransitionSettings;
+
+            // Figure out whether precursor charges differ for determining
+            // both peptide and transition group changes.
+            bool precursorsDiff = !ArrayUtil.EqualsDeep(newTran.Filter.PeptidePrecursorCharges,
+                                                        oldTran.Filter.PeptidePrecursorCharges) ||
+                                  !ArrayUtil.EqualsDeep(newTran.Filter.SmallMoleculePrecursorAdducts,
+                                                        oldTran.Filter.SmallMoleculePrecursorAdducts) ||
+                                  // Also changing auto-select could change precursors
+                                  newTran.Filter.AutoSelect != oldTran.Filter.AutoSelect ||
+                                  // And changing DIA isolation scheme could change precursors
+                                  !Equals(newTran.FullScan.IsolationScheme, oldTran.FullScan.IsolationScheme);
+
+            // Background proteome uniqueness constraints - only considered a change if constraint type
+            // changes, or if constraint is non-None and background proteome or digestion enzyme changes
+            // Background proteome uniqueness constraints - only considered a change if constraint type
+            // changes, or if constraint is non-None and background proteome or digestion enzyme changes
+            bool uniquenessConstraintChange = !Equals(newPep.Filter.PeptideUniqueness, oldPep.Filter.PeptideUniqueness);
+            if (!uniquenessConstraintChange && newPep.Filter.PeptideUniqueness != PeptideFilter.PeptideUniquenessConstraint.none)
+            {
+                if (newPep.BackgroundProteome != null || oldPep.BackgroundProteome != null)
+                {
+                    if (newPep.BackgroundProteome == null || oldPep.BackgroundProteome == null)
+                    {
+                        uniquenessConstraintChange = true;
+                    }
+                    else
+                    {
+                        uniquenessConstraintChange = !newPep.BackgroundProteome.EqualsSpec(oldPep.BackgroundProteome);
+                    }
+                }
+                uniquenessConstraintChange = uniquenessConstraintChange || !newPep.DigestSettings.Equals(oldPep.DigestSettings);
+            }
+
+            // Change peptides if enzyme, digestion or filter settings changed
+            DiffPeptides = !newPep.Enzyme.Equals(oldPep.Enzyme) ||
+                                  !newPep.DigestSettings.Equals(oldPep.DigestSettings) ||
+                                  !newPep.Filter.Equals(oldPep.Filter) ||
+                                  uniquenessConstraintChange ||
+                                  // If precursors differ, and peptide picks depend on the library
+                                  (precursorsDiff && newPep.Libraries.HasLibraries && newPep.Libraries.Pick != PeptidePick.filter) ||
+                                  // If variable modifications changed
+                                  newPep.Modifications.MaxVariableMods != oldPep.Modifications.MaxVariableMods ||
+                                  !ArrayUtil.EqualsDeep(newPep.Modifications.VariableModifications.ToArray(),
+                                                        oldPep.Modifications.VariableModifications.ToArray());
+
+            // Peptide standard types can change with iRT calculator
+            DiffPeptideProps = !ReferenceEquals(newPep.Prediction.RetentionTime,
+                                                oldPep.Prediction.RetentionTime);
+
+            var oldLib = oldPep.Libraries;
+            var newLib = newPep.Libraries;
+
+            bool libraryChange = !ReferenceEquals(newLib, oldLib);
+            bool diffLibraries = libraryChange && !EquivalentLibraries(newLib, oldLib);
+            if (!DiffPeptides && libraryChange)
+            {
+                // If libraries have been removed, update peptides, if picking algorithm
+                // allowed peptides outside the filter.
+                if (!newLib.HasLibraries)
+                {
+                    DiffPeptides = oldLib.Pick == PeptidePick.library ||
+                                   oldLib.Pick == PeptidePick.either;
+                }
+                // If the libraries are not loaded, wait until they are to make any changes
+                else if (newLib.IsLoaded)
+                {
+                    // If no libraries were used before, or the picking algorithm has changed,
+                    // or the peptide ranking ID has changed, or the peptide count limit has change,
+                    // or the picking algorithm relies on the libraries, and the libraries have changed
+                    DiffPeptides = (!oldLib.HasLibraries ||
+                        newLib.Pick != oldLib.Pick ||
+                        !Equals(newLib.RankId, oldLib.RankId) ||
+                        !Equals(newLib.PeptideCount, oldLib.PeptideCount) ||
+                        (newLib.Pick != PeptidePick.filter && diffLibraries));
+                }
+            }
+
+            // Calculate changes in global implicit modifications
+            var oldMods = oldPep.Modifications;
+            var newMods = newPep.Modifications;
+            bool diffStaticMods = !StaticMod.EquivalentImplicitMods(newMods.StaticModifications,
+                                           oldMods.StaticModifications);
+            bool diffHeavyMods = false;
+            using (var enumNewHeavyMods = newMods.GetHeavyModifications().GetEnumerator())
+            {
+                foreach (var oldTypedMods in oldMods.GetHeavyModifications())
+                {
+                    if (!enumNewHeavyMods.MoveNext()) // synch with foreach
+                    {
+                        // If fewer heavy label types
+                        diffHeavyMods = true;
+                        break;
+                    }
+                    var newTypedMods = enumNewHeavyMods.Current;
+                    if (newTypedMods == null || // ReSharper
+                        !Equals(newTypedMods.LabelType, oldTypedMods.LabelType) ||
+                        !StaticMod.EquivalentImplicitMods(newTypedMods.Modifications,
+                                                          oldTypedMods.Modifications))
+                    {
+                        // If label types or implicit modifications differ
+                        diffHeavyMods = true;
+                        break;
+                    }
+                }
+                // If not different yet, then make sure nothing was added
+                if (!diffHeavyMods)
+                    diffHeavyMods = enumNewHeavyMods.MoveNext();
+            }
+
+            // Set explicit differences, if no differences in the global implicit modifications,
+            // but the modifications have changed.
+            if (!diffStaticMods && !diffHeavyMods && !ReferenceEquals(oldPep.Modifications, newPep.Modifications))
+                DiffExplicit = true;
+
+            // Change transition groups if precursor charges or heavy group
+            // existence changed, or if the IsolationScheme range changed
+            var isolationRangesNew = newTran.FullScan.IsolationScheme == null ? null : newTran.FullScan.IsolationScheme.PrespecifiedIsolationWindows;
+            var isolationRangesOld = oldTran.FullScan.IsolationScheme == null ? null : oldTran.FullScan.IsolationScheme.PrespecifiedIsolationWindows;
+            bool diffInstrumentRange = newTran.Instrument.MinMz != oldTran.Instrument.MinMz ||
+                                       newTran.Instrument.MaxMz != oldTran.Instrument.MaxMz ||
+                                       !Equals(isolationRangesNew, isolationRangesOld);
+            bool diffIsolationScheme = !Equals(newTran.FullScan.IsolationScheme, oldTran.FullScan.IsolationScheme);
+            bool diffMinIonCount = !Equals(newTran.Libraries.MinIonCount, oldTran.Libraries.MinIonCount);
+            DiffTransitionGroups = precursorsDiff || diffHeavyMods || diffInstrumentRange || diffIsolationScheme || diffMinIonCount;
+
+            // If libraries changed, then transition groups should change whenever
+            // peptides change also.
+            if (!DiffTransitionGroups && libraryChange)
+                DiffTransitionGroups = DiffPeptides;
+
+            // Any change in modifications or precursor mass-type forces a recalc
+            // of precursor m/z values, as
+            bool enrichmentsChanged = !Equals(newTran.FullScan.IsotopeEnrichments, oldTran.FullScan.IsotopeEnrichments);
+            DiffTransitionGroupProps = diffStaticMods || diffHeavyMods ||
+                                 !newTran.Prediction.PrecursorMassType.Equals(oldTran.Prediction.PrecursorMassType) ||
+                                 // Or changes to MS1 filtering that change the expected isotope distribution
+                                 !newTran.FullScan.PrecursorMassAnalyzer.Equals(oldTran.FullScan.PrecursorMassAnalyzer) ||
+                                 !Equals(newTran.FullScan.PrecursorRes, oldTran.FullScan.PrecursorRes) ||
+                                 !Equals(newTran.FullScan.PrecursorResMz, oldTran.FullScan.PrecursorResMz) ||
+                                 // Or isotope enrichments
+                                 enrichmentsChanged
+                                 ;
+
+            if (!DiffTransitionGroupProps && libraryChange)
+            {
+                // Make sure transition group library properties are updated, as long as the
+                // libraries are loaded and have changed.
+                DiffTransitionGroupProps = !newLib.HasLibraries || (newLib.IsLoaded && diffLibraries);
+            }
+
+            // Any time the transition groups can change, that can change the accepted peptides
+            DiffPeptides = DiffPeptides || DiffTransitionGroups;
+
+            // Change transitions if anything in the transition filter changes.
+            DiffTransitions = !newTran.Filter.Equals(oldTran.Filter) ||
+                              !newTran.Libraries.Equals(oldTran.Libraries) ||
+                              // Or libraries changed, and picking based on libraries
+                              (libraryChange && DiffTransitionGroupProps &&
+                                    newTran.Libraries.Pick != TransitionLibraryPick.none) ||
+                              // If instrument min or max m/z changed
+                              diffInstrumentRange ||
+                              newTran.Instrument.IsDynamicMin != oldTran.Instrument.IsDynamicMin ||
+                              // If loss modifications changed
+                              newPep.Modifications.MaxNeutralLosses != oldPep.Modifications.MaxNeutralLosses ||
+                              !ArrayUtil.EqualsDeep(newPep.Modifications.NeutralLossModifications.ToArray(),
+                                                    oldPep.Modifications.NeutralLossModifications.ToArray()) ||
+                              // MS1 filtering changed select peaks
+                              newTran.FullScan.PrecursorIsotopes != oldTran.FullScan.PrecursorIsotopes ||
+                              newTran.FullScan.PrecursorIsotopeFilter != oldTran.FullScan.PrecursorIsotopeFilter ||
+                              (newTran.FullScan.PrecursorIsotopes != FullScanPrecursorIsotopes.None && enrichmentsChanged) ||
+                              !Equals(newTran.FullScan.PrecursorRes, oldTran.FullScan.PrecursorRes) ||
+                              !Equals(newTran.FullScan.PrecursorResMz, oldTran.FullScan.PrecursorResMz);
+
+            // If the library loded state has changed, make sure the library properties are up to date,
+            // but avoid changing the chosen transitions.
+            // CONSIDER: The way library transition ranking is currently implemented makes this too slow
+//            if (!DiffTransitionGroupProps && libraryChange && newLib.IsLoaded && !oldLib.IsLoaded)
+//                DiffTransitionGroupProps = true;
+
+            // Any change in modifications or fragment mass-type forces a recalc
+            // of transition m/z values, as
+            DiffTransitionProps = diffStaticMods || diffHeavyMods ||
+                                 !newTran.Prediction.FragmentMassType.Equals(oldTran.Prediction.FragmentMassType) ||
+                                 (libraryChange && DiffTransitionGroupProps) ||
+                                 // Any change in transitions can change transition rankings
+                                 // if a library is in use.
+                                 (newLib.HasLibraries && DiffTransitions) ||
+                                 // If using MS1 isotopes, an enrichment change can change transition masses
+                                 (newTran.FullScan.PrecursorIsotopes != FullScanPrecursorIsotopes.None && enrichmentsChanged) ||
+                                  !Equals(newTran.FullScan.PrecursorRes, oldTran.FullScan.PrecursorRes) ||
+                                  !Equals(newTran.FullScan.PrecursorResMz, oldTran.FullScan.PrecursorResMz)
+                                 ;
+
+            // If the results changed, then update the results information which has changed
+            DiffResults = !EqualExceptAnnotations(settingsNew.MeasuredResults, settingsOld.MeasuredResults);
+            // If the integration strategy has changed, then force a full update of all results
+            if (newTran.Integration.IsIntegrateAll != oldTran.Integration.IsIntegrateAll)
+                DiffResults = DiffResultsAll = true;
+            // If the match tolerance has changed, then force a full update of all results
+            if (newTran.Instrument.MzMatchTolerance != oldTran.Instrument.MzMatchTolerance)
+                DiffResults = DiffResultsAll = true;
+            // If internal standard type or all types changed, update all results to recalculate ratios.
+            if (!ArrayUtil.EqualsDeep(newMods.InternalStandardTypes, oldMods.InternalStandardTypes) ||
+                !ArrayUtil.EqualsDeep(newMods.GetModificationTypes().ToArray(), oldMods.GetModificationTypes().ToArray()))
+            {
+                DiffResults = true;
+            }
+
+            if (settingsNew.PeptideSettings.Quantification.SimpleRatios !=
+                settingsOld.PeptideSettings.Quantification.SimpleRatios)
+            {
+                DiffResults = true;
+            }
+            // Results handler is temporary. Any time the document has one, it means the results
+            // must be updated and reintegration applied.
+            if (newPep.Integration.ResultsHandler != null)
+                DiffResults = true;
+            // Avoid updating results while in a bulk import operation without UI
+            if (settingsNew.IsResultsJoiningDisabled)
+                DiffResults = false;
+            // Force update if the bulk import has just completed
+            else if (settingsOld.HasResults && settingsOld.MeasuredResults.IsResultsUpdateRequired)
+                DiffResults = true;
+
+            if (!settingsNew.PeptideSettings.Libraries.IsLoaded)
+            {
+                // If the libraries have not been loaded then we will not be able to determine which children
+                // should be chosen
+                DiffPeptides = false;
+                DiffTransitionGroups = false;
+                DiffTransitions = false;
+            }
+        }
+
+        private static bool EqualExceptAnnotations(MeasuredResults measuredResultsNew, MeasuredResults measuredResultsOld)
+        {
+            if (ReferenceEquals(measuredResultsNew, measuredResultsOld))
+            {
+                return true;
+            }
+            if (measuredResultsNew == null || measuredResultsOld == null)
+            {
+                return false;
+            }
+            if (measuredResultsNew.Chromatograms.Count != measuredResultsOld.Chromatograms.Count)
+            {
+                return false;
+            }
+            if (!ArrayUtil.EqualsDeep(measuredResultsNew.CachedFilePaths.ToArray(),
+                                      measuredResultsOld.CachedFilePaths.ToArray()))
+            {
+                return false;
+            }
+            if (!measuredResultsNew.CachedFileInfos.Select(info => info.ImportTime)
+                .SequenceEqual(measuredResultsOld.CachedFileInfos.Select(info => info.ImportTime)))
+            {
+                return false;
+            }
+            for (int i = 0; i < measuredResultsNew.Chromatograms.Count; i++)
+            {
+                var chromatogramSetNew = measuredResultsNew.Chromatograms[i].ChangeAnnotations(Annotations.EMPTY).ChangeUseForRetentionTimeFilter(false)
+                    .ChangeAnalyteConcentration(null).ChangeSampleType(SampleType.DEFAULT).ChangeName(string.Empty);
+                var chromatogramSetOld = measuredResultsOld.Chromatograms[i].ChangeAnnotations(Annotations.EMPTY).ChangeUseForRetentionTimeFilter(false)
+                    .ChangeAnalyteConcentration(null).ChangeSampleType(SampleType.DEFAULT).ChangeName(string.Empty);
+                if (!chromatogramSetNew.Equals(chromatogramSetOld))
+                {
+                    return false;
+                }
+            }
+            return true;
+        }
+
+        private static bool EquivalentLibraries(PeptideLibraries newLib, PeptideLibraries oldLib)
+        {
+            if (ReferenceEquals(newLib, oldLib))
+                return true;
+            if (!ArrayUtil.ReferencesEqual(newLib.LibrarySpecs, oldLib.LibrarySpecs))
+                return false;
+            // If library spec arrays are equal, then library arrays should
+            // at least have the same number of elements
+            Debug.Assert(newLib.Libraries.Count == oldLib.Libraries.Count);
+            for (int i = 0; i < newLib.Libraries.Count; i++)
+            {
+                var oldLibrary = oldLib.Libraries[i];
+                var newLibrary = newLib.Libraries[i];
+                // If the old settings had a library that had never been
+                // loaded before or differs from the previously loaded library,
+                // then peptides must be updated.
+                if (oldLibrary == null || newLibrary == null)
+                {
+                    return false;
+                }
+                if (oldLib.LibrarySpecs[i].IsDocumentLibrary && newLib.LibrarySpecs[i].IsDocumentLibrary)
+                {
+                    // Old library and new libary are not the same during loading, since
+                    // we do not save out the LSID for the document library. Avoid recalculating
+                    // library settings during document Open.
+                    if (!oldLibrary.IsSameLibrary(newLibrary))
+                        continue;
+                }
+                if (// Do not check for difference in loaded state!!  This will cause
+                    // all precursors to load library spectra during file open, which
+                    // is too slow.
+                    // oldLibrary.IsLoaded != newLibrary.IsLoaded ||
+                    !oldLibrary.IsSameLibrary(newLibrary) ||
+                    oldLibrary.CompareRevisions(newLibrary) != 0)
+                {
+                    return false;
+                }
+            }
+            return true;
+        }
+
+        public SrmSettings SettingsOld { get; private set; }
+
+        public SrmSettingsChangeMonitor Monitor { get; set; }
+
+        public bool DiffPeptides { get; private set; }
+        public bool DiffPeptideProps { get; private set; }
+        public bool DiffExplicit { get; private set; }
+        public bool DiffTransitionGroups { get; private set; }
+        public bool DiffTransitionGroupProps { get; private set; }
+        public bool DiffTransitions { get; private set; }
+        public bool DiffTransitionProps { get; private set; }
+        public bool DiffResults { get; private set; }
+        public bool DiffResultsAll { get; private set; }
+
+        public bool RequiresDocNodeUpdate
+        {
+            get
+            {
+                return DiffPeptides || DiffPeptideProps || DiffExplicit ||
+                       DiffTransitionGroups || DiffTransitionGroupProps ||
+                       DiffTransitions || DiffTransitionProps ||
+                       DiffResults;
+            }
+        }
+
+        public bool IsResultsOnly
+        {
+            get
+            {
+                return DiffResults &&
+                    !(DiffPeptides || DiffPeptideProps || DiffExplicit ||
+                      DiffTransitionGroups || DiffTransitionGroupProps ||
+                      DiffTransitions || DiffTransitionProps);
+            }
+        }
+
+        /// <summary>
+        /// Adding nodes to a document with explicit modifications can be tricky, since they must
+        /// be added before the document can be interrogated about what explicit modifications it
+        /// containes.  And, usually nodes experience a ChangeSettings function call before they
+        /// are added to the document with the existing settings for the document, which may not
+        /// yet contain the required explicit modifications.  This flag prevents these unexplained
+        /// explicit modifications from being stripped before a node can be added to the document
+        /// to recalculate the explicit modifications on the document.
+        /// </summary>
+        public bool IsUnexplainedExplicitModificationAllowed
+        {
+            get { return SettingsOld == null || _isUnexplainedExplicitModificationAllowed; }
+        }
+    }
+}