--- conflicted
+++ resolved
@@ -1,427 +1,418 @@
-/*
- * Original author: Alana Killeen <killea .at. u.washington.edu>,
- *                  MacCoss Lab, Department of Genome Sciences, UW
- *
- * Copyright 2010 University of Washington - Seattle, WA
- * 
- * Licensed under the Apache License, Version 2.0 (the "License");
- * you may not use this file except in compliance with the License.
- * You may obtain a copy of the License at
- *
- *     http://www.apache.org/licenses/LICENSE-2.0
- *
- * Unless required by applicable law or agreed to in writing, software
- * distributed under the License is distributed on an "AS IS" BASIS,
- * WITHOUT WARRANTIES OR CONDITIONS OF ANY KIND, either express or implied.
- * See the License for the specific language governing permissions and
- * limitations under the License.
- */
-using System;
-using System.Collections.Generic;
-using System.IO;
-using System.Linq;
-using pwiz.Skyline.Properties;
-using pwiz.Skyline.Util;
-
-namespace pwiz.Skyline.Model.DocSettings
-{
-    public static class UniMod
-    {
-        public const int UNIMOD_PRECISION = 6;
-        public static Dictionary<string, StaticMod> DictStructuralModNames { get; private set; }
-        public static Dictionary<string, StaticMod> DictHiddenStructuralModNames { get; private set; }
-        public static Dictionary<string, StaticMod> DictIsotopeModNames { get; private set; }
-        public static Dictionary<string, StaticMod> DictHiddenIsotopeModNames { get; private set; }
-        public static Dictionary<UniModIdKey, StaticMod> DictUniModIds { get; private set; }
-        public static HashSet<int> SetUniModIds { get; private set; }
-        public static Dictionary<string, int> DictShortNamesToUniMod { get; private set; } 
-        public static ModMassLookup MassLookup { get; private set; }
-
-        public static readonly char[] AMINO_ACIDS = 
-            {
-                'A', 'C', 'D', 'E', 'F', 'G', 'H', 'I', 'K', 'L', 'M', 'N', 
-                'O', 'P', 'Q', 'R', 'S', 'T', 'U', 'V', 'W', 'Y'
-            };
-        private static readonly bool INITIALIZING;
-
-        static UniMod()
-        {
-            DictStructuralModNames = new Dictionary<string, StaticMod>();
-            DictHiddenStructuralModNames = new Dictionary<string, StaticMod>();
-            DictIsotopeModNames = new Dictionary<string, StaticMod>();
-            DictHiddenIsotopeModNames = new Dictionary<string, StaticMod>();
-            DictUniModIds = new Dictionary<UniModIdKey, StaticMod>();
-            SetUniModIds = new HashSet<int>();
-            DictShortNamesToUniMod = new Dictionary<string, int>();
-            MassLookup = new ModMassLookup();
-
-            INITIALIZING = true;
-            
-            foreach(var data in UniModData.UNI_MOD_DATA)
-            {
-                AddMod(data);
-            }
-
-            MassLookup.Complete();
-
-            INITIALIZING = false;
-        }
-        
-        private static void AddMod(UniModModificationData data)
-        {
-            var newMod = new StaticMod(data.Name, data.AAs, data.Terminus, false, data.Formula, data.LabelAtoms,
-                                       RelativeRT.Matching, null, null, data.Losses, data.ID,
-                                       data.ShortName, data.PrecisionRequired);
-            if (data.ID.HasValue && data.ShortName != null)
-            {
-                int id;
-                string shortName = data.ShortName.ToLower();
-                if (!DictShortNamesToUniMod.TryGetValue(shortName, out id))
-                {
-                    DictShortNamesToUniMod.Add(shortName, data.ID.Value);    
-                }
-                // Short mods and unimod ID's need to match up
-                // This error should never be seen by users
-                else if (id != data.ID.Value)
-                {
-                    throw new InvalidDataException(@"Short mod names and unimod ID's must be consistent");
-                }
-            }
-            AddMod(newMod, data.ID, data.Structural, data.Hidden);
-        }
-
-        private static void AddMod(StaticMod mod, int? id, bool structural, bool hidden)
-        {
-            // Add to dictionary by name.
-            Dictionary<string, StaticMod> dictNames;
-            if (structural)
-                dictNames = hidden ? DictHiddenStructuralModNames : DictStructuralModNames;
-            else
-                dictNames = hidden ? DictHiddenIsotopeModNames : DictIsotopeModNames;
-            dictNames.Add(mod.Name, mod);
-            
-            bool allAas = mod.AAs == null;
-            IEnumerable<char> aas = allAas ? AMINO_ACIDS : mod.AminoAcids;
-            foreach(char aa in aas)
-            {
-                // Add to mass lookup.
-                MassLookup.Add(aa, mod, structural, true);
-                
-                // Add to dictionary by ID.
-                if (id == null)
-                    continue;
-                SetUniModIds.Add(id.Value);
-                var idKey = new UniModIdKey
-                {
-                    Id = (int) id,
-                    Aa = aa,
-                    AllAas = allAas,
-                    Terminus = mod.Terminus
-                };
-                if (!DictUniModIds.ContainsKey(idKey))
-                    DictUniModIds.Add(idKey, mod);
-            }
-<<<<<<< HEAD
-
-        }
-
-        public static string PrecisionLookupString(char aa, double mass)
-        {
-            return string.Format(@"{0}[{1}{2:F01}]", aa, mass > 0 ? @"+" : string.Empty, mass);
-=======
->>>>>>> 32e7e35f
-        }
-
-        /// <summary>
-        /// Searches for A UniMod modification by name.
-        /// </summary>
-        public static StaticMod GetModification(string modName, out bool structural)
-        {
-            structural = true;
-            var mod = GetModification(modName, true);
-            if(mod != null)
-                return mod;
-            structural = false;
-            return GetModification(modName, false);
-        }
-
-        public static StaticMod GetModification(string modName, bool structural)
-        {
-            if (Equals(modName, StaticModList.LEGACY_DEFAULT_NAME))
-                modName = StaticModList.DEFAULT_NAME;
-            StaticMod mod;
-            var dict = structural ? DictStructuralModNames : DictIsotopeModNames;
-            var hiddenDict = structural ? DictHiddenStructuralModNames : DictHiddenIsotopeModNames;
-            dict.TryGetValue(modName, out mod);
-            if (mod == null)
-                hiddenDict.TryGetValue(modName, out mod);
-            return mod;
-        }
-
-        public static bool IsStructuralModification(string modName)
-        {
-            return DictStructuralModNames.ContainsKey(modName) || DictHiddenStructuralModNames.ContainsKey(modName);
-        }
-
-        public static bool IsValidUnimodId(int id)
-        {
-            return SetUniModIds.Contains(id);
-        }
-
-        /// <summary>
-        /// Searches for a UniMod modification by modification definition.
-        /// </summary>
-        public static StaticMod FindMatchingStaticMod(StaticMod modToMatch, bool structural)
-        {       
-            var dict = structural ? DictStructuralModNames : DictIsotopeModNames;
-            var hiddenDict = structural ? DictHiddenStructuralModNames : DictHiddenIsotopeModNames;
-            foreach (StaticMod mod in dict.Values)
-            {
-                if (mod.Equivalent(modToMatch))
-                    return mod;
-            }
-            foreach (StaticMod mod in hiddenDict.Values)
-            {
-                if (mod.Equivalent(modToMatch))
-                    return mod;
-            }
-            return null;
-        }
-
-        public static bool ValidateID(StaticMod mod)
-        {
-            if (INITIALIZING || !mod.UnimodId.HasValue)
-                return true;
-            var idKey = new UniModIdKey
-            {
-                Aa = mod.AAs == null ? 'A' : mod.AminoAcids.First(),
-                AllAas = mod.AAs == null,
-                Id = mod.UnimodId.Value,
-                Terminus = mod.Terminus
-            };
-            StaticMod unimod;
-            return DictUniModIds.TryGetValue(idKey, out unimod) 
-                && Equals(mod.Name, unimod.Name) 
-                && mod.Equivalent(unimod);
-        }
-
-        public struct UniModIdKey
-        {
-            public int Id { get; set; }
-            public char Aa { get; set; }
-            public bool AllAas { get; set; }
-            public ModTerminus? Terminus { get; set; }
-        }
-    }
-
-    public struct UniModModificationData
-    {
-        public string Name { get; set; }
-        public string AAs { get; set; }
-        public ModTerminus? Terminus { get; set; }
-        public LabelAtoms LabelAtoms { get; set; }
-        public string Formula { get; set; }
-        public FragmentLoss[] Losses { get; set; }
-        public int? ID { get; set; }
-        public bool Structural { get; set; }
-        public bool Hidden { get; set; }
-        public int? PrecisionRequired { get; set; }
-        public string ShortName { get; set; }
-    }
-
-    public class ModMassLookup
-    {
-        private static readonly SequenceMassCalc CALC = new SequenceMassCalc(MassType.Monoisotopic);
-        private readonly AAMassLookup[] _aaMassLookups;
-        private bool _completed;
-
-        private int ToStructuralIndex(char aa)
-        {
-            char c = char.ToLowerInvariant(aa);
-            // Check range, because we used to use Char.ToLower(), which had problems with Turkish I
-            if ('a' > c || c > 'z')
-                throw new ArgumentOutOfRangeException(string.Format(@"Error converting {0} to {1}.", aa, c));
-            return c;
-        }
-
-        private int ToIsotopeIndex(char aa)
-        {
-            char c = char.ToUpperInvariant(aa);
-            // Check range, because we used to use Char.ToLower(), which had problems with Turkish i
-            if ('A' > c || c > 'Z')
-                throw new ArgumentOutOfRangeException(string.Format(@"Error converting {0} to {1}.", aa, c));
-            return c;
-        }
-
-        public ModMassLookup()
-        {
-            _aaMassLookups = new AAMassLookup[128];
-            foreach (char aa in UniMod.AMINO_ACIDS)
-            {
-                _aaMassLookups[aa] = new AAMassLookup();
-                _aaMassLookups[Char.ToLowerInvariant(aa)] = new AAMassLookup();
-            }
-        }
-
-        public void Add(char aa, StaticMod mod, bool structural, bool allowDuplicates)
-        {
-            if (_completed)
-                throw new InvalidOperationException(Resources.ModMassLookup_Add_Invalid_attempt_to_add_data_to_completed_MassLookup);
-            // If structural, store in lowercase AA.
-            _aaMassLookups[structural ? ToStructuralIndex(aa) : ToIsotopeIndex(aa)]
-                .Add(CALC.GetModMass(aa, mod), mod, allowDuplicates);
-        }
-
-        public StaticMod MatchModificationMass(double mass, char aa, int roundTo, bool structural,
-            ModTerminus? terminus, bool specific)
-        {
-            if (!_completed)
-                throw new InvalidOperationException(Resources.ModMassLookup_MatchModificationMass_Invalid_attempt_to_access_incomplete_MassLookup);
-            var massLookup = _aaMassLookups[structural ? ToStructuralIndex(aa) : ToIsotopeIndex(aa)];
-            return massLookup != null ? massLookup.ClosestMatch(new MassModification(mass, roundTo), terminus, specific) : null;
-        }
-
-        public void Complete()
-        {
-            foreach (char aa in UniMod.AMINO_ACIDS)
-            {
-                _aaMassLookups[ToStructuralIndex(aa)].Sort();
-                _aaMassLookups[ToIsotopeIndex(aa)].Sort();
-            }
-            _completed = true;
-        }
-    }
-
-    public class AAMassLookup
-    {
-        private readonly List<KeyValuePair<double, StaticMod>> _listMasses =
-            new List<KeyValuePair<double, StaticMod>>();
-        private readonly List<KeyValuePair<double, StaticMod>> _listCTerminalMasses =
-            new List<KeyValuePair<double, StaticMod>>();
-        private readonly List<KeyValuePair<double, StaticMod>> _listNTerminalMasses =
-            new List<KeyValuePair<double, StaticMod>>();
-        private readonly List<KeyValuePair<double, StaticMod>> _listAllAAsMasses =
-            new List<KeyValuePair<double, StaticMod>>();
-
-        private static readonly IComparer<KeyValuePair<double, StaticMod>> MASS_COMPARER = new MassComparer();
-
-        public void Add(double mass, StaticMod mod, bool allowDuplicates)
-        {
-            var list = _listMasses;
-            switch (mod.Terminus)
-            {
-                case null:
-                    if (string.IsNullOrEmpty(mod.AAs))
-                        list = _listAllAAsMasses;
-                    break;
-                case ModTerminus.C:
-                    list = _listCTerminalMasses;
-                    break;
-                case ModTerminus.N:
-                    list = _listNTerminalMasses;
-                    break;
-            }
-            if (allowDuplicates || !list.Contains(pair => pair.Key == mass))
-                list.Add(new KeyValuePair<double, StaticMod>(mass, mod));
-
-        }
-
-        public void Sort()
-        {
-            _listMasses.Sort(MASS_COMPARER);
-            _listCTerminalMasses.Sort(MASS_COMPARER);
-            _listNTerminalMasses.Sort(MASS_COMPARER);
-            _listAllAAsMasses.Sort(MASS_COMPARER);
-        }
-
-        public StaticMod ClosestMatch(MassModification massModification, ModTerminus? terminus, bool specific)
-        {
-            return specific
-               ? ClosestMatchSpecific(massModification, terminus)
-               : ClosestMatchGeneral(massModification, terminus);
-        }
-
-        public StaticMod ClosestMatchSpecific(MassModification massModification, ModTerminus? terminus)
-        {
-            // Order of preference: matches that specific amino acids
-            StaticMod match = ClosestMatch(_listMasses, massModification);
-            // Terminal matches
-            if (match == null && terminus != null)
-            {
-                match = ClosestMatch(terminus == ModTerminus.C ? _listCTerminalMasses : _listNTerminalMasses, massModification);
-            }
-            // Matches that apply to all amino acids
-            return match ?? ClosestMatch(_listAllAAsMasses, massModification);
-        }
-
-        public StaticMod ClosestMatchGeneral(MassModification massModification, ModTerminus? terminus)
-        {
-            StaticMod match = ClosestMatch(_listAllAAsMasses, massModification);
-            if (match == null && terminus != null)
-            {
-                match = ClosestMatch(terminus == ModTerminus.C ? _listCTerminalMasses : _listNTerminalMasses, massModification);
-            }
-            return match ?? ClosestMatch(_listMasses, massModification);
-        }
-
-        private static StaticMod ClosestMatch(List<KeyValuePair<double, StaticMod>> listSearch, MassModification massModification)
-        {
-            if (listSearch.Count == 0)
-                return null;
-            int i = listSearch.BinarySearch(new KeyValuePair<double, StaticMod>(massModification.Mass, null), MASS_COMPARER);
-            i = i < 0 ? ~i : i;
-            var match = listSearch[i == listSearch.Count ? i - 1 : i];
-            if (massModification.Matches(new MassModification(match.Key, UniMod.UNIMOD_PRECISION)))
-                return match.Value;
-            if (i > 0)
-            {
-                match = listSearch[i - 1];
-                if (massModification.Matches(new MassModification(match.Key, UniMod.UNIMOD_PRECISION)))
-                    return match.Value;
-            }
-            return null;
-        }
-
-        internal class MassComparer : IComparer<KeyValuePair<double, StaticMod>>
-        {
-            public int Compare(KeyValuePair<double, StaticMod> s1, KeyValuePair<double, StaticMod> s2)
-            {
-                return Comparer<double>.Default.Compare(s1.Key, s2.Key);
-            }
-        }
-    }
-}
-//Impossible Modification: Label:13C(8)15N(2) (R)
-//Unable to match: Acetyl (Protein N-term)
-//Unable to match: Amidated (Protein C-term)
-//Unable to match: Formyl (Protein N-term)
-//Unable to match: ICPL (Protein N-term)
-//Unable to match: ICPL:13C(6) (Protein N-term)
-//Unable to match: ICPL:13C(6)2H(4) (Protein N-term)
-//Unable to match: ICPL:2H(4) (Protein N-term)
-//Unable to match: AEBS (Protein N-term)
-//Unable to match: BDMAPP (Protein N-term)
-//Unable to match: Biotin-PEO-Amine (Protein C-term)
-//Unable to match: CAMthiopropanoyl (Protein N-term)
-//Unable to match: Cholesterol (Protein C-term)
-//Unable to match: Delta:H(2)C(2) (Protein N-term)
-//Unable to match: Delta:H(4)C(3) (Protein N-term)
-//Unable to match: Dimethyl:2H(4) (Protein N-term)
-//Unable to match: DTBP (Protein N-term)
-//Unable to match: Ethyl (Protein N-term)
-//Unable to match: FormylMet (Protein N-term)
-//Unable to match: Glu (Protein C-term)
-//Unable to match: Glucuronyl (Protein N-term)
-//Unable to match: GluGlu (Protein C-term)
-//Unable to match: GluGluGlu (Protein C-term)
-//Unable to match: GluGluGluGlu (Protein C-term)
-//Unable to match: GPIanchor (Protein C-term)
-//Unable to match: LG-Hlactam-K (Protein N-term)
-//Unable to match: LG-lactam-K (Protein N-term)
-//Unable to match: Methyl (Protein N-term)
-//Unable to match: Microcin (Protein C-term)
-//Unable to match: MicrocinC7 (Protein C-term)
-//Unable to match: Palmitoyl (Protein N-term)
-//Unable to match: Succinyl (Protein N-term)
-//Unable to match: Xlink:DMP (Protein N-term)
-//Unable to match: Xlink:DMP-s (Protein N-term)
+/*
+ * Original author: Alana Killeen <killea .at. u.washington.edu>,
+ *                  MacCoss Lab, Department of Genome Sciences, UW
+ *
+ * Copyright 2010 University of Washington - Seattle, WA
+ * 
+ * Licensed under the Apache License, Version 2.0 (the "License");
+ * you may not use this file except in compliance with the License.
+ * You may obtain a copy of the License at
+ *
+ *     http://www.apache.org/licenses/LICENSE-2.0
+ *
+ * Unless required by applicable law or agreed to in writing, software
+ * distributed under the License is distributed on an "AS IS" BASIS,
+ * WITHOUT WARRANTIES OR CONDITIONS OF ANY KIND, either express or implied.
+ * See the License for the specific language governing permissions and
+ * limitations under the License.
+ */
+using System;
+using System.Collections.Generic;
+using System.IO;
+using System.Linq;
+using pwiz.Skyline.Properties;
+using pwiz.Skyline.Util;
+
+namespace pwiz.Skyline.Model.DocSettings
+{
+    public static class UniMod
+    {
+        public const int UNIMOD_PRECISION = 6;
+        public static Dictionary<string, StaticMod> DictStructuralModNames { get; private set; }
+        public static Dictionary<string, StaticMod> DictHiddenStructuralModNames { get; private set; }
+        public static Dictionary<string, StaticMod> DictIsotopeModNames { get; private set; }
+        public static Dictionary<string, StaticMod> DictHiddenIsotopeModNames { get; private set; }
+        public static Dictionary<UniModIdKey, StaticMod> DictUniModIds { get; private set; }
+        public static HashSet<int> SetUniModIds { get; private set; }
+        public static Dictionary<string, int> DictShortNamesToUniMod { get; private set; } 
+        public static ModMassLookup MassLookup { get; private set; }
+
+        public static readonly char[] AMINO_ACIDS = 
+            {
+                'A', 'C', 'D', 'E', 'F', 'G', 'H', 'I', 'K', 'L', 'M', 'N', 
+                'O', 'P', 'Q', 'R', 'S', 'T', 'U', 'V', 'W', 'Y' // Not L10N
+            };
+        private static readonly bool INITIALIZING;
+
+        static UniMod()
+        {
+            DictStructuralModNames = new Dictionary<string, StaticMod>();
+            DictHiddenStructuralModNames = new Dictionary<string, StaticMod>();
+            DictIsotopeModNames = new Dictionary<string, StaticMod>();
+            DictHiddenIsotopeModNames = new Dictionary<string, StaticMod>();
+            DictUniModIds = new Dictionary<UniModIdKey, StaticMod>();
+            SetUniModIds = new HashSet<int>();
+            DictShortNamesToUniMod = new Dictionary<string, int>();
+            MassLookup = new ModMassLookup();
+
+            INITIALIZING = true;
+            
+            foreach(var data in UniModData.UNI_MOD_DATA)
+            {
+                AddMod(data);
+            }
+
+            MassLookup.Complete();
+
+            INITIALIZING = false;
+        }
+        
+        private static void AddMod(UniModModificationData data)
+        {
+            var newMod = new StaticMod(data.Name, data.AAs, data.Terminus, false, data.Formula, data.LabelAtoms,
+                                       RelativeRT.Matching, null, null, data.Losses, data.ID,
+                                       data.ShortName, data.PrecisionRequired);
+            if (data.ID.HasValue && data.ShortName != null)
+            {
+                int id;
+                string shortName = data.ShortName.ToLower();
+                if (!DictShortNamesToUniMod.TryGetValue(shortName, out id))
+                {
+                    DictShortNamesToUniMod.Add(shortName, data.ID.Value);    
+                }
+                // Short mods and unimod ID's need to match up
+                // This error should never be seen by users
+                else if (id != data.ID.Value)
+                {
+                    throw new InvalidDataException("Short mod names and unimod ID's must be consistent"); // Not L10N
+                }
+            }
+            AddMod(newMod, data.ID, data.Structural, data.Hidden);
+        }
+
+        private static void AddMod(StaticMod mod, int? id, bool structural, bool hidden)
+        {
+            // Add to dictionary by name.
+            Dictionary<string, StaticMod> dictNames;
+            if (structural)
+                dictNames = hidden ? DictHiddenStructuralModNames : DictStructuralModNames;
+            else
+                dictNames = hidden ? DictHiddenIsotopeModNames : DictIsotopeModNames;
+            dictNames.Add(mod.Name, mod);
+            
+            bool allAas = mod.AAs == null;
+            IEnumerable<char> aas = allAas ? AMINO_ACIDS : mod.AminoAcids;
+            foreach(char aa in aas)
+            {
+                // Add to mass lookup.
+                MassLookup.Add(aa, mod, structural, true);
+                
+                // Add to dictionary by ID.
+                if (id == null)
+                    continue;
+                SetUniModIds.Add(id.Value);
+                var idKey = new UniModIdKey
+                {
+                    Id = (int) id,
+                    Aa = aa,
+                    AllAas = allAas,
+                    Terminus = mod.Terminus
+                };
+                if (!DictUniModIds.ContainsKey(idKey))
+                    DictUniModIds.Add(idKey, mod);
+            }
+        }
+
+        /// <summary>
+        /// Searches for A UniMod modification by name.
+        /// </summary>
+        public static StaticMod GetModification(string modName, out bool structural)
+        {
+            structural = true;
+            var mod = GetModification(modName, true);
+            if(mod != null)
+                return mod;
+            structural = false;
+            return GetModification(modName, false);
+        }
+
+        public static StaticMod GetModification(string modName, bool structural)
+        {
+            if (Equals(modName, StaticModList.LEGACY_DEFAULT_NAME))
+                modName = StaticModList.DEFAULT_NAME;
+            StaticMod mod;
+            var dict = structural ? DictStructuralModNames : DictIsotopeModNames;
+            var hiddenDict = structural ? DictHiddenStructuralModNames : DictHiddenIsotopeModNames;
+            dict.TryGetValue(modName, out mod);
+            if (mod == null)
+                hiddenDict.TryGetValue(modName, out mod);
+            return mod;
+        }
+
+        public static bool IsStructuralModification(string modName)
+        {
+            return DictStructuralModNames.ContainsKey(modName) || DictHiddenStructuralModNames.ContainsKey(modName);
+        }
+
+        public static bool IsValidUnimodId(int id)
+        {
+            return SetUniModIds.Contains(id);
+        }
+
+        /// <summary>
+        /// Searches for a UniMod modification by modification definition.
+        /// </summary>
+        public static StaticMod FindMatchingStaticMod(StaticMod modToMatch, bool structural)
+        {       
+            var dict = structural ? DictStructuralModNames : DictIsotopeModNames;
+            var hiddenDict = structural ? DictHiddenStructuralModNames : DictHiddenIsotopeModNames;
+            foreach (StaticMod mod in dict.Values)
+            {
+                if (mod.Equivalent(modToMatch))
+                    return mod;
+            }
+            foreach (StaticMod mod in hiddenDict.Values)
+            {
+                if (mod.Equivalent(modToMatch))
+                    return mod;
+            }
+            return null;
+        }
+
+        public static bool ValidateID(StaticMod mod)
+        {
+            if (INITIALIZING || !mod.UnimodId.HasValue)
+                return true;
+            var idKey = new UniModIdKey
+            {
+                Aa = mod.AAs == null ? 'A' : mod.AminoAcids.First(), // Not L10N
+                AllAas = mod.AAs == null,
+                Id = mod.UnimodId.Value,
+                Terminus = mod.Terminus
+            };
+            StaticMod unimod;
+            return DictUniModIds.TryGetValue(idKey, out unimod) 
+                && Equals(mod.Name, unimod.Name) 
+                && mod.Equivalent(unimod);
+        }
+
+        public struct UniModIdKey
+        {
+            public int Id { get; set; }
+            public char Aa { get; set; }
+            public bool AllAas { get; set; }
+            public ModTerminus? Terminus { get; set; }
+        }
+    }
+
+    public struct UniModModificationData
+    {
+        public string Name { get; set; }
+        public string AAs { get; set; }
+        public ModTerminus? Terminus { get; set; }
+        public LabelAtoms LabelAtoms { get; set; }
+        public string Formula { get; set; }
+        public FragmentLoss[] Losses { get; set; }
+        public int? ID { get; set; }
+        public bool Structural { get; set; }
+        public bool Hidden { get; set; }
+        public int? PrecisionRequired { get; set; }
+        public string ShortName { get; set; }
+    }
+
+    public class ModMassLookup
+    {
+        private static readonly SequenceMassCalc CALC = new SequenceMassCalc(MassType.Monoisotopic);
+        private readonly AAMassLookup[] _aaMassLookups;
+        private bool _completed;
+
+        private int ToStructuralIndex(char aa)
+        {
+            char c = char.ToLowerInvariant(aa);
+            // Check range, because we used to use Char.ToLower(), which had problems with Turkish I
+            if ('a' > c || c > 'z')
+                throw new ArgumentOutOfRangeException(string.Format("Error converting {0} to {1}.", aa, c));    // Not L10N
+            return c;
+        }
+
+        private int ToIsotopeIndex(char aa)
+        {
+            char c = char.ToUpperInvariant(aa);
+            // Check range, because we used to use Char.ToLower(), which had problems with Turkish i
+            if ('A' > c || c > 'Z')
+                throw new ArgumentOutOfRangeException(string.Format("Error converting {0} to {1}.", aa, c));    // Not L10N
+            return c;
+        }
+
+        public ModMassLookup()
+        {
+            _aaMassLookups = new AAMassLookup[128];
+            foreach (char aa in UniMod.AMINO_ACIDS)
+            {
+                _aaMassLookups[aa] = new AAMassLookup();
+                _aaMassLookups[Char.ToLowerInvariant(aa)] = new AAMassLookup();
+            }
+        }
+
+        public void Add(char aa, StaticMod mod, bool structural, bool allowDuplicates)
+        {
+            if (_completed)
+                throw new InvalidOperationException(Resources.ModMassLookup_Add_Invalid_attempt_to_add_data_to_completed_MassLookup);
+            // If structural, store in lowercase AA.
+            _aaMassLookups[structural ? ToStructuralIndex(aa) : ToIsotopeIndex(aa)]
+                .Add(CALC.GetModMass(aa, mod), mod, allowDuplicates);
+        }
+
+        public StaticMod MatchModificationMass(double mass, char aa, int roundTo, bool structural,
+            ModTerminus? terminus, bool specific)
+        {
+            if (!_completed)
+                throw new InvalidOperationException(Resources.ModMassLookup_MatchModificationMass_Invalid_attempt_to_access_incomplete_MassLookup);
+            var massLookup = _aaMassLookups[structural ? ToStructuralIndex(aa) : ToIsotopeIndex(aa)];
+            return massLookup != null ? massLookup.ClosestMatch(new MassModification(mass, roundTo), terminus, specific) : null;
+        }
+
+        public void Complete()
+        {
+            foreach (char aa in UniMod.AMINO_ACIDS)
+            {
+                _aaMassLookups[ToStructuralIndex(aa)].Sort();
+                _aaMassLookups[ToIsotopeIndex(aa)].Sort();
+            }
+            _completed = true;
+        }
+    }
+
+    public class AAMassLookup
+    {
+        private readonly List<KeyValuePair<double, StaticMod>> _listMasses =
+            new List<KeyValuePair<double, StaticMod>>();
+        private readonly List<KeyValuePair<double, StaticMod>> _listCTerminalMasses =
+            new List<KeyValuePair<double, StaticMod>>();
+        private readonly List<KeyValuePair<double, StaticMod>> _listNTerminalMasses =
+            new List<KeyValuePair<double, StaticMod>>();
+        private readonly List<KeyValuePair<double, StaticMod>> _listAllAAsMasses =
+            new List<KeyValuePair<double, StaticMod>>();
+
+        private static readonly IComparer<KeyValuePair<double, StaticMod>> MASS_COMPARER = new MassComparer();
+
+        public void Add(double mass, StaticMod mod, bool allowDuplicates)
+        {
+            var list = _listMasses;
+            switch (mod.Terminus)
+            {
+                case null:
+                    if (string.IsNullOrEmpty(mod.AAs))
+                        list = _listAllAAsMasses;
+                    break;
+                case ModTerminus.C:
+                    list = _listCTerminalMasses;
+                    break;
+                case ModTerminus.N:
+                    list = _listNTerminalMasses;
+                    break;
+            }
+            if (allowDuplicates || !list.Contains(pair => pair.Key == mass))
+                list.Add(new KeyValuePair<double, StaticMod>(mass, mod));
+
+        }
+
+        public void Sort()
+        {
+            _listMasses.Sort(MASS_COMPARER);
+            _listCTerminalMasses.Sort(MASS_COMPARER);
+            _listNTerminalMasses.Sort(MASS_COMPARER);
+            _listAllAAsMasses.Sort(MASS_COMPARER);
+        }
+
+        public StaticMod ClosestMatch(MassModification massModification, ModTerminus? terminus, bool specific)
+        {
+            return specific
+               ? ClosestMatchSpecific(massModification, terminus)
+               : ClosestMatchGeneral(massModification, terminus);
+        }
+
+        public StaticMod ClosestMatchSpecific(MassModification massModification, ModTerminus? terminus)
+        {
+            // Order of preference: matches that specific amino acids
+            StaticMod match = ClosestMatch(_listMasses, massModification);
+            // Terminal matches
+            if (match == null && terminus != null)
+            {
+                match = ClosestMatch(terminus == ModTerminus.C ? _listCTerminalMasses : _listNTerminalMasses, massModification);
+            }
+            // Matches that apply to all amino acids
+            return match ?? ClosestMatch(_listAllAAsMasses, massModification);
+        }
+
+        public StaticMod ClosestMatchGeneral(MassModification massModification, ModTerminus? terminus)
+        {
+            StaticMod match = ClosestMatch(_listAllAAsMasses, massModification);
+            if (match == null && terminus != null)
+            {
+                match = ClosestMatch(terminus == ModTerminus.C ? _listCTerminalMasses : _listNTerminalMasses, massModification);
+            }
+            return match ?? ClosestMatch(_listMasses, massModification);
+        }
+
+        private static StaticMod ClosestMatch(List<KeyValuePair<double, StaticMod>> listSearch, MassModification massModification)
+        {
+            if (listSearch.Count == 0)
+                return null;
+            int i = listSearch.BinarySearch(new KeyValuePair<double, StaticMod>(massModification.Mass, null), MASS_COMPARER);
+            i = i < 0 ? ~i : i;
+            var match = listSearch[i == listSearch.Count ? i - 1 : i];
+            if (massModification.Matches(new MassModification(match.Key, UniMod.UNIMOD_PRECISION)))
+                return match.Value;
+            if (i > 0)
+            {
+                match = listSearch[i - 1];
+                if (massModification.Matches(new MassModification(match.Key, UniMod.UNIMOD_PRECISION)))
+                    return match.Value;
+            }
+            return null;
+        }
+
+        internal class MassComparer : IComparer<KeyValuePair<double, StaticMod>>
+        {
+            public int Compare(KeyValuePair<double, StaticMod> s1, KeyValuePair<double, StaticMod> s2)
+            {
+                return Comparer<double>.Default.Compare(s1.Key, s2.Key);
+            }
+        }
+    }
+}
+//Impossible Modification: Label:13C(8)15N(2) (R)
+//Unable to match: Acetyl (Protein N-term)
+//Unable to match: Amidated (Protein C-term)
+//Unable to match: Formyl (Protein N-term)
+//Unable to match: ICPL (Protein N-term)
+//Unable to match: ICPL:13C(6) (Protein N-term)
+//Unable to match: ICPL:13C(6)2H(4) (Protein N-term)
+//Unable to match: ICPL:2H(4) (Protein N-term)
+//Unable to match: AEBS (Protein N-term)
+//Unable to match: BDMAPP (Protein N-term)
+//Unable to match: Biotin-PEO-Amine (Protein C-term)
+//Unable to match: CAMthiopropanoyl (Protein N-term)
+//Unable to match: Cholesterol (Protein C-term)
+//Unable to match: Delta:H(2)C(2) (Protein N-term)
+//Unable to match: Delta:H(4)C(3) (Protein N-term)
+//Unable to match: Dimethyl:2H(4) (Protein N-term)
+//Unable to match: DTBP (Protein N-term)
+//Unable to match: Ethyl (Protein N-term)
+//Unable to match: FormylMet (Protein N-term)
+//Unable to match: Glu (Protein C-term)
+//Unable to match: Glucuronyl (Protein N-term)
+//Unable to match: GluGlu (Protein C-term)
+//Unable to match: GluGluGlu (Protein C-term)
+//Unable to match: GluGluGluGlu (Protein C-term)
+//Unable to match: GPIanchor (Protein C-term)
+//Unable to match: LG-Hlactam-K (Protein N-term)
+//Unable to match: LG-lactam-K (Protein N-term)
+//Unable to match: Methyl (Protein N-term)
+//Unable to match: Microcin (Protein C-term)
+//Unable to match: MicrocinC7 (Protein C-term)
+//Unable to match: Palmitoyl (Protein N-term)
+//Unable to match: Succinyl (Protein N-term)
+//Unable to match: Xlink:DMP (Protein N-term)
+//Unable to match: Xlink:DMP-s (Protein N-term)