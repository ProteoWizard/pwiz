﻿/*
 * Original author: Brendan MacLean <brendanx .at. u.washington.edu>,
 *                  MacCoss Lab, Department of Genome Sciences, UW
 *
 * Copyright 2009 University of Washington - Seattle, WA
 * 
 * Licensed under the Apache License, Version 2.0 (the "License");
 * you may not use this file except in compliance with the License.
 * You may obtain a copy of the License at
 *
 *     http://www.apache.org/licenses/LICENSE-2.0
 *
 * Unless required by applicable law or agreed to in writing, software
 * distributed under the License is distributed on an "AS IS" BASIS,
 * WITHOUT WARRANTIES OR CONDITIONS OF ANY KIND, either express or implied.
 * See the License for the specific language governing permissions and
 * limitations under the License.
 */
using System;
using System.Collections.Generic;
using System.IO;
using System.Linq;
using System.Xml;
using System.Xml.Serialization;
using pwiz.Common.Chemistry;
using pwiz.Common.Collections;
using pwiz.Common.SystemUtil;
using pwiz.Skyline.Model.AuditLog;
using pwiz.Skyline.Model.Crosslinking;
using pwiz.Skyline.Model.Hibernate;
using pwiz.Skyline.Properties;
using pwiz.Skyline.Util;
using pwiz.Skyline.Util.Extensions;

namespace pwiz.Skyline.Model.DocSettings
{
// ReSharper disable InconsistentNaming
    public enum ModTerminus { C, N };

    [Flags]
    public enum LabelAtoms
    {
        None = 0,
        C13 = 0x1,
        N15 = 0x2,
        O18 = 0x4,
        H2 = 0x8,
        LabelsAA = C13 | N15 | O18 | H2, // Labels that affect amino acids
        Cl37 = 0x10,
        Br81 = 0x20,
        P32 = 0x40,
        S34 = 0x80
    }

    public enum RelativeRT { Matching, Overlapping, Preceding, Unknown }

    public static class RelativeRTExtension
    {
        private static string[] LOCALIZED_VALUES
        {
            get
            {
                return new[]
                {
                    Resources.RelativeRTExtension_LOCALIZED_VALUES_Matching,
                    Resources.RelativeRTExtension_LOCALIZED_VALUES_Overlapping,
                    Resources.RelativeRTExtension_LOCALIZED_VALUES_Preceding,
                    Resources.RelativeRTExtension_LOCALIZED_VALUES_Unknown
                };
            }
        }

        public static string GetLocalizedString(this RelativeRT val)
        {
            return LOCALIZED_VALUES[(int) val];
        }

        public static RelativeRT GetEnum(string enumValue)
        {
            return Helpers.EnumFromLocalizedString<RelativeRT>(enumValue, LOCALIZED_VALUES);
        }

        public static RelativeRT GetEnum(string enumValue, RelativeRT defaultEnum)
        {
            return Helpers.EnumFromLocalizedString(enumValue, LOCALIZED_VALUES, defaultEnum);
        }

    }

// ReSharper restore InconsistentNaming

    public class DefaultValuesRelativeRtMatching : DefaultValues
    {
        protected override IEnumerable<object> _values
        {
            get { yield return RelativeRT.Matching; }
        }
    }


    /// <summary>
    /// Represents a document-wide  or explicit static modification that applies
    /// to all amino acids of a specific type or a single amino acid, or all peptides in the
    /// case of C-terminal or N-terminal modifications.
    /// </summary>
    [XmlRoot("static_modification")]
    public sealed class StaticMod : XmlNamedElement, IAuditLogComparable, IHasItemDescription
    {
        private ImmutableList<FragmentLoss> _losses;
        public static StaticMod EMPTY = new StaticMod();

        public StaticMod(string name, string aas, ModTerminus? term, string formula)
            : this(name, aas, term, formula, LabelAtoms.None, null, null)
        {            
        }

        public StaticMod(string name, string aas, ModTerminus? term, LabelAtoms labelAtoms)
            : this(name, aas, term, null, labelAtoms, null, null)
        {
        }

        public StaticMod(string name, string aas, ModTerminus? term,
            string formula, LabelAtoms labelAtoms, double? monoMass, double? avgMass)
            : this(name, aas, term, false, formula, labelAtoms, RelativeRT.Matching, monoMass, avgMass, null, null, null, null)
        {
            
        }

        public StaticMod(string name, string aas, ModTerminus? term, bool isVariable, string formula,
                         LabelAtoms labelAtoms, RelativeRT relativeRT, double? monoMass, double? avgMass, IList<FragmentLoss> losses)
            : this(name, aas, term, isVariable, formula, labelAtoms, relativeRT, monoMass, avgMass, losses, null, null, null)
        {
            
        }

        public StaticMod(string name,
                         string aas,
                         ModTerminus? term,
                         bool isVariable,
                         string formula,
                         LabelAtoms labelAtoms,
                         RelativeRT relativeRT,
                         double? monoMass,
                         double? avgMass,
                         IList<FragmentLoss> losses,
                         int? uniModId,
                         string shortName,
                         int? precisionRequired)
            : base(name)
        {
            AAs = aas;
            Terminus = term;
            IsVariable = IsExplicit = isVariable;   // All variable mods are explicit
<<<<<<< HEAD
            Molecule = string.IsNullOrEmpty(formula) ? null : Molecule.Parse(formula);
=======
            ParsedMolecule = string.IsNullOrEmpty(formula) ? null : ParsedMolecule.Create(formula);
>>>>>>> 8116fa9d
            LabelAtoms = labelAtoms;
            RelativeRT = relativeRT;
            MonoisotopicMass = monoMass;
            AverageMass = avgMass;                

            Losses = losses;

            UnimodId = uniModId;
            ShortName = shortName;
            _precisionRequired = precisionRequired;

            Validate();
        }

        [Track]
        public string AAs { get; private set; }

        [Track]
        public ModTerminus? Terminus { get; private set; }

        [Track]
        public bool IsVariable { get; private set; }

        [Track]
<<<<<<< HEAD
        public string Formula { get { return Molecule == null ? null : Molecule.ToString(); } } 
        public Molecule Molecule { get; private set; }
=======
        public string Formula => ParsedMolecule?.ToString();

        public ParsedMolecule ParsedMolecule { get; private set; } // Using ParsedMolecule because we want to retain serialized element order
>>>>>>> 8116fa9d

        [Track]
        public double? MonoisotopicMass { get; private set; }
        [Track]
        public double? AverageMass { get; private set; }

        public LabelAtoms LabelAtoms { get; private set; }
        [Track]
        public bool Label13C { get { return (LabelAtoms & LabelAtoms.C13) != 0; } }
        [Track]
        public bool Label15N { get { return (LabelAtoms & LabelAtoms.N15) != 0; } }
        [Track]
        public bool Label18O { get { return (LabelAtoms & LabelAtoms.O18) != 0; } }
        [Track]
        public bool Label2H { get { return (LabelAtoms & LabelAtoms.H2) != 0; } }
        [Track]
        public bool Label37Cl { get { return (LabelAtoms & LabelAtoms.Cl37) != 0; } }
        [Track]
        public bool Label81Br { get { return (LabelAtoms & LabelAtoms.Br81) != 0; } }
        [Track]
        public bool Label32P { get { return (LabelAtoms & LabelAtoms.P32) != 0; } }
        [Track]
        public bool Label34S { get { return (LabelAtoms & LabelAtoms.S34) != 0; } }

        public object GetDefaultObject(ObjectInfo<object> info)
        {
            return new StaticMod();
        }

        public double IonLabelMassDiff
        {
            get
            {
                var massdiff = 0.0;
                if (Label13C)
                    massdiff += BioMassCalc.MONOISOTOPIC.GetMass(BioMassCalc.C13) - BioMassCalc.MONOISOTOPIC.GetMass(BioMassCalc.C);
                if (Label15N)
                    massdiff += BioMassCalc.MONOISOTOPIC.GetMass(BioMassCalc.N15) - BioMassCalc.MONOISOTOPIC.GetMass(BioMassCalc.N);
                if (Label18O)
                    massdiff += BioMassCalc.MONOISOTOPIC.GetMass(BioMassCalc.O18) - BioMassCalc.MONOISOTOPIC.GetMass(BioMassCalc.O);
                if (Label2H)
                    massdiff += BioMassCalc.MONOISOTOPIC.GetMass(BioMassCalc.H2) - BioMassCalc.MONOISOTOPIC.GetMass(BioMassCalc.H);
                if (Label37Cl)
                    massdiff += BioMassCalc.MONOISOTOPIC.GetMass(BioMassCalc.Cl37) - BioMassCalc.MONOISOTOPIC.GetMass(BioMassCalc.Cl);
                if (Label81Br)
                    massdiff += BioMassCalc.MONOISOTOPIC.GetMass(BioMassCalc.Br81) - BioMassCalc.MONOISOTOPIC.GetMass(BioMassCalc.Br);
                if (Label32P)
                    massdiff += BioMassCalc.MONOISOTOPIC.GetMass(BioMassCalc.P32) - BioMassCalc.MONOISOTOPIC.GetMass(BioMassCalc.P);
                if (Label34S)
                    massdiff += BioMassCalc.MONOISOTOPIC.GetMass(BioMassCalc.S34) - BioMassCalc.MONOISOTOPIC.GetMass(BioMassCalc.S);
                return massdiff;
            }
        }

        public List<string> LabelNames
        {
            get
            {
                var names = new List<string>();
                if (Label13C)
                    names.Add(BioMassCalc.C13);
                if (Label15N)
                    names.Add(BioMassCalc.N15);
                if (Label18O)
                    names.Add(BioMassCalc.O18);
                if (Label2H)
                    names.Add(BioMassCalc.H2);
                if (Label37Cl)
                    names.Add(BioMassCalc.Cl37);
                if (Label81Br)
                    names.Add(BioMassCalc.Br81);
                if (Label32P)
                    names.Add(BioMassCalc.P32);
                if (Label34S)
                    names.Add(BioMassCalc.S34);
                return names;
            }
        }

        [Track(defaultValues: typeof(DefaultValuesRelativeRtMatching))]
        public RelativeRT RelativeRT { get; private set; }

        [TrackChildren]
        public IList<FragmentLoss> Losses
        {
            get { return _losses; }
            private set
            {
                _losses = (value != null ? MakeReadOnly(FragmentLoss.SortByMz(value)) : null);
            }
        }

        public IEnumerable<char> AminoAcids
        {
            get
            {
                if (string.IsNullOrEmpty(AAs))
                    yield break;

                foreach (var aaPart in AAs.Split(','))
                    yield return aaPart.Trim()[0];
            }
        }

        public int? UnimodId { get; private set; }

        /// <summary>
        /// True if the modification must be declared on a peptide to have
        /// any effect.  Modifications on the document settings with this
        /// value off apply to all peptides without explicit modifications.
        /// <para>
        /// This value is always off for explicit modifications in the
        /// document tree, where it is not necessary, in order to support
        /// reliable equality checks.</para>
        /// </summary>
        public bool IsExplicit { get; private set; }

        /// <summary>
        /// Because variable modifications are now also set as "explicit",
        /// the IsUserSet field was added to destinguish between explict
        /// variable modification and explicit user set modifications.
        /// </summary>
        public bool IsUserSet { get { return IsExplicit && !IsVariable; } }

        public bool IsMod(string sequence)
        {
            if (sequence == null) // As when looking at a non-peptide molecule
                return false;

            for (int i = 0; i < sequence.Length; i++)
            {
                if (IsMod(sequence[i], i, sequence.Length))
                    return true;
            }
            return false;
        }

        public bool IsMod(char aa, int indexAA, int len)
        {
            return IsApplicable(aa, indexAA, len) && HasMod;
        }

        public bool IsApplicableMod(string sequence, int indexAA)
        {
            return IsApplicable(sequence, indexAA); // allow loss-only mods in EditPepModsDlg - && HasMod;
        }

        public bool IsApplicableCrosslink(string sequence, int indexAA)
        {
            return IsApplicable(sequence, indexAA) && null != CrosslinkerSettings;
        }

        /// <summary>
        /// True if this modification impacts the precursor mass value.
        /// </summary>
        public bool HasMod
        {
<<<<<<< HEAD
            get { return (Molecule != null || LabelAtoms != LabelAtoms.None || MonoisotopicMass.HasValue); }
=======
            get { return (ParsedMolecule != null || LabelAtoms != LabelAtoms.None || MonoisotopicMass.HasValue); }
>>>>>>> 8116fa9d
        }

        public bool IsLoss(char aa, int indexAA, int len)
        {
            return IsApplicable(aa, indexAA, len) && HasLoss;
        }

        private bool IsApplicable(char aa, int indexAA, int len)
        {
            if (AAs != null && !AAs.Contains(aa))
                return false;
            if (Terminus.HasValue)
            {
                if (Terminus.Value == ModTerminus.N && indexAA != 0)
                    return false;
                if (Terminus.Value == ModTerminus.C && indexAA != len - 1)
                    return false;                
            }
            return true;
        }

        private bool IsApplicable(string sequence, int indexAA)
        {
            if (indexAA < 0 || indexAA >= sequence.Length)
            {
                return false;
            }

            return IsApplicable(sequence[indexAA], indexAA, sequence.Length);
        }

        /// <summary>
        /// True if this modification impacts fragment mass values different
        /// from the precursor modification through neutral loss.
        /// </summary>
        public bool HasLoss
        {
            get { return Losses != null; }
        }

        public string ShortName { get; private set; }

        private readonly int? _precisionRequired;
        public int PrecisionRequired { get { return _precisionRequired ?? 1; }}

        public CrosslinkerSettings CrosslinkerSettings { get; private set; }

        public MoleculeMassOffset GetMoleculeMassOffset()
        {
<<<<<<< HEAD
            if (Molecule.IsNullOrEmpty(Molecule))
            {
                return MoleculeMassOffset.Create( MonoisotopicMass, AverageMass);
            }

            return MoleculeMassOffset.Create(Molecule);
=======
            if (ParsedMolecule.IsNullOrEmpty(ParsedMolecule))
            {
                return MoleculeMassOffset.Create(Molecule.Empty, MonoisotopicMass ?? 0, AverageMass ?? 0);
            }

            return MoleculeMassOffset.Create(ParsedMolecule.Molecule, 0, 0);
>>>>>>> 8116fa9d
        }
        public ItemDescription ItemDescription
        {
            get
            {
                var lines = new List<string>();
                if (!string.IsNullOrEmpty(AAs))
                {
                    lines.Add(TextUtil.ColonSeparate(PropertyNames.StaticMod_AAs, AAs));
                }

                if (Terminus != null)
                {
                    lines.Add(TextUtil.ColonSeparate(PropertyNames.StaticMod_Terminus, Terminus.ToString()));
                }

                // TODO: "Variable" is only interesting to include in the description if the modification is
                // also implicit, which this object does not know
                // if (IsVariable)
                // {
                //     lines.Add(PropertyNames.StaticMod_IsVariable);
                // }

                if (IsCrosslinker)
                {
                    lines.Add(PropertyNames.StaticMod_IsCrosslinker);
                }

                var labelDescriptions = new List<string>();
                if (Label2H)
                {
                    labelDescriptions.Add(PropertyNames.StaticMod_Label2H);
                }

                if (Label13C)
                {
                    labelDescriptions.Add(PropertyNames.StaticMod_Label13C);
                }

                if (Label15N)
                {
                    labelDescriptions.Add(PropertyNames.StaticMod_Label15N);
                }

                if (Label18O)
                {
                    labelDescriptions.Add(PropertyNames.StaticMod_Label18O);
                }

                if (Label32P)
                {
                    labelDescriptions.Add(PropertyNames.StaticMod_Label32P);
                }

                if (Label34S)
                {
                    labelDescriptions.Add(PropertyNames.StaticMod_Label32P);
                }

                if (Label37Cl)
                {
                    labelDescriptions.Add(PropertyNames.StaticMod_Label37Cl);
                }

                if (Label81Br)
                {
                    labelDescriptions.Add(PropertyNames.StaticMod_Label81Br);
                }

                string summary = null;
                if (labelDescriptions.Any())
                {
                    lines.Add(summary = TextUtil.SpaceSeparate(labelDescriptions));
                }
                else
                {
                    if (HasMod || !HasLoss)
                    {
<<<<<<< HEAD
                        lines.Add(summary = FormatFormulaOrMass(Molecule, MonoisotopicMass, AverageMass));
=======
                        lines.Add(summary = FormatFormulaOrMass(ParsedMolecule, MonoisotopicMass, AverageMass));
>>>>>>> 8116fa9d
                    }
                }

                if (RelativeRT != RelativeRT.Matching)
                {
                    lines.Add(TextUtil.ColonSeparate(PropertyNames.StaticMod_RelativeRT, RelativeRT.GetLocalizedString()));
                }

                if (Losses?.Count > 0)
                {
                    if (Losses.Count == 1)
                    {
                        string lossDescription;
                        if (Losses[0].Charge == 0)
                        {
                            lossDescription = TextUtil.ColonSeparate(Resources.StaticMod_ItemDescription_Neutral_loss, Losses[0].ItemDescription.Summary);
                        }
                        else
                        {
                            lossDescription = TextUtil.ColonSeparate(Resources.StaticMod_ItemDescription_Loss, Losses[0].ItemDescription.Summary);
                        }

                        lines.Add(lossDescription);
                        summary ??= lossDescription;
                    }
                    else
                    {
                        if (Losses.All(loss => loss.Charge == 0))
                        {
                            lines.Add(TextUtil.AppendColon(Resources.StaticMod_ItemDescription_Neutral_losses));
                            summary ??= string.Format(Resources.StaticMod_ItemDescription__0__neutral_losses, Losses.Count);
                        }
                        else
                        {
                            lines.Add(TextUtil.AppendColon(Resources.StaticMod_ItemDescription_Losses));
                            summary ??= string.Format(Resources.StaticMod_ItemDescription__0__losses, Losses.Count);
                        }

                        const string indent = @"    ";
                        foreach (var fragmentLoss in Losses)
                        {
                            lines.Add(indent + fragmentLoss.ItemDescription.Summary);
                        }
                    }
                }

                summary ??= Resources.StaticMod_ItemDescription_Empty;
                return new ItemDescription(summary).ChangeTitle(Name).ChangeDetailLines(lines);
            }
        }

        /// <summary>
        /// If the formula is not blank, return the formula followed by the mono mass in parentheses formatted to one decimal place.
        /// For example: H2O (-18)
        /// If the formula is blank then return <see cref="FormatMass"/>
        /// </summary>
<<<<<<< HEAD
        public static string FormatFormulaOrMass(Molecule formula, double? monoMass, double? averageMass)
        {
            if (!Molecule.IsNullOrEmpty(formula))
            {
                var parts = new List<string> { formula.ToDisplayString() };
=======
        public static string FormatFormulaOrMass(ParsedMolecule formula, double? monoMass, double? averageMass)
        {
            if (!ParsedMolecule.IsNullOrEmpty(formula))
            {
                var parts = new List<string> { formula.ToString() };
>>>>>>> 8116fa9d
                if (monoMass.HasValue)
                {
                    var massString = monoMass.Value.ToString(@"0.#");
                    if (monoMass.Value > 0)
                    {
                        massString = @"+" + massString;
                    }

                    parts.Add(string.Format(Resources.StaticMod_FormatFormulaOrMass___0__Da_, massString));
                }

                return TextUtil.SpaceSeparate(parts);
            }

            return FormatMass(monoMass, averageMass);
        }

        /// <summary>
        /// If the mono and average masses are the same then return "Mass: &lt;mass>".
        /// Otherwise return something saying what the mono and average masses are.
        /// </summary>
        public static string FormatMass(double? monoMass, double? averageMass)
        {
            var massDescriptions = new List<string>();
            if (monoMass.HasValue)
            {
                if (Equals(monoMass, averageMass))
                {
                    return TextUtil.ColonSeparate(Resources.StaticMod_FormatMass_Mass, monoMass.Value.ToString(Formats.RoundTrip));
                }
                massDescriptions.Add(TextUtil.ColonSeparate(PropertyNames.StaticMod_MonoisotopicMass,
                    monoMass.Value.ToString(Formats.RoundTrip)));
            }

            if (averageMass.HasValue)
            {
                massDescriptions.Add(TextUtil.ColonSeparate(PropertyNames.StaticMod_AverageMass, averageMass.Value.ToString(Formats.RoundTrip)));
            }

            if (massDescriptions.Any())
            {
                return TextUtil.SpaceSeparate(massDescriptions);
            }

            // Should not happen
            return Resources.StaticMod_FormatMass_Unknown_mass;
        }

        #region Property change methods

        public StaticMod ChangeExplicit(bool prop)
        {
            return ChangeProp(ImClone(this), im =>
                                                 {
                                                     im.IsExplicit = prop;
                                                     im.IsVariable = false;
                                                 });
        }

        public StaticMod ChangeVariable(bool prop)
        {
            return ChangeProp(ImClone(this), im => im.IsVariable = im.IsExplicit = prop);
        }

<<<<<<< HEAD
        public StaticMod ChangeFormula(Molecule prop)
        {
            return ChangeProp(ImClone(this), im => im.Molecule = prop);
=======
        public StaticMod ChangeFormula(ParsedMolecule prop)
        {
            return ChangeProp(ImClone(this), im => im.ParsedMolecule = prop);
>>>>>>> 8116fa9d
        }

        public StaticMod ChangeLabelAtoms(LabelAtoms prop)
        {
            return ChangeProp(ImClone(this), im => im.LabelAtoms = prop);
        }

        public StaticMod ChangeRelativeRT(RelativeRT prop)
        {
            return ChangeProp(ImClone(this), im => im.RelativeRT = prop);
        }

        public StaticMod ChangeLosses(IList<FragmentLoss> prop)
        {
            return ChangeProp(ImClone(this), im => im.Losses = prop);
        }

        public StaticMod MatchVariableAndLossInclusion(StaticMod mod)
        {
            // Only allowed if the mods are equivalent
            Assume.IsTrue(Equivalent(mod));

            var result = this;
            if (!Equals(result.IsVariable, mod.IsVariable))
                result = result.ChangeVariable(mod.IsVariable);
            if (result.Losses != null && !ArrayUtil.EqualsDeep(result.Losses, mod.Losses))
            {
                int len = result.Losses.Count;
                var newLosses = new FragmentLoss[len];
                for (int i = 0; i < len; i++)
                {
                    newLosses[i] = result.Losses[i].ChangeInclusion(mod.Losses[i].Inclusion);
                }
                result = result.ChangeLosses(newLosses);
            }
            return result;
        }
        public StaticMod ChangeCrosslinkerSettings(CrosslinkerSettings crosslinkerSettings)
        {
            return ChangeProp(ImClone(this), im => im.CrosslinkerSettings = crosslinkerSettings);
        }

        [Track(defaultValues:typeof(DefaultValuesFalse))]
        public bool IsCrosslinker
        {
            get { return null != CrosslinkerSettings; }
        }
        #endregion

        #region Implementation of IXmlSerializable

        /// <summary>
        /// For serialization
        /// </summary>
        private StaticMod()
        {
        }

        private enum ATTR
        {
            aminoacid,
            terminus,
            variable,
            formula,
// ReSharper disable InconsistentNaming
            label_13C,
            label_15N,
            label_18O,
            label_2H,
// ReSharper restore InconsistentNaming
            relative_rt,
            massdiff_monoisotopic,
            massdiff_average,
            explicit_decl, 
            unimod_id,
            short_name,
// ReSharper disable InconsistentNaming
// NOT YET  -- Brendan wants to wait and see if there is actual user demand for whole-organism Cl or Br labeling 7/21/17
//            label_37Cl,
//            label_81Br,
// ReSharper restore InconsistentNaming
        }

        private enum EL
        {
            crosslinker
        }

        private void Validate()
        {
            // It is now valid to specify modifications that apply to every amino acid.
            // This is important for 15N labeling, and reasonable for an explicit
            // static modification... but not for variable modifications.
            if (IsVariable && !Terminus.HasValue && AAs == null)
                throw new InvalidDataException(Resources.StaticMod_Validate_Variable_modifications_must_specify_amino_acid_or_terminus);
            if (AAs != null)
            {
                foreach (string aaPart in AAs.Split(','))
                {
                    string aa = aaPart.Trim();
                    if (aa.Length != 1 || !AminoAcid.IsAA(aa[0]))
                        throw new InvalidDataException(string.Format(Resources.StaticMod_Validate_Invalid_amino_acid___0___, aa));
                }
            }
            else if (Terminus.HasValue && LabelAtoms != LabelAtoms.None)
            {
                throw new InvalidDataException(Resources.StaticMod_Validate_Terminal_modification_with_labeled_atoms_not_allowed);
            }
<<<<<<< HEAD
            if (Molecule == null && LabelAtoms == LabelAtoms.None)
=======
            if (ParsedMolecule.IsNullOrEmpty(ParsedMolecule) && LabelAtoms == LabelAtoms.None)
>>>>>>> 8116fa9d
            {
                if (MonoisotopicMass == null || AverageMass == null)
                {
                    // Allow a modification that just specifies potential neutral losses
                    // from unmodified amino acid residues.
                    if (Losses == null)
                        throw new InvalidDataException(Resources.StaticMod_Validate_Modification_must_specify_a_formula_labeled_atoms_or_valid_monoisotopic_and_average_masses);
                    if (IsVariable)
                        throw new InvalidDataException(Resources.StaticMod_Validate_Loss_only_modifications_may_not_be_variable);
                }
            }
            else
            {
                // No explicit masses with formula or label atoms
                if (MonoisotopicMass != null || AverageMass != null)
                    throw new InvalidDataException(Resources.StaticMod_Validate_Modification_with_a_formula_may_not_specify_modification_masses);
<<<<<<< HEAD
                if (Molecule != null)
                {
                    if (Molecule.IsNullOrEmpty(Molecule))
=======
                if (ParsedMolecule != null)
                {
                    if (ParsedMolecule.IsNullOrEmpty(ParsedMolecule))
>>>>>>> 8116fa9d
                        throw new InvalidDataException(Resources.StaticMod_Validate_Modification_formula_may_not_be_empty);
                    if (LabelAtoms != LabelAtoms.None)
                        throw new InvalidDataException(Resources.StaticMod_Validate_Formula_not_allowed_with_labeled_atoms);
                    // Cache mass values to improve performance of variable modifications
                    // Throws an exception, if given an invalid formula.
<<<<<<< HEAD
                    MonoisotopicMass = SequenceMassCalc.FormulaMass(BioMassCalc.MONOISOTOPIC, Molecule, SequenceMassCalc.MassPrecision);
                    AverageMass = SequenceMassCalc.FormulaMass(BioMassCalc.AVERAGE, Molecule, SequenceMassCalc.MassPrecision);
=======
                    MonoisotopicMass = SequenceMassCalc.FormulaMass(BioMassCalc.MONOISOTOPIC, ParsedMolecule, SequenceMassCalc.MassPrecision);
                    AverageMass = SequenceMassCalc.FormulaMass(BioMassCalc.AVERAGE, ParsedMolecule, SequenceMassCalc.MassPrecision);
>>>>>>> 8116fa9d
                }
            }

            // We no longer validate or guarantee that the Unimod ID is correct.  Previously, we checked the ID and
            // removed it if we didn't think it was correct, but that strategy is of dubious value.  Maybe someone
            // knows better than we do.
            //if (!UniMod.ValidateID(this))
            //    UnimodId = null;
        }

        private static ModTerminus ToModTerminus(String value)
        {
            try
            {
                return (ModTerminus)Enum.Parse(typeof(ModTerminus), value, true);
            }
            catch (ArgumentException)
            {
                throw new ArgumentException(string.Format(Resources.StaticMod_ToModTerminus_Invalid_terminus__0__, value));
            }            
        }

        public static StaticMod Deserialize(XmlReader reader)
        {
            return reader.Deserialize(new StaticMod());
        }

        public override void ReadXml(XmlReader reader)
        {
            // Read tag attributes
            base.ReadXml(reader);
            string aas = reader.GetAttribute(ATTR.aminoacid);
            if (!string.IsNullOrEmpty(aas))
            {                
                AAs = aas;
                // Support v0.1 format.
                if (AAs[0] == '\0') 
                    AAs = null;
            }

            Terminus = reader.GetAttribute(ATTR.terminus, ToModTerminus);
            IsVariable = IsExplicit = reader.GetBoolAttribute(ATTR.variable);
            var formula = reader.GetAttribute(ATTR.formula);
<<<<<<< HEAD
            Molecule = string.IsNullOrEmpty(formula) ? null : Molecule.Parse(formula);
=======
            ParsedMolecule = string.IsNullOrEmpty(formula) ? null : ParsedMolecule.Create(formula);
>>>>>>> 8116fa9d
            if (reader.GetBoolAttribute(ATTR.label_13C))
                LabelAtoms |= LabelAtoms.C13;
            if (reader.GetBoolAttribute(ATTR.label_15N))
                LabelAtoms |= LabelAtoms.N15;
            if (reader.GetBoolAttribute(ATTR.label_18O))
                LabelAtoms |= LabelAtoms.O18;
            if (reader.GetBoolAttribute(ATTR.label_2H))
                LabelAtoms |= LabelAtoms.H2;
// NOT YET - Brendan wants to wait and see if there is actual user demand for whole-organism Cl or Br labeling 7/21/17
//            if (reader.GetBoolAttribute(ATTR.label_37Cl))
//                LabelAtoms |= LabelAtoms.Cl37;
//            if (reader.GetBoolAttribute(ATTR.label_81Br))
//                LabelAtoms |= LabelAtoms.Br81;
            RelativeRT = reader.GetEnumAttribute(ATTR.relative_rt, RelativeRT.Matching);

            // Allow specific masses always, but they will generate an error,
            // in Validate() if there is already a formula.
            MonoisotopicMass = reader.GetNullableDoubleAttribute(ATTR.massdiff_monoisotopic);
            AverageMass = reader.GetNullableDoubleAttribute(ATTR.massdiff_average);

            if (!IsVariable)
                IsExplicit = reader.GetBoolAttribute(ATTR.explicit_decl);

            UnimodId = reader.GetNullableIntAttribute(ATTR.unimod_id);
            // Backward compatibility with early code that assigned -1 to some custom modifications
            if (UnimodId.HasValue && UnimodId.Value == -1)
                UnimodId = null;

            ShortName = reader.GetAttribute(ATTR.short_name);

            bool empty = reader.IsEmptyElement;
            // Consume tag
            reader.Read();
            if (!empty)
            {
                var listLosses = new List<FragmentLoss>();
                reader.ReadElements(listLosses);
                if (listLosses.Count > 0)
                {
                    Losses = listLosses.ToArray();
                }

                if (reader.IsStartElement(EL.crosslinker))
                {
                    CrosslinkerSettings = CrosslinkerSettings.EMPTY;
                    reader.Read();
                }
                reader.ReadEndElement();
            }

            Validate();
        }

        public override void WriteXml(XmlWriter writer)
        {
            // Write tag attributes
            base.WriteXml(writer);
            writer.WriteAttributeIfString(ATTR.aminoacid, AAs);
            writer.WriteAttributeNullable(ATTR.terminus, Terminus);
            writer.WriteAttribute(ATTR.variable, IsVariable);
<<<<<<< HEAD
            writer.WriteAttributeIfString(ATTR.formula, Molecule.IsNullOrEmpty(Molecule) ? null : Molecule.ToString());
=======
            writer.WriteAttributeIfString(ATTR.formula, ParsedMolecule.IsNullOrEmpty(ParsedMolecule) ? null : ParsedMolecule.ToString());
>>>>>>> 8116fa9d
            writer.WriteAttribute(ATTR.label_13C, Label13C);
            writer.WriteAttribute(ATTR.label_15N, Label15N);
            writer.WriteAttribute(ATTR.label_18O, Label18O);
            writer.WriteAttribute(ATTR.label_2H, Label2H);
// NOT YET - Brendan wants to wait and see if there is actual user demand for whole-organism Cl or Br labeling 7/21/17
//            writer.WriteAttribute(ATTR.label_37Cl, Label37Cl);
//            writer.WriteAttribute(ATTR.label_81Br, Label81Br);
            writer.WriteAttribute(ATTR.relative_rt, RelativeRT, RelativeRT.Matching);
<<<<<<< HEAD
            if (Molecule.IsNullOrEmpty(Molecule))
=======
            if (ParsedMolecule.IsNullOrEmpty(ParsedMolecule))
>>>>>>> 8116fa9d
            {
                writer.WriteAttributeNullable(ATTR.massdiff_monoisotopic, MonoisotopicMass);
                writer.WriteAttributeNullable(ATTR.massdiff_average, AverageMass);
            }
            if (!IsVariable)
                writer.WriteAttribute(ATTR.explicit_decl, IsExplicit);

            writer.WriteAttributeNullable(ATTR.unimod_id, UnimodId);

            writer.WriteAttributeIfString(ATTR.short_name, ShortName);

            if (Losses != null)
                writer.WriteElements(Losses);
            if (CrosslinkerSettings != null)
            {
                writer.WriteStartElement(EL.crosslinker);
                writer.WriteEndElement();
            }
        }

        #endregion

        #region object overrides

        /// <summary>
        /// Equality minus the <see cref="IsExplicit"/> flag.
        /// </summary>
        public bool EquivalentAll(StaticMod obj)
        {
            return Equivalent(obj) 
                && base.Equals(obj) 
                && obj.IsVariable.Equals(IsVariable) 
                && Equals(obj.UnimodId, UnimodId)
                && Equals(obj.ShortName, ShortName)
                && ArrayUtil.EqualsDeep(obj._losses, _losses);
        }

        /// <summary>
        /// Equality minus <see cref="IsExplicit"/>, <see cref="UnimodId"/>, <see cref="IsVariable"/> and <see cref="XmlNamedElement.Equals(object)"/>.
        /// Used checking for matches between user defined modifications and UniMod modifications.
        /// </summary>
        public bool Equivalent(StaticMod obj)
        {
            if (!Equals(obj.AAs, AAs) ||
                !obj.Terminus.Equals(Terminus) ||
                !obj.AverageMass.Equals(AverageMass) ||
                !obj.MonoisotopicMass.Equals(MonoisotopicMass) ||
                !Equals(obj.RelativeRT, RelativeRT) ||
                !Equals(obj.CrosslinkerSettings, CrosslinkerSettings))
            {
                return false;
            }

            if (!ArrayUtil.EqualsDeep(obj._losses, _losses))
            {
                if (obj._losses != null && _losses != null)
                {
                    if (obj._losses.Count != _losses.Count)
                        return false;

                    var losses1 = _losses.OrderBy(l => l.MonoisotopicMass).ToArray();
                    var losses2 = obj._losses.OrderBy(l => l.MonoisotopicMass).ToArray();
                    if (losses1.Where((t, i) => !EquivalentFormulas(t, losses2[i])).Any())
                    {
                        return false;
                    }
                }
                else if (obj._losses == null || _losses == null)
                {
                    return false;
                }
            }

            if (AAs != null)
            {
                foreach (var aa in AminoAcids)
                {
                    if (!EquivalentFormulas(aa, obj))
                        return false;
                }                
            }
            else if (Terminus != null)
            {
                return EquivalentFormulas('\0', obj);
            }
            else
            {
                // Label all amino acids with this label
                for (char aa = 'A'; aa <= 'Z'; aa++)
                {
                    if (AminoAcid.IsAA(aa) && !EquivalentFormulas(aa, obj))
                        return false;
                }
            }

            return true;
        }

        private bool EquivalentFormulas(FragmentLoss loss1, FragmentLoss loss2)
        {
<<<<<<< HEAD
            return loss1.Molecule.Equals(loss2.Molecule);
=======
            return loss1.ParsedMolecule.Equals(loss2.ParsedMolecule);
>>>>>>> 8116fa9d
        }

        private bool EquivalentFormulas(char aa, StaticMod obj)
        {
            SequenceMassCalc modCalc = new SequenceMassCalc(MassType.Monoisotopic);

<<<<<<< HEAD
            double unexplainedMassThis, unexplainedMassObj;

            var formulaThis = modCalc.GetModFormula(aa, this, out unexplainedMassThis);
            var formulaObj = modCalc.GetModFormula(aa, obj, out unexplainedMassObj);

            // If either is null, both must be null.
            if (formulaThis == null || formulaObj == null)
                return formulaThis == null && formulaObj == null;

            return unexplainedMassThis == unexplainedMassObj &&
                   formulaThis.Equals(formulaObj);
=======
            var formulaThis = modCalc.GetModFormula(aa, this);
            var formulaObj = modCalc.GetModFormula(aa, obj);

            return formulaThis.Equals(formulaObj);
>>>>>>> 8116fa9d
        }


        public bool Equals(StaticMod obj)
        {
            if (ReferenceEquals(null, obj)) return false;
            if (ReferenceEquals(this, obj)) return true;
            return EquivalentAll(obj) &&
                obj.IsExplicit.Equals(IsExplicit);
        }

        public override bool Equals(object obj)
        {
            if (ReferenceEquals(null, obj)) return false;
            if (ReferenceEquals(this, obj)) return true;
            return Equals(obj as StaticMod);
        }

        public override int GetHashCode()
        {
            unchecked
            {
                int result = base.GetHashCode();
                result = (result*397) ^ (AAs != null ? AAs.GetHashCode() : 0);
                result = (result*397) ^ (Terminus.HasValue ? Terminus.Value.GetHashCode() : 0);
                result = (result*397) ^ IsVariable.GetHashCode();
                result = (result*397) ^ (AverageMass.HasValue ? AverageMass.Value.GetHashCode() : 0);
<<<<<<< HEAD
                result = (result*397) ^ (Molecule != null ? Molecule.GetHashCode() : 0);
=======
                result = (result*397) ^ (ParsedMolecule != null ? ParsedMolecule.GetHashCode() : 0);
>>>>>>> 8116fa9d
                result = (result*397) ^ IsExplicit.GetHashCode();
                result = (result*397) ^ LabelAtoms.GetHashCode();
                result = (result*397) ^ RelativeRT.GetHashCode();
                result = (result*397) ^ (MonoisotopicMass.HasValue ? MonoisotopicMass.Value.GetHashCode() : 0);
                result = (result*397) ^ (_losses != null ? _losses.GetHashCodeDeep() : 0);
                result = (result*397) ^ (ShortName != null ? ShortName.GetHashCode() : 0);
                result = (result*397) ^ (CrosslinkerSettings != null ? CrosslinkerSettings.GetHashCode() : 0);
                return result;
            }
        }

        #endregion

        public static bool EquivalentImplicitMods(IEnumerable<StaticMod> mods1, IEnumerable<StaticMod> mods2)
        {
            var modsImp1 = new List<StaticMod>(from mod1 in mods1 where !mod1.IsExplicit select mod1);
            var modsImp2 = new List<StaticMod>(from mod2 in mods2 where !mod2.IsExplicit select mod2);
            return ArrayUtil.ReferencesEqual(modsImp1, modsImp2);
        }
    }

    public sealed class TypedModifications : Immutable, IAuditLogObject
    {
        public TypedModifications(IsotopeLabelType labelType, IList<StaticMod> modifications)
        {
            LabelType = labelType;
            Modifications = MakeReadOnly(modifications);
        }

        public IsotopeLabelType LabelType { get; private set; }
        [TrackChildren(ignoreName: true)]
        public ImmutableList<StaticMod> Modifications { get; private set; }

        public bool HasImplicitModifications
        {
            get { return Modifications.Contains(mod => !mod.IsExplicit); }
        }

        #region object overrides

        public bool Equals(TypedModifications other)
        {
            if (ReferenceEquals(null, other)) return false;
            if (ReferenceEquals(this, other)) return true;
            return Equals(other.LabelType, LabelType) &&
                ArrayUtil.EqualsDeep(other.Modifications, Modifications);
        }

        public override bool Equals(object obj)
        {
            if (ReferenceEquals(null, obj)) return false;
            if (ReferenceEquals(this, obj)) return true;
            if (obj.GetType() != typeof(TypedModifications)) return false;
            return Equals((TypedModifications)obj);
        }

        public override int GetHashCode()
        {
            unchecked
            {
                return (LabelType.GetHashCode() * 397) ^ Modifications.GetHashCodeDeep();
            }
        }

        /// <summary>
        /// Label type combo box in peptide settings Modifications tab depends on this
        /// </summary>
        public override string ToString()
        {
            return LabelType.ToString();
        }

        #endregion

        public string AuditLogText { get { return LabelType.ToString(); } }
        public bool IsName { get { return true; }}
    }

    public sealed class ExplicitMods : Immutable
    {
        public static readonly ExplicitMods EMPTY = new ExplicitMods(null, null, null); // Used for small molecules, which get label info from adducts instead of mods
        public static bool IsNullOrEmpty(ExplicitMods mods)
        {
            return mods == null || ReferenceEquals(mods, EMPTY);
        }

        private ImmutableList<TypedExplicitModifications> _modifications;

        /// <summary>
        /// Create a new set of explicit or variable modifications.  Assumes that
        /// static modifications have already been added to the heavy mods.
        /// </summary>
        public ExplicitMods(Peptide peptide, IList<ExplicitMod> staticMods,
            IEnumerable<TypedExplicitModifications> heavyMods, bool isVariable = false)
        {
            CrosslinkStructure = CrosslinkStructure.EMPTY;
            Peptide = peptide;
            IsVariableStaticMods = isVariable;

            var modifications = new List<TypedExplicitModifications>();
            // Add static mods, if applicable
            if (staticMods != null)
            {
                modifications.Add(new TypedExplicitModifications(peptide,
                    IsotopeLabelType.light, staticMods));
            }
            // Add isotope mods
            if (heavyMods != null)
            {
                modifications.AddRange(heavyMods);
            }
            _modifications = MakeReadOnly(modifications.ToArray());
        }

        /// <summary>
        /// Create a new set of explicit modifications on a peptide from a list of desired
        /// modifications of each type, and the global lists of available modifications.
        /// </summary>
        /// <param name="nodePep">The peptide to modify</param>
        /// <param name="staticMods">Static modifications to be applied</param>
        /// <param name="listStaticMods">Global static modifications</param>
        /// <param name="heavyMods">All sets of isotope labeled mods to be applied</param>
        /// <param name="listHeavyMods">Global isotope labeled mods</param>
        /// <param name="implicitOnly">True to create an explicit expression of the implicit modifications</param>
        public ExplicitMods(PeptideDocNode nodePep,
            IList<StaticMod> staticMods, MappedList<string, StaticMod> listStaticMods,
            IEnumerable<TypedModifications> heavyMods, MappedList<string, StaticMod> listHeavyMods,
            bool implicitOnly = false)
        {
            CrosslinkStructure = CrosslinkStructure.EMPTY;
            Peptide = nodePep.Peptide;

            var modifications = new List<TypedExplicitModifications>();
            TypedExplicitModifications staticTypedMods = null;
            // Add static mods, if applicable
            if (staticMods != null)
            {
                IList<ExplicitMod> explicitMods = GetImplicitMods(staticMods, listStaticMods);
                // If the peptide has variable modifications, make them all override
                // the modification state of the default implicit mods
                if (!implicitOnly && nodePep.HasVariableMods)
                {
                    explicitMods = MergeExplicitMods(nodePep.ExplicitMods.StaticModifications,
                        explicitMods, staticMods);
                }
                staticTypedMods = new TypedExplicitModifications(Peptide,
                    IsotopeLabelType.light, explicitMods);
                modifications.Add(staticTypedMods);
            }
            foreach (TypedModifications typedMods in heavyMods)
            {
                var explicitMods = GetImplicitMods(typedMods.Modifications, listHeavyMods);
                var typedHeavyMods = new TypedExplicitModifications(Peptide,
                    typedMods.LabelType, explicitMods);
                modifications.Add(typedHeavyMods.AddModMasses(staticTypedMods));
            }
            _modifications = MakeReadOnly(modifications.ToArray());
        }

        private static IList<ExplicitMod> MergeExplicitMods(IList<ExplicitMod> modsPrimary,
            IList<ExplicitMod> modsSecondary, IList<StaticMod> modifications)
        {
            var listExplicitMods = new List<ExplicitMod>();
            int iPrimary = 0, iSecondary = 0;
            while (iPrimary < modsPrimary.Count || iSecondary < modsSecondary.Count)
            {
                if (iSecondary >= modsSecondary.Count)
                    MergeMod(modsPrimary[iPrimary++], modifications, listExplicitMods);
                else if (iPrimary >= modsPrimary.Count)
                    MergeMod(modsSecondary[iSecondary++], modifications, listExplicitMods);
                else if (modsPrimary[iPrimary].IndexAA < modsSecondary[iSecondary].IndexAA)
                    MergeMod(modsPrimary[iPrimary++], modifications, listExplicitMods);
                else if (modsPrimary[iPrimary].IndexAA > modsSecondary[iSecondary].IndexAA)
                    MergeMod(modsSecondary[iSecondary++], modifications, listExplicitMods);
                else  // Equal
                {
                    MergeMod(modsPrimary[iPrimary++], modifications, listExplicitMods);
                    iSecondary++;
                }
            }
            return listExplicitMods.ToArray();
        }

        private static void MergeMod(ExplicitMod explicitMod, IEnumerable<StaticMod> docMods,
            ICollection<ExplicitMod> explicitMods)
        {
            if (docMods.Contains(explicitMod.Modification))
                explicitMods.Add(explicitMod);
        }


        /// <summary>
        /// Builds a list of <see cref="ExplicitMod"/> objects from the implicit modifications
        /// on the document.
        /// </summary>
        /// <param name="mods">Implicit modifications on the document</param>
        /// <param name="listSettingsMods">All modifications available in the settings</param>
        /// <returns>List of <see cref="ExplicitMod"/> objects for the implicit modifications</returns>
        private ExplicitMod[] GetImplicitMods(IList<StaticMod> mods, MappedList<string, StaticMod> listSettingsMods)
        {
            List<ExplicitMod> listImplicitMods = new List<ExplicitMod>();

            if (!Peptide.IsCustomMolecule)
            {
                string seq = Peptide.Sequence;
                for (int i = 0; i < seq.Length; i++)
                {
                    char aa = seq[i];
                    foreach (StaticMod mod in mods)
                    {
                        if (mod.CrosslinkerSettings != null)
                        {
                            // Crosslinkers never get implicitly added
                            continue;
                        }
                        // Skip explicit mods, since only considering implicit
                        if (mod.IsExplicit || !mod.IsMod(aa, i, seq.Length))
                            continue;
                        // Always use the modification from the settings to ensure expected
                        // equality comparisons.
                        StaticMod modAdd;
                        if (listSettingsMods.TryGetValue(mod.Name, out modAdd))
                            listImplicitMods.Add(new ExplicitMod(i, modAdd));
                    }
                }
            }

            return listImplicitMods.ToArray();
        }

        public Peptide Peptide { get; private set; }

        /// <summary>
        /// True if the static (i.e. light) modifications were not chosen by the user, but
        /// were put there by Skyline permuting the Document's variable modifications.
        /// </summary>
        public bool IsVariableStaticMods { get; private set; }

        public bool HasNeutralLosses { get { return StaticModifications != null && StaticModifications.Any(mod => mod.Modification.HasLoss); } }
        public bool HasIsotopeLabels { get { return StaticModifications != null && StaticModifications.Any(mod => mod.Modification.LabelAtoms != 0); } }

        public IEnumerable<ExplicitMod> NeutralLossModifications
        {
            get
            {
                if (StaticModifications != null)
                {
                    foreach (var mod in StaticModifications)
                    {
                        if (mod.Modification.HasLoss)
                            yield return mod;
                    }
                }
            }
        }

        public IList<ExplicitMod> StaticModifications
        {
            get { return GetModifications(IsotopeLabelType.light); }
        }

        public IList<ExplicitMod> HeavyModifications
        {
            get { return GetModifications(IsotopeLabelType.heavy); }
        }

        [TrackChildren(defaultValues:typeof(CrosslinkStructure.DefaultValuesEmpty))]
        public CrosslinkStructure CrosslinkStructure
        {
            get; private set;
        }

        public PeptideStructure GetPeptideStructure()
        {
            return new PeptideStructure(Peptide, this);
        }

        public ExplicitMods ChangeCrosslinkStructure(CrosslinkStructure crosslinks)
        {
            crosslinks = crosslinks ?? CrosslinkStructure.EMPTY;
            ExplicitMods explicitMods = this;
            if (crosslinks.HasCrosslinks && explicitMods.StaticModifications == null)
            {
                explicitMods = new ExplicitMods(explicitMods.Peptide, ImmutableList.Empty<ExplicitMod>(), explicitMods.GetHeavyModifications());
            }

            return ChangeProp(ImClone(explicitMods), im => im.CrosslinkStructure = crosslinks);
        }

        private ExplicitMods UpdateCrosslinkStructure(SrmSettings settingsNew)
        {
            var newCrosslinkStructure = CrosslinkStructure.ChangeGlobalMods(settingsNew);
            if (ReferenceEquals(newCrosslinkStructure, CrosslinkStructure))
            {
                return this;
            }

            return ChangeCrosslinkStructure(newCrosslinkStructure);
        }

        public bool HasCrosslinks
        {
            get { return !CrosslinkStructure.IsEmpty; }
        }

        public IList<ExplicitMod> GetModifications(IsotopeLabelType labelType)
        {
            int index = GetModIndex(labelType);
            return (index != -1 ? _modifications[index].Modifications : null);
        }

        public IList<ExplicitMod> GetStaticBaseMods(IsotopeLabelType labelType)
        {
            int index = GetModIndex(labelType);
            return (index != -1 ? _modifications[index].StaticBaseMods : null);
        }

        private int GetModIndex(IsotopeLabelType labelType)
        {
            return _modifications.IndexOf(mod => ReferenceEquals(labelType, mod.LabelType));
        }

        public IEnumerable<TypedExplicitModifications> GetHeavyModifications()
        {
            return _modifications.Where(typedMods => !typedMods.LabelType.IsLight);
        }

        public bool IsModified(IsotopeLabelType labelType)
        {
            return GetModIndex(labelType) != -1;
        }

        public bool HasHeavyModifications
        {
            get { return GetHeavyModifications().Contains(mods => mods.Modifications.Count > 0); }
        }

        public bool HasModifications(IsotopeLabelType labelType)
        {
            return _modifications.Contains(mods =>
                Equals(labelType, mods.LabelType) && mods.Modifications.Count > 0);
        }

        public IList<double> GetModMasses(MassType massType, IsotopeLabelType labelType)
        {
            var index = GetModIndex(labelType);
            // This will throw, if the modification type is not found.
            return _modifications[index].GetModMasses(massType);
        }

        public ExplicitMods ChangeGlobalMods(SrmSettings settingsNew)
        {
            var modSettings = settingsNew.PeptideSettings.Modifications;
            IList<StaticMod> heavyMods = null;
            List<StaticMod> heavyModsList = null;
            foreach (var typedMods in modSettings.GetHeavyModifications())
            {
                if (heavyMods == null)
                    heavyMods = typedMods.Modifications;
                else
                {
                    if (heavyModsList == null)
                        heavyModsList = new List<StaticMod>(heavyMods);
                    heavyModsList.AddRange(typedMods.Modifications);
                }
            }
            heavyMods = heavyModsList ?? heavyMods ?? new StaticMod[0];
            return ChangeGlobalMods(modSettings.StaticModifications, heavyMods,
                    modSettings.GetHeavyModificationTypes().ToArray())
                ?.UpdateCrosslinkStructure(settingsNew);
        }

        public ExplicitMods ChangeGlobalMods(IList<StaticMod> staticMods, IList<StaticMod> heavyMods,
            IList<IsotopeLabelType> heavyLabelTypes)
        {
            var modifications = new List<TypedExplicitModifications>();
            int index = GetModIndex(IsotopeLabelType.light);
            TypedExplicitModifications typedStaticMods = (index != -1 ? _modifications[index] : null);
            if (typedStaticMods != null)
            {
                IList<ExplicitMod> staticExplicitMods = ChangeGlobalMods(staticMods, typedStaticMods.Modifications);
                if (!ReferenceEquals(staticExplicitMods, typedStaticMods.Modifications))
                    typedStaticMods = new TypedExplicitModifications(Peptide, IsotopeLabelType.light, staticExplicitMods);
                modifications.Add(typedStaticMods);
            }

            foreach (TypedExplicitModifications typedMods in GetHeavyModifications())
            {
                // Discard explicit modifications for label types that no longer exist
                if (!heavyLabelTypes.Contains(typedMods.LabelType))
                    continue;

                var heavyExplicitMods = ChangeGlobalMods(heavyMods, typedMods.Modifications);
                var typedHeavyMods = typedMods;
                if (!ReferenceEquals(heavyExplicitMods, typedMods.Modifications))
                {
                    typedHeavyMods = new TypedExplicitModifications(Peptide, typedMods.LabelType, heavyExplicitMods);
                    typedHeavyMods = typedHeavyMods.AddModMasses(typedStaticMods);
                }
                modifications.Add(typedHeavyMods);                
            }

            if (ArrayUtil.ReferencesEqual(modifications, _modifications))
                return this;
            if (modifications.Count == 0 && CrosslinkStructure.IsEmpty)
                return null;
            return ChangeProp(ImClone(this), im =>
            {
                im._modifications = ImmutableList.ValueOf(modifications);
            });
        }

        /// <summary>
        /// Replaces the <see cref="StaticMod"/> objects in a list of <see cref="ExplicitMod"/>
        /// objects.
        /// </summary>
        /// <param name="staticMods">The new <see cref="StaticMod"/> objects</param>
        /// <param name="explicitMods">The original <see cref="ExplicitMod"/> objects</param>
        /// <returns>A new list of <see cref="ExplicitMod"/> objects with <see cref="StaticMod"/> objects updated</returns>
        public IList<ExplicitMod> ChangeGlobalMods(IList<StaticMod> staticMods, IList<ExplicitMod> explicitMods)
        {
            var modsNew = new List<ExplicitMod>();
            if (!Peptide.IsCustomMolecule)
            {
                foreach (var mod in explicitMods)
                {
                    string name = mod.Modification.Name;
                    int iStaticMod = staticMods.IndexOf(mg => Equals(name, mg.Name));
                    // If the modification by this name has been removed, then remove
                    // it from the modification list.
                    if (iStaticMod == -1)
                        continue;
                    var staticMod = staticMods[iStaticMod];
                    if(!staticMod.IsApplicableMod(Peptide.Sequence, mod.IndexAA))
                        continue;
                    modsNew.Add(mod.Modification.EquivalentAll(staticMod)
                        ? mod
                        : mod.ChangeModification(staticMod));
                }
            }
            ArrayUtil.AssignIfEqualsDeep(modsNew, explicitMods);
            if (ArrayUtil.ReferencesEqual(modsNew, explicitMods))
                return explicitMods;
            return modsNew;
        }

        

        #region Property change methods

        public ExplicitMods ChangePeptide(Peptide prop)
        {
            return ChangeProp(ImClone(this), im => im.Peptide = prop);
        }

        public ExplicitMods ChangeStaticModifications(IList<ExplicitMod> prop)
        {
            return ChangeModifications(IsotopeLabelType.light, prop);
        }

        public ExplicitMods ChangeHeavyModifications(IList<ExplicitMod> prop)
        {
            return ChangeModifications(IsotopeLabelType.heavy, prop);
        }

        public ExplicitMods ChangeModifications(IsotopeLabelType labelType, IList<ExplicitMod> prop)
        {
            int index = GetModIndex(labelType);
            if (index == -1)
                throw new IndexOutOfRangeException(string.Format(Resources.ExplicitMods_ChangeModifications_Modification_type__0__not_found, labelType));
            var modifications = _modifications.ToArrayStd();
            var typedMods = new TypedExplicitModifications(Peptide, labelType, prop);
            if (index != 0)
                typedMods = typedMods.AddModMasses(modifications[0]);
            modifications[index] = typedMods;
            return ChangeProp(ImClone(this), im => im._modifications = MakeReadOnly(modifications));
        }

        /// <summary>
        /// Allow the variable modification flag to be cleared for consistent
        /// <see cref="PeptideSequenceModKey"/> keys.
        /// </summary>
        public ExplicitMods ChangeIsVariableStaticMods(bool prop)
        {
            return ChangeProp(ImClone(this), im => im.IsVariableStaticMods = prop);
        }

        #endregion

        #region object overrides

        public bool Equals(ExplicitMods obj)
        {
            if (ReferenceEquals(null, obj)) return false;
            if (ReferenceEquals(this, obj)) return true;
            return ArrayUtil.EqualsDeep(obj._modifications, _modifications) &&
                   Equals(obj.CrosslinkStructure, CrosslinkStructure) &&
                   Equals(obj.Peptide?.Target, Peptide?.Target);
        }

        public override bool Equals(object obj)
        {
            if (ReferenceEquals(null, obj)) return false;
            if (ReferenceEquals(this, obj)) return true;
            if (obj.GetType() != typeof (ExplicitMods)) return false;
            return Equals((ExplicitMods) obj);
        }

        public override int GetHashCode()
        {
            unchecked
            {
                int result = _modifications.GetHashCodeDeep();
                if (Peptide != null)
                {
                    result = (result*397) ^ Peptide.Target.GetHashCode();
                }

                result = (result * 397) ^ CrosslinkStructure.GetHashCode();
                return result;
            }
        }

        #endregion

        #region v20.2 crosslink format
        /// <summary>
        /// Convert from the Version 20.2 format where crosslinks were represented on the <see cref="ExplicitMod.LinkedPeptide"/> elements
        /// instead of <see cref="CrosslinkStructure"/>
        /// </summary>
        public ExplicitMods ConvertFromLegacyCrosslinkStructure()
        {
            if (null == StaticModifications || StaticModifications.All(mod => null == mod.LinkedPeptide))
            {
                return this;
            }
            var sitePaths = new List<ImmutableList<ModificationSite>>();
            var linkedPeptides = new List<Peptide>();
            var linkedExplicitMods = new List<ExplicitMods>();
            var crosslinks = new List<Crosslink>();
            var queue = new List<Tuple<int, ExplicitMod, ImmutableList<ModificationSite>>>();
            queue.AddRange(StaticModifications.Where(mod => mod.LinkedPeptide != null).Select(mod => Tuple.Create(0, mod, ImmutableList.Singleton(mod.ModificationSite))));
            while (queue.Any())
            {
                var tuple = queue[0];
                queue.RemoveAt(0);
                var explicitMod = tuple.Item2;
                var linkedPeptide = explicitMod.LinkedPeptide;
                if (linkedPeptide.Peptide == null)
                {
                    crosslinks.Add(Crosslink.Looplink(explicitMod.Modification, tuple.Item1, explicitMod.IndexAA, linkedPeptide.IndexAa));
                    continue;
                }

                int peptideIndex = linkedPeptides.Count + 1;
                linkedPeptides.Add(linkedPeptide.Peptide);
                crosslinks.Add(new Crosslink(explicitMod.Modification,
                    new[]
                    {
                        new CrosslinkSite(tuple.Item1, explicitMod.IndexAA),
                        new CrosslinkSite(peptideIndex, linkedPeptide.IndexAa)
                    }));
                sitePaths.Add(tuple.Item3);
                var explicitMods = linkedPeptide.ExplicitMods;
                if (explicitMods != null)
                {
                    queue.AddRange(linkedPeptide.ExplicitMods.StaticModifications.Where(mod => mod.LinkedPeptide != null).Select(mod => Tuple.Create(peptideIndex, mod, ImmutableList.ValueOf(tuple.Item3.Append(mod.ModificationSite)))));
                    explicitMods =
                        explicitMods.ChangeStaticModifications(
                            explicitMods.StaticModifications.Where(mod => mod.LinkedPeptide == null).ToList());
                }
                linkedExplicitMods.Add(explicitMods);
            }

            if (!crosslinks.Any())
            {
                return this;
            }
            var crosslinkStructure = new CrosslinkStructure(linkedPeptides, linkedExplicitMods, crosslinks);
            return new ExplicitMods(Peptide,
                    StaticModifications.Where(mod => mod.LinkedPeptide == null).ToList(),
                    GetHeavyModifications(), IsVariableStaticMods)
                {
                    LegacyCrosslinkMap = ImmutableList.ValueOf(sitePaths),
                }
                .ChangeCrosslinkStructure(crosslinkStructure);
        }
        // Code for dealing with the way crosslinks were represented in Version 20.2
        public ImmutableList<ImmutableList<ModificationSite>> LegacyCrosslinkMap { get; private set; }

        public ExplicitMods RemoveLegacyCrosslinkMap()
        {
            if (LegacyCrosslinkMap == null)
            {
                return this;
            }

            return ChangeProp(ImClone(this), im => im.LegacyCrosslinkMap = null);
        }

        /// <summary>
        /// Throws an exception if this object has any old-format crosslinks that should have been converted to the new format.
        /// </summary>
        public bool VerifyNoLegacyData()
        {
            Assume.IsNull(LegacyCrosslinkMap);
            if (StaticModifications != null)
            {
                Assume.IsFalse(StaticModifications.Any(mod=>null != mod.LinkedPeptide));
            }

            return true;
        }
        #endregion
    }

    public sealed class ExplicitMod : Immutable
    {
        public ExplicitMod(int indexAA, StaticMod modification)
        {
            IndexAA = indexAA;
            // In the document context, all static non-variable mods must have the explicit
            // flag off to behave correctly for equality checks.  Only in the
            // settings context is the explicit flag necessary to distinguish
            // between the global implicit modifications and the explicit modifications
            // which do not apply to everything.
            if (modification.IsUserSet)
                modification = modification.ChangeExplicit(false);
            Modification = modification;
        }

        public int IndexAA { get; private set; }
        public StaticMod Modification { get; private set; }

        public ModificationSite ModificationSite
        {
            get { return new ModificationSite(IndexAA, Modification.Name); }
        }
        #region Property change methods

        public ExplicitMod ChangeModification(StaticMod prop)
        {
            if (prop.IsExplicit)
                prop = prop.ChangeExplicit(false);
            return ChangeProp(ImClone(this), (im, v) => im.Modification = v, prop);
        }

        #endregion

        #region object overrides

        public bool Equals(ExplicitMod obj)
        {
            if (ReferenceEquals(null, obj)) return false;
            if (ReferenceEquals(this, obj)) return true;
            return obj.IndexAA == IndexAA &&
                Equals(obj.Modification, Modification) &&
                Equals(obj.LinkedPeptide, LinkedPeptide);
        }

        public override bool Equals(object obj)
        {
            if (ReferenceEquals(null, obj)) return false;
            if (ReferenceEquals(this, obj)) return true;
            if (obj.GetType() != typeof (ExplicitMod)) return false;
            return Equals((ExplicitMod) obj);
        }

        public override int GetHashCode()
        {
            unchecked
            {
                int result = IndexAA;
                result = (result*397) ^ Modification.GetHashCode();
                result = (result * 397) ^ (LinkedPeptide == null ? 0 : LinkedPeptide.GetHashCode());
                return result;
            }
        }

        #endregion
        #region v20.2 crosslink format
        // Code for dealing with the way crosslinks were represented in Version 20.2
        public LegacyLinkedPeptide LinkedPeptide { get; private set; }

        public ExplicitMod ChangeLinkedPeptide(LegacyLinkedPeptide linkedPeptide)
        {
            return ChangeProp(ImClone(this), im => im.LinkedPeptide = linkedPeptide);
        }
        #endregion
    }

    public class LoggableExplicitMod : IAuditLogObject, IAuditLogComparable
    {
        public LoggableExplicitMod(ExplicitMod explicitMod, string peptideSeq)
        {
            ExplicitMod = explicitMod;
            PeptideSequence = peptideSeq;
        }

        [TrackChildren(ignoreName: true)]
        public ExplicitMod ExplicitMod { get; private set; }

        public string PeptideSequence { get; private set; }

        public string AuditLogText
        {
            get
            {
                return string.Format(AuditLogStrings.LoggableExplicitMod_AuditLogText__0__residue__1__at_position__2_, ExplicitMod.Modification.Name,
                    PeptideSequence[ExplicitMod.IndexAA], ExplicitMod.IndexAA + 1);
            }
        }

        public bool IsName
        {
            get { return true; }
        }

        public object GetDefaultObject(ObjectInfo<object> info)
        {
            return new LoggableExplicitMod(new ExplicitMod(-1, StaticMod.EMPTY), null);
        }
    }

    public class LoggableExplicitModList : IAuditLogObject
    {
        public LoggableExplicitModList(IsotopeLabelType labelType, IList<LoggableExplicitMod> modifications)
        {
            LabelType = labelType;
            Modifications = modifications;
        }

        public IsotopeLabelType LabelType { get; private set; }

        [TrackChildren(ignoreName: true, defaultValues: typeof(DefaultValuesNullOrEmpty))]
        public IList<LoggableExplicitMod> Modifications { get; private set; }
        public string AuditLogText
        {
            get
            {
                return LabelType.Name;
            }
        }

        public bool IsName
        {
            get { return true; }
        }
    }

    public sealed class TypedExplicitModifications : Immutable
    {
        // Cached masses for faster calculation
        private ImmutableList<double> _modMassesMono;
        private ImmutableList<double> _modMassesAvg;
        private TypedExplicitModifications _typedStaticMods;

        public TypedExplicitModifications(Peptide peptide, IsotopeLabelType labelType,
            IList<ExplicitMod> modifications)
        {
            LabelType = labelType;
            Modifications = MakeReadOnly(modifications);

            // Cache modification masses
            var modMassesMono = CalcModMasses(peptide, Modifications, SrmSettings.MonoisotopicMassCalc);
            _modMassesMono = MakeReadOnly(modMassesMono);
            var modMassesAvg = CalcModMasses(peptide, Modifications, SrmSettings.AverageMassCalc);
            _modMassesAvg = MakeReadOnly(modMassesAvg);
        }

        public IsotopeLabelType LabelType { get; private set; }
        public IList<ExplicitMod> Modifications { get; private set; }
        public IList<ExplicitMod> StaticBaseMods
        {
            get
            {
                return _typedStaticMods != null ? _typedStaticMods.Modifications : null;
            }
        }

        public IList<double> GetModMasses(MassType massType)
        {
            return (massType.IsMonoisotopic() ? _modMassesMono : _modMassesAvg);
        }

        private static double[] CalcModMasses(Peptide peptide, IEnumerable<ExplicitMod> mods,
            SequenceMassCalc massCalc)
        {
            double[] masses = new double[peptide.Length];
            if (peptide.IsCustomMolecule)
                return masses;
            string seq = peptide.Sequence;
            foreach (ExplicitMod mod in mods)
                masses[mod.IndexAA] += massCalc.GetModMass(seq[mod.IndexAA], mod.Modification);
            return masses;
        }

        public TypedExplicitModifications AddModMasses(TypedExplicitModifications typedStaticMods)
        {
            if (typedStaticMods == null)
                return this;
            if (_typedStaticMods != null)
                throw new InvalidOperationException(Resources.TypedExplicitModifications_AddModMasses_Static_mod_masses_have_already_been_added_for_this_heavy_type);
            if (LabelType.IsLight)
                throw new InvalidOperationException(Resources.TypedExplicitModifications_AddModMasses_Static_mod_masses_may_not_be_added_to_light_type);

            var im = ImClone(this);
            im._typedStaticMods = typedStaticMods;
            im._modMassesMono = AddModMasses(im._modMassesMono, typedStaticMods._modMassesMono);
            im._modMassesAvg = AddModMasses(im._modMassesAvg, typedStaticMods._modMassesAvg);
            return im;
        }

        private static ImmutableList<double> AddModMasses(IList<double> modMasses1, IList<double> modMasses2)
        {
            double[] masses = modMasses1.ToArrayStd();
            for (int i = 0, count = Math.Min(masses.Length, modMasses2.Count); i < count; i++)
                masses[i] += modMasses2[i];
            return MakeReadOnly(masses);
        }

        #region object overrides

        public bool Equals(TypedExplicitModifications other)
        {
            if (ReferenceEquals(null, other)) return false;
            if (ReferenceEquals(this, other)) return true;
            return Equals(other.LabelType, LabelType) &&
                ArrayUtil.EqualsDeep(other.Modifications, Modifications);
        }

        public override bool Equals(object obj)
        {
            if (ReferenceEquals(null, obj)) return false;
            if (ReferenceEquals(this, obj)) return true;
            if (obj.GetType() != typeof(TypedExplicitModifications)) return false;
            return Equals((TypedExplicitModifications)obj);
        }

        public override int GetHashCode()
        {
            unchecked
            {
                return (LabelType.GetHashCode() * 397) ^ Modifications.GetHashCodeDeep();
            }
        }

        #endregion
    }
}
<|MERGE_RESOLUTION|>--- conflicted
+++ resolved
@@ -1,1928 +1,1839 @@
-﻿/*
- * Original author: Brendan MacLean <brendanx .at. u.washington.edu>,
- *                  MacCoss Lab, Department of Genome Sciences, UW
- *
- * Copyright 2009 University of Washington - Seattle, WA
- * 
- * Licensed under the Apache License, Version 2.0 (the "License");
- * you may not use this file except in compliance with the License.
- * You may obtain a copy of the License at
- *
- *     http://www.apache.org/licenses/LICENSE-2.0
- *
- * Unless required by applicable law or agreed to in writing, software
- * distributed under the License is distributed on an "AS IS" BASIS,
- * WITHOUT WARRANTIES OR CONDITIONS OF ANY KIND, either express or implied.
- * See the License for the specific language governing permissions and
- * limitations under the License.
- */
-using System;
-using System.Collections.Generic;
-using System.IO;
-using System.Linq;
-using System.Xml;
-using System.Xml.Serialization;
-using pwiz.Common.Chemistry;
-using pwiz.Common.Collections;
-using pwiz.Common.SystemUtil;
-using pwiz.Skyline.Model.AuditLog;
-using pwiz.Skyline.Model.Crosslinking;
-using pwiz.Skyline.Model.Hibernate;
-using pwiz.Skyline.Properties;
-using pwiz.Skyline.Util;
-using pwiz.Skyline.Util.Extensions;
-
-namespace pwiz.Skyline.Model.DocSettings
-{
-// ReSharper disable InconsistentNaming
-    public enum ModTerminus { C, N };
-
-    [Flags]
-    public enum LabelAtoms
-    {
-        None = 0,
-        C13 = 0x1,
-        N15 = 0x2,
-        O18 = 0x4,
-        H2 = 0x8,
-        LabelsAA = C13 | N15 | O18 | H2, // Labels that affect amino acids
-        Cl37 = 0x10,
-        Br81 = 0x20,
-        P32 = 0x40,
-        S34 = 0x80
-    }
-
-    public enum RelativeRT { Matching, Overlapping, Preceding, Unknown }
-
-    public static class RelativeRTExtension
-    {
-        private static string[] LOCALIZED_VALUES
-        {
-            get
-            {
-                return new[]
-                {
-                    Resources.RelativeRTExtension_LOCALIZED_VALUES_Matching,
-                    Resources.RelativeRTExtension_LOCALIZED_VALUES_Overlapping,
-                    Resources.RelativeRTExtension_LOCALIZED_VALUES_Preceding,
-                    Resources.RelativeRTExtension_LOCALIZED_VALUES_Unknown
-                };
-            }
-        }
-
-        public static string GetLocalizedString(this RelativeRT val)
-        {
-            return LOCALIZED_VALUES[(int) val];
-        }
-
-        public static RelativeRT GetEnum(string enumValue)
-        {
-            return Helpers.EnumFromLocalizedString<RelativeRT>(enumValue, LOCALIZED_VALUES);
-        }
-
-        public static RelativeRT GetEnum(string enumValue, RelativeRT defaultEnum)
-        {
-            return Helpers.EnumFromLocalizedString(enumValue, LOCALIZED_VALUES, defaultEnum);
-        }
-
-    }
-
-// ReSharper restore InconsistentNaming
-
-    public class DefaultValuesRelativeRtMatching : DefaultValues
-    {
-        protected override IEnumerable<object> _values
-        {
-            get { yield return RelativeRT.Matching; }
-        }
-    }
-
-
-    /// <summary>
-    /// Represents a document-wide  or explicit static modification that applies
-    /// to all amino acids of a specific type or a single amino acid, or all peptides in the
-    /// case of C-terminal or N-terminal modifications.
-    /// </summary>
-    [XmlRoot("static_modification")]
-    public sealed class StaticMod : XmlNamedElement, IAuditLogComparable, IHasItemDescription
-    {
-        private ImmutableList<FragmentLoss> _losses;
-        public static StaticMod EMPTY = new StaticMod();
-
-        public StaticMod(string name, string aas, ModTerminus? term, string formula)
-            : this(name, aas, term, formula, LabelAtoms.None, null, null)
-        {            
-        }
-
-        public StaticMod(string name, string aas, ModTerminus? term, LabelAtoms labelAtoms)
-            : this(name, aas, term, null, labelAtoms, null, null)
-        {
-        }
-
-        public StaticMod(string name, string aas, ModTerminus? term,
-            string formula, LabelAtoms labelAtoms, double? monoMass, double? avgMass)
-            : this(name, aas, term, false, formula, labelAtoms, RelativeRT.Matching, monoMass, avgMass, null, null, null, null)
-        {
-            
-        }
-
-        public StaticMod(string name, string aas, ModTerminus? term, bool isVariable, string formula,
-                         LabelAtoms labelAtoms, RelativeRT relativeRT, double? monoMass, double? avgMass, IList<FragmentLoss> losses)
-            : this(name, aas, term, isVariable, formula, labelAtoms, relativeRT, monoMass, avgMass, losses, null, null, null)
-        {
-            
-        }
-
-        public StaticMod(string name,
-                         string aas,
-                         ModTerminus? term,
-                         bool isVariable,
-                         string formula,
-                         LabelAtoms labelAtoms,
-                         RelativeRT relativeRT,
-                         double? monoMass,
-                         double? avgMass,
-                         IList<FragmentLoss> losses,
-                         int? uniModId,
-                         string shortName,
-                         int? precisionRequired)
-            : base(name)
-        {
-            AAs = aas;
-            Terminus = term;
-            IsVariable = IsExplicit = isVariable;   // All variable mods are explicit
-<<<<<<< HEAD
-            Molecule = string.IsNullOrEmpty(formula) ? null : Molecule.Parse(formula);
-=======
-            ParsedMolecule = string.IsNullOrEmpty(formula) ? null : ParsedMolecule.Create(formula);
->>>>>>> 8116fa9d
-            LabelAtoms = labelAtoms;
-            RelativeRT = relativeRT;
-            MonoisotopicMass = monoMass;
-            AverageMass = avgMass;                
-
-            Losses = losses;
-
-            UnimodId = uniModId;
-            ShortName = shortName;
-            _precisionRequired = precisionRequired;
-
-            Validate();
-        }
-
-        [Track]
-        public string AAs { get; private set; }
-
-        [Track]
-        public ModTerminus? Terminus { get; private set; }
-
-        [Track]
-        public bool IsVariable { get; private set; }
-
-        [Track]
-<<<<<<< HEAD
-        public string Formula { get { return Molecule == null ? null : Molecule.ToString(); } } 
-        public Molecule Molecule { get; private set; }
-=======
-        public string Formula => ParsedMolecule?.ToString();
-
-        public ParsedMolecule ParsedMolecule { get; private set; } // Using ParsedMolecule because we want to retain serialized element order
->>>>>>> 8116fa9d
-
-        [Track]
-        public double? MonoisotopicMass { get; private set; }
-        [Track]
-        public double? AverageMass { get; private set; }
-
-        public LabelAtoms LabelAtoms { get; private set; }
-        [Track]
-        public bool Label13C { get { return (LabelAtoms & LabelAtoms.C13) != 0; } }
-        [Track]
-        public bool Label15N { get { return (LabelAtoms & LabelAtoms.N15) != 0; } }
-        [Track]
-        public bool Label18O { get { return (LabelAtoms & LabelAtoms.O18) != 0; } }
-        [Track]
-        public bool Label2H { get { return (LabelAtoms & LabelAtoms.H2) != 0; } }
-        [Track]
-        public bool Label37Cl { get { return (LabelAtoms & LabelAtoms.Cl37) != 0; } }
-        [Track]
-        public bool Label81Br { get { return (LabelAtoms & LabelAtoms.Br81) != 0; } }
-        [Track]
-        public bool Label32P { get { return (LabelAtoms & LabelAtoms.P32) != 0; } }
-        [Track]
-        public bool Label34S { get { return (LabelAtoms & LabelAtoms.S34) != 0; } }
-
-        public object GetDefaultObject(ObjectInfo<object> info)
-        {
-            return new StaticMod();
-        }
-
-        public double IonLabelMassDiff
-        {
-            get
-            {
-                var massdiff = 0.0;
-                if (Label13C)
-                    massdiff += BioMassCalc.MONOISOTOPIC.GetMass(BioMassCalc.C13) - BioMassCalc.MONOISOTOPIC.GetMass(BioMassCalc.C);
-                if (Label15N)
-                    massdiff += BioMassCalc.MONOISOTOPIC.GetMass(BioMassCalc.N15) - BioMassCalc.MONOISOTOPIC.GetMass(BioMassCalc.N);
-                if (Label18O)
-                    massdiff += BioMassCalc.MONOISOTOPIC.GetMass(BioMassCalc.O18) - BioMassCalc.MONOISOTOPIC.GetMass(BioMassCalc.O);
-                if (Label2H)
-                    massdiff += BioMassCalc.MONOISOTOPIC.GetMass(BioMassCalc.H2) - BioMassCalc.MONOISOTOPIC.GetMass(BioMassCalc.H);
-                if (Label37Cl)
-                    massdiff += BioMassCalc.MONOISOTOPIC.GetMass(BioMassCalc.Cl37) - BioMassCalc.MONOISOTOPIC.GetMass(BioMassCalc.Cl);
-                if (Label81Br)
-                    massdiff += BioMassCalc.MONOISOTOPIC.GetMass(BioMassCalc.Br81) - BioMassCalc.MONOISOTOPIC.GetMass(BioMassCalc.Br);
-                if (Label32P)
-                    massdiff += BioMassCalc.MONOISOTOPIC.GetMass(BioMassCalc.P32) - BioMassCalc.MONOISOTOPIC.GetMass(BioMassCalc.P);
-                if (Label34S)
-                    massdiff += BioMassCalc.MONOISOTOPIC.GetMass(BioMassCalc.S34) - BioMassCalc.MONOISOTOPIC.GetMass(BioMassCalc.S);
-                return massdiff;
-            }
-        }
-
-        public List<string> LabelNames
-        {
-            get
-            {
-                var names = new List<string>();
-                if (Label13C)
-                    names.Add(BioMassCalc.C13);
-                if (Label15N)
-                    names.Add(BioMassCalc.N15);
-                if (Label18O)
-                    names.Add(BioMassCalc.O18);
-                if (Label2H)
-                    names.Add(BioMassCalc.H2);
-                if (Label37Cl)
-                    names.Add(BioMassCalc.Cl37);
-                if (Label81Br)
-                    names.Add(BioMassCalc.Br81);
-                if (Label32P)
-                    names.Add(BioMassCalc.P32);
-                if (Label34S)
-                    names.Add(BioMassCalc.S34);
-                return names;
-            }
-        }
-
-        [Track(defaultValues: typeof(DefaultValuesRelativeRtMatching))]
-        public RelativeRT RelativeRT { get; private set; }
-
-        [TrackChildren]
-        public IList<FragmentLoss> Losses
-        {
-            get { return _losses; }
-            private set
-            {
-                _losses = (value != null ? MakeReadOnly(FragmentLoss.SortByMz(value)) : null);
-            }
-        }
-
-        public IEnumerable<char> AminoAcids
-        {
-            get
-            {
-                if (string.IsNullOrEmpty(AAs))
-                    yield break;
-
-                foreach (var aaPart in AAs.Split(','))
-                    yield return aaPart.Trim()[0];
-            }
-        }
-
-        public int? UnimodId { get; private set; }
-
-        /// <summary>
-        /// True if the modification must be declared on a peptide to have
-        /// any effect.  Modifications on the document settings with this
-        /// value off apply to all peptides without explicit modifications.
-        /// <para>
-        /// This value is always off for explicit modifications in the
-        /// document tree, where it is not necessary, in order to support
-        /// reliable equality checks.</para>
-        /// </summary>
-        public bool IsExplicit { get; private set; }
-
-        /// <summary>
-        /// Because variable modifications are now also set as "explicit",
-        /// the IsUserSet field was added to destinguish between explict
-        /// variable modification and explicit user set modifications.
-        /// </summary>
-        public bool IsUserSet { get { return IsExplicit && !IsVariable; } }
-
-        public bool IsMod(string sequence)
-        {
-            if (sequence == null) // As when looking at a non-peptide molecule
-                return false;
-
-            for (int i = 0; i < sequence.Length; i++)
-            {
-                if (IsMod(sequence[i], i, sequence.Length))
-                    return true;
-            }
-            return false;
-        }
-
-        public bool IsMod(char aa, int indexAA, int len)
-        {
-            return IsApplicable(aa, indexAA, len) && HasMod;
-        }
-
-        public bool IsApplicableMod(string sequence, int indexAA)
-        {
-            return IsApplicable(sequence, indexAA); // allow loss-only mods in EditPepModsDlg - && HasMod;
-        }
-
-        public bool IsApplicableCrosslink(string sequence, int indexAA)
-        {
-            return IsApplicable(sequence, indexAA) && null != CrosslinkerSettings;
-        }
-
-        /// <summary>
-        /// True if this modification impacts the precursor mass value.
-        /// </summary>
-        public bool HasMod
-        {
-<<<<<<< HEAD
-            get { return (Molecule != null || LabelAtoms != LabelAtoms.None || MonoisotopicMass.HasValue); }
-=======
-            get { return (ParsedMolecule != null || LabelAtoms != LabelAtoms.None || MonoisotopicMass.HasValue); }
->>>>>>> 8116fa9d
-        }
-
-        public bool IsLoss(char aa, int indexAA, int len)
-        {
-            return IsApplicable(aa, indexAA, len) && HasLoss;
-        }
-
-        private bool IsApplicable(char aa, int indexAA, int len)
-        {
-            if (AAs != null && !AAs.Contains(aa))
-                return false;
-            if (Terminus.HasValue)
-            {
-                if (Terminus.Value == ModTerminus.N && indexAA != 0)
-                    return false;
-                if (Terminus.Value == ModTerminus.C && indexAA != len - 1)
-                    return false;                
-            }
-            return true;
-        }
-
-        private bool IsApplicable(string sequence, int indexAA)
-        {
-            if (indexAA < 0 || indexAA >= sequence.Length)
-            {
-                return false;
-            }
-
-            return IsApplicable(sequence[indexAA], indexAA, sequence.Length);
-        }
-
-        /// <summary>
-        /// True if this modification impacts fragment mass values different
-        /// from the precursor modification through neutral loss.
-        /// </summary>
-        public bool HasLoss
-        {
-            get { return Losses != null; }
-        }
-
-        public string ShortName { get; private set; }
-
-        private readonly int? _precisionRequired;
-        public int PrecisionRequired { get { return _precisionRequired ?? 1; }}
-
-        public CrosslinkerSettings CrosslinkerSettings { get; private set; }
-
-        public MoleculeMassOffset GetMoleculeMassOffset()
-        {
-<<<<<<< HEAD
-            if (Molecule.IsNullOrEmpty(Molecule))
-            {
-                return MoleculeMassOffset.Create( MonoisotopicMass, AverageMass);
-            }
-
-            return MoleculeMassOffset.Create(Molecule);
-=======
-            if (ParsedMolecule.IsNullOrEmpty(ParsedMolecule))
-            {
-                return MoleculeMassOffset.Create(Molecule.Empty, MonoisotopicMass ?? 0, AverageMass ?? 0);
-            }
-
-            return MoleculeMassOffset.Create(ParsedMolecule.Molecule, 0, 0);
->>>>>>> 8116fa9d
-        }
-        public ItemDescription ItemDescription
-        {
-            get
-            {
-                var lines = new List<string>();
-                if (!string.IsNullOrEmpty(AAs))
-                {
-                    lines.Add(TextUtil.ColonSeparate(PropertyNames.StaticMod_AAs, AAs));
-                }
-
-                if (Terminus != null)
-                {
-                    lines.Add(TextUtil.ColonSeparate(PropertyNames.StaticMod_Terminus, Terminus.ToString()));
-                }
-
-                // TODO: "Variable" is only interesting to include in the description if the modification is
-                // also implicit, which this object does not know
-                // if (IsVariable)
-                // {
-                //     lines.Add(PropertyNames.StaticMod_IsVariable);
-                // }
-
-                if (IsCrosslinker)
-                {
-                    lines.Add(PropertyNames.StaticMod_IsCrosslinker);
-                }
-
-                var labelDescriptions = new List<string>();
-                if (Label2H)
-                {
-                    labelDescriptions.Add(PropertyNames.StaticMod_Label2H);
-                }
-
-                if (Label13C)
-                {
-                    labelDescriptions.Add(PropertyNames.StaticMod_Label13C);
-                }
-
-                if (Label15N)
-                {
-                    labelDescriptions.Add(PropertyNames.StaticMod_Label15N);
-                }
-
-                if (Label18O)
-                {
-                    labelDescriptions.Add(PropertyNames.StaticMod_Label18O);
-                }
-
-                if (Label32P)
-                {
-                    labelDescriptions.Add(PropertyNames.StaticMod_Label32P);
-                }
-
-                if (Label34S)
-                {
-                    labelDescriptions.Add(PropertyNames.StaticMod_Label32P);
-                }
-
-                if (Label37Cl)
-                {
-                    labelDescriptions.Add(PropertyNames.StaticMod_Label37Cl);
-                }
-
-                if (Label81Br)
-                {
-                    labelDescriptions.Add(PropertyNames.StaticMod_Label81Br);
-                }
-
-                string summary = null;
-                if (labelDescriptions.Any())
-                {
-                    lines.Add(summary = TextUtil.SpaceSeparate(labelDescriptions));
-                }
-                else
-                {
-                    if (HasMod || !HasLoss)
-                    {
-<<<<<<< HEAD
-                        lines.Add(summary = FormatFormulaOrMass(Molecule, MonoisotopicMass, AverageMass));
-=======
-                        lines.Add(summary = FormatFormulaOrMass(ParsedMolecule, MonoisotopicMass, AverageMass));
->>>>>>> 8116fa9d
-                    }
-                }
-
-                if (RelativeRT != RelativeRT.Matching)
-                {
-                    lines.Add(TextUtil.ColonSeparate(PropertyNames.StaticMod_RelativeRT, RelativeRT.GetLocalizedString()));
-                }
-
-                if (Losses?.Count > 0)
-                {
-                    if (Losses.Count == 1)
-                    {
-                        string lossDescription;
-                        if (Losses[0].Charge == 0)
-                        {
-                            lossDescription = TextUtil.ColonSeparate(Resources.StaticMod_ItemDescription_Neutral_loss, Losses[0].ItemDescription.Summary);
-                        }
-                        else
-                        {
-                            lossDescription = TextUtil.ColonSeparate(Resources.StaticMod_ItemDescription_Loss, Losses[0].ItemDescription.Summary);
-                        }
-
-                        lines.Add(lossDescription);
-                        summary ??= lossDescription;
-                    }
-                    else
-                    {
-                        if (Losses.All(loss => loss.Charge == 0))
-                        {
-                            lines.Add(TextUtil.AppendColon(Resources.StaticMod_ItemDescription_Neutral_losses));
-                            summary ??= string.Format(Resources.StaticMod_ItemDescription__0__neutral_losses, Losses.Count);
-                        }
-                        else
-                        {
-                            lines.Add(TextUtil.AppendColon(Resources.StaticMod_ItemDescription_Losses));
-                            summary ??= string.Format(Resources.StaticMod_ItemDescription__0__losses, Losses.Count);
-                        }
-
-                        const string indent = @"    ";
-                        foreach (var fragmentLoss in Losses)
-                        {
-                            lines.Add(indent + fragmentLoss.ItemDescription.Summary);
-                        }
-                    }
-                }
-
-                summary ??= Resources.StaticMod_ItemDescription_Empty;
-                return new ItemDescription(summary).ChangeTitle(Name).ChangeDetailLines(lines);
-            }
-        }
-
-        /// <summary>
-        /// If the formula is not blank, return the formula followed by the mono mass in parentheses formatted to one decimal place.
-        /// For example: H2O (-18)
-        /// If the formula is blank then return <see cref="FormatMass"/>
-        /// </summary>
-<<<<<<< HEAD
-        public static string FormatFormulaOrMass(Molecule formula, double? monoMass, double? averageMass)
-        {
-            if (!Molecule.IsNullOrEmpty(formula))
-            {
-                var parts = new List<string> { formula.ToDisplayString() };
-=======
-        public static string FormatFormulaOrMass(ParsedMolecule formula, double? monoMass, double? averageMass)
-        {
-            if (!ParsedMolecule.IsNullOrEmpty(formula))
-            {
-                var parts = new List<string> { formula.ToString() };
->>>>>>> 8116fa9d
-                if (monoMass.HasValue)
-                {
-                    var massString = monoMass.Value.ToString(@"0.#");
-                    if (monoMass.Value > 0)
-                    {
-                        massString = @"+" + massString;
-                    }
-
-                    parts.Add(string.Format(Resources.StaticMod_FormatFormulaOrMass___0__Da_, massString));
-                }
-
-                return TextUtil.SpaceSeparate(parts);
-            }
-
-            return FormatMass(monoMass, averageMass);
-        }
-
-        /// <summary>
-        /// If the mono and average masses are the same then return "Mass: &lt;mass>".
-        /// Otherwise return something saying what the mono and average masses are.
-        /// </summary>
-        public static string FormatMass(double? monoMass, double? averageMass)
-        {
-            var massDescriptions = new List<string>();
-            if (monoMass.HasValue)
-            {
-                if (Equals(monoMass, averageMass))
-                {
-                    return TextUtil.ColonSeparate(Resources.StaticMod_FormatMass_Mass, monoMass.Value.ToString(Formats.RoundTrip));
-                }
-                massDescriptions.Add(TextUtil.ColonSeparate(PropertyNames.StaticMod_MonoisotopicMass,
-                    monoMass.Value.ToString(Formats.RoundTrip)));
-            }
-
-            if (averageMass.HasValue)
-            {
-                massDescriptions.Add(TextUtil.ColonSeparate(PropertyNames.StaticMod_AverageMass, averageMass.Value.ToString(Formats.RoundTrip)));
-            }
-
-            if (massDescriptions.Any())
-            {
-                return TextUtil.SpaceSeparate(massDescriptions);
-            }
-
-            // Should not happen
-            return Resources.StaticMod_FormatMass_Unknown_mass;
-        }
-
-        #region Property change methods
-
-        public StaticMod ChangeExplicit(bool prop)
-        {
-            return ChangeProp(ImClone(this), im =>
-                                                 {
-                                                     im.IsExplicit = prop;
-                                                     im.IsVariable = false;
-                                                 });
-        }
-
-        public StaticMod ChangeVariable(bool prop)
-        {
-            return ChangeProp(ImClone(this), im => im.IsVariable = im.IsExplicit = prop);
-        }
-
-<<<<<<< HEAD
-        public StaticMod ChangeFormula(Molecule prop)
-        {
-            return ChangeProp(ImClone(this), im => im.Molecule = prop);
-=======
-        public StaticMod ChangeFormula(ParsedMolecule prop)
-        {
-            return ChangeProp(ImClone(this), im => im.ParsedMolecule = prop);
->>>>>>> 8116fa9d
-        }
-
-        public StaticMod ChangeLabelAtoms(LabelAtoms prop)
-        {
-            return ChangeProp(ImClone(this), im => im.LabelAtoms = prop);
-        }
-
-        public StaticMod ChangeRelativeRT(RelativeRT prop)
-        {
-            return ChangeProp(ImClone(this), im => im.RelativeRT = prop);
-        }
-
-        public StaticMod ChangeLosses(IList<FragmentLoss> prop)
-        {
-            return ChangeProp(ImClone(this), im => im.Losses = prop);
-        }
-
-        public StaticMod MatchVariableAndLossInclusion(StaticMod mod)
-        {
-            // Only allowed if the mods are equivalent
-            Assume.IsTrue(Equivalent(mod));
-
-            var result = this;
-            if (!Equals(result.IsVariable, mod.IsVariable))
-                result = result.ChangeVariable(mod.IsVariable);
-            if (result.Losses != null && !ArrayUtil.EqualsDeep(result.Losses, mod.Losses))
-            {
-                int len = result.Losses.Count;
-                var newLosses = new FragmentLoss[len];
-                for (int i = 0; i < len; i++)
-                {
-                    newLosses[i] = result.Losses[i].ChangeInclusion(mod.Losses[i].Inclusion);
-                }
-                result = result.ChangeLosses(newLosses);
-            }
-            return result;
-        }
-        public StaticMod ChangeCrosslinkerSettings(CrosslinkerSettings crosslinkerSettings)
-        {
-            return ChangeProp(ImClone(this), im => im.CrosslinkerSettings = crosslinkerSettings);
-        }
-
-        [Track(defaultValues:typeof(DefaultValuesFalse))]
-        public bool IsCrosslinker
-        {
-            get { return null != CrosslinkerSettings; }
-        }
-        #endregion
-
-        #region Implementation of IXmlSerializable
-
-        /// <summary>
-        /// For serialization
-        /// </summary>
-        private StaticMod()
-        {
-        }
-
-        private enum ATTR
-        {
-            aminoacid,
-            terminus,
-            variable,
-            formula,
-// ReSharper disable InconsistentNaming
-            label_13C,
-            label_15N,
-            label_18O,
-            label_2H,
-// ReSharper restore InconsistentNaming
-            relative_rt,
-            massdiff_monoisotopic,
-            massdiff_average,
-            explicit_decl, 
-            unimod_id,
-            short_name,
-// ReSharper disable InconsistentNaming
-// NOT YET  -- Brendan wants to wait and see if there is actual user demand for whole-organism Cl or Br labeling 7/21/17
-//            label_37Cl,
-//            label_81Br,
-// ReSharper restore InconsistentNaming
-        }
-
-        private enum EL
-        {
-            crosslinker
-        }
-
-        private void Validate()
-        {
-            // It is now valid to specify modifications that apply to every amino acid.
-            // This is important for 15N labeling, and reasonable for an explicit
-            // static modification... but not for variable modifications.
-            if (IsVariable && !Terminus.HasValue && AAs == null)
-                throw new InvalidDataException(Resources.StaticMod_Validate_Variable_modifications_must_specify_amino_acid_or_terminus);
-            if (AAs != null)
-            {
-                foreach (string aaPart in AAs.Split(','))
-                {
-                    string aa = aaPart.Trim();
-                    if (aa.Length != 1 || !AminoAcid.IsAA(aa[0]))
-                        throw new InvalidDataException(string.Format(Resources.StaticMod_Validate_Invalid_amino_acid___0___, aa));
-                }
-            }
-            else if (Terminus.HasValue && LabelAtoms != LabelAtoms.None)
-            {
-                throw new InvalidDataException(Resources.StaticMod_Validate_Terminal_modification_with_labeled_atoms_not_allowed);
-            }
-<<<<<<< HEAD
-            if (Molecule == null && LabelAtoms == LabelAtoms.None)
-=======
-            if (ParsedMolecule.IsNullOrEmpty(ParsedMolecule) && LabelAtoms == LabelAtoms.None)
->>>>>>> 8116fa9d
-            {
-                if (MonoisotopicMass == null || AverageMass == null)
-                {
-                    // Allow a modification that just specifies potential neutral losses
-                    // from unmodified amino acid residues.
-                    if (Losses == null)
-                        throw new InvalidDataException(Resources.StaticMod_Validate_Modification_must_specify_a_formula_labeled_atoms_or_valid_monoisotopic_and_average_masses);
-                    if (IsVariable)
-                        throw new InvalidDataException(Resources.StaticMod_Validate_Loss_only_modifications_may_not_be_variable);
-                }
-            }
-            else
-            {
-                // No explicit masses with formula or label atoms
-                if (MonoisotopicMass != null || AverageMass != null)
-                    throw new InvalidDataException(Resources.StaticMod_Validate_Modification_with_a_formula_may_not_specify_modification_masses);
-<<<<<<< HEAD
-                if (Molecule != null)
-                {
-                    if (Molecule.IsNullOrEmpty(Molecule))
-=======
-                if (ParsedMolecule != null)
-                {
-                    if (ParsedMolecule.IsNullOrEmpty(ParsedMolecule))
->>>>>>> 8116fa9d
-                        throw new InvalidDataException(Resources.StaticMod_Validate_Modification_formula_may_not_be_empty);
-                    if (LabelAtoms != LabelAtoms.None)
-                        throw new InvalidDataException(Resources.StaticMod_Validate_Formula_not_allowed_with_labeled_atoms);
-                    // Cache mass values to improve performance of variable modifications
-                    // Throws an exception, if given an invalid formula.
-<<<<<<< HEAD
-                    MonoisotopicMass = SequenceMassCalc.FormulaMass(BioMassCalc.MONOISOTOPIC, Molecule, SequenceMassCalc.MassPrecision);
-                    AverageMass = SequenceMassCalc.FormulaMass(BioMassCalc.AVERAGE, Molecule, SequenceMassCalc.MassPrecision);
-=======
-                    MonoisotopicMass = SequenceMassCalc.FormulaMass(BioMassCalc.MONOISOTOPIC, ParsedMolecule, SequenceMassCalc.MassPrecision);
-                    AverageMass = SequenceMassCalc.FormulaMass(BioMassCalc.AVERAGE, ParsedMolecule, SequenceMassCalc.MassPrecision);
->>>>>>> 8116fa9d
-                }
-            }
-
-            // We no longer validate or guarantee that the Unimod ID is correct.  Previously, we checked the ID and
-            // removed it if we didn't think it was correct, but that strategy is of dubious value.  Maybe someone
-            // knows better than we do.
-            //if (!UniMod.ValidateID(this))
-            //    UnimodId = null;
-        }
-
-        private static ModTerminus ToModTerminus(String value)
-        {
-            try
-            {
-                return (ModTerminus)Enum.Parse(typeof(ModTerminus), value, true);
-            }
-            catch (ArgumentException)
-            {
-                throw new ArgumentException(string.Format(Resources.StaticMod_ToModTerminus_Invalid_terminus__0__, value));
-            }            
-        }
-
-        public static StaticMod Deserialize(XmlReader reader)
-        {
-            return reader.Deserialize(new StaticMod());
-        }
-
-        public override void ReadXml(XmlReader reader)
-        {
-            // Read tag attributes
-            base.ReadXml(reader);
-            string aas = reader.GetAttribute(ATTR.aminoacid);
-            if (!string.IsNullOrEmpty(aas))
-            {                
-                AAs = aas;
-                // Support v0.1 format.
-                if (AAs[0] == '\0') 
-                    AAs = null;
-            }
-
-            Terminus = reader.GetAttribute(ATTR.terminus, ToModTerminus);
-            IsVariable = IsExplicit = reader.GetBoolAttribute(ATTR.variable);
-            var formula = reader.GetAttribute(ATTR.formula);
-<<<<<<< HEAD
-            Molecule = string.IsNullOrEmpty(formula) ? null : Molecule.Parse(formula);
-=======
-            ParsedMolecule = string.IsNullOrEmpty(formula) ? null : ParsedMolecule.Create(formula);
->>>>>>> 8116fa9d
-            if (reader.GetBoolAttribute(ATTR.label_13C))
-                LabelAtoms |= LabelAtoms.C13;
-            if (reader.GetBoolAttribute(ATTR.label_15N))
-                LabelAtoms |= LabelAtoms.N15;
-            if (reader.GetBoolAttribute(ATTR.label_18O))
-                LabelAtoms |= LabelAtoms.O18;
-            if (reader.GetBoolAttribute(ATTR.label_2H))
-                LabelAtoms |= LabelAtoms.H2;
-// NOT YET - Brendan wants to wait and see if there is actual user demand for whole-organism Cl or Br labeling 7/21/17
-//            if (reader.GetBoolAttribute(ATTR.label_37Cl))
-//                LabelAtoms |= LabelAtoms.Cl37;
-//            if (reader.GetBoolAttribute(ATTR.label_81Br))
-//                LabelAtoms |= LabelAtoms.Br81;
-            RelativeRT = reader.GetEnumAttribute(ATTR.relative_rt, RelativeRT.Matching);
-
-            // Allow specific masses always, but they will generate an error,
-            // in Validate() if there is already a formula.
-            MonoisotopicMass = reader.GetNullableDoubleAttribute(ATTR.massdiff_monoisotopic);
-            AverageMass = reader.GetNullableDoubleAttribute(ATTR.massdiff_average);
-
-            if (!IsVariable)
-                IsExplicit = reader.GetBoolAttribute(ATTR.explicit_decl);
-
-            UnimodId = reader.GetNullableIntAttribute(ATTR.unimod_id);
-            // Backward compatibility with early code that assigned -1 to some custom modifications
-            if (UnimodId.HasValue && UnimodId.Value == -1)
-                UnimodId = null;
-
-            ShortName = reader.GetAttribute(ATTR.short_name);
-
-            bool empty = reader.IsEmptyElement;
-            // Consume tag
-            reader.Read();
-            if (!empty)
-            {
-                var listLosses = new List<FragmentLoss>();
-                reader.ReadElements(listLosses);
-                if (listLosses.Count > 0)
-                {
-                    Losses = listLosses.ToArray();
-                }
-
-                if (reader.IsStartElement(EL.crosslinker))
-                {
-                    CrosslinkerSettings = CrosslinkerSettings.EMPTY;
-                    reader.Read();
-                }
-                reader.ReadEndElement();
-            }
-
-            Validate();
-        }
-
-        public override void WriteXml(XmlWriter writer)
-        {
-            // Write tag attributes
-            base.WriteXml(writer);
-            writer.WriteAttributeIfString(ATTR.aminoacid, AAs);
-            writer.WriteAttributeNullable(ATTR.terminus, Terminus);
-            writer.WriteAttribute(ATTR.variable, IsVariable);
-<<<<<<< HEAD
-            writer.WriteAttributeIfString(ATTR.formula, Molecule.IsNullOrEmpty(Molecule) ? null : Molecule.ToString());
-=======
-            writer.WriteAttributeIfString(ATTR.formula, ParsedMolecule.IsNullOrEmpty(ParsedMolecule) ? null : ParsedMolecule.ToString());
->>>>>>> 8116fa9d
-            writer.WriteAttribute(ATTR.label_13C, Label13C);
-            writer.WriteAttribute(ATTR.label_15N, Label15N);
-            writer.WriteAttribute(ATTR.label_18O, Label18O);
-            writer.WriteAttribute(ATTR.label_2H, Label2H);
-// NOT YET - Brendan wants to wait and see if there is actual user demand for whole-organism Cl or Br labeling 7/21/17
-//            writer.WriteAttribute(ATTR.label_37Cl, Label37Cl);
-//            writer.WriteAttribute(ATTR.label_81Br, Label81Br);
-            writer.WriteAttribute(ATTR.relative_rt, RelativeRT, RelativeRT.Matching);
-<<<<<<< HEAD
-            if (Molecule.IsNullOrEmpty(Molecule))
-=======
-            if (ParsedMolecule.IsNullOrEmpty(ParsedMolecule))
->>>>>>> 8116fa9d
-            {
-                writer.WriteAttributeNullable(ATTR.massdiff_monoisotopic, MonoisotopicMass);
-                writer.WriteAttributeNullable(ATTR.massdiff_average, AverageMass);
-            }
-            if (!IsVariable)
-                writer.WriteAttribute(ATTR.explicit_decl, IsExplicit);
-
-            writer.WriteAttributeNullable(ATTR.unimod_id, UnimodId);
-
-            writer.WriteAttributeIfString(ATTR.short_name, ShortName);
-
-            if (Losses != null)
-                writer.WriteElements(Losses);
-            if (CrosslinkerSettings != null)
-            {
-                writer.WriteStartElement(EL.crosslinker);
-                writer.WriteEndElement();
-            }
-        }
-
-        #endregion
-
-        #region object overrides
-
-        /// <summary>
-        /// Equality minus the <see cref="IsExplicit"/> flag.
-        /// </summary>
-        public bool EquivalentAll(StaticMod obj)
-        {
-            return Equivalent(obj) 
-                && base.Equals(obj) 
-                && obj.IsVariable.Equals(IsVariable) 
-                && Equals(obj.UnimodId, UnimodId)
-                && Equals(obj.ShortName, ShortName)
-                && ArrayUtil.EqualsDeep(obj._losses, _losses);
-        }
-
-        /// <summary>
-        /// Equality minus <see cref="IsExplicit"/>, <see cref="UnimodId"/>, <see cref="IsVariable"/> and <see cref="XmlNamedElement.Equals(object)"/>.
-        /// Used checking for matches between user defined modifications and UniMod modifications.
-        /// </summary>
-        public bool Equivalent(StaticMod obj)
-        {
-            if (!Equals(obj.AAs, AAs) ||
-                !obj.Terminus.Equals(Terminus) ||
-                !obj.AverageMass.Equals(AverageMass) ||
-                !obj.MonoisotopicMass.Equals(MonoisotopicMass) ||
-                !Equals(obj.RelativeRT, RelativeRT) ||
-                !Equals(obj.CrosslinkerSettings, CrosslinkerSettings))
-            {
-                return false;
-            }
-
-            if (!ArrayUtil.EqualsDeep(obj._losses, _losses))
-            {
-                if (obj._losses != null && _losses != null)
-                {
-                    if (obj._losses.Count != _losses.Count)
-                        return false;
-
-                    var losses1 = _losses.OrderBy(l => l.MonoisotopicMass).ToArray();
-                    var losses2 = obj._losses.OrderBy(l => l.MonoisotopicMass).ToArray();
-                    if (losses1.Where((t, i) => !EquivalentFormulas(t, losses2[i])).Any())
-                    {
-                        return false;
-                    }
-                }
-                else if (obj._losses == null || _losses == null)
-                {
-                    return false;
-                }
-            }
-
-            if (AAs != null)
-            {
-                foreach (var aa in AminoAcids)
-                {
-                    if (!EquivalentFormulas(aa, obj))
-                        return false;
-                }                
-            }
-            else if (Terminus != null)
-            {
-                return EquivalentFormulas('\0', obj);
-            }
-            else
-            {
-                // Label all amino acids with this label
-                for (char aa = 'A'; aa <= 'Z'; aa++)
-                {
-                    if (AminoAcid.IsAA(aa) && !EquivalentFormulas(aa, obj))
-                        return false;
-                }
-            }
-
-            return true;
-        }
-
-        private bool EquivalentFormulas(FragmentLoss loss1, FragmentLoss loss2)
-        {
-<<<<<<< HEAD
-            return loss1.Molecule.Equals(loss2.Molecule);
-=======
-            return loss1.ParsedMolecule.Equals(loss2.ParsedMolecule);
->>>>>>> 8116fa9d
-        }
-
-        private bool EquivalentFormulas(char aa, StaticMod obj)
-        {
-            SequenceMassCalc modCalc = new SequenceMassCalc(MassType.Monoisotopic);
-
-<<<<<<< HEAD
-            double unexplainedMassThis, unexplainedMassObj;
-
-            var formulaThis = modCalc.GetModFormula(aa, this, out unexplainedMassThis);
-            var formulaObj = modCalc.GetModFormula(aa, obj, out unexplainedMassObj);
-
-            // If either is null, both must be null.
-            if (formulaThis == null || formulaObj == null)
-                return formulaThis == null && formulaObj == null;
-
-            return unexplainedMassThis == unexplainedMassObj &&
-                   formulaThis.Equals(formulaObj);
-=======
-            var formulaThis = modCalc.GetModFormula(aa, this);
-            var formulaObj = modCalc.GetModFormula(aa, obj);
-
-            return formulaThis.Equals(formulaObj);
->>>>>>> 8116fa9d
-        }
-
-
-        public bool Equals(StaticMod obj)
-        {
-            if (ReferenceEquals(null, obj)) return false;
-            if (ReferenceEquals(this, obj)) return true;
-            return EquivalentAll(obj) &&
-                obj.IsExplicit.Equals(IsExplicit);
-        }
-
-        public override bool Equals(object obj)
-        {
-            if (ReferenceEquals(null, obj)) return false;
-            if (ReferenceEquals(this, obj)) return true;
-            return Equals(obj as StaticMod);
-        }
-
-        public override int GetHashCode()
-        {
-            unchecked
-            {
-                int result = base.GetHashCode();
-                result = (result*397) ^ (AAs != null ? AAs.GetHashCode() : 0);
-                result = (result*397) ^ (Terminus.HasValue ? Terminus.Value.GetHashCode() : 0);
-                result = (result*397) ^ IsVariable.GetHashCode();
-                result = (result*397) ^ (AverageMass.HasValue ? AverageMass.Value.GetHashCode() : 0);
-<<<<<<< HEAD
-                result = (result*397) ^ (Molecule != null ? Molecule.GetHashCode() : 0);
-=======
-                result = (result*397) ^ (ParsedMolecule != null ? ParsedMolecule.GetHashCode() : 0);
->>>>>>> 8116fa9d
-                result = (result*397) ^ IsExplicit.GetHashCode();
-                result = (result*397) ^ LabelAtoms.GetHashCode();
-                result = (result*397) ^ RelativeRT.GetHashCode();
-                result = (result*397) ^ (MonoisotopicMass.HasValue ? MonoisotopicMass.Value.GetHashCode() : 0);
-                result = (result*397) ^ (_losses != null ? _losses.GetHashCodeDeep() : 0);
-                result = (result*397) ^ (ShortName != null ? ShortName.GetHashCode() : 0);
-                result = (result*397) ^ (CrosslinkerSettings != null ? CrosslinkerSettings.GetHashCode() : 0);
-                return result;
-            }
-        }
-
-        #endregion
-
-        public static bool EquivalentImplicitMods(IEnumerable<StaticMod> mods1, IEnumerable<StaticMod> mods2)
-        {
-            var modsImp1 = new List<StaticMod>(from mod1 in mods1 where !mod1.IsExplicit select mod1);
-            var modsImp2 = new List<StaticMod>(from mod2 in mods2 where !mod2.IsExplicit select mod2);
-            return ArrayUtil.ReferencesEqual(modsImp1, modsImp2);
-        }
-    }
-
-    public sealed class TypedModifications : Immutable, IAuditLogObject
-    {
-        public TypedModifications(IsotopeLabelType labelType, IList<StaticMod> modifications)
-        {
-            LabelType = labelType;
-            Modifications = MakeReadOnly(modifications);
-        }
-
-        public IsotopeLabelType LabelType { get; private set; }
-        [TrackChildren(ignoreName: true)]
-        public ImmutableList<StaticMod> Modifications { get; private set; }
-
-        public bool HasImplicitModifications
-        {
-            get { return Modifications.Contains(mod => !mod.IsExplicit); }
-        }
-
-        #region object overrides
-
-        public bool Equals(TypedModifications other)
-        {
-            if (ReferenceEquals(null, other)) return false;
-            if (ReferenceEquals(this, other)) return true;
-            return Equals(other.LabelType, LabelType) &&
-                ArrayUtil.EqualsDeep(other.Modifications, Modifications);
-        }
-
-        public override bool Equals(object obj)
-        {
-            if (ReferenceEquals(null, obj)) return false;
-            if (ReferenceEquals(this, obj)) return true;
-            if (obj.GetType() != typeof(TypedModifications)) return false;
-            return Equals((TypedModifications)obj);
-        }
-
-        public override int GetHashCode()
-        {
-            unchecked
-            {
-                return (LabelType.GetHashCode() * 397) ^ Modifications.GetHashCodeDeep();
-            }
-        }
-
-        /// <summary>
-        /// Label type combo box in peptide settings Modifications tab depends on this
-        /// </summary>
-        public override string ToString()
-        {
-            return LabelType.ToString();
-        }
-
-        #endregion
-
-        public string AuditLogText { get { return LabelType.ToString(); } }
-        public bool IsName { get { return true; }}
-    }
-
-    public sealed class ExplicitMods : Immutable
-    {
-        public static readonly ExplicitMods EMPTY = new ExplicitMods(null, null, null); // Used for small molecules, which get label info from adducts instead of mods
-        public static bool IsNullOrEmpty(ExplicitMods mods)
-        {
-            return mods == null || ReferenceEquals(mods, EMPTY);
-        }
-
-        private ImmutableList<TypedExplicitModifications> _modifications;
-
-        /// <summary>
-        /// Create a new set of explicit or variable modifications.  Assumes that
-        /// static modifications have already been added to the heavy mods.
-        /// </summary>
-        public ExplicitMods(Peptide peptide, IList<ExplicitMod> staticMods,
-            IEnumerable<TypedExplicitModifications> heavyMods, bool isVariable = false)
-        {
-            CrosslinkStructure = CrosslinkStructure.EMPTY;
-            Peptide = peptide;
-            IsVariableStaticMods = isVariable;
-
-            var modifications = new List<TypedExplicitModifications>();
-            // Add static mods, if applicable
-            if (staticMods != null)
-            {
-                modifications.Add(new TypedExplicitModifications(peptide,
-                    IsotopeLabelType.light, staticMods));
-            }
-            // Add isotope mods
-            if (heavyMods != null)
-            {
-                modifications.AddRange(heavyMods);
-            }
-            _modifications = MakeReadOnly(modifications.ToArray());
-        }
-
-        /// <summary>
-        /// Create a new set of explicit modifications on a peptide from a list of desired
-        /// modifications of each type, and the global lists of available modifications.
-        /// </summary>
-        /// <param name="nodePep">The peptide to modify</param>
-        /// <param name="staticMods">Static modifications to be applied</param>
-        /// <param name="listStaticMods">Global static modifications</param>
-        /// <param name="heavyMods">All sets of isotope labeled mods to be applied</param>
-        /// <param name="listHeavyMods">Global isotope labeled mods</param>
-        /// <param name="implicitOnly">True to create an explicit expression of the implicit modifications</param>
-        public ExplicitMods(PeptideDocNode nodePep,
-            IList<StaticMod> staticMods, MappedList<string, StaticMod> listStaticMods,
-            IEnumerable<TypedModifications> heavyMods, MappedList<string, StaticMod> listHeavyMods,
-            bool implicitOnly = false)
-        {
-            CrosslinkStructure = CrosslinkStructure.EMPTY;
-            Peptide = nodePep.Peptide;
-
-            var modifications = new List<TypedExplicitModifications>();
-            TypedExplicitModifications staticTypedMods = null;
-            // Add static mods, if applicable
-            if (staticMods != null)
-            {
-                IList<ExplicitMod> explicitMods = GetImplicitMods(staticMods, listStaticMods);
-                // If the peptide has variable modifications, make them all override
-                // the modification state of the default implicit mods
-                if (!implicitOnly && nodePep.HasVariableMods)
-                {
-                    explicitMods = MergeExplicitMods(nodePep.ExplicitMods.StaticModifications,
-                        explicitMods, staticMods);
-                }
-                staticTypedMods = new TypedExplicitModifications(Peptide,
-                    IsotopeLabelType.light, explicitMods);
-                modifications.Add(staticTypedMods);
-            }
-            foreach (TypedModifications typedMods in heavyMods)
-            {
-                var explicitMods = GetImplicitMods(typedMods.Modifications, listHeavyMods);
-                var typedHeavyMods = new TypedExplicitModifications(Peptide,
-                    typedMods.LabelType, explicitMods);
-                modifications.Add(typedHeavyMods.AddModMasses(staticTypedMods));
-            }
-            _modifications = MakeReadOnly(modifications.ToArray());
-        }
-
-        private static IList<ExplicitMod> MergeExplicitMods(IList<ExplicitMod> modsPrimary,
-            IList<ExplicitMod> modsSecondary, IList<StaticMod> modifications)
-        {
-            var listExplicitMods = new List<ExplicitMod>();
-            int iPrimary = 0, iSecondary = 0;
-            while (iPrimary < modsPrimary.Count || iSecondary < modsSecondary.Count)
-            {
-                if (iSecondary >= modsSecondary.Count)
-                    MergeMod(modsPrimary[iPrimary++], modifications, listExplicitMods);
-                else if (iPrimary >= modsPrimary.Count)
-                    MergeMod(modsSecondary[iSecondary++], modifications, listExplicitMods);
-                else if (modsPrimary[iPrimary].IndexAA < modsSecondary[iSecondary].IndexAA)
-                    MergeMod(modsPrimary[iPrimary++], modifications, listExplicitMods);
-                else if (modsPrimary[iPrimary].IndexAA > modsSecondary[iSecondary].IndexAA)
-                    MergeMod(modsSecondary[iSecondary++], modifications, listExplicitMods);
-                else  // Equal
-                {
-                    MergeMod(modsPrimary[iPrimary++], modifications, listExplicitMods);
-                    iSecondary++;
-                }
-            }
-            return listExplicitMods.ToArray();
-        }
-
-        private static void MergeMod(ExplicitMod explicitMod, IEnumerable<StaticMod> docMods,
-            ICollection<ExplicitMod> explicitMods)
-        {
-            if (docMods.Contains(explicitMod.Modification))
-                explicitMods.Add(explicitMod);
-        }
-
-
-        /// <summary>
-        /// Builds a list of <see cref="ExplicitMod"/> objects from the implicit modifications
-        /// on the document.
-        /// </summary>
-        /// <param name="mods">Implicit modifications on the document</param>
-        /// <param name="listSettingsMods">All modifications available in the settings</param>
-        /// <returns>List of <see cref="ExplicitMod"/> objects for the implicit modifications</returns>
-        private ExplicitMod[] GetImplicitMods(IList<StaticMod> mods, MappedList<string, StaticMod> listSettingsMods)
-        {
-            List<ExplicitMod> listImplicitMods = new List<ExplicitMod>();
-
-            if (!Peptide.IsCustomMolecule)
-            {
-                string seq = Peptide.Sequence;
-                for (int i = 0; i < seq.Length; i++)
-                {
-                    char aa = seq[i];
-                    foreach (StaticMod mod in mods)
-                    {
-                        if (mod.CrosslinkerSettings != null)
-                        {
-                            // Crosslinkers never get implicitly added
-                            continue;
-                        }
-                        // Skip explicit mods, since only considering implicit
-                        if (mod.IsExplicit || !mod.IsMod(aa, i, seq.Length))
-                            continue;
-                        // Always use the modification from the settings to ensure expected
-                        // equality comparisons.
-                        StaticMod modAdd;
-                        if (listSettingsMods.TryGetValue(mod.Name, out modAdd))
-                            listImplicitMods.Add(new ExplicitMod(i, modAdd));
-                    }
-                }
-            }
-
-            return listImplicitMods.ToArray();
-        }
-
-        public Peptide Peptide { get; private set; }
-
-        /// <summary>
-        /// True if the static (i.e. light) modifications were not chosen by the user, but
-        /// were put there by Skyline permuting the Document's variable modifications.
-        /// </summary>
-        public bool IsVariableStaticMods { get; private set; }
-
-        public bool HasNeutralLosses { get { return StaticModifications != null && StaticModifications.Any(mod => mod.Modification.HasLoss); } }
-        public bool HasIsotopeLabels { get { return StaticModifications != null && StaticModifications.Any(mod => mod.Modification.LabelAtoms != 0); } }
-
-        public IEnumerable<ExplicitMod> NeutralLossModifications
-        {
-            get
-            {
-                if (StaticModifications != null)
-                {
-                    foreach (var mod in StaticModifications)
-                    {
-                        if (mod.Modification.HasLoss)
-                            yield return mod;
-                    }
-                }
-            }
-        }
-
-        public IList<ExplicitMod> StaticModifications
-        {
-            get { return GetModifications(IsotopeLabelType.light); }
-        }
-
-        public IList<ExplicitMod> HeavyModifications
-        {
-            get { return GetModifications(IsotopeLabelType.heavy); }
-        }
-
-        [TrackChildren(defaultValues:typeof(CrosslinkStructure.DefaultValuesEmpty))]
-        public CrosslinkStructure CrosslinkStructure
-        {
-            get; private set;
-        }
-
-        public PeptideStructure GetPeptideStructure()
-        {
-            return new PeptideStructure(Peptide, this);
-        }
-
-        public ExplicitMods ChangeCrosslinkStructure(CrosslinkStructure crosslinks)
-        {
-            crosslinks = crosslinks ?? CrosslinkStructure.EMPTY;
-            ExplicitMods explicitMods = this;
-            if (crosslinks.HasCrosslinks && explicitMods.StaticModifications == null)
-            {
-                explicitMods = new ExplicitMods(explicitMods.Peptide, ImmutableList.Empty<ExplicitMod>(), explicitMods.GetHeavyModifications());
-            }
-
-            return ChangeProp(ImClone(explicitMods), im => im.CrosslinkStructure = crosslinks);
-        }
-
-        private ExplicitMods UpdateCrosslinkStructure(SrmSettings settingsNew)
-        {
-            var newCrosslinkStructure = CrosslinkStructure.ChangeGlobalMods(settingsNew);
-            if (ReferenceEquals(newCrosslinkStructure, CrosslinkStructure))
-            {
-                return this;
-            }
-
-            return ChangeCrosslinkStructure(newCrosslinkStructure);
-        }
-
-        public bool HasCrosslinks
-        {
-            get { return !CrosslinkStructure.IsEmpty; }
-        }
-
-        public IList<ExplicitMod> GetModifications(IsotopeLabelType labelType)
-        {
-            int index = GetModIndex(labelType);
-            return (index != -1 ? _modifications[index].Modifications : null);
-        }
-
-        public IList<ExplicitMod> GetStaticBaseMods(IsotopeLabelType labelType)
-        {
-            int index = GetModIndex(labelType);
-            return (index != -1 ? _modifications[index].StaticBaseMods : null);
-        }
-
-        private int GetModIndex(IsotopeLabelType labelType)
-        {
-            return _modifications.IndexOf(mod => ReferenceEquals(labelType, mod.LabelType));
-        }
-
-        public IEnumerable<TypedExplicitModifications> GetHeavyModifications()
-        {
-            return _modifications.Where(typedMods => !typedMods.LabelType.IsLight);
-        }
-
-        public bool IsModified(IsotopeLabelType labelType)
-        {
-            return GetModIndex(labelType) != -1;
-        }
-
-        public bool HasHeavyModifications
-        {
-            get { return GetHeavyModifications().Contains(mods => mods.Modifications.Count > 0); }
-        }
-
-        public bool HasModifications(IsotopeLabelType labelType)
-        {
-            return _modifications.Contains(mods =>
-                Equals(labelType, mods.LabelType) && mods.Modifications.Count > 0);
-        }
-
-        public IList<double> GetModMasses(MassType massType, IsotopeLabelType labelType)
-        {
-            var index = GetModIndex(labelType);
-            // This will throw, if the modification type is not found.
-            return _modifications[index].GetModMasses(massType);
-        }
-
-        public ExplicitMods ChangeGlobalMods(SrmSettings settingsNew)
-        {
-            var modSettings = settingsNew.PeptideSettings.Modifications;
-            IList<StaticMod> heavyMods = null;
-            List<StaticMod> heavyModsList = null;
-            foreach (var typedMods in modSettings.GetHeavyModifications())
-            {
-                if (heavyMods == null)
-                    heavyMods = typedMods.Modifications;
-                else
-                {
-                    if (heavyModsList == null)
-                        heavyModsList = new List<StaticMod>(heavyMods);
-                    heavyModsList.AddRange(typedMods.Modifications);
-                }
-            }
-            heavyMods = heavyModsList ?? heavyMods ?? new StaticMod[0];
-            return ChangeGlobalMods(modSettings.StaticModifications, heavyMods,
-                    modSettings.GetHeavyModificationTypes().ToArray())
-                ?.UpdateCrosslinkStructure(settingsNew);
-        }
-
-        public ExplicitMods ChangeGlobalMods(IList<StaticMod> staticMods, IList<StaticMod> heavyMods,
-            IList<IsotopeLabelType> heavyLabelTypes)
-        {
-            var modifications = new List<TypedExplicitModifications>();
-            int index = GetModIndex(IsotopeLabelType.light);
-            TypedExplicitModifications typedStaticMods = (index != -1 ? _modifications[index] : null);
-            if (typedStaticMods != null)
-            {
-                IList<ExplicitMod> staticExplicitMods = ChangeGlobalMods(staticMods, typedStaticMods.Modifications);
-                if (!ReferenceEquals(staticExplicitMods, typedStaticMods.Modifications))
-                    typedStaticMods = new TypedExplicitModifications(Peptide, IsotopeLabelType.light, staticExplicitMods);
-                modifications.Add(typedStaticMods);
-            }
-
-            foreach (TypedExplicitModifications typedMods in GetHeavyModifications())
-            {
-                // Discard explicit modifications for label types that no longer exist
-                if (!heavyLabelTypes.Contains(typedMods.LabelType))
-                    continue;
-
-                var heavyExplicitMods = ChangeGlobalMods(heavyMods, typedMods.Modifications);
-                var typedHeavyMods = typedMods;
-                if (!ReferenceEquals(heavyExplicitMods, typedMods.Modifications))
-                {
-                    typedHeavyMods = new TypedExplicitModifications(Peptide, typedMods.LabelType, heavyExplicitMods);
-                    typedHeavyMods = typedHeavyMods.AddModMasses(typedStaticMods);
-                }
-                modifications.Add(typedHeavyMods);                
-            }
-
-            if (ArrayUtil.ReferencesEqual(modifications, _modifications))
-                return this;
-            if (modifications.Count == 0 && CrosslinkStructure.IsEmpty)
-                return null;
-            return ChangeProp(ImClone(this), im =>
-            {
-                im._modifications = ImmutableList.ValueOf(modifications);
-            });
-        }
-
-        /// <summary>
-        /// Replaces the <see cref="StaticMod"/> objects in a list of <see cref="ExplicitMod"/>
-        /// objects.
-        /// </summary>
-        /// <param name="staticMods">The new <see cref="StaticMod"/> objects</param>
-        /// <param name="explicitMods">The original <see cref="ExplicitMod"/> objects</param>
-        /// <returns>A new list of <see cref="ExplicitMod"/> objects with <see cref="StaticMod"/> objects updated</returns>
-        public IList<ExplicitMod> ChangeGlobalMods(IList<StaticMod> staticMods, IList<ExplicitMod> explicitMods)
-        {
-            var modsNew = new List<ExplicitMod>();
-            if (!Peptide.IsCustomMolecule)
-            {
-                foreach (var mod in explicitMods)
-                {
-                    string name = mod.Modification.Name;
-                    int iStaticMod = staticMods.IndexOf(mg => Equals(name, mg.Name));
-                    // If the modification by this name has been removed, then remove
-                    // it from the modification list.
-                    if (iStaticMod == -1)
-                        continue;
-                    var staticMod = staticMods[iStaticMod];
-                    if(!staticMod.IsApplicableMod(Peptide.Sequence, mod.IndexAA))
-                        continue;
-                    modsNew.Add(mod.Modification.EquivalentAll(staticMod)
-                        ? mod
-                        : mod.ChangeModification(staticMod));
-                }
-            }
-            ArrayUtil.AssignIfEqualsDeep(modsNew, explicitMods);
-            if (ArrayUtil.ReferencesEqual(modsNew, explicitMods))
-                return explicitMods;
-            return modsNew;
-        }
-
-        
-
-        #region Property change methods
-
-        public ExplicitMods ChangePeptide(Peptide prop)
-        {
-            return ChangeProp(ImClone(this), im => im.Peptide = prop);
-        }
-
-        public ExplicitMods ChangeStaticModifications(IList<ExplicitMod> prop)
-        {
-            return ChangeModifications(IsotopeLabelType.light, prop);
-        }
-
-        public ExplicitMods ChangeHeavyModifications(IList<ExplicitMod> prop)
-        {
-            return ChangeModifications(IsotopeLabelType.heavy, prop);
-        }
-
-        public ExplicitMods ChangeModifications(IsotopeLabelType labelType, IList<ExplicitMod> prop)
-        {
-            int index = GetModIndex(labelType);
-            if (index == -1)
-                throw new IndexOutOfRangeException(string.Format(Resources.ExplicitMods_ChangeModifications_Modification_type__0__not_found, labelType));
-            var modifications = _modifications.ToArrayStd();
-            var typedMods = new TypedExplicitModifications(Peptide, labelType, prop);
-            if (index != 0)
-                typedMods = typedMods.AddModMasses(modifications[0]);
-            modifications[index] = typedMods;
-            return ChangeProp(ImClone(this), im => im._modifications = MakeReadOnly(modifications));
-        }
-
-        /// <summary>
-        /// Allow the variable modification flag to be cleared for consistent
-        /// <see cref="PeptideSequenceModKey"/> keys.
-        /// </summary>
-        public ExplicitMods ChangeIsVariableStaticMods(bool prop)
-        {
-            return ChangeProp(ImClone(this), im => im.IsVariableStaticMods = prop);
-        }
-
-        #endregion
-
-        #region object overrides
-
-        public bool Equals(ExplicitMods obj)
-        {
-            if (ReferenceEquals(null, obj)) return false;
-            if (ReferenceEquals(this, obj)) return true;
-            return ArrayUtil.EqualsDeep(obj._modifications, _modifications) &&
-                   Equals(obj.CrosslinkStructure, CrosslinkStructure) &&
-                   Equals(obj.Peptide?.Target, Peptide?.Target);
-        }
-
-        public override bool Equals(object obj)
-        {
-            if (ReferenceEquals(null, obj)) return false;
-            if (ReferenceEquals(this, obj)) return true;
-            if (obj.GetType() != typeof (ExplicitMods)) return false;
-            return Equals((ExplicitMods) obj);
-        }
-
-        public override int GetHashCode()
-        {
-            unchecked
-            {
-                int result = _modifications.GetHashCodeDeep();
-                if (Peptide != null)
-                {
-                    result = (result*397) ^ Peptide.Target.GetHashCode();
-                }
-
-                result = (result * 397) ^ CrosslinkStructure.GetHashCode();
-                return result;
-            }
-        }
-
-        #endregion
-
-        #region v20.2 crosslink format
-        /// <summary>
-        /// Convert from the Version 20.2 format where crosslinks were represented on the <see cref="ExplicitMod.LinkedPeptide"/> elements
-        /// instead of <see cref="CrosslinkStructure"/>
-        /// </summary>
-        public ExplicitMods ConvertFromLegacyCrosslinkStructure()
-        {
-            if (null == StaticModifications || StaticModifications.All(mod => null == mod.LinkedPeptide))
-            {
-                return this;
-            }
-            var sitePaths = new List<ImmutableList<ModificationSite>>();
-            var linkedPeptides = new List<Peptide>();
-            var linkedExplicitMods = new List<ExplicitMods>();
-            var crosslinks = new List<Crosslink>();
-            var queue = new List<Tuple<int, ExplicitMod, ImmutableList<ModificationSite>>>();
-            queue.AddRange(StaticModifications.Where(mod => mod.LinkedPeptide != null).Select(mod => Tuple.Create(0, mod, ImmutableList.Singleton(mod.ModificationSite))));
-            while (queue.Any())
-            {
-                var tuple = queue[0];
-                queue.RemoveAt(0);
-                var explicitMod = tuple.Item2;
-                var linkedPeptide = explicitMod.LinkedPeptide;
-                if (linkedPeptide.Peptide == null)
-                {
-                    crosslinks.Add(Crosslink.Looplink(explicitMod.Modification, tuple.Item1, explicitMod.IndexAA, linkedPeptide.IndexAa));
-                    continue;
-                }
-
-                int peptideIndex = linkedPeptides.Count + 1;
-                linkedPeptides.Add(linkedPeptide.Peptide);
-                crosslinks.Add(new Crosslink(explicitMod.Modification,
-                    new[]
-                    {
-                        new CrosslinkSite(tuple.Item1, explicitMod.IndexAA),
-                        new CrosslinkSite(peptideIndex, linkedPeptide.IndexAa)
-                    }));
-                sitePaths.Add(tuple.Item3);
-                var explicitMods = linkedPeptide.ExplicitMods;
-                if (explicitMods != null)
-                {
-                    queue.AddRange(linkedPeptide.ExplicitMods.StaticModifications.Where(mod => mod.LinkedPeptide != null).Select(mod => Tuple.Create(peptideIndex, mod, ImmutableList.ValueOf(tuple.Item3.Append(mod.ModificationSite)))));
-                    explicitMods =
-                        explicitMods.ChangeStaticModifications(
-                            explicitMods.StaticModifications.Where(mod => mod.LinkedPeptide == null).ToList());
-                }
-                linkedExplicitMods.Add(explicitMods);
-            }
-
-            if (!crosslinks.Any())
-            {
-                return this;
-            }
-            var crosslinkStructure = new CrosslinkStructure(linkedPeptides, linkedExplicitMods, crosslinks);
-            return new ExplicitMods(Peptide,
-                    StaticModifications.Where(mod => mod.LinkedPeptide == null).ToList(),
-                    GetHeavyModifications(), IsVariableStaticMods)
-                {
-                    LegacyCrosslinkMap = ImmutableList.ValueOf(sitePaths),
-                }
-                .ChangeCrosslinkStructure(crosslinkStructure);
-        }
-        // Code for dealing with the way crosslinks were represented in Version 20.2
-        public ImmutableList<ImmutableList<ModificationSite>> LegacyCrosslinkMap { get; private set; }
-
-        public ExplicitMods RemoveLegacyCrosslinkMap()
-        {
-            if (LegacyCrosslinkMap == null)
-            {
-                return this;
-            }
-
-            return ChangeProp(ImClone(this), im => im.LegacyCrosslinkMap = null);
-        }
-
-        /// <summary>
-        /// Throws an exception if this object has any old-format crosslinks that should have been converted to the new format.
-        /// </summary>
-        public bool VerifyNoLegacyData()
-        {
-            Assume.IsNull(LegacyCrosslinkMap);
-            if (StaticModifications != null)
-            {
-                Assume.IsFalse(StaticModifications.Any(mod=>null != mod.LinkedPeptide));
-            }
-
-            return true;
-        }
-        #endregion
-    }
-
-    public sealed class ExplicitMod : Immutable
-    {
-        public ExplicitMod(int indexAA, StaticMod modification)
-        {
-            IndexAA = indexAA;
-            // In the document context, all static non-variable mods must have the explicit
-            // flag off to behave correctly for equality checks.  Only in the
-            // settings context is the explicit flag necessary to distinguish
-            // between the global implicit modifications and the explicit modifications
-            // which do not apply to everything.
-            if (modification.IsUserSet)
-                modification = modification.ChangeExplicit(false);
-            Modification = modification;
-        }
-
-        public int IndexAA { get; private set; }
-        public StaticMod Modification { get; private set; }
-
-        public ModificationSite ModificationSite
-        {
-            get { return new ModificationSite(IndexAA, Modification.Name); }
-        }
-        #region Property change methods
-
-        public ExplicitMod ChangeModification(StaticMod prop)
-        {
-            if (prop.IsExplicit)
-                prop = prop.ChangeExplicit(false);
-            return ChangeProp(ImClone(this), (im, v) => im.Modification = v, prop);
-        }
-
-        #endregion
-
-        #region object overrides
-
-        public bool Equals(ExplicitMod obj)
-        {
-            if (ReferenceEquals(null, obj)) return false;
-            if (ReferenceEquals(this, obj)) return true;
-            return obj.IndexAA == IndexAA &&
-                Equals(obj.Modification, Modification) &&
-                Equals(obj.LinkedPeptide, LinkedPeptide);
-        }
-
-        public override bool Equals(object obj)
-        {
-            if (ReferenceEquals(null, obj)) return false;
-            if (ReferenceEquals(this, obj)) return true;
-            if (obj.GetType() != typeof (ExplicitMod)) return false;
-            return Equals((ExplicitMod) obj);
-        }
-
-        public override int GetHashCode()
-        {
-            unchecked
-            {
-                int result = IndexAA;
-                result = (result*397) ^ Modification.GetHashCode();
-                result = (result * 397) ^ (LinkedPeptide == null ? 0 : LinkedPeptide.GetHashCode());
-                return result;
-            }
-        }
-
-        #endregion
-        #region v20.2 crosslink format
-        // Code for dealing with the way crosslinks were represented in Version 20.2
-        public LegacyLinkedPeptide LinkedPeptide { get; private set; }
-
-        public ExplicitMod ChangeLinkedPeptide(LegacyLinkedPeptide linkedPeptide)
-        {
-            return ChangeProp(ImClone(this), im => im.LinkedPeptide = linkedPeptide);
-        }
-        #endregion
-    }
-
-    public class LoggableExplicitMod : IAuditLogObject, IAuditLogComparable
-    {
-        public LoggableExplicitMod(ExplicitMod explicitMod, string peptideSeq)
-        {
-            ExplicitMod = explicitMod;
-            PeptideSequence = peptideSeq;
-        }
-
-        [TrackChildren(ignoreName: true)]
-        public ExplicitMod ExplicitMod { get; private set; }
-
-        public string PeptideSequence { get; private set; }
-
-        public string AuditLogText
-        {
-            get
-            {
-                return string.Format(AuditLogStrings.LoggableExplicitMod_AuditLogText__0__residue__1__at_position__2_, ExplicitMod.Modification.Name,
-                    PeptideSequence[ExplicitMod.IndexAA], ExplicitMod.IndexAA + 1);
-            }
-        }
-
-        public bool IsName
-        {
-            get { return true; }
-        }
-
-        public object GetDefaultObject(ObjectInfo<object> info)
-        {
-            return new LoggableExplicitMod(new ExplicitMod(-1, StaticMod.EMPTY), null);
-        }
-    }
-
-    public class LoggableExplicitModList : IAuditLogObject
-    {
-        public LoggableExplicitModList(IsotopeLabelType labelType, IList<LoggableExplicitMod> modifications)
-        {
-            LabelType = labelType;
-            Modifications = modifications;
-        }
-
-        public IsotopeLabelType LabelType { get; private set; }
-
-        [TrackChildren(ignoreName: true, defaultValues: typeof(DefaultValuesNullOrEmpty))]
-        public IList<LoggableExplicitMod> Modifications { get; private set; }
-        public string AuditLogText
-        {
-            get
-            {
-                return LabelType.Name;
-            }
-        }
-
-        public bool IsName
-        {
-            get { return true; }
-        }
-    }
-
-    public sealed class TypedExplicitModifications : Immutable
-    {
-        // Cached masses for faster calculation
-        private ImmutableList<double> _modMassesMono;
-        private ImmutableList<double> _modMassesAvg;
-        private TypedExplicitModifications _typedStaticMods;
-
-        public TypedExplicitModifications(Peptide peptide, IsotopeLabelType labelType,
-            IList<ExplicitMod> modifications)
-        {
-            LabelType = labelType;
-            Modifications = MakeReadOnly(modifications);
-
-            // Cache modification masses
-            var modMassesMono = CalcModMasses(peptide, Modifications, SrmSettings.MonoisotopicMassCalc);
-            _modMassesMono = MakeReadOnly(modMassesMono);
-            var modMassesAvg = CalcModMasses(peptide, Modifications, SrmSettings.AverageMassCalc);
-            _modMassesAvg = MakeReadOnly(modMassesAvg);
-        }
-
-        public IsotopeLabelType LabelType { get; private set; }
-        public IList<ExplicitMod> Modifications { get; private set; }
-        public IList<ExplicitMod> StaticBaseMods
-        {
-            get
-            {
-                return _typedStaticMods != null ? _typedStaticMods.Modifications : null;
-            }
-        }
-
-        public IList<double> GetModMasses(MassType massType)
-        {
-            return (massType.IsMonoisotopic() ? _modMassesMono : _modMassesAvg);
-        }
-
-        private static double[] CalcModMasses(Peptide peptide, IEnumerable<ExplicitMod> mods,
-            SequenceMassCalc massCalc)
-        {
-            double[] masses = new double[peptide.Length];
-            if (peptide.IsCustomMolecule)
-                return masses;
-            string seq = peptide.Sequence;
-            foreach (ExplicitMod mod in mods)
-                masses[mod.IndexAA] += massCalc.GetModMass(seq[mod.IndexAA], mod.Modification);
-            return masses;
-        }
-
-        public TypedExplicitModifications AddModMasses(TypedExplicitModifications typedStaticMods)
-        {
-            if (typedStaticMods == null)
-                return this;
-            if (_typedStaticMods != null)
-                throw new InvalidOperationException(Resources.TypedExplicitModifications_AddModMasses_Static_mod_masses_have_already_been_added_for_this_heavy_type);
-            if (LabelType.IsLight)
-                throw new InvalidOperationException(Resources.TypedExplicitModifications_AddModMasses_Static_mod_masses_may_not_be_added_to_light_type);
-
-            var im = ImClone(this);
-            im._typedStaticMods = typedStaticMods;
-            im._modMassesMono = AddModMasses(im._modMassesMono, typedStaticMods._modMassesMono);
-            im._modMassesAvg = AddModMasses(im._modMassesAvg, typedStaticMods._modMassesAvg);
-            return im;
-        }
-
-        private static ImmutableList<double> AddModMasses(IList<double> modMasses1, IList<double> modMasses2)
-        {
-            double[] masses = modMasses1.ToArrayStd();
-            for (int i = 0, count = Math.Min(masses.Length, modMasses2.Count); i < count; i++)
-                masses[i] += modMasses2[i];
-            return MakeReadOnly(masses);
-        }
-
-        #region object overrides
-
-        public bool Equals(TypedExplicitModifications other)
-        {
-            if (ReferenceEquals(null, other)) return false;
-            if (ReferenceEquals(this, other)) return true;
-            return Equals(other.LabelType, LabelType) &&
-                ArrayUtil.EqualsDeep(other.Modifications, Modifications);
-        }
-
-        public override bool Equals(object obj)
-        {
-            if (ReferenceEquals(null, obj)) return false;
-            if (ReferenceEquals(this, obj)) return true;
-            if (obj.GetType() != typeof(TypedExplicitModifications)) return false;
-            return Equals((TypedExplicitModifications)obj);
-        }
-
-        public override int GetHashCode()
-        {
-            unchecked
-            {
-                return (LabelType.GetHashCode() * 397) ^ Modifications.GetHashCodeDeep();
-            }
-        }
-
-        #endregion
-    }
-}
+﻿/*
+ * Original author: Brendan MacLean <brendanx .at. u.washington.edu>,
+ *                  MacCoss Lab, Department of Genome Sciences, UW
+ *
+ * Copyright 2009 University of Washington - Seattle, WA
+ * 
+ * Licensed under the Apache License, Version 2.0 (the "License");
+ * you may not use this file except in compliance with the License.
+ * You may obtain a copy of the License at
+ *
+ *     http://www.apache.org/licenses/LICENSE-2.0
+ *
+ * Unless required by applicable law or agreed to in writing, software
+ * distributed under the License is distributed on an "AS IS" BASIS,
+ * WITHOUT WARRANTIES OR CONDITIONS OF ANY KIND, either express or implied.
+ * See the License for the specific language governing permissions and
+ * limitations under the License.
+ */
+using System;
+using System.Collections.Generic;
+using System.IO;
+using System.Linq;
+using System.Xml;
+using System.Xml.Serialization;
+using pwiz.Common.Chemistry;
+using pwiz.Common.Collections;
+using pwiz.Common.SystemUtil;
+using pwiz.Skyline.Model.AuditLog;
+using pwiz.Skyline.Model.Crosslinking;
+using pwiz.Skyline.Model.Hibernate;
+using pwiz.Skyline.Properties;
+using pwiz.Skyline.Util;
+using pwiz.Skyline.Util.Extensions;
+
+namespace pwiz.Skyline.Model.DocSettings
+{
+// ReSharper disable InconsistentNaming
+    public enum ModTerminus { C, N };
+
+    [Flags]
+    public enum LabelAtoms
+    {
+        None = 0,
+        C13 = 0x1,
+        N15 = 0x2,
+        O18 = 0x4,
+        H2 = 0x8,
+        LabelsAA = C13 | N15 | O18 | H2, // Labels that affect amino acids
+        Cl37 = 0x10,
+        Br81 = 0x20,
+        P32 = 0x40,
+        S34 = 0x80
+    }
+
+    public enum RelativeRT { Matching, Overlapping, Preceding, Unknown }
+
+    public static class RelativeRTExtension
+    {
+        private static string[] LOCALIZED_VALUES
+        {
+            get
+            {
+                return new[]
+                {
+                    Resources.RelativeRTExtension_LOCALIZED_VALUES_Matching,
+                    Resources.RelativeRTExtension_LOCALIZED_VALUES_Overlapping,
+                    Resources.RelativeRTExtension_LOCALIZED_VALUES_Preceding,
+                    Resources.RelativeRTExtension_LOCALIZED_VALUES_Unknown
+                };
+            }
+        }
+
+        public static string GetLocalizedString(this RelativeRT val)
+        {
+            return LOCALIZED_VALUES[(int) val];
+        }
+
+        public static RelativeRT GetEnum(string enumValue)
+        {
+            return Helpers.EnumFromLocalizedString<RelativeRT>(enumValue, LOCALIZED_VALUES);
+        }
+
+        public static RelativeRT GetEnum(string enumValue, RelativeRT defaultEnum)
+        {
+            return Helpers.EnumFromLocalizedString(enumValue, LOCALIZED_VALUES, defaultEnum);
+        }
+
+    }
+
+// ReSharper restore InconsistentNaming
+
+    public class DefaultValuesRelativeRtMatching : DefaultValues
+    {
+        protected override IEnumerable<object> _values
+        {
+            get { yield return RelativeRT.Matching; }
+        }
+    }
+
+
+    /// <summary>
+    /// Represents a document-wide  or explicit static modification that applies
+    /// to all amino acids of a specific type or a single amino acid, or all peptides in the
+    /// case of C-terminal or N-terminal modifications.
+    /// </summary>
+    [XmlRoot("static_modification")]
+    public sealed class StaticMod : XmlNamedElement, IAuditLogComparable, IHasItemDescription
+    {
+        private ImmutableList<FragmentLoss> _losses;
+        public static StaticMod EMPTY = new StaticMod();
+
+        public StaticMod(string name, string aas, ModTerminus? term, string formula)
+            : this(name, aas, term, formula, LabelAtoms.None, null, null)
+        {            
+        }
+
+        public StaticMod(string name, string aas, ModTerminus? term, LabelAtoms labelAtoms)
+            : this(name, aas, term, null, labelAtoms, null, null)
+        {
+        }
+
+        public StaticMod(string name, string aas, ModTerminus? term,
+            string formula, LabelAtoms labelAtoms, double? monoMass, double? avgMass)
+            : this(name, aas, term, false, formula, labelAtoms, RelativeRT.Matching, monoMass, avgMass, null, null, null, null)
+        {
+            
+        }
+
+        public StaticMod(string name, string aas, ModTerminus? term, bool isVariable, string formula,
+                         LabelAtoms labelAtoms, RelativeRT relativeRT, double? monoMass, double? avgMass, IList<FragmentLoss> losses)
+            : this(name, aas, term, isVariable, formula, labelAtoms, relativeRT, monoMass, avgMass, losses, null, null, null)
+        {
+            
+        }
+
+        public StaticMod(string name,
+                         string aas,
+                         ModTerminus? term,
+                         bool isVariable,
+                         string formula,
+                         LabelAtoms labelAtoms,
+                         RelativeRT relativeRT,
+                         double? monoMass,
+                         double? avgMass,
+                         IList<FragmentLoss> losses,
+                         int? uniModId,
+                         string shortName,
+                         int? precisionRequired)
+            : base(name)
+        {
+            AAs = aas;
+            Terminus = term;
+            IsVariable = IsExplicit = isVariable;   // All variable mods are explicit
+            ParsedMolecule = string.IsNullOrEmpty(formula) ? null : ParsedMolecule.Create(formula);
+            LabelAtoms = labelAtoms;
+            RelativeRT = relativeRT;
+            MonoisotopicMass = monoMass;
+            AverageMass = avgMass;                
+
+            Losses = losses;
+
+            UnimodId = uniModId;
+            ShortName = shortName;
+            _precisionRequired = precisionRequired;
+
+            Validate();
+        }
+
+        [Track]
+        public string AAs { get; private set; }
+
+        [Track]
+        public ModTerminus? Terminus { get; private set; }
+
+        [Track]
+        public bool IsVariable { get; private set; }
+
+        [Track]
+        public string Formula => ParsedMolecule?.ToString();
+
+        public ParsedMolecule ParsedMolecule { get; private set; } // Using ParsedMolecule because we want to retain serialized element order
+
+        [Track]
+        public double? MonoisotopicMass { get; private set; }
+        [Track]
+        public double? AverageMass { get; private set; }
+
+        public LabelAtoms LabelAtoms { get; private set; }
+        [Track]
+        public bool Label13C { get { return (LabelAtoms & LabelAtoms.C13) != 0; } }
+        [Track]
+        public bool Label15N { get { return (LabelAtoms & LabelAtoms.N15) != 0; } }
+        [Track]
+        public bool Label18O { get { return (LabelAtoms & LabelAtoms.O18) != 0; } }
+        [Track]
+        public bool Label2H { get { return (LabelAtoms & LabelAtoms.H2) != 0; } }
+        [Track]
+        public bool Label37Cl { get { return (LabelAtoms & LabelAtoms.Cl37) != 0; } }
+        [Track]
+        public bool Label81Br { get { return (LabelAtoms & LabelAtoms.Br81) != 0; } }
+        [Track]
+        public bool Label32P { get { return (LabelAtoms & LabelAtoms.P32) != 0; } }
+        [Track]
+        public bool Label34S { get { return (LabelAtoms & LabelAtoms.S34) != 0; } }
+
+        public object GetDefaultObject(ObjectInfo<object> info)
+        {
+            return new StaticMod();
+        }
+
+        public double IonLabelMassDiff
+        {
+            get
+            {
+                var massdiff = 0.0;
+                if (Label13C)
+                    massdiff += BioMassCalc.MONOISOTOPIC.GetMass(BioMassCalc.C13) - BioMassCalc.MONOISOTOPIC.GetMass(BioMassCalc.C);
+                if (Label15N)
+                    massdiff += BioMassCalc.MONOISOTOPIC.GetMass(BioMassCalc.N15) - BioMassCalc.MONOISOTOPIC.GetMass(BioMassCalc.N);
+                if (Label18O)
+                    massdiff += BioMassCalc.MONOISOTOPIC.GetMass(BioMassCalc.O18) - BioMassCalc.MONOISOTOPIC.GetMass(BioMassCalc.O);
+                if (Label2H)
+                    massdiff += BioMassCalc.MONOISOTOPIC.GetMass(BioMassCalc.H2) - BioMassCalc.MONOISOTOPIC.GetMass(BioMassCalc.H);
+                if (Label37Cl)
+                    massdiff += BioMassCalc.MONOISOTOPIC.GetMass(BioMassCalc.Cl37) - BioMassCalc.MONOISOTOPIC.GetMass(BioMassCalc.Cl);
+                if (Label81Br)
+                    massdiff += BioMassCalc.MONOISOTOPIC.GetMass(BioMassCalc.Br81) - BioMassCalc.MONOISOTOPIC.GetMass(BioMassCalc.Br);
+                if (Label32P)
+                    massdiff += BioMassCalc.MONOISOTOPIC.GetMass(BioMassCalc.P32) - BioMassCalc.MONOISOTOPIC.GetMass(BioMassCalc.P);
+                if (Label34S)
+                    massdiff += BioMassCalc.MONOISOTOPIC.GetMass(BioMassCalc.S34) - BioMassCalc.MONOISOTOPIC.GetMass(BioMassCalc.S);
+                return massdiff;
+            }
+        }
+
+        public List<string> LabelNames
+        {
+            get
+            {
+                var names = new List<string>();
+                if (Label13C)
+                    names.Add(BioMassCalc.C13);
+                if (Label15N)
+                    names.Add(BioMassCalc.N15);
+                if (Label18O)
+                    names.Add(BioMassCalc.O18);
+                if (Label2H)
+                    names.Add(BioMassCalc.H2);
+                if (Label37Cl)
+                    names.Add(BioMassCalc.Cl37);
+                if (Label81Br)
+                    names.Add(BioMassCalc.Br81);
+                if (Label32P)
+                    names.Add(BioMassCalc.P32);
+                if (Label34S)
+                    names.Add(BioMassCalc.S34);
+                return names;
+            }
+        }
+
+        [Track(defaultValues: typeof(DefaultValuesRelativeRtMatching))]
+        public RelativeRT RelativeRT { get; private set; }
+
+        [TrackChildren]
+        public IList<FragmentLoss> Losses
+        {
+            get { return _losses; }
+            private set
+            {
+                _losses = (value != null ? MakeReadOnly(FragmentLoss.SortByMz(value)) : null);
+            }
+        }
+
+        public IEnumerable<char> AminoAcids
+        {
+            get
+            {
+                if (string.IsNullOrEmpty(AAs))
+                    yield break;
+
+                foreach (var aaPart in AAs.Split(','))
+                    yield return aaPart.Trim()[0];
+            }
+        }
+
+        public int? UnimodId { get; private set; }
+
+        /// <summary>
+        /// True if the modification must be declared on a peptide to have
+        /// any effect.  Modifications on the document settings with this
+        /// value off apply to all peptides without explicit modifications.
+        /// <para>
+        /// This value is always off for explicit modifications in the
+        /// document tree, where it is not necessary, in order to support
+        /// reliable equality checks.</para>
+        /// </summary>
+        public bool IsExplicit { get; private set; }
+
+        /// <summary>
+        /// Because variable modifications are now also set as "explicit",
+        /// the IsUserSet field was added to destinguish between explict
+        /// variable modification and explicit user set modifications.
+        /// </summary>
+        public bool IsUserSet { get { return IsExplicit && !IsVariable; } }
+
+        public bool IsMod(string sequence)
+        {
+            if (sequence == null) // As when looking at a non-peptide molecule
+                return false;
+
+            for (int i = 0; i < sequence.Length; i++)
+            {
+                if (IsMod(sequence[i], i, sequence.Length))
+                    return true;
+            }
+            return false;
+        }
+
+        public bool IsMod(char aa, int indexAA, int len)
+        {
+            return IsApplicable(aa, indexAA, len) && HasMod;
+        }
+
+        public bool IsApplicableMod(string sequence, int indexAA)
+        {
+            return IsApplicable(sequence, indexAA); // allow loss-only mods in EditPepModsDlg - && HasMod;
+        }
+
+        public bool IsApplicableCrosslink(string sequence, int indexAA)
+        {
+            return IsApplicable(sequence, indexAA) && null != CrosslinkerSettings;
+        }
+
+        /// <summary>
+        /// True if this modification impacts the precursor mass value.
+        /// </summary>
+        public bool HasMod
+        {
+            get { return (ParsedMolecule != null || LabelAtoms != LabelAtoms.None || MonoisotopicMass.HasValue); }
+        }
+
+        public bool IsLoss(char aa, int indexAA, int len)
+        {
+            return IsApplicable(aa, indexAA, len) && HasLoss;
+        }
+
+        private bool IsApplicable(char aa, int indexAA, int len)
+        {
+            if (AAs != null && !AAs.Contains(aa))
+                return false;
+            if (Terminus.HasValue)
+            {
+                if (Terminus.Value == ModTerminus.N && indexAA != 0)
+                    return false;
+                if (Terminus.Value == ModTerminus.C && indexAA != len - 1)
+                    return false;                
+            }
+            return true;
+        }
+
+        private bool IsApplicable(string sequence, int indexAA)
+        {
+            if (indexAA < 0 || indexAA >= sequence.Length)
+            {
+                return false;
+            }
+
+            return IsApplicable(sequence[indexAA], indexAA, sequence.Length);
+        }
+
+        /// <summary>
+        /// True if this modification impacts fragment mass values different
+        /// from the precursor modification through neutral loss.
+        /// </summary>
+        public bool HasLoss
+        {
+            get { return Losses != null; }
+        }
+
+        public string ShortName { get; private set; }
+
+        private readonly int? _precisionRequired;
+        public int PrecisionRequired { get { return _precisionRequired ?? 1; }}
+
+        public CrosslinkerSettings CrosslinkerSettings { get; private set; }
+
+        public MoleculeMassOffset GetMoleculeMassOffset()
+        {
+            if (ParsedMolecule.IsNullOrEmpty(ParsedMolecule))
+            {
+                return MoleculeMassOffset.Create(Molecule.Empty, MonoisotopicMass ?? 0, AverageMass ?? 0);
+            }
+
+            return MoleculeMassOffset.Create(ParsedMolecule.Molecule, 0, 0);
+        }
+        public ItemDescription ItemDescription
+        {
+            get
+            {
+                var lines = new List<string>();
+                if (!string.IsNullOrEmpty(AAs))
+                {
+                    lines.Add(TextUtil.ColonSeparate(PropertyNames.StaticMod_AAs, AAs));
+                }
+
+                if (Terminus != null)
+                {
+                    lines.Add(TextUtil.ColonSeparate(PropertyNames.StaticMod_Terminus, Terminus.ToString()));
+                }
+
+                // TODO: "Variable" is only interesting to include in the description if the modification is
+                // also implicit, which this object does not know
+                // if (IsVariable)
+                // {
+                //     lines.Add(PropertyNames.StaticMod_IsVariable);
+                // }
+
+                if (IsCrosslinker)
+                {
+                    lines.Add(PropertyNames.StaticMod_IsCrosslinker);
+                }
+
+                var labelDescriptions = new List<string>();
+                if (Label2H)
+                {
+                    labelDescriptions.Add(PropertyNames.StaticMod_Label2H);
+                }
+
+                if (Label13C)
+                {
+                    labelDescriptions.Add(PropertyNames.StaticMod_Label13C);
+                }
+
+                if (Label15N)
+                {
+                    labelDescriptions.Add(PropertyNames.StaticMod_Label15N);
+                }
+
+                if (Label18O)
+                {
+                    labelDescriptions.Add(PropertyNames.StaticMod_Label18O);
+                }
+
+                if (Label32P)
+                {
+                    labelDescriptions.Add(PropertyNames.StaticMod_Label32P);
+                }
+
+                if (Label34S)
+                {
+                    labelDescriptions.Add(PropertyNames.StaticMod_Label32P);
+                }
+
+                if (Label37Cl)
+                {
+                    labelDescriptions.Add(PropertyNames.StaticMod_Label37Cl);
+                }
+
+                if (Label81Br)
+                {
+                    labelDescriptions.Add(PropertyNames.StaticMod_Label81Br);
+                }
+
+                string summary = null;
+                if (labelDescriptions.Any())
+                {
+                    lines.Add(summary = TextUtil.SpaceSeparate(labelDescriptions));
+                }
+                else
+                {
+                    if (HasMod || !HasLoss)
+                    {
+                        lines.Add(summary = FormatFormulaOrMass(ParsedMolecule, MonoisotopicMass, AverageMass));
+                    }
+                }
+
+                if (RelativeRT != RelativeRT.Matching)
+                {
+                    lines.Add(TextUtil.ColonSeparate(PropertyNames.StaticMod_RelativeRT, RelativeRT.GetLocalizedString()));
+                }
+
+                if (Losses?.Count > 0)
+                {
+                    if (Losses.Count == 1)
+                    {
+                        string lossDescription;
+                        if (Losses[0].Charge == 0)
+                        {
+                            lossDescription = TextUtil.ColonSeparate(Resources.StaticMod_ItemDescription_Neutral_loss, Losses[0].ItemDescription.Summary);
+                        }
+                        else
+                        {
+                            lossDescription = TextUtil.ColonSeparate(Resources.StaticMod_ItemDescription_Loss, Losses[0].ItemDescription.Summary);
+                        }
+
+                        lines.Add(lossDescription);
+                        summary ??= lossDescription;
+                    }
+                    else
+                    {
+                        if (Losses.All(loss => loss.Charge == 0))
+                        {
+                            lines.Add(TextUtil.AppendColon(Resources.StaticMod_ItemDescription_Neutral_losses));
+                            summary ??= string.Format(Resources.StaticMod_ItemDescription__0__neutral_losses, Losses.Count);
+                        }
+                        else
+                        {
+                            lines.Add(TextUtil.AppendColon(Resources.StaticMod_ItemDescription_Losses));
+                            summary ??= string.Format(Resources.StaticMod_ItemDescription__0__losses, Losses.Count);
+                        }
+
+                        const string indent = @"    ";
+                        foreach (var fragmentLoss in Losses)
+                        {
+                            lines.Add(indent + fragmentLoss.ItemDescription.Summary);
+                        }
+                    }
+                }
+
+                summary ??= Resources.StaticMod_ItemDescription_Empty;
+                return new ItemDescription(summary).ChangeTitle(Name).ChangeDetailLines(lines);
+            }
+        }
+
+        /// <summary>
+        /// If the formula is not blank, return the formula followed by the mono mass in parentheses formatted to one decimal place.
+        /// For example: H2O (-18)
+        /// If the formula is blank then return <see cref="FormatMass"/>
+        /// </summary>
+        public static string FormatFormulaOrMass(ParsedMolecule formula, double? monoMass, double? averageMass)
+        {
+            if (!ParsedMolecule.IsNullOrEmpty(formula))
+            {
+                var parts = new List<string> { formula.ToString() };
+                if (monoMass.HasValue)
+                {
+                    var massString = monoMass.Value.ToString(@"0.#");
+                    if (monoMass.Value > 0)
+                    {
+                        massString = @"+" + massString;
+                    }
+
+                    parts.Add(string.Format(Resources.StaticMod_FormatFormulaOrMass___0__Da_, massString));
+                }
+
+                return TextUtil.SpaceSeparate(parts);
+            }
+
+            return FormatMass(monoMass, averageMass);
+        }
+
+        /// <summary>
+        /// If the mono and average masses are the same then return "Mass: &lt;mass>".
+        /// Otherwise return something saying what the mono and average masses are.
+        /// </summary>
+        public static string FormatMass(double? monoMass, double? averageMass)
+        {
+            var massDescriptions = new List<string>();
+            if (monoMass.HasValue)
+            {
+                if (Equals(monoMass, averageMass))
+                {
+                    return TextUtil.ColonSeparate(Resources.StaticMod_FormatMass_Mass, monoMass.Value.ToString(Formats.RoundTrip));
+                }
+                massDescriptions.Add(TextUtil.ColonSeparate(PropertyNames.StaticMod_MonoisotopicMass,
+                    monoMass.Value.ToString(Formats.RoundTrip)));
+            }
+
+            if (averageMass.HasValue)
+            {
+                massDescriptions.Add(TextUtil.ColonSeparate(PropertyNames.StaticMod_AverageMass, averageMass.Value.ToString(Formats.RoundTrip)));
+            }
+
+            if (massDescriptions.Any())
+            {
+                return TextUtil.SpaceSeparate(massDescriptions);
+            }
+
+            // Should not happen
+            return Resources.StaticMod_FormatMass_Unknown_mass;
+        }
+
+        #region Property change methods
+
+        public StaticMod ChangeExplicit(bool prop)
+        {
+            return ChangeProp(ImClone(this), im =>
+                                                 {
+                                                     im.IsExplicit = prop;
+                                                     im.IsVariable = false;
+                                                 });
+        }
+
+        public StaticMod ChangeVariable(bool prop)
+        {
+            return ChangeProp(ImClone(this), im => im.IsVariable = im.IsExplicit = prop);
+        }
+
+        public StaticMod ChangeFormula(ParsedMolecule prop)
+        {
+            return ChangeProp(ImClone(this), im => im.ParsedMolecule = prop);
+        }
+
+        public StaticMod ChangeLabelAtoms(LabelAtoms prop)
+        {
+            return ChangeProp(ImClone(this), im => im.LabelAtoms = prop);
+        }
+
+        public StaticMod ChangeRelativeRT(RelativeRT prop)
+        {
+            return ChangeProp(ImClone(this), im => im.RelativeRT = prop);
+        }
+
+        public StaticMod ChangeLosses(IList<FragmentLoss> prop)
+        {
+            return ChangeProp(ImClone(this), im => im.Losses = prop);
+        }
+
+        public StaticMod MatchVariableAndLossInclusion(StaticMod mod)
+        {
+            // Only allowed if the mods are equivalent
+            Assume.IsTrue(Equivalent(mod));
+
+            var result = this;
+            if (!Equals(result.IsVariable, mod.IsVariable))
+                result = result.ChangeVariable(mod.IsVariable);
+            if (result.Losses != null && !ArrayUtil.EqualsDeep(result.Losses, mod.Losses))
+            {
+                int len = result.Losses.Count;
+                var newLosses = new FragmentLoss[len];
+                for (int i = 0; i < len; i++)
+                {
+                    newLosses[i] = result.Losses[i].ChangeInclusion(mod.Losses[i].Inclusion);
+                }
+                result = result.ChangeLosses(newLosses);
+            }
+            return result;
+        }
+        public StaticMod ChangeCrosslinkerSettings(CrosslinkerSettings crosslinkerSettings)
+        {
+            return ChangeProp(ImClone(this), im => im.CrosslinkerSettings = crosslinkerSettings);
+        }
+
+        [Track(defaultValues:typeof(DefaultValuesFalse))]
+        public bool IsCrosslinker
+        {
+            get { return null != CrosslinkerSettings; }
+        }
+        #endregion
+
+        #region Implementation of IXmlSerializable
+
+        /// <summary>
+        /// For serialization
+        /// </summary>
+        private StaticMod()
+        {
+        }
+
+        private enum ATTR
+        {
+            aminoacid,
+            terminus,
+            variable,
+            formula,
+// ReSharper disable InconsistentNaming
+            label_13C,
+            label_15N,
+            label_18O,
+            label_2H,
+// ReSharper restore InconsistentNaming
+            relative_rt,
+            massdiff_monoisotopic,
+            massdiff_average,
+            explicit_decl, 
+            unimod_id,
+            short_name,
+// ReSharper disable InconsistentNaming
+// NOT YET  -- Brendan wants to wait and see if there is actual user demand for whole-organism Cl or Br labeling 7/21/17
+//            label_37Cl,
+//            label_81Br,
+// ReSharper restore InconsistentNaming
+        }
+
+        private enum EL
+        {
+            crosslinker
+        }
+
+        private void Validate()
+        {
+            // It is now valid to specify modifications that apply to every amino acid.
+            // This is important for 15N labeling, and reasonable for an explicit
+            // static modification... but not for variable modifications.
+            if (IsVariable && !Terminus.HasValue && AAs == null)
+                throw new InvalidDataException(Resources.StaticMod_Validate_Variable_modifications_must_specify_amino_acid_or_terminus);
+            if (AAs != null)
+            {
+                foreach (string aaPart in AAs.Split(','))
+                {
+                    string aa = aaPart.Trim();
+                    if (aa.Length != 1 || !AminoAcid.IsAA(aa[0]))
+                        throw new InvalidDataException(string.Format(Resources.StaticMod_Validate_Invalid_amino_acid___0___, aa));
+                }
+            }
+            else if (Terminus.HasValue && LabelAtoms != LabelAtoms.None)
+            {
+                throw new InvalidDataException(Resources.StaticMod_Validate_Terminal_modification_with_labeled_atoms_not_allowed);
+            }
+            if (ParsedMolecule.IsNullOrEmpty(ParsedMolecule) && LabelAtoms == LabelAtoms.None)
+            {
+                if (MonoisotopicMass == null || AverageMass == null)
+                {
+                    // Allow a modification that just specifies potential neutral losses
+                    // from unmodified amino acid residues.
+                    if (Losses == null)
+                        throw new InvalidDataException(Resources.StaticMod_Validate_Modification_must_specify_a_formula_labeled_atoms_or_valid_monoisotopic_and_average_masses);
+                    if (IsVariable)
+                        throw new InvalidDataException(Resources.StaticMod_Validate_Loss_only_modifications_may_not_be_variable);
+                }
+            }
+            else
+            {
+                // No explicit masses with formula or label atoms
+                if (MonoisotopicMass != null || AverageMass != null)
+                    throw new InvalidDataException(Resources.StaticMod_Validate_Modification_with_a_formula_may_not_specify_modification_masses);
+                if (ParsedMolecule != null)
+                {
+                    if (ParsedMolecule.IsNullOrEmpty(ParsedMolecule))
+                        throw new InvalidDataException(Resources.StaticMod_Validate_Modification_formula_may_not_be_empty);
+                    if (LabelAtoms != LabelAtoms.None)
+                        throw new InvalidDataException(Resources.StaticMod_Validate_Formula_not_allowed_with_labeled_atoms);
+                    // Cache mass values to improve performance of variable modifications
+                    // Throws an exception, if given an invalid formula.
+                    MonoisotopicMass = SequenceMassCalc.FormulaMass(BioMassCalc.MONOISOTOPIC, ParsedMolecule, SequenceMassCalc.MassPrecision);
+                    AverageMass = SequenceMassCalc.FormulaMass(BioMassCalc.AVERAGE, ParsedMolecule, SequenceMassCalc.MassPrecision);
+                }
+            }
+
+            // We no longer validate or guarantee that the Unimod ID is correct.  Previously, we checked the ID and
+            // removed it if we didn't think it was correct, but that strategy is of dubious value.  Maybe someone
+            // knows better than we do.
+            //if (!UniMod.ValidateID(this))
+            //    UnimodId = null;
+        }
+
+        private static ModTerminus ToModTerminus(String value)
+        {
+            try
+            {
+                return (ModTerminus)Enum.Parse(typeof(ModTerminus), value, true);
+            }
+            catch (ArgumentException)
+            {
+                throw new ArgumentException(string.Format(Resources.StaticMod_ToModTerminus_Invalid_terminus__0__, value));
+            }            
+        }
+
+        public static StaticMod Deserialize(XmlReader reader)
+        {
+            return reader.Deserialize(new StaticMod());
+        }
+
+        public override void ReadXml(XmlReader reader)
+        {
+            // Read tag attributes
+            base.ReadXml(reader);
+            string aas = reader.GetAttribute(ATTR.aminoacid);
+            if (!string.IsNullOrEmpty(aas))
+            {                
+                AAs = aas;
+                // Support v0.1 format.
+                if (AAs[0] == '\0') 
+                    AAs = null;
+            }
+
+            Terminus = reader.GetAttribute(ATTR.terminus, ToModTerminus);
+            IsVariable = IsExplicit = reader.GetBoolAttribute(ATTR.variable);
+            var formula = reader.GetAttribute(ATTR.formula);
+            ParsedMolecule = string.IsNullOrEmpty(formula) ? null : ParsedMolecule.Create(formula);
+            if (reader.GetBoolAttribute(ATTR.label_13C))
+                LabelAtoms |= LabelAtoms.C13;
+            if (reader.GetBoolAttribute(ATTR.label_15N))
+                LabelAtoms |= LabelAtoms.N15;
+            if (reader.GetBoolAttribute(ATTR.label_18O))
+                LabelAtoms |= LabelAtoms.O18;
+            if (reader.GetBoolAttribute(ATTR.label_2H))
+                LabelAtoms |= LabelAtoms.H2;
+// NOT YET - Brendan wants to wait and see if there is actual user demand for whole-organism Cl or Br labeling 7/21/17
+//            if (reader.GetBoolAttribute(ATTR.label_37Cl))
+//                LabelAtoms |= LabelAtoms.Cl37;
+//            if (reader.GetBoolAttribute(ATTR.label_81Br))
+//                LabelAtoms |= LabelAtoms.Br81;
+            RelativeRT = reader.GetEnumAttribute(ATTR.relative_rt, RelativeRT.Matching);
+
+            // Allow specific masses always, but they will generate an error,
+            // in Validate() if there is already a formula.
+            MonoisotopicMass = reader.GetNullableDoubleAttribute(ATTR.massdiff_monoisotopic);
+            AverageMass = reader.GetNullableDoubleAttribute(ATTR.massdiff_average);
+
+            if (!IsVariable)
+                IsExplicit = reader.GetBoolAttribute(ATTR.explicit_decl);
+
+            UnimodId = reader.GetNullableIntAttribute(ATTR.unimod_id);
+            // Backward compatibility with early code that assigned -1 to some custom modifications
+            if (UnimodId.HasValue && UnimodId.Value == -1)
+                UnimodId = null;
+
+            ShortName = reader.GetAttribute(ATTR.short_name);
+
+            bool empty = reader.IsEmptyElement;
+            // Consume tag
+            reader.Read();
+            if (!empty)
+            {
+                var listLosses = new List<FragmentLoss>();
+                reader.ReadElements(listLosses);
+                if (listLosses.Count > 0)
+                {
+                    Losses = listLosses.ToArray();
+                }
+
+                if (reader.IsStartElement(EL.crosslinker))
+                {
+                    CrosslinkerSettings = CrosslinkerSettings.EMPTY;
+                    reader.Read();
+                }
+                reader.ReadEndElement();
+            }
+
+            Validate();
+        }
+
+        public override void WriteXml(XmlWriter writer)
+        {
+            // Write tag attributes
+            base.WriteXml(writer);
+            writer.WriteAttributeIfString(ATTR.aminoacid, AAs);
+            writer.WriteAttributeNullable(ATTR.terminus, Terminus);
+            writer.WriteAttribute(ATTR.variable, IsVariable);
+            writer.WriteAttributeIfString(ATTR.formula, ParsedMolecule.IsNullOrEmpty(ParsedMolecule) ? null : ParsedMolecule.ToString());
+            writer.WriteAttribute(ATTR.label_13C, Label13C);
+            writer.WriteAttribute(ATTR.label_15N, Label15N);
+            writer.WriteAttribute(ATTR.label_18O, Label18O);
+            writer.WriteAttribute(ATTR.label_2H, Label2H);
+// NOT YET - Brendan wants to wait and see if there is actual user demand for whole-organism Cl or Br labeling 7/21/17
+//            writer.WriteAttribute(ATTR.label_37Cl, Label37Cl);
+//            writer.WriteAttribute(ATTR.label_81Br, Label81Br);
+            writer.WriteAttribute(ATTR.relative_rt, RelativeRT, RelativeRT.Matching);
+            if (ParsedMolecule.IsNullOrEmpty(ParsedMolecule))
+            {
+                writer.WriteAttributeNullable(ATTR.massdiff_monoisotopic, MonoisotopicMass);
+                writer.WriteAttributeNullable(ATTR.massdiff_average, AverageMass);
+            }
+            if (!IsVariable)
+                writer.WriteAttribute(ATTR.explicit_decl, IsExplicit);
+
+            writer.WriteAttributeNullable(ATTR.unimod_id, UnimodId);
+
+            writer.WriteAttributeIfString(ATTR.short_name, ShortName);
+
+            if (Losses != null)
+                writer.WriteElements(Losses);
+            if (CrosslinkerSettings != null)
+            {
+                writer.WriteStartElement(EL.crosslinker);
+                writer.WriteEndElement();
+            }
+        }
+
+        #endregion
+
+        #region object overrides
+
+        /// <summary>
+        /// Equality minus the <see cref="IsExplicit"/> flag.
+        /// </summary>
+        public bool EquivalentAll(StaticMod obj)
+        {
+            return Equivalent(obj) 
+                && base.Equals(obj) 
+                && obj.IsVariable.Equals(IsVariable) 
+                && Equals(obj.UnimodId, UnimodId)
+                && Equals(obj.ShortName, ShortName)
+                && ArrayUtil.EqualsDeep(obj._losses, _losses);
+        }
+
+        /// <summary>
+        /// Equality minus <see cref="IsExplicit"/>, <see cref="UnimodId"/>, <see cref="IsVariable"/> and <see cref="XmlNamedElement.Equals(object)"/>.
+        /// Used checking for matches between user defined modifications and UniMod modifications.
+        /// </summary>
+        public bool Equivalent(StaticMod obj)
+        {
+            if (!Equals(obj.AAs, AAs) ||
+                !obj.Terminus.Equals(Terminus) ||
+                !obj.AverageMass.Equals(AverageMass) ||
+                !obj.MonoisotopicMass.Equals(MonoisotopicMass) ||
+                !Equals(obj.RelativeRT, RelativeRT) ||
+                !Equals(obj.CrosslinkerSettings, CrosslinkerSettings))
+            {
+                return false;
+            }
+
+            if (!ArrayUtil.EqualsDeep(obj._losses, _losses))
+            {
+                if (obj._losses != null && _losses != null)
+                {
+                    if (obj._losses.Count != _losses.Count)
+                        return false;
+
+                    var losses1 = _losses.OrderBy(l => l.MonoisotopicMass).ToArray();
+                    var losses2 = obj._losses.OrderBy(l => l.MonoisotopicMass).ToArray();
+                    if (losses1.Where((t, i) => !EquivalentFormulas(t, losses2[i])).Any())
+                    {
+                        return false;
+                    }
+                }
+                else if (obj._losses == null || _losses == null)
+                {
+                    return false;
+                }
+            }
+
+            if (AAs != null)
+            {
+                foreach (var aa in AminoAcids)
+                {
+                    if (!EquivalentFormulas(aa, obj))
+                        return false;
+                }                
+            }
+            else if (Terminus != null)
+            {
+                return EquivalentFormulas('\0', obj);
+            }
+            else
+            {
+                // Label all amino acids with this label
+                for (char aa = 'A'; aa <= 'Z'; aa++)
+                {
+                    if (AminoAcid.IsAA(aa) && !EquivalentFormulas(aa, obj))
+                        return false;
+                }
+            }
+
+            return true;
+        }
+
+        private bool EquivalentFormulas(FragmentLoss loss1, FragmentLoss loss2)
+        {
+            return loss1.ParsedMolecule.Equals(loss2.ParsedMolecule);
+        }
+
+        private bool EquivalentFormulas(char aa, StaticMod obj)
+        {
+            SequenceMassCalc modCalc = new SequenceMassCalc(MassType.Monoisotopic);
+
+            var formulaThis = modCalc.GetModFormula(aa, this);
+            var formulaObj = modCalc.GetModFormula(aa, obj);
+
+            return formulaThis.Equals(formulaObj);
+        }
+
+
+        public bool Equals(StaticMod obj)
+        {
+            if (ReferenceEquals(null, obj)) return false;
+            if (ReferenceEquals(this, obj)) return true;
+            return EquivalentAll(obj) &&
+                obj.IsExplicit.Equals(IsExplicit);
+        }
+
+        public override bool Equals(object obj)
+        {
+            if (ReferenceEquals(null, obj)) return false;
+            if (ReferenceEquals(this, obj)) return true;
+            return Equals(obj as StaticMod);
+        }
+
+        public override int GetHashCode()
+        {
+            unchecked
+            {
+                int result = base.GetHashCode();
+                result = (result*397) ^ (AAs != null ? AAs.GetHashCode() : 0);
+                result = (result*397) ^ (Terminus.HasValue ? Terminus.Value.GetHashCode() : 0);
+                result = (result*397) ^ IsVariable.GetHashCode();
+                result = (result*397) ^ (AverageMass.HasValue ? AverageMass.Value.GetHashCode() : 0);
+                result = (result*397) ^ (ParsedMolecule != null ? ParsedMolecule.GetHashCode() : 0);
+                result = (result*397) ^ IsExplicit.GetHashCode();
+                result = (result*397) ^ LabelAtoms.GetHashCode();
+                result = (result*397) ^ RelativeRT.GetHashCode();
+                result = (result*397) ^ (MonoisotopicMass.HasValue ? MonoisotopicMass.Value.GetHashCode() : 0);
+                result = (result*397) ^ (_losses != null ? _losses.GetHashCodeDeep() : 0);
+                result = (result*397) ^ (ShortName != null ? ShortName.GetHashCode() : 0);
+                result = (result*397) ^ (CrosslinkerSettings != null ? CrosslinkerSettings.GetHashCode() : 0);
+                return result;
+            }
+        }
+
+        #endregion
+
+        public static bool EquivalentImplicitMods(IEnumerable<StaticMod> mods1, IEnumerable<StaticMod> mods2)
+        {
+            var modsImp1 = new List<StaticMod>(from mod1 in mods1 where !mod1.IsExplicit select mod1);
+            var modsImp2 = new List<StaticMod>(from mod2 in mods2 where !mod2.IsExplicit select mod2);
+            return ArrayUtil.ReferencesEqual(modsImp1, modsImp2);
+        }
+    }
+
+    public sealed class TypedModifications : Immutable, IAuditLogObject
+    {
+        public TypedModifications(IsotopeLabelType labelType, IList<StaticMod> modifications)
+        {
+            LabelType = labelType;
+            Modifications = MakeReadOnly(modifications);
+        }
+
+        public IsotopeLabelType LabelType { get; private set; }
+        [TrackChildren(ignoreName: true)]
+        public ImmutableList<StaticMod> Modifications { get; private set; }
+
+        public bool HasImplicitModifications
+        {
+            get { return Modifications.Contains(mod => !mod.IsExplicit); }
+        }
+
+        #region object overrides
+
+        public bool Equals(TypedModifications other)
+        {
+            if (ReferenceEquals(null, other)) return false;
+            if (ReferenceEquals(this, other)) return true;
+            return Equals(other.LabelType, LabelType) &&
+                ArrayUtil.EqualsDeep(other.Modifications, Modifications);
+        }
+
+        public override bool Equals(object obj)
+        {
+            if (ReferenceEquals(null, obj)) return false;
+            if (ReferenceEquals(this, obj)) return true;
+            if (obj.GetType() != typeof(TypedModifications)) return false;
+            return Equals((TypedModifications)obj);
+        }
+
+        public override int GetHashCode()
+        {
+            unchecked
+            {
+                return (LabelType.GetHashCode() * 397) ^ Modifications.GetHashCodeDeep();
+            }
+        }
+
+        /// <summary>
+        /// Label type combo box in peptide settings Modifications tab depends on this
+        /// </summary>
+        public override string ToString()
+        {
+            return LabelType.ToString();
+        }
+
+        #endregion
+
+        public string AuditLogText { get { return LabelType.ToString(); } }
+        public bool IsName { get { return true; }}
+    }
+
+    public sealed class ExplicitMods : Immutable
+    {
+        public static readonly ExplicitMods EMPTY = new ExplicitMods(null, null, null); // Used for small molecules, which get label info from adducts instead of mods
+        public static bool IsNullOrEmpty(ExplicitMods mods)
+        {
+            return mods == null || ReferenceEquals(mods, EMPTY);
+        }
+
+        private ImmutableList<TypedExplicitModifications> _modifications;
+
+        /// <summary>
+        /// Create a new set of explicit or variable modifications.  Assumes that
+        /// static modifications have already been added to the heavy mods.
+        /// </summary>
+        public ExplicitMods(Peptide peptide, IList<ExplicitMod> staticMods,
+            IEnumerable<TypedExplicitModifications> heavyMods, bool isVariable = false)
+        {
+            CrosslinkStructure = CrosslinkStructure.EMPTY;
+            Peptide = peptide;
+            IsVariableStaticMods = isVariable;
+
+            var modifications = new List<TypedExplicitModifications>();
+            // Add static mods, if applicable
+            if (staticMods != null)
+            {
+                modifications.Add(new TypedExplicitModifications(peptide,
+                    IsotopeLabelType.light, staticMods));
+            }
+            // Add isotope mods
+            if (heavyMods != null)
+            {
+                modifications.AddRange(heavyMods);
+            }
+            _modifications = MakeReadOnly(modifications.ToArray());
+        }
+
+        /// <summary>
+        /// Create a new set of explicit modifications on a peptide from a list of desired
+        /// modifications of each type, and the global lists of available modifications.
+        /// </summary>
+        /// <param name="nodePep">The peptide to modify</param>
+        /// <param name="staticMods">Static modifications to be applied</param>
+        /// <param name="listStaticMods">Global static modifications</param>
+        /// <param name="heavyMods">All sets of isotope labeled mods to be applied</param>
+        /// <param name="listHeavyMods">Global isotope labeled mods</param>
+        /// <param name="implicitOnly">True to create an explicit expression of the implicit modifications</param>
+        public ExplicitMods(PeptideDocNode nodePep,
+            IList<StaticMod> staticMods, MappedList<string, StaticMod> listStaticMods,
+            IEnumerable<TypedModifications> heavyMods, MappedList<string, StaticMod> listHeavyMods,
+            bool implicitOnly = false)
+        {
+            CrosslinkStructure = CrosslinkStructure.EMPTY;
+            Peptide = nodePep.Peptide;
+
+            var modifications = new List<TypedExplicitModifications>();
+            TypedExplicitModifications staticTypedMods = null;
+            // Add static mods, if applicable
+            if (staticMods != null)
+            {
+                IList<ExplicitMod> explicitMods = GetImplicitMods(staticMods, listStaticMods);
+                // If the peptide has variable modifications, make them all override
+                // the modification state of the default implicit mods
+                if (!implicitOnly && nodePep.HasVariableMods)
+                {
+                    explicitMods = MergeExplicitMods(nodePep.ExplicitMods.StaticModifications,
+                        explicitMods, staticMods);
+                }
+                staticTypedMods = new TypedExplicitModifications(Peptide,
+                    IsotopeLabelType.light, explicitMods);
+                modifications.Add(staticTypedMods);
+            }
+            foreach (TypedModifications typedMods in heavyMods)
+            {
+                var explicitMods = GetImplicitMods(typedMods.Modifications, listHeavyMods);
+                var typedHeavyMods = new TypedExplicitModifications(Peptide,
+                    typedMods.LabelType, explicitMods);
+                modifications.Add(typedHeavyMods.AddModMasses(staticTypedMods));
+            }
+            _modifications = MakeReadOnly(modifications.ToArray());
+        }
+
+        private static IList<ExplicitMod> MergeExplicitMods(IList<ExplicitMod> modsPrimary,
+            IList<ExplicitMod> modsSecondary, IList<StaticMod> modifications)
+        {
+            var listExplicitMods = new List<ExplicitMod>();
+            int iPrimary = 0, iSecondary = 0;
+            while (iPrimary < modsPrimary.Count || iSecondary < modsSecondary.Count)
+            {
+                if (iSecondary >= modsSecondary.Count)
+                    MergeMod(modsPrimary[iPrimary++], modifications, listExplicitMods);
+                else if (iPrimary >= modsPrimary.Count)
+                    MergeMod(modsSecondary[iSecondary++], modifications, listExplicitMods);
+                else if (modsPrimary[iPrimary].IndexAA < modsSecondary[iSecondary].IndexAA)
+                    MergeMod(modsPrimary[iPrimary++], modifications, listExplicitMods);
+                else if (modsPrimary[iPrimary].IndexAA > modsSecondary[iSecondary].IndexAA)
+                    MergeMod(modsSecondary[iSecondary++], modifications, listExplicitMods);
+                else  // Equal
+                {
+                    MergeMod(modsPrimary[iPrimary++], modifications, listExplicitMods);
+                    iSecondary++;
+                }
+            }
+            return listExplicitMods.ToArray();
+        }
+
+        private static void MergeMod(ExplicitMod explicitMod, IEnumerable<StaticMod> docMods,
+            ICollection<ExplicitMod> explicitMods)
+        {
+            if (docMods.Contains(explicitMod.Modification))
+                explicitMods.Add(explicitMod);
+        }
+
+
+        /// <summary>
+        /// Builds a list of <see cref="ExplicitMod"/> objects from the implicit modifications
+        /// on the document.
+        /// </summary>
+        /// <param name="mods">Implicit modifications on the document</param>
+        /// <param name="listSettingsMods">All modifications available in the settings</param>
+        /// <returns>List of <see cref="ExplicitMod"/> objects for the implicit modifications</returns>
+        private ExplicitMod[] GetImplicitMods(IList<StaticMod> mods, MappedList<string, StaticMod> listSettingsMods)
+        {
+            List<ExplicitMod> listImplicitMods = new List<ExplicitMod>();
+
+            if (!Peptide.IsCustomMolecule)
+            {
+                string seq = Peptide.Sequence;
+                for (int i = 0; i < seq.Length; i++)
+                {
+                    char aa = seq[i];
+                    foreach (StaticMod mod in mods)
+                    {
+                        if (mod.CrosslinkerSettings != null)
+                        {
+                            // Crosslinkers never get implicitly added
+                            continue;
+                        }
+                        // Skip explicit mods, since only considering implicit
+                        if (mod.IsExplicit || !mod.IsMod(aa, i, seq.Length))
+                            continue;
+                        // Always use the modification from the settings to ensure expected
+                        // equality comparisons.
+                        StaticMod modAdd;
+                        if (listSettingsMods.TryGetValue(mod.Name, out modAdd))
+                            listImplicitMods.Add(new ExplicitMod(i, modAdd));
+                    }
+                }
+            }
+
+            return listImplicitMods.ToArray();
+        }
+
+        public Peptide Peptide { get; private set; }
+
+        /// <summary>
+        /// True if the static (i.e. light) modifications were not chosen by the user, but
+        /// were put there by Skyline permuting the Document's variable modifications.
+        /// </summary>
+        public bool IsVariableStaticMods { get; private set; }
+
+        public bool HasNeutralLosses { get { return StaticModifications != null && StaticModifications.Any(mod => mod.Modification.HasLoss); } }
+        public bool HasIsotopeLabels { get { return StaticModifications != null && StaticModifications.Any(mod => mod.Modification.LabelAtoms != 0); } }
+
+        public IEnumerable<ExplicitMod> NeutralLossModifications
+        {
+            get
+            {
+                if (StaticModifications != null)
+                {
+                    foreach (var mod in StaticModifications)
+                    {
+                        if (mod.Modification.HasLoss)
+                            yield return mod;
+                    }
+                }
+            }
+        }
+
+        public IList<ExplicitMod> StaticModifications
+        {
+            get { return GetModifications(IsotopeLabelType.light); }
+        }
+
+        public IList<ExplicitMod> HeavyModifications
+        {
+            get { return GetModifications(IsotopeLabelType.heavy); }
+        }
+
+        [TrackChildren(defaultValues:typeof(CrosslinkStructure.DefaultValuesEmpty))]
+        public CrosslinkStructure CrosslinkStructure
+        {
+            get; private set;
+        }
+
+        public PeptideStructure GetPeptideStructure()
+        {
+            return new PeptideStructure(Peptide, this);
+        }
+
+        public ExplicitMods ChangeCrosslinkStructure(CrosslinkStructure crosslinks)
+        {
+            crosslinks = crosslinks ?? CrosslinkStructure.EMPTY;
+            ExplicitMods explicitMods = this;
+            if (crosslinks.HasCrosslinks && explicitMods.StaticModifications == null)
+            {
+                explicitMods = new ExplicitMods(explicitMods.Peptide, ImmutableList.Empty<ExplicitMod>(), explicitMods.GetHeavyModifications());
+            }
+
+            return ChangeProp(ImClone(explicitMods), im => im.CrosslinkStructure = crosslinks);
+        }
+
+        private ExplicitMods UpdateCrosslinkStructure(SrmSettings settingsNew)
+        {
+            var newCrosslinkStructure = CrosslinkStructure.ChangeGlobalMods(settingsNew);
+            if (ReferenceEquals(newCrosslinkStructure, CrosslinkStructure))
+            {
+                return this;
+            }
+
+            return ChangeCrosslinkStructure(newCrosslinkStructure);
+        }
+
+        public bool HasCrosslinks
+        {
+            get { return !CrosslinkStructure.IsEmpty; }
+        }
+
+        public IList<ExplicitMod> GetModifications(IsotopeLabelType labelType)
+        {
+            int index = GetModIndex(labelType);
+            return (index != -1 ? _modifications[index].Modifications : null);
+        }
+
+        public IList<ExplicitMod> GetStaticBaseMods(IsotopeLabelType labelType)
+        {
+            int index = GetModIndex(labelType);
+            return (index != -1 ? _modifications[index].StaticBaseMods : null);
+        }
+
+        private int GetModIndex(IsotopeLabelType labelType)
+        {
+            return _modifications.IndexOf(mod => ReferenceEquals(labelType, mod.LabelType));
+        }
+
+        public IEnumerable<TypedExplicitModifications> GetHeavyModifications()
+        {
+            return _modifications.Where(typedMods => !typedMods.LabelType.IsLight);
+        }
+
+        public bool IsModified(IsotopeLabelType labelType)
+        {
+            return GetModIndex(labelType) != -1;
+        }
+
+        public bool HasHeavyModifications
+        {
+            get { return GetHeavyModifications().Contains(mods => mods.Modifications.Count > 0); }
+        }
+
+        public bool HasModifications(IsotopeLabelType labelType)
+        {
+            return _modifications.Contains(mods =>
+                Equals(labelType, mods.LabelType) && mods.Modifications.Count > 0);
+        }
+
+        public IList<double> GetModMasses(MassType massType, IsotopeLabelType labelType)
+        {
+            var index = GetModIndex(labelType);
+            // This will throw, if the modification type is not found.
+            return _modifications[index].GetModMasses(massType);
+        }
+
+        public ExplicitMods ChangeGlobalMods(SrmSettings settingsNew)
+        {
+            var modSettings = settingsNew.PeptideSettings.Modifications;
+            IList<StaticMod> heavyMods = null;
+            List<StaticMod> heavyModsList = null;
+            foreach (var typedMods in modSettings.GetHeavyModifications())
+            {
+                if (heavyMods == null)
+                    heavyMods = typedMods.Modifications;
+                else
+                {
+                    if (heavyModsList == null)
+                        heavyModsList = new List<StaticMod>(heavyMods);
+                    heavyModsList.AddRange(typedMods.Modifications);
+                }
+            }
+            heavyMods = heavyModsList ?? heavyMods ?? new StaticMod[0];
+            return ChangeGlobalMods(modSettings.StaticModifications, heavyMods,
+                    modSettings.GetHeavyModificationTypes().ToArray())
+                ?.UpdateCrosslinkStructure(settingsNew);
+        }
+
+        public ExplicitMods ChangeGlobalMods(IList<StaticMod> staticMods, IList<StaticMod> heavyMods,
+            IList<IsotopeLabelType> heavyLabelTypes)
+        {
+            var modifications = new List<TypedExplicitModifications>();
+            int index = GetModIndex(IsotopeLabelType.light);
+            TypedExplicitModifications typedStaticMods = (index != -1 ? _modifications[index] : null);
+            if (typedStaticMods != null)
+            {
+                IList<ExplicitMod> staticExplicitMods = ChangeGlobalMods(staticMods, typedStaticMods.Modifications);
+                if (!ReferenceEquals(staticExplicitMods, typedStaticMods.Modifications))
+                    typedStaticMods = new TypedExplicitModifications(Peptide, IsotopeLabelType.light, staticExplicitMods);
+                modifications.Add(typedStaticMods);
+            }
+
+            foreach (TypedExplicitModifications typedMods in GetHeavyModifications())
+            {
+                // Discard explicit modifications for label types that no longer exist
+                if (!heavyLabelTypes.Contains(typedMods.LabelType))
+                    continue;
+
+                var heavyExplicitMods = ChangeGlobalMods(heavyMods, typedMods.Modifications);
+                var typedHeavyMods = typedMods;
+                if (!ReferenceEquals(heavyExplicitMods, typedMods.Modifications))
+                {
+                    typedHeavyMods = new TypedExplicitModifications(Peptide, typedMods.LabelType, heavyExplicitMods);
+                    typedHeavyMods = typedHeavyMods.AddModMasses(typedStaticMods);
+                }
+                modifications.Add(typedHeavyMods);                
+            }
+
+            if (ArrayUtil.ReferencesEqual(modifications, _modifications))
+                return this;
+            if (modifications.Count == 0 && CrosslinkStructure.IsEmpty)
+                return null;
+            return ChangeProp(ImClone(this), im =>
+            {
+                im._modifications = ImmutableList.ValueOf(modifications);
+            });
+        }
+
+        /// <summary>
+        /// Replaces the <see cref="StaticMod"/> objects in a list of <see cref="ExplicitMod"/>
+        /// objects.
+        /// </summary>
+        /// <param name="staticMods">The new <see cref="StaticMod"/> objects</param>
+        /// <param name="explicitMods">The original <see cref="ExplicitMod"/> objects</param>
+        /// <returns>A new list of <see cref="ExplicitMod"/> objects with <see cref="StaticMod"/> objects updated</returns>
+        public IList<ExplicitMod> ChangeGlobalMods(IList<StaticMod> staticMods, IList<ExplicitMod> explicitMods)
+        {
+            var modsNew = new List<ExplicitMod>();
+            if (!Peptide.IsCustomMolecule)
+            {
+                foreach (var mod in explicitMods)
+                {
+                    string name = mod.Modification.Name;
+                    int iStaticMod = staticMods.IndexOf(mg => Equals(name, mg.Name));
+                    // If the modification by this name has been removed, then remove
+                    // it from the modification list.
+                    if (iStaticMod == -1)
+                        continue;
+                    var staticMod = staticMods[iStaticMod];
+                    if(!staticMod.IsApplicableMod(Peptide.Sequence, mod.IndexAA))
+                        continue;
+                    modsNew.Add(mod.Modification.EquivalentAll(staticMod)
+                        ? mod
+                        : mod.ChangeModification(staticMod));
+                }
+            }
+            ArrayUtil.AssignIfEqualsDeep(modsNew, explicitMods);
+            if (ArrayUtil.ReferencesEqual(modsNew, explicitMods))
+                return explicitMods;
+            return modsNew;
+        }
+
+        
+
+        #region Property change methods
+
+        public ExplicitMods ChangePeptide(Peptide prop)
+        {
+            return ChangeProp(ImClone(this), im => im.Peptide = prop);
+        }
+
+        public ExplicitMods ChangeStaticModifications(IList<ExplicitMod> prop)
+        {
+            return ChangeModifications(IsotopeLabelType.light, prop);
+        }
+
+        public ExplicitMods ChangeHeavyModifications(IList<ExplicitMod> prop)
+        {
+            return ChangeModifications(IsotopeLabelType.heavy, prop);
+        }
+
+        public ExplicitMods ChangeModifications(IsotopeLabelType labelType, IList<ExplicitMod> prop)
+        {
+            int index = GetModIndex(labelType);
+            if (index == -1)
+                throw new IndexOutOfRangeException(string.Format(Resources.ExplicitMods_ChangeModifications_Modification_type__0__not_found, labelType));
+            var modifications = _modifications.ToArrayStd();
+            var typedMods = new TypedExplicitModifications(Peptide, labelType, prop);
+            if (index != 0)
+                typedMods = typedMods.AddModMasses(modifications[0]);
+            modifications[index] = typedMods;
+            return ChangeProp(ImClone(this), im => im._modifications = MakeReadOnly(modifications));
+        }
+
+        /// <summary>
+        /// Allow the variable modification flag to be cleared for consistent
+        /// <see cref="PeptideSequenceModKey"/> keys.
+        /// </summary>
+        public ExplicitMods ChangeIsVariableStaticMods(bool prop)
+        {
+            return ChangeProp(ImClone(this), im => im.IsVariableStaticMods = prop);
+        }
+
+        #endregion
+
+        #region object overrides
+
+        public bool Equals(ExplicitMods obj)
+        {
+            if (ReferenceEquals(null, obj)) return false;
+            if (ReferenceEquals(this, obj)) return true;
+            return ArrayUtil.EqualsDeep(obj._modifications, _modifications) &&
+                   Equals(obj.CrosslinkStructure, CrosslinkStructure) &&
+                   Equals(obj.Peptide?.Target, Peptide?.Target);
+        }
+
+        public override bool Equals(object obj)
+        {
+            if (ReferenceEquals(null, obj)) return false;
+            if (ReferenceEquals(this, obj)) return true;
+            if (obj.GetType() != typeof (ExplicitMods)) return false;
+            return Equals((ExplicitMods) obj);
+        }
+
+        public override int GetHashCode()
+        {
+            unchecked
+            {
+                int result = _modifications.GetHashCodeDeep();
+                if (Peptide != null)
+                {
+                    result = (result*397) ^ Peptide.Target.GetHashCode();
+                }
+
+                result = (result * 397) ^ CrosslinkStructure.GetHashCode();
+                return result;
+            }
+        }
+
+        #endregion
+
+        #region v20.2 crosslink format
+        /// <summary>
+        /// Convert from the Version 20.2 format where crosslinks were represented on the <see cref="ExplicitMod.LinkedPeptide"/> elements
+        /// instead of <see cref="CrosslinkStructure"/>
+        /// </summary>
+        public ExplicitMods ConvertFromLegacyCrosslinkStructure()
+        {
+            if (null == StaticModifications || StaticModifications.All(mod => null == mod.LinkedPeptide))
+            {
+                return this;
+            }
+            var sitePaths = new List<ImmutableList<ModificationSite>>();
+            var linkedPeptides = new List<Peptide>();
+            var linkedExplicitMods = new List<ExplicitMods>();
+            var crosslinks = new List<Crosslink>();
+            var queue = new List<Tuple<int, ExplicitMod, ImmutableList<ModificationSite>>>();
+            queue.AddRange(StaticModifications.Where(mod => mod.LinkedPeptide != null).Select(mod => Tuple.Create(0, mod, ImmutableList.Singleton(mod.ModificationSite))));
+            while (queue.Any())
+            {
+                var tuple = queue[0];
+                queue.RemoveAt(0);
+                var explicitMod = tuple.Item2;
+                var linkedPeptide = explicitMod.LinkedPeptide;
+                if (linkedPeptide.Peptide == null)
+                {
+                    crosslinks.Add(Crosslink.Looplink(explicitMod.Modification, tuple.Item1, explicitMod.IndexAA, linkedPeptide.IndexAa));
+                    continue;
+                }
+
+                int peptideIndex = linkedPeptides.Count + 1;
+                linkedPeptides.Add(linkedPeptide.Peptide);
+                crosslinks.Add(new Crosslink(explicitMod.Modification,
+                    new[]
+                    {
+                        new CrosslinkSite(tuple.Item1, explicitMod.IndexAA),
+                        new CrosslinkSite(peptideIndex, linkedPeptide.IndexAa)
+                    }));
+                sitePaths.Add(tuple.Item3);
+                var explicitMods = linkedPeptide.ExplicitMods;
+                if (explicitMods != null)
+                {
+                    queue.AddRange(linkedPeptide.ExplicitMods.StaticModifications.Where(mod => mod.LinkedPeptide != null).Select(mod => Tuple.Create(peptideIndex, mod, ImmutableList.ValueOf(tuple.Item3.Append(mod.ModificationSite)))));
+                    explicitMods =
+                        explicitMods.ChangeStaticModifications(
+                            explicitMods.StaticModifications.Where(mod => mod.LinkedPeptide == null).ToList());
+                }
+                linkedExplicitMods.Add(explicitMods);
+            }
+
+            if (!crosslinks.Any())
+            {
+                return this;
+            }
+            var crosslinkStructure = new CrosslinkStructure(linkedPeptides, linkedExplicitMods, crosslinks);
+            return new ExplicitMods(Peptide,
+                    StaticModifications.Where(mod => mod.LinkedPeptide == null).ToList(),
+                    GetHeavyModifications(), IsVariableStaticMods)
+                {
+                    LegacyCrosslinkMap = ImmutableList.ValueOf(sitePaths),
+                }
+                .ChangeCrosslinkStructure(crosslinkStructure);
+        }
+        // Code for dealing with the way crosslinks were represented in Version 20.2
+        public ImmutableList<ImmutableList<ModificationSite>> LegacyCrosslinkMap { get; private set; }
+
+        public ExplicitMods RemoveLegacyCrosslinkMap()
+        {
+            if (LegacyCrosslinkMap == null)
+            {
+                return this;
+            }
+
+            return ChangeProp(ImClone(this), im => im.LegacyCrosslinkMap = null);
+        }
+
+        /// <summary>
+        /// Throws an exception if this object has any old-format crosslinks that should have been converted to the new format.
+        /// </summary>
+        public bool VerifyNoLegacyData()
+        {
+            Assume.IsNull(LegacyCrosslinkMap);
+            if (StaticModifications != null)
+            {
+                Assume.IsFalse(StaticModifications.Any(mod=>null != mod.LinkedPeptide));
+            }
+
+            return true;
+        }
+        #endregion
+    }
+
+    public sealed class ExplicitMod : Immutable
+    {
+        public ExplicitMod(int indexAA, StaticMod modification)
+        {
+            IndexAA = indexAA;
+            // In the document context, all static non-variable mods must have the explicit
+            // flag off to behave correctly for equality checks.  Only in the
+            // settings context is the explicit flag necessary to distinguish
+            // between the global implicit modifications and the explicit modifications
+            // which do not apply to everything.
+            if (modification.IsUserSet)
+                modification = modification.ChangeExplicit(false);
+            Modification = modification;
+        }
+
+        public int IndexAA { get; private set; }
+        public StaticMod Modification { get; private set; }
+
+        public ModificationSite ModificationSite
+        {
+            get { return new ModificationSite(IndexAA, Modification.Name); }
+        }
+        #region Property change methods
+
+        public ExplicitMod ChangeModification(StaticMod prop)
+        {
+            if (prop.IsExplicit)
+                prop = prop.ChangeExplicit(false);
+            return ChangeProp(ImClone(this), (im, v) => im.Modification = v, prop);
+        }
+
+        #endregion
+
+        #region object overrides
+
+        public bool Equals(ExplicitMod obj)
+        {
+            if (ReferenceEquals(null, obj)) return false;
+            if (ReferenceEquals(this, obj)) return true;
+            return obj.IndexAA == IndexAA &&
+                Equals(obj.Modification, Modification) &&
+                Equals(obj.LinkedPeptide, LinkedPeptide);
+        }
+
+        public override bool Equals(object obj)
+        {
+            if (ReferenceEquals(null, obj)) return false;
+            if (ReferenceEquals(this, obj)) return true;
+            if (obj.GetType() != typeof (ExplicitMod)) return false;
+            return Equals((ExplicitMod) obj);
+        }
+
+        public override int GetHashCode()
+        {
+            unchecked
+            {
+                int result = IndexAA;
+                result = (result*397) ^ Modification.GetHashCode();
+                result = (result * 397) ^ (LinkedPeptide == null ? 0 : LinkedPeptide.GetHashCode());
+                return result;
+            }
+        }
+
+        #endregion
+        #region v20.2 crosslink format
+        // Code for dealing with the way crosslinks were represented in Version 20.2
+        public LegacyLinkedPeptide LinkedPeptide { get; private set; }
+
+        public ExplicitMod ChangeLinkedPeptide(LegacyLinkedPeptide linkedPeptide)
+        {
+            return ChangeProp(ImClone(this), im => im.LinkedPeptide = linkedPeptide);
+        }
+        #endregion
+    }
+
+    public class LoggableExplicitMod : IAuditLogObject, IAuditLogComparable
+    {
+        public LoggableExplicitMod(ExplicitMod explicitMod, string peptideSeq)
+        {
+            ExplicitMod = explicitMod;
+            PeptideSequence = peptideSeq;
+        }
+
+        [TrackChildren(ignoreName: true)]
+        public ExplicitMod ExplicitMod { get; private set; }
+
+        public string PeptideSequence { get; private set; }
+
+        public string AuditLogText
+        {
+            get
+            {
+                return string.Format(AuditLogStrings.LoggableExplicitMod_AuditLogText__0__residue__1__at_position__2_, ExplicitMod.Modification.Name,
+                    PeptideSequence[ExplicitMod.IndexAA], ExplicitMod.IndexAA + 1);
+            }
+        }
+
+        public bool IsName
+        {
+            get { return true; }
+        }
+
+        public object GetDefaultObject(ObjectInfo<object> info)
+        {
+            return new LoggableExplicitMod(new ExplicitMod(-1, StaticMod.EMPTY), null);
+        }
+    }
+
+    public class LoggableExplicitModList : IAuditLogObject
+    {
+        public LoggableExplicitModList(IsotopeLabelType labelType, IList<LoggableExplicitMod> modifications)
+        {
+            LabelType = labelType;
+            Modifications = modifications;
+        }
+
+        public IsotopeLabelType LabelType { get; private set; }
+
+        [TrackChildren(ignoreName: true, defaultValues: typeof(DefaultValuesNullOrEmpty))]
+        public IList<LoggableExplicitMod> Modifications { get; private set; }
+        public string AuditLogText
+        {
+            get
+            {
+                return LabelType.Name;
+            }
+        }
+
+        public bool IsName
+        {
+            get { return true; }
+        }
+    }
+
+    public sealed class TypedExplicitModifications : Immutable
+    {
+        // Cached masses for faster calculation
+        private ImmutableList<double> _modMassesMono;
+        private ImmutableList<double> _modMassesAvg;
+        private TypedExplicitModifications _typedStaticMods;
+
+        public TypedExplicitModifications(Peptide peptide, IsotopeLabelType labelType,
+            IList<ExplicitMod> modifications)
+        {
+            LabelType = labelType;
+            Modifications = MakeReadOnly(modifications);
+
+            // Cache modification masses
+            var modMassesMono = CalcModMasses(peptide, Modifications, SrmSettings.MonoisotopicMassCalc);
+            _modMassesMono = MakeReadOnly(modMassesMono);
+            var modMassesAvg = CalcModMasses(peptide, Modifications, SrmSettings.AverageMassCalc);
+            _modMassesAvg = MakeReadOnly(modMassesAvg);
+        }
+
+        public IsotopeLabelType LabelType { get; private set; }
+        public IList<ExplicitMod> Modifications { get; private set; }
+        public IList<ExplicitMod> StaticBaseMods
+        {
+            get
+            {
+                return _typedStaticMods != null ? _typedStaticMods.Modifications : null;
+            }
+        }
+
+        public IList<double> GetModMasses(MassType massType)
+        {
+            return (massType.IsMonoisotopic() ? _modMassesMono : _modMassesAvg);
+        }
+
+        private static double[] CalcModMasses(Peptide peptide, IEnumerable<ExplicitMod> mods,
+            SequenceMassCalc massCalc)
+        {
+            double[] masses = new double[peptide.Length];
+            if (peptide.IsCustomMolecule)
+                return masses;
+            string seq = peptide.Sequence;
+            foreach (ExplicitMod mod in mods)
+                masses[mod.IndexAA] += massCalc.GetModMass(seq[mod.IndexAA], mod.Modification);
+            return masses;
+        }
+
+        public TypedExplicitModifications AddModMasses(TypedExplicitModifications typedStaticMods)
+        {
+            if (typedStaticMods == null)
+                return this;
+            if (_typedStaticMods != null)
+                throw new InvalidOperationException(Resources.TypedExplicitModifications_AddModMasses_Static_mod_masses_have_already_been_added_for_this_heavy_type);
+            if (LabelType.IsLight)
+                throw new InvalidOperationException(Resources.TypedExplicitModifications_AddModMasses_Static_mod_masses_may_not_be_added_to_light_type);
+
+            var im = ImClone(this);
+            im._typedStaticMods = typedStaticMods;
+            im._modMassesMono = AddModMasses(im._modMassesMono, typedStaticMods._modMassesMono);
+            im._modMassesAvg = AddModMasses(im._modMassesAvg, typedStaticMods._modMassesAvg);
+            return im;
+        }
+
+        private static ImmutableList<double> AddModMasses(IList<double> modMasses1, IList<double> modMasses2)
+        {
+            double[] masses = modMasses1.ToArrayStd();
+            for (int i = 0, count = Math.Min(masses.Length, modMasses2.Count); i < count; i++)
+                masses[i] += modMasses2[i];
+            return MakeReadOnly(masses);
+        }
+
+        #region object overrides
+
+        public bool Equals(TypedExplicitModifications other)
+        {
+            if (ReferenceEquals(null, other)) return false;
+            if (ReferenceEquals(this, other)) return true;
+            return Equals(other.LabelType, LabelType) &&
+                ArrayUtil.EqualsDeep(other.Modifications, Modifications);
+        }
+
+        public override bool Equals(object obj)
+        {
+            if (ReferenceEquals(null, obj)) return false;
+            if (ReferenceEquals(this, obj)) return true;
+            if (obj.GetType() != typeof(TypedExplicitModifications)) return false;
+            return Equals((TypedExplicitModifications)obj);
+        }
+
+        public override int GetHashCode()
+        {
+            unchecked
+            {
+                return (LabelType.GetHashCode() * 397) ^ Modifications.GetHashCodeDeep();
+            }
+        }
+
+        #endregion
+    }
+}