--- conflicted
+++ resolved
@@ -1,387 +1,370 @@
-﻿/*
- * Original author: Brendan MacLean <brendanx .at. u.washington.edu>,
- *                  MacCoss Lab, Department of Genome Sciences, UW
- *
- * Copyright 2010 University of Washington - Seattle, WA
- * 
- * Licensed under the Apache License, Version 2.0 (the "License");
- * you may not use this file except in compliance with the License.
- * You may obtain a copy of the License at
- *
- *     http://www.apache.org/licenses/LICENSE-2.0
- *
- * Unless required by applicable law or agreed to in writing, software
- * distributed under the License is distributed on an "AS IS" BASIS,
- * WITHOUT WARRANTIES OR CONDITIONS OF ANY KIND, either express or implied.
- * See the License for the specific language governing permissions and
- * limitations under the License.
- */
-using System;
-using System.Globalization;
-using System.IO;
-using System.Linq;
-using System.Xml;
-using System.Xml.Serialization;
-using pwiz.Common.Chemistry;
-using pwiz.Common.SystemUtil;
-using pwiz.Skyline.Properties;
-using pwiz.Skyline.Util;
-using pwiz.Skyline.Util.Extensions;
-
-namespace pwiz.Skyline.Model.DocSettings
-{
-    /// <summary>
-    /// Expresses a special type of ion that should always be measured.  Two different types
-    /// of ions are covered:
-    /// <list type="numbered">
-    /// <item>Special fragment ions, which use terms similar to enzyme cleave to express
-    /// where they occur in peptides</item>
-    /// <item>Reporter ions, which can be free form chemical formulas or even constant masses</item>
-    /// </list>
-    /// </summary>
-    [XmlRoot("measured_ion")]
-    public sealed class MeasuredIon : XmlNamedElement
-    {
-        public const int DEFAULT_MIN_FRAGMENT_LENGTH = 3;
-        public const int MIN_MIN_FRAGMENT_LENGTH = 1;
-        public const int MAX_MIN_FRAGMENT_LENGTH = 10;
-
-        public const double MIN_REPORTER_MASS = 5;
-        public const double MAX_REPORTER_MASS = 10*1000;
-
-
-        /// <summary>
-        /// Constructor for a special fragment
-        /// </summary>
-        /// <param name="name">The name by which it is stored in the settings list</param>
-        /// <param name="fragment">Amino acid residues with weak bonds</param>
-        /// <param name="restrict">Adjacent amino acids that form stronger bonds</param>
-        /// <param name="terminus">Terminal side which has the weak bond</param>
-        /// <param name="minFragmentLength">Minimum length to allow as a special fragment</param>
-        public MeasuredIon(string name,
-                           string fragment,
-                           string restrict,
-                           SequenceTerminus terminus,
-                           int minFragmentLength)
-            : base(name)
-        {
-            Fragment = fragment;
-            Restrict = restrict;
-            Terminus = terminus;
-            MinFragmentLength = minFragmentLength;
-            Validate();
-        }
-
-        /// <summary>
-        /// Constructor for a reporter ion
-        /// </summary>
-        /// <param name="name">The name by which it is stored in the settings list</param>
-        /// <param name="formula">Chemical formula of the ion</param>
-        /// <param name="monoisotopicMass">Constant monoisotopic mass of the ion, if formula is not given</param>
-        /// <param name="averageMass">Constant average mass of the ion, if formula is not given</param>
-        /// <param name="adduct">The charge for this custom ion</param>
-        /// <param name="isOptional">Whether or not the reporter ion will automatically be added to all proteins</param>
-        public MeasuredIon(string name,
-            string formula,
-            double? monoisotopicMass,
-            double? averageMass,
-            Adduct adduct,
-            bool isOptional = false)
-            : base(name)
-        {
-            SettingsCustomIon = new SettingsCustomIon(formula, adduct, monoisotopicMass, averageMass, name);
-            IsOptional = isOptional;
-            Validate();
-        }
-
-        /// <summary>
-        /// Set of amino acid residues with an especially weak bond, causing
-        /// them to be highly expressed during fragmentation.
-        /// </summary>
-        [Track]
-        public string Fragment { get; private set; }
-
-        /// <summary>
-        /// Set of amino acid residues that bond more tightly to the <see cref="Fragment"/>
-        /// residues, causing the fragment not to be so highly expressed.
-        /// </summary>
-        [Track]
-        public string Restrict { get; private set; }
-
-        /// <summary>
-        /// The terminus (n- or c-) side of the <see cref="Fragment"/> amino acid residues
-        /// that has the weak bond.  (e.g. n-terminal proline)
-        /// </summary>
-        [Track]
-        public SequenceTerminus? Terminus { get; private set; }
-
-        /// <summary>
-        /// Minimum length allowed for special fragments to avoid choosing fragments with
-        /// extremely low specificity.  (e.g. y2 for n-terminal proline and tryptic digestion
-        /// is either PR or PK)
-        /// </summary>
-        [Track]
-        public int? MinFragmentLength { get; private set; }
-        public bool IsNTerm() { return Terminus.HasValue && Terminus.Value == SequenceTerminus.N; }
-        public bool IsCTerm() { return Terminus.HasValue && Terminus.Value == SequenceTerminus.C; }
-
-        public bool IsMatch(Target target, IonType ionType, int cleavageOffset)
-        {
-            if (!IsFragment)
-                return false;
-            if (!target.IsProteomic)
-                return false; // TODO(bspratt) small molecule equivalent?
-            var sequence = target.Sequence;
-            int ordinal = Transition.OffsetToOrdinal(ionType, cleavageOffset, sequence.Length);
-            if (ordinal < MinFragmentLength)
-                return false;
-            char aaN = Transition.GetFragmentNTermAA(sequence, cleavageOffset);
-            char aaC = Transition.GetFragmentCTermAA(sequence, cleavageOffset);
-            // Make sure the specified amino acid is in the fragment set for this ion
-            char aa = (IsNTerm() ? aaN : aaC);
-            if (Fragment.IndexOf(aa) == -1)
-                return false;
-            // Make suer the adjacent amino acid is not in the restricted set for this ion
-            aa = (IsNTerm() ? aaC : aaN);
-            if (Restrict != null && Restrict.IndexOf(aa) != -1)
-                return false;
-            return true;
-        }
-
-        public Adduct Adduct { get { return IsFragment ? Adduct.SINGLY_PROTONATED : SettingsCustomIon.Adduct; } }
-
-        public int Charge { get { return Adduct.AdductCharge; } }
-
-        [Track]
-        public bool IsFragment { get { return Fragment != null; } }
-        public bool IsCustom { get { return !IsFragment; } }
-
-        public MeasuredIonType MeasuredIonType
-        {
-            get { return IsFragment ? MeasuredIonType.fragment : MeasuredIonType.reporter; }
-        }
-
-        public bool IsOptional { get; private set; }
-
-        [TrackChildren]
-        public SettingsCustomIon SettingsCustomIon { get; private set; }
-
-        #region Property change methods
-
-        public MeasuredIon ChangeIsOptional(bool prop)
-        {
-            return ChangeProp(ImClone(this), im => im.IsOptional = prop);
-        }
-
-        #endregion
-
-        #region Implementation of IXmlSerializable
-
-
-        /// <summary>
-        /// For serialization
-        /// </summary>
-        private MeasuredIon()
-        {
-        }
-
-        private enum ATTR
-        {
-            // Fragment
-            cut,
-            no_cut,
-            sense,
-            min_length,
-            // Reporter
-            // formula,  moved to CustomIon
-            ion_formula,
-            mass_monoisotopic,
-            mass_average,
-            charges,  // Backward compatibility with v2.6
-            charge,
-            optional
-        }
-
-        private void Validate()
-        {
-            TransitionFilter.ValidateCharges(Resources.TransitionFilter_ProductCharges_Product_ion_charges, new[] { Adduct },
-                Transition.MIN_PRODUCT_CHARGE, Transition.MAX_PRODUCT_CHARGE, false);
-
-            if (IsFragment)
-            {
-                if (string.IsNullOrEmpty(Fragment))
-                    throw new InvalidDataException(Resources.MeasuredIon_Validate_Special_fragment_ions_must_have_at_least_one_fragmentation_residue);
-                AminoAcid.ValidateAAList(Fragment);
-                if (!string.IsNullOrEmpty(Restrict))
-                    AminoAcid.ValidateAAList(Restrict);
-                if (!Terminus.HasValue)
-                    throw new InvalidDataException(Resources.MeasuredIon_Validate_Special_fragment_ions_must_specify_the_terminal_side_of_the_amino_acid_residue_on_which_fragmentation_occurs);
-                if (MIN_MIN_FRAGMENT_LENGTH > MinFragmentLength || MinFragmentLength > MAX_MIN_FRAGMENT_LENGTH)
-                {
-                    throw new InvalidDataException(string.Format(Resources.MeasuredIon_Validate_The_minimum_length__0__must_be_between__1__and__2__,
-                                                                 MinFragmentLength, MIN_MIN_FRAGMENT_LENGTH, MAX_MIN_FRAGMENT_LENGTH));
-                }
-            }
-            else
-            {
-                if (SettingsCustomIon.MonoisotopicMass == 0 || SettingsCustomIon.AverageMass == 0)
-                    throw new InvalidDataException(Resources.MeasuredIon_Validate_Reporter_ions_must_specify_a_formula_or_valid_monoisotopic_and_average_masses);
-                if (SettingsCustomIon.MonoisotopicMass < MIN_REPORTER_MASS || SettingsCustomIon.AverageMass < MIN_REPORTER_MASS)
-                    throw new InvalidDataException(string.Format(Resources.MeasuredIon_Validate_Reporter_ion_masses_must_be_greater_than_or_equal_to__0__, MIN_REPORTER_MASS));
-                if (SettingsCustomIon.MonoisotopicMass > MAX_REPORTER_MASS || SettingsCustomIon.AverageMass > MAX_REPORTER_MASS)
-                    throw new InvalidDataException(string.Format(Resources.MeasuredIon_Validate_Reporter_ion_masses_must_be_less_than_or_equal_to__0__, MAX_REPORTER_MASS));
-            }
-        }
-
-        private static SequenceTerminus ToSeqTerminus(string value)
-        {
-            return (SequenceTerminus)Enum.Parse(typeof(SequenceTerminus), value, true);
-        }
-
-        public static MeasuredIon Deserialize(XmlReader reader)
-        {
-            return reader.Deserialize(new MeasuredIon());
-        }
-
-        public override void ReadXml(XmlReader reader)
-        {
-            // Read tag attributes
-            base.ReadXml(reader);
-            Fragment = reader.GetAttribute(ATTR.cut);
-            if (IsFragment)
-            {
-                Restrict = reader.GetAttribute(ATTR.no_cut);
-                Terminus = reader.GetAttribute(ATTR.sense, ToSeqTerminus);
-                MinFragmentLength = reader.GetNullableIntAttribute(ATTR.min_length) ??
-                    DEFAULT_MIN_FRAGMENT_LENGTH;
-            }
-            else
-            {
-                var charges = TextUtil.ParseInts(reader.GetAttribute(ATTR.charges)); // Old version?
-                if (charges.Length > 1)
-                    throw new InvalidDataException(Resources.MeasuredIon_ReadXml_Multiple_charge_states_for_custom_ions_are_no_longer_supported_);
-                var parsedIon = CustomIon.Deserialize(reader);
-                Adduct adduct;
-                if (charges.Any())  // Old style - fix it up a little for our revised ideas about custom ion ionization
-                {
-                    adduct = Adduct.FromChargeNoMass(charges[0]);
-<<<<<<< HEAD
-                    if (parsedIon.MoleculeAndMassOffset.IsMassOnly) // Adjust the user-supplied masses
-=======
-                    if (parsedIon.ParsedMolecule.IsMassOnly) // Adjust the user-supplied masses
->>>>>>> 8116fa9d
-                    {
-                        SettingsCustomIon = new SettingsCustomIon(string.Empty, adduct,
-                            Math.Round(parsedIon.MonoisotopicMass + charges[0]*BioMassCalc.MONOISOTOPIC.GetMass(BioMassCalc.H), SequenceMassCalc.MassPrecision), // Assume user provided neutral mass.  Round new value easiest XML roundtripping.
-                            Math.Round(parsedIon.AverageMass + charges[0]*BioMassCalc.AVERAGE.GetMass(BioMassCalc.H), SequenceMassCalc.MassPrecision), // Assume user provided neutral mass.  Round new value easiest XML roundtripping.
-                            parsedIon.Name);
-                    }
-                    else // Adjust the formula to include ion atoms
-                    {
-                        if (charges[0] > 1) // XML deserializer will have added an H already
-                        {
-                            var adductProtonated = Adduct.FromChargeProtonated(charges[0]-1);
-<<<<<<< HEAD
-                            var formula = adductProtonated.ApplyToMolecule(parsedIon.MoleculeAndMassOffset).ChemicalFormulaWithoutOffsets();
-=======
-                            var formula = adductProtonated.ApplyToMolecule(parsedIon.ParsedMolecule).Molecule.ToString();
->>>>>>> 8116fa9d
-                            parsedIon = new CustomIon(formula, adduct, parsedIon.MonoisotopicMass, parsedIon.AverageMass, Name);
-                        }
-                    }
-                }
-                else
-                {
-                    adduct = Adduct.FromStringAssumeChargeOnly(reader.GetAttribute(ATTR.charge)); // Ionization mass is already in formula
-                }
-                if (SettingsCustomIon == null)
-                {
-<<<<<<< HEAD
-                    SettingsCustomIon = new SettingsCustomIon(parsedIon.MoleculeAndMassOffset.ToString(), adduct,
-=======
-                    SettingsCustomIon = new SettingsCustomIon(parsedIon.ParsedMolecule.ToString(), adduct,
->>>>>>> 8116fa9d
-                        parsedIon.MonoisotopicMass,
-                        parsedIon.AverageMass,
-                        parsedIon.Name);
-                }
-                IsOptional = reader.GetBoolAttribute(ATTR.optional);
-            }
-            // Consume tag
-            reader.Read();
-
-            Validate();
-        }
-
-        public override void WriteXml(XmlWriter writer)
-        {
-            // Write tag attributes
-            base.WriteXml(writer);
-            if (IsFragment)
-            {
-                writer.WriteAttributeString(ATTR.cut, Fragment);
-                writer.WriteAttributeIfString(ATTR.no_cut, Restrict);
-                writer.WriteAttributeNullable(ATTR.sense, Terminus);
-                writer.WriteAttributeNullable(ATTR.min_length, MinFragmentLength);
-            }
-            else
-            {
-<<<<<<< HEAD
-                writer.WriteAttributeIfString(ATTR.ion_formula, SettingsCustomIon.MoleculeAndMassOffset.IsMassOnly ? null : SettingsCustomIon.MoleculeAndMassOffset.ToString());
-=======
-                writer.WriteAttributeIfString(ATTR.ion_formula, SettingsCustomIon.ParsedMolecule.IsMassOnly ? null : SettingsCustomIon.ParsedMolecule.ToString());
->>>>>>> 8116fa9d
-                // Masses are information only, if there is a formula, but Panorama may need these
-                writer.WriteAttribute(ATTR.mass_monoisotopic, SettingsCustomIon.MonoisotopicMass.Value);
-                writer.WriteAttribute(ATTR.mass_average, SettingsCustomIon.AverageMass.Value);
-                writer.WriteAttributeString(ATTR.charge, Charge.ToString(CultureInfo.InvariantCulture));
-                writer.WriteAttribute(ATTR.optional, IsOptional);
-            }
-        }
-
-        #endregion
-
-        #region object overrides
-
-        public bool Equals(MeasuredIon other)
-        {
-            if (ReferenceEquals(null, other)) return false;
-            if (ReferenceEquals(this, other)) return true;
-            return base.Equals(other) &&
-                   Equals(other.Fragment, Fragment) &&
-                   Equals(other.Restrict, Restrict) &&
-                   other.Terminus.Equals(Terminus) &&
-                   other.MinFragmentLength.Equals(MinFragmentLength) &&
-                   Equals(other.SettingsCustomIon, SettingsCustomIon) &&
-                   Equals(other.Charge, Charge) &&
-                   other.IsOptional == IsOptional;
-        }
-
-        public override bool Equals(object obj)
-        {
-            if (ReferenceEquals(null, obj)) return false;
-            if (ReferenceEquals(this, obj)) return true;
-            return Equals(obj as MeasuredIon);
-        }
-
-        public override int GetHashCode()
-        {
-            unchecked
-            {
-                int result = base.GetHashCode();
-                result = (result*397) ^ (Fragment != null ? Fragment.GetHashCode() : 0);
-                result = (result*397) ^ (Restrict != null ? Restrict.GetHashCode() : 0);
-                result = (result*397) ^ (Terminus.HasValue ? Terminus.Value.GetHashCode() : 0);
-                result = (result*397) ^ (MinFragmentLength.HasValue ? MinFragmentLength.Value : 0);
-                result = (result*397) ^ (SettingsCustomIon != null ? SettingsCustomIon.GetHashCode() : 0);
-                result = (result*397) ^ Charge;
-                result = (result*397) ^ IsOptional.GetHashCode();
-                return result;
-            }
-        }
-
-        #endregion
-    }
-
-    public enum MeasuredIonType { fragment, reporter }
-}
+﻿/*
+ * Original author: Brendan MacLean <brendanx .at. u.washington.edu>,
+ *                  MacCoss Lab, Department of Genome Sciences, UW
+ *
+ * Copyright 2010 University of Washington - Seattle, WA
+ * 
+ * Licensed under the Apache License, Version 2.0 (the "License");
+ * you may not use this file except in compliance with the License.
+ * You may obtain a copy of the License at
+ *
+ *     http://www.apache.org/licenses/LICENSE-2.0
+ *
+ * Unless required by applicable law or agreed to in writing, software
+ * distributed under the License is distributed on an "AS IS" BASIS,
+ * WITHOUT WARRANTIES OR CONDITIONS OF ANY KIND, either express or implied.
+ * See the License for the specific language governing permissions and
+ * limitations under the License.
+ */
+using System;
+using System.Globalization;
+using System.IO;
+using System.Linq;
+using System.Xml;
+using System.Xml.Serialization;
+using pwiz.Common.SystemUtil;
+using pwiz.Skyline.Properties;
+using pwiz.Skyline.Util;
+using pwiz.Skyline.Util.Extensions;
+
+namespace pwiz.Skyline.Model.DocSettings
+{
+    /// <summary>
+    /// Expresses a special type of ion that should always be measured.  Two different types
+    /// of ions are covered:
+    /// <list type="numbered">
+    /// <item>Special fragment ions, which use terms similar to enzyme cleave to express
+    /// where they occur in peptides</item>
+    /// <item>Reporter ions, which can be free form chemical formulas or even constant masses</item>
+    /// </list>
+    /// </summary>
+    [XmlRoot("measured_ion")]
+    public sealed class MeasuredIon : XmlNamedElement
+    {
+        public const int DEFAULT_MIN_FRAGMENT_LENGTH = 3;
+        public const int MIN_MIN_FRAGMENT_LENGTH = 1;
+        public const int MAX_MIN_FRAGMENT_LENGTH = 10;
+
+        public const double MIN_REPORTER_MASS = 5;
+        public const double MAX_REPORTER_MASS = 10*1000;
+
+
+        /// <summary>
+        /// Constructor for a special fragment
+        /// </summary>
+        /// <param name="name">The name by which it is stored in the settings list</param>
+        /// <param name="fragment">Amino acid residues with weak bonds</param>
+        /// <param name="restrict">Adjacent amino acids that form stronger bonds</param>
+        /// <param name="terminus">Terminal side which has the weak bond</param>
+        /// <param name="minFragmentLength">Minimum length to allow as a special fragment</param>
+        public MeasuredIon(string name,
+                           string fragment,
+                           string restrict,
+                           SequenceTerminus terminus,
+                           int minFragmentLength)
+            : base(name)
+        {
+            Fragment = fragment;
+            Restrict = restrict;
+            Terminus = terminus;
+            MinFragmentLength = minFragmentLength;
+            Validate();
+        }
+
+        /// <summary>
+        /// Constructor for a reporter ion
+        /// </summary>
+        /// <param name="name">The name by which it is stored in the settings list</param>
+        /// <param name="formula">Chemical formula of the ion</param>
+        /// <param name="monoisotopicMass">Constant monoisotopic mass of the ion, if formula is not given</param>
+        /// <param name="averageMass">Constant average mass of the ion, if formula is not given</param>
+        /// <param name="adduct">The charge for this custom ion</param>
+        /// <param name="isOptional">Whether or not the reporter ion will automatically be added to all proteins</param>
+        public MeasuredIon(string name,
+            string formula,
+            double? monoisotopicMass,
+            double? averageMass,
+            Adduct adduct,
+            bool isOptional = false)
+            : base(name)
+        {
+            SettingsCustomIon = new SettingsCustomIon(formula, adduct, monoisotopicMass, averageMass, name);
+            IsOptional = isOptional;
+            Validate();
+        }
+
+        /// <summary>
+        /// Set of amino acid residues with an especially weak bond, causing
+        /// them to be highly expressed during fragmentation.
+        /// </summary>
+        [Track]
+        public string Fragment { get; private set; }
+
+        /// <summary>
+        /// Set of amino acid residues that bond more tightly to the <see cref="Fragment"/>
+        /// residues, causing the fragment not to be so highly expressed.
+        /// </summary>
+        [Track]
+        public string Restrict { get; private set; }
+
+        /// <summary>
+        /// The terminus (n- or c-) side of the <see cref="Fragment"/> amino acid residues
+        /// that has the weak bond.  (e.g. n-terminal proline)
+        /// </summary>
+        [Track]
+        public SequenceTerminus? Terminus { get; private set; }
+
+        /// <summary>
+        /// Minimum length allowed for special fragments to avoid choosing fragments with
+        /// extremely low specificity.  (e.g. y2 for n-terminal proline and tryptic digestion
+        /// is either PR or PK)
+        /// </summary>
+        [Track]
+        public int? MinFragmentLength { get; private set; }
+        public bool IsNTerm() { return Terminus.HasValue && Terminus.Value == SequenceTerminus.N; }
+        public bool IsCTerm() { return Terminus.HasValue && Terminus.Value == SequenceTerminus.C; }
+
+        public bool IsMatch(Target target, IonType ionType, int cleavageOffset)
+        {
+            if (!IsFragment)
+                return false;
+            if (!target.IsProteomic)
+                return false; // TODO(bspratt) small molecule equivalent?
+            var sequence = target.Sequence;
+            int ordinal = Transition.OffsetToOrdinal(ionType, cleavageOffset, sequence.Length);
+            if (ordinal < MinFragmentLength)
+                return false;
+            char aaN = Transition.GetFragmentNTermAA(sequence, cleavageOffset);
+            char aaC = Transition.GetFragmentCTermAA(sequence, cleavageOffset);
+            // Make sure the specified amino acid is in the fragment set for this ion
+            char aa = (IsNTerm() ? aaN : aaC);
+            if (Fragment.IndexOf(aa) == -1)
+                return false;
+            // Make suer the adjacent amino acid is not in the restricted set for this ion
+            aa = (IsNTerm() ? aaC : aaN);
+            if (Restrict != null && Restrict.IndexOf(aa) != -1)
+                return false;
+            return true;
+        }
+
+        public Adduct Adduct { get { return IsFragment ? Adduct.SINGLY_PROTONATED : SettingsCustomIon.Adduct; } }
+
+        public int Charge { get { return Adduct.AdductCharge; } }
+
+        [Track]
+        public bool IsFragment { get { return Fragment != null; } }
+        public bool IsCustom { get { return !IsFragment; } }
+
+        public MeasuredIonType MeasuredIonType
+        {
+            get { return IsFragment ? MeasuredIonType.fragment : MeasuredIonType.reporter; }
+        }
+
+        public bool IsOptional { get; private set; }
+
+        [TrackChildren]
+        public SettingsCustomIon SettingsCustomIon { get; private set; }
+
+        #region Property change methods
+
+        public MeasuredIon ChangeIsOptional(bool prop)
+        {
+            return ChangeProp(ImClone(this), im => im.IsOptional = prop);
+        }
+
+        #endregion
+
+        #region Implementation of IXmlSerializable
+
+
+        /// <summary>
+        /// For serialization
+        /// </summary>
+        private MeasuredIon()
+        {
+        }
+
+        private enum ATTR
+        {
+            // Fragment
+            cut,
+            no_cut,
+            sense,
+            min_length,
+            // Reporter
+            // formula,  moved to CustomIon
+            ion_formula,
+            mass_monoisotopic,
+            mass_average,
+            charges,  // Backward compatibility with v2.6
+            charge,
+            optional
+        }
+
+        private void Validate()
+        {
+            TransitionFilter.ValidateCharges(Resources.TransitionFilter_ProductCharges_Product_ion_charges, new[] { Adduct },
+                Transition.MIN_PRODUCT_CHARGE, Transition.MAX_PRODUCT_CHARGE, false);
+
+            if (IsFragment)
+            {
+                if (string.IsNullOrEmpty(Fragment))
+                    throw new InvalidDataException(Resources.MeasuredIon_Validate_Special_fragment_ions_must_have_at_least_one_fragmentation_residue);
+                AminoAcid.ValidateAAList(Fragment);
+                if (!string.IsNullOrEmpty(Restrict))
+                    AminoAcid.ValidateAAList(Restrict);
+                if (!Terminus.HasValue)
+                    throw new InvalidDataException(Resources.MeasuredIon_Validate_Special_fragment_ions_must_specify_the_terminal_side_of_the_amino_acid_residue_on_which_fragmentation_occurs);
+                if (MIN_MIN_FRAGMENT_LENGTH > MinFragmentLength || MinFragmentLength > MAX_MIN_FRAGMENT_LENGTH)
+                {
+                    throw new InvalidDataException(string.Format(Resources.MeasuredIon_Validate_The_minimum_length__0__must_be_between__1__and__2__,
+                                                                 MinFragmentLength, MIN_MIN_FRAGMENT_LENGTH, MAX_MIN_FRAGMENT_LENGTH));
+                }
+            }
+            else
+            {
+                if (SettingsCustomIon.MonoisotopicMass == 0 || SettingsCustomIon.AverageMass == 0)
+                    throw new InvalidDataException(Resources.MeasuredIon_Validate_Reporter_ions_must_specify_a_formula_or_valid_monoisotopic_and_average_masses);
+                if (SettingsCustomIon.MonoisotopicMass < MIN_REPORTER_MASS || SettingsCustomIon.AverageMass < MIN_REPORTER_MASS)
+                    throw new InvalidDataException(string.Format(Resources.MeasuredIon_Validate_Reporter_ion_masses_must_be_greater_than_or_equal_to__0__, MIN_REPORTER_MASS));
+                if (SettingsCustomIon.MonoisotopicMass > MAX_REPORTER_MASS || SettingsCustomIon.AverageMass > MAX_REPORTER_MASS)
+                    throw new InvalidDataException(string.Format(Resources.MeasuredIon_Validate_Reporter_ion_masses_must_be_less_than_or_equal_to__0__, MAX_REPORTER_MASS));
+            }
+        }
+
+        private static SequenceTerminus ToSeqTerminus(string value)
+        {
+            return (SequenceTerminus)Enum.Parse(typeof(SequenceTerminus), value, true);
+        }
+
+        public static MeasuredIon Deserialize(XmlReader reader)
+        {
+            return reader.Deserialize(new MeasuredIon());
+        }
+
+        public override void ReadXml(XmlReader reader)
+        {
+            // Read tag attributes
+            base.ReadXml(reader);
+            Fragment = reader.GetAttribute(ATTR.cut);
+            if (IsFragment)
+            {
+                Restrict = reader.GetAttribute(ATTR.no_cut);
+                Terminus = reader.GetAttribute(ATTR.sense, ToSeqTerminus);
+                MinFragmentLength = reader.GetNullableIntAttribute(ATTR.min_length) ??
+                    DEFAULT_MIN_FRAGMENT_LENGTH;
+            }
+            else
+            {
+                var charges = TextUtil.ParseInts(reader.GetAttribute(ATTR.charges)); // Old version?
+                if (charges.Length > 1)
+                    throw new InvalidDataException(Resources.MeasuredIon_ReadXml_Multiple_charge_states_for_custom_ions_are_no_longer_supported_);
+                var parsedIon = CustomIon.Deserialize(reader);
+                Adduct adduct;
+                if (charges.Any())  // Old style - fix it up a little for our revised ideas about custom ion ionization
+                {
+                    adduct = Adduct.FromChargeNoMass(charges[0]);
+                    if (parsedIon.ParsedMolecule.IsMassOnly) // Adjust the user-supplied masses
+                    {
+                        SettingsCustomIon = new SettingsCustomIon(string.Empty, adduct,
+                            Math.Round(parsedIon.MonoisotopicMass + charges[0]*BioMassCalc.MONOISOTOPIC.GetMass(BioMassCalc.H), SequenceMassCalc.MassPrecision), // Assume user provided neutral mass.  Round new value easiest XML roundtripping.
+                            Math.Round(parsedIon.AverageMass + charges[0]*BioMassCalc.AVERAGE.GetMass(BioMassCalc.H), SequenceMassCalc.MassPrecision), // Assume user provided neutral mass.  Round new value easiest XML roundtripping.
+                            parsedIon.Name);
+                    }
+                    else // Adjust the formula to include ion atoms
+                    {
+                        if (charges[0] > 1) // XML deserializer will have added an H already
+                        {
+                            var adductProtonated = Adduct.FromChargeProtonated(charges[0]-1);
+                            var formula = adductProtonated.ApplyToMolecule(parsedIon.ParsedMolecule).Molecule.ToString();
+                            parsedIon = new CustomIon(formula, adduct, parsedIon.MonoisotopicMass, parsedIon.AverageMass, Name);
+                        }
+                    }
+                }
+                else
+                {
+                    adduct = Adduct.FromStringAssumeChargeOnly(reader.GetAttribute(ATTR.charge)); // Ionization mass is already in formula
+                }
+                if (SettingsCustomIon == null)
+                {
+                    SettingsCustomIon = new SettingsCustomIon(parsedIon.ParsedMolecule.ToString(), adduct,
+                        parsedIon.MonoisotopicMass,
+                        parsedIon.AverageMass,
+                        parsedIon.Name);
+                }
+                IsOptional = reader.GetBoolAttribute(ATTR.optional);
+            }
+            // Consume tag
+            reader.Read();
+
+            Validate();
+        }
+
+        public override void WriteXml(XmlWriter writer)
+        {
+            // Write tag attributes
+            base.WriteXml(writer);
+            if (IsFragment)
+            {
+                writer.WriteAttributeString(ATTR.cut, Fragment);
+                writer.WriteAttributeIfString(ATTR.no_cut, Restrict);
+                writer.WriteAttributeNullable(ATTR.sense, Terminus);
+                writer.WriteAttributeNullable(ATTR.min_length, MinFragmentLength);
+            }
+            else
+            {
+                writer.WriteAttributeIfString(ATTR.ion_formula, SettingsCustomIon.ParsedMolecule.IsMassOnly ? null : SettingsCustomIon.ParsedMolecule.ToString());
+                // Masses are information only, if there is a formula, but Panorama may need these
+                writer.WriteAttribute(ATTR.mass_monoisotopic, SettingsCustomIon.MonoisotopicMass.Value);
+                writer.WriteAttribute(ATTR.mass_average, SettingsCustomIon.AverageMass.Value);
+                writer.WriteAttributeString(ATTR.charge, Charge.ToString(CultureInfo.InvariantCulture));
+                writer.WriteAttribute(ATTR.optional, IsOptional);
+            }
+        }
+
+        #endregion
+
+        #region object overrides
+
+        public bool Equals(MeasuredIon other)
+        {
+            if (ReferenceEquals(null, other)) return false;
+            if (ReferenceEquals(this, other)) return true;
+            return base.Equals(other) &&
+                   Equals(other.Fragment, Fragment) &&
+                   Equals(other.Restrict, Restrict) &&
+                   other.Terminus.Equals(Terminus) &&
+                   other.MinFragmentLength.Equals(MinFragmentLength) &&
+                   Equals(other.SettingsCustomIon, SettingsCustomIon) &&
+                   Equals(other.Charge, Charge) &&
+                   other.IsOptional == IsOptional;
+        }
+
+        public override bool Equals(object obj)
+        {
+            if (ReferenceEquals(null, obj)) return false;
+            if (ReferenceEquals(this, obj)) return true;
+            return Equals(obj as MeasuredIon);
+        }
+
+        public override int GetHashCode()
+        {
+            unchecked
+            {
+                int result = base.GetHashCode();
+                result = (result*397) ^ (Fragment != null ? Fragment.GetHashCode() : 0);
+                result = (result*397) ^ (Restrict != null ? Restrict.GetHashCode() : 0);
+                result = (result*397) ^ (Terminus.HasValue ? Terminus.Value.GetHashCode() : 0);
+                result = (result*397) ^ (MinFragmentLength.HasValue ? MinFragmentLength.Value : 0);
+                result = (result*397) ^ (SettingsCustomIon != null ? SettingsCustomIon.GetHashCode() : 0);
+                result = (result*397) ^ Charge;
+                result = (result*397) ^ IsOptional.GetHashCode();
+                return result;
+            }
+        }
+
+        #endregion
+    }
+
+    public enum MeasuredIonType { fragment, reporter }
+}