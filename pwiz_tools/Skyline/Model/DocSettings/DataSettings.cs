--- conflicted
+++ resolved
@@ -1,254 +1,251 @@
-/*
- * Original author: Nick Shulman <nicksh .at. u.washington.edu>,
- *                  MacCoss Lab, Department of Genome Sciences, UW
- *
- * Copyright 2009 University of Washington - Seattle, WA
- * 
- * Licensed under the Apache License, Version 2.0 (the "License");
- * you may not use this file except in compliance with the License.
- * You may obtain a copy of the License at
- *
- *     http://www.apache.org/licenses/LICENSE-2.0
- *
- * Unless required by applicable law or agreed to in writing, software
- * distributed under the License is distributed on an "AS IS" BASIS,
- * WITHOUT WARRANTIES OR CONDITIONS OF ANY KIND, either express or implied.
- * See the License for the specific language governing permissions and
- * limitations under the License.
- */
-
-using System;
-using System.Collections.Generic;
-using System.Linq;
-using System.Xml;
-using System.Xml.Schema;
-using System.Xml.Serialization;
-using pwiz.Common.Collections;
-using pwiz.Common.DataBinding;
-using pwiz.Common.SystemUtil;
-using pwiz.Skyline.Model.GroupComparison;
-using pwiz.Skyline.Model.Lists;
-using pwiz.Skyline.Properties;
-using pwiz.Skyline.Util;
-
-namespace pwiz.Skyline.Model.DocSettings
-{
-    /// <summary>
-    /// Data settings in an SrmDocument.  This includes annotation definitions, and in the future will
-    /// include Report definitions.
-    /// </summary>
-    [XmlRoot("data_settings")]
-    public class DataSettings : Immutable, IXmlSerializable
-    {
-        public static DataSettings DEFAULT = new DataSettings(new AnnotationDef[0]);
-        private ImmutableList<AnnotationDef> _annotationDefs;
-        private ImmutableList<GroupComparisonDef> _groupComparisonDefs;
-        public DataSettings(IEnumerable<AnnotationDef> annotationDefs)
-        {
-            _annotationDefs = MakeReadOnly(annotationDefs);
-            _groupComparisonDefs = MakeReadOnly(new GroupComparisonDef[0]);
-            ViewSpecList = ViewSpecList.EMPTY;
-            Lists = ImmutableList<ListData>.EMPTY;
-        }
-
-        [DiffParent(true)]
-        public ImmutableList<AnnotationDef> AnnotationDefs
-        {
-            get { return _annotationDefs; }
-        }
-
-        [DiffParent(true)]
-        public ImmutableList<GroupComparisonDef> GroupComparisonDefs
-        {
-            get { return _groupComparisonDefs;}
-        }
-
-<<<<<<< HEAD
-        public ImmutableList<ListData> Lists { get; private set; }
-
-        public ListData FindList(string name)
-        {
-            return Lists.FirstOrDefault(list => list.ListDef.Name == name);
-        }
-
-        public DataSettings ReplaceList(ListData listData)
-        {
-            int index = Lists.IndexOf(list => list.ListDef.Name == listData.ListDef.Name);
-            if (index < 0)
-            {
-                throw new ArgumentException();
-            }
-            return ChangeProp(ImClone(this), im => im.Lists = im.Lists.ReplaceAt(index, listData));
-        }
-
-=======
-        [DiffParent(ignoreName:true)]
->>>>>>> 786bf734
-        public ViewSpecList ViewSpecList { get; private set; }
-
-        public Uri PanoramaPublishUri { get; private set; }
-
-        public string DocumentGuid { get; private set; }
-
-        #region Property change methods
-        public DataSettings ChangeAnnotationDefs(IList<AnnotationDef> annotationDefs)
-        {
-            return ChangeProp(ImClone(this), im=> im._annotationDefs = MakeReadOnly(annotationDefs));
-        }
-
-        public DataSettings ChangeGroupComparisonDefs(IList<GroupComparisonDef> groupComparisonDefs)
-        {
-            return ChangeProp(ImClone(this), im => im._groupComparisonDefs = MakeReadOnly(groupComparisonDefs));
-        }
-
-        public DataSettings ChangeViewSpecList(ViewSpecList viewSpecList)
-        {
-            return ChangeProp(ImClone(this), im => im.ViewSpecList = viewSpecList);
-        }
-
-        public DataSettings ChangePanoramaPublishUri(Uri newUri)
-        {
-            if (!newUri.IsWellFormedOriginalString()) // https://msdn.microsoft.com/en-us/library/system.uri.iswellformedoriginalstring
-                throw new ArgumentException(string.Format(Resources.DataSettings_ChangePanoramaPublishUri_The_URI__0__is_not_well_formed_, newUri));
-            return ChangeProp(ImClone(this), im => im.PanoramaPublishUri = newUri);
-        }
-
-        public DataSettings ChangeDocumentGuid()
-        {
-            return ChangeProp(ImClone(this), im => im.DocumentGuid = Guid.NewGuid().ToString());
-        }
-
-        public DataSettings ChangeListDefs(IEnumerable<ListData> lists)
-        {
-            return ChangeProp(ImClone(this), im => im.Lists = ImmutableList.ValueOfOrEmpty(lists));
-        }
-        #endregion
-
-        public DataSettings AddGroupComparisonDef(GroupComparisonDef groupComparisonDef)
-        {
-            var groupComparisonDefs = GroupComparisonDefs.ToList();
-            int index = GroupComparisonDefs.IndexOf(def => def.Name == groupComparisonDef.Name);
-            if (index < 0)
-            {
-                groupComparisonDefs.Add(groupComparisonDef);
-            }
-            else
-            {
-                groupComparisonDefs[index] = groupComparisonDef;
-            }
-            return ChangeGroupComparisonDefs(groupComparisonDefs);
-        }
-
-        #region Serialization Methods
-        /// <summary>
-        /// For serialization
-        /// </summary>
-        private DataSettings()
-        {
-        }
-
-        public static DataSettings Deserialize(XmlReader reader)
-        {
-            return reader.Deserialize(new DataSettings());
-        }
-
-        public XmlSchema GetSchema()
-        {
-            return null;
-        }
-
-        public void ReadXml(XmlReader reader)
-        {
-            string uri = reader.GetAttribute(Attr.panorama_publish_uri);
-            if (!string.IsNullOrEmpty(uri))
-                PanoramaPublishUri = new Uri(uri);
-            string docGuid = reader.GetAttribute(Attr.document_guid);
-            if (!string.IsNullOrEmpty(docGuid))
-                DocumentGuid = docGuid;
-
-            var allElements = new List<IXmlSerializable>();
-            // Consume tag
-            if (reader.IsEmptyElement)
-                reader.Read();
-            else
-            {
-                reader.ReadStartElement();
-                reader.ReadElements(allElements, GetElementHelpers());
-                reader.ReadEndElement();
-            }
-            _annotationDefs = MakeReadOnly(allElements.OfType<AnnotationDef>());
-            _groupComparisonDefs = MakeReadOnly(allElements.OfType<GroupComparisonDef>());
-            ViewSpecList = allElements.OfType<ViewSpecList>().FirstOrDefault() ?? ViewSpecList.EMPTY;
-            Lists= ImmutableList.ValueOf(allElements.OfType<ListData>());
-        }
-
-        private enum Attr
-        {
-            panorama_publish_uri,
-            document_guid
-        }
-
-        public void WriteXml(XmlWriter writer)
-        {
-            if(PanoramaPublishUri != null)
-                writer.WriteAttributeIfString(Attr.panorama_publish_uri, PanoramaPublishUri.ToString());
-//            Assume.IsFalse(string.IsNullOrEmpty(DocumentGuid)); // Should have a document GUID by this point
-            if(!string.IsNullOrEmpty(DocumentGuid))
-                writer.WriteAttributeString(Attr.document_guid, DocumentGuid);
-            var elements = AnnotationDefs.Cast<IXmlSerializable>().Concat(GroupComparisonDefs).Concat(Lists);
-            if (ViewSpecList.ViewSpecs.Any())
-            {
-                elements = elements.Concat(new[] {ViewSpecList});
-            }
-            writer.WriteElements(elements, GetElementHelpers());
-        }
-
-        private static IXmlElementHelper<IXmlSerializable>[] GetElementHelpers()
-        {
-            return new IXmlElementHelper<IXmlSerializable>[]
-                {
-                    new XmlElementHelperSuper<AnnotationDef, IXmlSerializable>(),
-                    new XmlElementHelperSuper<GroupComparisonDef, IXmlSerializable>(), 
-                    new XmlElementHelperSuper<ViewSpecList, IXmlSerializable>(),
-                    new XmlElementHelperSuper<ListData, IXmlSerializable>(),
-                };
-        }
-        #endregion
-
-        #region object overrides
-        public bool Equals(DataSettings other)
-        {
-            if (ReferenceEquals(null, other)) return false;
-            if (ReferenceEquals(this, other)) return true;
-            return ArrayUtil.EqualsDeep(other._annotationDefs, _annotationDefs)
-                   && ArrayUtil.EqualsDeep(other._groupComparisonDefs, _groupComparisonDefs)
-                   && Equals(ViewSpecList, other.ViewSpecList)
-                   && Equals(PanoramaPublishUri, other.PanoramaPublishUri)
-                   && Equals(DocumentGuid, other.DocumentGuid)
-                   && Equals(Lists, other.Lists);
-        }
-
-        public override bool Equals(object obj)
-        {
-            if (ReferenceEquals(null, obj)) return false;
-            if (ReferenceEquals(this, obj)) return true;
-            if (obj.GetType() != typeof (DataSettings)) return false;
-            return Equals((DataSettings) obj);
-        }
-
-        public override int GetHashCode()
-        {
-            unchecked
-            {
-                int result = _annotationDefs.GetHashCodeDeep();
-                result = result*397 + _groupComparisonDefs.GetHashCodeDeep();
-                result = result*397 + ViewSpecList.GetHashCode();
-                result = result*397 + (PanoramaPublishUri == null ? 0 : PanoramaPublishUri.GetHashCode());
-                result = result*397 + (DocumentGuid == null ? 0 : DocumentGuid.GetHashCode());
-                result = result * 397 + Lists.GetHashCode();
-                return result;
-            }
-        }
-        #endregion
-    }
-}
+/*
+ * Original author: Nick Shulman <nicksh .at. u.washington.edu>,
+ *                  MacCoss Lab, Department of Genome Sciences, UW
+ *
+ * Copyright 2009 University of Washington - Seattle, WA
+ * 
+ * Licensed under the Apache License, Version 2.0 (the "License");
+ * you may not use this file except in compliance with the License.
+ * You may obtain a copy of the License at
+ *
+ *     http://www.apache.org/licenses/LICENSE-2.0
+ *
+ * Unless required by applicable law or agreed to in writing, software
+ * distributed under the License is distributed on an "AS IS" BASIS,
+ * WITHOUT WARRANTIES OR CONDITIONS OF ANY KIND, either express or implied.
+ * See the License for the specific language governing permissions and
+ * limitations under the License.
+ */
+
+using System;
+using System.Collections.Generic;
+using System.Linq;
+using System.Xml;
+using System.Xml.Schema;
+using System.Xml.Serialization;
+using pwiz.Common.Collections;
+using pwiz.Common.DataBinding;
+using pwiz.Common.SystemUtil;
+using pwiz.Skyline.Model.GroupComparison;
+using pwiz.Skyline.Model.Lists;
+using pwiz.Skyline.Properties;
+using pwiz.Skyline.Util;
+
+namespace pwiz.Skyline.Model.DocSettings
+{
+    /// <summary>
+    /// Data settings in an SrmDocument.  This includes annotation definitions, and in the future will
+    /// include Report definitions.
+    /// </summary>
+    [XmlRoot("data_settings")]
+    public class DataSettings : Immutable, IXmlSerializable
+    {
+        public static DataSettings DEFAULT = new DataSettings(new AnnotationDef[0]);
+        private ImmutableList<AnnotationDef> _annotationDefs;
+        private ImmutableList<GroupComparisonDef> _groupComparisonDefs;
+        public DataSettings(IEnumerable<AnnotationDef> annotationDefs)
+        {
+            _annotationDefs = MakeReadOnly(annotationDefs);
+            _groupComparisonDefs = MakeReadOnly(new GroupComparisonDef[0]);
+            ViewSpecList = ViewSpecList.EMPTY;
+            Lists = ImmutableList<ListData>.EMPTY;
+        }
+
+        [DiffParent(true)]
+        public ImmutableList<AnnotationDef> AnnotationDefs
+        {
+            get { return _annotationDefs; }
+        }
+
+        [DiffParent(true)]
+        public ImmutableList<GroupComparisonDef> GroupComparisonDefs
+        {
+            get { return _groupComparisonDefs;}
+        }
+
+        public ImmutableList<ListData> Lists { get; private set; }
+
+        public ListData FindList(string name)
+        {
+            return Lists.FirstOrDefault(list => list.ListDef.Name == name);
+        }
+
+        public DataSettings ReplaceList(ListData listData)
+        {
+            int index = Lists.IndexOf(list => list.ListDef.Name == listData.ListDef.Name);
+            if (index < 0)
+            {
+                throw new ArgumentException();
+            }
+            return ChangeProp(ImClone(this), im => im.Lists = im.Lists.ReplaceAt(index, listData));
+        }
+
+        [DiffParent(ignoreName:true)]
+        public ViewSpecList ViewSpecList { get; private set; }
+
+        public Uri PanoramaPublishUri { get; private set; }
+
+        public string DocumentGuid { get; private set; }
+
+        #region Property change methods
+        public DataSettings ChangeAnnotationDefs(IList<AnnotationDef> annotationDefs)
+        {
+            return ChangeProp(ImClone(this), im=> im._annotationDefs = MakeReadOnly(annotationDefs));
+        }
+
+        public DataSettings ChangeGroupComparisonDefs(IList<GroupComparisonDef> groupComparisonDefs)
+        {
+            return ChangeProp(ImClone(this), im => im._groupComparisonDefs = MakeReadOnly(groupComparisonDefs));
+        }
+
+        public DataSettings ChangeViewSpecList(ViewSpecList viewSpecList)
+        {
+            return ChangeProp(ImClone(this), im => im.ViewSpecList = viewSpecList);
+        }
+
+        public DataSettings ChangePanoramaPublishUri(Uri newUri)
+        {
+            if (!newUri.IsWellFormedOriginalString()) // https://msdn.microsoft.com/en-us/library/system.uri.iswellformedoriginalstring
+                throw new ArgumentException(string.Format(Resources.DataSettings_ChangePanoramaPublishUri_The_URI__0__is_not_well_formed_, newUri));
+            return ChangeProp(ImClone(this), im => im.PanoramaPublishUri = newUri);
+        }
+
+        public DataSettings ChangeDocumentGuid()
+        {
+            return ChangeProp(ImClone(this), im => im.DocumentGuid = Guid.NewGuid().ToString());
+        }
+
+        public DataSettings ChangeListDefs(IEnumerable<ListData> lists)
+        {
+            return ChangeProp(ImClone(this), im => im.Lists = ImmutableList.ValueOfOrEmpty(lists));
+        }
+        #endregion
+
+        public DataSettings AddGroupComparisonDef(GroupComparisonDef groupComparisonDef)
+        {
+            var groupComparisonDefs = GroupComparisonDefs.ToList();
+            int index = GroupComparisonDefs.IndexOf(def => def.Name == groupComparisonDef.Name);
+            if (index < 0)
+            {
+                groupComparisonDefs.Add(groupComparisonDef);
+            }
+            else
+            {
+                groupComparisonDefs[index] = groupComparisonDef;
+            }
+            return ChangeGroupComparisonDefs(groupComparisonDefs);
+        }
+
+        #region Serialization Methods
+        /// <summary>
+        /// For serialization
+        /// </summary>
+        private DataSettings()
+        {
+        }
+
+        public static DataSettings Deserialize(XmlReader reader)
+        {
+            return reader.Deserialize(new DataSettings());
+        }
+
+        public XmlSchema GetSchema()
+        {
+            return null;
+        }
+
+        public void ReadXml(XmlReader reader)
+        {
+            string uri = reader.GetAttribute(Attr.panorama_publish_uri);
+            if (!string.IsNullOrEmpty(uri))
+                PanoramaPublishUri = new Uri(uri);
+            string docGuid = reader.GetAttribute(Attr.document_guid);
+            if (!string.IsNullOrEmpty(docGuid))
+                DocumentGuid = docGuid;
+
+            var allElements = new List<IXmlSerializable>();
+            // Consume tag
+            if (reader.IsEmptyElement)
+                reader.Read();
+            else
+            {
+                reader.ReadStartElement();
+                reader.ReadElements(allElements, GetElementHelpers());
+                reader.ReadEndElement();
+            }
+            _annotationDefs = MakeReadOnly(allElements.OfType<AnnotationDef>());
+            _groupComparisonDefs = MakeReadOnly(allElements.OfType<GroupComparisonDef>());
+            ViewSpecList = allElements.OfType<ViewSpecList>().FirstOrDefault() ?? ViewSpecList.EMPTY;
+            Lists= ImmutableList.ValueOf(allElements.OfType<ListData>());
+        }
+
+        private enum Attr
+        {
+            panorama_publish_uri,
+            document_guid
+        }
+
+        public void WriteXml(XmlWriter writer)
+        {
+            if(PanoramaPublishUri != null)
+                writer.WriteAttributeIfString(Attr.panorama_publish_uri, PanoramaPublishUri.ToString());
+//            Assume.IsFalse(string.IsNullOrEmpty(DocumentGuid)); // Should have a document GUID by this point
+            if(!string.IsNullOrEmpty(DocumentGuid))
+                writer.WriteAttributeString(Attr.document_guid, DocumentGuid);
+            var elements = AnnotationDefs.Cast<IXmlSerializable>().Concat(GroupComparisonDefs).Concat(Lists);
+            if (ViewSpecList.ViewSpecs.Any())
+            {
+                elements = elements.Concat(new[] {ViewSpecList});
+            }
+            writer.WriteElements(elements, GetElementHelpers());
+        }
+
+        private static IXmlElementHelper<IXmlSerializable>[] GetElementHelpers()
+        {
+            return new IXmlElementHelper<IXmlSerializable>[]
+                {
+                    new XmlElementHelperSuper<AnnotationDef, IXmlSerializable>(),
+                    new XmlElementHelperSuper<GroupComparisonDef, IXmlSerializable>(), 
+                    new XmlElementHelperSuper<ViewSpecList, IXmlSerializable>(),
+                    new XmlElementHelperSuper<ListData, IXmlSerializable>(),
+                };
+        }
+        #endregion
+
+        #region object overrides
+        public bool Equals(DataSettings other)
+        {
+            if (ReferenceEquals(null, other)) return false;
+            if (ReferenceEquals(this, other)) return true;
+            return ArrayUtil.EqualsDeep(other._annotationDefs, _annotationDefs)
+                   && ArrayUtil.EqualsDeep(other._groupComparisonDefs, _groupComparisonDefs)
+                   && Equals(ViewSpecList, other.ViewSpecList)
+                   && Equals(PanoramaPublishUri, other.PanoramaPublishUri)
+                   && Equals(DocumentGuid, other.DocumentGuid)
+                   && Equals(Lists, other.Lists);
+        }
+
+        public override bool Equals(object obj)
+        {
+            if (ReferenceEquals(null, obj)) return false;
+            if (ReferenceEquals(this, obj)) return true;
+            if (obj.GetType() != typeof (DataSettings)) return false;
+            return Equals((DataSettings) obj);
+        }
+
+        public override int GetHashCode()
+        {
+            unchecked
+            {
+                int result = _annotationDefs.GetHashCodeDeep();
+                result = result*397 + _groupComparisonDefs.GetHashCodeDeep();
+                result = result*397 + ViewSpecList.GetHashCode();
+                result = result*397 + (PanoramaPublishUri == null ? 0 : PanoramaPublishUri.GetHashCode());
+                result = result*397 + (DocumentGuid == null ? 0 : DocumentGuid.GetHashCode());
+                result = result * 397 + Lists.GetHashCode();
+                return result;
+            }
+        }
+        #endregion
+    }
+}