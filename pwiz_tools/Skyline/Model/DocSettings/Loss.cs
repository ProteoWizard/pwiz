﻿/*
 * Original author: Brendan MacLean <brendanx .at. u.washington.edu>,
 *                  MacCoss Lab, Department of Genome Sciences, UW
 *
 * Copyright 2009 University of Washington - Seattle, WA
 * 
 * Licensed under the Apache License, Version 2.0 (the "License");
 * you may not use this file except in compliance with the License.
 * You may obtain a copy of the License at
 *
 *     http://www.apache.org/licenses/LICENSE-2.0
 *
 * Unless required by applicable law or agreed to in writing, software
 * distributed under the License is distributed on an "AS IS" BASIS,
 * WITHOUT WARRANTIES OR CONDITIONS OF ANY KIND, either express or implied.
 * See the License for the specific language governing permissions and
 * limitations under the License.
 */
using System;
using System.Collections.Generic;
using System.IO;
using System.Linq;
using System.Text;
using System.Xml;
using System.Xml.Schema;
using System.Xml.Serialization;
using JetBrains.Annotations;
using pwiz.Common.Chemistry;
using pwiz.Common.SystemUtil;
using pwiz.Skyline.Model.AuditLog;
using pwiz.Skyline.Model.Serialization;
using pwiz.Skyline.Properties;
using pwiz.Skyline.Util;
using pwiz.Skyline.Util.Extensions;

namespace pwiz.Skyline.Model.DocSettings
{
    public enum LossInclusion
    {
        // ReSharper disable InconsistentNaming
        Library, Never, Always
        // ReSharper restore InconsistentNaming
    }
    public static class LossInclusionExtension
    {
        private static string[] LOCALIZED_VALUES
        {
            get
            {
                return new[]
                {
                    Resources.LossInclusionExtension_LOCALIZED_VALUES_Matching_Library,
                    Resources.LossInclusionExtension_LOCALIZED_VALUES_Never,
                    Resources.LossInclusionExtension_LOCALIZED_VALUES_Always,
                };
            }
        }
        public static string GetLocalizedString(this LossInclusion val)
        {
            return LOCALIZED_VALUES[(int)val];
        }

        public static LossInclusion GetEnum(string enumValue)
        {
            return Helpers.EnumFromLocalizedString<LossInclusion>(enumValue, LOCALIZED_VALUES);
        }

        public static LossInclusion GetEnum(string enumValue, LossInclusion defaultValue)
        {
            return Helpers.EnumFromLocalizedString(enumValue, LOCALIZED_VALUES, defaultValue);
        }
    }

    [XmlRoot("potential_loss")]
    public sealed class FragmentLoss : Immutable, IXmlSerializable, IHasItemDescription
    {
        public const double MIN_LOSS_MASS = 0.0001;
        public const double MAX_LOSS_MASS = 5000;

<<<<<<< HEAD
        private Molecule _formula;
=======
        private ParsedMolecule _formula;
>>>>>>> 8116fa9d

        public FragmentLoss(string formula)
            : this(formula, null, null)
        {            
        }

        public FragmentLoss(string formula, double? monoisotopicMass, double? averageMass, LossInclusion inclusion = LossInclusion.Library)
        {
            MonoisotopicMass = monoisotopicMass ?? 0;
            AverageMass = averageMass ?? 0;
<<<<<<< HEAD
            Molecule = Molecule.Parse(formula);
=======
            ParsedMolecule = ParsedMolecule.Create(formula);
>>>>>>> 8116fa9d
            Inclusion = inclusion;

            Validate();
        }

        [Track]
<<<<<<< HEAD
        public string Formula => Molecule.IsNullOrEmpty(Molecule) ? null : Molecule.ToString();

        public Molecule Molecule
=======
        public string Formula => ParsedMolecule.IsNullOrEmpty(ParsedMolecule) ? null : ParsedMolecule.ToString();

        public ParsedMolecule ParsedMolecule
>>>>>>> 8116fa9d
        {
            get { return _formula; }
            private set
            {
<<<<<<< HEAD
                _formula = value ?? Molecule.EMPTY;
                if (!Molecule.IsNullOrEmpty(_formula))
=======
                _formula = value ?? ParsedMolecule.EMPTY;
                if (!ParsedMolecule.IsNullOrEmpty(_formula))
>>>>>>> 8116fa9d
                {
                    MonoisotopicMass = SequenceMassCalc.FormulaMass(BioMassCalc.MONOISOTOPIC, _formula, SequenceMassCalc.MassPrecision);
                    AverageMass = SequenceMassCalc.FormulaMass(BioMassCalc.AVERAGE, _formula, SequenceMassCalc.MassPrecision);
                }
            }
        }

        public string FormulaNoNull
        {
<<<<<<< HEAD
            get { return Common.Chemistry.Molecule.IsNullOrEmpty(_formula) ? Resources.Loss_FormulaUnknown : _formula.ToString(); }
=======
            get { return ParsedMolecule.IsNullOrEmpty(_formula) ? Resources.Loss_FormulaUnknown : _formula.ToString(); }
>>>>>>> 8116fa9d
        }

        [Track]
        public double MonoisotopicMass { get; private set; }
        [Track]
        public double AverageMass { get; private set; }
        [Track(defaultValues: typeof(DefaultValuesZero))]
        public int Charge { get; private set; }

        public double GetMass(MassType massType)
        {
            return massType.IsMonoisotopic() ? MonoisotopicMass : AverageMass;
        }

        [Track]
        public LossInclusion Inclusion { get; private set; }

        /// <summary>
        /// Losses are always sorted by m/z, to avoid the need for names and a
        /// full user interface around list editing.
        /// </summary>
        public static IList<FragmentLoss> SortByMz(IList<FragmentLoss> losses)
        {
            if (losses.Count < 2)
                return losses;
            var arrayLosses = losses.ToArray();
            Array.Sort(arrayLosses, (l1, l2) =>
                Comparer<double>.Default.Compare(l1.MonoisotopicMass, l2.MonoisotopicMass));
            return arrayLosses;
        }

        public ItemDescription ItemDescription
        {
            get
            {
                StringBuilder stringBuilder = new StringBuilder();
                stringBuilder.Append(StaticMod.FormatFormulaOrMass(_formula, -MonoisotopicMass, -AverageMass));
                if (Charge != 0)
                {
                    stringBuilder.Append(Adduct.FromChargeProtonated(Charge));
                }

                var itemDescription = new ItemDescription(stringBuilder.ToString());
                switch (Inclusion)
                {
                    case LossInclusion.Always:
                        itemDescription = itemDescription.AppendDetailLines(TextUtil.ColonSeparate(
                            Resources.FragmentLoss_ItemDescription_Include_by_default, EnumNames.LossInclusion_Always));
                        break;
                    case LossInclusion.Library:
                        itemDescription = itemDescription.AppendDetailLines(TextUtil.ColonSeparate(
                            Resources.FragmentLoss_ItemDescription_Include_by_default,
                            EnumNames.LossInclusion_Library));
                        break;
                    case LossInclusion.Never:
                        itemDescription = itemDescription.AppendDetailLines(TextUtil.ColonSeparate(
                            Resources.FragmentLoss_ItemDescription_Include_by_default, EnumNames.LossInclusion_Never));
                        break;
                }

                return itemDescription;
            }
        }

        #region Property change methods

        public FragmentLoss ChangeInclusion(LossInclusion inclusion)
        {
            return ChangeProp(ImClone(this), im => im.Inclusion = inclusion);
        }

        public FragmentLoss ChangeCharge(int charge)
        {
            return ChangeProp(ImClone(this), im => im.Charge = charge);
        }

        #endregion

        #region Implementation of IXmlSerializable

        /// <summary>
        /// For serialization
        /// </summary>
        private FragmentLoss()
        {
        }

        private enum ATTR
        {
            formula,
            massdiff_monoisotopic,
            massdiff_average,
            inclusion,
            charge
        }

        private void Validate()
        {
            if (MonoisotopicMass == 0 || AverageMass == 0)
                throw new InvalidDataException(Resources.FragmentLoss_Validate_Neutral_losses_must_specify_a_formula_or_valid_monoisotopic_and_average_masses);
            if (MonoisotopicMass < MIN_LOSS_MASS || AverageMass < MIN_LOSS_MASS)
                throw new InvalidDataException(string.Format(Resources.FragmentLoss_Validate_Neutral_losses_must_be_greater_than_or_equal_to__0__,MIN_LOSS_MASS));
            if (MonoisotopicMass > MAX_LOSS_MASS || AverageMass > MAX_LOSS_MASS)
                throw new InvalidDataException(string.Format(Resources.FragmentLoss_Validate_Neutral_losses_must_be_less_than_or_equal_to__0__, MAX_LOSS_MASS));
        }

        public static FragmentLoss Deserialize(XmlReader reader)
        {
            return reader.Deserialize(new FragmentLoss());
        }

        public XmlSchema GetSchema()
        {
            return null;
        }

        public void ReadXml(XmlReader reader)
        {
            // Read tag attributes
            MonoisotopicMass = reader.GetNullableDoubleAttribute(ATTR.massdiff_monoisotopic) ?? 0;
            AverageMass = reader.GetNullableDoubleAttribute(ATTR.massdiff_average) ?? 0;
<<<<<<< HEAD
            Molecule = Molecule.Parse(reader.GetAttribute(ATTR.formula));
=======
            ParsedMolecule = ParsedMolecule.Create(reader.GetAttribute(ATTR.formula));
>>>>>>> 8116fa9d
            Inclusion = reader.GetEnumAttribute(ATTR.inclusion, LossInclusion.Library);
            Charge = reader.GetIntAttribute(ATTR.charge, 0);

            // Consume tag
            reader.Read();

            Validate();
        }

        public void WriteXml(XmlWriter writer)
        {
            // Write tag attributes
            writer.WriteAttributeIfString(ATTR.formula, Formula);
            writer.WriteAttribute(ATTR.massdiff_monoisotopic, MonoisotopicMass);
            writer.WriteAttribute(ATTR.massdiff_average, AverageMass);
            writer.WriteAttribute(ATTR.inclusion, Inclusion, LossInclusion.Library);
            writer.WriteAttribute(ATTR.charge, Charge, 0);
        }

        #endregion

        public SkylineDocumentProto.Types.TransitionLoss ToLossProto()
        {
            return new SkylineDocumentProto.Types.TransitionLoss()
            {
                Formula = Formula,
                MonoisotopicMass = MonoisotopicMass,
                AverageMass = AverageMass,
                LossInclusion = DataValues.ToLossInclusion(Inclusion),
                Charge = Charge
            };
        }

        #region object overrides

        public bool Equals(FragmentLoss other)
        {
            if (ReferenceEquals(null, other)) return false;
            if (ReferenceEquals(this, other)) return true;
<<<<<<< HEAD
            return Equals(other.Molecule, Molecule) &&
=======
            return Equals(other.ParsedMolecule, ParsedMolecule) &&
>>>>>>> 8116fa9d
                   other.MonoisotopicMass.Equals(MonoisotopicMass) &&
                   other.AverageMass.Equals(AverageMass) &&
                   other.Inclusion.Equals(Inclusion) &&
                   other.Charge.Equals(Charge);
        }

        public override bool Equals(object obj)
        {
            if (ReferenceEquals(null, obj)) return false;
            if (ReferenceEquals(this, obj)) return true;
            if (obj.GetType() != typeof(FragmentLoss)) return false;
            return Equals((FragmentLoss)obj);
        }

        public override int GetHashCode()
        {
            unchecked
            {
<<<<<<< HEAD
                int result = (Molecule != null ? Molecule.GetHashCode() : 0);
=======
                int result = (ParsedMolecule != null ? ParsedMolecule.GetHashCode() : 0);
>>>>>>> 8116fa9d
                result = (result * 397) ^ MonoisotopicMass.GetHashCode();
                result = (result * 397) ^ AverageMass.GetHashCode();
                result = (result * 397) ^ Inclusion.GetHashCode();
                result = (result * 397) ^ Charge.GetHashCode();
                return result;
            }
        }

        public override string ToString()
        {
            return ToString(MassType.Monoisotopic);
        }

        public string ToString(MassType massType)
        {
            string str = Formula != null ?
                string.Format(@"{0:F04} - {1}", GetMass(massType), Formula) :
                string.Format(@"{0:F04}", GetMass(massType));
            if (Charge != 0)
            {
                str += Transition.GetChargeIndicator(Adduct.FromCharge(Charge, Adduct.ADDUCT_TYPE.charge_only));
            }

            return str;
        }

        #endregion
    }

    public sealed class TransitionLosses : Immutable
    {
        private OneOrManyList<TransitionLoss> _losses;

        public TransitionLosses(List<TransitionLoss> losses, MassType massType)
        {
            // Make sure losses are always in a consistent order, ascending my mass
            if (losses.Count > 1)
                losses.Sort((l1, l2) => Comparer<double>.Default.Compare(l1.Mass, l2.Mass));

            _losses = new OneOrManyList<TransitionLoss>(losses);
            MassType = massType;
            Mass = CalcLossMass(Losses);
        }

        public IList<TransitionLoss> Losses { get { return _losses; } }
        public MassType MassType { get; private set; }
        public double Mass { get; private set; }

        public int TotalCharge
        {
            get { return _losses.Sum(loss => loss.Loss.Charge); }
        }

        [CanBeNull]
        public Adduct GetProductAdduct(Adduct precursorAdduct)
        {
            var totalCharge = TotalCharge;
            if (totalCharge == 0)
            {
                return precursorAdduct;
            }

            var newCharge = precursorAdduct.AdductCharge - totalCharge;
            if (Math.Sign(newCharge) != Math.Sign(precursorAdduct.AdductCharge))
            {
                return null;
            }

            return precursorAdduct.ChangeCharge(newCharge);
        }

        private static double CalcLossMass(IEnumerable<TransitionLoss> losses)
        {
            double mass = 0;
            foreach (TransitionLoss loss in losses)
                mass += loss.Mass;
            return mass;
        }

        #region Property change methods

        public TransitionLosses ChangeMassType(MassType massType)
        {
            var listLosses = new List<TransitionLoss>();
            foreach (var loss in Losses)
                listLosses.Add(new TransitionLoss(loss.PrecursorMod, loss.Loss, massType));
            if (ArrayUtil.EqualsDeep(listLosses, _losses))
                return this;
            return ChangeProp(ImClone(this), im =>
            {
                im._losses = new OneOrManyList<TransitionLoss>(listLosses);
                im.Mass = CalcLossMass(im.Losses);
            });
        }

        #endregion

        #region object overrides

        /// <summary>
        /// From a transition loss perspective, losses with equall masses
        /// are equal.  It is not necessary to compare the exact losses.
        /// </summary>
        public bool Equals(TransitionLosses other)
        {
            if (ReferenceEquals(null, other)) return false;
            if (ReferenceEquals(this, other)) return true;
            return other.Mass == Mass &&
                   other.TotalCharge == TotalCharge;
        }

        public override bool Equals(object obj)
        {
            if (ReferenceEquals(null, obj)) return false;
            if (ReferenceEquals(this, obj)) return true;
            if (obj.GetType() != typeof(TransitionLosses)) return false;
            return Equals((TransitionLosses)obj);
        }

        public override int GetHashCode()
        {
            unchecked
            {
                int result = Mass.GetHashCode();
                result = (result * 397) ^ TotalCharge.GetHashCode();
                return result;
            }
        }

        #endregion

        public string[] ToStrings()
        {
            return (from loss in Losses
                    select loss.Loss.ToString(MassType)).ToArray();
        }

        public static TransitionLosses FromLossProtos(SrmSettings settings,
            IEnumerable<SkylineDocumentProto.Types.TransitionLoss> lossProtos)
        {
            var staticMods = settings.PeptideSettings.Modifications.StaticModifications;
            MassType massType = settings.TransitionSettings.Prediction.FragmentMassType;

            var listLosses = new List<TransitionLoss>();
            foreach (var loss in lossProtos)
            {
                String nameMod = loss.ModificationName;
                if (string.IsNullOrEmpty(nameMod))
                {
                    listLosses.Add(new TransitionLoss(null,
                        new FragmentLoss(loss.Formula, loss.MonoisotopicMass,
                            loss.AverageMass, DataValues.FromLossInclusion(loss.LossInclusion))
                            .ChangeCharge(loss.Charge),
                        massType));
                }
                else
                {
                    int indexLoss = loss.LossIndex;
                    int indexMod = staticMods.IndexOf(mod => Equals(nameMod, mod.Name));
                    if (indexMod == -1)
                    {
                        throw new InvalidDataException(
                            string.Format(Resources.TransitionInfo_ReadTransitionLosses_No_modification_named__0__was_found_in_this_document,
                                          nameMod));
                    }
                    StaticMod modLoss = staticMods[indexMod];
                    if (!modLoss.HasLoss || indexLoss >= modLoss.Losses.Count)
                    {
                        throw new InvalidDataException(
                            string.Format(Resources.TransitionInfo_ReadTransitionLosses_Invalid_loss_index__0__for_modification__1__,
                                          indexLoss, nameMod));
                    }
                    listLosses.Add(new TransitionLoss(modLoss, modLoss.Losses[indexLoss], massType));
                }
            }
            if (listLosses.Any())
            {
                return new TransitionLosses(listLosses, massType);
            }
            return null;
        }
    }

    public struct TransitionLoss
    {
        public TransitionLoss(StaticMod precursorMod, FragmentLoss loss, MassType massType)
            : this()
        {
            PrecursorMod = precursorMod;
            Loss = loss;
            Mass = Loss.GetMass(massType);
        }

        public StaticMod PrecursorMod { get; private set; }
        public FragmentLoss Loss { get; private set; }
        public double Mass { get; private set; }

        public int LossIndex
        {
            get
            {
                int lossIndex = PrecursorMod.Losses.IndexOf(Loss);
                if (lossIndex == -1)
                {
                    throw new InvalidDataException(string.Format(Resources.TransitionLoss_LossIndex_Expected_loss__0__not_found_in_the_modification__1_,
                                                                 this, PrecursorMod.Name));
                }
                return lossIndex;
            }
        }
    }

    /// <summary>
    /// An explicit transition loss with a specific amino acid location.  Only
    /// used in generating the full set of possible losses.  Loss position is
    /// not knowable in a triple-quadrupole.
    /// </summary>
    public struct ExplicitLoss
    {
        public ExplicitLoss(int indexAA, TransitionLoss transitionLoss)
            : this()
        {
            IndexAA = indexAA;
            TransitionLoss = transitionLoss;
        }

        public int IndexAA { get; private set; }
        public TransitionLoss TransitionLoss { get; private set; }
    }
}
<|MERGE_RESOLUTION|>--- conflicted
+++ resolved
@@ -1,562 +1,526 @@
-﻿/*
- * Original author: Brendan MacLean <brendanx .at. u.washington.edu>,
- *                  MacCoss Lab, Department of Genome Sciences, UW
- *
- * Copyright 2009 University of Washington - Seattle, WA
- * 
- * Licensed under the Apache License, Version 2.0 (the "License");
- * you may not use this file except in compliance with the License.
- * You may obtain a copy of the License at
- *
- *     http://www.apache.org/licenses/LICENSE-2.0
- *
- * Unless required by applicable law or agreed to in writing, software
- * distributed under the License is distributed on an "AS IS" BASIS,
- * WITHOUT WARRANTIES OR CONDITIONS OF ANY KIND, either express or implied.
- * See the License for the specific language governing permissions and
- * limitations under the License.
- */
-using System;
-using System.Collections.Generic;
-using System.IO;
-using System.Linq;
-using System.Text;
-using System.Xml;
-using System.Xml.Schema;
-using System.Xml.Serialization;
-using JetBrains.Annotations;
-using pwiz.Common.Chemistry;
-using pwiz.Common.SystemUtil;
-using pwiz.Skyline.Model.AuditLog;
-using pwiz.Skyline.Model.Serialization;
-using pwiz.Skyline.Properties;
-using pwiz.Skyline.Util;
-using pwiz.Skyline.Util.Extensions;
-
-namespace pwiz.Skyline.Model.DocSettings
-{
-    public enum LossInclusion
-    {
-        // ReSharper disable InconsistentNaming
-        Library, Never, Always
-        // ReSharper restore InconsistentNaming
-    }
-    public static class LossInclusionExtension
-    {
-        private static string[] LOCALIZED_VALUES
-        {
-            get
-            {
-                return new[]
-                {
-                    Resources.LossInclusionExtension_LOCALIZED_VALUES_Matching_Library,
-                    Resources.LossInclusionExtension_LOCALIZED_VALUES_Never,
-                    Resources.LossInclusionExtension_LOCALIZED_VALUES_Always,
-                };
-            }
-        }
-        public static string GetLocalizedString(this LossInclusion val)
-        {
-            return LOCALIZED_VALUES[(int)val];
-        }
-
-        public static LossInclusion GetEnum(string enumValue)
-        {
-            return Helpers.EnumFromLocalizedString<LossInclusion>(enumValue, LOCALIZED_VALUES);
-        }
-
-        public static LossInclusion GetEnum(string enumValue, LossInclusion defaultValue)
-        {
-            return Helpers.EnumFromLocalizedString(enumValue, LOCALIZED_VALUES, defaultValue);
-        }
-    }
-
-    [XmlRoot("potential_loss")]
-    public sealed class FragmentLoss : Immutable, IXmlSerializable, IHasItemDescription
-    {
-        public const double MIN_LOSS_MASS = 0.0001;
-        public const double MAX_LOSS_MASS = 5000;
-
-<<<<<<< HEAD
-        private Molecule _formula;
-=======
-        private ParsedMolecule _formula;
->>>>>>> 8116fa9d
-
-        public FragmentLoss(string formula)
-            : this(formula, null, null)
-        {            
-        }
-
-        public FragmentLoss(string formula, double? monoisotopicMass, double? averageMass, LossInclusion inclusion = LossInclusion.Library)
-        {
-            MonoisotopicMass = monoisotopicMass ?? 0;
-            AverageMass = averageMass ?? 0;
-<<<<<<< HEAD
-            Molecule = Molecule.Parse(formula);
-=======
-            ParsedMolecule = ParsedMolecule.Create(formula);
->>>>>>> 8116fa9d
-            Inclusion = inclusion;
-
-            Validate();
-        }
-
-        [Track]
-<<<<<<< HEAD
-        public string Formula => Molecule.IsNullOrEmpty(Molecule) ? null : Molecule.ToString();
-
-        public Molecule Molecule
-=======
-        public string Formula => ParsedMolecule.IsNullOrEmpty(ParsedMolecule) ? null : ParsedMolecule.ToString();
-
-        public ParsedMolecule ParsedMolecule
->>>>>>> 8116fa9d
-        {
-            get { return _formula; }
-            private set
-            {
-<<<<<<< HEAD
-                _formula = value ?? Molecule.EMPTY;
-                if (!Molecule.IsNullOrEmpty(_formula))
-=======
-                _formula = value ?? ParsedMolecule.EMPTY;
-                if (!ParsedMolecule.IsNullOrEmpty(_formula))
->>>>>>> 8116fa9d
-                {
-                    MonoisotopicMass = SequenceMassCalc.FormulaMass(BioMassCalc.MONOISOTOPIC, _formula, SequenceMassCalc.MassPrecision);
-                    AverageMass = SequenceMassCalc.FormulaMass(BioMassCalc.AVERAGE, _formula, SequenceMassCalc.MassPrecision);
-                }
-            }
-        }
-
-        public string FormulaNoNull
-        {
-<<<<<<< HEAD
-            get { return Common.Chemistry.Molecule.IsNullOrEmpty(_formula) ? Resources.Loss_FormulaUnknown : _formula.ToString(); }
-=======
-            get { return ParsedMolecule.IsNullOrEmpty(_formula) ? Resources.Loss_FormulaUnknown : _formula.ToString(); }
->>>>>>> 8116fa9d
-        }
-
-        [Track]
-        public double MonoisotopicMass { get; private set; }
-        [Track]
-        public double AverageMass { get; private set; }
-        [Track(defaultValues: typeof(DefaultValuesZero))]
-        public int Charge { get; private set; }
-
-        public double GetMass(MassType massType)
-        {
-            return massType.IsMonoisotopic() ? MonoisotopicMass : AverageMass;
-        }
-
-        [Track]
-        public LossInclusion Inclusion { get; private set; }
-
-        /// <summary>
-        /// Losses are always sorted by m/z, to avoid the need for names and a
-        /// full user interface around list editing.
-        /// </summary>
-        public static IList<FragmentLoss> SortByMz(IList<FragmentLoss> losses)
-        {
-            if (losses.Count < 2)
-                return losses;
-            var arrayLosses = losses.ToArray();
-            Array.Sort(arrayLosses, (l1, l2) =>
-                Comparer<double>.Default.Compare(l1.MonoisotopicMass, l2.MonoisotopicMass));
-            return arrayLosses;
-        }
-
-        public ItemDescription ItemDescription
-        {
-            get
-            {
-                StringBuilder stringBuilder = new StringBuilder();
-                stringBuilder.Append(StaticMod.FormatFormulaOrMass(_formula, -MonoisotopicMass, -AverageMass));
-                if (Charge != 0)
-                {
-                    stringBuilder.Append(Adduct.FromChargeProtonated(Charge));
-                }
-
-                var itemDescription = new ItemDescription(stringBuilder.ToString());
-                switch (Inclusion)
-                {
-                    case LossInclusion.Always:
-                        itemDescription = itemDescription.AppendDetailLines(TextUtil.ColonSeparate(
-                            Resources.FragmentLoss_ItemDescription_Include_by_default, EnumNames.LossInclusion_Always));
-                        break;
-                    case LossInclusion.Library:
-                        itemDescription = itemDescription.AppendDetailLines(TextUtil.ColonSeparate(
-                            Resources.FragmentLoss_ItemDescription_Include_by_default,
-                            EnumNames.LossInclusion_Library));
-                        break;
-                    case LossInclusion.Never:
-                        itemDescription = itemDescription.AppendDetailLines(TextUtil.ColonSeparate(
-                            Resources.FragmentLoss_ItemDescription_Include_by_default, EnumNames.LossInclusion_Never));
-                        break;
-                }
-
-                return itemDescription;
-            }
-        }
-
-        #region Property change methods
-
-        public FragmentLoss ChangeInclusion(LossInclusion inclusion)
-        {
-            return ChangeProp(ImClone(this), im => im.Inclusion = inclusion);
-        }
-
-        public FragmentLoss ChangeCharge(int charge)
-        {
-            return ChangeProp(ImClone(this), im => im.Charge = charge);
-        }
-
-        #endregion
-
-        #region Implementation of IXmlSerializable
-
-        /// <summary>
-        /// For serialization
-        /// </summary>
-        private FragmentLoss()
-        {
-        }
-
-        private enum ATTR
-        {
-            formula,
-            massdiff_monoisotopic,
-            massdiff_average,
-            inclusion,
-            charge
-        }
-
-        private void Validate()
-        {
-            if (MonoisotopicMass == 0 || AverageMass == 0)
-                throw new InvalidDataException(Resources.FragmentLoss_Validate_Neutral_losses_must_specify_a_formula_or_valid_monoisotopic_and_average_masses);
-            if (MonoisotopicMass < MIN_LOSS_MASS || AverageMass < MIN_LOSS_MASS)
-                throw new InvalidDataException(string.Format(Resources.FragmentLoss_Validate_Neutral_losses_must_be_greater_than_or_equal_to__0__,MIN_LOSS_MASS));
-            if (MonoisotopicMass > MAX_LOSS_MASS || AverageMass > MAX_LOSS_MASS)
-                throw new InvalidDataException(string.Format(Resources.FragmentLoss_Validate_Neutral_losses_must_be_less_than_or_equal_to__0__, MAX_LOSS_MASS));
-        }
-
-        public static FragmentLoss Deserialize(XmlReader reader)
-        {
-            return reader.Deserialize(new FragmentLoss());
-        }
-
-        public XmlSchema GetSchema()
-        {
-            return null;
-        }
-
-        public void ReadXml(XmlReader reader)
-        {
-            // Read tag attributes
-            MonoisotopicMass = reader.GetNullableDoubleAttribute(ATTR.massdiff_monoisotopic) ?? 0;
-            AverageMass = reader.GetNullableDoubleAttribute(ATTR.massdiff_average) ?? 0;
-<<<<<<< HEAD
-            Molecule = Molecule.Parse(reader.GetAttribute(ATTR.formula));
-=======
-            ParsedMolecule = ParsedMolecule.Create(reader.GetAttribute(ATTR.formula));
->>>>>>> 8116fa9d
-            Inclusion = reader.GetEnumAttribute(ATTR.inclusion, LossInclusion.Library);
-            Charge = reader.GetIntAttribute(ATTR.charge, 0);
-
-            // Consume tag
-            reader.Read();
-
-            Validate();
-        }
-
-        public void WriteXml(XmlWriter writer)
-        {
-            // Write tag attributes
-            writer.WriteAttributeIfString(ATTR.formula, Formula);
-            writer.WriteAttribute(ATTR.massdiff_monoisotopic, MonoisotopicMass);
-            writer.WriteAttribute(ATTR.massdiff_average, AverageMass);
-            writer.WriteAttribute(ATTR.inclusion, Inclusion, LossInclusion.Library);
-            writer.WriteAttribute(ATTR.charge, Charge, 0);
-        }
-
-        #endregion
-
-        public SkylineDocumentProto.Types.TransitionLoss ToLossProto()
-        {
-            return new SkylineDocumentProto.Types.TransitionLoss()
-            {
-                Formula = Formula,
-                MonoisotopicMass = MonoisotopicMass,
-                AverageMass = AverageMass,
-                LossInclusion = DataValues.ToLossInclusion(Inclusion),
-                Charge = Charge
-            };
-        }
-
-        #region object overrides
-
-        public bool Equals(FragmentLoss other)
-        {
-            if (ReferenceEquals(null, other)) return false;
-            if (ReferenceEquals(this, other)) return true;
-<<<<<<< HEAD
-            return Equals(other.Molecule, Molecule) &&
-=======
-            return Equals(other.ParsedMolecule, ParsedMolecule) &&
->>>>>>> 8116fa9d
-                   other.MonoisotopicMass.Equals(MonoisotopicMass) &&
-                   other.AverageMass.Equals(AverageMass) &&
-                   other.Inclusion.Equals(Inclusion) &&
-                   other.Charge.Equals(Charge);
-        }
-
-        public override bool Equals(object obj)
-        {
-            if (ReferenceEquals(null, obj)) return false;
-            if (ReferenceEquals(this, obj)) return true;
-            if (obj.GetType() != typeof(FragmentLoss)) return false;
-            return Equals((FragmentLoss)obj);
-        }
-
-        public override int GetHashCode()
-        {
-            unchecked
-            {
-<<<<<<< HEAD
-                int result = (Molecule != null ? Molecule.GetHashCode() : 0);
-=======
-                int result = (ParsedMolecule != null ? ParsedMolecule.GetHashCode() : 0);
->>>>>>> 8116fa9d
-                result = (result * 397) ^ MonoisotopicMass.GetHashCode();
-                result = (result * 397) ^ AverageMass.GetHashCode();
-                result = (result * 397) ^ Inclusion.GetHashCode();
-                result = (result * 397) ^ Charge.GetHashCode();
-                return result;
-            }
-        }
-
-        public override string ToString()
-        {
-            return ToString(MassType.Monoisotopic);
-        }
-
-        public string ToString(MassType massType)
-        {
-            string str = Formula != null ?
-                string.Format(@"{0:F04} - {1}", GetMass(massType), Formula) :
-                string.Format(@"{0:F04}", GetMass(massType));
-            if (Charge != 0)
-            {
-                str += Transition.GetChargeIndicator(Adduct.FromCharge(Charge, Adduct.ADDUCT_TYPE.charge_only));
-            }
-
-            return str;
-        }
-
-        #endregion
-    }
-
-    public sealed class TransitionLosses : Immutable
-    {
-        private OneOrManyList<TransitionLoss> _losses;
-
-        public TransitionLosses(List<TransitionLoss> losses, MassType massType)
-        {
-            // Make sure losses are always in a consistent order, ascending my mass
-            if (losses.Count > 1)
-                losses.Sort((l1, l2) => Comparer<double>.Default.Compare(l1.Mass, l2.Mass));
-
-            _losses = new OneOrManyList<TransitionLoss>(losses);
-            MassType = massType;
-            Mass = CalcLossMass(Losses);
-        }
-
-        public IList<TransitionLoss> Losses { get { return _losses; } }
-        public MassType MassType { get; private set; }
-        public double Mass { get; private set; }
-
-        public int TotalCharge
-        {
-            get { return _losses.Sum(loss => loss.Loss.Charge); }
-        }
-
-        [CanBeNull]
-        public Adduct GetProductAdduct(Adduct precursorAdduct)
-        {
-            var totalCharge = TotalCharge;
-            if (totalCharge == 0)
-            {
-                return precursorAdduct;
-            }
-
-            var newCharge = precursorAdduct.AdductCharge - totalCharge;
-            if (Math.Sign(newCharge) != Math.Sign(precursorAdduct.AdductCharge))
-            {
-                return null;
-            }
-
-            return precursorAdduct.ChangeCharge(newCharge);
-        }
-
-        private static double CalcLossMass(IEnumerable<TransitionLoss> losses)
-        {
-            double mass = 0;
-            foreach (TransitionLoss loss in losses)
-                mass += loss.Mass;
-            return mass;
-        }
-
-        #region Property change methods
-
-        public TransitionLosses ChangeMassType(MassType massType)
-        {
-            var listLosses = new List<TransitionLoss>();
-            foreach (var loss in Losses)
-                listLosses.Add(new TransitionLoss(loss.PrecursorMod, loss.Loss, massType));
-            if (ArrayUtil.EqualsDeep(listLosses, _losses))
-                return this;
-            return ChangeProp(ImClone(this), im =>
-            {
-                im._losses = new OneOrManyList<TransitionLoss>(listLosses);
-                im.Mass = CalcLossMass(im.Losses);
-            });
-        }
-
-        #endregion
-
-        #region object overrides
-
-        /// <summary>
-        /// From a transition loss perspective, losses with equall masses
-        /// are equal.  It is not necessary to compare the exact losses.
-        /// </summary>
-        public bool Equals(TransitionLosses other)
-        {
-            if (ReferenceEquals(null, other)) return false;
-            if (ReferenceEquals(this, other)) return true;
-            return other.Mass == Mass &&
-                   other.TotalCharge == TotalCharge;
-        }
-
-        public override bool Equals(object obj)
-        {
-            if (ReferenceEquals(null, obj)) return false;
-            if (ReferenceEquals(this, obj)) return true;
-            if (obj.GetType() != typeof(TransitionLosses)) return false;
-            return Equals((TransitionLosses)obj);
-        }
-
-        public override int GetHashCode()
-        {
-            unchecked
-            {
-                int result = Mass.GetHashCode();
-                result = (result * 397) ^ TotalCharge.GetHashCode();
-                return result;
-            }
-        }
-
-        #endregion
-
-        public string[] ToStrings()
-        {
-            return (from loss in Losses
-                    select loss.Loss.ToString(MassType)).ToArray();
-        }
-
-        public static TransitionLosses FromLossProtos(SrmSettings settings,
-            IEnumerable<SkylineDocumentProto.Types.TransitionLoss> lossProtos)
-        {
-            var staticMods = settings.PeptideSettings.Modifications.StaticModifications;
-            MassType massType = settings.TransitionSettings.Prediction.FragmentMassType;
-
-            var listLosses = new List<TransitionLoss>();
-            foreach (var loss in lossProtos)
-            {
-                String nameMod = loss.ModificationName;
-                if (string.IsNullOrEmpty(nameMod))
-                {
-                    listLosses.Add(new TransitionLoss(null,
-                        new FragmentLoss(loss.Formula, loss.MonoisotopicMass,
-                            loss.AverageMass, DataValues.FromLossInclusion(loss.LossInclusion))
-                            .ChangeCharge(loss.Charge),
-                        massType));
-                }
-                else
-                {
-                    int indexLoss = loss.LossIndex;
-                    int indexMod = staticMods.IndexOf(mod => Equals(nameMod, mod.Name));
-                    if (indexMod == -1)
-                    {
-                        throw new InvalidDataException(
-                            string.Format(Resources.TransitionInfo_ReadTransitionLosses_No_modification_named__0__was_found_in_this_document,
-                                          nameMod));
-                    }
-                    StaticMod modLoss = staticMods[indexMod];
-                    if (!modLoss.HasLoss || indexLoss >= modLoss.Losses.Count)
-                    {
-                        throw new InvalidDataException(
-                            string.Format(Resources.TransitionInfo_ReadTransitionLosses_Invalid_loss_index__0__for_modification__1__,
-                                          indexLoss, nameMod));
-                    }
-                    listLosses.Add(new TransitionLoss(modLoss, modLoss.Losses[indexLoss], massType));
-                }
-            }
-            if (listLosses.Any())
-            {
-                return new TransitionLosses(listLosses, massType);
-            }
-            return null;
-        }
-    }
-
-    public struct TransitionLoss
-    {
-        public TransitionLoss(StaticMod precursorMod, FragmentLoss loss, MassType massType)
-            : this()
-        {
-            PrecursorMod = precursorMod;
-            Loss = loss;
-            Mass = Loss.GetMass(massType);
-        }
-
-        public StaticMod PrecursorMod { get; private set; }
-        public FragmentLoss Loss { get; private set; }
-        public double Mass { get; private set; }
-
-        public int LossIndex
-        {
-            get
-            {
-                int lossIndex = PrecursorMod.Losses.IndexOf(Loss);
-                if (lossIndex == -1)
-                {
-                    throw new InvalidDataException(string.Format(Resources.TransitionLoss_LossIndex_Expected_loss__0__not_found_in_the_modification__1_,
-                                                                 this, PrecursorMod.Name));
-                }
-                return lossIndex;
-            }
-        }
-    }
-
-    /// <summary>
-    /// An explicit transition loss with a specific amino acid location.  Only
-    /// used in generating the full set of possible losses.  Loss position is
-    /// not knowable in a triple-quadrupole.
-    /// </summary>
-    public struct ExplicitLoss
-    {
-        public ExplicitLoss(int indexAA, TransitionLoss transitionLoss)
-            : this()
-        {
-            IndexAA = indexAA;
-            TransitionLoss = transitionLoss;
-        }
-
-        public int IndexAA { get; private set; }
-        public TransitionLoss TransitionLoss { get; private set; }
-    }
-}
+﻿/*
+ * Original author: Brendan MacLean <brendanx .at. u.washington.edu>,
+ *                  MacCoss Lab, Department of Genome Sciences, UW
+ *
+ * Copyright 2009 University of Washington - Seattle, WA
+ * 
+ * Licensed under the Apache License, Version 2.0 (the "License");
+ * you may not use this file except in compliance with the License.
+ * You may obtain a copy of the License at
+ *
+ *     http://www.apache.org/licenses/LICENSE-2.0
+ *
+ * Unless required by applicable law or agreed to in writing, software
+ * distributed under the License is distributed on an "AS IS" BASIS,
+ * WITHOUT WARRANTIES OR CONDITIONS OF ANY KIND, either express or implied.
+ * See the License for the specific language governing permissions and
+ * limitations under the License.
+ */
+using System;
+using System.Collections.Generic;
+using System.IO;
+using System.Linq;
+using System.Text;
+using System.Xml;
+using System.Xml.Schema;
+using System.Xml.Serialization;
+using JetBrains.Annotations;
+using pwiz.Common.SystemUtil;
+using pwiz.Skyline.Model.AuditLog;
+using pwiz.Skyline.Model.Serialization;
+using pwiz.Skyline.Properties;
+using pwiz.Skyline.Util;
+using pwiz.Skyline.Util.Extensions;
+
+namespace pwiz.Skyline.Model.DocSettings
+{
+    public enum LossInclusion
+    {
+        // ReSharper disable InconsistentNaming
+        Library, Never, Always
+        // ReSharper restore InconsistentNaming
+    }
+    public static class LossInclusionExtension
+    {
+        private static string[] LOCALIZED_VALUES
+        {
+            get
+            {
+                return new[]
+                {
+                    Resources.LossInclusionExtension_LOCALIZED_VALUES_Matching_Library,
+                    Resources.LossInclusionExtension_LOCALIZED_VALUES_Never,
+                    Resources.LossInclusionExtension_LOCALIZED_VALUES_Always,
+                };
+            }
+        }
+        public static string GetLocalizedString(this LossInclusion val)
+        {
+            return LOCALIZED_VALUES[(int)val];
+        }
+
+        public static LossInclusion GetEnum(string enumValue)
+        {
+            return Helpers.EnumFromLocalizedString<LossInclusion>(enumValue, LOCALIZED_VALUES);
+        }
+
+        public static LossInclusion GetEnum(string enumValue, LossInclusion defaultValue)
+        {
+            return Helpers.EnumFromLocalizedString(enumValue, LOCALIZED_VALUES, defaultValue);
+        }
+    }
+
+    [XmlRoot("potential_loss")]
+    public sealed class FragmentLoss : Immutable, IXmlSerializable, IHasItemDescription
+    {
+        public const double MIN_LOSS_MASS = 0.0001;
+        public const double MAX_LOSS_MASS = 5000;
+
+        private ParsedMolecule _formula;
+
+        public FragmentLoss(string formula)
+            : this(formula, null, null)
+        {            
+        }
+
+        public FragmentLoss(string formula, double? monoisotopicMass, double? averageMass, LossInclusion inclusion = LossInclusion.Library)
+        {
+            MonoisotopicMass = monoisotopicMass ?? 0;
+            AverageMass = averageMass ?? 0;
+            ParsedMolecule = ParsedMolecule.Create(formula);
+            Inclusion = inclusion;
+
+            Validate();
+        }
+
+        [Track]
+        public string Formula => ParsedMolecule.IsNullOrEmpty(ParsedMolecule) ? null : ParsedMolecule.ToString();
+
+        public ParsedMolecule ParsedMolecule
+        {
+            get { return _formula; }
+            private set
+            {
+                _formula = value ?? ParsedMolecule.EMPTY;
+                if (!ParsedMolecule.IsNullOrEmpty(_formula))
+                {
+                    MonoisotopicMass = SequenceMassCalc.FormulaMass(BioMassCalc.MONOISOTOPIC, _formula, SequenceMassCalc.MassPrecision);
+                    AverageMass = SequenceMassCalc.FormulaMass(BioMassCalc.AVERAGE, _formula, SequenceMassCalc.MassPrecision);
+                }
+            }
+        }
+
+        public string FormulaNoNull
+        {
+            get { return ParsedMolecule.IsNullOrEmpty(_formula) ? Resources.Loss_FormulaUnknown : _formula.ToString(); }
+        }
+
+        [Track]
+        public double MonoisotopicMass { get; private set; }
+        [Track]
+        public double AverageMass { get; private set; }
+        [Track(defaultValues: typeof(DefaultValuesZero))]
+        public int Charge { get; private set; }
+
+        public double GetMass(MassType massType)
+        {
+            return massType.IsMonoisotopic() ? MonoisotopicMass : AverageMass;
+        }
+
+        [Track]
+        public LossInclusion Inclusion { get; private set; }
+
+        /// <summary>
+        /// Losses are always sorted by m/z, to avoid the need for names and a
+        /// full user interface around list editing.
+        /// </summary>
+        public static IList<FragmentLoss> SortByMz(IList<FragmentLoss> losses)
+        {
+            if (losses.Count < 2)
+                return losses;
+            var arrayLosses = losses.ToArray();
+            Array.Sort(arrayLosses, (l1, l2) =>
+                Comparer<double>.Default.Compare(l1.MonoisotopicMass, l2.MonoisotopicMass));
+            return arrayLosses;
+        }
+
+        public ItemDescription ItemDescription
+        {
+            get
+            {
+                StringBuilder stringBuilder = new StringBuilder();
+                stringBuilder.Append(StaticMod.FormatFormulaOrMass(_formula, -MonoisotopicMass, -AverageMass));
+                if (Charge != 0)
+                {
+                    stringBuilder.Append(Adduct.FromChargeProtonated(Charge));
+                }
+
+                var itemDescription = new ItemDescription(stringBuilder.ToString());
+                switch (Inclusion)
+                {
+                    case LossInclusion.Always:
+                        itemDescription = itemDescription.AppendDetailLines(TextUtil.ColonSeparate(
+                            Resources.FragmentLoss_ItemDescription_Include_by_default, EnumNames.LossInclusion_Always));
+                        break;
+                    case LossInclusion.Library:
+                        itemDescription = itemDescription.AppendDetailLines(TextUtil.ColonSeparate(
+                            Resources.FragmentLoss_ItemDescription_Include_by_default,
+                            EnumNames.LossInclusion_Library));
+                        break;
+                    case LossInclusion.Never:
+                        itemDescription = itemDescription.AppendDetailLines(TextUtil.ColonSeparate(
+                            Resources.FragmentLoss_ItemDescription_Include_by_default, EnumNames.LossInclusion_Never));
+                        break;
+                }
+
+                return itemDescription;
+            }
+        }
+
+        #region Property change methods
+
+        public FragmentLoss ChangeInclusion(LossInclusion inclusion)
+        {
+            return ChangeProp(ImClone(this), im => im.Inclusion = inclusion);
+        }
+
+        public FragmentLoss ChangeCharge(int charge)
+        {
+            return ChangeProp(ImClone(this), im => im.Charge = charge);
+        }
+
+        #endregion
+
+        #region Implementation of IXmlSerializable
+
+        /// <summary>
+        /// For serialization
+        /// </summary>
+        private FragmentLoss()
+        {
+        }
+
+        private enum ATTR
+        {
+            formula,
+            massdiff_monoisotopic,
+            massdiff_average,
+            inclusion,
+            charge
+        }
+
+        private void Validate()
+        {
+            if (MonoisotopicMass == 0 || AverageMass == 0)
+                throw new InvalidDataException(Resources.FragmentLoss_Validate_Neutral_losses_must_specify_a_formula_or_valid_monoisotopic_and_average_masses);
+            if (MonoisotopicMass < MIN_LOSS_MASS || AverageMass < MIN_LOSS_MASS)
+                throw new InvalidDataException(string.Format(Resources.FragmentLoss_Validate_Neutral_losses_must_be_greater_than_or_equal_to__0__,MIN_LOSS_MASS));
+            if (MonoisotopicMass > MAX_LOSS_MASS || AverageMass > MAX_LOSS_MASS)
+                throw new InvalidDataException(string.Format(Resources.FragmentLoss_Validate_Neutral_losses_must_be_less_than_or_equal_to__0__, MAX_LOSS_MASS));
+        }
+
+        public static FragmentLoss Deserialize(XmlReader reader)
+        {
+            return reader.Deserialize(new FragmentLoss());
+        }
+
+        public XmlSchema GetSchema()
+        {
+            return null;
+        }
+
+        public void ReadXml(XmlReader reader)
+        {
+            // Read tag attributes
+            MonoisotopicMass = reader.GetNullableDoubleAttribute(ATTR.massdiff_monoisotopic) ?? 0;
+            AverageMass = reader.GetNullableDoubleAttribute(ATTR.massdiff_average) ?? 0;
+            ParsedMolecule = ParsedMolecule.Create(reader.GetAttribute(ATTR.formula));
+            Inclusion = reader.GetEnumAttribute(ATTR.inclusion, LossInclusion.Library);
+            Charge = reader.GetIntAttribute(ATTR.charge, 0);
+
+            // Consume tag
+            reader.Read();
+
+            Validate();
+        }
+
+        public void WriteXml(XmlWriter writer)
+        {
+            // Write tag attributes
+            writer.WriteAttributeIfString(ATTR.formula, Formula);
+            writer.WriteAttribute(ATTR.massdiff_monoisotopic, MonoisotopicMass);
+            writer.WriteAttribute(ATTR.massdiff_average, AverageMass);
+            writer.WriteAttribute(ATTR.inclusion, Inclusion, LossInclusion.Library);
+            writer.WriteAttribute(ATTR.charge, Charge, 0);
+        }
+
+        #endregion
+
+        public SkylineDocumentProto.Types.TransitionLoss ToLossProto()
+        {
+            return new SkylineDocumentProto.Types.TransitionLoss()
+            {
+                Formula = Formula,
+                MonoisotopicMass = MonoisotopicMass,
+                AverageMass = AverageMass,
+                LossInclusion = DataValues.ToLossInclusion(Inclusion),
+                Charge = Charge
+            };
+        }
+
+        #region object overrides
+
+        public bool Equals(FragmentLoss other)
+        {
+            if (ReferenceEquals(null, other)) return false;
+            if (ReferenceEquals(this, other)) return true;
+            return Equals(other.ParsedMolecule, ParsedMolecule) &&
+                   other.MonoisotopicMass.Equals(MonoisotopicMass) &&
+                   other.AverageMass.Equals(AverageMass) &&
+                   other.Inclusion.Equals(Inclusion) &&
+                   other.Charge.Equals(Charge);
+        }
+
+        public override bool Equals(object obj)
+        {
+            if (ReferenceEquals(null, obj)) return false;
+            if (ReferenceEquals(this, obj)) return true;
+            if (obj.GetType() != typeof(FragmentLoss)) return false;
+            return Equals((FragmentLoss)obj);
+        }
+
+        public override int GetHashCode()
+        {
+            unchecked
+            {
+                int result = (ParsedMolecule != null ? ParsedMolecule.GetHashCode() : 0);
+                result = (result * 397) ^ MonoisotopicMass.GetHashCode();
+                result = (result * 397) ^ AverageMass.GetHashCode();
+                result = (result * 397) ^ Inclusion.GetHashCode();
+                result = (result * 397) ^ Charge.GetHashCode();
+                return result;
+            }
+        }
+
+        public override string ToString()
+        {
+            return ToString(MassType.Monoisotopic);
+        }
+
+        public string ToString(MassType massType)
+        {
+            string str = Formula != null ?
+                string.Format(@"{0:F04} - {1}", GetMass(massType), Formula) :
+                string.Format(@"{0:F04}", GetMass(massType));
+            if (Charge != 0)
+            {
+                str += Transition.GetChargeIndicator(Adduct.FromCharge(Charge, Adduct.ADDUCT_TYPE.charge_only));
+            }
+
+            return str;
+        }
+
+        #endregion
+    }
+
+    public sealed class TransitionLosses : Immutable
+    {
+        private OneOrManyList<TransitionLoss> _losses;
+
+        public TransitionLosses(List<TransitionLoss> losses, MassType massType)
+        {
+            // Make sure losses are always in a consistent order, ascending my mass
+            if (losses.Count > 1)
+                losses.Sort((l1, l2) => Comparer<double>.Default.Compare(l1.Mass, l2.Mass));
+
+            _losses = new OneOrManyList<TransitionLoss>(losses);
+            MassType = massType;
+            Mass = CalcLossMass(Losses);
+        }
+
+        public IList<TransitionLoss> Losses { get { return _losses; } }
+        public MassType MassType { get; private set; }
+        public double Mass { get; private set; }
+
+        public int TotalCharge
+        {
+            get { return _losses.Sum(loss => loss.Loss.Charge); }
+        }
+
+        [CanBeNull]
+        public Adduct GetProductAdduct(Adduct precursorAdduct)
+        {
+            var totalCharge = TotalCharge;
+            if (totalCharge == 0)
+            {
+                return precursorAdduct;
+            }
+
+            var newCharge = precursorAdduct.AdductCharge - totalCharge;
+            if (Math.Sign(newCharge) != Math.Sign(precursorAdduct.AdductCharge))
+            {
+                return null;
+            }
+
+            return precursorAdduct.ChangeCharge(newCharge);
+        }
+
+        private static double CalcLossMass(IEnumerable<TransitionLoss> losses)
+        {
+            double mass = 0;
+            foreach (TransitionLoss loss in losses)
+                mass += loss.Mass;
+            return mass;
+        }
+
+        #region Property change methods
+
+        public TransitionLosses ChangeMassType(MassType massType)
+        {
+            var listLosses = new List<TransitionLoss>();
+            foreach (var loss in Losses)
+                listLosses.Add(new TransitionLoss(loss.PrecursorMod, loss.Loss, massType));
+            if (ArrayUtil.EqualsDeep(listLosses, _losses))
+                return this;
+            return ChangeProp(ImClone(this), im =>
+            {
+                im._losses = new OneOrManyList<TransitionLoss>(listLosses);
+                im.Mass = CalcLossMass(im.Losses);
+            });
+        }
+
+        #endregion
+
+        #region object overrides
+
+        /// <summary>
+        /// From a transition loss perspective, losses with equall masses
+        /// are equal.  It is not necessary to compare the exact losses.
+        /// </summary>
+        public bool Equals(TransitionLosses other)
+        {
+            if (ReferenceEquals(null, other)) return false;
+            if (ReferenceEquals(this, other)) return true;
+            return other.Mass == Mass &&
+                   other.TotalCharge == TotalCharge;
+        }
+
+        public override bool Equals(object obj)
+        {
+            if (ReferenceEquals(null, obj)) return false;
+            if (ReferenceEquals(this, obj)) return true;
+            if (obj.GetType() != typeof(TransitionLosses)) return false;
+            return Equals((TransitionLosses)obj);
+        }
+
+        public override int GetHashCode()
+        {
+            unchecked
+            {
+                int result = Mass.GetHashCode();
+                result = (result * 397) ^ TotalCharge.GetHashCode();
+                return result;
+            }
+        }
+
+        #endregion
+
+        public string[] ToStrings()
+        {
+            return (from loss in Losses
+                    select loss.Loss.ToString(MassType)).ToArray();
+        }
+
+        public static TransitionLosses FromLossProtos(SrmSettings settings,
+            IEnumerable<SkylineDocumentProto.Types.TransitionLoss> lossProtos)
+        {
+            var staticMods = settings.PeptideSettings.Modifications.StaticModifications;
+            MassType massType = settings.TransitionSettings.Prediction.FragmentMassType;
+
+            var listLosses = new List<TransitionLoss>();
+            foreach (var loss in lossProtos)
+            {
+                String nameMod = loss.ModificationName;
+                if (string.IsNullOrEmpty(nameMod))
+                {
+                    listLosses.Add(new TransitionLoss(null,
+                        new FragmentLoss(loss.Formula, loss.MonoisotopicMass,
+                            loss.AverageMass, DataValues.FromLossInclusion(loss.LossInclusion))
+                            .ChangeCharge(loss.Charge),
+                        massType));
+                }
+                else
+                {
+                    int indexLoss = loss.LossIndex;
+                    int indexMod = staticMods.IndexOf(mod => Equals(nameMod, mod.Name));
+                    if (indexMod == -1)
+                    {
+                        throw new InvalidDataException(
+                            string.Format(Resources.TransitionInfo_ReadTransitionLosses_No_modification_named__0__was_found_in_this_document,
+                                          nameMod));
+                    }
+                    StaticMod modLoss = staticMods[indexMod];
+                    if (!modLoss.HasLoss || indexLoss >= modLoss.Losses.Count)
+                    {
+                        throw new InvalidDataException(
+                            string.Format(Resources.TransitionInfo_ReadTransitionLosses_Invalid_loss_index__0__for_modification__1__,
+                                          indexLoss, nameMod));
+                    }
+                    listLosses.Add(new TransitionLoss(modLoss, modLoss.Losses[indexLoss], massType));
+                }
+            }
+            if (listLosses.Any())
+            {
+                return new TransitionLosses(listLosses, massType);
+            }
+            return null;
+        }
+    }
+
+    public struct TransitionLoss
+    {
+        public TransitionLoss(StaticMod precursorMod, FragmentLoss loss, MassType massType)
+            : this()
+        {
+            PrecursorMod = precursorMod;
+            Loss = loss;
+            Mass = Loss.GetMass(massType);
+        }
+
+        public StaticMod PrecursorMod { get; private set; }
+        public FragmentLoss Loss { get; private set; }
+        public double Mass { get; private set; }
+
+        public int LossIndex
+        {
+            get
+            {
+                int lossIndex = PrecursorMod.Losses.IndexOf(Loss);
+                if (lossIndex == -1)
+                {
+                    throw new InvalidDataException(string.Format(Resources.TransitionLoss_LossIndex_Expected_loss__0__not_found_in_the_modification__1_,
+                                                                 this, PrecursorMod.Name));
+                }
+                return lossIndex;
+            }
+        }
+    }
+
+    /// <summary>
+    /// An explicit transition loss with a specific amino acid location.  Only
+    /// used in generating the full set of possible losses.  Loss position is
+    /// not knowable in a triple-quadrupole.
+    /// </summary>
+    public struct ExplicitLoss
+    {
+        public ExplicitLoss(int indexAA, TransitionLoss transitionLoss)
+            : this()
+        {
+            IndexAA = indexAA;
+            TransitionLoss = transitionLoss;
+        }
+
+        public int IndexAA { get; private set; }
+        public TransitionLoss TransitionLoss { get; private set; }
+    }
+}