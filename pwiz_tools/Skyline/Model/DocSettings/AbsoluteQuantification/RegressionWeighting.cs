/*
 * Original author: Nicholas Shulman <nicksh .at. u.washington.edu>,
 *                  MacCoss Lab, Department of Genome Sciences, UW
 *
 * Copyright 2015 University of Washington - Seattle, WA
 *
 * Licensed under the Apache License, Version 2.0 (the "License");
 * you may not use this file except in compliance with the License.
 * You may obtain a copy of the License at
 *
 *     http://www.apache.org/licenses/LICENSE-2.0
 *
 * Unless required by applicable law or agreed to in writing, software
 * distributed under the License is distributed on an "AS IS" BASIS,
 * WITHOUT WARRANTIES OR CONDITIONS OF ANY KIND, either express or implied.
 * See the License for the specific language governing permissions and
 * limitations under the License.
 */
using System;
using System.Linq;
using pwiz.Common.Collections;
using pwiz.Common.SystemUtil;

namespace pwiz.Skyline.Model.DocSettings.AbsoluteQuantification
{
    public class RegressionWeighting : LabeledValues<string>
    {
        private readonly GetWeightingFunc _getWeightingFunc;

<<<<<<< HEAD
        public static readonly RegressionWeighting NONE = new RegressionWeighting(@"none",
            () => QuantificationStrings.RegressionWeighting_NONE, (x, y) => 1);
        public static readonly RegressionWeighting ONE_OVER_X = new RegressionWeighting(@"1/x",
            ()=>QuantificationStrings.RegressionWeighting_ONE_OVER_X, (x, y)=>1/x);
        public static readonly RegressionWeighting ONE_OVER_X_SQUARED = new RegressionWeighting(@"1/(x*x)",
            ()=> QuantificationStrings.RegressionWeighting_ONE_OVER_X_SQUARED, (x, y)=>1/(x * x));
=======
        public static readonly RegressionWeighting NONE = new RegressionWeighting("none", // Not L10N
            () => QuantificationStrings.RegressionWeighting_NONE, null, (x, y) => 1);
        public static readonly RegressionWeighting ONE_OVER_X = new RegressionWeighting("1/x", // Not L10N
            ()=>QuantificationStrings.RegressionWeighting_ONE_OVER_X, () => "1_over_x", (x, y)=>1/x); // Not L10N
        public static readonly RegressionWeighting ONE_OVER_X_SQUARED = new RegressionWeighting("1/(x*x)", // Not L10N
            ()=> QuantificationStrings.RegressionWeighting_ONE_OVER_X_SQUARED, () => "1_over_x_squared", (x, y)=>1/(x * x)); // Not L10N
>>>>>>> db954677

        public static readonly ImmutableList<RegressionWeighting> All =
            ImmutableList<RegressionWeighting>.ValueOf(new[] {NONE, ONE_OVER_X, ONE_OVER_X_SQUARED});
        
        public RegressionWeighting(string name, Func<String> getLabelFunc, Func<string> getInvariantNameFunc, GetWeightingFunc getWeightingFunc) : base(name, getLabelFunc, getInvariantNameFunc)
        {
            _getWeightingFunc = getWeightingFunc;
        }

        public override string ToString()
        {
            return Label;
        }

        public double GetWeighting(double x, double y)
        {
            return _getWeightingFunc(x, y);
        }

        public delegate double GetWeightingFunc(double x, double y);

        public static RegressionWeighting Parse(string name)
        {
            if (string.IsNullOrEmpty(name))
            {
                return NONE;
            }
            return All.FirstOrDefault(w => w.Name == name) ?? NONE;
        }
    }
}
<|MERGE_RESOLUTION|>--- conflicted
+++ resolved
@@ -1,75 +1,66 @@
-/*
- * Original author: Nicholas Shulman <nicksh .at. u.washington.edu>,
- *                  MacCoss Lab, Department of Genome Sciences, UW
- *
- * Copyright 2015 University of Washington - Seattle, WA
- *
- * Licensed under the Apache License, Version 2.0 (the "License");
- * you may not use this file except in compliance with the License.
- * You may obtain a copy of the License at
- *
- *     http://www.apache.org/licenses/LICENSE-2.0
- *
- * Unless required by applicable law or agreed to in writing, software
- * distributed under the License is distributed on an "AS IS" BASIS,
- * WITHOUT WARRANTIES OR CONDITIONS OF ANY KIND, either express or implied.
- * See the License for the specific language governing permissions and
- * limitations under the License.
- */
-using System;
-using System.Linq;
-using pwiz.Common.Collections;
-using pwiz.Common.SystemUtil;
-
-namespace pwiz.Skyline.Model.DocSettings.AbsoluteQuantification
-{
-    public class RegressionWeighting : LabeledValues<string>
-    {
-        private readonly GetWeightingFunc _getWeightingFunc;
-
-<<<<<<< HEAD
-        public static readonly RegressionWeighting NONE = new RegressionWeighting(@"none",
-            () => QuantificationStrings.RegressionWeighting_NONE, (x, y) => 1);
-        public static readonly RegressionWeighting ONE_OVER_X = new RegressionWeighting(@"1/x",
-            ()=>QuantificationStrings.RegressionWeighting_ONE_OVER_X, (x, y)=>1/x);
-        public static readonly RegressionWeighting ONE_OVER_X_SQUARED = new RegressionWeighting(@"1/(x*x)",
-            ()=> QuantificationStrings.RegressionWeighting_ONE_OVER_X_SQUARED, (x, y)=>1/(x * x));
-=======
-        public static readonly RegressionWeighting NONE = new RegressionWeighting("none", // Not L10N
-            () => QuantificationStrings.RegressionWeighting_NONE, null, (x, y) => 1);
-        public static readonly RegressionWeighting ONE_OVER_X = new RegressionWeighting("1/x", // Not L10N
-            ()=>QuantificationStrings.RegressionWeighting_ONE_OVER_X, () => "1_over_x", (x, y)=>1/x); // Not L10N
-        public static readonly RegressionWeighting ONE_OVER_X_SQUARED = new RegressionWeighting("1/(x*x)", // Not L10N
-            ()=> QuantificationStrings.RegressionWeighting_ONE_OVER_X_SQUARED, () => "1_over_x_squared", (x, y)=>1/(x * x)); // Not L10N
->>>>>>> db954677
-
-        public static readonly ImmutableList<RegressionWeighting> All =
-            ImmutableList<RegressionWeighting>.ValueOf(new[] {NONE, ONE_OVER_X, ONE_OVER_X_SQUARED});
-        
-        public RegressionWeighting(string name, Func<String> getLabelFunc, Func<string> getInvariantNameFunc, GetWeightingFunc getWeightingFunc) : base(name, getLabelFunc, getInvariantNameFunc)
-        {
-            _getWeightingFunc = getWeightingFunc;
-        }
-
-        public override string ToString()
-        {
-            return Label;
-        }
-
-        public double GetWeighting(double x, double y)
-        {
-            return _getWeightingFunc(x, y);
-        }
-
-        public delegate double GetWeightingFunc(double x, double y);
-
-        public static RegressionWeighting Parse(string name)
-        {
-            if (string.IsNullOrEmpty(name))
-            {
-                return NONE;
-            }
-            return All.FirstOrDefault(w => w.Name == name) ?? NONE;
-        }
-    }
-}
+/*
+ * Original author: Nicholas Shulman <nicksh .at. u.washington.edu>,
+ *                  MacCoss Lab, Department of Genome Sciences, UW
+ *
+ * Copyright 2015 University of Washington - Seattle, WA
+ *
+ * Licensed under the Apache License, Version 2.0 (the "License");
+ * you may not use this file except in compliance with the License.
+ * You may obtain a copy of the License at
+ *
+ *     http://www.apache.org/licenses/LICENSE-2.0
+ *
+ * Unless required by applicable law or agreed to in writing, software
+ * distributed under the License is distributed on an "AS IS" BASIS,
+ * WITHOUT WARRANTIES OR CONDITIONS OF ANY KIND, either express or implied.
+ * See the License for the specific language governing permissions and
+ * limitations under the License.
+ */
+using System;
+using System.Linq;
+using pwiz.Common.Collections;
+using pwiz.Common.SystemUtil;
+
+namespace pwiz.Skyline.Model.DocSettings.AbsoluteQuantification
+{
+    public class RegressionWeighting : LabeledValues<string>
+    {
+        private readonly GetWeightingFunc _getWeightingFunc;
+
+        public static readonly RegressionWeighting NONE = new RegressionWeighting(@"none",
+            () => QuantificationStrings.RegressionWeighting_NONE, null, (x, y) => 1);
+        public static readonly RegressionWeighting ONE_OVER_X = new RegressionWeighting(@"1/x",
+            ()=>QuantificationStrings.RegressionWeighting_ONE_OVER_X, () => @"1_over_x", (x, y)=>1/x);
+        public static readonly RegressionWeighting ONE_OVER_X_SQUARED = new RegressionWeighting(@"1/(x*x)",
+            ()=> QuantificationStrings.RegressionWeighting_ONE_OVER_X_SQUARED, () => @"1_over_x_squared", (x, y)=>1/(x * x));
+
+        public static readonly ImmutableList<RegressionWeighting> All =
+            ImmutableList<RegressionWeighting>.ValueOf(new[] {NONE, ONE_OVER_X, ONE_OVER_X_SQUARED});
+        
+        public RegressionWeighting(string name, Func<String> getLabelFunc, Func<string> getInvariantNameFunc, GetWeightingFunc getWeightingFunc) : base(name, getLabelFunc, getInvariantNameFunc)
+        {
+            _getWeightingFunc = getWeightingFunc;
+        }
+
+        public override string ToString()
+        {
+            return Label;
+        }
+
+        public double GetWeighting(double x, double y)
+        {
+            return _getWeightingFunc(x, y);
+        }
+
+        public delegate double GetWeightingFunc(double x, double y);
+
+        public static RegressionWeighting Parse(string name)
+        {
+            if (string.IsNullOrEmpty(name))
+            {
+                return NONE;
+            }
+            return All.FirstOrDefault(w => w.Name == name) ?? NONE;
+        }
+    }
+}