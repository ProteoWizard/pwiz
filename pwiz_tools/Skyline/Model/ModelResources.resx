<?xml version="1.0" encoding="utf-8"?>
<root>
  <!-- 
    Microsoft ResX Schema 
    
    Version 2.0
    
    The primary goals of this format is to allow a simple XML format 
    that is mostly human readable. The generation and parsing of the 
    various data types are done through the TypeConverter classes 
    associated with the data types.
    
    Example:
    
    ... ado.net/XML headers & schema ...
    <resheader name="resmimetype">text/microsoft-resx</resheader>
    <resheader name="version">2.0</resheader>
    <resheader name="reader">System.Resources.ResXResourceReader, System.Windows.Forms, ...</resheader>
    <resheader name="writer">System.Resources.ResXResourceWriter, System.Windows.Forms, ...</resheader>
    <data name="Name1"><value>this is my long string</value><comment>this is a comment</comment></data>
    <data name="Color1" type="System.Drawing.Color, System.Drawing">Blue</data>
    <data name="Bitmap1" mimetype="application/x-microsoft.net.object.binary.base64">
        <value>[base64 mime encoded serialized .NET Framework object]</value>
    </data>
    <data name="Icon1" type="System.Drawing.Icon, System.Drawing" mimetype="application/x-microsoft.net.object.bytearray.base64">
        <value>[base64 mime encoded string representing a byte array form of the .NET Framework object]</value>
        <comment>This is a comment</comment>
    </data>
                
    There are any number of "resheader" rows that contain simple 
    name/value pairs.
    
    Each data row contains a name, and value. The row also contains a 
    type or mimetype. Type corresponds to a .NET class that support 
    text/value conversion through the TypeConverter architecture. 
    Classes that don't support this are serialized and stored with the 
    mimetype set.
    
    The mimetype is used for serialized objects, and tells the 
    ResXResourceReader how to depersist the object. This is currently not 
    extensible. For a given mimetype the value must be set accordingly:
    
    Note - application/x-microsoft.net.object.binary.base64 is the format 
    that the ResXResourceWriter will generate, however the reader can 
    read any of the formats listed below.
    
    mimetype: application/x-microsoft.net.object.binary.base64
    value   : The object must be serialized with 
            : System.Runtime.Serialization.Formatters.Binary.BinaryFormatter
            : and then encoded with base64 encoding.
    
    mimetype: application/x-microsoft.net.object.soap.base64
    value   : The object must be serialized with 
            : System.Runtime.Serialization.Formatters.Soap.SoapFormatter
            : and then encoded with base64 encoding.

    mimetype: application/x-microsoft.net.object.bytearray.base64
    value   : The object must be serialized into a byte array 
            : using a System.ComponentModel.TypeConverter
            : and then encoded with base64 encoding.
    -->
  <xsd:schema id="root" xmlns="" xmlns:xsd="http://www.w3.org/2001/XMLSchema" xmlns:msdata="urn:schemas-microsoft-com:xml-msdata">
    <xsd:import namespace="http://www.w3.org/XML/1998/namespace" />
    <xsd:element name="root" msdata:IsDataSet="true">
      <xsd:complexType>
        <xsd:choice maxOccurs="unbounded">
          <xsd:element name="metadata">
            <xsd:complexType>
              <xsd:sequence>
                <xsd:element name="value" type="xsd:string" minOccurs="0" />
              </xsd:sequence>
              <xsd:attribute name="name" use="required" type="xsd:string" />
              <xsd:attribute name="type" type="xsd:string" />
              <xsd:attribute name="mimetype" type="xsd:string" />
              <xsd:attribute ref="xml:space" />
            </xsd:complexType>
          </xsd:element>
          <xsd:element name="assembly">
            <xsd:complexType>
              <xsd:attribute name="alias" type="xsd:string" />
              <xsd:attribute name="name" type="xsd:string" />
            </xsd:complexType>
          </xsd:element>
          <xsd:element name="data">
            <xsd:complexType>
              <xsd:sequence>
                <xsd:element name="value" type="xsd:string" minOccurs="0" msdata:Ordinal="1" />
                <xsd:element name="comment" type="xsd:string" minOccurs="0" msdata:Ordinal="2" />
              </xsd:sequence>
              <xsd:attribute name="name" type="xsd:string" use="required" msdata:Ordinal="1" />
              <xsd:attribute name="type" type="xsd:string" msdata:Ordinal="3" />
              <xsd:attribute name="mimetype" type="xsd:string" msdata:Ordinal="4" />
              <xsd:attribute ref="xml:space" />
            </xsd:complexType>
          </xsd:element>
          <xsd:element name="resheader">
            <xsd:complexType>
              <xsd:sequence>
                <xsd:element name="value" type="xsd:string" minOccurs="0" msdata:Ordinal="1" />
              </xsd:sequence>
              <xsd:attribute name="name" type="xsd:string" use="required" />
            </xsd:complexType>
          </xsd:element>
        </xsd:choice>
      </xsd:complexType>
    </xsd:element>
  </xsd:schema>
  <resheader name="resmimetype">
    <value>text/microsoft-resx</value>
  </resheader>
  <resheader name="version">
    <value>2.0</value>
  </resheader>
  <resheader name="reader">
    <value>System.Resources.ResXResourceReader, System.Windows.Forms, Version=4.0.0.0, Culture=neutral, PublicKeyToken=b77a5c561934e089</value>
  </resheader>
  <resheader name="writer">
    <value>System.Resources.ResXResourceWriter, System.Windows.Forms, Version=4.0.0.0, Culture=neutral, PublicKeyToken=b77a5c561934e089</value>
  </resheader>
  <data name="AbiMethodExporter_EnsureAnalyst_Failed_to_find_a_valid_Analyst_installation" xml:space="preserve">
    <value>Failed to find a valid Analyst installation</value>
  </data>
  <data name="AbiMethodExporter_EnsureAnalyst_Waiting_for_Analyst_to_start" xml:space="preserve">
    <value>Waiting for Analyst to start...</value>
  </data>
  <data name="AbiMethodExporter_EnsureAnalyst_Working" xml:space="preserve">
    <value>Working...</value>
  </data>
  <data name="AbstractDiaExporter_Export_Cannot_save_to__0__" xml:space="preserve">
    <value>Cannot save to {0}.</value>
  </data>
  <data name="AbstractDiaExporter_WriteMultiplexedWindows_Exporting_Isolation_List" xml:space="preserve">
    <value>Exporting Isolation List</value>
  </data>
  <data name="AbstractDiaExporter_WriteMultiplexedWindows_Exporting_Isolation_List__0__cycles_out_of__0__" xml:space="preserve">
    <value>Exporting Isolation List ({0} cycles out of {0})</value>
  </data>
  <data name="AbstractDiaExporter_WriteMultiplexedWindows_Exporting_Isolation_List__0__cycles_out_of__1__" xml:space="preserve">
    <value>Exporting Isolation List ({0} cycles out of {1})</value>
  </data>
  <data name="AbstractMassListExporter_Export_The_number_of_required_transitions__0__exceeds_the_maximum__1__" xml:space="preserve">
    <value>The number of required transitions {0} exceeds the maximum {1}</value>
  </data>
  <data name="AbstractMassListExporter_ExportScheduledBuckets_Check_max_concurrent__0__count" xml:space="preserve">
    <value>Check max concurrent {0} count.</value>
  </data>
  <data name="AbstractMassListExporter_ExportScheduledBuckets_Check_max_concurrent__0__count_and_optimization_step_count" xml:space="preserve">
    <value>Check max concurrent {0} count and optimization step count.</value>
  </data>
  <data name="AbstractMassListExporter_ExportScheduledBuckets_Failed_to_schedule_the_following_peptides_with_the_current_settings" xml:space="preserve">
    <value>Failed to schedule the following peptides with the current settings:</value>
  </data>
  <data name="AbstractMassListExporter_ExportScheduledBuckets_Maximum_transitions_per_file_required" xml:space="preserve">
    <value>Maximum transitions per file required</value>
  </data>
  <data name="AbstractMassListExporter_ExportScheduledBuckets_precursors" xml:space="preserve">
    <value>precursors</value>
  </data>
  <data name="AbstractMassListExporter_ExportScheduledBuckets_The_required_peptide__0__cannot_be_scheduled" xml:space="preserve">
    <value>The required peptide {0} cannot be scheduled</value>
  </data>
  <data name="AbstractMassListExporter_ExportScheduledBuckets_transitions" xml:space="preserve">
    <value>transitions</value>
  </data>
  <data name="AbstractModificationMatcher_UninterpretedMods_The_following_modifications_could_not_be_interpreted" xml:space="preserve">
    <value>The following modifications could not be interpreted.</value>
  </data>
  <data name="AminoAcid_ValidateAAList_Invalid_amino_acid__0__found_in_the_value__1__" xml:space="preserve">
    <value>Invalid amino acid '{0}' found in the value '{1}'.</value>
  </data>
  <data name="AminoAcid_ValidateAAList_The_amino_acid__0__is_repeated_in_the_value__1__" xml:space="preserve">
    <value>The amino acid '{0}' is repeated in the value '{1}'.</value>
  </data>
  <data name="Annotations_Merge_Annotation_conflict_for__0__found_attempting_to_merge_annotations" xml:space="preserve">
    <value>Annotation conflict for '{0}' found attempting to merge annotations.</value>
  </data>
  <data name="BrukerTimsTofIsolationListExporter_CheckIonMobilities__0____1_____2__" xml:space="preserve">
    <value>{0} ({1} - {2})</value>
  </data>
  <data name="BrukerTimsTofIsolationListExporter_CheckIonMobilities_All_targets_must_have_an_ion_mobility_between__0__and__1__as_specified_in_the_template_method__Either_use_a_different_template_method__or_change_the_ion_mobility_values_for_the_following_targets_" xml:space="preserve">
    <value>All targets must have an ion mobility between {0} and {1} as specified in the template method. Either use a different template method, or change the ion mobility values for the following targets:</value>
  </data>
  <data name="BrukerTimsTofMethodExporter_ExportMethod_Getting_scheduling___" xml:space="preserve">
    <value>Getting scheduling...</value>
  </data>
  <data name="BrukerTimsTofMethodExporter_ExportMethod_Scheduling_failure__no_targets__" xml:space="preserve">
    <value>Scheduling failure (no targets?)</value>
  </data>
  <data name="BrukerTimsTofMethodExporter_ExportMethod_Template_is_required_for_method_export_" xml:space="preserve">
    <value>Template is required for method export.</value>
  </data>
  <data name="ChromatogramExporter_Export_Bad_chromatogram_data_for_charge__0__state_of_peptide__1_" xml:space="preserve">
    <value>Bad chromatogram data for charge {0} state of peptide {1}</value>
  </data>
  <data name="ChromatogramExporter_Export_Exporting_Chromatograms_for__0_" xml:space="preserve">
    <value>Exporting Chromatograms for {0}</value>
  </data>
  <data name="ChromatogramExporter_ExportGroupNode_One_or_more_missing_chromatograms_at_charge_state__0__of__1_" xml:space="preserve">
    <value>One or more missing chromatograms at charge state {0} of {1}</value>
  </data>
  <data name="ChromatogramExporter_GetExtractorName_Invalid_extractor_name_" xml:space="preserve">
    <value>Invalid extractor name.</value>
  </data>
  <data name="CustomMolecule_Validate_Custom_molecules_must_specify_a_formula_or_valid_monoisotopic_and_average_masses_" xml:space="preserve">
    <value>Custom molecules must specify a formula or valid monoisotopic and average masses.</value>
  </data>
  <data name="DecoyGeneration_ADD_RANDOM_Random_Mass_Shift" xml:space="preserve">
    <value>Random Mass Shift</value>
  </data>
  <data name="DecoyGeneration_REVERSE_SEQUENCE_Reverse_Sequence" xml:space="preserve">
    <value>Reverse Sequence</value>
  </data>
  <data name="DiaUmpireDdaConverter_Run_Re_using_existing_DiaUmpire_file__with_equivalent_settings__for__0_" xml:space="preserve">
    <value>Re-using existing DIA-Umpire file (with equivalent settings) for {0}</value>
  </data>
  <data name="DiaUmpireDdaConverter_Run_Starting_DIA_Umpire_conversion" xml:space="preserve">
    <value>Starting DIA-Umpire conversion</value>
  </data>
  <data name="DisplayModificationOption_FULL_NAME_Full_Name" xml:space="preserve">
    <value>Full Name</value>
  </data>
  <data name="DisplayModificationOption_MASS_DELTA_Mass_Difference" xml:space="preserve">
    <value>Mass Difference</value>
  </data>
  <data name="DisplayModificationOption_NOT_SHOWN_Not_Shown" xml:space="preserve">
    <value>Not Shown</value>
  </data>
  <data name="DisplayModificationOption_THREE_LETTER_CODE_Three_Letter_Code" xml:space="preserve">
    <value>Three Letter Code</value>
  </data>
  <data name="DisplayModificationOption_UNIMOD_ID_Unimod_ID" xml:space="preserve">
    <value>Unimod ID</value>
  </data>
  <data name="DocNodeParent_GetPathTo_Index__0__exceeds_length__1__" xml:space="preserve">
    <value>Index {0} exceeds length {1}</value>
  </data>
  <data name="DocNodeParent_GetPathTo_Node_reported__0__descendants_at_depth__1__but_found_only__2__" xml:space="preserve">
    <value>Node reported {0} descendants at depth {1}, but found only {2}.</value>
  </data>
  <data name="ExPeptideRowReader_CalcTransitionInfo_Invalid_extended_peptide_format__0__" xml:space="preserve">
    <value>Invalid extended peptide format {0}</value>
    <comment>Protein or peptide sequence</comment>
  </data>
  <data name="ExPeptideRowReader_Create_Isotope_labeled_entry_found_without_matching_settings" xml:space="preserve">
    <value>Isotope labeled entry found without matching settings.</value>
  </data>
  <data name="ExPeptideRowReaderCreateCheck_the_Modifications_tab_in_Transition_Settings" xml:space="preserve">
    <value>Check the Modifications tab in Transition Settings.</value>
  </data>
  <data name="ExportFileTypeExtension_LOCALIZED_VALUES_IsolationList" xml:space="preserve">
    <value>IsolationList</value>
  </data>
  <data name="ExportFileTypeExtension_LOCALIZED_VALUES_List" xml:space="preserve">
    <value>List</value>
  </data>
  <data name="ExportFileTypeExtension_LOCALIZED_VALUES_Method" xml:space="preserve">
    <value>Method</value>
  </data>
  <data name="ExportMethodDlg_OkDialog_All_targets_must_have_an_ion_mobility_value__These_can_be_set_explicitly_or_contained_in_an_ion_mobility_library_or_spectral_library__The_following_ion_mobility_values_are_missing_" xml:space="preserve">
    <value>All targets must have an ion mobility value. These can be set explicitly or contained in an ion mobility library or spectral library. The following ion mobility values are missing:</value>
  </data>
  <data name="ExportMethodTypeExtension_LOCALIZED_VALUES_Scheduled" xml:space="preserve">
    <value>Scheduled</value>
  </data>
  <data name="ExportMethodTypeExtension_LOCALIZED_VALUES_Standard" xml:space="preserve">
    <value>Standard</value>
  </data>
  <data name="ExportMethodTypeExtension_LOCALIZED_VALUES_Triggered" xml:space="preserve">
    <value>Triggered</value>
  </data>
  <data name="ExportOptimize_CE_Collision_Energy" xml:space="preserve">
    <value>Collision Energy</value>
  </data>
  <data name="ExportOptimize_COV_Compensation_Voltage" xml:space="preserve">
    <value>Compensation Voltage</value>
  </data>
  <data name="ExportOptimize_COV_FINE_Fine_Tune" xml:space="preserve">
    <value>Fine Tune</value>
  </data>
  <data name="ExportOptimize_COV_MEDIUM_Medium_Tune" xml:space="preserve">
    <value>Medium Tune</value>
  </data>
  <data name="ExportOptimize_COV_ROUGH_Rough_Tune" xml:space="preserve">
    <value>Rough Tune</value>
  </data>
  <data name="ExportOptimize_DP_Declustering_Potential" xml:space="preserve">
    <value>Declustering Potential</value>
  </data>
  <data name="ExportOptimize_NONE_None" xml:space="preserve">
    <value>None</value>
  </data>
  <data name="ExportProperties_ExportFile_Unrecognized_instrument_type__0__" xml:space="preserve">
    <value>Unrecognized instrument type {0}.</value>
  </data>
  <data name="ExportSchedulingAlgorithmExtension_LOCALIZED_VALUES_Average" xml:space="preserve">
    <value>Average</value>
  </data>
  <data name="ExportSchedulingAlgorithmExtension_LOCALIZED_VALUES_Single" xml:space="preserve">
    <value>Single</value>
  </data>
  <data name="ExportSchedulingAlgorithmExtension_LOCALIZED_VALUES_Trends" xml:space="preserve">
    <value>Trends</value>
  </data>
  <data name="ExportStrategyExtension_LOCALIZED_VALUES_Buckets" xml:space="preserve">
    <value>Buckets</value>
  </data>
  <data name="ExportStrategyExtension_LOCALIZED_VALUES_Protein" xml:space="preserve">
    <value>Protein</value>
  </data>
  <data name="ExportStrategyExtension_LOCALIZED_VALUES_Single" xml:space="preserve">
    <value>Single</value>
  </data>
  <data name="FastaData_ParseFastaFile_Error_on_line__0___invalid_non_ASCII_character___1___at_position__2___are_you_sure_this_is_a_FASTA_file_" xml:space="preserve">
    <value>Error on line {0}: invalid non-ASCII character '{1}' at position {2}; are you sure this is a FASTA file?</value>
  </data>
  <data name="FastaImporter_Import__0__proteins_and__1__peptides_added" xml:space="preserve">
    <value>{0} proteins and {1} peptides added</value>
  </data>
  <data name="FastaImporter_Import_Adding_protein__0__" xml:space="preserve">
    <value>Adding protein {0}</value>
  </data>
  <data name="FastaImporter_Import_Check_your_settings_to_make_sure_you_are_using_a_library_" xml:space="preserve">
    <value>Check your settings to make sure you are using a library.</value>
  </data>
  <data name="FastaImporter_Import_Check_your_settings_to_make_sure_you_are_using_a_library_and_restrictive_enough_transition_selection_" xml:space="preserve">
    <value>Check your settings to make sure you are using a library and restrictive enough transition selection.</value>
  </data>
  <data name="FastaImporter_Import_Error_at_or_around_line__0____1_" xml:space="preserve">
    <value>Error at or around line {0}: {1}</value>
  </data>
  <data name="FastaImporter_Import_This_import_causes_the_document_to_contain_more_than__0_n0__peptides_at_line__1_n0__" xml:space="preserve">
    <value>This import causes the document to contain more than {0:n0} peptides at line {1:n0}.</value>
  </data>
  <data name="FastaImporter_Import_This_import_causes_the_document_to_contain_more_than__0_n0__transitions_in__1_n0__peptides_at_line__2_n0__" xml:space="preserve">
    <value>This import causes the document to contain more than {0:n0} transitions in {1:n0} peptides at line {2:n0}.</value>
  </data>
  <data name="FastaImporter_ToFasta_Last_column_does_not_contain_a_valid_protein_sequence" xml:space="preserve">
    <value>Last column does not contain a valid protein sequence</value>
  </data>
  <data name="FastaImporter_ToFasta_Too_few_columns_found" xml:space="preserve">
    <value>Too few columns found</value>
  </data>
  <data name="FastaSequence_ComparePeptides_Peptides_in_different_FASTA_sequences_may_not_be_compared" xml:space="preserve">
    <value>Peptides in different FASTA sequences may not be compared.</value>
  </data>
  <data name="FastaSequence_ComparePeptides_Peptides_without_FASTA_sequence_information_may_not_be_compared" xml:space="preserve">
    <value>Peptides without FASTA sequence information may not be compared.</value>
  </data>
  <data name="FastaSequence_ValidateSequence_A_protein_sequence_may_not_be_empty" xml:space="preserve">
    <value>A protein sequence may not be empty.</value>
  </data>
  <data name="FastaSequence_ValidateSequence_A_protein_sequence_may_not_contain_the_character__0__at__1__" xml:space="preserve">
    <value>A protein sequence may not contain the character '{0}' at {1}.</value>
  </data>
  <data name="FileIterator_Init_Cannot_save_to__0__" xml:space="preserve">
    <value>Cannot save to {0}.</value>
  </data>
  <data name="FileIterator_WriteTransition_Unexpected_failure_writing_transitions" xml:space="preserve">
    <value>Unexpected failure writing transitions.</value>
  </data>
  <data name="GeneralRowReader_Create_No_valid_precursor_m_z_column_found" xml:space="preserve">
    <value>No valid precursor m/z column found.</value>
  </data>
  <data name="GeneralRowReader_Create_No_valid_product_m_z_column_found" xml:space="preserve">
    <value>No valid product m/z column found.</value>
  </data>
  <data name="IdentityNotFoundException_IdentityNotFoundException_Failed_to_find_document_node" xml:space="preserve">
    <value>Failed to find document node.</value>
  </data>
  <data name="IdentityPath_GetPathTo_Index__0__out_of_range_1_to__1__" xml:space="preserve">
    <value>Index {0} out of range -1 to {1}</value>
  </data>
  <data name="IdentityPathTraversal_Traverse_Invalid_attempt_to_perform_parent_operation_on_leaf_node" xml:space="preserve">
    <value>Invalid attempt to perform parent operation on leaf node.</value>
  </data>
  <data name="ImportFastaControl_ImportFasta_iRT_standards" xml:space="preserve">
    <value>iRT standards</value>
  </data>
  <data name="ImportTransitionListColumnSelectDlg_ComboChanged_Declustering_Potential" xml:space="preserve">
    <value>Declustering Potential</value>
  </data>
  <data name="IonTypeExtension_LOCALIZED_VALUES_custom" xml:space="preserve">
    <value>custom</value>
  </data>
  <data name="IonTypeExtension_LOCALIZED_VALUES_precursor" xml:space="preserve">
    <value>precursor</value>
  </data>
  <data name="IsolationSchemeReader_ReadIsolationRangesFromFiles_Reading_isolation_scheme_from__0_" xml:space="preserve">
    <value>Reading isolation scheme from {0}</value>
  </data>
  <data name="IsotopeModificationPermuter_PermuteIsotopeModifications_Permuting_isotope_modifications" xml:space="preserve">
    <value>Permuting isotope modifications</value>
  </data>
  <data name="LibKeyModificationMatcher_EnumerateSequenceInfos_The_number___0___is_not_in_the_correct_format_" xml:space="preserve">
    <value>The number '{0}' is not in the correct format.</value>
  </data>
  <data name="MassListImporter_Import_Importing__0__" xml:space="preserve">
    <value>Importing {0}</value>
  </data>
  <data name="MassListImporter_Import_Inspecting_peptide_sequence_information" xml:space="preserve">
    <value>Inspecting peptide sequence information</value>
  </data>
  <data name="MassListImporter_Import_Invalid_transition_list_Transition_lists_must_contain_at_least_precursor_m_z_product_m_z_and_peptide_sequence" xml:space="preserve">
    <value>Invalid transition list. Transition lists must contain at least precursor m/z, product m/z, and peptide sequence.</value>
  </data>
  <data name="MassListImporter_Import_Reading_transition_list" xml:space="preserve">
    <value>Reading transition list</value>
  </data>
  <data name="MassListRowReader_CalcPrecursorExplanations_Check_the_isolation_scheme_in_the_full_scan_settings_" xml:space="preserve">
    <value>Check the isolation scheme in the full scan tab of the transition settings.</value>
  </data>
  <data name="MassListRowReader_CalcPrecursorExplanations_The_precursor_m_z__0__of_the_peptide__1__is_out_of_range_for_the_instrument_settings_" xml:space="preserve">
    <value>The precursor m/z {0} of the peptide {1} is out of range for the instrument settings.</value>
  </data>
  <data name="MassListRowReader_CalcPrecursorExplanations_The_precursor_m_z__0__of_the_peptide__1__is_outside_the_range_covered_by_the_DIA_isolation_scheme_" xml:space="preserve">
    <value>The precursor m/z {0} of the peptide {1} is outside the range covered by the DIA isolation scheme.</value>
  </data>
  <data name="MassListRowReader_NextRow_Check_the_Modifications_tab_in_Transition_Settings" xml:space="preserve">
    <value>Check the Modifications tab in Transition Settings.</value>
  </data>
  <data name="MassListRowReader_NextRow_Isotope_labeled_entry_found_without_matching_settings_" xml:space="preserve">
    <value>Isotope labeled entry found without matching settings.</value>
  </data>
  <data name="MassListRowReader_NextRow_No_peptide_sequence_column_specified" xml:space="preserve">
    <value>No peptide modified sequence column specified</value>
  </data>
  <data name="MethodExporter_ExportMethod_Exporting_method__0__" xml:space="preserve">
    <value>Exporting method {0}...</value>
  </data>
  <data name="MethodExporter_ExportMethod_Exporting_methods" xml:space="preserve">
    <value>Exporting methods...</value>
  </data>
  <data name="Metrics_Col1K0LowerLimit__1_K0_lower_limit" xml:space="preserve">
    <value>1/K0 lower limit</value>
  </data>
  <data name="Metrics_Col1K0UpperLimit__1_K0_upper_limit" xml:space="preserve">
    <value>1/K0 upper limit</value>
  </data>
  <data name="Metrics_ColMaxSamplingTime_Max_sampling_time__seconds_" xml:space="preserve">
    <value>Max sampling time (seconds)</value>
  </data>
  <data name="Metrics_ColMeanSamplingTime_Mean_sampling_time__seconds_" xml:space="preserve">
    <value>Mean sampling time (seconds)</value>
  </data>
  <data name="Metrics_ColMz_m_z" xml:space="preserve">
    <value>m/z</value>
  </data>
  <data name="Metrics_ColRtBegin_RT_begin" xml:space="preserve">
    <value>RT begin</value>
  </data>
  <data name="Metrics_ColRtEnd_RT_end" xml:space="preserve">
    <value>RT end</value>
  </data>
  <data name="Metrics_ColTarget_Target" xml:space="preserve">
    <value>Target</value>
  </data>
  <data name="ModificationMatcher_CreateMatches_Matching_modifications" xml:space="preserve">
    <value>Matching modifications</value>
  </data>
  <data name="ModificationMatcher_ThrowUnimodException_Unrecognized_modification_placement_for_Unimod_id__0__in_modified_peptide_sequence__1___amino_acid__2____3___" xml:space="preserve">
    <value>Unrecognized modification placement for Unimod id {0} in modified peptide sequence {1} (amino acid {2}, {3}).</value>
  </data>
  <data name="ModificationMatcher_ThrowUnimodException_Unrecognized_Unimod_id__0__in_modified_peptide_sequence__1___amino_acid__2____3___" xml:space="preserve">
    <value>Unrecognized Unimod id {0} in modified peptide sequence {1} (amino acid {2}, {3}).</value>
  </data>
  <data name="MProphetResultsHandler_ChangePeaks_Adjusting_peak_boundaries" xml:space="preserve">
    <value>Adjusting peak boundaries</value>
  </data>
  <data name="PasteDlg_GetMoleculeTransitionGroup_The_precursor_m_z__0__is_not_measureable_with_your_current_instrument_settings_" xml:space="preserve">
    <value>The precursor m/z {0} is not measureable with your current instrument settings.</value>
  </data>
  <data name="PasteDlg_ReadPrecursorOrProductColumns_Invalid_drift_time_high_energy_offset_value__0_" xml:space="preserve">
    <value>Invalid drift time high energy offset value {0}</value>
  </data>
  <data name="PasteDlg_ReadPrecursorOrProductColumns_Invalid_drift_time_value__0_" xml:space="preserve">
    <value>Invalid drift time value {0}</value>
  </data>
  <data name="PasteDlg_UpdateMoleculeType_Collision_Energy" xml:space="preserve">
    <value>Collision Energy</value>
  </data>
  <data name="PasteDlg_UpdateMoleculeType_Collisional_Cross_Section__sq_A_" xml:space="preserve">
    <value>Collisional Cross Section (sq A)</value>
  </data>
  <data name="PasteDlg_UpdateMoleculeType_Explicit_Declustering_Potential" xml:space="preserve">
    <value>Explicit Declustering Potential</value>
  </data>
  <data name="PasteDlg_UpdateMoleculeType_Explicit_Drift_Time__msec_" xml:space="preserve">
    <value>Explicit Drift Time (msec)</value>
  </data>
  <data name="PasteDlg_UpdateMoleculeType_Explicit_Drift_Time_High_Energy_Offset__msec_" xml:space="preserve">
    <value>Explicit Drift Time High Energy Offset (msec)</value>
  </data>
  <data name="PasteDlg_UpdateMoleculeType_Molecule_List_Name" xml:space="preserve">
    <value>Molecule List Name</value>
  </data>
  <data name="PasteDlg_UpdateMoleculeType_Precursor_Charge" xml:space="preserve">
    <value>Precursor Charge</value>
  </data>
  <data name="PasteDlg_UpdateMoleculeType_Precursor_Formula" xml:space="preserve">
    <value>Precursor Formula</value>
  </data>
  <data name="PasteDlg_UpdateMoleculeType_Precursor_m_z" xml:space="preserve">
    <value>Precursor m/z</value>
  </data>
  <data name="PasteDlg_UpdateMoleculeType_Product_m_z" xml:space="preserve">
    <value>Product m/z</value>
  </data>
  <data name="PeakBoundaryImporter_Import_Importing_Peak_Boundaries" xml:space="preserve">
    <value>Importing Peak Boundaries</value>
  </data>
  <data name="PeakBoundaryImporter_Import_Peptide_has_unrecognized_modifications__0__at_line__1_" xml:space="preserve">
    <value>Peptide has unrecognized modifications {0} at line {1}</value>
  </data>
  <data name="PeakBoundsMatch_PeakBoundsMatch_Unable_to_read_apex_retention_time_value_for_peptide__0__of_file__1__" xml:space="preserve">
    <value>Unable to read apex retention time value for peptide {0} of file {1}.</value>
  </data>
  <data name="Peptide_ToString_missed__0__" xml:space="preserve">
    <value>(missed {0})</value>
  </data>
  <data name="Peptide_Validate_Peptide_sequence_exceeds_the_bounds_of_the_protein_sequence" xml:space="preserve">
    <value>Peptide sequence exceeds the bounds of the protein sequence.</value>
  </data>
  <data name="Peptide_Validate_Peptides_from_protein_sequences_must_have_start_and_end_values" xml:space="preserve">
    <value>Peptides from protein sequences must have start and end values.</value>
  </data>
  <data name="Peptide_Validate_Peptides_without_a_protein_sequence_do_not_support_the_start_and_end_properties" xml:space="preserve">
    <value>Peptides without a protein sequence do not support the start and end properties.</value>
  </data>
  <data name="Peptide_Validate_The_peptide_sequence__0__does_not_agree_with_the_protein_sequence__1__at__2__3__" xml:space="preserve">
    <value>The peptide sequence {0} does not agree with the protein sequence {1} at ({2}:{3}).</value>
  </data>
  <data name="PeptideDocNode_GetStandardTypeDisplayName_iRT" xml:space="preserve">
    <value>iRT</value>
  </data>
  <data name="PeptideDocNode_GetStandardTypeDisplayName_Normalization" xml:space="preserve">
    <value>Global Standard</value>
  </data>
  <data name="PeptideDocNode_GetStandardTypeDisplayName_QC" xml:space="preserve">
    <value>QC</value>
  </data>
  <data name="PeptideDocNodeToString__0__rank__1__" xml:space="preserve">
    <value>{0} (rank {1})</value>
  </data>
  <data name="PeptideGroupBuilder_AppendTransition_Failed_to_explain_all_transitions_for_m_z__0___peptide__1___with_a_single_precursor" xml:space="preserve">
    <value>Failed to explain all transitions for m/z {0} (peptide {1}) with a single precursor.</value>
  </data>
  <data name="PeptideGroupBuilder_AppendTransition_The_peptide__0__was_not_found_in_the_sequence__1__" xml:space="preserve">
    <value>The peptide {0} was not found in the sequence {1}.</value>
  </data>
  <data name="PeptideGroupBuilder_FinalizeTransitionGroups_Missing_iRT_value_for_peptide__0___precursor_m_z__1_" xml:space="preserve">
    <value>Missing iRT value for peptide {0}, precursor m/z {1}.</value>
  </data>
  <data name="PeptideGroupDocNode_ChangeSettings_The_current_document_settings_would_cause_the_number_of_peptides_to_exceed__0_n0___The_document_settings_must_be_more_restrictive_or_add_fewer_proteins_" xml:space="preserve">
    <value>The current document settings would cause the number of peptides to exceed {0:n0}. The document settings must be more restrictive or add fewer proteins.</value>
  </data>
  <data name="PersistedViews_ExternalToolsGroup_External_Tools" xml:space="preserve">
    <value>External Tools</value>
  </data>
  <data name="PersistedViews_MainGroup_Main" xml:space="preserve">
    <value>Main</value>
  </data>
  <data name="ProteinAssociation_CalculateProteinGroups_Group_of__0__proteins" xml:space="preserve">
    <value>Group of {0} proteins</value>
  </data>
  <data name="RefinementSettings_ConvertToSmallMolecules_Converted_To_Small_Molecules" xml:space="preserve">
    <value>Converted To Molecules</value>
  </data>
  <data name="RefinementSettings_GetLabelIndex_The_document_does_not_contain_the_given_reference_type_" xml:space="preserve">
    <value>The document does not contain the given reference type.</value>
  </data>
  <data name="RefinementSettings_Refine_The_document_does_not_have_a_global_standard_to_normalize_by_" xml:space="preserve">
    <value>The document does not have a global standard to normalize by.</value>
  </data>
  <data name="SciexOsMethodExporter_EnsureSciexOs_Failed_to_find_a_valid_SCIEX_OS_installation_" xml:space="preserve">
    <value>Failed to find a valid SCIEX OS installation.</value>
  </data>
  <data name="SciexOsMethodExporter_EnsureSciexOs_Waiting_for_SCIEX_OS_to_start" xml:space="preserve">
    <value>Waiting for SCIEX OS to start</value>
  </data>
  <data name="SciexOsMethodExporter_EnsureSciexOs_Working___" xml:space="preserve">
    <value>Working...</value>
  </data>
  <data name="SciexOsMethodExporter_SciexOsMethodExporter_Invalid_instrument_type_for_SCIEX_OS_method_export_" xml:space="preserve">
    <value>Invalid instrument type for SCIEX OS method export.</value>
  </data>
  <data name="SequenceMassCalc_GetFragmentMass_Precursor_isotope__0__is_outside_the_isotope_distribution__1__to__2__" xml:space="preserve">
    <value>Precursor isotope {0} is outside the isotope distribution {1} to {2}.</value>
  </data>
  <data name="SequenceMassCalc_GetHeavyFormula_No_formula_found_for_the_amino_acid___0__" xml:space="preserve">
    <value>No formula found for the amino acid '{0}'</value>
  </data>
  <data name="SequenceMassCalc_NormalizeModifiedSequence_Modification_definition__0__missing_close_bracket_" xml:space="preserve">
    <value>Modification definition {0} missing close bracket.</value>
  </data>
  <data name="SequenceMassCalc_NormalizeModifiedSequence_The_modification__0__is_not_valid___Expected_a_numeric_delta_mass_" xml:space="preserve">
    <value>The modification {0} is not valid. Expected a numeric delta mass.</value>
  </data>
  <data name="Setting_Validate_The_value___0___is_not_valid_for_the_argument__1__which_must_be_either__True__or__False__" xml:space="preserve">
    <value>The value '{0}' is not valid for the argument {1} which must be either 'True' or 'False'.</value>
  </data>
  <data name="SkylineVersion_GetCurrentVersionName_Developer_Build" xml:space="preserve">
    <value>Developer Build</value>
  </data>
  <data name="SkylineVersion_GetCurrentVersionName_Latest___0__" xml:space="preserve">
    <value>Latest ({0})</value>
  </data>
  <data name="SkylineWindow_OpenFile_The_file_you_are_trying_to_open____0____does_not_appear_to_be_a_Skyline_document__Skyline_documents_normally_have_a___1___or___2___filename_extension_and_are_in_XML_format_" xml:space="preserve">
    <value>The file you are trying to open ("{0}") does not appear to be a Skyline document. Skyline documents normally have a "{1}" or "{2}" filename extension and are in XML format.</value>
  </data>
  <data name="SkypFile_FILTER_SKYP_Skyline_Document_Pointer" xml:space="preserve">
    <value>Skyline Document Pointer</value>
  </data>
  <data name="SkypFile_GetNonExistentPath_Name_of_shared_Skyline_archive_cannot_be_null_or_empty_" xml:space="preserve">
    <value>Name of shared Skyline archive cannot be null or empty.</value>
  </data>
  <data name="SmallMoleculeTransitionListColumnHeaders_SmallMoleculeTransitionListColumnHeaders_Compound" xml:space="preserve">
    <value>Compound</value>
  </data>
  <data name="SmallMoleculeTransitionListColumnHeaders_SmallMoleculeTransitionListColumnHeaders_Label" xml:space="preserve">
    <value>Label</value>
  </data>
  <data name="SmallMoleculeTransitionListColumnHeaders_SmallMoleculeTransitionListColumnHeaders_Molecule" xml:space="preserve">
    <value>Molecule</value>
  </data>
  <data name="SmallMoleculeTransitionListColumnHeaders_SmallMoleculeTransitionListColumnHeaders_RT__min_" xml:space="preserve">
    <value>RT (min)</value>
  </data>
  <data name="SmallMoleculeTransitionListReader_ReadPrecursorOrProductColumns_Missing_ion_mobility_units" xml:space="preserve">
    <value>Missing ion mobility units</value>
  </data>
  <data name="SmallMoleculeTransitionListReader_ReadPrecursorOrProductColumns_unknown_error" xml:space="preserve">
    <value>unknown error</value>
  </data>
  <data name="SrmDocument_AddIrtPeptides_Must_have_an_active_iRT_calculator_to_add_iRT_peptides" xml:space="preserve">
    <value>Must have an active iRT calculator to add iRT peptides.</value>
  </data>
  <data name="SrmDocument_ChangePeak_No_replicate_named__0__was_found" xml:space="preserve">
    <value>No replicate named {0} was found</value>
  </data>
  <data name="SrmDocument_ChangePeak_No_results_found_for_the_precursor__0__in_the_file__1__" xml:space="preserve">
    <value>No results found for the precursor {0} in the file {1}</value>
  </data>
  <data name="SrmDocument_ChangePeak_No_results_found_for_the_precursor__0__in_the_replicate__1__" xml:space="preserve">
    <value>No results found for the precursor {0} in the replicate {1}</value>
  </data>
  <data name="SrmDocument_ChangePeak_The_file__0__was_not_found_in_the_replicate__1__" xml:space="preserve">
    <value>The file {0} was not found in the replicate {1}.</value>
  </data>
  <data name="SrmDocument_FILTER_DOC_AND_SKY_ZIP_Skyline_Files" xml:space="preserve">
    <value>Skyline Files</value>
  </data>
  <data name="SrmDocument_FILTER_DOC_Skyline_Documents" xml:space="preserve">
    <value>Skyline Documents</value>
  </data>
  <data name="SrmDocument_GetPeptideGroupId_peptides" xml:space="preserve">
    <value>peptides</value>
  </data>
  <data name="SrmDocument_GetPeptideGroupId_sequence" xml:space="preserve">
    <value>sequence</value>
  </data>
  <data name="SrmDocument_GetSmallMoleculeGroupId_molecules" xml:space="preserve">
    <value>molecules</value>
  </data>
  <data name="SrmDocument_MergeMatchingPeptidesUserInfo_The_peptide__0__was_found_multiple_times_with_user_modifications" xml:space="preserve">
    <value>The peptide {0} was found multiple times with user modifications.</value>
  </data>
  <data name="SrmDocument_MoveNode_Invalid_move_source" xml:space="preserve">
    <value>Invalid move source.</value>
  </data>
  <data name="SrmDocument_MoveNode_Invalid_move_target" xml:space="preserve">
    <value>Invalid move target.</value>
  </data>
  <data name="SrmDocumentSharing_DefaultMessage_Compressing_files_for_sharing_archive__0__" xml:space="preserve">
    <value>Compressing files for sharing archive {0}</value>
  </data>
  <data name="SrmDocumentSharing_DefaultMessage_Extracting_files_from_sharing_archive__0__" xml:space="preserve">
    <value>Extracting files from sharing archive {0}</value>
  </data>
  <data name="SrmDocumentSharing_FILTER_SHARING_Shared_Files" xml:space="preserve">
    <value>Shared Files</value>
  </data>
  <data name="SrmDocumentSharing_FindSharedSkylineFile_The_zip_file_is_not_a_shared_file_The_file_contains_multiple_Skyline_documents" xml:space="preserve">
    <value>The zip file is not a shared file. The file contains multiple Skyline documents.</value>
  </data>
  <data name="SrmDocumentSharing_FindSharedSkylineFile_The_zip_file_is_not_a_shared_file_The_file_does_not_contain_any_Skyline_documents" xml:space="preserve">
    <value>The zip file is not a shared file. The file does not contain any Skyline documents.</value>
  </data>
  <data name="SrmDocumentSharing_MinimizeToFile_Writing_chromatograms" xml:space="preserve">
    <value>Writing chromatograms</value>
  </data>
  <data name="SrmDocumentSharing_ShareMinimal_Failure_removing_temporary_directory__0__" xml:space="preserve">
    <value>Failure removing temporary directory {0}.</value>
  </data>
  <data name="SrmDocumentSharing_SrmDocumentSharing_SaveProgress_Compressing__0__" xml:space="preserve">
    <value>Compressing {0}</value>
  </data>
  <data name="SrmDocumentValidateChromInfoResults_found_in_document_with_no_replicates" xml:space="preserve">
    <value>Results found in document with no replicates.</value>
  </data>
  <data name="StandardType_SURROGATE_STANDARD_Surrogate_Standard" xml:space="preserve">
    <value>Surrogate Standard</value>
  </data>
  <data name="TargetResolver_TryResolveTarget_Unable_to_resolve_molecule_from___0___" xml:space="preserve">
    <value>Unable to resolve molecule from '{0}'.</value>
  </data>
  <data name="TargetResolver_TryResolveTarget_Unable_to_resolve_molecule_from___0____could_be_any_of__1_" xml:space="preserve">
    <value>Unable to resolve molecule from "{0}": could be any of {1}</value>
    <comment>{0} is search text, {1} is a list of molecule names that the search text could refer to</comment>
  </data>
  <data name="ThermoMassListExporter_EnsureLibraries_Failed_to_find_a_valid_Thermo_instrument_installation_" xml:space="preserve">
    <value>Failed to find a valid Thermo instrument installation.</value>
  </data>
  <data name="ThermoMassListExporter_EnsureLibraries_Thermo_instrument_software_may_not_be_installed_correctly__The_library__0__could_not_be_found_" xml:space="preserve">
    <value>Thermo instrument software may not be installed correctly. The library {0} could not be found.</value>
  </data>
  <data name="ThermoMassListExporter_EnsureLibraries_Thermo_method_creation_software_may_not_be_installed_correctly_" xml:space="preserve">
    <value>Thermo method creation software may not be installed correctly.</value>
  </data>
  <data name="Transition_ToString_precursor" xml:space="preserve">
    <value>precursor</value>
  </data>
  <data name="Transition_Validate_A_transition_of_ion_type__0__can_t_have_a_custom_ion" xml:space="preserve">
    <value>A transition of ion type {0} can't have a custom ion</value>
  </data>
  <data name="Transition_Validate_A_transition_of_ion_type__0__must_have_a_custom_ion_" xml:space="preserve">
    <value>A transition of ion type {0} must have a custom ion.</value>
  </data>
  <data name="Transition_Validate_Fragment_decoy_mass_shift__0__must_be_between__1__and__2__" xml:space="preserve">
    <value>Fragment decoy mass shift {0} must be between {1} and {2}.</value>
  </data>
  <data name="Transition_Validate_Fragment_ordinal__0__exceeds_the_maximum__1__for_the_peptide__2__" xml:space="preserve">
    <value>Fragment ordinal {0} exceeds the maximum {1} for the peptide {2}.</value>
  </data>
  <data name="Transition_Validate_Fragment_ordinal__0__may_not_be_less_than__1__" xml:space="preserve">
    <value>Fragment ordinal {0} may not be less than 1.</value>
  </data>
  <data name="Transition_Validate_Precursor_charge__0__must_be_between__1__and__2__" xml:space="preserve">
    <value>Precursor charge {0} must be between {1} and {2}.</value>
  </data>
  <data name="Transition_Validate_Precursor_ordinal_must_be_the_lenght_of_the_peptide" xml:space="preserve">
    <value>Precursor ordinal must be the length of the peptide.</value>
  </data>
  <data name="Transition_Validate_Product_ion_charge__0__must_be_between__1__and__2__" xml:space="preserve">
    <value>Product ion charge {0} must be between {1} and {2}.</value>
  </data>
  <data name="TransitionDocNode_ChangePeak_Duplicate_or_out_of_order_peak_in_transition__0_" xml:space="preserve">
    <value>Duplicate or out of order peak in transition {0}</value>
  </data>
  <data name="TransitionGroup_Validate_Precursor_charge__0__must_be_between__1__and__2__" xml:space="preserve">
    <value>Precursor charge {0} must be between {1} and {2}.</value>
  </data>
  <data name="TransitionGroup_Validate_Precursor_decoy_mass_shift__0__must_be_between__1__and__2__" xml:space="preserve">
    <value>Precursor decoy mass shift {0} must be between {1} and {2}.</value>
  </data>
  <data name="TransitionGroupChromInfoCalculator_AddChromInfo_Grouping_transitions_from_file__0__with_file__1__" xml:space="preserve">
    <value>Grouping transitions from file {0} with file {1}</value>
  </data>
  <data name="TransitionGroupChromInfoListCalculator_AddChromInfoList_Attempt_to_add_integration_information_for_missing_file" xml:space="preserve">
    <value>Attempt to add integration information for missing file.</value>
  </data>
  <data name="TransitionGroupDocNode_ChangePeak_Missing_End_Time_In_Change_Peak" xml:space="preserve">
    <value>Missing End Time In Change Peak</value>
  </data>
  <data name="TransitionGroupDocNode_ChangePeak_Missing_Start_Time_in_Change_Peak" xml:space="preserve">
    <value>Missing Start Time in Change Peak</value>
  </data>
  <data name="TransitionGroupDocNode_ChangePeak_No_peak_found_at__0__" xml:space="preserve">
    <value>No peak found at {0:F01}</value>
  </data>
  <data name="TransitionGroupDocNode_ChangePrecursorAnnotations_File_Id__0__does_not_match_any_file_in_document_" xml:space="preserve">
    <value>File Id {0} does not match any file in document.</value>
  </data>
  <data name="UndoManager_BeginTransaction_Undo_transaction_may_not_be_started_in_undo_redo" xml:space="preserve">
    <value>Undo transaction may not be started in undo/redo.</value>
  </data>
  <data name="UndoManager_Commit_Commit_called_with_no_pending_undo_record" xml:space="preserve">
    <value>Commit called with no pending undo record.</value>
  </data>
  <data name="UndoManager_Restore_Attempt_to_index__0__beyond_length__1__" xml:space="preserve">
    <value>Attempt to index {0} beyond length {1}.</value>
  </data>
  <data name="UndoManager_Restore_Attempting_undo_redo_inside_undo_transaction" xml:space="preserve">
    <value>Attempting undo/redo inside undo transaction.</value>
  </data>
  <data name="WatersMethodExporter_EnsureLibraries_Failed_to_find_a_valid_MassLynx_installation" xml:space="preserve">
    <value>Failed to find a valid MassLynx installation.</value>
  </data>
  <data name="WatersMethodExporter_EnsureLibraries_MassLynx_may_not_be_installed_correctly_The_library__0__could_not_be_found" xml:space="preserve">
    <value>MassLynx may not be installed correctly. The library {0} could not be found.</value>
  </data>
  <data name="WatersMethodExporter_EnsureLibraries_Waters_method_creation_software_may_not_be_installed_correctly" xml:space="preserve">
    <value>Waters method creation software may not be installed correctly.</value>
  </data>
  <data name="ZipFileShare_AddFile_Failed_attempting_to_add_the_file__0_" xml:space="preserve">
    <value>Failed attempting to add the file {0}</value>
  </data>
  <data name="ZipFileShare_AddFile_The_name___0___is_already_in_use_from_the_path__1_" xml:space="preserve">
    <value>The name '{0}' is already in use from the path {1}</value>
  </data>
<<<<<<< HEAD
  <data name="SmallMoleculeTransitionListColumnHeaders_SmallMoleculeTransitionListColumnHeaders_Chemical_Formula" xml:space="preserve">
    <value>Chemical Formula</value>
=======
  <data name="ModificationMatcher_GetStaticMod_found_more_than_one_UniMod_match__add_terminus_and_or_amino_acid_specificity_to_choose_a_single_match" xml:space="preserve">
    <value>found more than one UniMod match; add terminus and/or amino acid specificity to choose a single match</value>
    <comment>Intended to be appended to a "Lookup failed" message as the reason for lookup failure.</comment>
  </data>
  <data name="ModificationMatcher_GetStaticMod_found_more_than_one_UniMod_match_but_the_given_specificity___0___does_not_match_any_of_them_" xml:space="preserve">
    <value>found more than one UniMod match but the given specificity ({0}) does not match any of them.</value>
    <comment>Intended to be appended to a "Lookup failed" message as the reason for lookup failure.</comment>
  </data>
  <data name="ModificationMatcher_GetStaticMod_no_UniMod_match" xml:space="preserve">
    <value>no UniMod match</value>
    <comment>Intended to be appended to a "Lookup failed" message as the reason for lookup failure.</comment>
>>>>>>> a978938a
  </data>
</root><|MERGE_RESOLUTION|>--- conflicted
+++ resolved
@@ -797,10 +797,9 @@
   <data name="ZipFileShare_AddFile_The_name___0___is_already_in_use_from_the_path__1_" xml:space="preserve">
     <value>The name '{0}' is already in use from the path {1}</value>
   </data>
-<<<<<<< HEAD
   <data name="SmallMoleculeTransitionListColumnHeaders_SmallMoleculeTransitionListColumnHeaders_Chemical_Formula" xml:space="preserve">
     <value>Chemical Formula</value>
-=======
+  </data>
   <data name="ModificationMatcher_GetStaticMod_found_more_than_one_UniMod_match__add_terminus_and_or_amino_acid_specificity_to_choose_a_single_match" xml:space="preserve">
     <value>found more than one UniMod match; add terminus and/or amino acid specificity to choose a single match</value>
     <comment>Intended to be appended to a "Lookup failed" message as the reason for lookup failure.</comment>
@@ -812,6 +811,5 @@
   <data name="ModificationMatcher_GetStaticMod_no_UniMod_match" xml:space="preserve">
     <value>no UniMod match</value>
     <comment>Intended to be appended to a "Lookup failed" message as the reason for lookup failure.</comment>
->>>>>>> a978938a
   </data>
 </root>