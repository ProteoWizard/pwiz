<?xml version="1.0" encoding="utf-8"?>
<root>
	<!-- 
    Microsoft ResX Schema 
    
    Version 2.0
    
    The primary goals of this format is to allow a simple XML format 
    that is mostly human readable. The generation and parsing of the 
    various data types are done through the TypeConverter classes 
    associated with the data types.
    
    Example:
    
    ... ado.net/XML headers & schema ...
    <resheader name="resmimetype">text/microsoft-resx</resheader>
    <resheader name="version">2.0</resheader>
    <resheader name="reader">System.Resources.ResXResourceReader, System.Windows.Forms, ...</resheader>
    <resheader name="writer">System.Resources.ResXResourceWriter, System.Windows.Forms, ...</resheader>
    <data name="Name1"><value>this is my long string</value><comment>this is a comment</comment></data>
    <data name="Color1" type="System.Drawing.Color, System.Drawing">Blue</data>
    <data name="Bitmap1" mimetype="application/x-microsoft.net.object.binary.base64">
        <value>[base64 mime encoded serialized .NET Framework object]</value>
    </data>
    <data name="Icon1" type="System.Drawing.Icon, System.Drawing" mimetype="application/x-microsoft.net.object.bytearray.base64">
        <value>[base64 mime encoded string representing a byte array form of the .NET Framework object]</value>
        <comment>This is a comment</comment>
    </data>
                
    There are any number of "resheader" rows that contain simple 
    name/value pairs.
    
    Each data row contains a name, and value. The row also contains a 
    type or mimetype. Type corresponds to a .NET class that support 
    text/value conversion through the TypeConverter architecture. 
    Classes that don't support this are serialized and stored with the 
    mimetype set.
    
    The mimetype is used for serialized objects, and tells the 
    ResXResourceReader how to depersist the object. This is currently not 
    extensible. For a given mimetype the value must be set accordingly:
    
    Note - application/x-microsoft.net.object.binary.base64 is the format 
    that the ResXResourceWriter will generate, however the reader can 
    read any of the formats listed below.
    
    mimetype: application/x-microsoft.net.object.binary.base64
    value   : The object must be serialized with 
            : System.Runtime.Serialization.Formatters.Binary.BinaryFormatter
            : and then encoded with base64 encoding.
    
    mimetype: application/x-microsoft.net.object.soap.base64
    value   : The object must be serialized with 
            : System.Runtime.Serialization.Formatters.Soap.SoapFormatter
            : and then encoded with base64 encoding.

    mimetype: application/x-microsoft.net.object.bytearray.base64
    value   : The object must be serialized into a byte array 
            : using a System.ComponentModel.TypeConverter
            : and then encoded with base64 encoding.
    -->
	<xsd:schema id="root" xmlns="" xmlns:xsd="http://www.w3.org/2001/XMLSchema" xmlns:msdata="urn:schemas-microsoft-com:xml-msdata">
		<xsd:import namespace="http://www.w3.org/XML/1998/namespace" />
		<xsd:element name="root" msdata:IsDataSet="true">
			<xsd:complexType>
				<xsd:choice maxOccurs="unbounded">
					<xsd:element name="metadata">
						<xsd:complexType>
							<xsd:sequence>
								<xsd:element name="value" type="xsd:string" minOccurs="0" />
							</xsd:sequence>
							<xsd:attribute name="name" use="required" type="xsd:string" />
							<xsd:attribute name="type" type="xsd:string" />
							<xsd:attribute name="mimetype" type="xsd:string" />
							<xsd:attribute ref="xml:space" />
						</xsd:complexType>
					</xsd:element>
					<xsd:element name="assembly">
						<xsd:complexType>
							<xsd:attribute name="alias" type="xsd:string" />
							<xsd:attribute name="name" type="xsd:string" />
						</xsd:complexType>
					</xsd:element>
					<xsd:element name="data">
						<xsd:complexType>
							<xsd:sequence>
								<xsd:element name="value" type="xsd:string" minOccurs="0" msdata:Ordinal="1" />
								<xsd:element name="comment" type="xsd:string" minOccurs="0" msdata:Ordinal="2" />
							</xsd:sequence>
							<xsd:attribute name="name" type="xsd:string" use="required" msdata:Ordinal="1" />
							<xsd:attribute name="type" type="xsd:string" msdata:Ordinal="3" />
							<xsd:attribute name="mimetype" type="xsd:string" msdata:Ordinal="4" />
							<xsd:attribute ref="xml:space" />
						</xsd:complexType>
					</xsd:element>
					<xsd:element name="resheader">
						<xsd:complexType>
							<xsd:sequence>
								<xsd:element name="value" type="xsd:string" minOccurs="0" msdata:Ordinal="1" />
							</xsd:sequence>
							<xsd:attribute name="name" type="xsd:string" use="required" />
						</xsd:complexType>
					</xsd:element>
				</xsd:choice>
			</xsd:complexType>
		</xsd:element>
	</xsd:schema>
	<resheader name="resmimetype">
		<value>text/microsoft-resx</value>
	</resheader>
	<resheader name="version">
		<value>2.0</value>
	</resheader>
	<resheader name="reader">
		<value>System.Resources.ResXResourceReader, System.Windows.Forms, Version=4.0.0.0, Culture=neutral, PublicKeyToken=b77a5c561934e089</value>
	</resheader>
	<resheader name="writer">
		<value>System.Resources.ResXResourceWriter, System.Windows.Forms, Version=4.0.0.0, Culture=neutral, PublicKeyToken=b77a5c561934e089</value>
	</resheader>
	<data name="AbiMethodExporter_EnsureAnalyst_Failed_to_find_a_valid_Analyst_installation" xml:space="preserve">
    <value>Failed to find a valid Analyst installation</value>
  </data>
	<data name="AbiMethodExporter_EnsureAnalyst_Waiting_for_Analyst_to_start" xml:space="preserve">
    <value>Waiting for Analyst to start...</value>
  </data>
	<data name="AbiMethodExporter_EnsureAnalyst_Working" xml:space="preserve">
    <value>Working...</value>
  </data>
	<data name="AbstractDiaExporter_Export_Cannot_save_to__0__" xml:space="preserve">
    <value>Cannot save to {0}.</value>
  </data>
	<data name="AbstractDiaExporter_WriteMultiplexedWindows_Exporting_Isolation_List" xml:space="preserve">
    <value>Exporting Isolation List</value>
  </data>
	<data name="AbstractDiaExporter_WriteMultiplexedWindows_Exporting_Isolation_List__0__cycles_out_of__0__" xml:space="preserve">
    <value>Exporting Isolation List ({0} cycles out of {0})</value>
  </data>
	<data name="AbstractDiaExporter_WriteMultiplexedWindows_Exporting_Isolation_List__0__cycles_out_of__1__" xml:space="preserve">
    <value>Exporting Isolation List ({0} cycles out of {1})</value>
  </data>
	<data name="AbstractMassListExporter_Export_The_number_of_required_transitions__0__exceeds_the_maximum__1__" xml:space="preserve">
    <value>The number of required transitions {0} exceeds the maximum {1}</value>
  </data>
	<data name="AbstractMassListExporter_ExportScheduledBuckets_Check_max_concurrent__0__count" xml:space="preserve">
    <value>Check max concurrent {0} count.</value>
  </data>
	<data name="AbstractMassListExporter_ExportScheduledBuckets_Check_max_concurrent__0__count_and_optimization_step_count" xml:space="preserve">
    <value>Check max concurrent {0} count and optimization step count.</value>
  </data>
	<data name="AbstractMassListExporter_ExportScheduledBuckets_Failed_to_schedule_the_following_peptides_with_the_current_settings" xml:space="preserve">
    <value>Failed to schedule the following peptides with the current settings:</value>
  </data>
	<data name="AbstractMassListExporter_ExportScheduledBuckets_Maximum_transitions_per_file_required" xml:space="preserve">
    <value>Maximum transitions per file required</value>
  </data>
	<data name="AbstractMassListExporter_ExportScheduledBuckets_precursors" xml:space="preserve">
    <value>precursors</value>
  </data>
	<data name="AbstractMassListExporter_ExportScheduledBuckets_The_required_peptide__0__cannot_be_scheduled" xml:space="preserve">
    <value>The required peptide {0} cannot be scheduled</value>
  </data>
	<data name="AbstractMassListExporter_ExportScheduledBuckets_transitions" xml:space="preserve">
    <value>transitions</value>
  </data>
	<data name="AbstractModificationMatcher_UninterpretedMods_The_following_modifications_could_not_be_interpreted" xml:space="preserve">
    <value>The following modifications could not be interpreted.</value>
  </data>
	<data name="AminoAcid_ValidateAAList_Invalid_amino_acid__0__found_in_the_value__1__" xml:space="preserve">
    <value>Invalid amino acid '{0}' found in the value '{1}'.</value>
  </data>
	<data name="AminoAcid_ValidateAAList_The_amino_acid__0__is_repeated_in_the_value__1__" xml:space="preserve">
    <value>The amino acid '{0}' is repeated in the value '{1}'.</value>
  </data>
	<data name="Annotations_Merge_Annotation_conflict_for__0__found_attempting_to_merge_annotations" xml:space="preserve">
    <value>Annotation conflict for '{0}' found attempting to merge annotations.</value>
  </data>
	<data name="BrukerTimsTofIsolationListExporter_CheckIonMobilities__0____1_____2__" xml:space="preserve">
    <value>{0} ({1} - {2})</value>
  </data>
	<data name="BrukerTimsTofIsolationListExporter_CheckIonMobilities_All_targets_must_have_an_ion_mobility_between__0__and__1__as_specified_in_the_template_method__Either_use_a_different_template_method__or_change_the_ion_mobility_values_for_the_following_targets_" xml:space="preserve">
    <value>All targets must have an ion mobility between {0} and {1} as specified in the template method. Either use a different template method, or change the ion mobility values for the following targets:</value>
  </data>
	<data name="BrukerTimsTofMethodExporter_ExportMethod_Getting_scheduling___" xml:space="preserve">
    <value>Getting scheduling...</value>
  </data>
	<data name="BrukerTimsTofMethodExporter_ExportMethod_Scheduling_failure__no_targets__" xml:space="preserve">
    <value>Scheduling failure (no targets?)</value>
  </data>
	<data name="BrukerTimsTofMethodExporter_ExportMethod_Template_is_required_for_method_export_" xml:space="preserve">
    <value>Template is required for method export.</value>
  </data>
	<data name="AlphaPeptDeep_min_peptide_length_short" xml:space="preserve">
    <value>Minimum Peptide Length</value>
  </data>
	<data name="AlphaPeptDeep_min_peptide_length_long" xml:space="preserve">
    <value>Minimum Peptide Length of predicted spectra in the library.</value>
  </data>
	<data name="AlphaPeptDeep_max_peptide_length_short" xml:space="preserve">
    <value>Maximum Peptide Length</value>
  </data>
	<data name="AlphaPeptDeep_max_peptide_length_long" xml:space="preserve">
    <value>Maximum Peptide Length of predicted spectra in the library.</value>
  </data>
	<data name="AlphaPeptDeep_min_fragment_mz_short" xml:space="preserve">
    <value>Minimum Fragment Mass-to-Charge</value>
  </data>
	<data name="AlphaPeptDeep_min_fragment_mz_long" xml:space="preserve">
    <value>Minimum Fragment Mass-to-Charge Ratio (m/z) of predicted spectra in the library.</value>
  </data>
	<data name="AlphaPeptDeep_max_fragment_mz_short" xml:space="preserve">
    <value>Maximum Fragment Mass-to-Charge</value>
  </data>
	<data name="AlphaPeptDeep_max_fragment_mz_long" xml:space="preserve">
    <value>Maximum Fragment Mass-to-Charge Ratio (m/z) of predicted spectra in the library.</value>
  </data>
	<data name="AlphaPeptDeep_min_precursor_charge_short" xml:space="preserve">
    <value>Minimum Precursor Charge</value>
  </data>
	<data name="AlphaPeptDeep_min_precursor_charge_long" xml:space="preserve">
    <value>Minimum Precursor Charge of the spectra in the predicted library.</value>
  </data>
	<data name="AlphaPeptDeep_max_precursor_charge_short" xml:space="preserve">
    <value>Maximum Precursor Charge</value>
  </data>
	<data name="AlphaPeptDeep_max_precursor_charge_long" xml:space="preserve">
    <value>Maximum Precursor Charge of the spectra in the predicted library.</value>
  </data>
	<data name="AlphaPeptDeep_max_fragment_charge_short" xml:space="preserve">
    <value>Maximum Fragment Charge</value>
  </data>
	<data name="AlphaPeptDeep_max_fragment_charge_long" xml:space="preserve">
    <value>Maximum Fragment Charge of the fragments peaks in the spectra of the predicted library.</value>
  </data>
	<data name="AlphaPeptDeep_min_relative_intensity_short" xml:space="preserve">
    <value>Minimum Fragment Relative Intensity</value>
  </data>
	<data name="AlphaPeptDeep_min_relative_intensity_long" xml:space="preserve">
    <value>Minimum relative intensities of the fragment peaks in the spectra of the predicted library.</value>
  </data>
	<data name="AlphaPeptDeep_keep_k_highest_peaks_short" xml:space="preserve">
    <value>Keep k-Highest Peaks</value>
  </data>
	<data name="AlphaPeptDeep_keep_k_highest_peaks_long" xml:space="preserve">
    <value>Keep k of the highest intensity fragment peaks in the predicted library.</value>
  </data>
	<data name="AlphaPeptDeep_Settings" xml:space="preserve">
  <value>AlphaPeptDeep Settings ...</value>
  </data>
	<data name="CarafeTraining_fdr_short" xml:space="preserve">
    <value>False Discovery Rate</value>
  </data>
	<data name="CarafeTraining_fdr_long" xml:space="preserve">
    <value>The minimum False Discovery Rate to consider.</value>
  </data>
	<data name="CarafeTraining_ptm_site_prob_short" xml:space="preserve">
    <value>PTM Site Probability</value>
  </data>
	<data name="CarafeTraining_ptm_site_prob_long" xml:space="preserve">
    <value>This is used to filter matches to only include those with PTM site localization probability larger than the defined threshold for modeling training. This is only used for PTM model training, such as training models using phospho-enriched data.</value>
  </data>
	<data name="CarafeTraining_ptm_site_qvalue_short" xml:space="preserve">
    <value>PTM Site Q-value</value>
  </data>
	<data name="CarafeTraining_ptm_site_qvalue_long" xml:space="preserve">
    <value>This is used to filter matches to only include those with PTM site q-value less than the defined threshold for modeling training. This is only used for PTM model training, such as training models using phospho-enriched data.</value>
  </data>
	<data name="CarafeTraining_fragment_ion_mass_tolerance_short" xml:space="preserve">
    <value>Fragment Ion Mass Tolerance</value>
  </data>
	<data name="CarafeTraining_fragment_ion_mass_tolerance_long" xml:space="preserve">
    <value>Fragment Ion Mass Tolerance used during fragment ion matching and XIC extraction.</value>
  </data>
	<data name="CarafeTraining_fragment_ion_mass_tolerance_units_short" xml:space="preserve">
    <value>Fragment Ion Mass Tolerance Units</value>
  </data>
	<data name="CarafeTraining_fragment_ion_mass_tolerance_units_long" xml:space="preserve">
    <value>Fragment Ion Mass Tolerance Units used during fragment ion matching and XIC extraction.</value>
  </data>
	<data name="CarafeTraining_refine_peak_detection_short" xml:space="preserve">
    <value>Refine Peak Boundaries</value>
  </data>
	<data name="CarafeTraining_refine_peak_detection_long" xml:space="preserve">
    <value>Refine peak boundaries when using DIA data for fine-tuning.</value>
  </data>
	<data name="CarafeTraining_RT_window_short" xml:space="preserve">
    <value>RT Window for Peak Boundary Refinement</value>
  </data>
	<data name="CarafeTraining_RT_window_long" xml:space="preserve">
    <value>RT Window in minutes for refining peak boundary. This is only used when refining peak detection is enabled.</value>
  </data>
	<data name="CarafeTraining_XIC_correlation_short" xml:space="preserve">
    <value>XIC Correlation</value>
  </data>
	<data name="CarafeTraining_XIC_correlation_long" xml:space="preserve">
    <value>The minimum XIC correlation to consider when determining shared fragments.</value>
  </data>
	<data name="CarafeTraining_min_fragment_mz_short" xml:space="preserve">
    <value>Minimum Fragment Mass-to-Charge</value>
  </data>
	<data name="CarafeTraining_min_fragment_mz_long" xml:space="preserve">
    <value>Minimum Fragment Mass-to-Charge Ratio (m/z) to consider during model training.</value>
  </data>
	<data name="CarafeModel_model_short" xml:space="preserve">
    <value>Model Type</value>
  </data>
	<data name="CarafeModel_model_long" xml:space="preserve">
    <value>The Model Type can be general DIA or phosphorylated DIA data.</value>
  </data>
	<data name="CarafeModel_nce_short" xml:space="preserve">
    <value>Normalized Collision Energy</value>
  </data>
	<data name="CarafeModel_nce_long" xml:space="preserve">
    <value>Normalized Collision Energy will be automatically extracted from the mzML data if this parameter is not set. Otherwise, it will use the value of this setting.</value>
  </data>
	<data name="CarafeModel_instrument_short" xml:space="preserve">
    <value>MS Instrument Type</value>
  </data>
	<data name="CarafeModel_instrument_long" xml:space="preserve">
    <value>MS Instrument Type used to generate the training data will automatically be extracted from the mzML file if this parameter is not set. Otherwise, it will use the value of this setting.</value>
  </data>
	<data name="CarafeModel_device_short" xml:space="preserve">
    <value>Computational Device</value>
  </data>
	<data name="CarafeModel_device_long" xml:space="preserve">
    <value>Computational Device (cpu or gpu) to use for model training and prediction.</value>
  </data>
	<data name="CarafeLibrary_enzyme_short" xml:space="preserve">
    <value>Enzyme</value>
  </data>
	<data name="CarafeLibrary_enzyme_long" xml:space="preserve">
    <value>Enzyme used for protein digestion.</value>
  </data>
	<data name="CarafeLibrary_missed_cleavage_short" xml:space="preserve">
    <value>Missed Cleavages</value>
  </data>
	<data name="CarafeLibrary_missed_cleavage_long" xml:space="preserve">
    <value>Maximum Missed Cleavages allowed.</value>
  </data>
	<data name="CarafeLibrary_fixed_modification_types_short" xml:space="preserve">
    <value>Fixed Modification Available</value>
  </data>
	<data name="CarafeLibrary_fixed_modification_types_long" xml:space="preserve">
    <value>Select an available Fixed Modification to use in the analysis.</value>
  </data>
	<data name="CarafeLibrary_fixed_modification_short" xml:space="preserve">
    <value>Fixed Modifications Selected</value>
  </data>
	<data name="CarafeLibrary_fixed_modification_long" xml:space="preserve">
    <value>Fixed Modifications to consider for library generation.</value>
  </data>
	<data name="CarafeLibrary_variable_modification_types_short" xml:space="preserve">
    <value>Variable Modifications Available</value>
  </data>
	<data name="CarafeLibrary_variable_modification_types_long" xml:space="preserve">
    <value>Select an available Variable Modification to use in the analysis.</value>
  </data>
	<data name="CarafeLibrary_variable_modification_short" xml:space="preserve">
    <value>Variable Modifications Selected</value>
  </data>
	<data name="CarafeLibrary_variable_modification_long" xml:space="preserve">
    <value>Variable Modifications to consider for library generation.</value>
  </data>
	<data name="CarafeLibrary_max_variable_modification_short" xml:space="preserve">
    <value>Maximum Variable Modifications</value>
  </data>
	<data name="CarafeLibrary_max_variable_modification_long" xml:space="preserve">
    <value>Maximum Variable Modifications allowed per peptide.</value>
  </data>
	<data name="CarafeLibrary_clip_nterm_methionine_short" xml:space="preserve">
    <value>Clip N-Terminal Methionine</value>
  </data>
	<data name="CarafeLibrary_clip_nterm_methionine_long" xml:space="preserve">
    <value>When digesting a protein starting with amino acid M (Methionine), two copies of the leading peptide (i.e. with and without the N-terminal M) are considered or not considered.</value>
  </data>
	<data name="CarafeLibrary_min_peptide_length_short" xml:space="preserve">
    <value>Minimum Peptide Length</value>
  </data>
	<data name="CarafeLibrary_min_peptide_length_long" xml:space="preserve">
    <value>Minimum Peptide Length to consider for inclusion in the library.</value>
  </data>
	<data name="CarafeLibrary_max_peptide_length_short" xml:space="preserve">
    <value>Maximum Peptide Length</value>
  </data>
	<data name="CarafeLibrary_max_peptide_length_long" xml:space="preserve">
    <value>Maximum Peptide Length to consider for inclusion in the library.</value>
  </data>
	<data name="CarafeLibrary_min_peptide_mz_short" xml:space="preserve">
    <value>Minimum Peptide Mass-to-Charge</value>
  </data>
	<data name="CarafeLibrary_min_peptide_mz_long" xml:space="preserve">
    <value>Minimum Peptide Mass-to-Charge Ratio (m/z) to consider for inclusion in the library.</value>
  </data>
	<data name="CarafeLibrary_max_peptide_mz_short" xml:space="preserve">
    <value>Maximum Peptide Mass-to-Charge</value>
  </data>
	<data name="CarafeLibrary_max_peptide_mz_long" xml:space="preserve">
    <value>Maximum Peptide Mass-to-Charge Ratio (m/z) to consider for inclusion in the library.</value>
  </data>
	<data name="CarafeLibrary_min_peptide_charge_short" xml:space="preserve">
    <value>Minimum Peptide Charge</value>
  </data>
	<data name="CarafeLibrary_min_peptide_charge_long" xml:space="preserve">
    <value>Minimum Peptide Charge to consider for inclusion in the library.</value>
  </data>
	<data name="CarafeLibrary_max_peptide_charge_short" xml:space="preserve">
    <value>Maximum Peptide Charge</value>
  </data>
	<data name="CarafeLibrary_max_peptide_charge_long" xml:space="preserve">
    <value>Maximum Peptide Charge to consider for inclusion in the library.</value>
  </data>
	<data name="CarafeLibrary_min_fragment_mz_short" xml:space="preserve">
    <value>Minimum Fragment Mass-to-Charge</value>
  </data>
	<data name="CarafeLibrary_min_fragment_mz_long" xml:space="preserve">
    <value>Minimum Fragment Mass-to-Charge Ratio (m/z) to consider for inclusion in the library.</value>
  </data>
	<data name="CarafeLibrary_max_fragment_mz_short" xml:space="preserve">
    <value>Maximum Fragment Mass-to-Charge</value>
  </data>
	<data name="CarafeLibrary_max_fragment_mz_long" xml:space="preserve">
    <value>Maximum Fragment Mass-to-Charge Ratio (m/z) to consider for inclusion in the library.</value>
  </data>
	<data name="CarafeLibrary_topN_fragments_short" xml:space="preserve">
    <value>Maximum Number of Fragment Ions</value>
  </data>
	<data name="CarafeLibrary_topN_fragments_long" xml:space="preserve">
    <value>Maximum Number of Fragment Ions (of highest intensity) to consider for library generation.</value>
  </data>
	<data name="CarafeLibrary_library_format_short" xml:space="preserve">
    <value>Spectral Library Format</value>
  </data>
	<data name="CarafeLibrary_library_format_long" xml:space="preserve">
    <value>Spectral Library Format for library generation.</value>
  </data>
	<data name="CarafeLibraryBuilder_Running_Carafe" xml:space="preserve">
      <value>Running Carafe</value>
  </data>
	<data name="CarafeLibraryBuilder_Java_directory__0__has_more_than_one_Java_Software_Development_Kit" xml:space="preserve">
      <value>Java directory {0} has more than one Java Software Development Kit</value>
  </data>
	<data name="CarafeLibraryBuilder_Setting_up_Java_environment" xml:space="preserve">
      <value>Setting up Java environment</value>
  </data>
	<data name="CarafeLibraryBuilder_Failed_to_download_Java_Software_Development_Kit_package" xml:space="preserve">
      <value>Failed to download Java Software Development Kit package</value>
  </data>
	<data name="CarafeLibraryBuilder_Failed_to_download_Carafe_jar_package" xml:space="preserve">
      <value>Failed to download Carafe jar package</value>
  </data>
	<data name="CarafeLibraryBuilder_Importing_spectral_library" xml:space="preserve">
      <value>Importing spectral library</value>
  </data>
	<data name="ChromatogramExporter_Export_Bad_chromatogram_data_for_charge__0__state_of_peptide__1_" xml:space="preserve">
    <value>Bad chromatogram data for charge {0} state of peptide {1}</value>
  </data>
	<data name="ChromatogramExporter_Export_Exporting_Chromatograms_for__0_" xml:space="preserve">
    <value>Exporting Chromatograms for {0}</value>
  </data>
	<data name="ChromatogramExporter_ExportGroupNode_One_or_more_missing_chromatograms_at_charge_state__0__of__1_" xml:space="preserve">
    <value>One or more missing chromatograms at charge state {0} of {1}</value>
  </data>
	<data name="ChromatogramExporter_GetExtractorName_Invalid_extractor_name_" xml:space="preserve">
    <value>Invalid extractor name.</value>
  </data>
	<data name="CustomMolecule_Validate_Custom_molecules_must_specify_a_formula_or_valid_monoisotopic_and_average_masses_" xml:space="preserve">
    <value>Custom molecules must specify a formula or valid monoisotopic and average masses.</value>
  </data>
	<data name="DecoyGeneration_ADD_RANDOM_Random_Mass_Shift" xml:space="preserve">
    <value>Random Mass Shift</value>
  </data>
	<data name="DecoyGeneration_REVERSE_SEQUENCE_Reverse_Sequence" xml:space="preserve">
    <value>Reverse Sequence</value>
  </data>
	<data name="DiaUmpireDdaConverter_Run_Re_using_existing_DiaUmpire_file__with_equivalent_settings__for__0_" xml:space="preserve">
    <value>Re-using existing DIA-Umpire file (with equivalent settings) for {0}</value>
  </data>
	<data name="DiaUmpireDdaConverter_Run_Starting_DIA_Umpire_conversion" xml:space="preserve">
    <value>Starting DIA-Umpire conversion</value>
  </data>
	<data name="DisplayModificationOption_FULL_NAME_Full_Name" xml:space="preserve">
    <value>Full Name</value>
  </data>
	<data name="DisplayModificationOption_MASS_DELTA_Mass_Difference" xml:space="preserve">
    <value>Mass Difference</value>
  </data>
	<data name="DisplayModificationOption_NOT_SHOWN_Not_Shown" xml:space="preserve">
    <value>Not Shown</value>
  </data>
	<data name="DisplayModificationOption_THREE_LETTER_CODE_Three_Letter_Code" xml:space="preserve">
    <value>Three Letter Code</value>
  </data>
	<data name="DisplayModificationOption_UNIMOD_ID_Unimod_ID" xml:space="preserve">
    <value>Unimod ID</value>
  </data>
	<data name="DocNodeParent_GetPathTo_Index__0__exceeds_length__1__" xml:space="preserve">
    <value>Index {0} exceeds length {1}</value>
  </data>
	<data name="DocNodeParent_GetPathTo_Node_reported__0__descendants_at_depth__1__but_found_only__2__" xml:space="preserve">
    <value>Node reported {0} descendants at depth {1}, but found only {2}.</value>
  </data>
	<data name="ExPeptideRowReader_CalcTransitionInfo_Invalid_extended_peptide_format__0__" xml:space="preserve">
    <value>Invalid extended peptide format {0}</value>
    <comment>Protein or peptide sequence</comment>
  </data>
	<data name="ExPeptideRowReader_Create_Isotope_labeled_entry_found_without_matching_settings" xml:space="preserve">
    <value>Isotope labeled entry found without matching settings.</value>
  </data>
	<data name="ExPeptideRowReaderCreateCheck_the_Modifications_tab_in_Transition_Settings" xml:space="preserve">
    <value>Check the Modifications tab in Transition Settings.</value>
  </data>
	<data name="ExportFileTypeExtension_LOCALIZED_VALUES_IsolationList" xml:space="preserve">
    <value>IsolationList</value>
  </data>
	<data name="ExportFileTypeExtension_LOCALIZED_VALUES_List" xml:space="preserve">
    <value>List</value>
  </data>
	<data name="ExportFileTypeExtension_LOCALIZED_VALUES_Method" xml:space="preserve">
    <value>Method</value>
  </data>
	<data name="ExportMethodDlg_OkDialog_All_targets_must_have_an_ion_mobility_value__These_can_be_set_explicitly_or_contained_in_an_ion_mobility_library_or_spectral_library__The_following_ion_mobility_values_are_missing_" xml:space="preserve">
    <value>All targets must have an ion mobility value. These can be set explicitly or contained in an ion mobility library or spectral library. The following ion mobility values are missing:</value>
  </data>
	<data name="ExportMethodTypeExtension_LOCALIZED_VALUES_Scheduled" xml:space="preserve">
    <value>Scheduled</value>
  </data>
	<data name="ExportMethodTypeExtension_LOCALIZED_VALUES_Standard" xml:space="preserve">
    <value>Standard</value>
  </data>
	<data name="ExportMethodTypeExtension_LOCALIZED_VALUES_Triggered" xml:space="preserve">
    <value>Triggered</value>
  </data>
	<data name="ExportOptimize_CE_Collision_Energy" xml:space="preserve">
    <value>Collision Energy</value>
  </data>
	<data name="ExportOptimize_COV_Compensation_Voltage" xml:space="preserve">
    <value>Compensation Voltage</value>
  </data>
	<data name="ExportOptimize_COV_FINE_Fine_Tune" xml:space="preserve">
    <value>Fine Tune</value>
  </data>
	<data name="ExportOptimize_COV_MEDIUM_Medium_Tune" xml:space="preserve">
    <value>Medium Tune</value>
  </data>
	<data name="ExportOptimize_COV_ROUGH_Rough_Tune" xml:space="preserve">
    <value>Rough Tune</value>
  </data>
	<data name="ExportOptimize_DP_Declustering_Potential" xml:space="preserve">
    <value>Declustering Potential</value>
  </data>
	<data name="ExportOptimize_NONE_None" xml:space="preserve">
    <value>None</value>
  </data>
	<data name="ExportProperties_ExportFile_Unrecognized_instrument_type__0__" xml:space="preserve">
    <value>Unrecognized instrument type {0}.</value>
  </data>
	<data name="ExportSchedulingAlgorithmExtension_LOCALIZED_VALUES_Average" xml:space="preserve">
    <value>Average</value>
  </data>
	<data name="ExportSchedulingAlgorithmExtension_LOCALIZED_VALUES_Single" xml:space="preserve">
    <value>Single</value>
  </data>
	<data name="ExportSchedulingAlgorithmExtension_LOCALIZED_VALUES_Trends" xml:space="preserve">
    <value>Trends</value>
  </data>
	<data name="ExportStrategyExtension_LOCALIZED_VALUES_Buckets" xml:space="preserve">
    <value>Buckets</value>
  </data>
	<data name="ExportStrategyExtension_LOCALIZED_VALUES_Protein" xml:space="preserve">
    <value>Protein</value>
  </data>
	<data name="ExportStrategyExtension_LOCALIZED_VALUES_Single" xml:space="preserve">
    <value>Single</value>
  </data>
	<data name="FastaData_ParseFastaFile_Error_on_line__0___invalid_non_ASCII_character___1___at_position__2___are_you_sure_this_is_a_FASTA_file_" xml:space="preserve">
    <value>Error on line {0}: invalid non-ASCII character '{1}' at position {2}; are you sure this is a FASTA file?</value>
  </data>
	<data name="FastaImporter_Import__0__proteins_and__1__peptides_added" xml:space="preserve">
    <value>{0} proteins and {1} peptides added</value>
  </data>
	<data name="FastaImporter_Import_Adding_protein__0__" xml:space="preserve">
    <value>Adding protein {0}</value>
  </data>
	<data name="FastaImporter_Import_Check_your_settings_to_make_sure_you_are_using_a_library_" xml:space="preserve">
    <value>Check your settings to make sure you are using a library.</value>
  </data>
	<data name="FastaImporter_Import_Check_your_settings_to_make_sure_you_are_using_a_library_and_restrictive_enough_transition_selection_" xml:space="preserve">
    <value>Check your settings to make sure you are using a library and restrictive enough transition selection.</value>
  </data>
	<data name="FastaImporter_Import_Error_at_or_around_line__0____1_" xml:space="preserve">
    <value>Error at or around line {0}: {1}</value>
  </data>
	<data name="FastaImporter_Import_This_import_causes_the_document_to_contain_more_than__0_n0__peptides_at_line__1_n0__" xml:space="preserve">
    <value>This import causes the document to contain more than {0:n0} peptides at line {1:n0}.</value>
  </data>
	<data name="FastaImporter_Import_This_import_causes_the_document_to_contain_more_than__0_n0__transitions_in__1_n0__peptides_at_line__2_n0__" xml:space="preserve">
    <value>This import causes the document to contain more than {0:n0} transitions in {1:n0} peptides at line {2:n0}.</value>
  </data>
	<data name="FastaImporter_ToFasta_Last_column_does_not_contain_a_valid_protein_sequence" xml:space="preserve">
    <value>Last column does not contain a valid protein sequence</value>
  </data>
	<data name="FastaImporter_ToFasta_Too_few_columns_found" xml:space="preserve">
    <value>Too few columns found</value>
  </data>
	<data name="FastaSequence_ComparePeptides_Peptides_in_different_FASTA_sequences_may_not_be_compared" xml:space="preserve">
    <value>Peptides in different FASTA sequences may not be compared.</value>
  </data>
	<data name="FastaSequence_ComparePeptides_Peptides_without_FASTA_sequence_information_may_not_be_compared" xml:space="preserve">
    <value>Peptides without FASTA sequence information may not be compared.</value>
  </data>
	<data name="FastaSequence_ValidateSequence_A_protein_sequence_may_not_be_empty" xml:space="preserve">
    <value>A protein sequence may not be empty.</value>
  </data>
	<data name="FastaSequence_ValidateSequence_A_protein_sequence_may_not_contain_the_character__0__at__1__" xml:space="preserve">
    <value>A protein sequence may not contain the character '{0}' at {1}.</value>
  </data>
	<data name="FileIterator_Init_Cannot_save_to__0__" xml:space="preserve">
    <value>Cannot save to {0}.</value>
  </data>
	<data name="FileIterator_WriteTransition_Unexpected_failure_writing_transitions" xml:space="preserve">
    <value>Unexpected failure writing transitions.</value>
  </data>
	<data name="GeneralRowReader_Create_No_valid_precursor_m_z_column_found" xml:space="preserve">
    <value>No valid precursor m/z column found.</value>
  </data>
	<data name="GeneralRowReader_Create_No_valid_product_m_z_column_found" xml:space="preserve">
    <value>No valid product m/z column found.</value>
  </data>
	<data name="IdentityNotFoundException_IdentityNotFoundException_Failed_to_find_document_node" xml:space="preserve">
    <value>Failed to find document node.</value>
  </data>
	<data name="IdentityPath_GetPathTo_Index__0__out_of_range_1_to__1__" xml:space="preserve">
    <value>Index {0} out of range -1 to {1}</value>
  </data>
	<data name="IdentityPathTraversal_Traverse_Invalid_attempt_to_perform_parent_operation_on_leaf_node" xml:space="preserve">
    <value>Invalid attempt to perform parent operation on leaf node.</value>
  </data>
	<data name="ImportFastaControl_ImportFasta_iRT_standards" xml:space="preserve">
    <value>iRT standards</value>
  </data>
	<data name="ImportTransitionListColumnSelectDlg_ComboChanged_Declustering_Potential" xml:space="preserve">
    <value>Declustering Potential</value>
  </data>
	<data name="IonTypeExtension_LOCALIZED_VALUES_custom" xml:space="preserve">
    <value>custom</value>
  </data>
	<data name="IonTypeExtension_LOCALIZED_VALUES_precursor" xml:space="preserve">
    <value>precursor</value>
  </data>
	<data name="IsolationSchemeReader_ReadIsolationRangesFromFiles_Reading_isolation_scheme_from__0_" xml:space="preserve">
    <value>Reading isolation scheme from {0}</value>
  </data>
	<data name="IsotopeModificationPermuter_PermuteIsotopeModifications_Permuting_isotope_modifications" xml:space="preserve">
    <value>Permuting isotope modifications</value>
  </data>
	<data name="LibKeyModificationMatcher_EnumerateSequenceInfos_The_number___0___is_not_in_the_correct_format_" xml:space="preserve">
    <value>The number '{0}' is not in the correct format.</value>
  </data>
	<data name="MassListImporter_Import_Importing__0__" xml:space="preserve">
    <value>Importing {0}</value>
  </data>
	<data name="MassListImporter_Import_Inspecting_peptide_sequence_information" xml:space="preserve">
    <value>Inspecting peptide sequence information</value>
  </data>
	<data name="MassListImporter_Import_Invalid_transition_list_Transition_lists_must_contain_at_least_precursor_m_z_product_m_z_and_peptide_sequence" xml:space="preserve">
    <value>Invalid transition list. Transition lists must contain at least precursor m/z, product m/z, and peptide sequence.</value>
  </data>
	<data name="MassListImporter_Import_Reading_transition_list" xml:space="preserve">
    <value>Reading transition list</value>
  </data>
	<data name="MassListRowReader_CalcPrecursorExplanations_Check_the_isolation_scheme_in_the_full_scan_settings_" xml:space="preserve">
    <value>Check the isolation scheme in the full scan tab of the transition settings.</value>
  </data>
	<data name="MassListRowReader_CalcPrecursorExplanations_The_precursor_m_z__0__of_the_peptide__1__is_out_of_range_for_the_instrument_settings_" xml:space="preserve">
    <value>The precursor m/z {0} of the peptide {1} is out of range for the instrument settings.</value>
  </data>
	<data name="MassListRowReader_CalcPrecursorExplanations_The_precursor_m_z__0__of_the_peptide__1__is_outside_the_range_covered_by_the_DIA_isolation_scheme_" xml:space="preserve">
    <value>The precursor m/z {0} of the peptide {1} is outside the range covered by the DIA isolation scheme.</value>
  </data>
	<data name="MassListRowReader_NextRow_Check_the_Modifications_tab_in_Transition_Settings" xml:space="preserve">
    <value>Check the Modifications tab in Transition Settings.</value>
  </data>
	<data name="MassListRowReader_NextRow_Isotope_labeled_entry_found_without_matching_settings_" xml:space="preserve">
    <value>Isotope labeled entry found without matching settings.</value>
  </data>
	<data name="MassListRowReader_NextRow_No_peptide_sequence_column_specified" xml:space="preserve">
    <value>No peptide modified sequence column specified</value>
  </data>
	<data name="MethodExporter_ExportMethod_Exporting_method__0__" xml:space="preserve">
    <value>Exporting method {0}...</value>
  </data>
	<data name="MethodExporter_ExportMethod_Exporting_methods" xml:space="preserve">
    <value>Exporting methods...</value>
  </data>
	<data name="Metrics_Col1K0LowerLimit__1_K0_lower_limit" xml:space="preserve">
    <value>1/K0 lower limit</value>
  </data>
	<data name="Metrics_Col1K0UpperLimit__1_K0_upper_limit" xml:space="preserve">
    <value>1/K0 upper limit</value>
  </data>
	<data name="Metrics_ColMaxSamplingTime_Max_sampling_time__seconds_" xml:space="preserve">
    <value>Max sampling time (seconds)</value>
  </data>
	<data name="Metrics_ColMeanSamplingTime_Mean_sampling_time__seconds_" xml:space="preserve">
    <value>Mean sampling time (seconds)</value>
  </data>
	<data name="Metrics_ColMz_m_z" xml:space="preserve">
    <value>m/z</value>
  </data>
	<data name="Metrics_ColRtBegin_RT_begin" xml:space="preserve">
    <value>RT begin</value>
  </data>
	<data name="Metrics_ColRtEnd_RT_end" xml:space="preserve">
    <value>RT end</value>
  </data>
	<data name="Metrics_ColTarget_Target" xml:space="preserve">
    <value>Target</value>
  </data>
	<data name="ModificationMatcher_CreateMatches_Matching_modifications" xml:space="preserve">
    <value>Matching modifications</value>
  </data>
	<data name="ModificationMatcher_ThrowUnimodException_Unrecognized_modification_placement_for_Unimod_id__0__in_modified_peptide_sequence__1___amino_acid__2____3___" xml:space="preserve">
    <value>Unrecognized modification placement for Unimod id {0} in modified peptide sequence {1} (amino acid {2}, {3}).</value>
  </data>
	<data name="ModificationMatcher_ThrowUnimodException_Unrecognized_Unimod_id__0__in_modified_peptide_sequence__1___amino_acid__2____3___" xml:space="preserve">
    <value>Unrecognized Unimod id {0} in modified peptide sequence {1} (amino acid {2}, {3}).</value>
  </data>
	<data name="MProphetResultsHandler_ChangePeaks_Adjusting_peak_boundaries" xml:space="preserve">
    <value>Adjusting peak boundaries</value>
  </data>
	<data name="Blib_completed_ok" xml:space="preserve">
    <value>BlibBuilder completed ok</value>
  </data>
	<data name="Blib_failed_to_complete" xml:space="preserve">
    <value>BlibBuilder failed to complete</value>
  </data>
	<data name="Carafe_failed_to_complete" xml:space="preserve">
    <value>Carafe failed to complete</value>
  </data>
	<data name="NvidiaInstaller_Install" xml:space="preserve">
    <value>Install</value>
  </data>
	<data name="NvidiaInstaller_Missing_resource_0_" xml:space="preserve">
    <value>Missing resource {0}</value>
  </data>
	<data name="PasteDlg_GetMoleculeTransitionGroup_The_precursor_m_z__0__is_not_measureable_with_your_current_instrument_settings_" xml:space="preserve">
    <value>The precursor m/z {0} is not measureable with your current instrument settings.</value>
  </data>
	<data name="PasteDlg_ReadPrecursorOrProductColumns_Invalid_drift_time_high_energy_offset_value__0_" xml:space="preserve">
    <value>Invalid drift time high energy offset value {0}</value>
  </data>
	<data name="PasteDlg_ReadPrecursorOrProductColumns_Invalid_drift_time_value__0_" xml:space="preserve">
    <value>Invalid drift time value {0}</value>
  </data>
	<data name="PasteDlg_UpdateMoleculeType_Collision_Energy" xml:space="preserve">
    <value>Collision Energy</value>
  </data>
	<data name="PasteDlg_UpdateMoleculeType_Collisional_Cross_Section__sq_A_" xml:space="preserve">
    <value>Collisional Cross Section (sq A)</value>
  </data>
	<data name="PasteDlg_UpdateMoleculeType_Explicit_Declustering_Potential" xml:space="preserve">
    <value>Explicit Declustering Potential</value>
  </data>
	<data name="PasteDlg_UpdateMoleculeType_Explicit_Drift_Time__msec_" xml:space="preserve">
    <value>Explicit Drift Time (msec)</value>
  </data>
	<data name="PasteDlg_UpdateMoleculeType_Explicit_Drift_Time_High_Energy_Offset__msec_" xml:space="preserve">
    <value>Explicit Drift Time High Energy Offset (msec)</value>
  </data>
	<data name="PasteDlg_UpdateMoleculeType_Molecule_List_Name" xml:space="preserve">
    <value>Molecule List Name</value>
  </data>
	<data name="PasteDlg_UpdateMoleculeType_Precursor_Charge" xml:space="preserve">
    <value>Precursor Charge</value>
  </data>
	<data name="PasteDlg_UpdateMoleculeType_Precursor_Formula" xml:space="preserve">
    <value>Precursor Formula</value>
  </data>
	<data name="PasteDlg_UpdateMoleculeType_Precursor_m_z" xml:space="preserve">
    <value>Precursor m/z</value>
  </data>
	<data name="PasteDlg_UpdateMoleculeType_Product_m_z" xml:space="preserve">
    <value>Product m/z</value>
  </data>
	<data name="PeakBoundaryImporter_Import_Importing_Peak_Boundaries" xml:space="preserve">
    <value>Importing Peak Boundaries</value>
  </data>
	<data name="PeakBoundaryImporter_Import_Peptide_has_unrecognized_modifications__0__at_line__1_" xml:space="preserve">
    <value>Peptide has unrecognized modifications {0} at line {1}</value>
  </data>
	<data name="PeakBoundsMatch_PeakBoundsMatch_Unable_to_read_apex_retention_time_value_for_peptide__0__of_file__1__" xml:space="preserve">
    <value>Unable to read apex retention time value for peptide {0} of file {1}.</value>
  </data>
	<data name="Peptide_ToString_missed__0__" xml:space="preserve">
    <value>(missed {0})</value>
  </data>
	<data name="Peptide_Validate_Peptide_sequence_exceeds_the_bounds_of_the_protein_sequence" xml:space="preserve">
    <value>Peptide sequence exceeds the bounds of the protein sequence.</value>
  </data>
	<data name="Peptide_Validate_Peptides_from_protein_sequences_must_have_start_and_end_values" xml:space="preserve">
    <value>Peptides from protein sequences must have start and end values.</value>
  </data>
	<data name="Peptide_Validate_Peptides_without_a_protein_sequence_do_not_support_the_start_and_end_properties" xml:space="preserve">
    <value>Peptides without a protein sequence do not support the start and end properties.</value>
  </data>
	<data name="Peptide_Validate_The_peptide_sequence__0__does_not_agree_with_the_protein_sequence__1__at__2__3__" xml:space="preserve">
    <value>The peptide sequence {0} does not agree with the protein sequence {1} at ({2}:{3}).</value>
  </data>
	<data name="PeptideDocNode_GetStandardTypeDisplayName_iRT" xml:space="preserve">
    <value>iRT</value>
  </data>
	<data name="PeptideDocNode_GetStandardTypeDisplayName_Normalization" xml:space="preserve">
    <value>Global Standard</value>
  </data>
	<data name="PeptideDocNode_GetStandardTypeDisplayName_QC" xml:space="preserve">
    <value>QC</value>
  </data>
	<data name="PeptideDocNodeToString__0__rank__1__" xml:space="preserve">
    <value>{0} (rank {1})</value>
  </data>
	<data name="PeptideGroupBuilder_AppendTransition_Failed_to_explain_all_transitions_for_m_z__0___peptide__1___with_a_single_precursor" xml:space="preserve">
    <value>Failed to explain all transitions for m/z {0} (peptide {1}) with a single precursor.</value>
  </data>
	<data name="PeptideGroupBuilder_AppendTransition_The_peptide__0__was_not_found_in_the_sequence__1__" xml:space="preserve">
    <value>The peptide {0} was not found in the sequence {1}.</value>
  </data>
	<data name="PeptideGroupBuilder_FinalizeTransitionGroups_Missing_iRT_value_for_peptide__0___precursor_m_z__1_" xml:space="preserve">
    <value>Missing iRT value for peptide {0}, precursor m/z {1}.</value>
  </data>
	<data name="PeptideGroupDocNode_ChangeSettings_The_current_document_settings_would_cause_the_number_of_peptides_to_exceed__0_n0___The_document_settings_must_be_more_restrictive_or_add_fewer_proteins_" xml:space="preserve">
    <value>The current document settings would cause the number of peptides to exceed {0:n0}. The document settings must be more restrictive or add fewer proteins.</value>
  </data>
	<data name="PersistedViews_ExternalToolsGroup_External_Tools" xml:space="preserve">
    <value>External Tools</value>
  </data>
	<data name="PersistedViews_MainGroup_Main" xml:space="preserve">
    <value>Main</value>
  </data>
	<data name="ProteinAssociation_CalculateProteinGroups_Group_of__0__proteins" xml:space="preserve">
    <value>Group of {0} proteins</value>
  </data>
	<data name="RefinementSettings_ConvertToSmallMolecules_Converted_To_Small_Molecules" xml:space="preserve">
    <value>Converted To Molecules</value>
  </data>
	<data name="RefinementSettings_GetLabelIndex_The_document_does_not_contain_the_given_reference_type_" xml:space="preserve">
    <value>The document does not contain the given reference type.</value>
  </data>
	<data name="RefinementSettings_Refine_The_document_does_not_have_a_global_standard_to_normalize_by_" xml:space="preserve">
    <value>The document does not have a global standard to normalize by.</value>
  </data>
	<data name="SciexOsMethodExporter_EnsureSciexOs_Failed_to_find_a_valid_SCIEX_OS_installation_" xml:space="preserve">
    <value>Failed to find a valid SCIEX OS installation.</value>
  </data>
	<data name="SciexOsMethodExporter_EnsureSciexOs_Waiting_for_SCIEX_OS_to_start" xml:space="preserve">
    <value>Waiting for SCIEX OS to start</value>
  </data>
	<data name="SciexOsMethodExporter_EnsureSciexOs_Working___" xml:space="preserve">
    <value>Working...</value>
  </data>
	<data name="SciexOsMethodExporter_SciexOsMethodExporter_Invalid_instrument_type_for_SCIEX_OS_method_export_" xml:space="preserve">
    <value>Invalid instrument type for SCIEX OS method export.</value>
  </data>
	<data name="SequenceMassCalc_GetFragmentMass_Precursor_isotope__0__is_outside_the_isotope_distribution__1__to__2__" xml:space="preserve">
    <value>Precursor isotope {0} is outside the isotope distribution {1} to {2}.</value>
  </data>
	<data name="SequenceMassCalc_GetHeavyFormula_No_formula_found_for_the_amino_acid___0__" xml:space="preserve">
    <value>No formula found for the amino acid '{0}'</value>
  </data>
	<data name="SequenceMassCalc_NormalizeModifiedSequence_Modification_definition__0__missing_close_bracket_" xml:space="preserve">
    <value>Modification definition {0} missing close bracket.</value>
  </data>
	<data name="SequenceMassCalc_NormalizeModifiedSequence_The_modification__0__is_not_valid___Expected_a_numeric_delta_mass_" xml:space="preserve">
    <value>The modification {0} is not valid. Expected a numeric delta mass.</value>
  </data>
	<data name="Setting_Validate_The_value___0___is_not_valid_for_the_argument__1__which_must_be_either__True__or__False__" xml:space="preserve">
    <value>The value '{0}' is not valid for the argument {1} which must be either 'True' or 'False'.</value>
  </data>
	<data name="SkylineVersion_GetCurrentVersionName_Developer_Build" xml:space="preserve">
    <value>Developer Build</value>
  </data>
	<data name="SkylineVersion_GetCurrentVersionName_Latest___0__" xml:space="preserve">
    <value>Latest ({0})</value>
  </data>
	<data name="SkylineWindow_OpenFile_The_file_you_are_trying_to_open____0____does_not_appear_to_be_a_Skyline_document__Skyline_documents_normally_have_a___1___or___2___filename_extension_and_are_in_XML_format_" xml:space="preserve">
    <value>The file you are trying to open ("{0}") does not appear to be a Skyline document. Skyline documents normally have a "{1}" or "{2}" filename extension and are in XML format.</value>
  </data>
	<data name="SkypFile_FILTER_SKYP_Skyline_Document_Pointer" xml:space="preserve">
    <value>Skyline Document Pointer</value>
  </data>
	<data name="SkypFile_GetNonExistentPath_Name_of_shared_Skyline_archive_cannot_be_null_or_empty_" xml:space="preserve">
    <value>Name of shared Skyline archive cannot be null or empty.</value>
  </data>
	<data name="SmallMoleculeTransitionListColumnHeaders_SmallMoleculeTransitionListColumnHeaders_Compound" xml:space="preserve">
    <value>Compound</value>
  </data>
	<data name="SmallMoleculeTransitionListColumnHeaders_SmallMoleculeTransitionListColumnHeaders_Label" xml:space="preserve">
    <value>Label</value>
  </data>
	<data name="SmallMoleculeTransitionListColumnHeaders_SmallMoleculeTransitionListColumnHeaders_Molecule" xml:space="preserve">
    <value>Molecule</value>
  </data>
	<data name="SmallMoleculeTransitionListColumnHeaders_SmallMoleculeTransitionListColumnHeaders_RT__min_" xml:space="preserve">
    <value>RT (min)</value>
  </data>
	<data name="SmallMoleculeTransitionListReader_ReadPrecursorOrProductColumns_Missing_ion_mobility_units" xml:space="preserve">
    <value>Missing ion mobility units</value>
  </data>
	<data name="SmallMoleculeTransitionListReader_ReadPrecursorOrProductColumns_unknown_error" xml:space="preserve">
    <value>unknown error</value>
  </data>
	<data name="SrmDocument_AddIrtPeptides_Must_have_an_active_iRT_calculator_to_add_iRT_peptides" xml:space="preserve">
    <value>Must have an active iRT calculator to add iRT peptides.</value>
  </data>
	<data name="SrmDocument_ChangePeak_No_replicate_named__0__was_found" xml:space="preserve">
    <value>No replicate named {0} was found</value>
  </data>
	<data name="SrmDocument_ChangePeak_No_results_found_for_the_precursor__0__in_the_file__1__" xml:space="preserve">
    <value>No results found for the precursor {0} in the file {1}</value>
  </data>
	<data name="SrmDocument_ChangePeak_No_results_found_for_the_precursor__0__in_the_replicate__1__" xml:space="preserve">
    <value>No results found for the precursor {0} in the replicate {1}</value>
  </data>
	<data name="SrmDocument_ChangePeak_The_file__0__was_not_found_in_the_replicate__1__" xml:space="preserve">
    <value>The file {0} was not found in the replicate {1}.</value>
  </data>
	<data name="SrmDocument_FILTER_DOC_AND_SKY_ZIP_Skyline_Files" xml:space="preserve">
    <value>Skyline Files</value>
  </data>
	<data name="SrmDocument_FILTER_DOC_Skyline_Documents" xml:space="preserve">
    <value>Skyline Documents</value>
  </data>
	<data name="SrmDocument_GetPeptideGroupId_peptides" xml:space="preserve">
    <value>peptides</value>
  </data>
	<data name="SrmDocument_GetPeptideGroupId_sequence" xml:space="preserve">
    <value>sequence</value>
  </data>
	<data name="SrmDocument_GetSmallMoleculeGroupId_molecules" xml:space="preserve">
    <value>molecules</value>
  </data>
	<data name="SrmDocument_MergeMatchingPeptidesUserInfo_The_peptide__0__was_found_multiple_times_with_user_modifications" xml:space="preserve">
    <value>The peptide {0} was found multiple times with user modifications.</value>
  </data>
	<data name="SrmDocument_MoveNode_Invalid_move_source" xml:space="preserve">
    <value>Invalid move source.</value>
  </data>
	<data name="SrmDocument_MoveNode_Invalid_move_target" xml:space="preserve">
    <value>Invalid move target.</value>
  </data>
	<data name="SrmDocumentSharing_DefaultMessage_Compressing_files_for_sharing_archive__0__" xml:space="preserve">
    <value>Compressing files for sharing archive {0}</value>
  </data>
	<data name="SrmDocumentSharing_DefaultMessage_Extracting_files_from_sharing_archive__0__" xml:space="preserve">
    <value>Extracting files from sharing archive {0}</value>
  </data>
	<data name="SrmDocumentSharing_FILTER_SHARING_Shared_Files" xml:space="preserve">
    <value>Shared Files</value>
  </data>
	<data name="SrmDocumentSharing_FindSharedSkylineFile_The_zip_file_is_not_a_shared_file_The_file_contains_multiple_Skyline_documents" xml:space="preserve">
    <value>The zip file is not a shared file. The file contains multiple Skyline documents.</value>
  </data>
	<data name="SrmDocumentSharing_FindSharedSkylineFile_The_zip_file_is_not_a_shared_file_The_file_does_not_contain_any_Skyline_documents" xml:space="preserve">
    <value>The zip file is not a shared file. The file does not contain any Skyline documents.</value>
  </data>
	<data name="SrmDocumentSharing_MinimizeToFile_Writing_chromatograms" xml:space="preserve">
    <value>Writing chromatograms</value>
  </data>
	<data name="SrmDocumentSharing_ShareMinimal_Failure_removing_temporary_directory__0__" xml:space="preserve">
    <value>Failure removing temporary directory {0}.</value>
  </data>
	<data name="SrmDocumentSharing_SrmDocumentSharing_SaveProgress_Compressing__0__" xml:space="preserve">
    <value>Compressing {0}</value>
  </data>
	<data name="SrmDocumentValidateChromInfoResults_found_in_document_with_no_replicates" xml:space="preserve">
    <value>Results found in document with no replicates.</value>
  </data>
	<data name="StandardType_SURROGATE_STANDARD_Surrogate_Standard" xml:space="preserve">
    <value>Surrogate Standard</value>
  </data>
	<data name="TargetResolver_TryResolveTarget_Unable_to_resolve_molecule_from___0___" xml:space="preserve">
    <value>Unable to resolve molecule from '{0}'.</value>
  </data>
	<data name="TargetResolver_TryResolveTarget_Unable_to_resolve_molecule_from___0____could_be_any_of__1_" xml:space="preserve">
    <value>Unable to resolve molecule from "{0}": could be any of {1}</value>
    <comment>{0} is search text, {1} is a list of molecule names that the search text could refer to</comment>
  </data>
	<data name="ThermoMassListExporter_EnsureLibraries_Failed_to_find_a_valid_Thermo_instrument_installation_" xml:space="preserve">
    <value>Failed to find a valid Thermo instrument installation.</value>
  </data>
	<data name="ThermoMassListExporter_EnsureLibraries_Thermo_instrument_software_may_not_be_installed_correctly__The_library__0__could_not_be_found_" xml:space="preserve">
    <value>Thermo instrument software may not be installed correctly. The library {0} could not be found.</value>
  </data>
	<data name="ThermoMassListExporter_EnsureLibraries_Thermo_method_creation_software_may_not_be_installed_correctly_" xml:space="preserve">
    <value>Thermo method creation software may not be installed correctly.</value>
  </data>
	<data name="Transition_ToString_precursor" xml:space="preserve">
    <value>precursor</value>
  </data>
	<data name="Transition_Validate_A_transition_of_ion_type__0__can_t_have_a_custom_ion" xml:space="preserve">
    <value>A transition of ion type {0} can't have a custom ion</value>
  </data>
	<data name="Transition_Validate_A_transition_of_ion_type__0__must_have_a_custom_ion_" xml:space="preserve">
    <value>A transition of ion type {0} must have a custom ion.</value>
  </data>
	<data name="Transition_Validate_Fragment_decoy_mass_shift__0__must_be_between__1__and__2__" xml:space="preserve">
    <value>Fragment decoy mass shift {0} must be between {1} and {2}.</value>
  </data>
	<data name="Transition_Validate_Fragment_ordinal__0__exceeds_the_maximum__1__for_the_peptide__2__" xml:space="preserve">
    <value>Fragment ordinal {0} exceeds the maximum {1} for the peptide {2}.</value>
  </data>
	<data name="Transition_Validate_Fragment_ordinal__0__may_not_be_less_than__1__" xml:space="preserve">
    <value>Fragment ordinal {0} may not be less than 1.</value>
  </data>
	<data name="Transition_Validate_Precursor_charge__0__must_be_between__1__and__2__" xml:space="preserve">
    <value>Precursor charge {0} must be between {1} and {2}.</value>
  </data>
	<data name="Transition_Validate_Precursor_ordinal_must_be_the_lenght_of_the_peptide" xml:space="preserve">
    <value>Precursor ordinal must be the length of the peptide.</value>
  </data>
	<data name="Transition_Validate_Product_ion_charge__0__must_be_between__1__and__2__" xml:space="preserve">
    <value>Product ion charge {0} must be between {1} and {2}.</value>
  </data>
	<data name="TransitionDocNode_ChangePeak_Duplicate_or_out_of_order_peak_in_transition__0_" xml:space="preserve">
    <value>Duplicate or out of order peak in transition {0}</value>
  </data>
	<data name="TransitionGroup_Validate_Precursor_charge__0__must_be_between__1__and__2__" xml:space="preserve">
    <value>Precursor charge {0} must be between {1} and {2}.</value>
  </data>
	<data name="TransitionGroup_Validate_Precursor_decoy_mass_shift__0__must_be_between__1__and__2__" xml:space="preserve">
    <value>Precursor decoy mass shift {0} must be between {1} and {2}.</value>
  </data>
	<data name="TransitionGroupChromInfoCalculator_AddChromInfo_Grouping_transitions_from_file__0__with_file__1__" xml:space="preserve">
    <value>Grouping transitions from file {0} with file {1}</value>
  </data>
	<data name="TransitionGroupChromInfoListCalculator_AddChromInfoList_Attempt_to_add_integration_information_for_missing_file" xml:space="preserve">
    <value>Attempt to add integration information for missing file.</value>
  </data>
	<data name="TransitionGroupDocNode_ChangePeak_Missing_End_Time_In_Change_Peak" xml:space="preserve">
    <value>Missing End Time In Change Peak</value>
  </data>
	<data name="TransitionGroupDocNode_ChangePeak_Missing_Start_Time_in_Change_Peak" xml:space="preserve">
    <value>Missing Start Time in Change Peak</value>
  </data>
	<data name="TransitionGroupDocNode_ChangePeak_No_peak_found_at__0__" xml:space="preserve">
    <value>No peak found at {0:F01}</value>
  </data>
	<data name="TransitionGroupDocNode_ChangePrecursorAnnotations_File_Id__0__does_not_match_any_file_in_document_" xml:space="preserve">
    <value>File Id {0} does not match any file in document.</value>
  </data>
	<data name="UndoManager_BeginTransaction_Undo_transaction_may_not_be_started_in_undo_redo" xml:space="preserve">
    <value>Undo transaction may not be started in undo/redo.</value>
  </data>
	<data name="UndoManager_Commit_Commit_called_with_no_pending_undo_record" xml:space="preserve">
    <value>Commit called with no pending undo record.</value>
  </data>
	<data name="UndoManager_Restore_Attempt_to_index__0__beyond_length__1__" xml:space="preserve">
    <value>Attempt to index {0} beyond length {1}.</value>
  </data>
	<data name="UndoManager_Restore_Attempting_undo_redo_inside_undo_transaction" xml:space="preserve">
    <value>Attempting undo/redo inside undo transaction.</value>
  </data>
	<data name="WatersMethodExporter_EnsureLibraries_Failed_to_find_a_valid_MassLynx_installation" xml:space="preserve">
    <value>Failed to find a valid MassLynx installation.</value>
  </data>
	<data name="WatersMethodExporter_EnsureLibraries_MassLynx_may_not_be_installed_correctly_The_library__0__could_not_be_found" xml:space="preserve">
    <value>MassLynx may not be installed correctly. The library {0} could not be found.</value>
  </data>
	<data name="WatersMethodExporter_EnsureLibraries_Waters_method_creation_software_may_not_be_installed_correctly" xml:space="preserve">
    <value>Waters method creation software may not be installed correctly.</value>
  </data>
	<data name="ZipFileShare_AddFile_Failed_attempting_to_add_the_file__0_" xml:space="preserve">
    <value>Failed attempting to add the file {0}</value>
  </data>
	<data name="ZipFileShare_AddFile_The_name___0___is_already_in_use_from_the_path__1_" xml:space="preserve">
    <value>The name '{0}' is already in use from the path {1}</value>
  </data>
	<data name="SmallMoleculeTransitionListColumnHeaders_SmallMoleculeTransitionListColumnHeaders_Chemical_Formula" xml:space="preserve">
    <value>Chemical Formula</value>
  </data>
	<data name="ModificationMatcher_GetStaticMod_found_more_than_one_UniMod_match__add_terminus_and_or_amino_acid_specificity_to_choose_a_single_match" xml:space="preserve">
    <value>found more than one UniMod match; add terminus and/or amino acid specificity to choose a single match</value>
    <comment>Intended to be appended to a "Lookup failed" message as the reason for lookup failure.</comment>
  </data>
	<data name="ModificationMatcher_GetStaticMod_found_more_than_one_UniMod_match_but_the_given_specificity___0___does_not_match_any_of_them_" xml:space="preserve">
    <value>found more than one UniMod match but the given specificity ({0}) does not match any of them.</value>
    <comment>Intended to be appended to a "Lookup failed" message as the reason for lookup failure.</comment>
  </data>
	<data name="ModificationMatcher_GetStaticMod_no_UniMod_match" xml:space="preserve">
    <value>no UniMod match</value>
    <comment>Intended to be appended to a "Lookup failed" message as the reason for lookup failure.</comment>
  </data>
	<data name="ImportPeptideSearch_GetLibBuilder_detected_features" xml:space="preserve">
    <value>detected features</value>
  </data>
	<data name="PasteDlg_UpdateMoleculeType_Library_Intensity" xml:space="preserve">
    <value>Library Intensity</value>
  </data>
	<data name="PeptideGroupBuilder_AppendSequence_Failed_to_interpret_modified_sequence__0_" xml:space="preserve">
    <value>Failed to interpret modified sequence {0}</value>
  </data>
	<data name="ThermoMassListExporter_EnsureLibraries_The_installed_Thermo_instrument_type___0___does_not_match_the_requested_output_method_type___1___" xml:space="preserve">
    <value>The installed Thermo instrument type '{0}' does not match the requested output method type '{1}'.</value>
  </data>
	<data name="CommandLine_ExportInstrumentFile_Error__The_specified_instrument_type___0___does_not_match_the_installed_software___1___" xml:space="preserve">
    <value>Error: The specified instrument type '{0}' does not match the installed software '{1}'.</value>
  </data>
	<data name="CommandLine_ExportInstrumentFile_Use_the_instrument_type__Thermo__to_export_a_method_with_the_installed_software_" xml:space="preserve">
    <value>Use the instrument type 'Thermo' to export a method with the installed software.</value>
  </data>
	<data name="ThermoDllFinder_GetSoftwareInfo_The_key__0__was_not_found_in_the_Windows_registry_" xml:space="preserve">
    <value>The key '{0}' was not found in the Windows registry.</value>
  </data>
	<data name="ThermoDllFinder_GetSoftwareInfo_The_ProgramPath__0__for_the_instrument__1__is_missing_required_files_" xml:space="preserve">
    <value>The ProgramPath {0} for the instrument {1} is missing required files:</value>
  </data>
<<<<<<< HEAD
	<data name="ThermoDllFinder_GetSoftwareInfo_Failed_to_find_a_machine_name_key_with_a_valid_ProgramPath" xml:space="preserve">
    <value>Failed to find a machine name key with a valid ProgramPath value in the
in the Windows registry key '{0}' from:</value>
=======
  <data name="ThermoDllFinder_GetSoftwareInfo_Failed_to_find_a_machine_name_key_with_a_valid_ProgramPath" xml:space="preserve">
    <value>Failed to find a machine name key with a valid ProgramPath value in the Windows registry key '{0}' from:</value>
>>>>>>> 4f7404b9
  </data>
	<data name="ThermoMassListExporter_EnsureLibraries_Unknown_Thermo_instrument_type___0___installed_" xml:space="preserve">
    <value>Unknown Thermo instrument type '{0}' installed.</value>
  </data>
	<data name="Alphapeptdeep_Warn_unknown_modification" xml:space="preserve">
    <value>Warning: The predicted library will be incomplete, due to the following unknown modifications detected: 

{0}

Would you like to continue building this predicted library?</value>
  </data>
  <data name="Alphapeptdeep_Warn_limited_modification" xml:space="preserve">
    <value>Warning: The predicted library might be of poor quality, due to the following modifications detected with limited support in the default predictive model: 

{0}

Please consider using the fine-tuning method provided by Carafe for building this library.

Would you like to continue building this predicted library?</value>
  </data>
  <data name="NvidiaInstaller_Requesting_Administrator_elevation" xml:space="preserve">
    <value>Administrative privileges are required to install Nvidia Cuda tools the first time. Consult with your system administrator if you don&apos;t have the necessary permissions and ask them to run the following script:

{0}

Would you like to continue?
    </value>
  </data>
	<data name="AlphapeptdeepLibraryBuilder_PrepareSettingsFile_Failed_to_generate_settings_yaml_file_by_executing_the_peptdeep_export_settings_command_" xml:space="preserve">
      <value>Failed to generate settings.yaml file by running the AlphaPeptDeep export-settings command.</value>
  </data>
	<data name="AlphapeptdeepLibraryBuilder_ExecutePeptdeep_Failed_to_build_library_by_executing_the_peptdeep_cmd_flow_command_" xml:space="preserve">
      <value>Failed to build library by running the AlphaPeptDeep cmd-flow command.</value>
  </data>
	<data name="LibraryHelper_PreparePrecursorInputFile_Preparing_prediction_input_file" xml:space="preserve">
      <value>Preparing prediction input file</value>
  </data>
	<data name="LibraryHelper_PrepareTrainingInputFile_Preparing_training_input_file" xml:space="preserve">
      <value>Preparing training input file</value>
  </data>
	<data name="AlphapeptdeepLibraryBuilder_PrepareSettingsFile_Preparing_settings_file" xml:space="preserve">
      <value>Preparing settings file</value>
  </data>
	<data name="AlphapeptdeepLibraryBuilder_Running_AlphaPeptDeep" xml:space="preserve">
      <value>Running AlphaPeptDeep</value>
  </data>
	<data name="AlphapeptdeepLibraryBuilder_Importing_spectral_library" xml:space="preserve">
      <value>Importing spectral library</value>
  </data>
	<data name="AlphapeptdeepLibraryBuilder_ImportSpectralLibrary_BlibBuild_completed_successfully_" xml:space="preserve">
      <value>BlibBuild completed successfully.</value>
  </data>
	<data name="AlphapeptdeepLibraryBuilder_ImportSpectralLibrary_BlibBuild_failed_to_complete_" xml:space="preserve">
      <value>BlibBuild failed to complete.</value>
  </data>
	<data name="AlphapeptdeepLibraryBuilder_ExecutePeptdeep_AlphaPeptDeep_finished_in__0__minutes__1__seconds_" xml:space="preserve">
      <value>AlphaPeptDeep finished in {0} minutes {1} seconds.</value>
  </data>
	<data name="PersistedViews_GetDefaults_Detailed_Info" xml:space="preserve">
    <value>Detailed Info</value>
  </data>
</root><|MERGE_RESOLUTION|>--- conflicted
+++ resolved
@@ -1112,14 +1112,8 @@
 	<data name="ThermoDllFinder_GetSoftwareInfo_The_ProgramPath__0__for_the_instrument__1__is_missing_required_files_" xml:space="preserve">
     <value>The ProgramPath {0} for the instrument {1} is missing required files:</value>
   </data>
-<<<<<<< HEAD
-	<data name="ThermoDllFinder_GetSoftwareInfo_Failed_to_find_a_machine_name_key_with_a_valid_ProgramPath" xml:space="preserve">
-    <value>Failed to find a machine name key with a valid ProgramPath value in the
-in the Windows registry key '{0}' from:</value>
-=======
   <data name="ThermoDllFinder_GetSoftwareInfo_Failed_to_find_a_machine_name_key_with_a_valid_ProgramPath" xml:space="preserve">
     <value>Failed to find a machine name key with a valid ProgramPath value in the Windows registry key '{0}' from:</value>
->>>>>>> 4f7404b9
   </data>
 	<data name="ThermoMassListExporter_EnsureLibraries_Unknown_Thermo_instrument_type___0___installed_" xml:space="preserve">
     <value>Unknown Thermo instrument type '{0}' installed.</value>
