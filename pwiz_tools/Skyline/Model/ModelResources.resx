<?xml version="1.0" encoding="utf-8"?>
<root>
  <!-- 
    Microsoft ResX Schema 
    
    Version 2.0
    
    The primary goals of this format is to allow a simple XML format 
    that is mostly human readable. The generation and parsing of the 
    various data types are done through the TypeConverter classes 
    associated with the data types.
    
    Example:
    
    ... ado.net/XML headers & schema ...
    <resheader name="resmimetype">text/microsoft-resx</resheader>
    <resheader name="version">2.0</resheader>
    <resheader name="reader">System.Resources.ResXResourceReader, System.Windows.Forms, ...</resheader>
    <resheader name="writer">System.Resources.ResXResourceWriter, System.Windows.Forms, ...</resheader>
    <data name="Name1"><value>this is my long string</value><comment>this is a comment</comment></data>
    <data name="Color1" type="System.Drawing.Color, System.Drawing">Blue</data>
    <data name="Bitmap1" mimetype="application/x-microsoft.net.object.binary.base64">
        <value>[base64 mime encoded serialized .NET Framework object]</value>
    </data>
    <data name="Icon1" type="System.Drawing.Icon, System.Drawing" mimetype="application/x-microsoft.net.object.bytearray.base64">
        <value>[base64 mime encoded string representing a byte array form of the .NET Framework object]</value>
        <comment>This is a comment</comment>
    </data>
                
    There are any number of "resheader" rows that contain simple 
    name/value pairs.
    
    Each data row contains a name, and value. The row also contains a 
    type or mimetype. Type corresponds to a .NET class that support 
    text/value conversion through the TypeConverter architecture. 
    Classes that don't support this are serialized and stored with the 
    mimetype set.
    
    The mimetype is used for serialized objects, and tells the 
    ResXResourceReader how to depersist the object. This is currently not 
    extensible. For a given mimetype the value must be set accordingly:
    
    Note - application/x-microsoft.net.object.binary.base64 is the format 
    that the ResXResourceWriter will generate, however the reader can 
    read any of the formats listed below.
    
    mimetype: application/x-microsoft.net.object.binary.base64
    value   : The object must be serialized with 
            : System.Runtime.Serialization.Formatters.Binary.BinaryFormatter
            : and then encoded with base64 encoding.
    
    mimetype: application/x-microsoft.net.object.soap.base64
    value   : The object must be serialized with 
            : System.Runtime.Serialization.Formatters.Soap.SoapFormatter
            : and then encoded with base64 encoding.

    mimetype: application/x-microsoft.net.object.bytearray.base64
    value   : The object must be serialized into a byte array 
            : using a System.ComponentModel.TypeConverter
            : and then encoded with base64 encoding.
    -->
  <xsd:schema id="root" xmlns="" xmlns:xsd="http://www.w3.org/2001/XMLSchema" xmlns:msdata="urn:schemas-microsoft-com:xml-msdata">
    <xsd:import namespace="http://www.w3.org/XML/1998/namespace" />
    <xsd:element name="root" msdata:IsDataSet="true">
      <xsd:complexType>
        <xsd:choice maxOccurs="unbounded">
          <xsd:element name="metadata">
            <xsd:complexType>
              <xsd:sequence>
                <xsd:element name="value" type="xsd:string" minOccurs="0" />
              </xsd:sequence>
              <xsd:attribute name="name" use="required" type="xsd:string" />
              <xsd:attribute name="type" type="xsd:string" />
              <xsd:attribute name="mimetype" type="xsd:string" />
              <xsd:attribute ref="xml:space" />
            </xsd:complexType>
          </xsd:element>
          <xsd:element name="assembly">
            <xsd:complexType>
              <xsd:attribute name="alias" type="xsd:string" />
              <xsd:attribute name="name" type="xsd:string" />
            </xsd:complexType>
          </xsd:element>
          <xsd:element name="data">
            <xsd:complexType>
              <xsd:sequence>
                <xsd:element name="value" type="xsd:string" minOccurs="0" msdata:Ordinal="1" />
                <xsd:element name="comment" type="xsd:string" minOccurs="0" msdata:Ordinal="2" />
              </xsd:sequence>
              <xsd:attribute name="name" type="xsd:string" use="required" msdata:Ordinal="1" />
              <xsd:attribute name="type" type="xsd:string" msdata:Ordinal="3" />
              <xsd:attribute name="mimetype" type="xsd:string" msdata:Ordinal="4" />
              <xsd:attribute ref="xml:space" />
            </xsd:complexType>
          </xsd:element>
          <xsd:element name="resheader">
            <xsd:complexType>
              <xsd:sequence>
                <xsd:element name="value" type="xsd:string" minOccurs="0" msdata:Ordinal="1" />
              </xsd:sequence>
              <xsd:attribute name="name" type="xsd:string" use="required" />
            </xsd:complexType>
          </xsd:element>
        </xsd:choice>
      </xsd:complexType>
    </xsd:element>
  </xsd:schema>
  <resheader name="resmimetype">
    <value>text/microsoft-resx</value>
  </resheader>
  <resheader name="version">
    <value>2.0</value>
  </resheader>
  <resheader name="reader">
    <value>System.Resources.ResXResourceReader, System.Windows.Forms, Version=4.0.0.0, Culture=neutral, PublicKeyToken=b77a5c561934e089</value>
  </resheader>
  <resheader name="writer">
    <value>System.Resources.ResXResourceWriter, System.Windows.Forms, Version=4.0.0.0, Culture=neutral, PublicKeyToken=b77a5c561934e089</value>
  </resheader>
  <data name="AbiMethodExporter_EnsureAnalyst_Failed_to_find_a_valid_Analyst_installation" xml:space="preserve">
    <value>Failed to find a valid Analyst installation</value>
  </data>
  <data name="AbiMethodExporter_EnsureAnalyst_Waiting_for_Analyst_to_start" xml:space="preserve">
    <value>Waiting for Analyst to start...</value>
  </data>
  <data name="AbiMethodExporter_EnsureAnalyst_Working" xml:space="preserve">
    <value>Working...</value>
  </data>
  <data name="AbstractDiaExporter_Export_Cannot_save_to__0__" xml:space="preserve">
    <value>Cannot save to {0}.</value>
  </data>
  <data name="AbstractDiaExporter_WriteMultiplexedWindows_Exporting_Isolation_List" xml:space="preserve">
    <value>Exporting Isolation List</value>
  </data>
  <data name="AbstractDiaExporter_WriteMultiplexedWindows_Exporting_Isolation_List__0__cycles_out_of__0__" xml:space="preserve">
    <value>Exporting Isolation List ({0} cycles out of {0})</value>
  </data>
  <data name="AbstractDiaExporter_WriteMultiplexedWindows_Exporting_Isolation_List__0__cycles_out_of__1__" xml:space="preserve">
    <value>Exporting Isolation List ({0} cycles out of {1})</value>
  </data>
  <data name="AbstractMassListExporter_Export_The_number_of_required_transitions__0__exceeds_the_maximum__1__" xml:space="preserve">
    <value>The number of required transitions {0} exceeds the maximum {1}</value>
  </data>
  <data name="AbstractMassListExporter_ExportScheduledBuckets_Check_max_concurrent__0__count" xml:space="preserve">
    <value>Check max concurrent {0} count.</value>
  </data>
  <data name="AbstractMassListExporter_ExportScheduledBuckets_Check_max_concurrent__0__count_and_optimization_step_count" xml:space="preserve">
    <value>Check max concurrent {0} count and optimization step count.</value>
  </data>
  <data name="AbstractMassListExporter_ExportScheduledBuckets_Failed_to_schedule_the_following_peptides_with_the_current_settings" xml:space="preserve">
    <value>Failed to schedule the following peptides with the current settings:</value>
  </data>
  <data name="AbstractMassListExporter_ExportScheduledBuckets_Maximum_transitions_per_file_required" xml:space="preserve">
    <value>Maximum transitions per file required</value>
  </data>
  <data name="AbstractMassListExporter_ExportScheduledBuckets_precursors" xml:space="preserve">
    <value>precursors</value>
  </data>
  <data name="AbstractMassListExporter_ExportScheduledBuckets_The_required_peptide__0__cannot_be_scheduled" xml:space="preserve">
    <value>The required peptide {0} cannot be scheduled</value>
  </data>
  <data name="AbstractMassListExporter_ExportScheduledBuckets_transitions" xml:space="preserve">
    <value>transitions</value>
  </data>
  <data name="AbstractModificationMatcher_UninterpretedMods_The_following_modifications_could_not_be_interpreted" xml:space="preserve">
    <value>The following modifications could not be interpreted.</value>
  </data>
  <data name="AminoAcid_ValidateAAList_Invalid_amino_acid__0__found_in_the_value__1__" xml:space="preserve">
    <value>Invalid amino acid '{0}' found in the value '{1}'.</value>
  </data>
  <data name="AminoAcid_ValidateAAList_The_amino_acid__0__is_repeated_in_the_value__1__" xml:space="preserve">
    <value>The amino acid '{0}' is repeated in the value '{1}'.</value>
  </data>
  <data name="Annotations_Merge_Annotation_conflict_for__0__found_attempting_to_merge_annotations" xml:space="preserve">
    <value>Annotation conflict for '{0}' found attempting to merge annotations.</value>
  </data>
  <data name="BrukerTimsTofIsolationListExporter_CheckIonMobilities__0____1_____2__" xml:space="preserve">
    <value>{0} ({1} - {2})</value>
  </data>
  <data name="BrukerTimsTofIsolationListExporter_CheckIonMobilities_All_targets_must_have_an_ion_mobility_between__0__and__1__as_specified_in_the_template_method__Either_use_a_different_template_method__or_change_the_ion_mobility_values_for_the_following_targets_" xml:space="preserve">
    <value>All targets must have an ion mobility between {0} and {1} as specified in the template method. Either use a different template method, or change the ion mobility values for the following targets:</value>
  </data>
  <data name="BrukerTimsTofMethodExporter_ExportMethod_Getting_scheduling___" xml:space="preserve">
    <value>Getting scheduling...</value>
  </data>
  <data name="BrukerTimsTofMethodExporter_ExportMethod_Scheduling_failure__no_targets__" xml:space="preserve">
    <value>Scheduling failure (no targets?)</value>
  </data>
  <data name="BrukerTimsTofMethodExporter_ExportMethod_Template_is_required_for_method_export_" xml:space="preserve">
    <value>Template is required for method export.</value>
  </data>
  <data name="AlphaPeptDeep_min_peptide_length_short" xml:space="preserve">
    <value>Minimum Peptide Length</value>
  </data>
  <data name="AlphaPeptDeep_min_peptide_length_long" xml:space="preserve">
    <value>Minimum Peptide Length of predicted spectra in the library.</value>
  </data>
  <data name="AlphaPeptDeep_max_peptide_length_short" xml:space="preserve">
    <value>Maximum Peptide Length</value>
  </data>
  <data name="AlphaPeptDeep_max_peptide_length_long" xml:space="preserve">
    <value>Maximum Peptide Length of predicted spectra in the library.</value>
  </data>
  <data name="AlphaPeptDeep_min_fragment_mz_short" xml:space="preserve">
    <value>Minimum Fragment Mass-to-Charge</value>
  </data>
  <data name="AlphaPeptDeep_min_fragment_mz_long" xml:space="preserve">
    <value>Minimum Fragment Mass-to-Charge Ratio (m/z) of predicted spectra in the library.</value>
  </data>
  <data name="AlphaPeptDeep_max_fragment_mz_short" xml:space="preserve">
    <value>Maximum Fragment Mass-to-Charge</value>
  </data>
  <data name="AlphaPeptDeep_max_fragment_mz_long" xml:space="preserve">
    <value>Maximum Fragment Mass-to-Charge Ratio (m/z) of predicted spectra in the library.</value>
  </data>
  <data name="AlphaPeptDeep_min_precursor_charge_short" xml:space="preserve">
    <value>Minimum Precursor Charge</value>
  </data>
  <data name="AlphaPeptDeep_min_precursor_charge_long" xml:space="preserve">
    <value>Minimum Precursor Charge of the spectra in the predicted library.</value>
  </data>
  <data name="AlphaPeptDeep_max_precursor_charge_short" xml:space="preserve">
    <value>Maximum Precursor Charge</value>
  </data>
  <data name="AlphaPeptDeep_max_precursor_charge_long" xml:space="preserve">
    <value>Maximum Precursor Charge of the spectra in the predicted library.</value>
  </data>
  <data name="AlphaPeptDeep_max_fragment_charge_short" xml:space="preserve">
    <value>Maximum Fragment Charge</value>
  </data>
  <data name="AlphaPeptDeep_max_fragment_charge_long" xml:space="preserve">
    <value>Maximum Fragment Charge of the fragments peaks in the spectra of the predicted library.</value>
  </data>
  <data name="AlphaPeptDeep_min_relative_intensity_short" xml:space="preserve">
    <value>Minimum Fragment Relative Intensity</value>
  </data>
  <data name="AlphaPeptDeep_min_relative_intensity_long" xml:space="preserve">
    <value>Minimum relative intensities of the fragment peaks in the spectra of the predicted library.</value>
  </data>
  <data name="AlphaPeptDeep_keep_k_highest_peaks_short" xml:space="preserve">
    <value>Keep k-Highest Peaks</value>
  </data>
  <data name="AlphaPeptDeep_keep_k_highest_peaks_long" xml:space="preserve">
    <value>Keep k of the highest intensity fragment peaks in the predicted library.</value>
  </data>
  <data name="AlphaPeptDeep_device_short" xml:space="preserve">
    <value>Computational Device</value>
  </data>
  <data name="AlphaPeptDeep_device_long" xml:space="preserve">
    <value>Computational Device (cpu or gpu) to use for model prediction.</value>
  </data>
  <data name="AlphaPeptDeep_Settings" xml:space="preserve">
  <value>AlphaPeptDeep Settings ...</value>
  </data>
  <data name="AlphaPeptDeep_Settings" xml:space="preserve">
  <value>AlphaPeptDeep Settings ...</value>
  </data>
  <data name="Carafe_DIANN_report_files" xml:space="preserve">
    <value>DIA-NN report files</value>
  </data>
  <data name="CarafeTraining_Settings" xml:space="preserve">
    <value>Training Data Generation ...</value>
  </data>
  <data name="CarafeModel_Settings" xml:space="preserve">
    <value>Model Settings ...</value>
  </data>
  <data name="CarafeTraining_fdr_short" xml:space="preserve">
    <value>False Discovery Rate</value>
  </data>
  <data name="CarafeLibrary_Settings" xml:space="preserve">
    <value>Library Generation ...</value>
  </data>
  <data name="CarafeTraining_fdr_long" xml:space="preserve">
    <value>The minimum False Discovery Rate to consider.</value>
  </data>
  <data name="CarafeTraining_ptm_site_prob_short" xml:space="preserve">
    <value>PTM Site Probability</value>
  </data>
  <data name="CarafeTraining_ptm_site_prob_long" xml:space="preserve">
    <value>This is used to filter matches to only include those with PTM site localization probability larger than the defined threshold for modeling training. This is only used for PTM model training, such as training models using phospho-enriched data.</value>
  </data>
  <data name="CarafeTraining_ptm_site_qvalue_short" xml:space="preserve">
    <value>PTM Site Q-value</value>
  </data>
  <data name="CarafeTraining_ptm_site_qvalue_long" xml:space="preserve">
    <value>This is used to filter matches to only include those with PTM site q-value less than the defined threshold for modeling training. This is only used for PTM model training, such as training models using phospho-enriched data.</value>
  </data>
  <data name="CarafeTraining_fragment_ion_mass_tolerance_short" xml:space="preserve">
    <value>Fragment Ion Mass Tolerance</value>
  </data>
  <data name="CarafeTraining_fragment_ion_mass_tolerance_long" xml:space="preserve">
    <value>Fragment Ion Mass Tolerance used during fragment ion matching and XIC extraction.</value>
  </data>
  <data name="CarafeTraining_fragment_ion_mass_tolerance_units_short" xml:space="preserve">
    <value>Fragment Ion Mass Tolerance Units</value>
  </data>
  <data name="CarafeTraining_fragment_ion_mass_tolerance_units_long" xml:space="preserve">
    <value>Fragment Ion Mass Tolerance Units used during fragment ion matching and XIC extraction.</value>
  </data>
  <data name="CarafeTraining_refine_peak_detection_short" xml:space="preserve">
    <value>Refine Peak Boundaries</value>
  </data>
  <data name="CarafeTraining_refine_peak_detection_long" xml:space="preserve">
    <value>Refine peak boundaries when using DIA data for fine-tuning.</value>
  </data>
  <data name="CarafeTraining_RT_window_short" xml:space="preserve">
    <value>RT Peak Window</value>
  </data>
  <data name="CarafeTraining_RT_window_long" xml:space="preserve">
    <value>RT Window in minutes for refining peak boundaries. This is only used when refining peak detection is enabled.</value>
  </data>
  <data name="CarafeTraining_XIC_correlation_short" xml:space="preserve">
    <value>XIC Correlation</value>
  </data>
  <data name="CarafeTraining_XIC_correlation_long" xml:space="preserve">
    <value>The minimum XIC correlation to consider when determining shared fragments.</value>
  </data>
  <data name="CarafeTraining_min_fragment_mz_short" xml:space="preserve">
    <value>Minimum Fragment Mass-to-Charge</value>
  </data>
  <data name="CarafeTraining_min_fragment_mz_long" xml:space="preserve">
    <value>Minimum Fragment Mass-to-Charge Ratio (m/z) to consider during model training.</value>
  </data>
  <data name="CarafeModel_model_short" xml:space="preserve">
    <value>Model Type</value>
  </data>
  <data name="CarafeModel_model_long" xml:space="preserve">
    <value>The Model Type can be general DIA or phosphorylated DIA data.</value>
  </data>
  <data name="CarafeModel_nce_short" xml:space="preserve">
    <value>Normalized Collision Energy</value>
  </data>
  <data name="CarafeModel_nce_long" xml:space="preserve">
    <value>Normalized Collision Energy will be automatically extracted from the mzML data if this parameter is not set. Otherwise, it will use the value of this setting.</value>
  </data>
  <data name="CarafeModel_instrument_short" xml:space="preserve">
    <value>MS Instrument Type</value>
  </data>
  <data name="CarafeModel_instrument_long" xml:space="preserve">
    <value>MS Instrument Type used to generate the training data will automatically be extracted from the mzML file if this parameter is not set. Otherwise, it will use the value of this setting.</value>
  </data>
  <data name="CarafeModel_device_short" xml:space="preserve">
    <value>Computational Device</value>
  </data>
  <data name="CarafeModel_device_long" xml:space="preserve">
    <value>Computational Device (cpu or gpu) to use for model training and prediction.</value>
  </data>
  <data name="CarafeLibrary_enzyme_short" xml:space="preserve">
    <value>Enzyme</value>
  </data>
  <data name="CarafeLibrary_enzyme_long" xml:space="preserve">
    <value>Enzyme used for protein digestion.</value>
  </data>
  <data name="CarafeLibrary_missed_cleavage_short" xml:space="preserve">
    <value>Missed Cleavages</value>
  </data>
  <data name="CarafeLibrary_missed_cleavage_long" xml:space="preserve">
    <value>Maximum Missed Cleavages allowed.</value>
  </data>
  <data name="CarafeLibrary_fixed_modification_types_short" xml:space="preserve">
    <value>Fixed Modification Available</value>
  </data>
  <data name="CarafeLibrary_fixed_modification_types_long" xml:space="preserve">
    <value>Select an available Fixed Modification to use in the analysis.</value>
  </data>
  <data name="CarafeLibrary_fixed_modification_short" xml:space="preserve">
    <value>Fixed Modifications Selected</value>
  </data>
  <data name="CarafeLibrary_fixed_modification_long" xml:space="preserve">
    <value>Fixed Modifications to consider for library generation.</value>
  </data>
  <data name="CarafeLibrary_variable_modification_types_short" xml:space="preserve">
    <value>Variable Modifications Available</value>
  </data>
  <data name="CarafeLibrary_variable_modification_types_long" xml:space="preserve">
    <value>Select an available Variable Modification to use in the analysis.</value>
  </data>
  <data name="CarafeLibrary_variable_modification_short" xml:space="preserve">
    <value>Variable Modifications Selected</value>
  </data>
  <data name="CarafeLibrary_variable_modification_long" xml:space="preserve">
    <value>Variable Modifications to consider for library generation.</value>
  </data>
  <data name="CarafeLibrary_max_variable_modification_short" xml:space="preserve">
    <value>Maximum Variable Modifications</value>
  </data>
  <data name="CarafeLibrary_max_variable_modification_long" xml:space="preserve">
    <value>Maximum Variable Modifications allowed per peptide.</value>
  </data>
  <data name="CarafeLibrary_clip_nterm_methionine_short" xml:space="preserve">
    <value>Clip N-Terminal Methionine</value>
  </data>
  <data name="CarafeLibrary_clip_nterm_methionine_long" xml:space="preserve">
    <value>When digesting a protein starting with amino acid M (Methionine), two copies of the leading peptide (i.e. with and without the N-terminal M) are considered or not considered.</value>
  </data>
  <data name="CarafeLibrary_min_peptide_length_short" xml:space="preserve">
    <value>Minimum Peptide Length</value>
  </data>
  <data name="CarafeLibrary_min_peptide_length_long" xml:space="preserve">
    <value>Minimum Peptide Length to consider for inclusion in the library.</value>
  </data>
  <data name="CarafeLibrary_max_peptide_length_short" xml:space="preserve">
    <value>Maximum Peptide Length</value>
  </data>
  <data name="CarafeLibrary_max_peptide_length_long" xml:space="preserve">
    <value>Maximum Peptide Length to consider for inclusion in the library.</value>
  </data>
  <data name="CarafeLibrary_min_peptide_mz_short" xml:space="preserve">
    <value>Minimum Peptide Mass-to-Charge</value>
  </data>
  <data name="CarafeLibrary_min_peptide_mz_long" xml:space="preserve">
    <value>Minimum Peptide Mass-to-Charge Ratio (m/z) to consider for inclusion in the library.</value>
  </data>
  <data name="CarafeLibrary_max_peptide_mz_short" xml:space="preserve">
    <value>Maximum Peptide Mass-to-Charge</value>
  </data>
  <data name="CarafeLibrary_max_peptide_mz_long" xml:space="preserve">
    <value>Maximum Peptide Mass-to-Charge Ratio (m/z) to consider for inclusion in the library.</value>
  </data>
  <data name="CarafeLibrary_min_peptide_charge_short" xml:space="preserve">
    <value>Minimum Peptide Charge</value>
  </data>
  <data name="CarafeLibrary_min_peptide_charge_long" xml:space="preserve">
    <value>Minimum Peptide Charge to consider for inclusion in the library.</value>
  </data>
  <data name="CarafeLibrary_max_peptide_charge_short" xml:space="preserve">
    <value>Maximum Peptide Charge</value>
  </data>
  <data name="CarafeLibrary_max_peptide_charge_long" xml:space="preserve">
    <value>Maximum Peptide Charge to consider for inclusion in the library.</value>
  </data>
  <data name="CarafeLibrary_min_fragment_mz_short" xml:space="preserve">
    <value>Minimum Fragment Mass-to-Charge</value>
  </data>
  <data name="CarafeLibrary_min_fragment_mz_long" xml:space="preserve">
    <value>Minimum Fragment Mass-to-Charge Ratio (m/z) to consider for inclusion in the library.</value>
  </data>
  <data name="CarafeLibrary_max_fragment_mz_short" xml:space="preserve">
    <value>Maximum Fragment Mass-to-Charge</value>
  </data>
  <data name="CarafeLibrary_max_fragment_mz_long" xml:space="preserve">
    <value>Maximum Fragment Mass-to-Charge Ratio (m/z) to consider for inclusion in the library.</value>
  </data>
  <data name="CarafeLibrary_topN_fragments_short" xml:space="preserve">
    <value>Maximum Number of Fragment Ions</value>
  </data>
  <data name="CarafeLibrary_topN_fragments_long" xml:space="preserve">
    <value>Maximum Number of Fragment Ions (of highest intensity) to consider for library generation.</value>
  </data>
  <data name="CarafeLibrary_library_format_short" xml:space="preserve">
    <value>Spectral Library Format</value>
  </data>
  <data name="CarafeLibrary_library_format_long" xml:space="preserve">
    <value>Spectral Library Format for library generation.</value>
  </data>
  <data name="CarafeLibraryBuilder_Running_Carafe" xml:space="preserve">
      <value>Running Carafe</value>
  </data>
  <data name="CarafeLibraryBuilder_Java_directory__0__has_more_than_one_Java_Software_Development_Kit" xml:space="preserve">
      <value>Java directory {0} has more than one Java Software Development Kit</value>
  </data>
  <data name="CarafeLibraryBuilder_Setting_up_Java_environment" xml:space="preserve">
      <value>Setting up Java environment</value>
  </data>
  <data name="CarafeLibraryBuilder_Failed_to_download_Java_Software_Development_Kit_package" xml:space="preserve">
      <value>Failed to download Java Software Development Kit package</value>
  </data>
  <data name="CarafeLibraryBuilder_Failed_to_download_Carafe_jar_package" xml:space="preserve">
      <value>Failed to download Carafe jar package</value>
  </data>
  <data name="CarafeLibraryBuilder_Importing_spectral_library" xml:space="preserve">
      <value>Importing spectral library</value>
  </data>
  <data name="ChromatogramExporter_Export_Bad_chromatogram_data_for_charge__0__state_of_peptide__1_" xml:space="preserve">
    <value>Bad chromatogram data for charge {0} state of peptide {1}</value>
  </data>
  <data name="ChromatogramExporter_Export_Exporting_Chromatograms_for__0_" xml:space="preserve">
    <value>Exporting Chromatograms for {0}</value>
  </data>
  <data name="ChromatogramExporter_ExportGroupNode_One_or_more_missing_chromatograms_at_charge_state__0__of__1_" xml:space="preserve">
    <value>One or more missing chromatograms at charge state {0} of {1}</value>
  </data>
  <data name="ChromatogramExporter_GetExtractorName_Invalid_extractor_name_" xml:space="preserve">
    <value>Invalid extractor name.</value>
  </data>
  <data name="CustomMolecule_Validate_Custom_molecules_must_specify_a_formula_or_valid_monoisotopic_and_average_masses_" xml:space="preserve">
    <value>Custom molecules must specify a formula or valid monoisotopic and average masses.</value>
  </data>
  <data name="DecoyGeneration_ADD_RANDOM_Random_Mass_Shift" xml:space="preserve">
    <value>Random Mass Shift</value>
  </data>
  <data name="DecoyGeneration_REVERSE_SEQUENCE_Reverse_Sequence" xml:space="preserve">
    <value>Reverse Sequence</value>
  </data>
  <data name="DiaUmpireDdaConverter_Run_Re_using_existing_DiaUmpire_file__with_equivalent_settings__for__0_" xml:space="preserve">
    <value>Re-using existing DIA-Umpire file (with equivalent settings) for {0}</value>
  </data>
  <data name="DiaUmpireDdaConverter_Run_Starting_DIA_Umpire_conversion" xml:space="preserve">
    <value>Starting DIA-Umpire conversion</value>
  </data>
  <data name="DisplayModificationOption_FULL_NAME_Full_Name" xml:space="preserve">
    <value>Full Name</value>
  </data>
  <data name="DisplayModificationOption_MASS_DELTA_Mass_Difference" xml:space="preserve">
    <value>Mass Difference</value>
  </data>
  <data name="DisplayModificationOption_NOT_SHOWN_Not_Shown" xml:space="preserve">
    <value>Not Shown</value>
  </data>
  <data name="DisplayModificationOption_THREE_LETTER_CODE_Three_Letter_Code" xml:space="preserve">
    <value>Three Letter Code</value>
  </data>
  <data name="DisplayModificationOption_UNIMOD_ID_Unimod_ID" xml:space="preserve">
    <value>Unimod ID</value>
  </data>
  <data name="DocNodeParent_GetPathTo_Index__0__exceeds_length__1__" xml:space="preserve">
    <value>Index {0} exceeds length {1}</value>
  </data>
  <data name="DocNodeParent_GetPathTo_Node_reported__0__descendants_at_depth__1__but_found_only__2__" xml:space="preserve">
    <value>Node reported {0} descendants at depth {1}, but found only {2}.</value>
  </data>
  <data name="ExPeptideRowReader_CalcTransitionInfo_Invalid_extended_peptide_format__0__" xml:space="preserve">
    <value>Invalid extended peptide format {0}</value>
    <comment>Protein or peptide sequence</comment>
  </data>
  <data name="ExPeptideRowReader_Create_Isotope_labeled_entry_found_without_matching_settings" xml:space="preserve">
    <value>Isotope labeled entry found without matching settings.</value>
  </data>
  <data name="ExPeptideRowReaderCreateCheck_the_Modifications_tab_in_Transition_Settings" xml:space="preserve">
    <value>Check the Modifications tab in Transition Settings.</value>
  </data>
  <data name="ExportFileTypeExtension_LOCALIZED_VALUES_IsolationList" xml:space="preserve">
    <value>IsolationList</value>
  </data>
  <data name="ExportFileTypeExtension_LOCALIZED_VALUES_List" xml:space="preserve">
    <value>List</value>
  </data>
  <data name="ExportFileTypeExtension_LOCALIZED_VALUES_Method" xml:space="preserve">
    <value>Method</value>
  </data>
  <data name="ExportMethodDlg_OkDialog_All_targets_must_have_an_ion_mobility_value__These_can_be_set_explicitly_or_contained_in_an_ion_mobility_library_or_spectral_library__The_following_ion_mobility_values_are_missing_" xml:space="preserve">
    <value>All targets must have an ion mobility value. These can be set explicitly or contained in an ion mobility library or spectral library. The following ion mobility values are missing:</value>
  </data>
  <data name="ExportMethodTypeExtension_LOCALIZED_VALUES_Scheduled" xml:space="preserve">
    <value>Scheduled</value>
  </data>
  <data name="ExportMethodTypeExtension_LOCALIZED_VALUES_Standard" xml:space="preserve">
    <value>Standard</value>
  </data>
  <data name="ExportMethodTypeExtension_LOCALIZED_VALUES_Triggered" xml:space="preserve">
    <value>Triggered</value>
  </data>
  <data name="ExportOptimize_CE_Collision_Energy" xml:space="preserve">
    <value>Collision Energy</value>
  </data>
  <data name="ExportOptimize_COV_Compensation_Voltage" xml:space="preserve">
    <value>Compensation Voltage</value>
  </data>
  <data name="ExportOptimize_COV_FINE_Fine_Tune" xml:space="preserve">
    <value>Fine Tune</value>
  </data>
  <data name="ExportOptimize_COV_MEDIUM_Medium_Tune" xml:space="preserve">
    <value>Medium Tune</value>
  </data>
  <data name="ExportOptimize_COV_ROUGH_Rough_Tune" xml:space="preserve">
    <value>Rough Tune</value>
  </data>
  <data name="ExportOptimize_DP_Declustering_Potential" xml:space="preserve">
    <value>Declustering Potential</value>
  </data>
  <data name="ExportOptimize_NONE_None" xml:space="preserve">
    <value>None</value>
  </data>
  <data name="ExportProperties_ExportFile_Unrecognized_instrument_type__0__" xml:space="preserve">
    <value>Unrecognized instrument type {0}.</value>
  </data>
  <data name="ExportSchedulingAlgorithmExtension_LOCALIZED_VALUES_Average" xml:space="preserve">
    <value>Average</value>
  </data>
  <data name="ExportSchedulingAlgorithmExtension_LOCALIZED_VALUES_Single" xml:space="preserve">
    <value>Single</value>
  </data>
  <data name="ExportSchedulingAlgorithmExtension_LOCALIZED_VALUES_Trends" xml:space="preserve">
    <value>Trends</value>
  </data>
  <data name="ExportStrategyExtension_LOCALIZED_VALUES_Buckets" xml:space="preserve">
    <value>Buckets</value>
  </data>
  <data name="ExportStrategyExtension_LOCALIZED_VALUES_Protein" xml:space="preserve">
    <value>Protein</value>
  </data>
  <data name="ExportStrategyExtension_LOCALIZED_VALUES_Single" xml:space="preserve">
    <value>Single</value>
  </data>
  <data name="FastaData_ParseFastaFile_Error_on_line__0___invalid_non_ASCII_character___1___at_position__2___are_you_sure_this_is_a_FASTA_file_" xml:space="preserve">
    <value>Error on line {0}: invalid non-ASCII character '{1}' at position {2}; are you sure this is a FASTA file?</value>
  </data>
  <data name="FastaImporter_Import__0__proteins_and__1__peptides_added" xml:space="preserve">
    <value>{0} proteins and {1} peptides added</value>
  </data>
  <data name="FastaImporter_Import_Adding_protein__0__" xml:space="preserve">
    <value>Adding protein {0}</value>
  </data>
  <data name="FastaImporter_Import_Check_your_settings_to_make_sure_you_are_using_a_library_" xml:space="preserve">
    <value>Check your settings to make sure you are using a library.</value>
  </data>
  <data name="FastaImporter_Import_Check_your_settings_to_make_sure_you_are_using_a_library_and_restrictive_enough_transition_selection_" xml:space="preserve">
    <value>Check your settings to make sure you are using a library and restrictive enough transition selection.</value>
  </data>
  <data name="FastaImporter_Import_Error_at_or_around_line__0____1_" xml:space="preserve">
    <value>Error at or around line {0}: {1}</value>
  </data>
  <data name="FastaImporter_Import_This_import_causes_the_document_to_contain_more_than__0_n0__peptides_at_line__1_n0__" xml:space="preserve">
    <value>This import causes the document to contain more than {0:n0} peptides at line {1:n0}.</value>
  </data>
  <data name="FastaImporter_Import_This_import_causes_the_document_to_contain_more_than__0_n0__transitions_in__1_n0__peptides_at_line__2_n0__" xml:space="preserve">
    <value>This import causes the document to contain more than {0:n0} transitions in {1:n0} peptides at line {2:n0}.</value>
  </data>
  <data name="FastaImporter_ToFasta_Last_column_does_not_contain_a_valid_protein_sequence" xml:space="preserve">
    <value>Last column does not contain a valid protein sequence</value>
  </data>
  <data name="FastaImporter_ToFasta_Too_few_columns_found" xml:space="preserve">
    <value>Too few columns found</value>
  </data>
  <data name="FastaSequence_ComparePeptides_Peptides_in_different_FASTA_sequences_may_not_be_compared" xml:space="preserve">
    <value>Peptides in different FASTA sequences may not be compared.</value>
  </data>
  <data name="FastaSequence_ComparePeptides_Peptides_without_FASTA_sequence_information_may_not_be_compared" xml:space="preserve">
    <value>Peptides without FASTA sequence information may not be compared.</value>
  </data>
  <data name="FastaSequence_ValidateSequence_A_protein_sequence_may_not_be_empty" xml:space="preserve">
    <value>A protein sequence may not be empty.</value>
  </data>
  <data name="FastaSequence_ValidateSequence_A_protein_sequence_may_not_contain_the_character__0__at__1__" xml:space="preserve">
    <value>A protein sequence may not contain the character '{0}' at {1}.</value>
  </data>
  <data name="FileIterator_Init_Cannot_save_to__0__" xml:space="preserve">
    <value>Cannot save to {0}.</value>
  </data>
  <data name="FileIterator_WriteTransition_Unexpected_failure_writing_transitions" xml:space="preserve">
    <value>Unexpected failure writing transitions.</value>
  </data>
  <data name="GeneralRowReader_Create_No_valid_precursor_m_z_column_found" xml:space="preserve">
    <value>No valid precursor m/z column found.</value>
  </data>
  <data name="GeneralRowReader_Create_No_valid_product_m_z_column_found" xml:space="preserve">
    <value>No valid product m/z column found.</value>
  </data>
  <data name="IdentityNotFoundException_IdentityNotFoundException_Failed_to_find_document_node" xml:space="preserve">
    <value>Failed to find document node.</value>
  </data>
  <data name="IdentityPath_GetPathTo_Index__0__out_of_range_1_to__1__" xml:space="preserve">
    <value>Index {0} out of range -1 to {1}</value>
  </data>
  <data name="IdentityPathTraversal_Traverse_Invalid_attempt_to_perform_parent_operation_on_leaf_node" xml:space="preserve">
    <value>Invalid attempt to perform parent operation on leaf node.</value>
  </data>
  <data name="ImportFastaControl_ImportFasta_iRT_standards" xml:space="preserve">
    <value>iRT standards</value>
  </data>
  <data name="ImportTransitionListColumnSelectDlg_ComboChanged_Declustering_Potential" xml:space="preserve">
    <value>Declustering Potential</value>
  </data>
  <data name="IonTypeExtension_LOCALIZED_VALUES_custom" xml:space="preserve">
    <value>custom</value>
  </data>
  <data name="IonTypeExtension_LOCALIZED_VALUES_precursor" xml:space="preserve">
    <value>precursor</value>
  </data>
  <data name="IsolationSchemeReader_ReadIsolationRangesFromFiles_Reading_isolation_scheme_from__0_" xml:space="preserve">
    <value>Reading isolation scheme from {0}</value>
  </data>
  <data name="IsotopeModificationPermuter_PermuteIsotopeModifications_Permuting_isotope_modifications" xml:space="preserve">
    <value>Permuting isotope modifications</value>
  </data>
  <data name="LibKeyModificationMatcher_EnumerateSequenceInfos_The_number___0___is_not_in_the_correct_format_" xml:space="preserve">
    <value>The number '{0}' is not in the correct format.</value>
  </data>
  <data name="MassListImporter_Import_Importing__0__" xml:space="preserve">
    <value>Importing {0}</value>
  </data>
  <data name="MassListImporter_Import_Inspecting_peptide_sequence_information" xml:space="preserve">
    <value>Inspecting peptide sequence information</value>
  </data>
  <data name="MassListImporter_Import_Invalid_transition_list_Transition_lists_must_contain_at_least_precursor_m_z_product_m_z_and_peptide_sequence" xml:space="preserve">
    <value>Invalid transition list. Transition lists must contain at least precursor m/z, product m/z, and peptide sequence.</value>
  </data>
  <data name="MassListImporter_Import_Reading_transition_list" xml:space="preserve">
    <value>Reading transition list</value>
  </data>
  <data name="MassListRowReader_CalcPrecursorExplanations_Check_the_isolation_scheme_in_the_full_scan_settings_" xml:space="preserve">
    <value>Check the isolation scheme in the full scan tab of the transition settings.</value>
  </data>
  <data name="MassListRowReader_CalcPrecursorExplanations_The_precursor_m_z__0__of_the_peptide__1__is_out_of_range_for_the_instrument_settings_" xml:space="preserve">
    <value>The precursor m/z {0} of the peptide {1} is out of range for the instrument settings.</value>
  </data>
  <data name="MassListRowReader_CalcPrecursorExplanations_The_precursor_m_z__0__of_the_peptide__1__is_outside_the_range_covered_by_the_DIA_isolation_scheme_" xml:space="preserve">
    <value>The precursor m/z {0} of the peptide {1} is outside the range covered by the DIA isolation scheme.</value>
  </data>
  <data name="MassListRowReader_NextRow_Check_the_Modifications_tab_in_Transition_Settings" xml:space="preserve">
    <value>Check the Modifications tab in Transition Settings.</value>
  </data>
  <data name="MassListRowReader_NextRow_Isotope_labeled_entry_found_without_matching_settings_" xml:space="preserve">
    <value>Isotope labeled entry found without matching settings.</value>
  </data>
  <data name="MassListRowReader_NextRow_No_peptide_sequence_column_specified" xml:space="preserve">
    <value>No peptide modified sequence column specified</value>
  </data>
  <data name="MethodExporter_ExportMethod_Exporting_method__0__" xml:space="preserve">
    <value>Exporting method {0}...</value>
  </data>
  <data name="MethodExporter_ExportMethod_Exporting_methods" xml:space="preserve">
    <value>Exporting methods...</value>
  </data>
  <data name="Metrics_Col1K0LowerLimit__1_K0_lower_limit" xml:space="preserve">
    <value>1/K0 lower limit</value>
  </data>
  <data name="Metrics_Col1K0UpperLimit__1_K0_upper_limit" xml:space="preserve">
    <value>1/K0 upper limit</value>
  </data>
  <data name="Metrics_ColMaxSamplingTime_Max_sampling_time__seconds_" xml:space="preserve">
    <value>Max sampling time (seconds)</value>
  </data>
  <data name="Metrics_ColMeanSamplingTime_Mean_sampling_time__seconds_" xml:space="preserve">
    <value>Mean sampling time (seconds)</value>
  </data>
  <data name="Metrics_ColMz_m_z" xml:space="preserve">
    <value>m/z</value>
  </data>
  <data name="Metrics_ColRtBegin_RT_begin" xml:space="preserve">
    <value>RT begin</value>
  </data>
  <data name="Metrics_ColRtEnd_RT_end" xml:space="preserve">
    <value>RT end</value>
  </data>
  <data name="Metrics_ColTarget_Target" xml:space="preserve">
    <value>Target</value>
  </data>
  <data name="ModificationMatcher_CreateMatches_Matching_modifications" xml:space="preserve">
    <value>Matching modifications</value>
  </data>
  <data name="ModificationMatcher_ThrowUnimodException_Unrecognized_modification_placement_for_Unimod_id__0__in_modified_peptide_sequence__1___amino_acid__2____3___" xml:space="preserve">
    <value>Unrecognized modification placement for Unimod id {0} in modified peptide sequence {1} (amino acid {2}, {3}).</value>
  </data>
  <data name="ModificationMatcher_ThrowUnimodException_Unrecognized_Unimod_id__0__in_modified_peptide_sequence__1___amino_acid__2____3___" xml:space="preserve">
    <value>Unrecognized Unimod id {0} in modified peptide sequence {1} (amino acid {2}, {3}).</value>
  </data>
  <data name="MProphetResultsHandler_ChangePeaks_Adjusting_peak_boundaries" xml:space="preserve">
    <value>Adjusting peak boundaries</value>
  </data>
  <data name="Blib_completed_ok" xml:space="preserve">
    <value>BlibBuilder completed ok</value>
  </data>
  <data name="Blib_failed_to_complete" xml:space="preserve">
    <value>BlibBuilder failed to complete</value>
  </data>
  <data name="Carafe_failed_to_complete" xml:space="preserve">
    <value>Carafe failed to complete</value>
  </data>
  <data name="NvidiaInstaller_Install" xml:space="preserve">
    <value>Install</value>
  </data>
  <data name="NvidiaInstaller_Missing_resource_0_" xml:space="preserve">
    <value>Missing resource {0}</value>
  </data>
  <data name="PasteDlg_GetMoleculeTransitionGroup_The_precursor_m_z__0__is_not_measureable_with_your_current_instrument_settings_" xml:space="preserve">
    <value>The precursor m/z {0} is not measureable with your current instrument settings.</value>
  </data>
  <data name="PasteDlg_ReadPrecursorOrProductColumns_Invalid_drift_time_high_energy_offset_value__0_" xml:space="preserve">
    <value>Invalid drift time high energy offset value {0}</value>
  </data>
  <data name="PasteDlg_ReadPrecursorOrProductColumns_Invalid_drift_time_value__0_" xml:space="preserve">
    <value>Invalid drift time value {0}</value>
  </data>
  <data name="PasteDlg_UpdateMoleculeType_Collision_Energy" xml:space="preserve">
    <value>Collision Energy</value>
  </data>
  <data name="PasteDlg_UpdateMoleculeType_Collisional_Cross_Section__sq_A_" xml:space="preserve">
    <value>Collisional Cross Section (sq A)</value>
  </data>
  <data name="PasteDlg_UpdateMoleculeType_Explicit_Declustering_Potential" xml:space="preserve">
    <value>Explicit Declustering Potential</value>
  </data>
  <data name="PasteDlg_UpdateMoleculeType_Explicit_Drift_Time__msec_" xml:space="preserve">
    <value>Explicit Drift Time (msec)</value>
  </data>
  <data name="PasteDlg_UpdateMoleculeType_Explicit_Drift_Time_High_Energy_Offset__msec_" xml:space="preserve">
    <value>Explicit Drift Time High Energy Offset (msec)</value>
  </data>
  <data name="PasteDlg_UpdateMoleculeType_Molecule_List_Name" xml:space="preserve">
    <value>Molecule List Name</value>
  </data>
  <data name="PasteDlg_UpdateMoleculeType_Precursor_Charge" xml:space="preserve">
    <value>Precursor Charge</value>
  </data>
  <data name="PasteDlg_UpdateMoleculeType_Precursor_Formula" xml:space="preserve">
    <value>Precursor Formula</value>
  </data>
  <data name="PasteDlg_UpdateMoleculeType_Precursor_m_z" xml:space="preserve">
    <value>Precursor m/z</value>
  </data>
  <data name="PasteDlg_UpdateMoleculeType_Product_m_z" xml:space="preserve">
    <value>Product m/z</value>
  </data>
  <data name="PeakBoundaryImporter_Import_Importing_Peak_Boundaries" xml:space="preserve">
    <value>Importing Peak Boundaries</value>
  </data>
  <data name="PeakBoundaryImporter_Import_Peptide_has_unrecognized_modifications__0__at_line__1_" xml:space="preserve">
    <value>Peptide has unrecognized modifications {0} at line {1}</value>
  </data>
  <data name="PeakBoundsMatch_PeakBoundsMatch_Unable_to_read_apex_retention_time_value_for_peptide__0__of_file__1__" xml:space="preserve">
    <value>Unable to read apex retention time value for peptide {0} of file {1}.</value>
  </data>
  <data name="Peptide_ToString_missed__0__" xml:space="preserve">
    <value>(missed {0})</value>
  </data>
  <data name="Peptide_Validate_Peptide_sequence_exceeds_the_bounds_of_the_protein_sequence" xml:space="preserve">
    <value>Peptide sequence exceeds the bounds of the protein sequence.</value>
  </data>
  <data name="Peptide_Validate_Peptides_from_protein_sequences_must_have_start_and_end_values" xml:space="preserve">
    <value>Peptides from protein sequences must have start and end values.</value>
  </data>
  <data name="Peptide_Validate_Peptides_without_a_protein_sequence_do_not_support_the_start_and_end_properties" xml:space="preserve">
    <value>Peptides without a protein sequence do not support the start and end properties.</value>
  </data>
  <data name="Peptide_Validate_The_peptide_sequence__0__does_not_agree_with_the_protein_sequence__1__at__2__3__" xml:space="preserve">
    <value>The peptide sequence {0} does not agree with the protein sequence {1} at ({2}:{3}).</value>
  </data>
  <data name="PeptideDocNode_GetStandardTypeDisplayName_iRT" xml:space="preserve">
    <value>iRT</value>
  </data>
  <data name="PeptideDocNode_GetStandardTypeDisplayName_Normalization" xml:space="preserve">
    <value>Global Standard</value>
  </data>
  <data name="PeptideDocNode_GetStandardTypeDisplayName_QC" xml:space="preserve">
    <value>QC</value>
  </data>
  <data name="PeptideDocNodeToString__0__rank__1__" xml:space="preserve">
    <value>{0} (rank {1})</value>
  </data>
  <data name="PeptideGroupBuilder_AppendTransition_Failed_to_explain_all_transitions_for_m_z__0___peptide__1___with_a_single_precursor" xml:space="preserve">
    <value>Failed to explain all transitions for m/z {0} (peptide {1}) with a single precursor.</value>
  </data>
  <data name="PeptideGroupBuilder_AppendTransition_The_peptide__0__was_not_found_in_the_sequence__1__" xml:space="preserve">
    <value>The peptide {0} was not found in the sequence {1}.</value>
  </data>
  <data name="PeptideGroupBuilder_FinalizeTransitionGroups_Missing_iRT_value_for_peptide__0___precursor_m_z__1_" xml:space="preserve">
    <value>Missing iRT value for peptide {0}, precursor m/z {1}.</value>
  </data>
  <data name="PeptideGroupDocNode_ChangeSettings_The_current_document_settings_would_cause_the_number_of_peptides_to_exceed__0_n0___The_document_settings_must_be_more_restrictive_or_add_fewer_proteins_" xml:space="preserve">
    <value>The current document settings would cause the number of peptides to exceed {0:n0}. The document settings must be more restrictive or add fewer proteins.</value>
  </data>
  <data name="PersistedViews_ExternalToolsGroup_External_Tools" xml:space="preserve">
    <value>External Tools</value>
  </data>
  <data name="PersistedViews_MainGroup_Main" xml:space="preserve">
    <value>Main</value>
  </data>
  <data name="ProteinAssociation_CalculateProteinGroups_Group_of__0__proteins" xml:space="preserve">
    <value>Group of {0} proteins</value>
  </data>
  <data name="RefinementSettings_ConvertToSmallMolecules_Converted_To_Small_Molecules" xml:space="preserve">
    <value>Converted To Molecules</value>
  </data>
  <data name="RefinementSettings_GetLabelIndex_The_document_does_not_contain_the_given_reference_type_" xml:space="preserve">
    <value>The document does not contain the given reference type.</value>
  </data>
  <data name="RefinementSettings_Refine_The_document_does_not_have_a_global_standard_to_normalize_by_" xml:space="preserve">
    <value>The document does not have a global standard to normalize by.</value>
  </data>
  <data name="SciexOsMethodExporter_EnsureSciexOs_Failed_to_find_a_valid_SCIEX_OS_installation_" xml:space="preserve">
    <value>Failed to find a valid SCIEX OS installation.</value>
  </data>
  <data name="SciexOsMethodExporter_EnsureSciexOs_Waiting_for_SCIEX_OS_to_start" xml:space="preserve">
    <value>Waiting for SCIEX OS to start</value>
  </data>
  <data name="SciexOsMethodExporter_EnsureSciexOs_Working___" xml:space="preserve">
    <value>Working...</value>
  </data>
  <data name="SciexOsMethodExporter_SciexOsMethodExporter_Invalid_instrument_type_for_SCIEX_OS_method_export_" xml:space="preserve">
    <value>Invalid instrument type for SCIEX OS method export.</value>
  </data>
  <data name="SequenceMassCalc_GetFragmentMass_Precursor_isotope__0__is_outside_the_isotope_distribution__1__to__2__" xml:space="preserve">
    <value>Precursor isotope {0} is outside the isotope distribution {1} to {2}.</value>
  </data>
  <data name="SequenceMassCalc_GetHeavyFormula_No_formula_found_for_the_amino_acid___0__" xml:space="preserve">
    <value>No formula found for the amino acid '{0}'</value>
  </data>
  <data name="SequenceMassCalc_NormalizeModifiedSequence_Modification_definition__0__missing_close_bracket_" xml:space="preserve">
    <value>Modification definition {0} missing close bracket.</value>
  </data>
  <data name="SequenceMassCalc_NormalizeModifiedSequence_The_modification__0__is_not_valid___Expected_a_numeric_delta_mass_" xml:space="preserve">
    <value>The modification {0} is not valid. Expected a numeric delta mass.</value>
  </data>
  <data name="Setting_Validate_The_value___0___is_not_valid_for_the_argument__1__which_must_be_either__True__or__False__" xml:space="preserve">
    <value>The value '{0}' is not valid for the argument {1} which must be either 'True' or 'False'.</value>
  </data>
  <data name="SkylineVersion_GetCurrentVersionName_Developer_Build" xml:space="preserve">
    <value>Developer Build</value>
  </data>
  <data name="SkylineVersion_GetCurrentVersionName_Latest___0__" xml:space="preserve">
    <value>Latest ({0})</value>
  </data>
  <data name="SkylineWindow_OpenFile_The_file_you_are_trying_to_open____0____does_not_appear_to_be_a_Skyline_document__Skyline_documents_normally_have_a___1___or___2___filename_extension_and_are_in_XML_format_" xml:space="preserve">
    <value>The file you are trying to open ("{0}") does not appear to be a Skyline document. Skyline documents normally have a "{1}" or "{2}" filename extension and are in XML format.</value>
  </data>
  <data name="SkypFile_FILTER_SKYP_Skyline_Document_Pointer" xml:space="preserve">
    <value>Skyline Document Pointer</value>
  </data>
  <data name="SkypFile_GetNonExistentPath_Name_of_shared_Skyline_archive_cannot_be_null_or_empty_" xml:space="preserve">
    <value>Name of shared Skyline archive cannot be null or empty.</value>
  </data>
  <data name="SmallMoleculeTransitionListColumnHeaders_SmallMoleculeTransitionListColumnHeaders_Compound" xml:space="preserve">
    <value>Compound</value>
  </data>
  <data name="SmallMoleculeTransitionListColumnHeaders_SmallMoleculeTransitionListColumnHeaders_Label" xml:space="preserve">
    <value>Label</value>
  </data>
  <data name="SmallMoleculeTransitionListColumnHeaders_SmallMoleculeTransitionListColumnHeaders_Molecule" xml:space="preserve">
    <value>Molecule</value>
  </data>
  <data name="SmallMoleculeTransitionListColumnHeaders_SmallMoleculeTransitionListColumnHeaders_RT__min_" xml:space="preserve">
    <value>RT (min)</value>
  </data>
  <data name="SmallMoleculeTransitionListReader_ReadPrecursorOrProductColumns_Missing_ion_mobility_units" xml:space="preserve">
    <value>Missing ion mobility units</value>
  </data>
  <data name="SmallMoleculeTransitionListReader_ReadPrecursorOrProductColumns_unknown_error" xml:space="preserve">
    <value>unknown error</value>
  </data>
  <data name="SrmDocument_AddIrtPeptides_Must_have_an_active_iRT_calculator_to_add_iRT_peptides" xml:space="preserve">
    <value>Must have an active iRT calculator to add iRT peptides.</value>
  </data>
  <data name="SrmDocument_ChangePeak_No_replicate_named__0__was_found" xml:space="preserve">
    <value>No replicate named {0} was found</value>
  </data>
  <data name="SrmDocument_ChangePeak_No_results_found_for_the_precursor__0__in_the_file__1__" xml:space="preserve">
    <value>No results found for the precursor {0} in the file {1}</value>
  </data>
  <data name="SrmDocument_ChangePeak_No_results_found_for_the_precursor__0__in_the_replicate__1__" xml:space="preserve">
    <value>No results found for the precursor {0} in the replicate {1}</value>
  </data>
  <data name="SrmDocument_ChangePeak_The_file__0__was_not_found_in_the_replicate__1__" xml:space="preserve">
    <value>The file {0} was not found in the replicate {1}.</value>
  </data>
  <data name="SrmDocument_FILTER_DOC_AND_SKY_ZIP_Skyline_Files" xml:space="preserve">
    <value>Skyline Files</value>
  </data>
  <data name="SrmDocument_FILTER_DOC_Skyline_Documents" xml:space="preserve">
    <value>Skyline Documents</value>
  </data>
  <data name="SrmDocument_GetPeptideGroupId_peptides" xml:space="preserve">
    <value>peptides</value>
  </data>
  <data name="SrmDocument_GetPeptideGroupId_sequence" xml:space="preserve">
    <value>sequence</value>
  </data>
  <data name="SrmDocument_GetSmallMoleculeGroupId_molecules" xml:space="preserve">
    <value>molecules</value>
  </data>
  <data name="SrmDocument_MergeMatchingPeptidesUserInfo_The_peptide__0__was_found_multiple_times_with_user_modifications" xml:space="preserve">
    <value>The peptide {0} was found multiple times with user modifications.</value>
  </data>
  <data name="SrmDocument_MoveNode_Invalid_move_source" xml:space="preserve">
    <value>Invalid move source.</value>
  </data>
  <data name="SrmDocument_MoveNode_Invalid_move_target" xml:space="preserve">
    <value>Invalid move target.</value>
  </data>
  <data name="SrmDocumentSharing_DefaultMessage_Compressing_files_for_sharing_archive__0__" xml:space="preserve">
    <value>Compressing files for sharing archive {0}</value>
  </data>
  <data name="SrmDocumentSharing_DefaultMessage_Extracting_files_from_sharing_archive__0__" xml:space="preserve">
    <value>Extracting files from sharing archive {0}</value>
  </data>
  <data name="SrmDocumentSharing_FILTER_SHARING_Shared_Files" xml:space="preserve">
    <value>Shared Files</value>
  </data>
  <data name="SrmDocumentSharing_FindSharedSkylineFile_The_zip_file_is_not_a_shared_file_The_file_contains_multiple_Skyline_documents" xml:space="preserve">
    <value>The zip file is not a shared file. The file contains multiple Skyline documents.</value>
  </data>
  <data name="SrmDocumentSharing_FindSharedSkylineFile_The_zip_file_is_not_a_shared_file_The_file_does_not_contain_any_Skyline_documents" xml:space="preserve">
    <value>The zip file is not a shared file. The file does not contain any Skyline documents.</value>
  </data>
  <data name="SrmDocumentSharing_MinimizeToFile_Writing_chromatograms" xml:space="preserve">
    <value>Writing chromatograms</value>
  </data>
  <data name="SrmDocumentSharing_ShareMinimal_Failure_removing_temporary_directory__0__" xml:space="preserve">
    <value>Failure removing temporary directory {0}.</value>
  </data>
  <data name="SrmDocumentSharing_SrmDocumentSharing_SaveProgress_Compressing__0__" xml:space="preserve">
    <value>Compressing {0}</value>
  </data>
  <data name="SrmDocumentValidateChromInfoResults_found_in_document_with_no_replicates" xml:space="preserve">
    <value>Results found in document with no replicates.</value>
  </data>
  <data name="StandardType_SURROGATE_STANDARD_Surrogate_Standard" xml:space="preserve">
    <value>Surrogate Standard</value>
  </data>
  <data name="TargetResolver_TryResolveTarget_Unable_to_resolve_molecule_from___0___" xml:space="preserve">
    <value>Unable to resolve molecule from '{0}'.</value>
  </data>
  <data name="TargetResolver_TryResolveTarget_Unable_to_resolve_molecule_from___0____could_be_any_of__1_" xml:space="preserve">
    <value>Unable to resolve molecule from "{0}": could be any of {1}</value>
    <comment>{0} is search text, {1} is a list of molecule names that the search text could refer to</comment>
  </data>
  <data name="ThermoMassListExporter_EnsureLibraries_Failed_to_find_a_valid_Thermo_instrument_installation_" xml:space="preserve">
    <value>Failed to find a valid Thermo instrument installation.</value>
  </data>
  <data name="ThermoMassListExporter_EnsureLibraries_Thermo_instrument_software_may_not_be_installed_correctly__The_library__0__could_not_be_found_" xml:space="preserve">
    <value>Thermo instrument software may not be installed correctly. The library {0} could not be found.</value>
  </data>
  <data name="ThermoMassListExporter_EnsureLibraries_Thermo_method_creation_software_may_not_be_installed_correctly_" xml:space="preserve">
    <value>Thermo method creation software may not be installed correctly.</value>
  </data>
  <data name="Transition_ToString_precursor" xml:space="preserve">
    <value>precursor</value>
  </data>
  <data name="Transition_Validate_A_transition_of_ion_type__0__can_t_have_a_custom_ion" xml:space="preserve">
    <value>A transition of ion type {0} can't have a custom ion</value>
  </data>
  <data name="Transition_Validate_A_transition_of_ion_type__0__must_have_a_custom_ion_" xml:space="preserve">
    <value>A transition of ion type {0} must have a custom ion.</value>
  </data>
  <data name="Transition_Validate_Fragment_decoy_mass_shift__0__must_be_between__1__and__2__" xml:space="preserve">
    <value>Fragment decoy mass shift {0} must be between {1} and {2}.</value>
  </data>
  <data name="Transition_Validate_Fragment_ordinal__0__exceeds_the_maximum__1__for_the_peptide__2__" xml:space="preserve">
    <value>Fragment ordinal {0} exceeds the maximum {1} for the peptide {2}.</value>
  </data>
  <data name="Transition_Validate_Fragment_ordinal__0__may_not_be_less_than__1__" xml:space="preserve">
    <value>Fragment ordinal {0} may not be less than 1.</value>
  </data>
  <data name="Transition_Validate_Precursor_charge__0__must_be_between__1__and__2__" xml:space="preserve">
    <value>Precursor charge {0} must be between {1} and {2}.</value>
  </data>
  <data name="Transition_Validate_Precursor_ordinal_must_be_the_lenght_of_the_peptide" xml:space="preserve">
    <value>Precursor ordinal must be the length of the peptide.</value>
  </data>
  <data name="Transition_Validate_Product_ion_charge__0__must_be_between__1__and__2__" xml:space="preserve">
    <value>Product ion charge {0} must be between {1} and {2}.</value>
  </data>
  <data name="TransitionDocNode_ChangePeak_Duplicate_or_out_of_order_peak_in_transition__0_" xml:space="preserve">
    <value>Duplicate or out of order peak in transition {0}</value>
  </data>
  <data name="TransitionGroup_Validate_Precursor_charge__0__must_be_between__1__and__2__" xml:space="preserve">
    <value>Precursor charge {0} must be between {1} and {2}.</value>
  </data>
  <data name="TransitionGroup_Validate_Precursor_decoy_mass_shift__0__must_be_between__1__and__2__" xml:space="preserve">
    <value>Precursor decoy mass shift {0} must be between {1} and {2}.</value>
  </data>
  <data name="TransitionGroupChromInfoCalculator_AddChromInfo_Grouping_transitions_from_file__0__with_file__1__" xml:space="preserve">
    <value>Grouping transitions from file {0} with file {1}</value>
  </data>
  <data name="TransitionGroupChromInfoListCalculator_AddChromInfoList_Attempt_to_add_integration_information_for_missing_file" xml:space="preserve">
    <value>Attempt to add integration information for missing file.</value>
  </data>
  <data name="TransitionGroupDocNode_ChangePeak_Missing_End_Time_In_Change_Peak" xml:space="preserve">
    <value>Missing End Time In Change Peak</value>
  </data>
  <data name="TransitionGroupDocNode_ChangePeak_Missing_Start_Time_in_Change_Peak" xml:space="preserve">
    <value>Missing Start Time in Change Peak</value>
  </data>
  <data name="TransitionGroupDocNode_ChangePeak_No_peak_found_at__0__" xml:space="preserve">
    <value>No peak found at {0:F01}</value>
  </data>
  <data name="TransitionGroupDocNode_ChangePrecursorAnnotations_File_Id__0__does_not_match_any_file_in_document_" xml:space="preserve">
    <value>File Id {0} does not match any file in document.</value>
  </data>
  <data name="UndoManager_BeginTransaction_Undo_transaction_may_not_be_started_in_undo_redo" xml:space="preserve">
    <value>Undo transaction may not be started in undo/redo.</value>
  </data>
  <data name="UndoManager_Commit_Commit_called_with_no_pending_undo_record" xml:space="preserve">
    <value>Commit called with no pending undo record.</value>
  </data>
  <data name="UndoManager_Restore_Attempt_to_index__0__beyond_length__1__" xml:space="preserve">
    <value>Attempt to index {0} beyond length {1}.</value>
  </data>
  <data name="UndoManager_Restore_Attempting_undo_redo_inside_undo_transaction" xml:space="preserve">
    <value>Attempting undo/redo inside undo transaction.</value>
  </data>
  <data name="WatersMethodExporter_EnsureLibraries_Failed_to_find_a_valid_MassLynx_installation" xml:space="preserve">
    <value>Failed to find a valid MassLynx installation.</value>
  </data>
  <data name="WatersMethodExporter_EnsureLibraries_MassLynx_may_not_be_installed_correctly_The_library__0__could_not_be_found" xml:space="preserve">
    <value>MassLynx may not be installed correctly. The library {0} could not be found.</value>
  </data>
  <data name="WatersMethodExporter_EnsureLibraries_Waters_method_creation_software_may_not_be_installed_correctly" xml:space="preserve">
    <value>Waters method creation software may not be installed correctly.</value>
  </data>
  <data name="ZipFileShare_AddFile_Failed_attempting_to_add_the_file__0_" xml:space="preserve">
    <value>Failed attempting to add the file {0}</value>
  </data>
  <data name="ZipFileShare_AddFile_The_name___0___is_already_in_use_from_the_path__1_" xml:space="preserve">
    <value>The name '{0}' is already in use from the path {1}</value>
  </data>
  <data name="SmallMoleculeTransitionListColumnHeaders_SmallMoleculeTransitionListColumnHeaders_Chemical_Formula" xml:space="preserve">
    <value>Chemical Formula</value>
  </data>
  <data name="ModificationMatcher_GetStaticMod_found_more_than_one_UniMod_match__add_terminus_and_or_amino_acid_specificity_to_choose_a_single_match" xml:space="preserve">
    <value>found more than one UniMod match; add terminus and/or amino acid specificity to choose a single match</value>
    <comment>Intended to be appended to a "Lookup failed" message as the reason for lookup failure.</comment>
  </data>
  <data name="ModificationMatcher_GetStaticMod_found_more_than_one_UniMod_match_but_the_given_specificity___0___does_not_match_any_of_them_" xml:space="preserve">
    <value>found more than one UniMod match but the given specificity ({0}) does not match any of them.</value>
    <comment>Intended to be appended to a "Lookup failed" message as the reason for lookup failure.</comment>
  </data>
  <data name="ModificationMatcher_GetStaticMod_no_UniMod_match" xml:space="preserve">
    <value>no UniMod match</value>
    <comment>Intended to be appended to a "Lookup failed" message as the reason for lookup failure.</comment>
  </data>
  <data name="ImportPeptideSearch_GetLibBuilder_detected_features" xml:space="preserve">
    <value>detected features</value>
  </data>
  <data name="PasteDlg_UpdateMoleculeType_Library_Intensity" xml:space="preserve">
    <value>Library Intensity</value>
  </data>
  <data name="PeptideGroupBuilder_AppendSequence_Failed_to_interpret_modified_sequence__0_" xml:space="preserve">
    <value>Failed to interpret modified sequence {0}</value>
  </data>
  <data name="ThermoMassListExporter_EnsureLibraries_The_installed_Thermo_instrument_type___0___does_not_match_the_requested_output_method_type___1___" xml:space="preserve">
    <value>The installed Thermo instrument type '{0}' does not match the requested output method type '{1}'.</value>
  </data>
  <data name="CommandLine_ExportInstrumentFile_Error__The_specified_instrument_type___0___does_not_match_the_installed_software___1___" xml:space="preserve">
    <value>Error: The specified instrument type '{0}' does not match the installed software '{1}'.</value>
  </data>
  <data name="CommandLine_ExportInstrumentFile_Use_the_instrument_type__Thermo__to_export_a_method_with_the_installed_software_" xml:space="preserve">
    <value>Use the instrument type 'Thermo' to export a method with the installed software.</value>
  </data>
  <data name="ThermoDllFinder_GetSoftwareInfo_The_key__0__was_not_found_in_the_Windows_registry_" xml:space="preserve">
    <value>The key '{0}' was not found in the Windows registry.</value>
  </data>
  <data name="ThermoDllFinder_GetSoftwareInfo_The_ProgramPath__0__for_the_instrument__1__is_missing_required_files_" xml:space="preserve">
    <value>The ProgramPath {0} for the instrument {1} is missing required files:</value>
  </data>
  <data name="ThermoDllFinder_GetSoftwareInfo_Failed_to_find_a_machine_name_key_with_a_valid_ProgramPath" xml:space="preserve">
    <value>Failed to find a machine name key with a valid ProgramPath value in the Windows registry key '{0}' from:</value>
  </data>
  <data name="ThermoMassListExporter_EnsureLibraries_Unknown_Thermo_instrument_type___0___installed_" xml:space="preserve">
    <value>Unknown Thermo instrument type '{0}' installed.</value>
  </data>
  <data name="Alphapeptdeep_Warn_unknown_modification" xml:space="preserve">
    <value>Warning: The predicted library will be incomplete, due to the following unknown modifications detected: 

{0}

Would you like to continue building this predicted library?</value>
  </data>
  <data name="Alphapeptdeep_Warn_limited_modification" xml:space="preserve">
    <value>Warning: The predicted library might be of poor quality, due to the following modifications detected with limited support in the default predictive model: 

{0}

Please consider using the fine-tuning method provided by Carafe for building this library.

Would you like to continue building this predicted library?</value>
  </data>
<<<<<<< HEAD
  <data name="Carafe_Warn_limited_modification" xml:space="preserve">
    <value>Warning: The predicted library might be of poor quality, due to the following modifications detected with limited support in the default predictive model: 

{0}

Would you like to continue building this predicted library?</value>
  </data>
=======
>>>>>>> 0edf8b78
  <data name="NvidiaInstaller_Requesting_Administrator_elevation" xml:space="preserve">
    <value>Administrative privileges are required to install Nvidia Cuda tools the first time. Consult with your system administrator if you don't have the necessary permissions and ask them to run the following script:

{0}

Would you like to continue?
    </value>
  </data>
  <data name="AlphapeptdeepLibraryBuilder_PrepareSettingsFile_Failed_to_generate_settings_yaml_file_by_executing_the_peptdeep_export_settings_command_" xml:space="preserve">
    <value>Failed to generate settings.yaml file by running the AlphaPeptDeep export-settings command.</value>
  </data>
  <data name="AlphapeptdeepLibraryBuilder_ExecutePeptdeep_Failed_to_build_library_by_executing_the_peptdeep_cmd_flow_command_" xml:space="preserve">
    <value>Failed to build library by running the AlphaPeptDeep cmd-flow command.</value>
  </data>
  <data name="LibraryHelper_PreparePrecursorInputFile_Preparing_prediction_input_file" xml:space="preserve">
    <value>Preparing prediction input file</value>
  </data>
  <data name="LibraryHelper_PrepareTrainingInputFile_Preparing_training_input_file" xml:space="preserve">
    <value>Preparing training input file</value>
  </data>
  <data name="AlphapeptdeepLibraryBuilder_PrepareSettingsFile_Preparing_settings_file" xml:space="preserve">
    <value>Preparing settings file</value>
  </data>
  <data name="AlphapeptdeepLibraryBuilder_Running_AlphaPeptDeep" xml:space="preserve">
    <value>Running AlphaPeptDeep</value>
  </data>
  <data name="AlphapeptdeepLibraryBuilder_Importing_spectral_library" xml:space="preserve">
    <value>Importing spectral library</value>
  </data>
  <data name="AlphapeptdeepLibraryBuilder_ImportSpectralLibrary_BlibBuild_completed_successfully_" xml:space="preserve">
    <value>BlibBuild completed successfully.</value>
  </data>
  <data name="AlphapeptdeepLibraryBuilder_ImportSpectralLibrary_BlibBuild_failed_to_complete_" xml:space="preserve">
    <value>BlibBuild failed to complete.</value>
  </data>
  <data name="AlphapeptdeepLibraryBuilder_ExecutePeptdeep_AlphaPeptDeep_finished_in__0__minutes__1__seconds_" xml:space="preserve">
    <value>AlphaPeptDeep finished in {0} minutes {1} seconds.</value>
  </data>
  <data name="PersistedViews_GetDefaults_Detailed_Info" xml:space="preserve">
    <value>Detailed Info</value>
  </data>
  <data name="CommandArgs_ParseArgsInternal_Error____0___is_not_a_valid_value_for__1_" xml:space="preserve">
    <value>Error: "{0}" is not a valid value for {1}.</value>
  </data>
</root><|MERGE_RESOLUTION|>--- conflicted
+++ resolved
@@ -1155,7 +1155,6 @@
 
 Would you like to continue building this predicted library?</value>
   </data>
-<<<<<<< HEAD
   <data name="Carafe_Warn_limited_modification" xml:space="preserve">
     <value>Warning: The predicted library might be of poor quality, due to the following modifications detected with limited support in the default predictive model: 
 
@@ -1163,8 +1162,6 @@
 
 Would you like to continue building this predicted library?</value>
   </data>
-=======
->>>>>>> 0edf8b78
   <data name="NvidiaInstaller_Requesting_Administrator_elevation" xml:space="preserve">
     <value>Administrative privileges are required to install Nvidia Cuda tools the first time. Consult with your system administrator if you don't have the necessary permissions and ask them to run the following script:
 
