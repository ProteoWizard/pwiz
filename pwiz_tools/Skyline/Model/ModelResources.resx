<?xml version="1.0" encoding="utf-8"?>
<root>
  <!-- 
    Microsoft ResX Schema 
    
    Version 2.0
    
    The primary goals of this format is to allow a simple XML format 
    that is mostly human readable. The generation and parsing of the 
    various data types are done through the TypeConverter classes 
    associated with the data types.
    
    Example:
    
    ... ado.net/XML headers & schema ...
    <resheader name="resmimetype">text/microsoft-resx</resheader>
    <resheader name="version">2.0</resheader>
    <resheader name="reader">System.Resources.ResXResourceReader, System.Windows.Forms, ...</resheader>
    <resheader name="writer">System.Resources.ResXResourceWriter, System.Windows.Forms, ...</resheader>
    <data name="Name1"><value>this is my long string</value><comment>this is a comment</comment></data>
    <data name="Color1" type="System.Drawing.Color, System.Drawing">Blue</data>
    <data name="Bitmap1" mimetype="application/x-microsoft.net.object.binary.base64">
        <value>[base64 mime encoded serialized .NET Framework object]</value>
    </data>
    <data name="Icon1" type="System.Drawing.Icon, System.Drawing" mimetype="application/x-microsoft.net.object.bytearray.base64">
        <value>[base64 mime encoded string representing a byte array form of the .NET Framework object]</value>
        <comment>This is a comment</comment>
    </data>
                
    There are any number of "resheader" rows that contain simple 
    name/value pairs.
    
    Each data row contains a name, and value. The row also contains a 
    type or mimetype. Type corresponds to a .NET class that support 
    text/value conversion through the TypeConverter architecture. 
    Classes that don't support this are serialized and stored with the 
    mimetype set.
    
    The mimetype is used for serialized objects, and tells the 
    ResXResourceReader how to depersist the object. This is currently not 
    extensible. For a given mimetype the value must be set accordingly:
    
    Note - application/x-microsoft.net.object.binary.base64 is the format 
    that the ResXResourceWriter will generate, however the reader can 
    read any of the formats listed below.
    
    mimetype: application/x-microsoft.net.object.binary.base64
    value   : The object must be serialized with 
            : System.Runtime.Serialization.Formatters.Binary.BinaryFormatter
            : and then encoded with base64 encoding.
    
    mimetype: application/x-microsoft.net.object.soap.base64
    value   : The object must be serialized with 
            : System.Runtime.Serialization.Formatters.Soap.SoapFormatter
            : and then encoded with base64 encoding.

    mimetype: application/x-microsoft.net.object.bytearray.base64
    value   : The object must be serialized into a byte array 
            : using a System.ComponentModel.TypeConverter
            : and then encoded with base64 encoding.
    -->
  <xsd:schema id="root" xmlns="" xmlns:xsd="http://www.w3.org/2001/XMLSchema" xmlns:msdata="urn:schemas-microsoft-com:xml-msdata">
    <xsd:import namespace="http://www.w3.org/XML/1998/namespace" />
    <xsd:element name="root" msdata:IsDataSet="true">
      <xsd:complexType>
        <xsd:choice maxOccurs="unbounded">
          <xsd:element name="metadata">
            <xsd:complexType>
              <xsd:sequence>
                <xsd:element name="value" type="xsd:string" minOccurs="0" />
              </xsd:sequence>
              <xsd:attribute name="name" use="required" type="xsd:string" />
              <xsd:attribute name="type" type="xsd:string" />
              <xsd:attribute name="mimetype" type="xsd:string" />
              <xsd:attribute ref="xml:space" />
            </xsd:complexType>
          </xsd:element>
          <xsd:element name="assembly">
            <xsd:complexType>
              <xsd:attribute name="alias" type="xsd:string" />
              <xsd:attribute name="name" type="xsd:string" />
            </xsd:complexType>
          </xsd:element>
          <xsd:element name="data">
            <xsd:complexType>
              <xsd:sequence>
                <xsd:element name="value" type="xsd:string" minOccurs="0" msdata:Ordinal="1" />
                <xsd:element name="comment" type="xsd:string" minOccurs="0" msdata:Ordinal="2" />
              </xsd:sequence>
              <xsd:attribute name="name" type="xsd:string" use="required" msdata:Ordinal="1" />
              <xsd:attribute name="type" type="xsd:string" msdata:Ordinal="3" />
              <xsd:attribute name="mimetype" type="xsd:string" msdata:Ordinal="4" />
              <xsd:attribute ref="xml:space" />
            </xsd:complexType>
          </xsd:element>
          <xsd:element name="resheader">
            <xsd:complexType>
              <xsd:sequence>
                <xsd:element name="value" type="xsd:string" minOccurs="0" msdata:Ordinal="1" />
              </xsd:sequence>
              <xsd:attribute name="name" type="xsd:string" use="required" />
            </xsd:complexType>
          </xsd:element>
        </xsd:choice>
      </xsd:complexType>
    </xsd:element>
  </xsd:schema>
  <resheader name="resmimetype">
    <value>text/microsoft-resx</value>
  </resheader>
  <resheader name="version">
    <value>2.0</value>
  </resheader>
  <resheader name="reader">
    <value>System.Resources.ResXResourceReader, System.Windows.Forms, Version=4.0.0.0, Culture=neutral, PublicKeyToken=b77a5c561934e089</value>
  </resheader>
  <resheader name="writer">
    <value>System.Resources.ResXResourceWriter, System.Windows.Forms, Version=4.0.0.0, Culture=neutral, PublicKeyToken=b77a5c561934e089</value>
  </resheader>
  <data name="AbiMethodExporter_EnsureAnalyst_Failed_to_find_a_valid_Analyst_installation" xml:space="preserve">
    <value>Failed to find a valid Analyst installation</value>
  </data>
  <data name="AbiMethodExporter_EnsureAnalyst_Waiting_for_Analyst_to_start" xml:space="preserve">
    <value>Waiting for Analyst to start...</value>
  </data>
  <data name="AbiMethodExporter_EnsureAnalyst_Working" xml:space="preserve">
    <value>Working...</value>
  </data>
  <data name="AbstractDiaExporter_Export_Cannot_save_to__0__" xml:space="preserve">
    <value>Cannot save to {0}.</value>
  </data>
  <data name="AbstractDiaExporter_WriteMultiplexedWindows_Exporting_Isolation_List" xml:space="preserve">
    <value>Exporting Isolation List</value>
  </data>
  <data name="AbstractDiaExporter_WriteMultiplexedWindows_Exporting_Isolation_List__0__cycles_out_of__0__" xml:space="preserve">
    <value>Exporting Isolation List ({0} cycles out of {0})</value>
  </data>
  <data name="AbstractDiaExporter_WriteMultiplexedWindows_Exporting_Isolation_List__0__cycles_out_of__1__" xml:space="preserve">
    <value>Exporting Isolation List ({0} cycles out of {1})</value>
  </data>
  <data name="AbstractMassListExporter_Export_The_number_of_required_transitions__0__exceeds_the_maximum__1__" xml:space="preserve">
    <value>The number of required transitions {0} exceeds the maximum {1}</value>
  </data>
  <data name="AbstractMassListExporter_ExportScheduledBuckets_Check_max_concurrent__0__count" xml:space="preserve">
    <value>Check max concurrent {0} count.</value>
  </data>
  <data name="AbstractMassListExporter_ExportScheduledBuckets_Check_max_concurrent__0__count_and_optimization_step_count" xml:space="preserve">
    <value>Check max concurrent {0} count and optimization step count.</value>
  </data>
  <data name="AbstractMassListExporter_ExportScheduledBuckets_Failed_to_schedule_the_following_peptides_with_the_current_settings" xml:space="preserve">
    <value>Failed to schedule the following peptides with the current settings:</value>
  </data>
  <data name="AbstractMassListExporter_ExportScheduledBuckets_Maximum_transitions_per_file_required" xml:space="preserve">
    <value>Maximum transitions per file required</value>
  </data>
  <data name="AbstractMassListExporter_ExportScheduledBuckets_precursors" xml:space="preserve">
    <value>precursors</value>
  </data>
  <data name="AbstractMassListExporter_ExportScheduledBuckets_The_required_peptide__0__cannot_be_scheduled" xml:space="preserve">
    <value>The required peptide {0} cannot be scheduled</value>
  </data>
  <data name="AbstractMassListExporter_ExportScheduledBuckets_transitions" xml:space="preserve">
    <value>transitions</value>
  </data>
  <data name="AbstractModificationMatcher_UninterpretedMods_The_following_modifications_could_not_be_interpreted" xml:space="preserve">
    <value>The following modifications could not be interpreted.</value>
  </data>
  <data name="AminoAcid_ValidateAAList_Invalid_amino_acid__0__found_in_the_value__1__" xml:space="preserve">
    <value>Invalid amino acid '{0}' found in the value '{1}'.</value>
  </data>
  <data name="AminoAcid_ValidateAAList_The_amino_acid__0__is_repeated_in_the_value__1__" xml:space="preserve">
    <value>The amino acid '{0}' is repeated in the value '{1}'.</value>
  </data>
  <data name="Annotations_Merge_Annotation_conflict_for__0__found_attempting_to_merge_annotations" xml:space="preserve">
    <value>Annotation conflict for '{0}' found attempting to merge annotations.</value>
  </data>
  <data name="BrukerTimsTofIsolationListExporter_CheckIonMobilities__0____1_____2__" xml:space="preserve">
    <value>{0} ({1} - {2})</value>
  </data>
  <data name="BrukerTimsTofIsolationListExporter_CheckIonMobilities_All_targets_must_have_an_ion_mobility_between__0__and__1__as_specified_in_the_template_method__Either_use_a_different_template_method__or_change_the_ion_mobility_values_for_the_following_targets_" xml:space="preserve">
    <value>All targets must have an ion mobility between {0} and {1} as specified in the template method. Either use a different template method, or change the ion mobility values for the following targets:</value>
  </data>
  <data name="BrukerTimsTofMethodExporter_ExportMethod_Getting_scheduling___" xml:space="preserve">
    <value>Getting scheduling...</value>
  </data>
  <data name="BrukerTimsTofMethodExporter_ExportMethod_Scheduling_failure__no_targets__" xml:space="preserve">
    <value>Scheduling failure (no targets?)</value>
  </data>
  <data name="BrukerTimsTofMethodExporter_ExportMethod_Template_is_required_for_method_export_" xml:space="preserve">
    <value>Template is required for method export.</value>
  </data>
  <data name="ChromatogramExporter_Export_Bad_chromatogram_data_for_charge__0__state_of_peptide__1_" xml:space="preserve">
    <value>Bad chromatogram data for charge {0} state of peptide {1}</value>
  </data>
  <data name="ChromatogramExporter_Export_Exporting_Chromatograms_for__0_" xml:space="preserve">
    <value>Exporting Chromatograms for {0}</value>
  </data>
  <data name="ChromatogramExporter_ExportGroupNode_One_or_more_missing_chromatograms_at_charge_state__0__of__1_" xml:space="preserve">
    <value>One or more missing chromatograms at charge state {0} of {1}</value>
  </data>
  <data name="ChromatogramExporter_GetExtractorName_Invalid_extractor_name_" xml:space="preserve">
    <value>Invalid extractor name.</value>
  </data>
  <data name="CustomMolecule_Validate_Custom_molecules_must_specify_a_formula_or_valid_monoisotopic_and_average_masses_" xml:space="preserve">
    <value>Custom molecules must specify a formula or valid monoisotopic and average masses.</value>
  </data>
  <data name="DecoyGeneration_ADD_RANDOM_Random_Mass_Shift" xml:space="preserve">
    <value>Random Mass Shift</value>
  </data>
  <data name="DecoyGeneration_REVERSE_SEQUENCE_Reverse_Sequence" xml:space="preserve">
    <value>Reverse Sequence</value>
  </data>
  <data name="DiaUmpireDdaConverter_Run_Re_using_existing_DiaUmpire_file__with_equivalent_settings__for__0_" xml:space="preserve">
    <value>Re-using existing DIA-Umpire file (with equivalent settings) for {0}</value>
  </data>
  <data name="DiaUmpireDdaConverter_Run_Starting_DIA_Umpire_conversion" xml:space="preserve">
    <value>Starting DIA-Umpire conversion</value>
  </data>
  <data name="DisplayModificationOption_FULL_NAME_Full_Name" xml:space="preserve">
    <value>Full Name</value>
  </data>
  <data name="DisplayModificationOption_MASS_DELTA_Mass_Difference" xml:space="preserve">
    <value>Mass Difference</value>
  </data>
  <data name="DisplayModificationOption_NOT_SHOWN_Not_Shown" xml:space="preserve">
    <value>Not Shown</value>
  </data>
  <data name="DisplayModificationOption_THREE_LETTER_CODE_Three_Letter_Code" xml:space="preserve">
    <value>Three Letter Code</value>
  </data>
  <data name="DisplayModificationOption_UNIMOD_ID_Unimod_ID" xml:space="preserve">
    <value>Unimod ID</value>
  </data>
  <data name="DocNodeParent_GetPathTo_Index__0__exceeds_length__1__" xml:space="preserve">
    <value>Index {0} exceeds length {1}</value>
  </data>
  <data name="DocNodeParent_GetPathTo_Node_reported__0__descendants_at_depth__1__but_found_only__2__" xml:space="preserve">
    <value>Node reported {0} descendants at depth {1}, but found only {2}.</value>
  </data>
  <data name="ExPeptideRowReader_CalcTransitionInfo_Invalid_extended_peptide_format__0__" xml:space="preserve">
    <value>Invalid extended peptide format {0}</value>
    <comment>Protein or peptide sequence</comment>
  </data>
  <data name="ExPeptideRowReader_Create_Isotope_labeled_entry_found_without_matching_settings" xml:space="preserve">
    <value>Isotope labeled entry found without matching settings.</value>
  </data>
  <data name="ExPeptideRowReaderCreateCheck_the_Modifications_tab_in_Transition_Settings" xml:space="preserve">
    <value>Check the Modifications tab in Transition Settings.</value>
  </data>
  <data name="ExportFileTypeExtension_LOCALIZED_VALUES_IsolationList" xml:space="preserve">
    <value>IsolationList</value>
  </data>
  <data name="ExportFileTypeExtension_LOCALIZED_VALUES_List" xml:space="preserve">
    <value>List</value>
  </data>
  <data name="ExportFileTypeExtension_LOCALIZED_VALUES_Method" xml:space="preserve">
    <value>Method</value>
  </data>
  <data name="ExportMethodDlg_OkDialog_All_targets_must_have_an_ion_mobility_value__These_can_be_set_explicitly_or_contained_in_an_ion_mobility_library_or_spectral_library__The_following_ion_mobility_values_are_missing_" xml:space="preserve">
    <value>All targets must have an ion mobility value. These can be set explicitly or contained in an ion mobility library or spectral library. The following ion mobility values are missing:</value>
  </data>
  <data name="ExportMethodTypeExtension_LOCALIZED_VALUES_Scheduled" xml:space="preserve">
    <value>Scheduled</value>
  </data>
  <data name="ExportMethodTypeExtension_LOCALIZED_VALUES_Standard" xml:space="preserve">
    <value>Standard</value>
  </data>
  <data name="ExportMethodTypeExtension_LOCALIZED_VALUES_Triggered" xml:space="preserve">
    <value>Triggered</value>
  </data>
  <data name="ExportOptimize_CE_Collision_Energy" xml:space="preserve">
    <value>Collision Energy</value>
  </data>
  <data name="ExportOptimize_COV_Compensation_Voltage" xml:space="preserve">
    <value>Compensation Voltage</value>
  </data>
  <data name="ExportOptimize_COV_FINE_Fine_Tune" xml:space="preserve">
    <value>Fine Tune</value>
  </data>
  <data name="ExportOptimize_COV_MEDIUM_Medium_Tune" xml:space="preserve">
    <value>Medium Tune</value>
  </data>
  <data name="ExportOptimize_COV_ROUGH_Rough_Tune" xml:space="preserve">
    <value>Rough Tune</value>
  </data>
  <data name="ExportOptimize_DP_Declustering_Potential" xml:space="preserve">
    <value>Declustering Potential</value>
  </data>
  <data name="ExportOptimize_NONE_None" xml:space="preserve">
    <value>None</value>
  </data>
  <data name="ExportProperties_ExportFile_Unrecognized_instrument_type__0__" xml:space="preserve">
    <value>Unrecognized instrument type {0}.</value>
  </data>
  <data name="ExportSchedulingAlgorithmExtension_LOCALIZED_VALUES_Average" xml:space="preserve">
    <value>Average</value>
  </data>
  <data name="ExportSchedulingAlgorithmExtension_LOCALIZED_VALUES_Single" xml:space="preserve">
    <value>Single</value>
  </data>
  <data name="ExportSchedulingAlgorithmExtension_LOCALIZED_VALUES_Trends" xml:space="preserve">
    <value>Trends</value>
  </data>
  <data name="ExportStrategyExtension_LOCALIZED_VALUES_Buckets" xml:space="preserve">
    <value>Buckets</value>
  </data>
  <data name="ExportStrategyExtension_LOCALIZED_VALUES_Protein" xml:space="preserve">
    <value>Protein</value>
  </data>
  <data name="ExportStrategyExtension_LOCALIZED_VALUES_Single" xml:space="preserve">
    <value>Single</value>
  </data>
  <data name="FastaData_ParseFastaFile_Error_on_line__0___invalid_non_ASCII_character___1___at_position__2___are_you_sure_this_is_a_FASTA_file_" xml:space="preserve">
    <value>Error on line {0}: invalid non-ASCII character '{1}' at position {2}; are you sure this is a FASTA file?</value>
  </data>
  <data name="FastaImporter_Import__0__proteins_and__1__peptides_added" xml:space="preserve">
    <value>{0} proteins and {1} peptides added</value>
  </data>
  <data name="FastaImporter_Import_Adding_protein__0__" xml:space="preserve">
    <value>Adding protein {0}</value>
  </data>
  <data name="FastaImporter_Import_Check_your_settings_to_make_sure_you_are_using_a_library_" xml:space="preserve">
    <value>Check your settings to make sure you are using a library.</value>
  </data>
  <data name="FastaImporter_Import_Check_your_settings_to_make_sure_you_are_using_a_library_and_restrictive_enough_transition_selection_" xml:space="preserve">
    <value>Check your settings to make sure you are using a library and restrictive enough transition selection.</value>
  </data>
  <data name="FastaImporter_Import_Error_at_or_around_line__0____1_" xml:space="preserve">
    <value>Error at or around line {0}: {1}</value>
  </data>
  <data name="FastaImporter_Import_This_import_causes_the_document_to_contain_more_than__0_n0__peptides_at_line__1_n0__" xml:space="preserve">
    <value>This import causes the document to contain more than {0:n0} peptides at line {1:n0}.</value>
  </data>
  <data name="FastaImporter_Import_This_import_causes_the_document_to_contain_more_than__0_n0__transitions_in__1_n0__peptides_at_line__2_n0__" xml:space="preserve">
    <value>This import causes the document to contain more than {0:n0} transitions in {1:n0} peptides at line {2:n0}.</value>
  </data>
  <data name="FastaImporter_ToFasta_Last_column_does_not_contain_a_valid_protein_sequence" xml:space="preserve">
    <value>Last column does not contain a valid protein sequence</value>
  </data>
  <data name="FastaImporter_ToFasta_Too_few_columns_found" xml:space="preserve">
    <value>Too few columns found</value>
  </data>
  <data name="FastaSequence_ComparePeptides_Peptides_in_different_FASTA_sequences_may_not_be_compared" xml:space="preserve">
    <value>Peptides in different FASTA sequences may not be compared.</value>
  </data>
  <data name="FastaSequence_ComparePeptides_Peptides_without_FASTA_sequence_information_may_not_be_compared" xml:space="preserve">
    <value>Peptides without FASTA sequence information may not be compared.</value>
  </data>
  <data name="FastaSequence_ValidateSequence_A_protein_sequence_may_not_be_empty" xml:space="preserve">
    <value>A protein sequence may not be empty.</value>
  </data>
  <data name="FastaSequence_ValidateSequence_A_protein_sequence_may_not_contain_the_character__0__at__1__" xml:space="preserve">
    <value>A protein sequence may not contain the character '{0}' at {1}.</value>
  </data>
  <data name="FileIterator_Init_Cannot_save_to__0__" xml:space="preserve">
    <value>Cannot save to {0}.</value>
  </data>
  <data name="FileIterator_WriteTransition_Unexpected_failure_writing_transitions" xml:space="preserve">
    <value>Unexpected failure writing transitions.</value>
  </data>
  <data name="GeneralRowReader_Create_No_valid_precursor_m_z_column_found" xml:space="preserve">
    <value>No valid precursor m/z column found.</value>
  </data>
  <data name="GeneralRowReader_Create_No_valid_product_m_z_column_found" xml:space="preserve">
    <value>No valid product m/z column found.</value>
  </data>
  <data name="IdentityNotFoundException_IdentityNotFoundException_Failed_to_find_document_node" xml:space="preserve">
    <value>Failed to find document node.</value>
  </data>
  <data name="IdentityPath_GetPathTo_Index__0__out_of_range_1_to__1__" xml:space="preserve">
    <value>Index {0} out of range -1 to {1}</value>
  </data>
  <data name="IdentityPathTraversal_Traverse_Invalid_attempt_to_perform_parent_operation_on_leaf_node" xml:space="preserve">
    <value>Invalid attempt to perform parent operation on leaf node.</value>
  </data>
  <data name="ImportFastaControl_ImportFasta_iRT_standards" xml:space="preserve">
    <value>iRT standards</value>
  </data>
  <data name="ImportTransitionListColumnSelectDlg_ComboChanged_Declustering_Potential" xml:space="preserve">
    <value>Declustering Potential</value>
  </data>
  <data name="IonTypeExtension_LOCALIZED_VALUES_custom" xml:space="preserve">
    <value>custom</value>
  </data>
  <data name="IonTypeExtension_LOCALIZED_VALUES_precursor" xml:space="preserve">
    <value>precursor</value>
  </data>
  <data name="IsolationSchemeReader_ReadIsolationRangesFromFiles_Reading_isolation_scheme_from__0_" xml:space="preserve">
    <value>Reading isolation scheme from {0}</value>
  </data>
  <data name="IsotopeModificationPermuter_PermuteIsotopeModifications_Permuting_isotope_modifications" xml:space="preserve">
    <value>Permuting isotope modifications</value>
  </data>
  <data name="LibKeyModificationMatcher_EnumerateSequenceInfos_The_number___0___is_not_in_the_correct_format_" xml:space="preserve">
    <value>The number '{0}' is not in the correct format.</value>
  </data>
  <data name="MassListImporter_Import_Importing__0__" xml:space="preserve">
    <value>Importing {0}</value>
  </data>
  <data name="MassListImporter_Import_Inspecting_peptide_sequence_information" xml:space="preserve">
    <value>Inspecting peptide sequence information</value>
  </data>
  <data name="MassListImporter_Import_Invalid_transition_list_Transition_lists_must_contain_at_least_precursor_m_z_product_m_z_and_peptide_sequence" xml:space="preserve">
    <value>Invalid transition list. Transition lists must contain at least precursor m/z, product m/z, and peptide sequence.</value>
  </data>
  <data name="MassListImporter_Import_Reading_transition_list" xml:space="preserve">
    <value>Reading transition list</value>
  </data>
  <data name="MassListRowReader_CalcPrecursorExplanations_Check_the_isolation_scheme_in_the_full_scan_settings_" xml:space="preserve">
    <value>Check the isolation scheme in the full scan tab of the transition settings.</value>
  </data>
  <data name="MassListRowReader_CalcPrecursorExplanations_The_precursor_m_z__0__of_the_peptide__1__is_out_of_range_for_the_instrument_settings_" xml:space="preserve">
    <value>The precursor m/z {0} of the peptide {1} is out of range for the instrument settings.</value>
  </data>
  <data name="MassListRowReader_CalcPrecursorExplanations_The_precursor_m_z__0__of_the_peptide__1__is_outside_the_range_covered_by_the_DIA_isolation_scheme_" xml:space="preserve">
    <value>The precursor m/z {0} of the peptide {1} is outside the range covered by the DIA isolation scheme.</value>
  </data>
  <data name="MassListRowReader_NextRow_Check_the_Modifications_tab_in_Transition_Settings" xml:space="preserve">
    <value>Check the Modifications tab in Transition Settings.</value>
  </data>
  <data name="MassListRowReader_NextRow_Isotope_labeled_entry_found_without_matching_settings_" xml:space="preserve">
    <value>Isotope labeled entry found without matching settings.</value>
  </data>
  <data name="MassListRowReader_NextRow_No_peptide_sequence_column_specified" xml:space="preserve">
    <value>No peptide modified sequence column specified</value>
  </data>
  <data name="MethodExporter_ExportMethod_Exporting_method__0__" xml:space="preserve">
    <value>Exporting method {0}...</value>
  </data>
  <data name="MethodExporter_ExportMethod_Exporting_methods" xml:space="preserve">
    <value>Exporting methods...</value>
  </data>
  <data name="Metrics_Col1K0LowerLimit__1_K0_lower_limit" xml:space="preserve">
    <value>1/K0 lower limit</value>
  </data>
  <data name="Metrics_Col1K0UpperLimit__1_K0_upper_limit" xml:space="preserve">
    <value>1/K0 upper limit</value>
  </data>
  <data name="Metrics_ColMaxSamplingTime_Max_sampling_time__seconds_" xml:space="preserve">
    <value>Max sampling time (seconds)</value>
  </data>
  <data name="Metrics_ColMeanSamplingTime_Mean_sampling_time__seconds_" xml:space="preserve">
    <value>Mean sampling time (seconds)</value>
  </data>
  <data name="Metrics_ColMz_m_z" xml:space="preserve">
    <value>m/z</value>
  </data>
  <data name="Metrics_ColRtBegin_RT_begin" xml:space="preserve">
    <value>RT begin</value>
  </data>
  <data name="Metrics_ColRtEnd_RT_end" xml:space="preserve">
    <value>RT end</value>
  </data>
  <data name="Metrics_ColTarget_Target" xml:space="preserve">
    <value>Target</value>
  </data>
  <data name="ModificationMatcher_CreateMatches_Matching_modifications" xml:space="preserve">
    <value>Matching modifications</value>
  </data>
  <data name="ModificationMatcher_ThrowUnimodException_Unrecognized_modification_placement_for_Unimod_id__0__in_modified_peptide_sequence__1___amino_acid__2____3___" xml:space="preserve">
    <value>Unrecognized modification placement for Unimod id {0} in modified peptide sequence {1} (amino acid {2}, {3}).</value>
  </data>
  <data name="ModificationMatcher_ThrowUnimodException_Unrecognized_Unimod_id__0__in_modified_peptide_sequence__1___amino_acid__2____3___" xml:space="preserve">
    <value>Unrecognized Unimod id {0} in modified peptide sequence {1} (amino acid {2}, {3}).</value>
  </data>
  <data name="MProphetResultsHandler_ChangePeaks_Adjusting_peak_boundaries" xml:space="preserve">
    <value>Adjusting peak boundaries</value>
  </data>
  <data name="PasteDlg_GetMoleculeTransitionGroup_The_precursor_m_z__0__is_not_measureable_with_your_current_instrument_settings_" xml:space="preserve">
    <value>The precursor m/z {0} is not measureable with your current instrument settings.</value>
  </data>
  <data name="PasteDlg_ReadPrecursorOrProductColumns_Invalid_drift_time_high_energy_offset_value__0_" xml:space="preserve">
    <value>Invalid drift time high energy offset value {0}</value>
  </data>
  <data name="PasteDlg_ReadPrecursorOrProductColumns_Invalid_drift_time_value__0_" xml:space="preserve">
    <value>Invalid drift time value {0}</value>
  </data>
  <data name="PasteDlg_UpdateMoleculeType_Collision_Energy" xml:space="preserve">
    <value>Collision Energy</value>
  </data>
  <data name="PasteDlg_UpdateMoleculeType_Collisional_Cross_Section__sq_A_" xml:space="preserve">
    <value>Collisional Cross Section (sq A)</value>
  </data>
  <data name="PasteDlg_UpdateMoleculeType_Explicit_Declustering_Potential" xml:space="preserve">
    <value>Explicit Declustering Potential</value>
  </data>
  <data name="PasteDlg_UpdateMoleculeType_Explicit_Drift_Time__msec_" xml:space="preserve">
    <value>Explicit Drift Time (msec)</value>
  </data>
  <data name="PasteDlg_UpdateMoleculeType_Explicit_Drift_Time_High_Energy_Offset__msec_" xml:space="preserve">
    <value>Explicit Drift Time High Energy Offset (msec)</value>
  </data>
  <data name="PasteDlg_UpdateMoleculeType_Molecule_List_Name" xml:space="preserve">
    <value>Molecule List Name</value>
  </data>
  <data name="PasteDlg_UpdateMoleculeType_Precursor_Charge" xml:space="preserve">
    <value>Precursor Charge</value>
  </data>
  <data name="PasteDlg_UpdateMoleculeType_Precursor_Formula" xml:space="preserve">
    <value>Precursor Formula</value>
  </data>
  <data name="PasteDlg_UpdateMoleculeType_Precursor_m_z" xml:space="preserve">
    <value>Precursor m/z</value>
  </data>
  <data name="PasteDlg_UpdateMoleculeType_Product_m_z" xml:space="preserve">
    <value>Product m/z</value>
  </data>
  <data name="PeakBoundaryImporter_Import_Importing_Peak_Boundaries" xml:space="preserve">
    <value>Importing Peak Boundaries</value>
  </data>
  <data name="PeakBoundaryImporter_Import_Peptide_has_unrecognized_modifications__0__at_line__1_" xml:space="preserve">
    <value>Peptide has unrecognized modifications {0} at line {1}</value>
  </data>
  <data name="PeakBoundsMatch_PeakBoundsMatch_Unable_to_read_apex_retention_time_value_for_peptide__0__of_file__1__" xml:space="preserve">
    <value>Unable to read apex retention time value for peptide {0} of file {1}.</value>
  </data>
  <data name="Peptide_ToString_missed__0__" xml:space="preserve">
    <value>(missed {0})</value>
  </data>
  <data name="Peptide_Validate_Peptide_sequence_exceeds_the_bounds_of_the_protein_sequence" xml:space="preserve">
    <value>Peptide sequence exceeds the bounds of the protein sequence.</value>
  </data>
  <data name="Peptide_Validate_Peptides_from_protein_sequences_must_have_start_and_end_values" xml:space="preserve">
    <value>Peptides from protein sequences must have start and end values.</value>
  </data>
  <data name="Peptide_Validate_Peptides_without_a_protein_sequence_do_not_support_the_start_and_end_properties" xml:space="preserve">
    <value>Peptides without a protein sequence do not support the start and end properties.</value>
  </data>
  <data name="Peptide_Validate_The_peptide_sequence__0__does_not_agree_with_the_protein_sequence__1__at__2__3__" xml:space="preserve">
    <value>The peptide sequence {0} does not agree with the protein sequence {1} at ({2}:{3}).</value>
  </data>
  <data name="PeptideDocNode_GetStandardTypeDisplayName_iRT" xml:space="preserve">
    <value>iRT</value>
  </data>
  <data name="PeptideDocNode_GetStandardTypeDisplayName_Normalization" xml:space="preserve">
    <value>Global Standard</value>
  </data>
  <data name="PeptideDocNode_GetStandardTypeDisplayName_QC" xml:space="preserve">
    <value>QC</value>
  </data>
  <data name="PeptideDocNodeToString__0__rank__1__" xml:space="preserve">
    <value>{0} (rank {1})</value>
  </data>
  <data name="PeptideGroupBuilder_AppendTransition_Failed_to_explain_all_transitions_for_m_z__0___peptide__1___with_a_single_precursor" xml:space="preserve">
    <value>Failed to explain all transitions for m/z {0} (peptide {1}) with a single precursor.</value>
  </data>
  <data name="PeptideGroupBuilder_AppendTransition_The_peptide__0__was_not_found_in_the_sequence__1__" xml:space="preserve">
    <value>The peptide {0} was not found in the sequence {1}.</value>
  </data>
  <data name="PeptideGroupBuilder_FinalizeTransitionGroups_Missing_iRT_value_for_peptide__0___precursor_m_z__1_" xml:space="preserve">
    <value>Missing iRT value for peptide {0}, precursor m/z {1}.</value>
  </data>
  <data name="PeptideGroupDocNode_ChangeSettings_The_current_document_settings_would_cause_the_number_of_peptides_to_exceed__0_n0___The_document_settings_must_be_more_restrictive_or_add_fewer_proteins_" xml:space="preserve">
    <value>The current document settings would cause the number of peptides to exceed {0:n0}. The document settings must be more restrictive or add fewer proteins.</value>
  </data>
  <data name="PersistedViews_ExternalToolsGroup_External_Tools" xml:space="preserve">
    <value>External Tools</value>
  </data>
  <data name="PersistedViews_MainGroup_Main" xml:space="preserve">
    <value>Main</value>
  </data>
  <data name="ProteinAssociation_CalculateProteinGroups_Group_of__0__proteins" xml:space="preserve">
    <value>Group of {0} proteins</value>
  </data>
  <data name="RefinementSettings_ConvertToSmallMolecules_Converted_To_Small_Molecules" xml:space="preserve">
    <value>Converted To Molecules</value>
  </data>
  <data name="RefinementSettings_GetLabelIndex_The_document_does_not_contain_the_given_reference_type_" xml:space="preserve">
    <value>The document does not contain the given reference type.</value>
  </data>
  <data name="RefinementSettings_Refine_The_document_does_not_have_a_global_standard_to_normalize_by_" xml:space="preserve">
    <value>The document does not have a global standard to normalize by.</value>
  </data>
  <data name="SciexOsMethodExporter_EnsureSciexOs_Failed_to_find_a_valid_SCIEX_OS_installation_" xml:space="preserve">
    <value>Failed to find a valid SCIEX OS installation.</value>
  </data>
  <data name="SciexOsMethodExporter_EnsureSciexOs_Waiting_for_SCIEX_OS_to_start" xml:space="preserve">
    <value>Waiting for SCIEX OS to start</value>
  </data>
  <data name="SciexOsMethodExporter_EnsureSciexOs_Working___" xml:space="preserve">
    <value>Working...</value>
  </data>
  <data name="SciexOsMethodExporter_SciexOsMethodExporter_Invalid_instrument_type_for_SCIEX_OS_method_export_" xml:space="preserve">
    <value>Invalid instrument type for SCIEX OS method export.</value>
  </data>
  <data name="SequenceMassCalc_GetFragmentMass_Precursor_isotope__0__is_outside_the_isotope_distribution__1__to__2__" xml:space="preserve">
    <value>Precursor isotope {0} is outside the isotope distribution {1} to {2}.</value>
  </data>
  <data name="SequenceMassCalc_GetHeavyFormula_No_formula_found_for_the_amino_acid___0__" xml:space="preserve">
    <value>No formula found for the amino acid '{0}'</value>
  </data>
  <data name="SequenceMassCalc_NormalizeModifiedSequence_Modification_definition__0__missing_close_bracket_" xml:space="preserve">
    <value>Modification definition {0} missing close bracket.</value>
  </data>
  <data name="SequenceMassCalc_NormalizeModifiedSequence_The_modification__0__is_not_valid___Expected_a_numeric_delta_mass_" xml:space="preserve">
    <value>The modification {0} is not valid. Expected a numeric delta mass.</value>
  </data>
  <data name="Setting_Validate_The_value___0___is_not_valid_for_the_argument__1__which_must_be_either__True__or__False__" xml:space="preserve">
    <value>The value '{0}' is not valid for the argument {1} which must be either 'True' or 'False'.</value>
  </data>
  <data name="SkylineVersion_GetCurrentVersionName_Developer_Build" xml:space="preserve">
    <value>Developer Build</value>
  </data>
  <data name="SkylineVersion_GetCurrentVersionName_Latest___0__" xml:space="preserve">
    <value>Latest ({0})</value>
  </data>
  <data name="SkylineWindow_OpenFile_The_file_you_are_trying_to_open____0____does_not_appear_to_be_a_Skyline_document__Skyline_documents_normally_have_a___1___or___2___filename_extension_and_are_in_XML_format_" xml:space="preserve">
    <value>The file you are trying to open ("{0}") does not appear to be a Skyline document. Skyline documents normally have a "{1}" or "{2}" filename extension and are in XML format.</value>
  </data>
  <data name="SkypFile_FILTER_SKYP_Skyline_Document_Pointer" xml:space="preserve">
    <value>Skyline Document Pointer</value>
  </data>
  <data name="SkypFile_GetNonExistentPath_Name_of_shared_Skyline_archive_cannot_be_null_or_empty_" xml:space="preserve">
    <value>Name of shared Skyline archive cannot be null or empty.</value>
  </data>
  <data name="SmallMoleculeTransitionListColumnHeaders_SmallMoleculeTransitionListColumnHeaders_Compound" xml:space="preserve">
    <value>Compound</value>
  </data>
  <data name="SmallMoleculeTransitionListColumnHeaders_SmallMoleculeTransitionListColumnHeaders_Label" xml:space="preserve">
    <value>Label</value>
  </data>
  <data name="SmallMoleculeTransitionListColumnHeaders_SmallMoleculeTransitionListColumnHeaders_Molecule" xml:space="preserve">
    <value>Molecule</value>
  </data>
  <data name="SmallMoleculeTransitionListColumnHeaders_SmallMoleculeTransitionListColumnHeaders_RT__min_" xml:space="preserve">
    <value>RT (min)</value>
  </data>
  <data name="SmallMoleculeTransitionListReader_ReadPrecursorOrProductColumns_Missing_ion_mobility_units" xml:space="preserve">
    <value>Missing ion mobility units</value>
  </data>
  <data name="SmallMoleculeTransitionListReader_ReadPrecursorOrProductColumns_unknown_error" xml:space="preserve">
    <value>unknown error</value>
  </data>
  <data name="SrmDocument_AddIrtPeptides_Must_have_an_active_iRT_calculator_to_add_iRT_peptides" xml:space="preserve">
    <value>Must have an active iRT calculator to add iRT peptides.</value>
  </data>
  <data name="SrmDocument_ChangePeak_No_replicate_named__0__was_found" xml:space="preserve">
    <value>No replicate named {0} was found</value>
  </data>
  <data name="SrmDocument_ChangePeak_No_results_found_for_the_precursor__0__in_the_file__1__" xml:space="preserve">
    <value>No results found for the precursor {0} in the file {1}</value>
  </data>
  <data name="SrmDocument_ChangePeak_No_results_found_for_the_precursor__0__in_the_replicate__1__" xml:space="preserve">
    <value>No results found for the precursor {0} in the replicate {1}</value>
  </data>
  <data name="SrmDocument_ChangePeak_The_file__0__was_not_found_in_the_replicate__1__" xml:space="preserve">
    <value>The file {0} was not found in the replicate {1}.</value>
  </data>
  <data name="SrmDocument_FILTER_DOC_AND_SKY_ZIP_Skyline_Files" xml:space="preserve">
    <value>Skyline Files</value>
  </data>
  <data name="SrmDocument_FILTER_DOC_Skyline_Documents" xml:space="preserve">
    <value>Skyline Documents</value>
  </data>
  <data name="SrmDocument_GetPeptideGroupId_peptides" xml:space="preserve">
    <value>peptides</value>
  </data>
  <data name="SrmDocument_GetPeptideGroupId_sequence" xml:space="preserve">
    <value>sequence</value>
  </data>
  <data name="SrmDocument_GetSmallMoleculeGroupId_molecules" xml:space="preserve">
    <value>molecules</value>
  </data>
  <data name="SrmDocument_MergeMatchingPeptidesUserInfo_The_peptide__0__was_found_multiple_times_with_user_modifications" xml:space="preserve">
    <value>The peptide {0} was found multiple times with user modifications.</value>
  </data>
  <data name="SrmDocument_MoveNode_Invalid_move_source" xml:space="preserve">
    <value>Invalid move source.</value>
  </data>
  <data name="SrmDocument_MoveNode_Invalid_move_target" xml:space="preserve">
    <value>Invalid move target.</value>
  </data>
  <data name="SrmDocumentSharing_DefaultMessage_Compressing_files_for_sharing_archive__0__" xml:space="preserve">
    <value>Compressing files for sharing archive {0}</value>
  </data>
  <data name="SrmDocumentSharing_DefaultMessage_Extracting_files_from_sharing_archive__0__" xml:space="preserve">
    <value>Extracting files from sharing archive {0}</value>
  </data>
  <data name="SrmDocumentSharing_FILTER_SHARING_Shared_Files" xml:space="preserve">
    <value>Shared Files</value>
  </data>
  <data name="SrmDocumentSharing_FindSharedSkylineFile_The_zip_file_is_not_a_shared_file_The_file_contains_multiple_Skyline_documents" xml:space="preserve">
    <value>The zip file is not a shared file. The file contains multiple Skyline documents.</value>
  </data>
  <data name="SrmDocumentSharing_FindSharedSkylineFile_The_zip_file_is_not_a_shared_file_The_file_does_not_contain_any_Skyline_documents" xml:space="preserve">
    <value>The zip file is not a shared file. The file does not contain any Skyline documents.</value>
  </data>
  <data name="SrmDocumentSharing_MinimizeToFile_Writing_chromatograms" xml:space="preserve">
    <value>Writing chromatograms</value>
  </data>
  <data name="SrmDocumentSharing_ShareMinimal_Failure_removing_temporary_directory__0__" xml:space="preserve">
    <value>Failure removing temporary directory {0}.</value>
  </data>
  <data name="SrmDocumentSharing_SrmDocumentSharing_SaveProgress_Compressing__0__" xml:space="preserve">
    <value>Compressing {0}</value>
  </data>
  <data name="SrmDocumentValidateChromInfoResults_found_in_document_with_no_replicates" xml:space="preserve">
    <value>Results found in document with no replicates.</value>
  </data>
  <data name="StandardType_SURROGATE_STANDARD_Surrogate_Standard" xml:space="preserve">
    <value>Surrogate Standard</value>
  </data>
  <data name="TargetResolver_TryResolveTarget_Unable_to_resolve_molecule_from___0___" xml:space="preserve">
    <value>Unable to resolve molecule from '{0}'.</value>
  </data>
  <data name="TargetResolver_TryResolveTarget_Unable_to_resolve_molecule_from___0____could_be_any_of__1_" xml:space="preserve">
    <value>Unable to resolve molecule from "{0}": could be any of {1}</value>
    <comment>{0} is search text, {1} is a list of molecule names that the search text could refer to</comment>
  </data>
  <data name="ThermoMassListExporter_EnsureLibraries_Failed_to_find_a_valid_Thermo_instrument_installation_" xml:space="preserve">
    <value>Failed to find a valid Thermo instrument installation.</value>
  </data>
  <data name="ThermoMassListExporter_EnsureLibraries_Thermo_instrument_software_may_not_be_installed_correctly__The_library__0__could_not_be_found_" xml:space="preserve">
    <value>Thermo instrument software may not be installed correctly. The library {0} could not be found.</value>
  </data>
  <data name="ThermoMassListExporter_EnsureLibraries_Thermo_method_creation_software_may_not_be_installed_correctly_" xml:space="preserve">
    <value>Thermo method creation software may not be installed correctly.</value>
  </data>
  <data name="Transition_ToString_precursor" xml:space="preserve">
    <value>precursor</value>
  </data>
  <data name="Transition_Validate_A_transition_of_ion_type__0__can_t_have_a_custom_ion" xml:space="preserve">
    <value>A transition of ion type {0} can't have a custom ion</value>
  </data>
  <data name="Transition_Validate_A_transition_of_ion_type__0__must_have_a_custom_ion_" xml:space="preserve">
    <value>A transition of ion type {0} must have a custom ion.</value>
  </data>
  <data name="Transition_Validate_Fragment_decoy_mass_shift__0__must_be_between__1__and__2__" xml:space="preserve">
    <value>Fragment decoy mass shift {0} must be between {1} and {2}.</value>
  </data>
  <data name="Transition_Validate_Fragment_ordinal__0__exceeds_the_maximum__1__for_the_peptide__2__" xml:space="preserve">
    <value>Fragment ordinal {0} exceeds the maximum {1} for the peptide {2}.</value>
  </data>
  <data name="Transition_Validate_Fragment_ordinal__0__may_not_be_less_than__1__" xml:space="preserve">
    <value>Fragment ordinal {0} may not be less than 1.</value>
  </data>
  <data name="Transition_Validate_Precursor_charge__0__must_be_between__1__and__2__" xml:space="preserve">
    <value>Precursor charge {0} must be between {1} and {2}.</value>
  </data>
  <data name="Transition_Validate_Precursor_ordinal_must_be_the_lenght_of_the_peptide" xml:space="preserve">
    <value>Precursor ordinal must be the length of the peptide.</value>
  </data>
  <data name="Transition_Validate_Product_ion_charge__0__must_be_between__1__and__2__" xml:space="preserve">
    <value>Product ion charge {0} must be between {1} and {2}.</value>
  </data>
  <data name="TransitionDocNode_ChangePeak_Duplicate_or_out_of_order_peak_in_transition__0_" xml:space="preserve">
    <value>Duplicate or out of order peak in transition {0}</value>
  </data>
  <data name="TransitionGroup_Validate_Precursor_charge__0__must_be_between__1__and__2__" xml:space="preserve">
    <value>Precursor charge {0} must be between {1} and {2}.</value>
  </data>
  <data name="TransitionGroup_Validate_Precursor_decoy_mass_shift__0__must_be_between__1__and__2__" xml:space="preserve">
    <value>Precursor decoy mass shift {0} must be between {1} and {2}.</value>
  </data>
  <data name="TransitionGroupChromInfoCalculator_AddChromInfo_Grouping_transitions_from_file__0__with_file__1__" xml:space="preserve">
    <value>Grouping transitions from file {0} with file {1}</value>
  </data>
  <data name="TransitionGroupChromInfoListCalculator_AddChromInfoList_Attempt_to_add_integration_information_for_missing_file" xml:space="preserve">
    <value>Attempt to add integration information for missing file.</value>
  </data>
  <data name="TransitionGroupDocNode_ChangePeak_Missing_End_Time_In_Change_Peak" xml:space="preserve">
    <value>Missing End Time In Change Peak</value>
  </data>
  <data name="TransitionGroupDocNode_ChangePeak_Missing_Start_Time_in_Change_Peak" xml:space="preserve">
    <value>Missing Start Time in Change Peak</value>
  </data>
  <data name="TransitionGroupDocNode_ChangePeak_No_peak_found_at__0__" xml:space="preserve">
    <value>No peak found at {0:F01}</value>
  </data>
  <data name="TransitionGroupDocNode_ChangePrecursorAnnotations_File_Id__0__does_not_match_any_file_in_document_" xml:space="preserve">
    <value>File Id {0} does not match any file in document.</value>
  </data>
  <data name="UndoManager_BeginTransaction_Undo_transaction_may_not_be_started_in_undo_redo" xml:space="preserve">
    <value>Undo transaction may not be started in undo/redo.</value>
  </data>
  <data name="UndoManager_Commit_Commit_called_with_no_pending_undo_record" xml:space="preserve">
    <value>Commit called with no pending undo record.</value>
  </data>
  <data name="UndoManager_Restore_Attempt_to_index__0__beyond_length__1__" xml:space="preserve">
    <value>Attempt to index {0} beyond length {1}.</value>
  </data>
  <data name="UndoManager_Restore_Attempting_undo_redo_inside_undo_transaction" xml:space="preserve">
    <value>Attempting undo/redo inside undo transaction.</value>
  </data>
  <data name="WatersMethodExporter_EnsureLibraries_Failed_to_find_a_valid_MassLynx_installation" xml:space="preserve">
    <value>Failed to find a valid MassLynx installation.</value>
  </data>
  <data name="WatersMethodExporter_Wrong_Session_Type" xml:space="preserve">
    <value>Expected WatersConnectSessionAcquisitionMethod, got {0}.</value>
  </data>
  <data name="WatersMethodExporter_EnsureLibraries_MassLynx_may_not_be_installed_correctly_The_library__0__could_not_be_found" xml:space="preserve">
    <value>MassLynx may not be installed correctly. The library {0} could not be found.</value>
  </data>
  <data name="WatersMethodExporter_EnsureLibraries_Waters_method_creation_software_may_not_be_installed_correctly" xml:space="preserve">
    <value>Waters method creation software may not be installed correctly.</value>
  </data>
  <data name="ZipFileShare_AddFile_Failed_attempting_to_add_the_file__0_" xml:space="preserve">
    <value>Failed attempting to add the file {0}</value>
  </data>
  <data name="ZipFileShare_AddFile_The_name___0___is_already_in_use_from_the_path__1_" xml:space="preserve">
    <value>The name '{0}' is already in use from the path {1}</value>
  </data>
  <data name="SmallMoleculeTransitionListColumnHeaders_SmallMoleculeTransitionListColumnHeaders_Chemical_Formula" xml:space="preserve">
    <value>Chemical Formula</value>
  </data>
  <data name="ModificationMatcher_GetStaticMod_found_more_than_one_UniMod_match__add_terminus_and_or_amino_acid_specificity_to_choose_a_single_match" xml:space="preserve">
    <value>found more than one UniMod match; add terminus and/or amino acid specificity to choose a single match</value>
    <comment>Intended to be appended to a "Lookup failed" message as the reason for lookup failure.</comment>
  </data>
  <data name="ModificationMatcher_GetStaticMod_found_more_than_one_UniMod_match_but_the_given_specificity___0___does_not_match_any_of_them_" xml:space="preserve">
    <value>found more than one UniMod match but the given specificity ({0}) does not match any of them.</value>
    <comment>Intended to be appended to a "Lookup failed" message as the reason for lookup failure.</comment>
  </data>
  <data name="ModificationMatcher_GetStaticMod_no_UniMod_match" xml:space="preserve">
    <value>no UniMod match</value>
    <comment>Intended to be appended to a "Lookup failed" message as the reason for lookup failure.</comment>
  </data>
  <data name="ImportPeptideSearch_GetLibBuilder_detected_features" xml:space="preserve">
    <value>detected features</value>
  </data>
  <data name="PasteDlg_UpdateMoleculeType_Library_Intensity" xml:space="preserve">
    <value>Library Intensity</value>
  </data>
  <data name="PeptideGroupBuilder_AppendSequence_Failed_to_interpret_modified_sequence__0_" xml:space="preserve">
    <value>Failed to interpret modified sequence {0}</value>
  </data>
  <data name="ThermoMassListExporter_EnsureLibraries_The_installed_Thermo_instrument_type___0___does_not_match_the_requested_output_method_type___1___" xml:space="preserve">
    <value>The installed Thermo instrument type '{0}' does not match the requested output method type '{1}'.</value>
  </data>
  <data name="CommandLine_ExportInstrumentFile_Error__The_specified_instrument_type___0___does_not_match_the_installed_software___1___" xml:space="preserve">
    <value>Error: The specified instrument type '{0}' does not match the installed software '{1}'.</value>
  </data>
  <data name="CommandLine_ExportInstrumentFile_Use_the_instrument_type__Thermo__to_export_a_method_with_the_installed_software_" xml:space="preserve">
    <value>Use the instrument type 'Thermo' to export a method with the installed software.</value>
  </data>
  <data name="ThermoDllFinder_GetSoftwareInfo_The_key__0__was_not_found_in_the_Windows_registry_" xml:space="preserve">
    <value>The key '{0}' was not found in the Windows registry.</value>
  </data>
  <data name="ThermoDllFinder_GetSoftwareInfo_The_ProgramPath__0__for_the_instrument__1__is_missing_required_files_" xml:space="preserve">
    <value>The ProgramPath {0} for the instrument {1} is missing required files:</value>
  </data>
  <data name="ThermoDllFinder_GetSoftwareInfo_Failed_to_find_a_machine_name_key_with_a_valid_ProgramPath" xml:space="preserve">
    <value>Failed to find a machine name key with a valid ProgramPath value in the
in the Windows registry key '{0}' from:</value>
  </data>
  <data name="ThermoMassListExporter_EnsureLibraries_Unknown_Thermo_instrument_type___0___installed_" xml:space="preserve">
    <value>Unknown Thermo instrument type '{0}' installed.</value>
  </data>
<<<<<<< HEAD
  <data name="WatersConnectMethodExporter_ExportMethod_Folder_ID_is_missing" xml:space="preserve">
    <value>Folder ID is missing. Cannot upload the method.</value>
  </data>
  <data name="WatersConnectMethodExporter_ParseMethod_Exported_from_Skyline" xml:space="preserve">
    <value>Exported from Skyline</value>
  </data>
  <data name="ExportProperties_ExportWatersConnectMethod_Cannot_use_a_template_method_from_another_server_" xml:space="preserve">
    <value>Cannot use a template method from another server.</value>
  </data>
  <data name="ExportProperties_ExportWatersConnectMethod_No_matching_Waters_Connect_account_is_found_for_this_URL_" xml:space="preserve">
    <value>No matching Waters Connect account is found for this URL.</value>
=======
  <data name="Alphapeptdeep_Warn_unknown_modification" xml:space="preserve">
    <value>Warning: The predicted library will be incomplete, due to the following unknown modifications detected: 

{0}

Would you like to continue building this predicted library?</value>
  </data>
  <data name="NvidiaInstaller_Requesting_Administrator_elevation" xml:space="preserve">
    <value>Administrative privileges are required to install Nvidia Cuda tools the first time. Consult with your system administrator if you don&apos;t have the necessary permissions and ask them to run the following script:

{0}

Would you like to continue?
    </value>
  </data>
  <data name="AlphapeptdeepLibraryBuilder_PrepareSettingsFile_Failed_to_generate_settings_yaml_file_by_executing_the_peptdeep_export_settings_command_" xml:space="preserve">
      <value>Failed to generate settings.yaml file by running the AlphaPeptDeep export-settings command.</value>
  </data>
  <data name="AlphapeptdeepLibraryBuilder_ExecutePeptdeep_Failed_to_build_library_by_executing_the_peptdeep_cmd_flow_command_" xml:space="preserve">
      <value>Failed to build library by running the AlphaPeptDeep cmd-flow command.</value>
  </data>
  <data name="LibraryHelper_PreparePrecursorInputFile_Preparing_prediction_input_file" xml:space="preserve">
      <value>Preparing prediction input file</value>
  </data>
  <data name="LibraryHelper_PrepareTrainingInputFile_Preparing_training_input_file" xml:space="preserve">
      <value>Preparing training input file</value>
  </data>
  <data name="AlphapeptdeepLibraryBuilder_PrepareSettingsFile_Preparing_settings_file" xml:space="preserve">
      <value>Preparing settings file</value>
  </data>
  <data name="AlphapeptdeepLibraryBuilder_Running_AlphaPeptDeep" xml:space="preserve">
      <value>Running AlphaPeptDeep</value>
  </data>
  <data name="AlphapeptdeepLibraryBuilder_Importing_spectral_library" xml:space="preserve">
      <value>Importing spectral library</value>
  </data>
  <data name="AlphapeptdeepLibraryBuilder_ImportSpectralLibrary_BlibBuild_completed_successfully_" xml:space="preserve">
      <value>BlibBuild completed successfully.</value>
  </data>
  <data name="AlphapeptdeepLibraryBuilder_ImportSpectralLibrary_BlibBuild_failed_to_complete_" xml:space="preserve">
      <value>BlibBuild failed to complete.</value>
  </data>
  <data name="AlphapeptdeepLibraryBuilder_ExecutePeptdeep_AlphaPeptDeep_finished_in__0__minutes__1__seconds_" xml:space="preserve">
      <value>AlphaPeptDeep finished in {0} minutes {1} seconds.</value>
>>>>>>> f9b06c7d
  </data>
</root><|MERGE_RESOLUTION|>--- conflicted
+++ resolved
@@ -846,7 +846,6 @@
   <data name="ThermoMassListExporter_EnsureLibraries_Unknown_Thermo_instrument_type___0___installed_" xml:space="preserve">
     <value>Unknown Thermo instrument type '{0}' installed.</value>
   </data>
-<<<<<<< HEAD
   <data name="WatersConnectMethodExporter_ExportMethod_Folder_ID_is_missing" xml:space="preserve">
     <value>Folder ID is missing. Cannot upload the method.</value>
   </data>
@@ -858,7 +857,7 @@
   </data>
   <data name="ExportProperties_ExportWatersConnectMethod_No_matching_Waters_Connect_account_is_found_for_this_URL_" xml:space="preserve">
     <value>No matching Waters Connect account is found for this URL.</value>
-=======
+  </data>
   <data name="Alphapeptdeep_Warn_unknown_modification" xml:space="preserve">
     <value>Warning: The predicted library will be incomplete, due to the following unknown modifications detected: 
 
@@ -903,6 +902,5 @@
   </data>
   <data name="AlphapeptdeepLibraryBuilder_ExecutePeptdeep_AlphaPeptDeep_finished_in__0__minutes__1__seconds_" xml:space="preserve">
       <value>AlphaPeptDeep finished in {0} minutes {1} seconds.</value>
->>>>>>> f9b06c7d
   </data>
 </root>