<?xml version="1.0" encoding="utf-8"?>
<root>
  <!-- 
    Microsoft ResX Schema 
    
    Version 2.0
    
    The primary goals of this format is to allow a simple XML format 
    that is mostly human readable. The generation and parsing of the 
    various data types are done through the TypeConverter classes 
    associated with the data types.
    
    Example:
    
    ... ado.net/XML headers & schema ...
    <resheader name="resmimetype">text/microsoft-resx</resheader>
    <resheader name="version">2.0</resheader>
    <resheader name="reader">System.Resources.ResXResourceReader, System.Windows.Forms, ...</resheader>
    <resheader name="writer">System.Resources.ResXResourceWriter, System.Windows.Forms, ...</resheader>
    <data name="Name1"><value>this is my long string</value><comment>this is a comment</comment></data>
    <data name="Color1" type="System.Drawing.Color, System.Drawing">Blue</data>
    <data name="Bitmap1" mimetype="application/x-microsoft.net.object.binary.base64">
        <value>[base64 mime encoded serialized .NET Framework object]</value>
    </data>
    <data name="Icon1" type="System.Drawing.Icon, System.Drawing" mimetype="application/x-microsoft.net.object.bytearray.base64">
        <value>[base64 mime encoded string representing a byte array form of the .NET Framework object]</value>
        <comment>This is a comment</comment>
    </data>
                
    There are any number of "resheader" rows that contain simple 
    name/value pairs.
    
    Each data row contains a name, and value. The row also contains a 
    type or mimetype. Type corresponds to a .NET class that support 
    text/value conversion through the TypeConverter architecture. 
    Classes that don't support this are serialized and stored with the 
    mimetype set.
    
    The mimetype is used for serialized objects, and tells the 
    ResXResourceReader how to depersist the object. This is currently not 
    extensible. For a given mimetype the value must be set accordingly:
    
    Note - application/x-microsoft.net.object.binary.base64 is the format 
    that the ResXResourceWriter will generate, however the reader can 
    read any of the formats listed below.
    
    mimetype: application/x-microsoft.net.object.binary.base64
    value   : The object must be serialized with 
            : System.Runtime.Serialization.Formatters.Binary.BinaryFormatter
            : and then encoded with base64 encoding.
    
    mimetype: application/x-microsoft.net.object.soap.base64
    value   : The object must be serialized with 
            : System.Runtime.Serialization.Formatters.Soap.SoapFormatter
            : and then encoded with base64 encoding.

    mimetype: application/x-microsoft.net.object.bytearray.base64
    value   : The object must be serialized into a byte array 
            : using a System.ComponentModel.TypeConverter
            : and then encoded with base64 encoding.
    -->
  <xsd:schema id="root" xmlns="" xmlns:xsd="http://www.w3.org/2001/XMLSchema" xmlns:msdata="urn:schemas-microsoft-com:xml-msdata">
    <xsd:import namespace="http://www.w3.org/XML/1998/namespace" />
    <xsd:element name="root" msdata:IsDataSet="true">
      <xsd:complexType>
        <xsd:choice maxOccurs="unbounded">
          <xsd:element name="metadata">
            <xsd:complexType>
              <xsd:sequence>
                <xsd:element name="value" type="xsd:string" minOccurs="0" />
              </xsd:sequence>
              <xsd:attribute name="name" use="required" type="xsd:string" />
              <xsd:attribute name="type" type="xsd:string" />
              <xsd:attribute name="mimetype" type="xsd:string" />
              <xsd:attribute ref="xml:space" />
            </xsd:complexType>
          </xsd:element>
          <xsd:element name="assembly">
            <xsd:complexType>
              <xsd:attribute name="alias" type="xsd:string" />
              <xsd:attribute name="name" type="xsd:string" />
            </xsd:complexType>
          </xsd:element>
          <xsd:element name="data">
            <xsd:complexType>
              <xsd:sequence>
                <xsd:element name="value" type="xsd:string" minOccurs="0" msdata:Ordinal="1" />
                <xsd:element name="comment" type="xsd:string" minOccurs="0" msdata:Ordinal="2" />
              </xsd:sequence>
              <xsd:attribute name="name" type="xsd:string" use="required" msdata:Ordinal="1" />
              <xsd:attribute name="type" type="xsd:string" msdata:Ordinal="3" />
              <xsd:attribute name="mimetype" type="xsd:string" msdata:Ordinal="4" />
              <xsd:attribute ref="xml:space" />
            </xsd:complexType>
          </xsd:element>
          <xsd:element name="resheader">
            <xsd:complexType>
              <xsd:sequence>
                <xsd:element name="value" type="xsd:string" minOccurs="0" msdata:Ordinal="1" />
              </xsd:sequence>
              <xsd:attribute name="name" type="xsd:string" use="required" />
            </xsd:complexType>
          </xsd:element>
        </xsd:choice>
      </xsd:complexType>
    </xsd:element>
  </xsd:schema>
  <resheader name="resmimetype">
    <value>text/microsoft-resx</value>
  </resheader>
  <resheader name="version">
    <value>2.0</value>
  </resheader>
  <resheader name="reader">
    <value>System.Resources.ResXResourceReader, System.Windows.Forms, Version=4.0.0.0, Culture=neutral, PublicKeyToken=b77a5c561934e089</value>
  </resheader>
  <resheader name="writer">
    <value>System.Resources.ResXResourceWriter, System.Windows.Forms, Version=4.0.0.0, Culture=neutral, PublicKeyToken=b77a5c561934e089</value>
  </resheader>
  <data name="AbiMethodExporter_EnsureAnalyst_Failed_to_find_a_valid_Analyst_installation" xml:space="preserve">
    <value>Failed to find a valid Analyst installation</value>
  </data>
  <data name="AbiMethodExporter_EnsureAnalyst_Waiting_for_Analyst_to_start" xml:space="preserve">
    <value>Waiting for Analyst to start...</value>
  </data>
  <data name="AbiMethodExporter_EnsureAnalyst_Working" xml:space="preserve">
    <value>Working...</value>
  </data>
  <data name="AbstractDiaExporter_Export_Cannot_save_to__0__" xml:space="preserve">
    <value>Cannot save to {0}.</value>
  </data>
  <data name="AbstractDiaExporter_WriteMultiplexedWindows_Exporting_Isolation_List" xml:space="preserve">
    <value>Exporting Isolation List</value>
  </data>
  <data name="AbstractDiaExporter_WriteMultiplexedWindows_Exporting_Isolation_List__0__cycles_out_of__0__" xml:space="preserve">
    <value>Exporting Isolation List ({0} cycles out of {0})</value>
  </data>
  <data name="AbstractDiaExporter_WriteMultiplexedWindows_Exporting_Isolation_List__0__cycles_out_of__1__" xml:space="preserve">
    <value>Exporting Isolation List ({0} cycles out of {1})</value>
  </data>
  <data name="AbstractMassListExporter_Export_The_number_of_required_transitions__0__exceeds_the_maximum__1__" xml:space="preserve">
    <value>The number of required transitions {0} exceeds the maximum {1}</value>
  </data>
  <data name="AbstractMassListExporter_ExportScheduledBuckets_Check_max_concurrent__0__count" xml:space="preserve">
    <value>Check max concurrent {0} count.</value>
  </data>
  <data name="AbstractMassListExporter_ExportScheduledBuckets_Check_max_concurrent__0__count_and_optimization_step_count" xml:space="preserve">
    <value>Check max concurrent {0} count and optimization step count.</value>
  </data>
  <data name="AbstractMassListExporter_ExportScheduledBuckets_Failed_to_schedule_the_following_peptides_with_the_current_settings" xml:space="preserve">
    <value>Failed to schedule the following peptides with the current settings:</value>
  </data>
  <data name="AbstractMassListExporter_ExportScheduledBuckets_Maximum_transitions_per_file_required" xml:space="preserve">
    <value>Maximum transitions per file required</value>
  </data>
  <data name="AbstractMassListExporter_ExportScheduledBuckets_precursors" xml:space="preserve">
    <value>precursors</value>
  </data>
  <data name="AbstractMassListExporter_ExportScheduledBuckets_The_required_peptide__0__cannot_be_scheduled" xml:space="preserve">
    <value>The required peptide {0} cannot be scheduled</value>
  </data>
  <data name="AbstractMassListExporter_ExportScheduledBuckets_transitions" xml:space="preserve">
    <value>transitions</value>
  </data>
  <data name="AbstractModificationMatcher_UninterpretedMods_The_following_modifications_could_not_be_interpreted" xml:space="preserve">
    <value>The following modifications could not be interpreted.</value>
  </data>
  <data name="AminoAcid_ValidateAAList_Invalid_amino_acid__0__found_in_the_value__1__" xml:space="preserve">
    <value>Invalid amino acid '{0}' found in the value '{1}'.</value>
  </data>
  <data name="AminoAcid_ValidateAAList_The_amino_acid__0__is_repeated_in_the_value__1__" xml:space="preserve">
    <value>The amino acid '{0}' is repeated in the value '{1}'.</value>
  </data>
  <data name="Annotations_Merge_Annotation_conflict_for__0__found_attempting_to_merge_annotations" xml:space="preserve">
    <value>Annotation conflict for '{0}' found attempting to merge annotations.</value>
  </data>
  <data name="BrukerTimsTofIsolationListExporter_CheckIonMobilities__0____1_____2__" xml:space="preserve">
    <value>{0} ({1} - {2})</value>
  </data>
  <data name="BrukerTimsTofIsolationListExporter_CheckIonMobilities_All_targets_must_have_an_ion_mobility_between__0__and__1__as_specified_in_the_template_method__Either_use_a_different_template_method__or_change_the_ion_mobility_values_for_the_following_targets_" xml:space="preserve">
    <value>All targets must have an ion mobility between {0} and {1} as specified in the template method. Either use a different template method, or change the ion mobility values for the following targets:</value>
  </data>
  <data name="BrukerTimsTofMethodExporter_ExportMethod_Getting_scheduling___" xml:space="preserve">
    <value>Getting scheduling...</value>
  </data>
  <data name="BrukerTimsTofMethodExporter_ExportMethod_Scheduling_failure__no_targets__" xml:space="preserve">
    <value>Scheduling failure (no targets?)</value>
  </data>
  <data name="BrukerTimsTofMethodExporter_ExportMethod_Template_is_required_for_method_export_" xml:space="preserve">
    <value>Template is required for method export.</value>
  </data>
  <data name="ChromatogramExporter_Export_Bad_chromatogram_data_for_charge__0__state_of_peptide__1_" xml:space="preserve">
    <value>Bad chromatogram data for charge {0} state of peptide {1}</value>
  </data>
  <data name="ChromatogramExporter_Export_Exporting_Chromatograms_for__0_" xml:space="preserve">
    <value>Exporting Chromatograms for {0}</value>
  </data>
  <data name="ChromatogramExporter_ExportGroupNode_One_or_more_missing_chromatograms_at_charge_state__0__of__1_" xml:space="preserve">
    <value>One or more missing chromatograms at charge state {0} of {1}</value>
  </data>
  <data name="ChromatogramExporter_GetExtractorName_Invalid_extractor_name_" xml:space="preserve">
    <value>Invalid extractor name.</value>
  </data>
  <data name="CustomMolecule_Validate_Custom_molecules_must_specify_a_formula_or_valid_monoisotopic_and_average_masses_" xml:space="preserve">
    <value>Custom molecules must specify a formula or valid monoisotopic and average masses.</value>
  </data>
  <data name="DecoyGeneration_ADD_RANDOM_Random_Mass_Shift" xml:space="preserve">
    <value>Random Mass Shift</value>
  </data>
  <data name="DecoyGeneration_REVERSE_SEQUENCE_Reverse_Sequence" xml:space="preserve">
    <value>Reverse Sequence</value>
  </data>
  <data name="DiaUmpireDdaConverter_Run_Re_using_existing_DiaUmpire_file__with_equivalent_settings__for__0_" xml:space="preserve">
    <value>Re-using existing DIA-Umpire file (with equivalent settings) for {0}</value>
  </data>
  <data name="DiaUmpireDdaConverter_Run_Starting_DIA_Umpire_conversion" xml:space="preserve">
    <value>Starting DIA-Umpire conversion</value>
  </data>
  <data name="DisplayModificationOption_FULL_NAME_Full_Name" xml:space="preserve">
    <value>Full Name</value>
  </data>
  <data name="DisplayModificationOption_MASS_DELTA_Mass_Difference" xml:space="preserve">
    <value>Mass Difference</value>
  </data>
  <data name="DisplayModificationOption_NOT_SHOWN_Not_Shown" xml:space="preserve">
    <value>Not Shown</value>
  </data>
  <data name="DisplayModificationOption_THREE_LETTER_CODE_Three_Letter_Code" xml:space="preserve">
    <value>Three Letter Code</value>
  </data>
  <data name="DisplayModificationOption_UNIMOD_ID_Unimod_ID" xml:space="preserve">
    <value>Unimod ID</value>
  </data>
  <data name="DocNodeParent_GetPathTo_Index__0__exceeds_length__1__" xml:space="preserve">
    <value>Index {0} exceeds length {1}</value>
  </data>
  <data name="DocNodeParent_GetPathTo_Node_reported__0__descendants_at_depth__1__but_found_only__2__" xml:space="preserve">
    <value>Node reported {0} descendants at depth {1}, but found only {2}.</value>
  </data>
  <data name="ExPeptideRowReader_CalcTransitionInfo_Invalid_extended_peptide_format__0__" xml:space="preserve">
    <value>Invalid extended peptide format {0}</value>
    <comment>Protein or peptide sequence</comment>
  </data>
  <data name="ExPeptideRowReader_Create_Isotope_labeled_entry_found_without_matching_settings" xml:space="preserve">
    <value>Isotope labeled entry found without matching settings.</value>
  </data>
  <data name="ExPeptideRowReaderCreateCheck_the_Modifications_tab_in_Transition_Settings" xml:space="preserve">
    <value>Check the Modifications tab in Transition Settings.</value>
  </data>
  <data name="ExportFileTypeExtension_LOCALIZED_VALUES_IsolationList" xml:space="preserve">
    <value>IsolationList</value>
  </data>
  <data name="ExportFileTypeExtension_LOCALIZED_VALUES_List" xml:space="preserve">
    <value>List</value>
  </data>
  <data name="ExportFileTypeExtension_LOCALIZED_VALUES_Method" xml:space="preserve">
    <value>Method</value>
  </data>
  <data name="ExportMethodDlg_OkDialog_All_targets_must_have_an_ion_mobility_value__These_can_be_set_explicitly_or_contained_in_an_ion_mobility_library_or_spectral_library__The_following_ion_mobility_values_are_missing_" xml:space="preserve">
    <value>All targets must have an ion mobility value. These can be set explicitly or contained in an ion mobility library or spectral library. The following ion mobility values are missing:</value>
  </data>
  <data name="ExportMethodTypeExtension_LOCALIZED_VALUES_Scheduled" xml:space="preserve">
    <value>Scheduled</value>
  </data>
  <data name="ExportMethodTypeExtension_LOCALIZED_VALUES_Standard" xml:space="preserve">
    <value>Standard</value>
  </data>
  <data name="ExportMethodTypeExtension_LOCALIZED_VALUES_Triggered" xml:space="preserve">
    <value>Triggered</value>
  </data>
  <data name="ExportOptimize_CE_Collision_Energy" xml:space="preserve">
    <value>Collision Energy</value>
  </data>
  <data name="ExportOptimize_COV_Compensation_Voltage" xml:space="preserve">
    <value>Compensation Voltage</value>
  </data>
  <data name="ExportOptimize_COV_FINE_Fine_Tune" xml:space="preserve">
    <value>Fine Tune</value>
  </data>
  <data name="ExportOptimize_COV_MEDIUM_Medium_Tune" xml:space="preserve">
    <value>Medium Tune</value>
  </data>
  <data name="ExportOptimize_COV_ROUGH_Rough_Tune" xml:space="preserve">
    <value>Rough Tune</value>
  </data>
  <data name="ExportOptimize_DP_Declustering_Potential" xml:space="preserve">
    <value>Declustering Potential</value>
  </data>
  <data name="ExportOptimize_NONE_None" xml:space="preserve">
    <value>None</value>
  </data>
  <data name="ExportProperties_ExportFile_Unrecognized_instrument_type__0__" xml:space="preserve">
    <value>Unrecognized instrument type {0}.</value>
  </data>
  <data name="ExportSchedulingAlgorithmExtension_LOCALIZED_VALUES_Average" xml:space="preserve">
    <value>Average</value>
  </data>
  <data name="ExportSchedulingAlgorithmExtension_LOCALIZED_VALUES_Single" xml:space="preserve">
    <value>Single</value>
  </data>
  <data name="ExportSchedulingAlgorithmExtension_LOCALIZED_VALUES_Trends" xml:space="preserve">
    <value>Trends</value>
  </data>
  <data name="ExportStrategyExtension_LOCALIZED_VALUES_WcDecide" xml:space="preserve">
    <value>WcDecide</value>
  </data>
  <data name="ExportStrategyExtension_LOCALIZED_VALUES_Buckets" xml:space="preserve">
    <value>Buckets</value>
  </data>
  <data name="ExportStrategyExtension_LOCALIZED_VALUES_Protein" xml:space="preserve">
    <value>Protein</value>
  </data>
  <data name="ExportStrategyExtension_LOCALIZED_VALUES_Single" xml:space="preserve">
    <value>Single</value>
  </data>
  <data name="FastaData_ParseFastaFile_Error_on_line__0___invalid_non_ASCII_character___1___at_position__2___are_you_sure_this_is_a_FASTA_file_" xml:space="preserve">
    <value>Error on line {0}: invalid non-ASCII character '{1}' at position {2}; are you sure this is a FASTA file?</value>
  </data>
  <data name="FastaImporter_Import__0__proteins_and__1__peptides_added" xml:space="preserve">
    <value>{0} proteins and {1} peptides added</value>
  </data>
  <data name="FastaImporter_Import_Adding_protein__0__" xml:space="preserve">
    <value>Adding protein {0}</value>
  </data>
  <data name="FastaImporter_Import_Check_your_settings_to_make_sure_you_are_using_a_library_" xml:space="preserve">
    <value>Check your settings to make sure you are using a library.</value>
  </data>
  <data name="FastaImporter_Import_Check_your_settings_to_make_sure_you_are_using_a_library_and_restrictive_enough_transition_selection_" xml:space="preserve">
    <value>Check your settings to make sure you are using a library and restrictive enough transition selection.</value>
  </data>
  <data name="FastaImporter_Import_Error_at_or_around_line__0____1_" xml:space="preserve">
    <value>Error at or around line {0}: {1}</value>
  </data>
  <data name="FastaImporter_Import_This_import_causes_the_document_to_contain_more_than__0_n0__peptides_at_line__1_n0__" xml:space="preserve">
    <value>This import causes the document to contain more than {0:n0} peptides at line {1:n0}.</value>
  </data>
  <data name="FastaImporter_Import_This_import_causes_the_document_to_contain_more_than__0_n0__transitions_in__1_n0__peptides_at_line__2_n0__" xml:space="preserve">
    <value>This import causes the document to contain more than {0:n0} transitions in {1:n0} peptides at line {2:n0}.</value>
  </data>
  <data name="FastaImporter_ToFasta_Last_column_does_not_contain_a_valid_protein_sequence" xml:space="preserve">
    <value>Last column does not contain a valid protein sequence</value>
  </data>
  <data name="FastaImporter_ToFasta_Too_few_columns_found" xml:space="preserve">
    <value>Too few columns found</value>
  </data>
  <data name="FastaSequence_ComparePeptides_Peptides_in_different_FASTA_sequences_may_not_be_compared" xml:space="preserve">
    <value>Peptides in different FASTA sequences may not be compared.</value>
  </data>
  <data name="FastaSequence_ComparePeptides_Peptides_without_FASTA_sequence_information_may_not_be_compared" xml:space="preserve">
    <value>Peptides without FASTA sequence information may not be compared.</value>
  </data>
  <data name="FastaSequence_ValidateSequence_A_protein_sequence_may_not_be_empty" xml:space="preserve">
    <value>A protein sequence may not be empty.</value>
  </data>
  <data name="FastaSequence_ValidateSequence_A_protein_sequence_may_not_contain_the_character__0__at__1__" xml:space="preserve">
    <value>A protein sequence may not contain the character '{0}' at {1}.</value>
  </data>
  <data name="FileIterator_Init_Cannot_save_to__0__" xml:space="preserve">
    <value>Cannot save to {0}.</value>
  </data>
  <data name="FileIterator_WriteTransition_Unexpected_failure_writing_transitions" xml:space="preserve">
    <value>Unexpected failure writing transitions.</value>
  </data>
  <data name="GeneralRowReader_Create_No_valid_precursor_m_z_column_found" xml:space="preserve">
    <value>No valid precursor m/z column found.</value>
  </data>
  <data name="GeneralRowReader_Create_No_valid_product_m_z_column_found" xml:space="preserve">
    <value>No valid product m/z column found.</value>
  </data>
  <data name="IdentityNotFoundException_IdentityNotFoundException_Failed_to_find_document_node" xml:space="preserve">
    <value>Failed to find document node.</value>
  </data>
  <data name="IdentityPath_GetPathTo_Index__0__out_of_range_1_to__1__" xml:space="preserve">
    <value>Index {0} out of range -1 to {1}</value>
  </data>
  <data name="IdentityPathTraversal_Traverse_Invalid_attempt_to_perform_parent_operation_on_leaf_node" xml:space="preserve">
    <value>Invalid attempt to perform parent operation on leaf node.</value>
  </data>
  <data name="ImportFastaControl_ImportFasta_iRT_standards" xml:space="preserve">
    <value>iRT standards</value>
  </data>
  <data name="ImportTransitionListColumnSelectDlg_ComboChanged_Declustering_Potential" xml:space="preserve">
    <value>Declustering Potential</value>
  </data>
  <data name="IonTypeExtension_LOCALIZED_VALUES_custom" xml:space="preserve">
    <value>custom</value>
  </data>
  <data name="IonTypeExtension_LOCALIZED_VALUES_precursor" xml:space="preserve">
    <value>precursor</value>
  </data>
  <data name="IsolationSchemeReader_ReadIsolationRangesFromFiles_Reading_isolation_scheme_from__0_" xml:space="preserve">
    <value>Reading isolation scheme from {0}</value>
  </data>
  <data name="IsotopeModificationPermuter_PermuteIsotopeModifications_Permuting_isotope_modifications" xml:space="preserve">
    <value>Permuting isotope modifications</value>
  </data>
  <data name="LibKeyModificationMatcher_EnumerateSequenceInfos_The_number___0___is_not_in_the_correct_format_" xml:space="preserve">
    <value>The number '{0}' is not in the correct format.</value>
  </data>
  <data name="MassListImporter_Import_Importing__0__" xml:space="preserve">
    <value>Importing {0}</value>
  </data>
  <data name="MassListImporter_Import_Inspecting_peptide_sequence_information" xml:space="preserve">
    <value>Inspecting peptide sequence information</value>
  </data>
  <data name="MassListImporter_Import_Invalid_transition_list_Transition_lists_must_contain_at_least_precursor_m_z_product_m_z_and_peptide_sequence" xml:space="preserve">
    <value>Invalid transition list. Transition lists must contain at least precursor m/z, product m/z, and peptide sequence.</value>
  </data>
  <data name="MassListImporter_Import_Reading_transition_list" xml:space="preserve">
    <value>Reading transition list</value>
  </data>
  <data name="MassListRowReader_CalcPrecursorExplanations_Check_the_isolation_scheme_in_the_full_scan_settings_" xml:space="preserve">
    <value>Check the isolation scheme in the full scan tab of the transition settings.</value>
  </data>
  <data name="MassListRowReader_CalcPrecursorExplanations_The_precursor_m_z__0__of_the_peptide__1__is_out_of_range_for_the_instrument_settings_" xml:space="preserve">
    <value>The precursor m/z {0} of the peptide {1} is out of range for the instrument settings.</value>
  </data>
  <data name="MassListRowReader_CalcPrecursorExplanations_The_precursor_m_z__0__of_the_peptide__1__is_outside_the_range_covered_by_the_DIA_isolation_scheme_" xml:space="preserve">
    <value>The precursor m/z {0} of the peptide {1} is outside the range covered by the DIA isolation scheme.</value>
  </data>
  <data name="MassListRowReader_NextRow_Check_the_Modifications_tab_in_Transition_Settings" xml:space="preserve">
    <value>Check the Modifications tab in Transition Settings.</value>
  </data>
  <data name="MassListRowReader_NextRow_Isotope_labeled_entry_found_without_matching_settings_" xml:space="preserve">
    <value>Isotope labeled entry found without matching settings.</value>
  </data>
  <data name="MassListRowReader_NextRow_No_peptide_sequence_column_specified" xml:space="preserve">
    <value>No peptide modified sequence column specified</value>
  </data>
  <data name="MethodExporter_ExportMethod_Exporting_method__0__" xml:space="preserve">
    <value>Exporting method {0}...</value>
  </data>
  <data name="MethodExporter_ExportMethod_Exporting_methods" xml:space="preserve">
    <value>Exporting methods...</value>
  </data>
  <data name="Metrics_Col1K0LowerLimit__1_K0_lower_limit" xml:space="preserve">
    <value>1/K0 lower limit</value>
  </data>
  <data name="Metrics_Col1K0UpperLimit__1_K0_upper_limit" xml:space="preserve">
    <value>1/K0 upper limit</value>
  </data>
  <data name="Metrics_ColMaxSamplingTime_Max_sampling_time__seconds_" xml:space="preserve">
    <value>Max sampling time (seconds)</value>
  </data>
  <data name="Metrics_ColMeanSamplingTime_Mean_sampling_time__seconds_" xml:space="preserve">
    <value>Mean sampling time (seconds)</value>
  </data>
  <data name="Metrics_ColMz_m_z" xml:space="preserve">
    <value>m/z</value>
  </data>
  <data name="Metrics_ColRtBegin_RT_begin" xml:space="preserve">
    <value>RT begin</value>
  </data>
  <data name="Metrics_ColRtEnd_RT_end" xml:space="preserve">
    <value>RT end</value>
  </data>
  <data name="Metrics_ColTarget_Target" xml:space="preserve">
    <value>Target</value>
  </data>
  <data name="ModificationMatcher_CreateMatches_Matching_modifications" xml:space="preserve">
    <value>Matching modifications</value>
  </data>
  <data name="ModificationMatcher_ThrowUnimodException_Unrecognized_modification_placement_for_Unimod_id__0__in_modified_peptide_sequence__1___amino_acid__2____3___" xml:space="preserve">
    <value>Unrecognized modification placement for Unimod id {0} in modified peptide sequence {1} (amino acid {2}, {3}).</value>
  </data>
  <data name="ModificationMatcher_ThrowUnimodException_Unrecognized_Unimod_id__0__in_modified_peptide_sequence__1___amino_acid__2____3___" xml:space="preserve">
    <value>Unrecognized Unimod id {0} in modified peptide sequence {1} (amino acid {2}, {3}).</value>
  </data>
  <data name="MProphetResultsHandler_ChangePeaks_Adjusting_peak_boundaries" xml:space="preserve">
    <value>Adjusting peak boundaries</value>
  </data>
  <data name="PasteDlg_GetMoleculeTransitionGroup_The_precursor_m_z__0__is_not_measureable_with_your_current_instrument_settings_" xml:space="preserve">
    <value>The precursor m/z {0} is not measureable with your current instrument settings.</value>
  </data>
  <data name="PasteDlg_ReadPrecursorOrProductColumns_Invalid_drift_time_high_energy_offset_value__0_" xml:space="preserve">
    <value>Invalid drift time high energy offset value {0}</value>
  </data>
  <data name="PasteDlg_ReadPrecursorOrProductColumns_Invalid_drift_time_value__0_" xml:space="preserve">
    <value>Invalid drift time value {0}</value>
  </data>
  <data name="PasteDlg_UpdateMoleculeType_Collision_Energy" xml:space="preserve">
    <value>Collision Energy</value>
  </data>
  <data name="PasteDlg_UpdateMoleculeType_Collisional_Cross_Section__sq_A_" xml:space="preserve">
    <value>Collisional Cross Section (sq A)</value>
  </data>
  <data name="PasteDlg_UpdateMoleculeType_Explicit_Declustering_Potential" xml:space="preserve">
    <value>Explicit Declustering Potential</value>
  </data>
  <data name="PasteDlg_UpdateMoleculeType_Explicit_Drift_Time__msec_" xml:space="preserve">
    <value>Explicit Drift Time (msec)</value>
  </data>
  <data name="PasteDlg_UpdateMoleculeType_Explicit_Drift_Time_High_Energy_Offset__msec_" xml:space="preserve">
    <value>Explicit Drift Time High Energy Offset (msec)</value>
  </data>
  <data name="PasteDlg_UpdateMoleculeType_Molecule_List_Name" xml:space="preserve">
    <value>Molecule List Name</value>
  </data>
  <data name="PasteDlg_UpdateMoleculeType_Precursor_Charge" xml:space="preserve">
    <value>Precursor Charge</value>
  </data>
  <data name="PasteDlg_UpdateMoleculeType_Precursor_Formula" xml:space="preserve">
    <value>Precursor Formula</value>
  </data>
  <data name="PasteDlg_UpdateMoleculeType_Precursor_m_z" xml:space="preserve">
    <value>Precursor m/z</value>
  </data>
  <data name="PasteDlg_UpdateMoleculeType_Product_m_z" xml:space="preserve">
    <value>Product m/z</value>
  </data>
  <data name="PeakBoundaryImporter_Import_Importing_Peak_Boundaries" xml:space="preserve">
    <value>Importing Peak Boundaries</value>
  </data>
  <data name="PeakBoundaryImporter_Import_Peptide_has_unrecognized_modifications__0__at_line__1_" xml:space="preserve">
    <value>Peptide has unrecognized modifications {0} at line {1}</value>
  </data>
  <data name="PeakBoundsMatch_PeakBoundsMatch_Unable_to_read_apex_retention_time_value_for_peptide__0__of_file__1__" xml:space="preserve">
    <value>Unable to read apex retention time value for peptide {0} of file {1}.</value>
  </data>
  <data name="Peptide_ToString_missed__0__" xml:space="preserve">
    <value>(missed {0})</value>
  </data>
  <data name="Peptide_Validate_Peptide_sequence_exceeds_the_bounds_of_the_protein_sequence" xml:space="preserve">
    <value>Peptide sequence exceeds the bounds of the protein sequence.</value>
  </data>
  <data name="Peptide_Validate_Peptides_from_protein_sequences_must_have_start_and_end_values" xml:space="preserve">
    <value>Peptides from protein sequences must have start and end values.</value>
  </data>
  <data name="Peptide_Validate_Peptides_without_a_protein_sequence_do_not_support_the_start_and_end_properties" xml:space="preserve">
    <value>Peptides without a protein sequence do not support the start and end properties.</value>
  </data>
  <data name="Peptide_Validate_The_peptide_sequence__0__does_not_agree_with_the_protein_sequence__1__at__2__3__" xml:space="preserve">
    <value>The peptide sequence {0} does not agree with the protein sequence {1} at ({2}:{3}).</value>
  </data>
  <data name="PeptideDocNode_GetStandardTypeDisplayName_iRT" xml:space="preserve">
    <value>iRT</value>
  </data>
  <data name="PeptideDocNode_GetStandardTypeDisplayName_Normalization" xml:space="preserve">
    <value>Global Standard</value>
  </data>
  <data name="PeptideDocNode_GetStandardTypeDisplayName_QC" xml:space="preserve">
    <value>QC</value>
  </data>
  <data name="PeptideDocNodeToString__0__rank__1__" xml:space="preserve">
    <value>{0} (rank {1})</value>
  </data>
  <data name="PeptideGroupBuilder_AppendTransition_Failed_to_explain_all_transitions_for_m_z__0___peptide__1___with_a_single_precursor" xml:space="preserve">
    <value>Failed to explain all transitions for m/z {0} (peptide {1}) with a single precursor.</value>
  </data>
  <data name="PeptideGroupBuilder_AppendTransition_The_peptide__0__was_not_found_in_the_sequence__1__" xml:space="preserve">
    <value>The peptide {0} was not found in the sequence {1}.</value>
  </data>
  <data name="PeptideGroupBuilder_FinalizeTransitionGroups_Missing_iRT_value_for_peptide__0___precursor_m_z__1_" xml:space="preserve">
    <value>Missing iRT value for peptide {0}, precursor m/z {1}.</value>
  </data>
  <data name="PeptideGroupDocNode_ChangeSettings_The_current_document_settings_would_cause_the_number_of_peptides_to_exceed__0_n0___The_document_settings_must_be_more_restrictive_or_add_fewer_proteins_" xml:space="preserve">
    <value>The current document settings would cause the number of peptides to exceed {0:n0}. The document settings must be more restrictive or add fewer proteins.</value>
  </data>
  <data name="PersistedViews_ExternalToolsGroup_External_Tools" xml:space="preserve">
    <value>External Tools</value>
  </data>
  <data name="PersistedViews_MainGroup_Main" xml:space="preserve">
    <value>Main</value>
  </data>
  <data name="ProteinAssociation_CalculateProteinGroups_Group_of__0__proteins" xml:space="preserve">
    <value>Group of {0} proteins</value>
  </data>
  <data name="RefinementSettings_ConvertToSmallMolecules_Converted_To_Small_Molecules" xml:space="preserve">
    <value>Converted To Molecules</value>
  </data>
  <data name="RefinementSettings_GetLabelIndex_The_document_does_not_contain_the_given_reference_type_" xml:space="preserve">
    <value>The document does not contain the given reference type.</value>
  </data>
  <data name="RefinementSettings_Refine_The_document_does_not_have_a_global_standard_to_normalize_by_" xml:space="preserve">
    <value>The document does not have a global standard to normalize by.</value>
  </data>
  <data name="SciexOsMethodExporter_EnsureSciexOs_Failed_to_find_a_valid_SCIEX_OS_installation_" xml:space="preserve">
    <value>Failed to find a valid SCIEX OS installation.</value>
  </data>
  <data name="SciexOsMethodExporter_EnsureSciexOs_Waiting_for_SCIEX_OS_to_start" xml:space="preserve">
    <value>Waiting for SCIEX OS to start</value>
  </data>
  <data name="SciexOsMethodExporter_EnsureSciexOs_Working___" xml:space="preserve">
    <value>Working...</value>
  </data>
  <data name="SciexOsMethodExporter_SciexOsMethodExporter_Invalid_instrument_type_for_SCIEX_OS_method_export_" xml:space="preserve">
    <value>Invalid instrument type for SCIEX OS method export.</value>
  </data>
  <data name="SequenceMassCalc_GetFragmentMass_Precursor_isotope__0__is_outside_the_isotope_distribution__1__to__2__" xml:space="preserve">
    <value>Precursor isotope {0} is outside the isotope distribution {1} to {2}.</value>
  </data>
  <data name="SequenceMassCalc_GetHeavyFormula_No_formula_found_for_the_amino_acid___0__" xml:space="preserve">
    <value>No formula found for the amino acid '{0}'</value>
  </data>
  <data name="SequenceMassCalc_NormalizeModifiedSequence_Modification_definition__0__missing_close_bracket_" xml:space="preserve">
    <value>Modification definition {0} missing close bracket.</value>
  </data>
  <data name="SequenceMassCalc_NormalizeModifiedSequence_The_modification__0__is_not_valid___Expected_a_numeric_delta_mass_" xml:space="preserve">
    <value>The modification {0} is not valid. Expected a numeric delta mass.</value>
  </data>
  <data name="Setting_Validate_The_value___0___is_not_valid_for_the_argument__1__which_must_be_either__True__or__False__" xml:space="preserve">
    <value>The value '{0}' is not valid for the argument {1} which must be either 'True' or 'False'.</value>
  </data>
  <data name="SkylineVersion_GetCurrentVersionName_Developer_Build" xml:space="preserve">
    <value>Developer Build</value>
  </data>
  <data name="SkylineVersion_GetCurrentVersionName_Latest___0__" xml:space="preserve">
    <value>Latest ({0})</value>
  </data>
  <data name="SkylineWindow_OpenFile_The_file_you_are_trying_to_open____0____does_not_appear_to_be_a_Skyline_document__Skyline_documents_normally_have_a___1___or___2___filename_extension_and_are_in_XML_format_" xml:space="preserve">
    <value>The file you are trying to open ("{0}") does not appear to be a Skyline document. Skyline documents normally have a "{1}" or "{2}" filename extension and are in XML format.</value>
  </data>
  <data name="SkypFile_FILTER_SKYP_Skyline_Document_Pointer" xml:space="preserve">
    <value>Skyline Document Pointer</value>
  </data>
  <data name="SkypFile_GetNonExistentPath_Name_of_shared_Skyline_archive_cannot_be_null_or_empty_" xml:space="preserve">
    <value>Name of shared Skyline archive cannot be null or empty.</value>
  </data>
  <data name="SmallMoleculeTransitionListColumnHeaders_SmallMoleculeTransitionListColumnHeaders_Compound" xml:space="preserve">
    <value>Compound</value>
  </data>
  <data name="SmallMoleculeTransitionListColumnHeaders_SmallMoleculeTransitionListColumnHeaders_Label" xml:space="preserve">
    <value>Label</value>
  </data>
  <data name="SmallMoleculeTransitionListColumnHeaders_SmallMoleculeTransitionListColumnHeaders_Molecule" xml:space="preserve">
    <value>Molecule</value>
  </data>
  <data name="SmallMoleculeTransitionListColumnHeaders_SmallMoleculeTransitionListColumnHeaders_RT__min_" xml:space="preserve">
    <value>RT (min)</value>
  </data>
  <data name="SmallMoleculeTransitionListReader_ReadPrecursorOrProductColumns_Missing_ion_mobility_units" xml:space="preserve">
    <value>Missing ion mobility units</value>
  </data>
  <data name="SmallMoleculeTransitionListReader_ReadPrecursorOrProductColumns_unknown_error" xml:space="preserve">
    <value>unknown error</value>
  </data>
  <data name="SrmDocument_AddIrtPeptides_Must_have_an_active_iRT_calculator_to_add_iRT_peptides" xml:space="preserve">
    <value>Must have an active iRT calculator to add iRT peptides.</value>
  </data>
  <data name="SrmDocument_ChangePeak_No_replicate_named__0__was_found" xml:space="preserve">
    <value>No replicate named {0} was found</value>
  </data>
  <data name="SrmDocument_ChangePeak_No_results_found_for_the_precursor__0__in_the_file__1__" xml:space="preserve">
    <value>No results found for the precursor {0} in the file {1}</value>
  </data>
  <data name="SrmDocument_ChangePeak_No_results_found_for_the_precursor__0__in_the_replicate__1__" xml:space="preserve">
    <value>No results found for the precursor {0} in the replicate {1}</value>
  </data>
  <data name="SrmDocument_ChangePeak_The_file__0__was_not_found_in_the_replicate__1__" xml:space="preserve">
    <value>The file {0} was not found in the replicate {1}.</value>
  </data>
  <data name="SrmDocument_FILTER_DOC_AND_SKY_ZIP_Skyline_Files" xml:space="preserve">
    <value>Skyline Files</value>
  </data>
  <data name="SrmDocument_FILTER_DOC_Skyline_Documents" xml:space="preserve">
    <value>Skyline Documents</value>
  </data>
  <data name="SrmDocument_GetPeptideGroupId_peptides" xml:space="preserve">
    <value>peptides</value>
  </data>
  <data name="SrmDocument_GetPeptideGroupId_sequence" xml:space="preserve">
    <value>sequence</value>
  </data>
  <data name="SrmDocument_GetSmallMoleculeGroupId_molecules" xml:space="preserve">
    <value>molecules</value>
  </data>
  <data name="SrmDocument_MergeMatchingPeptidesUserInfo_The_peptide__0__was_found_multiple_times_with_user_modifications" xml:space="preserve">
    <value>The peptide {0} was found multiple times with user modifications.</value>
  </data>
  <data name="SrmDocument_MoveNode_Invalid_move_source" xml:space="preserve">
    <value>Invalid move source.</value>
  </data>
  <data name="SrmDocument_MoveNode_Invalid_move_target" xml:space="preserve">
    <value>Invalid move target.</value>
  </data>
  <data name="SrmDocumentSharing_DefaultMessage_Compressing_files_for_sharing_archive__0__" xml:space="preserve">
    <value>Compressing files for sharing archive {0}</value>
  </data>
  <data name="SrmDocumentSharing_DefaultMessage_Extracting_files_from_sharing_archive__0__" xml:space="preserve">
    <value>Extracting files from sharing archive {0}</value>
  </data>
  <data name="SrmDocumentSharing_FILTER_SHARING_Shared_Files" xml:space="preserve">
    <value>Shared Files</value>
  </data>
  <data name="SrmDocumentSharing_FindSharedSkylineFile_The_zip_file_is_not_a_shared_file_The_file_contains_multiple_Skyline_documents" xml:space="preserve">
    <value>The zip file is not a shared file. The file contains multiple Skyline documents.</value>
  </data>
  <data name="SrmDocumentSharing_FindSharedSkylineFile_The_zip_file_is_not_a_shared_file_The_file_does_not_contain_any_Skyline_documents" xml:space="preserve">
    <value>The zip file is not a shared file. The file does not contain any Skyline documents.</value>
  </data>
  <data name="SrmDocumentSharing_MinimizeToFile_Writing_chromatograms" xml:space="preserve">
    <value>Writing chromatograms</value>
  </data>
  <data name="SrmDocumentSharing_ShareMinimal_Failure_removing_temporary_directory__0__" xml:space="preserve">
    <value>Failure removing temporary directory {0}.</value>
  </data>
  <data name="SrmDocumentSharing_SrmDocumentSharing_SaveProgress_Compressing__0__" xml:space="preserve">
    <value>Compressing {0}</value>
  </data>
  <data name="SrmDocumentValidateChromInfoResults_found_in_document_with_no_replicates" xml:space="preserve">
    <value>Results found in document with no replicates.</value>
  </data>
  <data name="StandardType_SURROGATE_STANDARD_Surrogate_Standard" xml:space="preserve">
    <value>Surrogate Standard</value>
  </data>
  <data name="TargetResolver_TryResolveTarget_Unable_to_resolve_molecule_from___0___" xml:space="preserve">
    <value>Unable to resolve molecule from '{0}'.</value>
  </data>
  <data name="TargetResolver_TryResolveTarget_Unable_to_resolve_molecule_from___0____could_be_any_of__1_" xml:space="preserve">
    <value>Unable to resolve molecule from "{0}": could be any of {1}</value>
    <comment>{0} is search text, {1} is a list of molecule names that the search text could refer to</comment>
  </data>
  <data name="ThermoMassListExporter_EnsureLibraries_Failed_to_find_a_valid_Thermo_instrument_installation_" xml:space="preserve">
    <value>Failed to find a valid Thermo instrument installation.</value>
  </data>
  <data name="ThermoMassListExporter_EnsureLibraries_Thermo_instrument_software_may_not_be_installed_correctly__The_library__0__could_not_be_found_" xml:space="preserve">
    <value>Thermo instrument software may not be installed correctly. The library {0} could not be found.</value>
  </data>
  <data name="ThermoMassListExporter_EnsureLibraries_Thermo_method_creation_software_may_not_be_installed_correctly_" xml:space="preserve">
    <value>Thermo method creation software may not be installed correctly.</value>
  </data>
  <data name="Transition_ToString_precursor" xml:space="preserve">
    <value>precursor</value>
  </data>
  <data name="Transition_Validate_A_transition_of_ion_type__0__can_t_have_a_custom_ion" xml:space="preserve">
    <value>A transition of ion type {0} can't have a custom ion</value>
  </data>
  <data name="Transition_Validate_A_transition_of_ion_type__0__must_have_a_custom_ion_" xml:space="preserve">
    <value>A transition of ion type {0} must have a custom ion.</value>
  </data>
  <data name="Transition_Validate_Fragment_decoy_mass_shift__0__must_be_between__1__and__2__" xml:space="preserve">
    <value>Fragment decoy mass shift {0} must be between {1} and {2}.</value>
  </data>
  <data name="Transition_Validate_Fragment_ordinal__0__exceeds_the_maximum__1__for_the_peptide__2__" xml:space="preserve">
    <value>Fragment ordinal {0} exceeds the maximum {1} for the peptide {2}.</value>
  </data>
  <data name="Transition_Validate_Fragment_ordinal__0__may_not_be_less_than__1__" xml:space="preserve">
    <value>Fragment ordinal {0} may not be less than 1.</value>
  </data>
  <data name="Transition_Validate_Precursor_charge__0__must_be_between__1__and__2__" xml:space="preserve">
    <value>Precursor charge {0} must be between {1} and {2}.</value>
  </data>
  <data name="Transition_Validate_Precursor_ordinal_must_be_the_lenght_of_the_peptide" xml:space="preserve">
    <value>Precursor ordinal must be the length of the peptide.</value>
  </data>
  <data name="Transition_Validate_Product_ion_charge__0__must_be_between__1__and__2__" xml:space="preserve">
    <value>Product ion charge {0} must be between {1} and {2}.</value>
  </data>
  <data name="TransitionDocNode_ChangePeak_Duplicate_or_out_of_order_peak_in_transition__0_" xml:space="preserve">
    <value>Duplicate or out of order peak in transition {0}</value>
  </data>
  <data name="TransitionGroup_Validate_Precursor_charge__0__must_be_between__1__and__2__" xml:space="preserve">
    <value>Precursor charge {0} must be between {1} and {2}.</value>
  </data>
  <data name="TransitionGroup_Validate_Precursor_decoy_mass_shift__0__must_be_between__1__and__2__" xml:space="preserve">
    <value>Precursor decoy mass shift {0} must be between {1} and {2}.</value>
  </data>
  <data name="TransitionGroupChromInfoCalculator_AddChromInfo_Grouping_transitions_from_file__0__with_file__1__" xml:space="preserve">
    <value>Grouping transitions from file {0} with file {1}</value>
  </data>
  <data name="TransitionGroupChromInfoListCalculator_AddChromInfoList_Attempt_to_add_integration_information_for_missing_file" xml:space="preserve">
    <value>Attempt to add integration information for missing file.</value>
  </data>
  <data name="TransitionGroupDocNode_ChangePeak_Missing_End_Time_In_Change_Peak" xml:space="preserve">
    <value>Missing End Time In Change Peak</value>
  </data>
  <data name="TransitionGroupDocNode_ChangePeak_Missing_Start_Time_in_Change_Peak" xml:space="preserve">
    <value>Missing Start Time in Change Peak</value>
  </data>
  <data name="TransitionGroupDocNode_ChangePeak_No_peak_found_at__0__" xml:space="preserve">
    <value>No peak found at {0:F01}</value>
  </data>
  <data name="TransitionGroupDocNode_ChangePrecursorAnnotations_File_Id__0__does_not_match_any_file_in_document_" xml:space="preserve">
    <value>File Id {0} does not match any file in document.</value>
  </data>
  <data name="UndoManager_BeginTransaction_Undo_transaction_may_not_be_started_in_undo_redo" xml:space="preserve">
    <value>Undo transaction may not be started in undo/redo.</value>
  </data>
  <data name="UndoManager_Commit_Commit_called_with_no_pending_undo_record" xml:space="preserve">
    <value>Commit called with no pending undo record.</value>
  </data>
  <data name="UndoManager_Restore_Attempt_to_index__0__beyond_length__1__" xml:space="preserve">
    <value>Attempt to index {0} beyond length {1}.</value>
  </data>
  <data name="UndoManager_Restore_Attempting_undo_redo_inside_undo_transaction" xml:space="preserve">
    <value>Attempting undo/redo inside undo transaction.</value>
  </data>
  <data name="WatersMethodExporter_EnsureLibraries_Failed_to_find_a_valid_MassLynx_installation" xml:space="preserve">
    <value>Failed to find a valid MassLynx installation.</value>
  </data>
  <data name="WatersMethodExporter_Wrong_Session_Type" xml:space="preserve">
    <value>Expected WatersConnectSessionAcquisitionMethod, got {0}.</value>
  </data>
  <data name="WatersMethodExporter_EnsureLibraries_MassLynx_may_not_be_installed_correctly_The_library__0__could_not_be_found" xml:space="preserve">
    <value>MassLynx may not be installed correctly. The library {0} could not be found.</value>
  </data>
  <data name="WatersMethodExporter_EnsureLibraries_Waters_method_creation_software_may_not_be_installed_correctly" xml:space="preserve">
    <value>Waters method creation software may not be installed correctly.</value>
  </data>
  <data name="ZipFileShare_AddFile_Failed_attempting_to_add_the_file__0_" xml:space="preserve">
    <value>Failed attempting to add the file {0}</value>
  </data>
  <data name="ZipFileShare_AddFile_The_name___0___is_already_in_use_from_the_path__1_" xml:space="preserve">
    <value>The name '{0}' is already in use from the path {1}</value>
  </data>
  <data name="SmallMoleculeTransitionListColumnHeaders_SmallMoleculeTransitionListColumnHeaders_Chemical_Formula" xml:space="preserve">
    <value>Chemical Formula</value>
  </data>
  <data name="ModificationMatcher_GetStaticMod_found_more_than_one_UniMod_match__add_terminus_and_or_amino_acid_specificity_to_choose_a_single_match" xml:space="preserve">
    <value>found more than one UniMod match; add terminus and/or amino acid specificity to choose a single match</value>
    <comment>Intended to be appended to a "Lookup failed" message as the reason for lookup failure.</comment>
  </data>
  <data name="ModificationMatcher_GetStaticMod_found_more_than_one_UniMod_match_but_the_given_specificity___0___does_not_match_any_of_them_" xml:space="preserve">
    <value>found more than one UniMod match but the given specificity ({0}) does not match any of them.</value>
    <comment>Intended to be appended to a "Lookup failed" message as the reason for lookup failure.</comment>
  </data>
  <data name="ModificationMatcher_GetStaticMod_no_UniMod_match" xml:space="preserve">
    <value>no UniMod match</value>
    <comment>Intended to be appended to a "Lookup failed" message as the reason for lookup failure.</comment>
  </data>
  <data name="ImportPeptideSearch_GetLibBuilder_detected_features" xml:space="preserve">
    <value>detected features</value>
  </data>
  <data name="PasteDlg_UpdateMoleculeType_Library_Intensity" xml:space="preserve">
    <value>Library Intensity</value>
  </data>
  <data name="PeptideGroupBuilder_AppendSequence_Failed_to_interpret_modified_sequence__0_" xml:space="preserve">
    <value>Failed to interpret modified sequence {0}</value>
  </data>
  <data name="ThermoMassListExporter_EnsureLibraries_The_installed_Thermo_instrument_type___0___does_not_match_the_requested_output_method_type___1___" xml:space="preserve">
    <value>The installed Thermo instrument type '{0}' does not match the requested output method type '{1}'.</value>
  </data>
  <data name="CommandLine_ExportInstrumentFile_Error__The_specified_instrument_type___0___does_not_match_the_installed_software___1___" xml:space="preserve">
    <value>Error: The specified instrument type '{0}' does not match the installed software '{1}'.</value>
  </data>
  <data name="CommandLine_ExportInstrumentFile_Use_the_instrument_type__Thermo__to_export_a_method_with_the_installed_software_" xml:space="preserve">
    <value>Use the instrument type 'Thermo' to export a method with the installed software.</value>
  </data>
  <data name="ThermoDllFinder_GetSoftwareInfo_The_key__0__was_not_found_in_the_Windows_registry_" xml:space="preserve">
    <value>The key '{0}' was not found in the Windows registry.</value>
  </data>
  <data name="ThermoDllFinder_GetSoftwareInfo_The_ProgramPath__0__for_the_instrument__1__is_missing_required_files_" xml:space="preserve">
    <value>The ProgramPath {0} for the instrument {1} is missing required files:</value>
  </data>
  <data name="ThermoDllFinder_GetSoftwareInfo_Failed_to_find_a_machine_name_key_with_a_valid_ProgramPath" xml:space="preserve">
    <value>Failed to find a machine name key with a valid ProgramPath value in the Windows registry key '{0}' from:</value>
  </data>
  <data name="ThermoMassListExporter_EnsureLibraries_Unknown_Thermo_instrument_type___0___installed_" xml:space="preserve">
    <value>Unknown Thermo instrument type '{0}' installed.</value>
  </data>
  <data name="WatersConnectMethodExporter_ExportMethod_Folder_ID_is_missing" xml:space="preserve">
    <value>Folder ID is missing. Cannot upload the method. Folder info: {0}</value>
  </data>
  <data name="WatersConnectMethodExporter_ParseMethod_Exported_from_Skyline" xml:space="preserve">
    <value>Exported from Skyline</value>
  </data>
  <data name="ExportProperties_ExportWatersConnectMethod_Cannot_use_a_template_method_from_another_server_" xml:space="preserve">
    <value>Cannot use a template method from another server.</value>
  </data>
  <data name="ExportProperties_ExportWatersConnectMethod_No_matching_Waters_Connect_account_is_found_for_this_URL_" xml:space="preserve">
    <value>No matching Waters Connect account is found for this URL.</value>
  </data>
  <data name="Alphapeptdeep_Warn_unknown_modification" xml:space="preserve">
    <value>Warning: The predicted library will be incomplete, due to the following unknown modifications detected: 

{0}

Would you like to continue building this predicted library?</value>
  </data>
  <data name="Alphapeptdeep_Warn_limited_modification" xml:space="preserve">
    <value>Warning: The predicted library might be of poor quality, due to the following modifications detected with limited support in the default predictive model: 

{0}

Please consider using the fine-tuning method provided by Carafe for building this library.

Would you like to continue building this predicted library?</value>
  </data>
  <data name="NvidiaInstaller_Requesting_Administrator_elevation" xml:space="preserve">
    <value>Administrative privileges are required to install Nvidia Cuda tools the first time. Consult with your system administrator if you don't have the necessary permissions and ask them to run the following script:

{0}

Would you like to continue?
    </value>
  </data>
  <data name="AlphapeptdeepLibraryBuilder_PrepareSettingsFile_Failed_to_generate_settings_yaml_file_by_executing_the_peptdeep_export_settings_command_" xml:space="preserve">
    <value>Failed to generate settings.yaml file by running the AlphaPeptDeep export-settings command.</value>
  </data>
  <data name="AlphapeptdeepLibraryBuilder_ExecutePeptdeep_Failed_to_build_library_by_executing_the_peptdeep_cmd_flow_command_" xml:space="preserve">
    <value>Failed to build library by running the AlphaPeptDeep cmd-flow command.</value>
  </data>
  <data name="LibraryHelper_PreparePrecursorInputFile_Preparing_prediction_input_file" xml:space="preserve">
    <value>Preparing prediction input file</value>
  </data>
  <data name="LibraryHelper_PrepareTrainingInputFile_Preparing_training_input_file" xml:space="preserve">
    <value>Preparing training input file</value>
  </data>
  <data name="AlphapeptdeepLibraryBuilder_PrepareSettingsFile_Preparing_settings_file" xml:space="preserve">
    <value>Preparing settings file</value>
  </data>
  <data name="AlphapeptdeepLibraryBuilder_Running_AlphaPeptDeep" xml:space="preserve">
    <value>Running AlphaPeptDeep</value>
  </data>
  <data name="AlphapeptdeepLibraryBuilder_Importing_spectral_library" xml:space="preserve">
    <value>Importing spectral library</value>
  </data>
  <data name="AlphapeptdeepLibraryBuilder_ImportSpectralLibrary_BlibBuild_completed_successfully_" xml:space="preserve">
    <value>BlibBuild completed successfully.</value>
  </data>
  <data name="AlphapeptdeepLibraryBuilder_ImportSpectralLibrary_BlibBuild_failed_to_complete_" xml:space="preserve">
    <value>BlibBuild failed to complete.</value>
  </data>
  <data name="AlphapeptdeepLibraryBuilder_ExecutePeptdeep_AlphaPeptDeep_finished_in__0__minutes__1__seconds_" xml:space="preserve">
    <value>AlphaPeptDeep finished in {0} minutes {1} seconds.</value>
  </data>
  <data name="PersistedViews_GetDefaults_Detailed_Info" xml:space="preserve">
    <value>Detailed Info</value>
  </data>
<<<<<<< HEAD
  <data name="WatersConnectMethodExporter_ExportMethod_Creating_MRM_method___0___from_Skyline_document___1__" xml:space="preserve">
    <value>Creating MRM method '{0}' from Skyline document '{1}'</value>
  </data>
  <data name="WatersConnectMethodExporter_ExportMethod_Method_creation_from_Skyline_transition_list" xml:space="preserve">
    <value>Method creation from Skyline transition list</value>
  </data>
  <data name="Compound_ParseObject_Compound_from_Skyline_document__0_____1_" xml:space="preserve">
    <value>Compound from Skyline document {0} - {1}</value>
=======
  <data name="AbstractModificationMatcher_CreateDocNodeFromSettings_In___0_____1_" xml:space="preserve">
      <value>In "{0}": {1}</value>
  </data>
  <data name="AbstractModificationMatcher_CreateDocNodeFromSettings_In_entry___0___of___1_____2_" xml:space="preserve">
      <value>In entry "{0}" of "{1}": {2}</value>
  </data>
  <data name="TransitionDocNode_GetLabel__0__1__" xml:space="preserve">
    <value>{0} [{1}]</value>
  </data>
  <data name="TransitionDocNode_GetLabel_irank__0__" xml:space="preserve">
    <value>irank {0}</value>
    <comment>Isotope rank "irank" for transition node</comment>
  </data>
  <data name="TransitionDocNode_GetLabel_rank__0__" xml:space="preserve">
    <value>rank {0}</value>
  </data>
  <data name="PeptideDocNode_Title" xml:space="preserve">
    <value>Peptide</value>
  </data>
  <data name="PeptideDocNode_Title_Molecule" xml:space="preserve">
    <value>Molecule</value>
  </data>
  <data name="TransitionGroupDocNode_Title" xml:space="preserve">
    <value>Precursor</value>
  </data>
  <data name="TransitionDocNode_Title" xml:space="preserve">
    <value>Transition</value>
  </data>
  <data name="TransitionDocNode_Titles" xml:space="preserve">
    <value>Transitions</value>
>>>>>>> b0c4b1a8
  </data>
</root><|MERGE_RESOLUTION|>--- conflicted
+++ resolved
@@ -917,7 +917,6 @@
   <data name="PersistedViews_GetDefaults_Detailed_Info" xml:space="preserve">
     <value>Detailed Info</value>
   </data>
-<<<<<<< HEAD
   <data name="WatersConnectMethodExporter_ExportMethod_Creating_MRM_method___0___from_Skyline_document___1__" xml:space="preserve">
     <value>Creating MRM method '{0}' from Skyline document '{1}'</value>
   </data>
@@ -926,7 +925,7 @@
   </data>
   <data name="Compound_ParseObject_Compound_from_Skyline_document__0_____1_" xml:space="preserve">
     <value>Compound from Skyline document {0} - {1}</value>
-=======
+  </data>
   <data name="AbstractModificationMatcher_CreateDocNodeFromSettings_In___0_____1_" xml:space="preserve">
       <value>In "{0}": {1}</value>
   </data>
@@ -957,6 +956,5 @@
   </data>
   <data name="TransitionDocNode_Titles" xml:space="preserve">
     <value>Transitions</value>
->>>>>>> b0c4b1a8
   </data>
 </root>