<?xml version="1.0" encoding="utf-8"?>
<root>
  <!-- 
    Microsoft ResX Schema 
    
    Version 2.0
    
    The primary goals of this format is to allow a simple XML format 
    that is mostly human readable. The generation and parsing of the 
    various data types are done through the TypeConverter classes 
    associated with the data types.
    
    Example:
    
    ... ado.net/XML headers & schema ...
    <resheader name="resmimetype">text/microsoft-resx</resheader>
    <resheader name="version">2.0</resheader>
    <resheader name="reader">System.Resources.ResXResourceReader, System.Windows.Forms, ...</resheader>
    <resheader name="writer">System.Resources.ResXResourceWriter, System.Windows.Forms, ...</resheader>
    <data name="Name1"><value>this is my long string</value><comment>this is a comment</comment></data>
    <data name="Color1" type="System.Drawing.Color, System.Drawing">Blue</data>
    <data name="Bitmap1" mimetype="application/x-microsoft.net.object.binary.base64">
        <value>[base64 mime encoded serialized .NET Framework object]</value>
    </data>
    <data name="Icon1" type="System.Drawing.Icon, System.Drawing" mimetype="application/x-microsoft.net.object.bytearray.base64">
        <value>[base64 mime encoded string representing a byte array form of the .NET Framework object]</value>
        <comment>This is a comment</comment>
    </data>
                
    There are any number of "resheader" rows that contain simple 
    name/value pairs.
    
    Each data row contains a name, and value. The row also contains a 
    type or mimetype. Type corresponds to a .NET class that support 
    text/value conversion through the TypeConverter architecture. 
    Classes that don't support this are serialized and stored with the 
    mimetype set.
    
    The mimetype is used for serialized objects, and tells the 
    ResXResourceReader how to depersist the object. This is currently not 
    extensible. For a given mimetype the value must be set accordingly:
    
    Note - application/x-microsoft.net.object.binary.base64 is the format 
    that the ResXResourceWriter will generate, however the reader can 
    read any of the formats listed below.
    
    mimetype: application/x-microsoft.net.object.binary.base64
    value   : The object must be serialized with 
            : System.Runtime.Serialization.Formatters.Binary.BinaryFormatter
            : and then encoded with base64 encoding.
    
    mimetype: application/x-microsoft.net.object.soap.base64
    value   : The object must be serialized with 
            : System.Runtime.Serialization.Formatters.Soap.SoapFormatter
            : and then encoded with base64 encoding.

    mimetype: application/x-microsoft.net.object.bytearray.base64
    value   : The object must be serialized into a byte array 
            : using a System.ComponentModel.TypeConverter
            : and then encoded with base64 encoding.
    -->
  <xsd:schema id="root" xmlns="" xmlns:xsd="http://www.w3.org/2001/XMLSchema" xmlns:msdata="urn:schemas-microsoft-com:xml-msdata">
    <xsd:import namespace="http://www.w3.org/XML/1998/namespace" />
    <xsd:element name="root" msdata:IsDataSet="true">
      <xsd:complexType>
        <xsd:choice maxOccurs="unbounded">
          <xsd:element name="metadata">
            <xsd:complexType>
              <xsd:sequence>
                <xsd:element name="value" type="xsd:string" minOccurs="0" />
              </xsd:sequence>
              <xsd:attribute name="name" use="required" type="xsd:string" />
              <xsd:attribute name="type" type="xsd:string" />
              <xsd:attribute name="mimetype" type="xsd:string" />
              <xsd:attribute ref="xml:space" />
            </xsd:complexType>
          </xsd:element>
          <xsd:element name="assembly">
            <xsd:complexType>
              <xsd:attribute name="alias" type="xsd:string" />
              <xsd:attribute name="name" type="xsd:string" />
            </xsd:complexType>
          </xsd:element>
          <xsd:element name="data">
            <xsd:complexType>
              <xsd:sequence>
                <xsd:element name="value" type="xsd:string" minOccurs="0" msdata:Ordinal="1" />
                <xsd:element name="comment" type="xsd:string" minOccurs="0" msdata:Ordinal="2" />
              </xsd:sequence>
              <xsd:attribute name="name" type="xsd:string" use="required" msdata:Ordinal="1" />
              <xsd:attribute name="type" type="xsd:string" msdata:Ordinal="3" />
              <xsd:attribute name="mimetype" type="xsd:string" msdata:Ordinal="4" />
              <xsd:attribute ref="xml:space" />
            </xsd:complexType>
          </xsd:element>
          <xsd:element name="resheader">
            <xsd:complexType>
              <xsd:sequence>
                <xsd:element name="value" type="xsd:string" minOccurs="0" msdata:Ordinal="1" />
              </xsd:sequence>
              <xsd:attribute name="name" type="xsd:string" use="required" />
            </xsd:complexType>
          </xsd:element>
        </xsd:choice>
      </xsd:complexType>
    </xsd:element>
  </xsd:schema>
  <resheader name="resmimetype">
    <value>text/microsoft-resx</value>
  </resheader>
  <resheader name="version">
    <value>2.0</value>
  </resheader>
  <resheader name="reader">
    <value>System.Resources.ResXResourceReader, System.Windows.Forms, Version=4.0.0.0, Culture=neutral, PublicKeyToken=b77a5c561934e089</value>
  </resheader>
  <resheader name="writer">
    <value>System.Resources.ResXResourceWriter, System.Windows.Forms, Version=4.0.0.0, Culture=neutral, PublicKeyToken=b77a5c561934e089</value>
  </resheader>
  <data name="AbiMethodExporter_EnsureAnalyst_Failed_to_find_a_valid_Analyst_installation" xml:space="preserve">
    <value>Failed to find a valid Analyst installation</value>
  </data>
  <data name="AbiMethodExporter_EnsureAnalyst_Waiting_for_Analyst_to_start" xml:space="preserve">
    <value>Waiting for Analyst to start...</value>
  </data>
  <data name="AbiMethodExporter_EnsureAnalyst_Working" xml:space="preserve">
    <value>Working...</value>
  </data>
  <data name="AbstractDiaExporter_Export_Cannot_save_to__0__" xml:space="preserve">
    <value>Cannot save to {0}.</value>
  </data>
  <data name="AbstractDiaExporter_WriteMultiplexedWindows_Exporting_Isolation_List" xml:space="preserve">
    <value>Exporting Isolation List</value>
  </data>
  <data name="AbstractDiaExporter_WriteMultiplexedWindows_Exporting_Isolation_List__0__cycles_out_of__0__" xml:space="preserve">
    <value>Exporting Isolation List ({0} cycles out of {0})</value>
  </data>
  <data name="AbstractDiaExporter_WriteMultiplexedWindows_Exporting_Isolation_List__0__cycles_out_of__1__" xml:space="preserve">
    <value>Exporting Isolation List ({0} cycles out of {1})</value>
  </data>
  <data name="AbstractMassListExporter_Export_The_number_of_required_transitions__0__exceeds_the_maximum__1__" xml:space="preserve">
    <value>The number of required transitions {0} exceeds the maximum {1}</value>
  </data>
  <data name="AbstractMassListExporter_ExportScheduledBuckets_Check_max_concurrent__0__count" xml:space="preserve">
    <value>Check max concurrent {0} count.</value>
  </data>
  <data name="AbstractMassListExporter_ExportScheduledBuckets_Check_max_concurrent__0__count_and_optimization_step_count" xml:space="preserve">
    <value>Check max concurrent {0} count and optimization step count.</value>
  </data>
  <data name="AbstractMassListExporter_ExportScheduledBuckets_Failed_to_schedule_the_following_peptides_with_the_current_settings" xml:space="preserve">
    <value>Failed to schedule the following peptides with the current settings:</value>
  </data>
  <data name="AbstractMassListExporter_ExportScheduledBuckets_Maximum_transitions_per_file_required" xml:space="preserve">
    <value>Maximum transitions per file required</value>
  </data>
  <data name="AbstractMassListExporter_ExportScheduledBuckets_precursors" xml:space="preserve">
    <value>precursors</value>
  </data>
  <data name="AbstractMassListExporter_ExportScheduledBuckets_The_required_peptide__0__cannot_be_scheduled" xml:space="preserve">
    <value>The required peptide {0} cannot be scheduled</value>
  </data>
  <data name="AbstractMassListExporter_ExportScheduledBuckets_transitions" xml:space="preserve">
    <value>transitions</value>
  </data>
  <data name="AbstractModificationMatcher_UninterpretedMods_The_following_modifications_could_not_be_interpreted" xml:space="preserve">
    <value>The following modifications could not be interpreted.</value>
  </data>
  <data name="AminoAcid_ValidateAAList_Invalid_amino_acid__0__found_in_the_value__1__" xml:space="preserve">
    <value>Invalid amino acid '{0}' found in the value '{1}'.</value>
  </data>
  <data name="AminoAcid_ValidateAAList_The_amino_acid__0__is_repeated_in_the_value__1__" xml:space="preserve">
    <value>The amino acid '{0}' is repeated in the value '{1}'.</value>
  </data>
  <data name="Annotations_Merge_Annotation_conflict_for__0__found_attempting_to_merge_annotations" xml:space="preserve">
    <value>Annotation conflict for '{0}' found attempting to merge annotations.</value>
  </data>
  <data name="BrukerTimsTofIsolationListExporter_CheckIonMobilities__0____1_____2__" xml:space="preserve">
    <value>{0} ({1} - {2})</value>
  </data>
  <data name="BrukerTimsTofIsolationListExporter_CheckIonMobilities_All_targets_must_have_an_ion_mobility_between__0__and__1__as_specified_in_the_template_method__Either_use_a_different_template_method__or_change_the_ion_mobility_values_for_the_following_targets_" xml:space="preserve">
    <value>All targets must have an ion mobility between {0} and {1} as specified in the template method. Either use a different template method, or change the ion mobility values for the following targets:</value>
  </data>
  <data name="BrukerTimsTofMethodExporter_ExportMethod_Getting_scheduling___" xml:space="preserve">
    <value>Getting scheduling...</value>
  </data>
  <data name="BrukerTimsTofMethodExporter_ExportMethod_Scheduling_failure__no_targets__" xml:space="preserve">
    <value>Scheduling failure (no targets?)</value>
  </data>
  <data name="BrukerTimsTofMethodExporter_ExportMethod_Template_is_required_for_method_export_" xml:space="preserve">
    <value>Template is required for method export.</value>
  </data>
  <data name="AlphaPeptDeep_min_peptide_length_short" xml:space="preserve">
    <value>Minimum Peptide Length</value>
  </data>
  <data name="AlphaPeptDeep_min_peptide_length_long" xml:space="preserve">
    <value>Minimum Peptide Length of predicted spectra in the library.</value>
  </data>
  <data name="AlphaPeptDeep_max_peptide_length_short" xml:space="preserve">
    <value>Maximum Peptide Length</value>
  </data>
  <data name="AlphaPeptDeep_max_peptide_length_long" xml:space="preserve">
    <value>Maximum Peptide Length of predicted spectra in the library.</value>
  </data>
  <data name="AlphaPeptDeep_min_fragment_mz_short" xml:space="preserve">
    <value>Minimum Fragment Mass-to-Charge</value>
  </data>
  <data name="AlphaPeptDeep_min_fragment_mz_long" xml:space="preserve">
    <value>Minimum Fragment Mass-to-Charge Ratio (m/z) of predicted spectra in the library.</value>
  </data>
  <data name="AlphaPeptDeep_max_fragment_mz_short" xml:space="preserve">
    <value>Maximum Fragment Mass-to-Charge</value>
  </data>
  <data name="AlphaPeptDeep_max_fragment_mz_long" xml:space="preserve">
    <value>Maximum Fragment Mass-to-Charge Ratio (m/z) of predicted spectra in the library.</value>
  </data>
  <data name="AlphaPeptDeep_min_precursor_charge_short" xml:space="preserve">
    <value>Minimum Precursor Charge</value>
  </data>
  <data name="AlphaPeptDeep_min_precursor_charge_long" xml:space="preserve">
    <value>Minimum Precursor Charge of the spectra in the predicted library.</value>
  </data>
  <data name="AlphaPeptDeep_max_precursor_charge_short" xml:space="preserve">
    <value>Maximum Precursor Charge</value>
  </data>
  <data name="AlphaPeptDeep_max_precursor_charge_long" xml:space="preserve">
    <value>Maximum Precursor Charge of the spectra in the predicted library.</value>
  </data>
  <data name="AlphaPeptDeep_max_fragment_charge_short" xml:space="preserve">
    <value>Maximum Fragment Charge</value>
  </data>
  <data name="AlphaPeptDeep_max_fragment_charge_long" xml:space="preserve">
    <value>Maximum Fragment Charge of the fragments peaks in the spectra of the predicted library.</value>
  </data>
  <data name="AlphaPeptDeep_min_relative_intensity_short" xml:space="preserve">
    <value>Minimum Fragment Relative Intensity</value>
  </data>
  <data name="AlphaPeptDeep_min_relative_intensity_long" xml:space="preserve">
    <value>Minimum relative intensities of the fragment peaks in the spectra of the predicted library.</value>
  </data>
  <data name="AlphaPeptDeep_keep_k_highest_peaks_short" xml:space="preserve">
    <value>Keep k-Highest Peaks</value>
  </data>
  <data name="AlphaPeptDeep_keep_k_highest_peaks_long" xml:space="preserve">
    <value>Keep k of the highest intensity fragment peaks in the predicted library.</value>
  </data>
  <data name="AlphaPeptDeep_device_short" xml:space="preserve">
    <value>Computational Device</value>
  </data>
  <data name="AlphaPeptDeep_device_long" xml:space="preserve">
    <value>Computational Device (cpu or gpu) to use for model prediction.</value>
  </data>
  <data name="AlphaPeptDeep_Settings" xml:space="preserve">
  <value>AlphaPeptDeep Settings ...</value>
  </data>
  <data name="AlphaPeptDeep_Settings" xml:space="preserve">
  <value>AlphaPeptDeep Settings ...</value>
  </data>
  <data name="Carafe_DIANN_report_files" xml:space="preserve">
    <value>DIA-NN report files</value>
  </data>
  <data name="CarafeTraining_Settings" xml:space="preserve">
    <value>Training Data Generation ...</value>
  </data>
  <data name="CarafeModel_Settings" xml:space="preserve">
    <value>Model Settings ...</value>
  </data>
  <data name="CarafeTraining_fdr_short" xml:space="preserve">
    <value>False Discovery Rate</value>
  </data>
  <data name="CarafeLibrary_Settings" xml:space="preserve">
    <value>Library Generation ...</value>
  </data>
  <data name="CarafeTraining_fdr_long" xml:space="preserve">
    <value>The minimum False Discovery Rate to consider.</value>
  </data>
  <data name="CarafeTraining_ptm_site_prob_short" xml:space="preserve">
    <value>PTM Site Probability</value>
  </data>
  <data name="CarafeTraining_ptm_site_prob_long" xml:space="preserve">
    <value>This is used to filter matches to only include those with PTM site localization probability larger than the defined threshold for modeling training. This is only used for PTM model training, such as training models using phospho-enriched data.</value>
  </data>
  <data name="CarafeTraining_ptm_site_qvalue_short" xml:space="preserve">
    <value>PTM Site Q-value</value>
  </data>
  <data name="CarafeTraining_ptm_site_qvalue_long" xml:space="preserve">
    <value>This is used to filter matches to only include those with PTM site q-value less than the defined threshold for modeling training. This is only used for PTM model training, such as training models using phospho-enriched data.</value>
  </data>
  <data name="CarafeTraining_fragment_ion_mass_tolerance_short" xml:space="preserve">
    <value>Fragment Ion Mass Tolerance</value>
  </data>
  <data name="CarafeTraining_fragment_ion_mass_tolerance_long" xml:space="preserve">
    <value>Fragment Ion Mass Tolerance used during fragment ion matching and XIC extraction.</value>
  </data>
  <data name="CarafeTraining_fragment_ion_mass_tolerance_units_short" xml:space="preserve">
    <value>Fragment Ion Mass Tolerance Units</value>
  </data>
  <data name="CarafeTraining_fragment_ion_mass_tolerance_units_long" xml:space="preserve">
    <value>Fragment Ion Mass Tolerance Units used during fragment ion matching and XIC extraction.</value>
  </data>
  <data name="CarafeTraining_refine_peak_detection_short" xml:space="preserve">
    <value>Refine Peak Boundaries</value>
  </data>
  <data name="CarafeTraining_refine_peak_detection_long" xml:space="preserve">
    <value>Refine peak boundaries when using DIA data for fine-tuning.</value>
  </data>
  <data name="CarafeTraining_RT_window_short" xml:space="preserve">
    <value>RT Peak Window</value>
  </data>
  <data name="CarafeTraining_RT_window_long" xml:space="preserve">
    <value>RT Window in minutes for refining peak boundaries. This is only used when refining peak detection is enabled.</value>
  </data>
  <data name="CarafeTraining_XIC_correlation_short" xml:space="preserve">
    <value>XIC Correlation</value>
  </data>
  <data name="CarafeTraining_XIC_correlation_long" xml:space="preserve">
    <value>The minimum XIC correlation to consider when determining shared fragments.</value>
  </data>
  <data name="CarafeTraining_min_fragment_mz_short" xml:space="preserve">
    <value>Minimum Fragment Mass-to-Charge</value>
  </data>
  <data name="CarafeTraining_min_fragment_mz_long" xml:space="preserve">
    <value>Minimum Fragment Mass-to-Charge Ratio (m/z) to consider during model training.</value>
  </data>
  <data name="CarafeModel_model_short" xml:space="preserve">
    <value>Model Type</value>
  </data>
  <data name="CarafeModel_model_long" xml:space="preserve">
    <value>The Model Type can be general DIA or phosphorylated DIA data.</value>
  </data>
  <data name="CarafeModel_nce_short" xml:space="preserve">
    <value>Normalized Collision Energy</value>
  </data>
  <data name="CarafeModel_nce_long" xml:space="preserve">
    <value>Normalized Collision Energy will be automatically extracted from the mzML data if this parameter is not set. Otherwise, it will use the value of this setting.</value>
  </data>
  <data name="CarafeModel_instrument_short" xml:space="preserve">
    <value>MS Instrument Type</value>
  </data>
  <data name="CarafeModel_instrument_long" xml:space="preserve">
    <value>MS Instrument Type used to generate the training data will automatically be extracted from the mzML file if this parameter is not set. Otherwise, it will use the value of this setting.</value>
  </data>
  <data name="CarafeModel_device_short" xml:space="preserve">
    <value>Computational Device</value>
  </data>
  <data name="CarafeModel_device_long" xml:space="preserve">
    <value>Computational Device (cpu or gpu) to use for model training and prediction.</value>
  </data>
  <data name="CarafeLibrary_enzyme_short" xml:space="preserve">
    <value>Enzyme</value>
  </data>
  <data name="CarafeLibrary_enzyme_long" xml:space="preserve">
    <value>Enzyme used for protein digestion.</value>
  </data>
  <data name="CarafeLibrary_missed_cleavage_short" xml:space="preserve">
    <value>Missed Cleavages</value>
  </data>
  <data name="CarafeLibrary_missed_cleavage_long" xml:space="preserve">
    <value>Maximum Missed Cleavages allowed.</value>
  </data>
  <data name="CarafeLibrary_fixed_modification_types_short" xml:space="preserve">
    <value>Fixed Modification Available</value>
  </data>
  <data name="CarafeLibrary_fixed_modification_types_long" xml:space="preserve">
    <value>Select an available Fixed Modification to use in the analysis.</value>
  </data>
  <data name="CarafeLibrary_fixed_modification_short" xml:space="preserve">
    <value>Fixed Modifications Selected</value>
  </data>
  <data name="CarafeLibrary_fixed_modification_long" xml:space="preserve">
    <value>Fixed Modifications to consider for library generation.</value>
  </data>
  <data name="CarafeLibrary_variable_modification_types_short" xml:space="preserve">
    <value>Variable Modifications Available</value>
  </data>
  <data name="CarafeLibrary_variable_modification_types_long" xml:space="preserve">
    <value>Select an available Variable Modification to use in the analysis.</value>
  </data>
  <data name="CarafeLibrary_variable_modification_short" xml:space="preserve">
    <value>Variable Modifications Selected</value>
  </data>
  <data name="CarafeLibrary_variable_modification_long" xml:space="preserve">
    <value>Variable Modifications to consider for library generation.</value>
  </data>
  <data name="CarafeLibrary_max_variable_modification_short" xml:space="preserve">
    <value>Maximum Variable Modifications</value>
  </data>
  <data name="CarafeLibrary_max_variable_modification_long" xml:space="preserve">
    <value>Maximum Variable Modifications allowed per peptide.</value>
  </data>
  <data name="CarafeLibrary_clip_nterm_methionine_short" xml:space="preserve">
    <value>Clip N-Terminal Methionine</value>
  </data>
  <data name="CarafeLibrary_clip_nterm_methionine_long" xml:space="preserve">
    <value>When digesting a protein starting with amino acid M (Methionine), two copies of the leading peptide (i.e. with and without the N-terminal M) are considered or not considered.</value>
  </data>
  <data name="CarafeLibrary_min_peptide_length_short" xml:space="preserve">
    <value>Minimum Peptide Length</value>
  </data>
  <data name="CarafeLibrary_min_peptide_length_long" xml:space="preserve">
    <value>Minimum Peptide Length to consider for inclusion in the library.</value>
  </data>
  <data name="CarafeLibrary_max_peptide_length_short" xml:space="preserve">
    <value>Maximum Peptide Length</value>
  </data>
  <data name="CarafeLibrary_max_peptide_length_long" xml:space="preserve">
    <value>Maximum Peptide Length to consider for inclusion in the library.</value>
  </data>
  <data name="CarafeLibrary_min_peptide_mz_short" xml:space="preserve">
    <value>Minimum Peptide Mass-to-Charge</value>
  </data>
  <data name="CarafeLibrary_min_peptide_mz_long" xml:space="preserve">
    <value>Minimum Peptide Mass-to-Charge Ratio (m/z) to consider for inclusion in the library.</value>
  </data>
  <data name="CarafeLibrary_max_peptide_mz_short" xml:space="preserve">
    <value>Maximum Peptide Mass-to-Charge</value>
  </data>
  <data name="CarafeLibrary_max_peptide_mz_long" xml:space="preserve">
    <value>Maximum Peptide Mass-to-Charge Ratio (m/z) to consider for inclusion in the library.</value>
  </data>
  <data name="CarafeLibrary_min_peptide_charge_short" xml:space="preserve">
    <value>Minimum Peptide Charge</value>
  </data>
  <data name="CarafeLibrary_min_peptide_charge_long" xml:space="preserve">
    <value>Minimum Peptide Charge to consider for inclusion in the library.</value>
  </data>
  <data name="CarafeLibrary_max_peptide_charge_short" xml:space="preserve">
    <value>Maximum Peptide Charge</value>
  </data>
  <data name="CarafeLibrary_max_peptide_charge_long" xml:space="preserve">
    <value>Maximum Peptide Charge to consider for inclusion in the library.</value>
  </data>
  <data name="CarafeLibrary_min_fragment_mz_short" xml:space="preserve">
    <value>Minimum Fragment Mass-to-Charge</value>
  </data>
  <data name="CarafeLibrary_min_fragment_mz_long" xml:space="preserve">
    <value>Minimum Fragment Mass-to-Charge Ratio (m/z) to consider for inclusion in the library.</value>
  </data>
  <data name="CarafeLibrary_max_fragment_mz_short" xml:space="preserve">
    <value>Maximum Fragment Mass-to-Charge</value>
  </data>
  <data name="CarafeLibrary_max_fragment_mz_long" xml:space="preserve">
    <value>Maximum Fragment Mass-to-Charge Ratio (m/z) to consider for inclusion in the library.</value>
  </data>
  <data name="CarafeLibrary_topN_fragments_short" xml:space="preserve">
    <value>Maximum Number of Fragment Ions</value>
  </data>
  <data name="CarafeLibrary_topN_fragments_long" xml:space="preserve">
    <value>Maximum Number of Fragment Ions (of highest intensity) to consider for library generation.</value>
  </data>
  <data name="CarafeLibrary_library_format_short" xml:space="preserve">
    <value>Spectral Library Format</value>
  </data>
  <data name="CarafeLibrary_library_format_long" xml:space="preserve">
    <value>Spectral Library Format for library generation.</value>
  </data>
  <data name="CarafeLibraryBuilder_Running_Carafe" xml:space="preserve">
      <value>Running Carafe</value>
  </data>
  <data name="CarafeLibraryBuilder_Java_directory__0__has_more_than_one_Java_Software_Development_Kit" xml:space="preserve">
      <value>Java directory {0} has more than one Java Software Development Kit</value>
  </data>
  <data name="CarafeLibraryBuilder_Setting_up_Java_environment" xml:space="preserve">
      <value>Setting up Java environment</value>
  </data>
  <data name="CarafeLibraryBuilder_Failed_to_download_Java_Software_Development_Kit_package" xml:space="preserve">
      <value>Failed to download Java Software Development Kit package</value>
  </data>
  <data name="CarafeLibraryBuilder_Failed_to_download_Carafe_jar_package" xml:space="preserve">
      <value>Failed to download Carafe jar package</value>
  </data>
  <data name="CarafeLibraryBuilder_Importing_spectral_library" xml:space="preserve">
      <value>Importing spectral library</value>
  </data>
  <data name="ChromatogramExporter_Export_Bad_chromatogram_data_for_charge__0__state_of_peptide__1_" xml:space="preserve">
    <value>Bad chromatogram data for charge {0} state of peptide {1}</value>
  </data>
  <data name="ChromatogramExporter_Export_Exporting_Chromatograms_for__0_" xml:space="preserve">
    <value>Exporting Chromatograms for {0}</value>
  </data>
  <data name="ChromatogramExporter_ExportGroupNode_One_or_more_missing_chromatograms_at_charge_state__0__of__1_" xml:space="preserve">
    <value>One or more missing chromatograms at charge state {0} of {1}</value>
  </data>
  <data name="ChromatogramExporter_GetExtractorName_Invalid_extractor_name_" xml:space="preserve">
    <value>Invalid extractor name.</value>
  </data>
  <data name="CustomMolecule_Validate_Custom_molecules_must_specify_a_formula_or_valid_monoisotopic_and_average_masses_" xml:space="preserve">
    <value>Custom molecules must specify a formula or valid monoisotopic and average masses.</value>
  </data>
  <data name="DecoyGeneration_ADD_RANDOM_Random_Mass_Shift" xml:space="preserve">
    <value>Random Mass Shift</value>
  </data>
  <data name="DecoyGeneration_REVERSE_SEQUENCE_Reverse_Sequence" xml:space="preserve">
    <value>Reverse Sequence</value>
  </data>
  <data name="DiaUmpireDdaConverter_Run_Re_using_existing_DiaUmpire_file__with_equivalent_settings__for__0_" xml:space="preserve">
    <value>Re-using existing DIA-Umpire file (with equivalent settings) for {0}</value>
  </data>
  <data name="DiaUmpireDdaConverter_Run_Starting_DIA_Umpire_conversion" xml:space="preserve">
    <value>Starting DIA-Umpire conversion</value>
  </data>
  <data name="DisplayModificationOption_FULL_NAME_Full_Name" xml:space="preserve">
    <value>Full Name</value>
  </data>
  <data name="DisplayModificationOption_MASS_DELTA_Mass_Difference" xml:space="preserve">
    <value>Mass Difference</value>
  </data>
  <data name="DisplayModificationOption_NOT_SHOWN_Not_Shown" xml:space="preserve">
    <value>Not Shown</value>
  </data>
  <data name="DisplayModificationOption_THREE_LETTER_CODE_Three_Letter_Code" xml:space="preserve">
    <value>Three Letter Code</value>
  </data>
  <data name="DisplayModificationOption_UNIMOD_ID_Unimod_ID" xml:space="preserve">
    <value>Unimod ID</value>
  </data>
  <data name="DocNodeParent_GetPathTo_Index__0__exceeds_length__1__" xml:space="preserve">
    <value>Index {0} exceeds length {1}</value>
  </data>
  <data name="DocNodeParent_GetPathTo_Node_reported__0__descendants_at_depth__1__but_found_only__2__" xml:space="preserve">
    <value>Node reported {0} descendants at depth {1}, but found only {2}.</value>
  </data>
  <data name="ExPeptideRowReader_CalcTransitionInfo_Invalid_extended_peptide_format__0__" xml:space="preserve">
    <value>Invalid extended peptide format {0}</value>
    <comment>Protein or peptide sequence</comment>
  </data>
  <data name="ExPeptideRowReader_Create_Isotope_labeled_entry_found_without_matching_settings" xml:space="preserve">
    <value>Isotope labeled entry found without matching settings.</value>
  </data>
  <data name="ExPeptideRowReaderCreateCheck_the_Modifications_tab_in_Transition_Settings" xml:space="preserve">
    <value>Check the Modifications tab in Transition Settings.</value>
  </data>
  <data name="ExportFileTypeExtension_LOCALIZED_VALUES_IsolationList" xml:space="preserve">
    <value>IsolationList</value>
  </data>
  <data name="ExportFileTypeExtension_LOCALIZED_VALUES_List" xml:space="preserve">
    <value>List</value>
  </data>
  <data name="ExportFileTypeExtension_LOCALIZED_VALUES_Method" xml:space="preserve">
    <value>Method</value>
  </data>
  <data name="ExportMethodDlg_OkDialog_All_targets_must_have_an_ion_mobility_value__These_can_be_set_explicitly_or_contained_in_an_ion_mobility_library_or_spectral_library__The_following_ion_mobility_values_are_missing_" xml:space="preserve">
    <value>All targets must have an ion mobility value. These can be set explicitly or contained in an ion mobility library or spectral library. The following ion mobility values are missing:</value>
  </data>
  <data name="ExportMethodTypeExtension_LOCALIZED_VALUES_Scheduled" xml:space="preserve">
    <value>Scheduled</value>
  </data>
  <data name="ExportMethodTypeExtension_LOCALIZED_VALUES_Standard" xml:space="preserve">
    <value>Standard</value>
  </data>
  <data name="ExportMethodTypeExtension_LOCALIZED_VALUES_Triggered" xml:space="preserve">
    <value>Triggered</value>
  </data>
  <data name="ExportOptimize_CE_Collision_Energy" xml:space="preserve">
    <value>Collision Energy</value>
  </data>
  <data name="ExportOptimize_COV_Compensation_Voltage" xml:space="preserve">
    <value>Compensation Voltage</value>
  </data>
  <data name="ExportOptimize_COV_FINE_Fine_Tune" xml:space="preserve">
    <value>Fine Tune</value>
  </data>
  <data name="ExportOptimize_COV_MEDIUM_Medium_Tune" xml:space="preserve">
    <value>Medium Tune</value>
  </data>
  <data name="ExportOptimize_COV_ROUGH_Rough_Tune" xml:space="preserve">
    <value>Rough Tune</value>
  </data>
  <data name="ExportOptimize_DP_Declustering_Potential" xml:space="preserve">
    <value>Declustering Potential</value>
  </data>
  <data name="ExportOptimize_NONE_None" xml:space="preserve">
    <value>None</value>
  </data>
  <data name="ExportProperties_ExportFile_Unrecognized_instrument_type__0__" xml:space="preserve">
    <value>Unrecognized instrument type {0}.</value>
  </data>
  <data name="ExportSchedulingAlgorithmExtension_LOCALIZED_VALUES_Average" xml:space="preserve">
    <value>Average</value>
  </data>
  <data name="ExportSchedulingAlgorithmExtension_LOCALIZED_VALUES_Single" xml:space="preserve">
    <value>Single</value>
  </data>
  <data name="ExportSchedulingAlgorithmExtension_LOCALIZED_VALUES_Trends" xml:space="preserve">
    <value>Trends</value>
  </data>
  <data name="ExportStrategyExtension_LOCALIZED_VALUES_Buckets" xml:space="preserve">
    <value>Buckets</value>
  </data>
  <data name="ExportStrategyExtension_LOCALIZED_VALUES_Protein" xml:space="preserve">
    <value>Protein</value>
  </data>
  <data name="ExportStrategyExtension_LOCALIZED_VALUES_Single" xml:space="preserve">
    <value>Single</value>
  </data>
  <data name="FastaData_ParseFastaFile_Error_on_line__0___invalid_non_ASCII_character___1___at_position__2___are_you_sure_this_is_a_FASTA_file_" xml:space="preserve">
    <value>Error on line {0}: invalid non-ASCII character '{1}' at position {2}; are you sure this is a FASTA file?</value>
  </data>
  <data name="FastaImporter_Import__0__proteins_and__1__peptides_added" xml:space="preserve">
    <value>{0} proteins and {1} peptides added</value>
  </data>
  <data name="FastaImporter_Import_Adding_protein__0__" xml:space="preserve">
    <value>Adding protein {0}</value>
  </data>
  <data name="FastaImporter_Import_Check_your_settings_to_make_sure_you_are_using_a_library_" xml:space="preserve">
    <value>Check your settings to make sure you are using a library.</value>
  </data>
  <data name="FastaImporter_Import_Check_your_settings_to_make_sure_you_are_using_a_library_and_restrictive_enough_transition_selection_" xml:space="preserve">
    <value>Check your settings to make sure you are using a library and restrictive enough transition selection.</value>
  </data>
  <data name="FastaImporter_Import_Error_at_or_around_line__0____1_" xml:space="preserve">
    <value>Error at or around line {0}: {1}</value>
  </data>
  <data name="FastaImporter_Import_This_import_causes_the_document_to_contain_more_than__0_n0__peptides_at_line__1_n0__" xml:space="preserve">
    <value>This import causes the document to contain more than {0:n0} peptides at line {1:n0}.</value>
  </data>
  <data name="FastaImporter_Import_This_import_causes_the_document_to_contain_more_than__0_n0__transitions_in__1_n0__peptides_at_line__2_n0__" xml:space="preserve">
    <value>This import causes the document to contain more than {0:n0} transitions in {1:n0} peptides at line {2:n0}.</value>
  </data>
  <data name="FastaImporter_ToFasta_Last_column_does_not_contain_a_valid_protein_sequence" xml:space="preserve">
    <value>Last column does not contain a valid protein sequence</value>
  </data>
  <data name="FastaImporter_ToFasta_Too_few_columns_found" xml:space="preserve">
    <value>Too few columns found</value>
  </data>
  <data name="FastaSequence_ComparePeptides_Peptides_in_different_FASTA_sequences_may_not_be_compared" xml:space="preserve">
    <value>Peptides in different FASTA sequences may not be compared.</value>
  </data>
  <data name="FastaSequence_ComparePeptides_Peptides_without_FASTA_sequence_information_may_not_be_compared" xml:space="preserve">
    <value>Peptides without FASTA sequence information may not be compared.</value>
  </data>
  <data name="FastaSequence_ValidateSequence_A_protein_sequence_may_not_be_empty" xml:space="preserve">
    <value>A protein sequence may not be empty.</value>
  </data>
  <data name="FastaSequence_ValidateSequence_A_protein_sequence_may_not_contain_the_character__0__at__1__" xml:space="preserve">
    <value>A protein sequence may not contain the character '{0}' at {1}.</value>
  </data>
  <data name="FileIterator_Init_Cannot_save_to__0__" xml:space="preserve">
    <value>Cannot save to {0}.</value>
  </data>
  <data name="FileIterator_WriteTransition_Unexpected_failure_writing_transitions" xml:space="preserve">
    <value>Unexpected failure writing transitions.</value>
  </data>
  <data name="GeneralRowReader_Create_No_valid_precursor_m_z_column_found" xml:space="preserve">
    <value>No valid precursor m/z column found.</value>
  </data>
  <data name="GeneralRowReader_Create_No_valid_product_m_z_column_found" xml:space="preserve">
    <value>No valid product m/z column found.</value>
  </data>
  <data name="IdentityNotFoundException_IdentityNotFoundException_Failed_to_find_document_node" xml:space="preserve">
    <value>Failed to find document node.</value>
  </data>
  <data name="IdentityPath_GetPathTo_Index__0__out_of_range_1_to__1__" xml:space="preserve">
    <value>Index {0} out of range -1 to {1}</value>
  </data>
  <data name="IdentityPathTraversal_Traverse_Invalid_attempt_to_perform_parent_operation_on_leaf_node" xml:space="preserve">
    <value>Invalid attempt to perform parent operation on leaf node.</value>
  </data>
  <data name="ImportFastaControl_ImportFasta_iRT_standards" xml:space="preserve">
    <value>iRT standards</value>
  </data>
  <data name="ImportTransitionListColumnSelectDlg_ComboChanged_Declustering_Potential" xml:space="preserve">
    <value>Declustering Potential</value>
  </data>
  <data name="IonTypeExtension_LOCALIZED_VALUES_custom" xml:space="preserve">
    <value>custom</value>
  </data>
  <data name="IonTypeExtension_LOCALIZED_VALUES_precursor" xml:space="preserve">
    <value>precursor</value>
  </data>
  <data name="IsolationSchemeReader_ReadIsolationRangesFromFiles_Reading_isolation_scheme_from__0_" xml:space="preserve">
    <value>Reading isolation scheme from {0}</value>
  </data>
  <data name="IsotopeModificationPermuter_PermuteIsotopeModifications_Permuting_isotope_modifications" xml:space="preserve">
    <value>Permuting isotope modifications</value>
  </data>
  <data name="LibKeyModificationMatcher_EnumerateSequenceInfos_The_number___0___is_not_in_the_correct_format_" xml:space="preserve">
    <value>The number '{0}' is not in the correct format.</value>
  </data>
  <data name="MassListImporter_Import_Importing__0__" xml:space="preserve">
    <value>Importing {0}</value>
  </data>
  <data name="MassListImporter_Import_Inspecting_peptide_sequence_information" xml:space="preserve">
    <value>Inspecting peptide sequence information</value>
  </data>
  <data name="MassListImporter_Import_Invalid_transition_list_Transition_lists_must_contain_at_least_precursor_m_z_product_m_z_and_peptide_sequence" xml:space="preserve">
    <value>Invalid transition list. Transition lists must contain at least precursor m/z, product m/z, and peptide sequence.</value>
  </data>
  <data name="MassListImporter_Import_Reading_transition_list" xml:space="preserve">
    <value>Reading transition list</value>
  </data>
  <data name="MassListRowReader_CalcPrecursorExplanations_Check_the_isolation_scheme_in_the_full_scan_settings_" xml:space="preserve">
    <value>Check the isolation scheme in the full scan tab of the transition settings.</value>
  </data>
  <data name="MassListRowReader_CalcPrecursorExplanations_The_precursor_m_z__0__of_the_peptide__1__is_out_of_range_for_the_instrument_settings_" xml:space="preserve">
    <value>The precursor m/z {0} of the peptide {1} is out of range for the instrument settings.</value>
  </data>
  <data name="MassListRowReader_CalcPrecursorExplanations_The_precursor_m_z__0__of_the_peptide__1__is_outside_the_range_covered_by_the_DIA_isolation_scheme_" xml:space="preserve">
    <value>The precursor m/z {0} of the peptide {1} is outside the range covered by the DIA isolation scheme.</value>
  </data>
  <data name="MassListRowReader_NextRow_Check_the_Modifications_tab_in_Transition_Settings" xml:space="preserve">
    <value>Check the Modifications tab in Transition Settings.</value>
  </data>
  <data name="MassListRowReader_NextRow_Isotope_labeled_entry_found_without_matching_settings_" xml:space="preserve">
    <value>Isotope labeled entry found without matching settings.</value>
  </data>
  <data name="MassListRowReader_NextRow_No_peptide_sequence_column_specified" xml:space="preserve">
    <value>No peptide modified sequence column specified</value>
  </data>
  <data name="MethodExporter_ExportMethod_Exporting_method__0__" xml:space="preserve">
    <value>Exporting method {0}...</value>
  </data>
  <data name="MethodExporter_ExportMethod_Exporting_methods" xml:space="preserve">
    <value>Exporting methods...</value>
  </data>
  <data name="Metrics_Col1K0LowerLimit__1_K0_lower_limit" xml:space="preserve">
    <value>1/K0 lower limit</value>
  </data>
  <data name="Metrics_Col1K0UpperLimit__1_K0_upper_limit" xml:space="preserve">
    <value>1/K0 upper limit</value>
  </data>
  <data name="Metrics_ColMaxSamplingTime_Max_sampling_time__seconds_" xml:space="preserve">
    <value>Max sampling time (seconds)</value>
  </data>
  <data name="Metrics_ColMeanSamplingTime_Mean_sampling_time__seconds_" xml:space="preserve">
    <value>Mean sampling time (seconds)</value>
  </data>
  <data name="Metrics_ColMz_m_z" xml:space="preserve">
    <value>m/z</value>
  </data>
  <data name="Metrics_ColRtBegin_RT_begin" xml:space="preserve">
    <value>RT begin</value>
  </data>
  <data name="Metrics_ColRtEnd_RT_end" xml:space="preserve">
    <value>RT end</value>
  </data>
  <data name="Metrics_ColTarget_Target" xml:space="preserve">
    <value>Target</value>
  </data>
  <data name="ModificationMatcher_CreateMatches_Matching_modifications" xml:space="preserve">
    <value>Matching modifications</value>
  </data>
  <data name="ModificationMatcher_ThrowUnimodException_Unrecognized_modification_placement_for_Unimod_id__0__in_modified_peptide_sequence__1___amino_acid__2____3___" xml:space="preserve">
    <value>Unrecognized modification placement for Unimod id {0} in modified peptide sequence {1} (amino acid {2}, {3}).</value>
  </data>
  <data name="ModificationMatcher_ThrowUnimodException_Unrecognized_Unimod_id__0__in_modified_peptide_sequence__1___amino_acid__2____3___" xml:space="preserve">
    <value>Unrecognized Unimod id {0} in modified peptide sequence {1} (amino acid {2}, {3}).</value>
  </data>
  <data name="MProphetResultsHandler_ChangePeaks_Adjusting_peak_boundaries" xml:space="preserve">
    <value>Adjusting peak boundaries</value>
  </data>
  <data name="Blib_completed_ok" xml:space="preserve">
    <value>BlibBuilder completed ok</value>
  </data>
  <data name="Blib_failed_to_complete" xml:space="preserve">
    <value>BlibBuilder failed to complete</value>
  </data>
  <data name="Carafe_failed_to_complete" xml:space="preserve">
    <value>Carafe failed to complete</value>
  </data>
  <data name="NvidiaInstaller_Install" xml:space="preserve">
    <value>Install</value>
  </data>
  <data name="NvidiaInstaller_Missing_resource_0_" xml:space="preserve">
    <value>Missing resource {0}</value>
  </data>
  <data name="PasteDlg_GetMoleculeTransitionGroup_The_precursor_m_z__0__is_not_measureable_with_your_current_instrument_settings_" xml:space="preserve">
    <value>The precursor m/z {0} is not measureable with your current instrument settings.</value>
  </data>
  <data name="PasteDlg_ReadPrecursorOrProductColumns_Invalid_drift_time_high_energy_offset_value__0_" xml:space="preserve">
    <value>Invalid drift time high energy offset value {0}</value>
  </data>
  <data name="PasteDlg_ReadPrecursorOrProductColumns_Invalid_drift_time_value__0_" xml:space="preserve">
    <value>Invalid drift time value {0}</value>
  </data>
  <data name="PasteDlg_UpdateMoleculeType_Collision_Energy" xml:space="preserve">
    <value>Collision Energy</value>
  </data>
  <data name="PasteDlg_UpdateMoleculeType_Collisional_Cross_Section__sq_A_" xml:space="preserve">
    <value>Collisional Cross Section (sq A)</value>
  </data>
  <data name="PasteDlg_UpdateMoleculeType_Explicit_Declustering_Potential" xml:space="preserve">
    <value>Explicit Declustering Potential</value>
  </data>
  <data name="PasteDlg_UpdateMoleculeType_Explicit_Drift_Time__msec_" xml:space="preserve">
    <value>Explicit Drift Time (msec)</value>
  </data>
  <data name="PasteDlg_UpdateMoleculeType_Explicit_Drift_Time_High_Energy_Offset__msec_" xml:space="preserve">
    <value>Explicit Drift Time High Energy Offset (msec)</value>
  </data>
  <data name="PasteDlg_UpdateMoleculeType_Molecule_List_Name" xml:space="preserve">
    <value>Molecule List Name</value>
  </data>
  <data name="PasteDlg_UpdateMoleculeType_Precursor_Charge" xml:space="preserve">
    <value>Precursor Charge</value>
  </data>
  <data name="PasteDlg_UpdateMoleculeType_Precursor_Formula" xml:space="preserve">
    <value>Precursor Formula</value>
  </data>
  <data name="PasteDlg_UpdateMoleculeType_Precursor_m_z" xml:space="preserve">
    <value>Precursor m/z</value>
  </data>
  <data name="PasteDlg_UpdateMoleculeType_Product_m_z" xml:space="preserve">
    <value>Product m/z</value>
  </data>
  <data name="PeakBoundaryImporter_Import_Importing_Peak_Boundaries" xml:space="preserve">
    <value>Importing Peak Boundaries</value>
  </data>
  <data name="PeakBoundaryImporter_Import_Peptide_has_unrecognized_modifications__0__at_line__1_" xml:space="preserve">
    <value>Peptide has unrecognized modifications {0} at line {1}</value>
  </data>
  <data name="PeakBoundsMatch_PeakBoundsMatch_Unable_to_read_apex_retention_time_value_for_peptide__0__of_file__1__" xml:space="preserve">
    <value>Unable to read apex retention time value for peptide {0} of file {1}.</value>
  </data>
  <data name="Peptide_ToString_missed__0__" xml:space="preserve">
    <value>(missed {0})</value>
  </data>
  <data name="Peptide_Validate_Peptide_sequence_exceeds_the_bounds_of_the_protein_sequence" xml:space="preserve">
    <value>Peptide sequence exceeds the bounds of the protein sequence.</value>
  </data>
  <data name="Peptide_Validate_Peptides_from_protein_sequences_must_have_start_and_end_values" xml:space="preserve">
    <value>Peptides from protein sequences must have start and end values.</value>
  </data>
  <data name="Peptide_Validate_Peptides_without_a_protein_sequence_do_not_support_the_start_and_end_properties" xml:space="preserve">
    <value>Peptides without a protein sequence do not support the start and end properties.</value>
  </data>
  <data name="Peptide_Validate_The_peptide_sequence__0__does_not_agree_with_the_protein_sequence__1__at__2__3__" xml:space="preserve">
    <value>The peptide sequence {0} does not agree with the protein sequence {1} at ({2}:{3}).</value>
  </data>
  <data name="PeptideDocNode_GetStandardTypeDisplayName_iRT" xml:space="preserve">
    <value>iRT</value>
  </data>
  <data name="PeptideDocNode_GetStandardTypeDisplayName_Normalization" xml:space="preserve">
    <value>Global Standard</value>
  </data>
  <data name="PeptideDocNode_GetStandardTypeDisplayName_QC" xml:space="preserve">
    <value>QC</value>
  </data>
  <data name="PeptideDocNodeToString__0__rank__1__" xml:space="preserve">
    <value>{0} (rank {1})</value>
  </data>
  <data name="PeptideGroupBuilder_AppendTransition_Failed_to_explain_all_transitions_for_m_z__0___peptide__1___with_a_single_precursor" xml:space="preserve">
    <value>Failed to explain all transitions for m/z {0} (peptide {1}) with a single precursor.</value>
  </data>
  <data name="PeptideGroupBuilder_AppendTransition_The_peptide__0__was_not_found_in_the_sequence__1__" xml:space="preserve">
    <value>The peptide {0} was not found in the sequence {1}.</value>
  </data>
  <data name="PeptideGroupBuilder_FinalizeTransitionGroups_Missing_iRT_value_for_peptide__0___precursor_m_z__1_" xml:space="preserve">
    <value>Missing iRT value for peptide {0}, precursor m/z {1}.</value>
  </data>
  <data name="PeptideGroupDocNode_ChangeSettings_The_current_document_settings_would_cause_the_number_of_peptides_to_exceed__0_n0___The_document_settings_must_be_more_restrictive_or_add_fewer_proteins_" xml:space="preserve">
    <value>The current document settings would cause the number of peptides to exceed {0:n0}. The document settings must be more restrictive or add fewer proteins.</value>
  </data>
  <data name="PersistedViews_ExternalToolsGroup_External_Tools" xml:space="preserve">
    <value>External Tools</value>
  </data>
  <data name="PersistedViews_MainGroup_Main" xml:space="preserve">
    <value>Main</value>
  </data>
  <data name="ProteinAssociation_CalculateProteinGroups_Group_of__0__proteins" xml:space="preserve">
    <value>Group of {0} proteins</value>
  </data>
  <data name="RefinementSettings_ConvertToSmallMolecules_Converted_To_Small_Molecules" xml:space="preserve">
    <value>Converted To Molecules</value>
  </data>
  <data name="RefinementSettings_GetLabelIndex_The_document_does_not_contain_the_given_reference_type_" xml:space="preserve">
    <value>The document does not contain the given reference type.</value>
  </data>
  <data name="RefinementSettings_Refine_The_document_does_not_have_a_global_standard_to_normalize_by_" xml:space="preserve">
    <value>The document does not have a global standard to normalize by.</value>
  </data>
  <data name="SciexOsMethodExporter_EnsureSciexOs_Failed_to_find_a_valid_SCIEX_OS_installation_" xml:space="preserve">
    <value>Failed to find a valid SCIEX OS installation.</value>
  </data>
  <data name="SciexOsMethodExporter_EnsureSciexOs_Waiting_for_SCIEX_OS_to_start" xml:space="preserve">
    <value>Waiting for SCIEX OS to start</value>
  </data>
  <data name="SciexOsMethodExporter_EnsureSciexOs_Working___" xml:space="preserve">
    <value>Working...</value>
  </data>
  <data name="SciexOsMethodExporter_SciexOsMethodExporter_Invalid_instrument_type_for_SCIEX_OS_method_export_" xml:space="preserve">
    <value>Invalid instrument type for SCIEX OS method export.</value>
  </data>
  <data name="SequenceMassCalc_GetFragmentMass_Precursor_isotope__0__is_outside_the_isotope_distribution__1__to__2__" xml:space="preserve">
    <value>Precursor isotope {0} is outside the isotope distribution {1} to {2}.</value>
  </data>
  <data name="SequenceMassCalc_GetHeavyFormula_No_formula_found_for_the_amino_acid___0__" xml:space="preserve">
    <value>No formula found for the amino acid '{0}'</value>
  </data>
  <data name="SequenceMassCalc_NormalizeModifiedSequence_Modification_definition__0__missing_close_bracket_" xml:space="preserve">
    <value>Modification definition {0} missing close bracket.</value>
  </data>
  <data name="SequenceMassCalc_NormalizeModifiedSequence_The_modification__0__is_not_valid___Expected_a_numeric_delta_mass_" xml:space="preserve">
    <value>The modification {0} is not valid. Expected a numeric delta mass.</value>
  </data>
  <data name="Setting_Validate_The_value___0___is_not_valid_for_the_argument__1__which_must_be_either__True__or__False__" xml:space="preserve">
    <value>The value '{0}' is not valid for the argument {1} which must be either 'True' or 'False'.</value>
  </data>
  <data name="SkylineVersion_GetCurrentVersionName_Developer_Build" xml:space="preserve">
    <value>Developer Build</value>
  </data>
  <data name="SkylineVersion_GetCurrentVersionName_Latest___0__" xml:space="preserve">
    <value>Latest ({0})</value>
  </data>
  <data name="SkylineWindow_OpenFile_The_file_you_are_trying_to_open____0____does_not_appear_to_be_a_Skyline_document__Skyline_documents_normally_have_a___1___or___2___filename_extension_and_are_in_XML_format_" xml:space="preserve">
    <value>The file you are trying to open ("{0}") does not appear to be a Skyline document. Skyline documents normally have a "{1}" or "{2}" filename extension and are in XML format.</value>
  </data>
  <data name="SkypFile_FILTER_SKYP_Skyline_Document_Pointer" xml:space="preserve">
    <value>Skyline Document Pointer</value>
  </data>
  <data name="SkypFile_GetNonExistentPath_Name_of_shared_Skyline_archive_cannot_be_null_or_empty_" xml:space="preserve">
    <value>Name of shared Skyline archive cannot be null or empty.</value>
  </data>
  <data name="SmallMoleculeTransitionListColumnHeaders_SmallMoleculeTransitionListColumnHeaders_Compound" xml:space="preserve">
    <value>Compound</value>
  </data>
  <data name="SmallMoleculeTransitionListColumnHeaders_SmallMoleculeTransitionListColumnHeaders_Label" xml:space="preserve">
    <value>Label</value>
  </data>
  <data name="SmallMoleculeTransitionListColumnHeaders_SmallMoleculeTransitionListColumnHeaders_Molecule" xml:space="preserve">
    <value>Molecule</value>
  </data>
  <data name="SmallMoleculeTransitionListColumnHeaders_SmallMoleculeTransitionListColumnHeaders_RT__min_" xml:space="preserve">
    <value>RT (min)</value>
  </data>
  <data name="SmallMoleculeTransitionListReader_ReadPrecursorOrProductColumns_Missing_ion_mobility_units" xml:space="preserve">
    <value>Missing ion mobility units</value>
  </data>
  <data name="SmallMoleculeTransitionListReader_ReadPrecursorOrProductColumns_unknown_error" xml:space="preserve">
    <value>unknown error</value>
  </data>
  <data name="SrmDocument_AddIrtPeptides_Must_have_an_active_iRT_calculator_to_add_iRT_peptides" xml:space="preserve">
    <value>Must have an active iRT calculator to add iRT peptides.</value>
  </data>
  <data name="SrmDocument_ChangePeak_No_replicate_named__0__was_found" xml:space="preserve">
    <value>No replicate named {0} was found</value>
  </data>
  <data name="SrmDocument_ChangePeak_No_results_found_for_the_precursor__0__in_the_file__1__" xml:space="preserve">
    <value>No results found for the precursor {0} in the file {1}</value>
  </data>
  <data name="SrmDocument_ChangePeak_No_results_found_for_the_precursor__0__in_the_replicate__1__" xml:space="preserve">
    <value>No results found for the precursor {0} in the replicate {1}</value>
  </data>
  <data name="SrmDocument_ChangePeak_The_file__0__was_not_found_in_the_replicate__1__" xml:space="preserve">
    <value>The file {0} was not found in the replicate {1}.</value>
  </data>
  <data name="SrmDocument_FILTER_DOC_AND_SKY_ZIP_Skyline_Files" xml:space="preserve">
    <value>Skyline Files</value>
  </data>
  <data name="SrmDocument_FILTER_DOC_Skyline_Documents" xml:space="preserve">
    <value>Skyline Documents</value>
  </data>
  <data name="SrmDocument_GetPeptideGroupId_peptides" xml:space="preserve">
    <value>peptides</value>
  </data>
  <data name="SrmDocument_GetPeptideGroupId_sequence" xml:space="preserve">
    <value>sequence</value>
  </data>
  <data name="SrmDocument_GetSmallMoleculeGroupId_molecules" xml:space="preserve">
    <value>molecules</value>
  </data>
  <data name="SrmDocument_MergeMatchingPeptidesUserInfo_The_peptide__0__was_found_multiple_times_with_user_modifications" xml:space="preserve">
    <value>The peptide {0} was found multiple times with user modifications.</value>
  </data>
  <data name="SrmDocument_MoveNode_Invalid_move_source" xml:space="preserve">
    <value>Invalid move source.</value>
  </data>
  <data name="SrmDocument_MoveNode_Invalid_move_target" xml:space="preserve">
    <value>Invalid move target.</value>
  </data>
  <data name="SrmDocumentSharing_DefaultMessage_Compressing_files_for_sharing_archive__0__" xml:space="preserve">
    <value>Compressing files for sharing archive {0}</value>
  </data>
  <data name="SrmDocumentSharing_DefaultMessage_Extracting_files_from_sharing_archive__0__" xml:space="preserve">
    <value>Extracting files from sharing archive {0}</value>
  </data>
  <data name="SrmDocumentSharing_FILTER_SHARING_Shared_Files" xml:space="preserve">
    <value>Shared Files</value>
  </data>
  <data name="SrmDocumentSharing_FindSharedSkylineFile_The_zip_file_is_not_a_shared_file_The_file_contains_multiple_Skyline_documents" xml:space="preserve">
    <value>The zip file is not a shared file. The file contains multiple Skyline documents.</value>
  </data>
  <data name="SrmDocumentSharing_FindSharedSkylineFile_The_zip_file_is_not_a_shared_file_The_file_does_not_contain_any_Skyline_documents" xml:space="preserve">
    <value>The zip file is not a shared file. The file does not contain any Skyline documents.</value>
  </data>
  <data name="SrmDocumentSharing_MinimizeToFile_Writing_chromatograms" xml:space="preserve">
    <value>Writing chromatograms</value>
  </data>
  <data name="SrmDocumentSharing_ShareMinimal_Failure_removing_temporary_directory__0__" xml:space="preserve">
    <value>Failure removing temporary directory {0}.</value>
  </data>
  <data name="SrmDocumentSharing_SrmDocumentSharing_SaveProgress_Compressing__0__" xml:space="preserve">
    <value>Compressing {0}</value>
  </data>
  <data name="SrmDocumentValidateChromInfoResults_found_in_document_with_no_replicates" xml:space="preserve">
    <value>Results found in document with no replicates.</value>
  </data>
  <data name="StandardType_SURROGATE_STANDARD_Surrogate_Standard" xml:space="preserve">
    <value>Surrogate Standard</value>
  </data>
  <data name="TargetResolver_TryResolveTarget_Unable_to_resolve_molecule_from___0___" xml:space="preserve">
    <value>Unable to resolve molecule from '{0}'.</value>
  </data>
  <data name="TargetResolver_TryResolveTarget_Unable_to_resolve_molecule_from___0____could_be_any_of__1_" xml:space="preserve">
    <value>Unable to resolve molecule from "{0}": could be any of {1}</value>
    <comment>{0} is search text, {1} is a list of molecule names that the search text could refer to</comment>
  </data>
  <data name="ThermoMassListExporter_EnsureLibraries_Failed_to_find_a_valid_Thermo_instrument_installation_" xml:space="preserve">
    <value>Failed to find a valid Thermo instrument installation.</value>
  </data>
  <data name="ThermoMassListExporter_EnsureLibraries_Thermo_instrument_software_may_not_be_installed_correctly__The_library__0__could_not_be_found_" xml:space="preserve">
    <value>Thermo instrument software may not be installed correctly. The library {0} could not be found.</value>
  </data>
  <data name="ThermoMassListExporter_EnsureLibraries_Thermo_method_creation_software_may_not_be_installed_correctly_" xml:space="preserve">
    <value>Thermo method creation software may not be installed correctly.</value>
  </data>
  <data name="Transition_ToString_precursor" xml:space="preserve">
    <value>precursor</value>
  </data>
  <data name="Transition_Validate_A_transition_of_ion_type__0__can_t_have_a_custom_ion" xml:space="preserve">
    <value>A transition of ion type {0} can't have a custom ion</value>
  </data>
  <data name="Transition_Validate_A_transition_of_ion_type__0__must_have_a_custom_ion_" xml:space="preserve">
    <value>A transition of ion type {0} must have a custom ion.</value>
  </data>
  <data name="Transition_Validate_Fragment_decoy_mass_shift__0__must_be_between__1__and__2__" xml:space="preserve">
    <value>Fragment decoy mass shift {0} must be between {1} and {2}.</value>
  </data>
  <data name="Transition_Validate_Fragment_ordinal__0__exceeds_the_maximum__1__for_the_peptide__2__" xml:space="preserve">
    <value>Fragment ordinal {0} exceeds the maximum {1} for the peptide {2}.</value>
  </data>
  <data name="Transition_Validate_Fragment_ordinal__0__may_not_be_less_than__1__" xml:space="preserve">
    <value>Fragment ordinal {0} may not be less than 1.</value>
  </data>
  <data name="Transition_Validate_Precursor_charge__0__must_be_between__1__and__2__" xml:space="preserve">
    <value>Precursor charge {0} must be between {1} and {2}.</value>
  </data>
  <data name="Transition_Validate_Precursor_ordinal_must_be_the_lenght_of_the_peptide" xml:space="preserve">
    <value>Precursor ordinal must be the length of the peptide.</value>
  </data>
  <data name="Transition_Validate_Product_ion_charge__0__must_be_between__1__and__2__" xml:space="preserve">
    <value>Product ion charge {0} must be between {1} and {2}.</value>
  </data>
  <data name="TransitionDocNode_ChangePeak_Duplicate_or_out_of_order_peak_in_transition__0_" xml:space="preserve">
    <value>Duplicate or out of order peak in transition {0}</value>
  </data>
  <data name="TransitionGroup_Validate_Precursor_charge__0__must_be_between__1__and__2__" xml:space="preserve">
    <value>Precursor charge {0} must be between {1} and {2}.</value>
  </data>
  <data name="TransitionGroup_Validate_Precursor_decoy_mass_shift__0__must_be_between__1__and__2__" xml:space="preserve">
    <value>Precursor decoy mass shift {0} must be between {1} and {2}.</value>
  </data>
  <data name="TransitionGroupChromInfoCalculator_AddChromInfo_Grouping_transitions_from_file__0__with_file__1__" xml:space="preserve">
    <value>Grouping transitions from file {0} with file {1}</value>
  </data>
  <data name="TransitionGroupChromInfoListCalculator_AddChromInfoList_Attempt_to_add_integration_information_for_missing_file" xml:space="preserve">
    <value>Attempt to add integration information for missing file.</value>
  </data>
  <data name="TransitionGroupDocNode_ChangePeak_Missing_End_Time_In_Change_Peak" xml:space="preserve">
    <value>Missing End Time In Change Peak</value>
  </data>
  <data name="TransitionGroupDocNode_ChangePeak_Missing_Start_Time_in_Change_Peak" xml:space="preserve">
    <value>Missing Start Time in Change Peak</value>
  </data>
  <data name="TransitionGroupDocNode_ChangePeak_No_peak_found_at__0__" xml:space="preserve">
    <value>No peak found at {0:F01}</value>
  </data>
  <data name="TransitionGroupDocNode_ChangePrecursorAnnotations_File_Id__0__does_not_match_any_file_in_document_" xml:space="preserve">
    <value>File Id {0} does not match any file in document.</value>
  </data>
  <data name="UndoManager_BeginTransaction_Undo_transaction_may_not_be_started_in_undo_redo" xml:space="preserve">
    <value>Undo transaction may not be started in undo/redo.</value>
  </data>
  <data name="UndoManager_Commit_Commit_called_with_no_pending_undo_record" xml:space="preserve">
    <value>Commit called with no pending undo record.</value>
  </data>
  <data name="UndoManager_Restore_Attempt_to_index__0__beyond_length__1__" xml:space="preserve">
    <value>Attempt to index {0} beyond length {1}.</value>
  </data>
  <data name="UndoManager_Restore_Attempting_undo_redo_inside_undo_transaction" xml:space="preserve">
    <value>Attempting undo/redo inside undo transaction.</value>
  </data>
  <data name="WatersMethodExporter_EnsureLibraries_Failed_to_find_a_valid_MassLynx_installation" xml:space="preserve">
    <value>Failed to find a valid MassLynx installation.</value>
  </data>
  <data name="WatersMethodExporter_EnsureLibraries_MassLynx_may_not_be_installed_correctly_The_library__0__could_not_be_found" xml:space="preserve">
    <value>MassLynx may not be installed correctly. The library {0} could not be found.</value>
  </data>
  <data name="WatersMethodExporter_EnsureLibraries_Waters_method_creation_software_may_not_be_installed_correctly" xml:space="preserve">
    <value>Waters method creation software may not be installed correctly.</value>
  </data>
  <data name="ZipFileShare_AddFile_Failed_attempting_to_add_the_file__0_" xml:space="preserve">
    <value>Failed attempting to add the file {0}</value>
  </data>
  <data name="ZipFileShare_AddFile_The_name___0___is_already_in_use_from_the_path__1_" xml:space="preserve">
    <value>The name '{0}' is already in use from the path {1}</value>
  </data>
  <data name="SmallMoleculeTransitionListColumnHeaders_SmallMoleculeTransitionListColumnHeaders_Chemical_Formula" xml:space="preserve">
    <value>Chemical Formula</value>
  </data>
  <data name="ModificationMatcher_GetStaticMod_found_more_than_one_UniMod_match__add_terminus_and_or_amino_acid_specificity_to_choose_a_single_match" xml:space="preserve">
    <value>found more than one UniMod match; add terminus and/or amino acid specificity to choose a single match</value>
    <comment>Intended to be appended to a "Lookup failed" message as the reason for lookup failure.</comment>
  </data>
  <data name="ModificationMatcher_GetStaticMod_found_more_than_one_UniMod_match_but_the_given_specificity___0___does_not_match_any_of_them_" xml:space="preserve">
    <value>found more than one UniMod match but the given specificity ({0}) does not match any of them.</value>
    <comment>Intended to be appended to a "Lookup failed" message as the reason for lookup failure.</comment>
  </data>
  <data name="ModificationMatcher_GetStaticMod_no_UniMod_match" xml:space="preserve">
    <value>no UniMod match</value>
    <comment>Intended to be appended to a "Lookup failed" message as the reason for lookup failure.</comment>
  </data>
  <data name="ImportPeptideSearch_GetLibBuilder_detected_features" xml:space="preserve">
    <value>detected features</value>
  </data>
  <data name="PasteDlg_UpdateMoleculeType_Library_Intensity" xml:space="preserve">
    <value>Library Intensity</value>
  </data>
  <data name="PeptideGroupBuilder_AppendSequence_Failed_to_interpret_modified_sequence__0_" xml:space="preserve">
    <value>Failed to interpret modified sequence {0}</value>
  </data>
  <data name="ThermoMassListExporter_EnsureLibraries_The_installed_Thermo_instrument_type___0___does_not_match_the_requested_output_method_type___1___" xml:space="preserve">
    <value>The installed Thermo instrument type '{0}' does not match the requested output method type '{1}'.</value>
  </data>
  <data name="CommandLine_ExportInstrumentFile_Error__The_specified_instrument_type___0___does_not_match_the_installed_software___1___" xml:space="preserve">
    <value>Error: The specified instrument type '{0}' does not match the installed software '{1}'.</value>
  </data>
  <data name="CommandLine_ExportInstrumentFile_Use_the_instrument_type__Thermo__to_export_a_method_with_the_installed_software_" xml:space="preserve">
    <value>Use the instrument type 'Thermo' to export a method with the installed software.</value>
  </data>
  <data name="ThermoDllFinder_GetSoftwareInfo_The_key__0__was_not_found_in_the_Windows_registry_" xml:space="preserve">
    <value>The key '{0}' was not found in the Windows registry.</value>
  </data>
  <data name="ThermoDllFinder_GetSoftwareInfo_The_ProgramPath__0__for_the_instrument__1__is_missing_required_files_" xml:space="preserve">
    <value>The ProgramPath {0} for the instrument {1} is missing required files:</value>
  </data>
  <data name="ThermoDllFinder_GetSoftwareInfo_Failed_to_find_a_machine_name_key_with_a_valid_ProgramPath" xml:space="preserve">
    <value>Failed to find a machine name key with a valid ProgramPath value in the Windows registry key '{0}' from:</value>
  </data>
  <data name="ThermoMassListExporter_EnsureLibraries_Unknown_Thermo_instrument_type___0___installed_" xml:space="preserve">
    <value>Unknown Thermo instrument type '{0}' installed.</value>
  </data>
  <data name="Alphapeptdeep_Warn_unknown_modification" xml:space="preserve">
    <value>Warning: The predicted library will be incomplete, due to the following unknown modifications detected: 

{0}

Would you like to continue building this predicted library?</value>
  </data>
  <data name="Alphapeptdeep_Warn_limited_modification" xml:space="preserve">
    <value>Warning: The predicted library might be of poor quality, due to the following modifications detected with limited support in the default predictive model: 

{0}

Please consider using the fine-tuning method provided by Carafe for building this library.

Would you like to continue building this predicted library?</value>
  </data>
  <data name="Carafe_Warn_limited_modification" xml:space="preserve">
    <value>Warning: The predicted library might be of poor quality, due to the following modifications detected with limited support in the default predictive model: 

{0}

Would you like to continue building this predicted library?</value>
  </data>
  <data name="NvidiaInstaller_Requesting_Administrator_elevation" xml:space="preserve">
    <value>Administrative privileges are required to install Nvidia Cuda tools the first time. Consult with your system administrator if you don't have the necessary permissions and ask them to run the following script:

{0}

Would you like to continue?
    </value>
  </data>
  <data name="AlphapeptdeepLibraryBuilder_PrepareSettingsFile_Failed_to_generate_settings_yaml_file_by_executing_the_peptdeep_export_settings_command_" xml:space="preserve">
    <value>Failed to generate settings.yaml file by running the AlphaPeptDeep export-settings command.</value>
  </data>
  <data name="AlphapeptdeepLibraryBuilder_ExecutePeptdeep_Failed_to_build_library_by_executing_the_peptdeep_cmd_flow_command_" xml:space="preserve">
    <value>Failed to build library by running the AlphaPeptDeep cmd-flow command.</value>
  </data>
  <data name="LibraryHelper_PreparePrecursorInputFile_Preparing_prediction_input_file" xml:space="preserve">
    <value>Preparing prediction input file</value>
  </data>
  <data name="LibraryHelper_PrepareTrainingInputFile_Preparing_training_input_file" xml:space="preserve">
    <value>Preparing training input file</value>
  </data>
  <data name="AlphapeptdeepLibraryBuilder_PrepareSettingsFile_Preparing_settings_file" xml:space="preserve">
    <value>Preparing settings file</value>
  </data>
  <data name="AlphapeptdeepLibraryBuilder_Running_AlphaPeptDeep" xml:space="preserve">
    <value>Running AlphaPeptDeep</value>
  </data>
  <data name="AlphapeptdeepLibraryBuilder_Importing_spectral_library" xml:space="preserve">
    <value>Importing spectral library</value>
  </data>
  <data name="AlphapeptdeepLibraryBuilder_ImportSpectralLibrary_BlibBuild_completed_successfully_" xml:space="preserve">
    <value>BlibBuild completed successfully.</value>
  </data>
  <data name="AlphapeptdeepLibraryBuilder_ImportSpectralLibrary_BlibBuild_failed_to_complete_" xml:space="preserve">
    <value>BlibBuild failed to complete.</value>
  </data>
  <data name="AlphapeptdeepLibraryBuilder_ExecutePeptdeep_AlphaPeptDeep_finished_in__0__minutes__1__seconds_" xml:space="preserve">
    <value>AlphaPeptDeep finished in {0} minutes {1} seconds.</value>
  </data>
  <data name="PersistedViews_GetDefaults_Detailed_Info" xml:space="preserve">
    <value>Detailed Info</value>
  </data>
<<<<<<< HEAD
  <data name="CommandArgs_ParseArgsInternal_Error____0___is_not_a_valid_value_for__1_" xml:space="preserve">
    <value>Error: "{0}" is not a valid value for {1}.</value>
=======
  <data name="AbstractModificationMatcher_CreateDocNodeFromSettings_In___0_____1_" xml:space="preserve">
      <value>In "{0}": {1}</value>
  </data>
  <data name="AbstractModificationMatcher_CreateDocNodeFromSettings_In_entry___0___of___1_____2_" xml:space="preserve">
      <value>In entry "{0}" of "{1}": {2}</value>
>>>>>>> 41722dee
  </data>
</root><|MERGE_RESOLUTION|>--- conflicted
+++ resolved
@@ -1203,15 +1203,13 @@
   <data name="PersistedViews_GetDefaults_Detailed_Info" xml:space="preserve">
     <value>Detailed Info</value>
   </data>
-<<<<<<< HEAD
   <data name="CommandArgs_ParseArgsInternal_Error____0___is_not_a_valid_value_for__1_" xml:space="preserve">
     <value>Error: "{0}" is not a valid value for {1}.</value>
-=======
+  </data>
   <data name="AbstractModificationMatcher_CreateDocNodeFromSettings_In___0_____1_" xml:space="preserve">
       <value>In "{0}": {1}</value>
   </data>
   <data name="AbstractModificationMatcher_CreateDocNodeFromSettings_In_entry___0___of___1_____2_" xml:space="preserve">
       <value>In entry "{0}" of "{1}": {2}</value>
->>>>>>> 41722dee
   </data>
 </root>