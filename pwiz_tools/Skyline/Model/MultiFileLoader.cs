﻿/*
 * Original author: Don Marsh <donmarsh .at. u.washington.edu>,
 *                  MacCoss Lab, Department of Genome Sciences, UW
 *
 * Copyright 2015 University of Washington - Seattle, WA
 * 
 * Licensed under the Apache License, Version 2.0 (the "License");
 * you may not use this file except in compliance with the License.
 * You may obtain a copy of the License at
 *
 *     http://www.apache.org/licenses/LICENSE-2.0
 *
 * Unless required by applicable law or agreed to in writing, software
 * distributed under the License is distributed on an "AS IS" BASIS,
 * WITHOUT WARRANTIES OR CONDITIONS OF ANY KIND, either express or implied.
 * See the License for the specific language governing permissions and
 * limitations under the License.
 */

using System;
using System.Collections.Generic;
using System.Linq;
using System.Threading;
using pwiz.Common.SystemUtil;
using pwiz.Skyline.Model.Results;
using pwiz.Skyline.Properties;
using pwiz.Skyline.Util;

namespace pwiz.Skyline.Model
{
    public class MultiFileLoader
    {
        public const int MAX_PARALLEL_LOAD_FILES = 12;
        public const int MAX_PARALLEL_LOAD_FILES_USER_GC = 3; // On some systems we find that parallel performance suffers when not using ServerGC, as during SkylineTester runs

        private readonly QueueWorker<LoadInfo> _worker;
        private readonly Dictionary<MsDataFileUri, int> _loadingPaths;
        private readonly bool _synchronousMode;
        private int? _threadCountPreferred;
        private ImportResultsSimultaneousFileOptions _simultaneousFileOptions;

        private readonly object _statusLock;
        private MultiProgressStatus _status;

        public MultiFileLoader(bool synchronousMode)
        {
            _worker = new QueueWorker<LoadInfo>(null, LoadFile);
            _loadingPaths = new Dictionary<MsDataFileUri, int>();
            _synchronousMode = synchronousMode;
            _statusLock = new object();
            ResetStatus();
        }

        public MultiProgressStatus Status { get { return _status; } }

        public MultiProgressStatus ChangeStatus(ChromatogramLoadingStatus loadingStatus)
        {
            return ChangeStatus(s => s.ChangeStatus(loadingStatus));
        }

        public MultiProgressStatus CompleteStatus()
        {
            return ChangeStatus(s => (MultiProgressStatus) s.Complete());
        }

        public MultiProgressStatus CancelStatus()
        {
            return ChangeStatus(s => (MultiProgressStatus)s.Cancel());
        }

        public void ResetStatus()
        {
            ChangeStatus(s => new MultiProgressStatus(_synchronousMode));
        }

        private MultiProgressStatus ChangeStatus(Func<MultiProgressStatus, MultiProgressStatus> change)
        {
            lock (_statusLock)
            {
                return _status = change(_status);
            }
        }

        // User is presented these options for file load parallelism
        public enum ImportResultsSimultaneousFileOptions
        {
            one_at_a_time, several, many
        }

        public void InitializeThreadCount(int? loadingThreads)
        {
            lock (this)
            {
                _threadCountPreferred = loadingThreads;
                _simultaneousFileOptions = (ImportResultsSimultaneousFileOptions)Settings.Default.ImportResultsSimultaneousFiles;
            }
        }

        public static int GetOptimalThreadCount(int? loadingThreads, int? fileCount,
            ImportResultsSimultaneousFileOptions simultaneousFileOptions)
        {
            if (ParallelEx.SINGLE_THREADED)
                return 1; // Makes debugging easier.

            return GetOptimalThreadCount(loadingThreads, fileCount, Environment.ProcessorCount,
                simultaneousFileOptions);
        }

        public static int GetMaxLoadThreadCount()
        {
            // On some systems we find that parallel performance suffers when not using ServerGC, as during SkylineTester runs, so we lower the max thread count
            return System.Runtime.GCSettings.IsServerGC ? MAX_PARALLEL_LOAD_FILES : MAX_PARALLEL_LOAD_FILES_USER_GC;
        }

        public static int GetOptimalThreadCount(int? loadingThreads, int? fileCount, int processorCount, ImportResultsSimultaneousFileOptions simultaneousFileOptions)
        {
            if (!loadingThreads.HasValue)
            {
                switch (simultaneousFileOptions)
                {
                    case ImportResultsSimultaneousFileOptions.one_at_a_time:
                        loadingThreads = 1;
                        break;

                    case ImportResultsSimultaneousFileOptions.several: // Several is 1/4 logical processors (i.e. 2 for an i7)
                        loadingThreads = Math.Max(2, processorCount / 4); // Min of 2, because you really expect more than 1
                        break;

                    case ImportResultsSimultaneousFileOptions.many: // Many is 1/2 logical processors (i.e. 4 for an i7)
                        loadingThreads = Math.Max(2, processorCount / 2); // Min of 2, because you really expect more than 1
                        break;
                }
<<<<<<< HEAD
                
                // On BSPRATT-UW3 the GC bogs down badly with too many files loading at once in tests where we don't have ServerGC
                // That's an Intel(R) Core(TM) i9-9900K CPU @ 3.60GHz, 3600 Mhz, 8 Core(s), 16 Logical Processor(s)
                var maxLoadThreads = System.Runtime.GCSettings.IsServerGC ?  MAX_PARALLEL_LOAD_FILES :3;
=======

                // On some systems we find that parallel performance suffers when not using ServerGC, as during SkylineTester runs
                var maxLoadThreads = GetMaxLoadThreadCount();
>>>>>>> 7f5d8f03
                loadingThreads = Math.Min(maxLoadThreads, loadingThreads.Value);
                loadingThreads = GetBalancedThreadCount(loadingThreads.Value, fileCount);
            }

            return loadingThreads.Value;
        }

        private static int GetBalancedThreadCount(int loadingThreads, int? fileCount)
        {
            // If we know the file count, and the number of threads is greater than 2
            // attempt to optimize load balancing
            if (loadingThreads < 3 || !fileCount.HasValue)
                return loadingThreads;

            int files = fileCount.Value;
            int fullCycles = files / loadingThreads;
            int remainder = files % loadingThreads;
            int totalCycles = fullCycles + (remainder == 0 ? 0 : 1);
            // While there is a remainder (i.e. files do not divide evenly into the available threads)
            // and reducing the thread count by 1 would not increase the total cycle count
            while (remainder > 0)
            {
                int reducedThreads = loadingThreads - 1;
                var revisedFullCycles = files / reducedThreads;
                var revisedRemainder = files % reducedThreads;
                var revisedTotalCycles = revisedFullCycles + (revisedRemainder == 0 ? 0 : 1);
                if (totalCycles != revisedTotalCycles)
                    break;
                loadingThreads = reducedThreads;
                remainder = fileCount.Value % loadingThreads;
            }
            return loadingThreads;
        }

        /// <summary>
        /// Add the given files to the queue of files to load.
        /// </summary>
        public void Load(
            IList<DataFileReplicates> loadList,
            SrmDocument document,
            string documentFilePath,
            ChromatogramCache cacheRecalc,
            MultiFileLoadMonitor loadMonitor,
            Action<IList<FileLoadCompletionAccumulator.Completion>> complete)
        {
            lock (this)
            {
                // Find non-duplicate paths to load.
                var uniqueLoadList = new List<DataFileReplicates>();
                foreach (var loadItem in loadList)
                {
                    // Ignore a file that is already being loaded (or is queued for loading).
                    if (_loadingPaths.ContainsKey(loadItem.DataFile))
                        continue;
                    int idIndex = document.Id.GlobalIndex;
                    _loadingPaths.Add(loadItem.DataFile, idIndex);
                    uniqueLoadList.Add(loadItem);
                }

                if (uniqueLoadList.Count == 0)
                    return;

                int threadCount = GetOptimalThreadCount(_threadCountPreferred, uniqueLoadList.Count, _simultaneousFileOptions);
                _worker.RunAsync(threadCount, @"Load file");

                var accumulator = new FileLoadCompletionAccumulator(complete, threadCount, uniqueLoadList.Count);

                // Add new paths to queue.
                foreach (var loadItem in uniqueLoadList)
                {
                    var loadingStatus = new ChromatogramLoadingStatus(loadItem.DataFile, loadItem.ReplicateList);

                    ChangeStatus(s => s.Add(loadingStatus));

                    // Queue work item to load the file.
                    _worker.Add(new LoadInfo
                    {
                        Path = loadItem.DataFile,
                        PartPath = loadItem.PartPath,
                        Document = document,
                        DocumentFilePath = documentFilePath,
                        CacheRecalc = cacheRecalc,
                        Status = loadingStatus,
                        LoadMonitor = new SingleFileLoadMonitor(loadMonitor, loadItem.DataFile),
                        Complete = accumulator.Complete
                    });
                }
            }
        }

        public void DoneAddingFiles()
        {
            _worker.DoneAdding(true);
        }

        public void ClearFile(MsDataFileUri filePath)
        {
            lock (this)
            {
                _loadingPaths.Remove(filePath);
                if (_loadingPaths.Count == 0)
                    ResetStatus();
            }
        }

        public bool CompleteDocument(SrmDocument document, ILoadMonitor loadMonitor)
        {
            // Refuse completion, if anything is still not final
            var status = Status;
            var notFinal = status.ProgressList.Where(s => !s.IsFinal).ToArray();
            if (notFinal.Any())
            {
                // Write output in attempt to associate new hangs in nightly tests with the return false below
//                Console.WriteLine(TextUtil.LineSeparate(@"*** Attempt to complete document with non-final status ***",
//                    TextUtil.LineSeparate(notFinal.Select(s => string.Format(@"{0} {1}% - {2}", s.State, s.PercentComplete, s.FilePath)))));
                return false;
            }

            if (status.ProgressList.Any())
                loadMonitor.UpdateProgress(CompleteStatus());
            ClearDocument(document);
            return true;
        }

        public void ClearDocument(SrmDocument document)
        {
            lock (this)
            {
                foreach (var filePath in _loadingPaths.Where(p => p.Value == document.Id.GlobalIndex).Select(p => p.Key).ToArray())
                {
                    _loadingPaths.Remove(filePath);
                }
                if (_loadingPaths.Count == 0)
                    ResetStatus();
            }
        }

        public bool AnyLoading()
        {
            lock (this)
            {
                return _loadingPaths.Any();
            }
        }

        public bool IsLoading(SrmDocument document)
        {
            lock (this)
            {
                return _loadingPaths.ContainsValue(document.Id.GlobalIndex);
            }
        }

        private class LoadInfo
        {
            public MsDataFileUri Path;
            public string PartPath;
            public SrmDocument Document;
            public string DocumentFilePath;
            public ChromatogramCache CacheRecalc;
            public IProgressStatus Status;
            public ILoadMonitor LoadMonitor;
            public Action<ChromatogramCache, IProgressStatus> Complete;
        }

        private void LoadFile(LoadInfo loadInfo, int threadIndex)
        {
            ChromatogramCache.Build(
                loadInfo.Document,
                loadInfo.DocumentFilePath,
                loadInfo.CacheRecalc,
                loadInfo.PartPath,
                loadInfo.Path,
                loadInfo.Status,
                loadInfo.LoadMonitor,
                loadInfo.Complete);

            var loadingStatus = loadInfo.Status as ChromatogramLoadingStatus;
            if (loadingStatus != null)
                loadingStatus.Transitions.Flush();
        }
    }

    public class FileLoadCompletionAccumulator
    {
        public class Completion
        {
            public Completion(ChromatogramCache cache, IProgressStatus status)
            {
                Cache = cache;
                Status = status;
            }

            public ChromatogramCache Cache { get; private set; }
            public IProgressStatus Status { get; private set; }
        }

        private readonly QueueWorker<Completion> _completionWorker;
        private readonly Action<IList<Completion>> _complete;
        private readonly int _threadCount;
        private readonly int _loadingCount;
        private int _completedCount;
        private int _consumedCount;
        private List<Completion> _accumulatedCompletions;

        public FileLoadCompletionAccumulator(Action<IList<Completion>> complete, int threadCount, int loadingCount)
        {
            _complete = complete;
            _threadCount = threadCount;
            _loadingCount = loadingCount;
            // If there are multiple threads or even multiple files make committing
            // completed caches asynchronous to the loading process. With multiple
            // threads this will also commit only every time all threads complete a
            // file.
            if (_threadCount > 1 && _loadingCount > 1)
            {
                _completionWorker = new QueueWorker<Completion>(null, ConsumeCompletion);
                _completionWorker.RunAsync(1, @"Commit loaded files");
                _accumulatedCompletions = new List<Completion>();
            }
        }

        private void ConsumeCompletion(Completion completion, int threadIndex)
        {
            _consumedCount++;
            _accumulatedCompletions.Add(completion);
            if (_consumedCount == _loadingCount || _accumulatedCompletions.Count == _threadCount)
            {
                _complete(_accumulatedCompletions);
                _accumulatedCompletions.Clear();
            }
            // Report errors and cancellations as soon as possible
            else if (!completion.Status.IsComplete)
            {
                _complete(new SingletonList<Completion>(completion));
                // Add an empty completion, which will be ignored during batch
                _accumulatedCompletions[_accumulatedCompletions.Count - 1] = new Completion(null, new ProgressStatus());
            }
        }

        public void Complete(ChromatogramCache cache, IProgressStatus status)
        {
            var completedCount = Interlocked.Increment(ref _completedCount);
            var completion = new Completion(cache, status);
            if (_completionWorker == null)
                _complete(new SingletonList<Completion>(completion));
            else
            {
                _completionWorker.Add(completion);

                if (completedCount == _loadingCount)
                    _completionWorker.DoneAdding();
            }
        }
    }

    public class MultiFileLoadMonitor : BackgroundLoader.LoadMonitor
    {
        private readonly ChromatogramManager _chromatogramManager;
        public MultiFileLoadMonitor(ChromatogramManager manager, IDocumentContainer container, object tag)
            : base(manager, container, tag)
        {
            _chromatogramManager = manager;
        }

        public override UpdateProgressResponse UpdateProgress(IProgressStatus status)
        {
            var loadingStatus = status as ChromatogramLoadingStatus;
            if (loadingStatus != null)
            {
                // If the ChromatogramManager has alread had its status reset, avoid calling
                // UpdateProgress with the empty status
                var multiStatus = _chromatogramManager.ChangeStatus(loadingStatus);
                if (multiStatus.IsEmpty)
                    return UpdateProgressResponse.normal;
                status = multiStatus;
            }
            var progressResult = _chromatogramManager.UpdateProgress(status);
            return progressResult;
        }

        public bool IsCanceledFile(MsDataFileUri filePath)
        {
            return IsCanceledItem(filePath);
        }
    }

    public class SingleFileLoadMonitor : BackgroundLoader.LoadMonitor
    {
        private readonly MultiFileLoadMonitor _loadMonitor;
        private readonly MsDataFileUri _dataFile;
        private DateTime _lastCancelCheck;
        private bool _isCanceled;

        public SingleFileLoadMonitor(MultiFileLoadMonitor loadMonitor, MsDataFileUri dataFile)
        {
            _loadMonitor = loadMonitor;
            _dataFile = dataFile;
            _lastCancelCheck = DateTime.UtcNow; // Said to be 117x faster than Now and this is for a delta
            HasUI = loadMonitor.HasUI;
        }

        public override IStreamManager StreamManager
        {
            get { return _loadMonitor.StreamManager; }
        }

        public override bool IsCanceled
        {
            get
            {
                // Once set always true
                if (_isCanceled)
                    return true;
                // Checking for whether a file is canceled showed up in the profiler for
                // large DIA runs with lots of chromatograms being extracted. So, here
                // we prevent this check from happening more than once every 10 ms
                // which is actually long enough to get this under 1% of really huge
                // extractions.
                var currentTime = DateTime.UtcNow;
                if ((currentTime - _lastCancelCheck).TotalMilliseconds < 10)
                    return false;
                _lastCancelCheck = currentTime;
                return _isCanceled = _loadMonitor.IsCanceledFile(_dataFile);
            }
        }

        public override UpdateProgressResponse UpdateProgress(IProgressStatus status)
        {
            return _loadMonitor.UpdateProgress(status);
        }
    }
}
<|MERGE_RESOLUTION|>--- conflicted
+++ resolved
@@ -1,475 +1,468 @@
-﻿/*
- * Original author: Don Marsh <donmarsh .at. u.washington.edu>,
- *                  MacCoss Lab, Department of Genome Sciences, UW
- *
- * Copyright 2015 University of Washington - Seattle, WA
- * 
- * Licensed under the Apache License, Version 2.0 (the "License");
- * you may not use this file except in compliance with the License.
- * You may obtain a copy of the License at
- *
- *     http://www.apache.org/licenses/LICENSE-2.0
- *
- * Unless required by applicable law or agreed to in writing, software
- * distributed under the License is distributed on an "AS IS" BASIS,
- * WITHOUT WARRANTIES OR CONDITIONS OF ANY KIND, either express or implied.
- * See the License for the specific language governing permissions and
- * limitations under the License.
- */
-
-using System;
-using System.Collections.Generic;
-using System.Linq;
-using System.Threading;
-using pwiz.Common.SystemUtil;
-using pwiz.Skyline.Model.Results;
-using pwiz.Skyline.Properties;
-using pwiz.Skyline.Util;
-
-namespace pwiz.Skyline.Model
-{
-    public class MultiFileLoader
-    {
-        public const int MAX_PARALLEL_LOAD_FILES = 12;
-        public const int MAX_PARALLEL_LOAD_FILES_USER_GC = 3; // On some systems we find that parallel performance suffers when not using ServerGC, as during SkylineTester runs
-
-        private readonly QueueWorker<LoadInfo> _worker;
-        private readonly Dictionary<MsDataFileUri, int> _loadingPaths;
-        private readonly bool _synchronousMode;
-        private int? _threadCountPreferred;
-        private ImportResultsSimultaneousFileOptions _simultaneousFileOptions;
-
-        private readonly object _statusLock;
-        private MultiProgressStatus _status;
-
-        public MultiFileLoader(bool synchronousMode)
-        {
-            _worker = new QueueWorker<LoadInfo>(null, LoadFile);
-            _loadingPaths = new Dictionary<MsDataFileUri, int>();
-            _synchronousMode = synchronousMode;
-            _statusLock = new object();
-            ResetStatus();
-        }
-
-        public MultiProgressStatus Status { get { return _status; } }
-
-        public MultiProgressStatus ChangeStatus(ChromatogramLoadingStatus loadingStatus)
-        {
-            return ChangeStatus(s => s.ChangeStatus(loadingStatus));
-        }
-
-        public MultiProgressStatus CompleteStatus()
-        {
-            return ChangeStatus(s => (MultiProgressStatus) s.Complete());
-        }
-
-        public MultiProgressStatus CancelStatus()
-        {
-            return ChangeStatus(s => (MultiProgressStatus)s.Cancel());
-        }
-
-        public void ResetStatus()
-        {
-            ChangeStatus(s => new MultiProgressStatus(_synchronousMode));
-        }
-
-        private MultiProgressStatus ChangeStatus(Func<MultiProgressStatus, MultiProgressStatus> change)
-        {
-            lock (_statusLock)
-            {
-                return _status = change(_status);
-            }
-        }
-
-        // User is presented these options for file load parallelism
-        public enum ImportResultsSimultaneousFileOptions
-        {
-            one_at_a_time, several, many
-        }
-
-        public void InitializeThreadCount(int? loadingThreads)
-        {
-            lock (this)
-            {
-                _threadCountPreferred = loadingThreads;
-                _simultaneousFileOptions = (ImportResultsSimultaneousFileOptions)Settings.Default.ImportResultsSimultaneousFiles;
-            }
-        }
-
-        public static int GetOptimalThreadCount(int? loadingThreads, int? fileCount,
-            ImportResultsSimultaneousFileOptions simultaneousFileOptions)
-        {
-            if (ParallelEx.SINGLE_THREADED)
-                return 1; // Makes debugging easier.
-
-            return GetOptimalThreadCount(loadingThreads, fileCount, Environment.ProcessorCount,
-                simultaneousFileOptions);
-        }
-
-        public static int GetMaxLoadThreadCount()
-        {
-            // On some systems we find that parallel performance suffers when not using ServerGC, as during SkylineTester runs, so we lower the max thread count
-            return System.Runtime.GCSettings.IsServerGC ? MAX_PARALLEL_LOAD_FILES : MAX_PARALLEL_LOAD_FILES_USER_GC;
-        }
-
-        public static int GetOptimalThreadCount(int? loadingThreads, int? fileCount, int processorCount, ImportResultsSimultaneousFileOptions simultaneousFileOptions)
-        {
-            if (!loadingThreads.HasValue)
-            {
-                switch (simultaneousFileOptions)
-                {
-                    case ImportResultsSimultaneousFileOptions.one_at_a_time:
-                        loadingThreads = 1;
-                        break;
-
-                    case ImportResultsSimultaneousFileOptions.several: // Several is 1/4 logical processors (i.e. 2 for an i7)
-                        loadingThreads = Math.Max(2, processorCount / 4); // Min of 2, because you really expect more than 1
-                        break;
-
-                    case ImportResultsSimultaneousFileOptions.many: // Many is 1/2 logical processors (i.e. 4 for an i7)
-                        loadingThreads = Math.Max(2, processorCount / 2); // Min of 2, because you really expect more than 1
-                        break;
-                }
-<<<<<<< HEAD
-                
-                // On BSPRATT-UW3 the GC bogs down badly with too many files loading at once in tests where we don't have ServerGC
-                // That's an Intel(R) Core(TM) i9-9900K CPU @ 3.60GHz, 3600 Mhz, 8 Core(s), 16 Logical Processor(s)
-                var maxLoadThreads = System.Runtime.GCSettings.IsServerGC ?  MAX_PARALLEL_LOAD_FILES :3;
-=======
-
-                // On some systems we find that parallel performance suffers when not using ServerGC, as during SkylineTester runs
-                var maxLoadThreads = GetMaxLoadThreadCount();
->>>>>>> 7f5d8f03
-                loadingThreads = Math.Min(maxLoadThreads, loadingThreads.Value);
-                loadingThreads = GetBalancedThreadCount(loadingThreads.Value, fileCount);
-            }
-
-            return loadingThreads.Value;
-        }
-
-        private static int GetBalancedThreadCount(int loadingThreads, int? fileCount)
-        {
-            // If we know the file count, and the number of threads is greater than 2
-            // attempt to optimize load balancing
-            if (loadingThreads < 3 || !fileCount.HasValue)
-                return loadingThreads;
-
-            int files = fileCount.Value;
-            int fullCycles = files / loadingThreads;
-            int remainder = files % loadingThreads;
-            int totalCycles = fullCycles + (remainder == 0 ? 0 : 1);
-            // While there is a remainder (i.e. files do not divide evenly into the available threads)
-            // and reducing the thread count by 1 would not increase the total cycle count
-            while (remainder > 0)
-            {
-                int reducedThreads = loadingThreads - 1;
-                var revisedFullCycles = files / reducedThreads;
-                var revisedRemainder = files % reducedThreads;
-                var revisedTotalCycles = revisedFullCycles + (revisedRemainder == 0 ? 0 : 1);
-                if (totalCycles != revisedTotalCycles)
-                    break;
-                loadingThreads = reducedThreads;
-                remainder = fileCount.Value % loadingThreads;
-            }
-            return loadingThreads;
-        }
-
-        /// <summary>
-        /// Add the given files to the queue of files to load.
-        /// </summary>
-        public void Load(
-            IList<DataFileReplicates> loadList,
-            SrmDocument document,
-            string documentFilePath,
-            ChromatogramCache cacheRecalc,
-            MultiFileLoadMonitor loadMonitor,
-            Action<IList<FileLoadCompletionAccumulator.Completion>> complete)
-        {
-            lock (this)
-            {
-                // Find non-duplicate paths to load.
-                var uniqueLoadList = new List<DataFileReplicates>();
-                foreach (var loadItem in loadList)
-                {
-                    // Ignore a file that is already being loaded (or is queued for loading).
-                    if (_loadingPaths.ContainsKey(loadItem.DataFile))
-                        continue;
-                    int idIndex = document.Id.GlobalIndex;
-                    _loadingPaths.Add(loadItem.DataFile, idIndex);
-                    uniqueLoadList.Add(loadItem);
-                }
-
-                if (uniqueLoadList.Count == 0)
-                    return;
-
-                int threadCount = GetOptimalThreadCount(_threadCountPreferred, uniqueLoadList.Count, _simultaneousFileOptions);
-                _worker.RunAsync(threadCount, @"Load file");
-
-                var accumulator = new FileLoadCompletionAccumulator(complete, threadCount, uniqueLoadList.Count);
-
-                // Add new paths to queue.
-                foreach (var loadItem in uniqueLoadList)
-                {
-                    var loadingStatus = new ChromatogramLoadingStatus(loadItem.DataFile, loadItem.ReplicateList);
-
-                    ChangeStatus(s => s.Add(loadingStatus));
-
-                    // Queue work item to load the file.
-                    _worker.Add(new LoadInfo
-                    {
-                        Path = loadItem.DataFile,
-                        PartPath = loadItem.PartPath,
-                        Document = document,
-                        DocumentFilePath = documentFilePath,
-                        CacheRecalc = cacheRecalc,
-                        Status = loadingStatus,
-                        LoadMonitor = new SingleFileLoadMonitor(loadMonitor, loadItem.DataFile),
-                        Complete = accumulator.Complete
-                    });
-                }
-            }
-        }
-
-        public void DoneAddingFiles()
-        {
-            _worker.DoneAdding(true);
-        }
-
-        public void ClearFile(MsDataFileUri filePath)
-        {
-            lock (this)
-            {
-                _loadingPaths.Remove(filePath);
-                if (_loadingPaths.Count == 0)
-                    ResetStatus();
-            }
-        }
-
-        public bool CompleteDocument(SrmDocument document, ILoadMonitor loadMonitor)
-        {
-            // Refuse completion, if anything is still not final
-            var status = Status;
-            var notFinal = status.ProgressList.Where(s => !s.IsFinal).ToArray();
-            if (notFinal.Any())
-            {
-                // Write output in attempt to associate new hangs in nightly tests with the return false below
-//                Console.WriteLine(TextUtil.LineSeparate(@"*** Attempt to complete document with non-final status ***",
-//                    TextUtil.LineSeparate(notFinal.Select(s => string.Format(@"{0} {1}% - {2}", s.State, s.PercentComplete, s.FilePath)))));
-                return false;
-            }
-
-            if (status.ProgressList.Any())
-                loadMonitor.UpdateProgress(CompleteStatus());
-            ClearDocument(document);
-            return true;
-        }
-
-        public void ClearDocument(SrmDocument document)
-        {
-            lock (this)
-            {
-                foreach (var filePath in _loadingPaths.Where(p => p.Value == document.Id.GlobalIndex).Select(p => p.Key).ToArray())
-                {
-                    _loadingPaths.Remove(filePath);
-                }
-                if (_loadingPaths.Count == 0)
-                    ResetStatus();
-            }
-        }
-
-        public bool AnyLoading()
-        {
-            lock (this)
-            {
-                return _loadingPaths.Any();
-            }
-        }
-
-        public bool IsLoading(SrmDocument document)
-        {
-            lock (this)
-            {
-                return _loadingPaths.ContainsValue(document.Id.GlobalIndex);
-            }
-        }
-
-        private class LoadInfo
-        {
-            public MsDataFileUri Path;
-            public string PartPath;
-            public SrmDocument Document;
-            public string DocumentFilePath;
-            public ChromatogramCache CacheRecalc;
-            public IProgressStatus Status;
-            public ILoadMonitor LoadMonitor;
-            public Action<ChromatogramCache, IProgressStatus> Complete;
-        }
-
-        private void LoadFile(LoadInfo loadInfo, int threadIndex)
-        {
-            ChromatogramCache.Build(
-                loadInfo.Document,
-                loadInfo.DocumentFilePath,
-                loadInfo.CacheRecalc,
-                loadInfo.PartPath,
-                loadInfo.Path,
-                loadInfo.Status,
-                loadInfo.LoadMonitor,
-                loadInfo.Complete);
-
-            var loadingStatus = loadInfo.Status as ChromatogramLoadingStatus;
-            if (loadingStatus != null)
-                loadingStatus.Transitions.Flush();
-        }
-    }
-
-    public class FileLoadCompletionAccumulator
-    {
-        public class Completion
-        {
-            public Completion(ChromatogramCache cache, IProgressStatus status)
-            {
-                Cache = cache;
-                Status = status;
-            }
-
-            public ChromatogramCache Cache { get; private set; }
-            public IProgressStatus Status { get; private set; }
-        }
-
-        private readonly QueueWorker<Completion> _completionWorker;
-        private readonly Action<IList<Completion>> _complete;
-        private readonly int _threadCount;
-        private readonly int _loadingCount;
-        private int _completedCount;
-        private int _consumedCount;
-        private List<Completion> _accumulatedCompletions;
-
-        public FileLoadCompletionAccumulator(Action<IList<Completion>> complete, int threadCount, int loadingCount)
-        {
-            _complete = complete;
-            _threadCount = threadCount;
-            _loadingCount = loadingCount;
-            // If there are multiple threads or even multiple files make committing
-            // completed caches asynchronous to the loading process. With multiple
-            // threads this will also commit only every time all threads complete a
-            // file.
-            if (_threadCount > 1 && _loadingCount > 1)
-            {
-                _completionWorker = new QueueWorker<Completion>(null, ConsumeCompletion);
-                _completionWorker.RunAsync(1, @"Commit loaded files");
-                _accumulatedCompletions = new List<Completion>();
-            }
-        }
-
-        private void ConsumeCompletion(Completion completion, int threadIndex)
-        {
-            _consumedCount++;
-            _accumulatedCompletions.Add(completion);
-            if (_consumedCount == _loadingCount || _accumulatedCompletions.Count == _threadCount)
-            {
-                _complete(_accumulatedCompletions);
-                _accumulatedCompletions.Clear();
-            }
-            // Report errors and cancellations as soon as possible
-            else if (!completion.Status.IsComplete)
-            {
-                _complete(new SingletonList<Completion>(completion));
-                // Add an empty completion, which will be ignored during batch
-                _accumulatedCompletions[_accumulatedCompletions.Count - 1] = new Completion(null, new ProgressStatus());
-            }
-        }
-
-        public void Complete(ChromatogramCache cache, IProgressStatus status)
-        {
-            var completedCount = Interlocked.Increment(ref _completedCount);
-            var completion = new Completion(cache, status);
-            if (_completionWorker == null)
-                _complete(new SingletonList<Completion>(completion));
-            else
-            {
-                _completionWorker.Add(completion);
-
-                if (completedCount == _loadingCount)
-                    _completionWorker.DoneAdding();
-            }
-        }
-    }
-
-    public class MultiFileLoadMonitor : BackgroundLoader.LoadMonitor
-    {
-        private readonly ChromatogramManager _chromatogramManager;
-        public MultiFileLoadMonitor(ChromatogramManager manager, IDocumentContainer container, object tag)
-            : base(manager, container, tag)
-        {
-            _chromatogramManager = manager;
-        }
-
-        public override UpdateProgressResponse UpdateProgress(IProgressStatus status)
-        {
-            var loadingStatus = status as ChromatogramLoadingStatus;
-            if (loadingStatus != null)
-            {
-                // If the ChromatogramManager has alread had its status reset, avoid calling
-                // UpdateProgress with the empty status
-                var multiStatus = _chromatogramManager.ChangeStatus(loadingStatus);
-                if (multiStatus.IsEmpty)
-                    return UpdateProgressResponse.normal;
-                status = multiStatus;
-            }
-            var progressResult = _chromatogramManager.UpdateProgress(status);
-            return progressResult;
-        }
-
-        public bool IsCanceledFile(MsDataFileUri filePath)
-        {
-            return IsCanceledItem(filePath);
-        }
-    }
-
-    public class SingleFileLoadMonitor : BackgroundLoader.LoadMonitor
-    {
-        private readonly MultiFileLoadMonitor _loadMonitor;
-        private readonly MsDataFileUri _dataFile;
-        private DateTime _lastCancelCheck;
-        private bool _isCanceled;
-
-        public SingleFileLoadMonitor(MultiFileLoadMonitor loadMonitor, MsDataFileUri dataFile)
-        {
-            _loadMonitor = loadMonitor;
-            _dataFile = dataFile;
-            _lastCancelCheck = DateTime.UtcNow; // Said to be 117x faster than Now and this is for a delta
-            HasUI = loadMonitor.HasUI;
-        }
-
-        public override IStreamManager StreamManager
-        {
-            get { return _loadMonitor.StreamManager; }
-        }
-
-        public override bool IsCanceled
-        {
-            get
-            {
-                // Once set always true
-                if (_isCanceled)
-                    return true;
-                // Checking for whether a file is canceled showed up in the profiler for
-                // large DIA runs with lots of chromatograms being extracted. So, here
-                // we prevent this check from happening more than once every 10 ms
-                // which is actually long enough to get this under 1% of really huge
-                // extractions.
-                var currentTime = DateTime.UtcNow;
-                if ((currentTime - _lastCancelCheck).TotalMilliseconds < 10)
-                    return false;
-                _lastCancelCheck = currentTime;
-                return _isCanceled = _loadMonitor.IsCanceledFile(_dataFile);
-            }
-        }
-
-        public override UpdateProgressResponse UpdateProgress(IProgressStatus status)
-        {
-            return _loadMonitor.UpdateProgress(status);
-        }
-    }
-}
+﻿/*
+ * Original author: Don Marsh <donmarsh .at. u.washington.edu>,
+ *                  MacCoss Lab, Department of Genome Sciences, UW
+ *
+ * Copyright 2015 University of Washington - Seattle, WA
+ * 
+ * Licensed under the Apache License, Version 2.0 (the "License");
+ * you may not use this file except in compliance with the License.
+ * You may obtain a copy of the License at
+ *
+ *     http://www.apache.org/licenses/LICENSE-2.0
+ *
+ * Unless required by applicable law or agreed to in writing, software
+ * distributed under the License is distributed on an "AS IS" BASIS,
+ * WITHOUT WARRANTIES OR CONDITIONS OF ANY KIND, either express or implied.
+ * See the License for the specific language governing permissions and
+ * limitations under the License.
+ */
+
+using System;
+using System.Collections.Generic;
+using System.Linq;
+using System.Threading;
+using pwiz.Common.SystemUtil;
+using pwiz.Skyline.Model.Results;
+using pwiz.Skyline.Properties;
+using pwiz.Skyline.Util;
+
+namespace pwiz.Skyline.Model
+{
+    public class MultiFileLoader
+    {
+        public const int MAX_PARALLEL_LOAD_FILES = 12;
+        public const int MAX_PARALLEL_LOAD_FILES_USER_GC = 3; // On some systems we find that parallel performance suffers when not using ServerGC, as during SkylineTester runs
+
+        private readonly QueueWorker<LoadInfo> _worker;
+        private readonly Dictionary<MsDataFileUri, int> _loadingPaths;
+        private readonly bool _synchronousMode;
+        private int? _threadCountPreferred;
+        private ImportResultsSimultaneousFileOptions _simultaneousFileOptions;
+
+        private readonly object _statusLock;
+        private MultiProgressStatus _status;
+
+        public MultiFileLoader(bool synchronousMode)
+        {
+            _worker = new QueueWorker<LoadInfo>(null, LoadFile);
+            _loadingPaths = new Dictionary<MsDataFileUri, int>();
+            _synchronousMode = synchronousMode;
+            _statusLock = new object();
+            ResetStatus();
+        }
+
+        public MultiProgressStatus Status { get { return _status; } }
+
+        public MultiProgressStatus ChangeStatus(ChromatogramLoadingStatus loadingStatus)
+        {
+            return ChangeStatus(s => s.ChangeStatus(loadingStatus));
+        }
+
+        public MultiProgressStatus CompleteStatus()
+        {
+            return ChangeStatus(s => (MultiProgressStatus) s.Complete());
+        }
+
+        public MultiProgressStatus CancelStatus()
+        {
+            return ChangeStatus(s => (MultiProgressStatus)s.Cancel());
+        }
+
+        public void ResetStatus()
+        {
+            ChangeStatus(s => new MultiProgressStatus(_synchronousMode));
+        }
+
+        private MultiProgressStatus ChangeStatus(Func<MultiProgressStatus, MultiProgressStatus> change)
+        {
+            lock (_statusLock)
+            {
+                return _status = change(_status);
+            }
+        }
+
+        // User is presented these options for file load parallelism
+        public enum ImportResultsSimultaneousFileOptions
+        {
+            one_at_a_time, several, many
+        }
+
+        public void InitializeThreadCount(int? loadingThreads)
+        {
+            lock (this)
+            {
+                _threadCountPreferred = loadingThreads;
+                _simultaneousFileOptions = (ImportResultsSimultaneousFileOptions)Settings.Default.ImportResultsSimultaneousFiles;
+            }
+        }
+
+        public static int GetOptimalThreadCount(int? loadingThreads, int? fileCount,
+            ImportResultsSimultaneousFileOptions simultaneousFileOptions)
+        {
+            if (ParallelEx.SINGLE_THREADED)
+                return 1; // Makes debugging easier.
+
+            return GetOptimalThreadCount(loadingThreads, fileCount, Environment.ProcessorCount,
+                simultaneousFileOptions);
+        }
+
+        public static int GetMaxLoadThreadCount()
+        {
+            // On some systems we find that parallel performance suffers when not using ServerGC, as during SkylineTester runs, so we lower the max thread count
+            return System.Runtime.GCSettings.IsServerGC ? MAX_PARALLEL_LOAD_FILES : MAX_PARALLEL_LOAD_FILES_USER_GC;
+        }
+
+        public static int GetOptimalThreadCount(int? loadingThreads, int? fileCount, int processorCount, ImportResultsSimultaneousFileOptions simultaneousFileOptions)
+        {
+            if (!loadingThreads.HasValue)
+            {
+                switch (simultaneousFileOptions)
+                {
+                    case ImportResultsSimultaneousFileOptions.one_at_a_time:
+                        loadingThreads = 1;
+                        break;
+
+                    case ImportResultsSimultaneousFileOptions.several: // Several is 1/4 logical processors (i.e. 2 for an i7)
+                        loadingThreads = Math.Max(2, processorCount / 4); // Min of 2, because you really expect more than 1
+                        break;
+
+                    case ImportResultsSimultaneousFileOptions.many: // Many is 1/2 logical processors (i.e. 4 for an i7)
+                        loadingThreads = Math.Max(2, processorCount / 2); // Min of 2, because you really expect more than 1
+                        break;
+                }
+
+                // On some systems we find that parallel performance suffers when not using ServerGC, as during SkylineTester runs
+                var maxLoadThreads = GetMaxLoadThreadCount();
+                loadingThreads = Math.Min(maxLoadThreads, loadingThreads.Value);
+                loadingThreads = GetBalancedThreadCount(loadingThreads.Value, fileCount);
+            }
+
+            return loadingThreads.Value;
+        }
+
+        private static int GetBalancedThreadCount(int loadingThreads, int? fileCount)
+        {
+            // If we know the file count, and the number of threads is greater than 2
+            // attempt to optimize load balancing
+            if (loadingThreads < 3 || !fileCount.HasValue)
+                return loadingThreads;
+
+            int files = fileCount.Value;
+            int fullCycles = files / loadingThreads;
+            int remainder = files % loadingThreads;
+            int totalCycles = fullCycles + (remainder == 0 ? 0 : 1);
+            // While there is a remainder (i.e. files do not divide evenly into the available threads)
+            // and reducing the thread count by 1 would not increase the total cycle count
+            while (remainder > 0)
+            {
+                int reducedThreads = loadingThreads - 1;
+                var revisedFullCycles = files / reducedThreads;
+                var revisedRemainder = files % reducedThreads;
+                var revisedTotalCycles = revisedFullCycles + (revisedRemainder == 0 ? 0 : 1);
+                if (totalCycles != revisedTotalCycles)
+                    break;
+                loadingThreads = reducedThreads;
+                remainder = fileCount.Value % loadingThreads;
+            }
+            return loadingThreads;
+        }
+
+        /// <summary>
+        /// Add the given files to the queue of files to load.
+        /// </summary>
+        public void Load(
+            IList<DataFileReplicates> loadList,
+            SrmDocument document,
+            string documentFilePath,
+            ChromatogramCache cacheRecalc,
+            MultiFileLoadMonitor loadMonitor,
+            Action<IList<FileLoadCompletionAccumulator.Completion>> complete)
+        {
+            lock (this)
+            {
+                // Find non-duplicate paths to load.
+                var uniqueLoadList = new List<DataFileReplicates>();
+                foreach (var loadItem in loadList)
+                {
+                    // Ignore a file that is already being loaded (or is queued for loading).
+                    if (_loadingPaths.ContainsKey(loadItem.DataFile))
+                        continue;
+                    int idIndex = document.Id.GlobalIndex;
+                    _loadingPaths.Add(loadItem.DataFile, idIndex);
+                    uniqueLoadList.Add(loadItem);
+                }
+
+                if (uniqueLoadList.Count == 0)
+                    return;
+
+                int threadCount = GetOptimalThreadCount(_threadCountPreferred, uniqueLoadList.Count, _simultaneousFileOptions);
+                _worker.RunAsync(threadCount, @"Load file");
+
+                var accumulator = new FileLoadCompletionAccumulator(complete, threadCount, uniqueLoadList.Count);
+
+                // Add new paths to queue.
+                foreach (var loadItem in uniqueLoadList)
+                {
+                    var loadingStatus = new ChromatogramLoadingStatus(loadItem.DataFile, loadItem.ReplicateList);
+
+                    ChangeStatus(s => s.Add(loadingStatus));
+
+                    // Queue work item to load the file.
+                    _worker.Add(new LoadInfo
+                    {
+                        Path = loadItem.DataFile,
+                        PartPath = loadItem.PartPath,
+                        Document = document,
+                        DocumentFilePath = documentFilePath,
+                        CacheRecalc = cacheRecalc,
+                        Status = loadingStatus,
+                        LoadMonitor = new SingleFileLoadMonitor(loadMonitor, loadItem.DataFile),
+                        Complete = accumulator.Complete
+                    });
+                }
+            }
+        }
+
+        public void DoneAddingFiles()
+        {
+            _worker.DoneAdding(true);
+        }
+
+        public void ClearFile(MsDataFileUri filePath)
+        {
+            lock (this)
+            {
+                _loadingPaths.Remove(filePath);
+                if (_loadingPaths.Count == 0)
+                    ResetStatus();
+            }
+        }
+
+        public bool CompleteDocument(SrmDocument document, ILoadMonitor loadMonitor)
+        {
+            // Refuse completion, if anything is still not final
+            var status = Status;
+            var notFinal = status.ProgressList.Where(s => !s.IsFinal).ToArray();
+            if (notFinal.Any())
+            {
+                // Write output in attempt to associate new hangs in nightly tests with the return false below
+//                Console.WriteLine(TextUtil.LineSeparate(@"*** Attempt to complete document with non-final status ***",
+//                    TextUtil.LineSeparate(notFinal.Select(s => string.Format(@"{0} {1}% - {2}", s.State, s.PercentComplete, s.FilePath)))));
+                return false;
+            }
+
+            if (status.ProgressList.Any())
+                loadMonitor.UpdateProgress(CompleteStatus());
+            ClearDocument(document);
+            return true;
+        }
+
+        public void ClearDocument(SrmDocument document)
+        {
+            lock (this)
+            {
+                foreach (var filePath in _loadingPaths.Where(p => p.Value == document.Id.GlobalIndex).Select(p => p.Key).ToArray())
+                {
+                    _loadingPaths.Remove(filePath);
+                }
+                if (_loadingPaths.Count == 0)
+                    ResetStatus();
+            }
+        }
+
+        public bool AnyLoading()
+        {
+            lock (this)
+            {
+                return _loadingPaths.Any();
+            }
+        }
+
+        public bool IsLoading(SrmDocument document)
+        {
+            lock (this)
+            {
+                return _loadingPaths.ContainsValue(document.Id.GlobalIndex);
+            }
+        }
+
+        private class LoadInfo
+        {
+            public MsDataFileUri Path;
+            public string PartPath;
+            public SrmDocument Document;
+            public string DocumentFilePath;
+            public ChromatogramCache CacheRecalc;
+            public IProgressStatus Status;
+            public ILoadMonitor LoadMonitor;
+            public Action<ChromatogramCache, IProgressStatus> Complete;
+        }
+
+        private void LoadFile(LoadInfo loadInfo, int threadIndex)
+        {
+            ChromatogramCache.Build(
+                loadInfo.Document,
+                loadInfo.DocumentFilePath,
+                loadInfo.CacheRecalc,
+                loadInfo.PartPath,
+                loadInfo.Path,
+                loadInfo.Status,
+                loadInfo.LoadMonitor,
+                loadInfo.Complete);
+
+            var loadingStatus = loadInfo.Status as ChromatogramLoadingStatus;
+            if (loadingStatus != null)
+                loadingStatus.Transitions.Flush();
+        }
+    }
+
+    public class FileLoadCompletionAccumulator
+    {
+        public class Completion
+        {
+            public Completion(ChromatogramCache cache, IProgressStatus status)
+            {
+                Cache = cache;
+                Status = status;
+            }
+
+            public ChromatogramCache Cache { get; private set; }
+            public IProgressStatus Status { get; private set; }
+        }
+
+        private readonly QueueWorker<Completion> _completionWorker;
+        private readonly Action<IList<Completion>> _complete;
+        private readonly int _threadCount;
+        private readonly int _loadingCount;
+        private int _completedCount;
+        private int _consumedCount;
+        private List<Completion> _accumulatedCompletions;
+
+        public FileLoadCompletionAccumulator(Action<IList<Completion>> complete, int threadCount, int loadingCount)
+        {
+            _complete = complete;
+            _threadCount = threadCount;
+            _loadingCount = loadingCount;
+            // If there are multiple threads or even multiple files make committing
+            // completed caches asynchronous to the loading process. With multiple
+            // threads this will also commit only every time all threads complete a
+            // file.
+            if (_threadCount > 1 && _loadingCount > 1)
+            {
+                _completionWorker = new QueueWorker<Completion>(null, ConsumeCompletion);
+                _completionWorker.RunAsync(1, @"Commit loaded files");
+                _accumulatedCompletions = new List<Completion>();
+            }
+        }
+
+        private void ConsumeCompletion(Completion completion, int threadIndex)
+        {
+            _consumedCount++;
+            _accumulatedCompletions.Add(completion);
+            if (_consumedCount == _loadingCount || _accumulatedCompletions.Count == _threadCount)
+            {
+                _complete(_accumulatedCompletions);
+                _accumulatedCompletions.Clear();
+            }
+            // Report errors and cancellations as soon as possible
+            else if (!completion.Status.IsComplete)
+            {
+                _complete(new SingletonList<Completion>(completion));
+                // Add an empty completion, which will be ignored during batch
+                _accumulatedCompletions[_accumulatedCompletions.Count - 1] = new Completion(null, new ProgressStatus());
+            }
+        }
+
+        public void Complete(ChromatogramCache cache, IProgressStatus status)
+        {
+            var completedCount = Interlocked.Increment(ref _completedCount);
+            var completion = new Completion(cache, status);
+            if (_completionWorker == null)
+                _complete(new SingletonList<Completion>(completion));
+            else
+            {
+                _completionWorker.Add(completion);
+
+                if (completedCount == _loadingCount)
+                    _completionWorker.DoneAdding();
+            }
+        }
+    }
+
+    public class MultiFileLoadMonitor : BackgroundLoader.LoadMonitor
+    {
+        private readonly ChromatogramManager _chromatogramManager;
+        public MultiFileLoadMonitor(ChromatogramManager manager, IDocumentContainer container, object tag)
+            : base(manager, container, tag)
+        {
+            _chromatogramManager = manager;
+        }
+
+        public override UpdateProgressResponse UpdateProgress(IProgressStatus status)
+        {
+            var loadingStatus = status as ChromatogramLoadingStatus;
+            if (loadingStatus != null)
+            {
+                // If the ChromatogramManager has alread had its status reset, avoid calling
+                // UpdateProgress with the empty status
+                var multiStatus = _chromatogramManager.ChangeStatus(loadingStatus);
+                if (multiStatus.IsEmpty)
+                    return UpdateProgressResponse.normal;
+                status = multiStatus;
+            }
+            var progressResult = _chromatogramManager.UpdateProgress(status);
+            return progressResult;
+        }
+
+        public bool IsCanceledFile(MsDataFileUri filePath)
+        {
+            return IsCanceledItem(filePath);
+        }
+    }
+
+    public class SingleFileLoadMonitor : BackgroundLoader.LoadMonitor
+    {
+        private readonly MultiFileLoadMonitor _loadMonitor;
+        private readonly MsDataFileUri _dataFile;
+        private DateTime _lastCancelCheck;
+        private bool _isCanceled;
+
+        public SingleFileLoadMonitor(MultiFileLoadMonitor loadMonitor, MsDataFileUri dataFile)
+        {
+            _loadMonitor = loadMonitor;
+            _dataFile = dataFile;
+            _lastCancelCheck = DateTime.UtcNow; // Said to be 117x faster than Now and this is for a delta
+            HasUI = loadMonitor.HasUI;
+        }
+
+        public override IStreamManager StreamManager
+        {
+            get { return _loadMonitor.StreamManager; }
+        }
+
+        public override bool IsCanceled
+        {
+            get
+            {
+                // Once set always true
+                if (_isCanceled)
+                    return true;
+                // Checking for whether a file is canceled showed up in the profiler for
+                // large DIA runs with lots of chromatograms being extracted. So, here
+                // we prevent this check from happening more than once every 10 ms
+                // which is actually long enough to get this under 1% of really huge
+                // extractions.
+                var currentTime = DateTime.UtcNow;
+                if ((currentTime - _lastCancelCheck).TotalMilliseconds < 10)
+                    return false;
+                _lastCancelCheck = currentTime;
+                return _isCanceled = _loadMonitor.IsCanceledFile(_dataFile);
+            }
+        }
+
+        public override UpdateProgressResponse UpdateProgress(IProgressStatus status)
+        {
+            return _loadMonitor.UpdateProgress(status);
+        }
+    }
+}