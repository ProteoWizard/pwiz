<<<<<<< HEAD
﻿/*
 * Copyright 2025 University of Washington - Seattle, WA
 *
 * Licensed under the Apache License, Version 2.0 (the "License");
 * you may not use this file except in compliance with the License.
 * You may obtain a copy of the License at
 *
 *     http://www.apache.org/licenses/LICENSE-2.0
 *
 * Unless required by applicable law or agreed to in writing, software
 * distributed under the License is distributed on an "AS IS" BASIS,
 * WITHOUT WARRANTIES OR CONDITIONS OF ANY KIND, either express or implied.
 * See the License for the specific language governing permissions and
 * limitations under the License.
 */

using Newtonsoft.Json;
using pwiz.Common.SystemUtil;
using pwiz.Skyline.Model.Databinding;
using pwiz.Skyline.Model.DocSettings;
=======
>>>>>>> 0a95b8cb
using System;
using System.Collections.Generic;
using System.ComponentModel;
using System.Globalization;
using System.IO;
using System.Linq;
using System.Reflection;
using System.Resources;

namespace pwiz.Skyline.Model
{
    public class UseToCompare : Attribute
    {
        public bool IsUsed { get; set; }
        public static readonly UseToCompare YES = new UseToCompare(true);
        public static readonly UseToCompare NO = new UseToCompare(false);

        public UseToCompare(bool isUsed)
        {
            IsUsed = isUsed;
        }
    }

    /// <summary>
    /// GlobalizedObject implements ICustomTypeDescriptor to enable 
    /// required functionality to describe a type (class).<br></br>
    /// The main task of this class is to instantiate our own property descriptor 
    /// of type GlobalizedPropertyDescriptor.  
    /// </summary>
    public abstract class GlobalizedObject : ICustomTypeDescriptor
    {
        private PropertyDescriptorCollection _globalizedProps;

        private static readonly Dictionary<string, MethodInfo> TYPE_CONVERTER_DICTIONARY;

        private static string GetConverterKey(Type fromType, Type toType)
        {
            return fromType.FullName + @" " + toType.FullName;
        }
        static GlobalizedObject()
        {
            //Initialize the dictionary of type conversion methods.
            var methodList = typeof(Convert).GetMethods()
                .Where(method => method.GetParameters().Length == 1 && method.Name.StartsWith(@"To")).ToList();
            TYPE_CONVERTER_DICTIONARY = new Dictionary<string, MethodInfo>();
            foreach (var method in methodList)
            {
                var methodKey = GetConverterKey(method.GetParameters().First().ParameterType, method.ReturnType);
                if(!TYPE_CONVERTER_DICTIONARY.ContainsKey(methodKey))
                    TYPE_CONVERTER_DICTIONARY.Add(methodKey, method);
            }
        }

        protected abstract ResourceManager GetResourceManager();

        public string GetClassName() => TypeDescriptor.GetClassName(this, true);

        public AttributeCollection GetAttributes() => TypeDescriptor.GetAttributes(this, true);

        public string GetComponentName() => TypeDescriptor.GetComponentName(this, true);

        public TypeConverter GetConverter() => TypeDescriptor.GetConverter(this, true);

        public EventDescriptor GetDefaultEvent() => TypeDescriptor.GetDefaultEvent(this, true);

        public PropertyDescriptor GetDefaultProperty() => TypeDescriptor.GetDefaultProperty(this, true);

        public object GetEditor(Type editorBaseType) => TypeDescriptor.GetEditor(this, editorBaseType, true);

        public EventDescriptorCollection GetEvents(Attribute[] attributes) => TypeDescriptor.GetEvents(this, attributes, true);

        public EventDescriptorCollection GetEvents() => TypeDescriptor.GetEvents(this, true);

        public object GetPropertyOwner(PropertyDescriptor pd) => this;

        /// <summary>
        /// Called to get the properties of a type.
        /// </summary>
        /// <param name="attributes"></param>
        /// <returns></returns>
        public PropertyDescriptorCollection GetProperties(Attribute[] attributes)
        {
            /*if (this is PeptideDocNodeProperties peptideDocNodeProperties)
            {
                return new PropertyDescriptorCollection(peptideDocNodeProperties._peptide.DataSchema.GetPropertyDescriptors(peptideDocNodeProperties
                    ._peptide.GetType()).ToArray());
            }*/
            if (_globalizedProps == null)
            {
                // Get the collection of properties
                var baseProps = TypeDescriptor.GetProperties(this, attributes, true);

                _globalizedProps = new PropertyDescriptorCollection(null);

                // For each property use a property descriptor of our own that is able to be globalized
                foreach (PropertyDescriptor oProp in baseProps)
                {
                    // Only display properties whose values have been set
                    if (oProp.GetValue(this) == null)
                        continue;

                    _globalizedProps.Add(new GlobalizedPropertyDescriptor(oProp, GetResourceManager()));
                }
            }

            return _globalizedProps;
        }

        public PropertyDescriptorCollection GetProperties()
        {
            return GetProperties(null);
        }

        #region Test suppport

        public List<string> GetDifference(GlobalizedObject other)
        {
            if(other == null)
                return new List<string> { @"The other object is null." };
            if (GetType() != other.GetType())
                return new List<string> { $@"The other object of of type {other.GetType().Name}." };
            if (GetPropertiesForComparison().Count != other.GetPropertiesForComparison().Count)
                return new List<string> { $@"This count is {GetPropertiesForComparison().Count}, but other count is {other.GetPropertiesForComparison().Count}" };

            var thisProps = GetPropertiesForComparison()
                .ToDictionary(prop => prop.Name, prop => prop.GetValue(this));
            var otherProps = other.GetPropertiesForComparison()
                .ToDictionary(prop => prop.Name, prop => prop.GetValue(other));

            var joinedValues = (from t in thisProps
                                join o in otherProps on t.Key equals o.Key
                                select new {k = t.Key, t = t.Value, o = o.Value }).ToList();
            if (joinedValues.Count != thisProps.Count)
                return new List<string> { @"The two objects have different sets of properties." };
            var res = joinedValues.Where(tuple =>
            {
                if(tuple.t is GlobalizedObject tg && tuple.o is GlobalizedObject to)
                    return !tg.IsSameAs(to);
                return !tuple.t.Equals(tuple.o);
            });
            return res.Select(r => $@"Key:{r.k}, this value:{r.t}, other value:{r.o}").ToList();
        }

        public bool IsSameAs(GlobalizedObject other)
        {
            return !GetDifference(other).Any();
        }

        public List<PropertyDescriptor> GetPropertiesForComparison()
        {
            return GetProperties().Cast<PropertyDescriptor>().Where(prop => !prop.Attributes.Contains(UseToCompare.NO)).ToList();
        }


        public string Serialize()
        {
            var sw = new StringWriter();
            SerializeToDictionary(sw);
            return sw.ToString();
        }

        private void SerializeToJson(JsonWriter writer)
        {
            var thisProps = GetProperties().Cast<PropertyDescriptor>()
                .Where(prop => !prop.Attributes.Contains(UseToCompare.NO) && prop.GetValue(this) != null)
                .ToDictionary(prop => prop.Name, prop => prop.GetValue(this));

            writer.WriteStartObject();
            foreach (var propName in thisProps.Keys)
            {
                writer.WritePropertyName(propName);
                if (thisProps[propName] is GlobalizedObject nested)
                    nested.SerializeToJson(writer);
                else
                    writer.WriteValue(thisProps[propName]);
            }
            writer.WriteEndObject();
        }

        private void SerializeToDictionary(StringWriter sw)
        {
            var thisProps = GetProperties().Cast<PropertyDescriptor>()
                .Where(prop => !prop.Attributes.Contains(UseToCompare.NO) && prop.GetValue(this) != null)
                .Select(prop => new {name = prop.Name, val = prop.GetValue(this)}).ToList();
            sw.WriteLine(@"new Dictionary<string, object> {");
            for(int i = 0; i < thisProps.Count; i++)
            {
                sw.Write(@"{");
                sw.Write('"' + thisProps[i].name + '"');
                sw.Write(',');
                if (thisProps[i].val is GlobalizedObject nested)
                    nested.SerializeToDictionary(sw);
                else
                    sw.Write('"' + thisProps[i].val.ToString() + '"');
                if(i < thisProps.Count - 1)
                    sw.WriteLine(@"},");
                else
                    sw.WriteLine(@"}");

            }
            sw.WriteLine(@"}");
        }

        public void Deserialize(Dictionary<string, object> valueDict)
        {
            if(valueDict == null)
                return;

            var propDict = GetType().GetProperties().ToDictionary(prop => prop.Name, prop => prop);
            foreach (var val in valueDict)
            {
                if (propDict.ContainsKey(val.Key) && val.Value != null)
                {
                    var actualPropType = propDict[val.Key].PropertyType;
                    var converterKey = GetConverterKey(val.Value.GetType(), actualPropType);
                    if (actualPropType.BaseType == typeof(GlobalizedObject) && val.Value is Dictionary<string, object> nestedDictionary)
                    {
                        var nestedObject = (GlobalizedObject)actualPropType.InvokeMember(actualPropType.Name, BindingFlags.Public |
                            BindingFlags.Instance |
                            BindingFlags.CreateInstance,
                            null, null, new object[] { });
                        nestedObject.Deserialize(nestedDictionary);
                        propDict[val.Key].SetValue(this, nestedObject);
                    }
                    else
                    {
                        if (!TYPE_CONVERTER_DICTIONARY.ContainsKey(converterKey) && propDict[val.Key].PropertyType.Name.StartsWith(@"Nullable"))
                        {
                            actualPropType = propDict[val.Key].PropertyType.GetGenericArguments()[0];
                            converterKey = GetConverterKey(val.Value.GetType(), actualPropType);
                        }
                        if (TYPE_CONVERTER_DICTIONARY.TryGetValue(converterKey, out var parseMethod))
                        {
                            var value = parseMethod.Invoke(this, new[] { val.Value });
                            propDict[val.Key].SetValue(this, value);
                        }
                        else
                            propDict[val.Key].SetValue(this, null);
                    }
                }
            }
        }

        #endregion
    }

    /// <summary>
    /// GlobalizedPropertyDescriptor enhances the base class bay obtaining the display name for a property
    /// from the resource.
    ///
    /// The classes in RefineInputLocalization.cs were modified from Descriptors.cs at:
    ///     https://www.codeproject.com/script/Articles/ViewDownloads.aspx?aid=2138
    ///
    /// </summary>
    public class GlobalizedPropertyDescriptor : PropertyDescriptor
    {
        private const string DESCRIPTION_PREFIX = @"Description_";
        protected const string CATEGORY_PREFIX = @"Category_";

        private readonly ResourceManager _resourceManager;
        private readonly PropertyDescriptor _basePropertyDescriptor;

        public GlobalizedPropertyDescriptor(PropertyDescriptor basePropertyDescriptor, ResourceManager resourceManager)
            : base(basePropertyDescriptor)
        {
            _basePropertyDescriptor = basePropertyDescriptor;
            _resourceManager = resourceManager;
        }

        public override bool CanResetValue(object component)
        {
            return _basePropertyDescriptor.CanResetValue(component);
        }

        public override Type ComponentType => _basePropertyDescriptor.ComponentType;

        public override string DisplayName
        {
            get
            {
                // Get display name from CommandArgName
                var displayNameKey = _basePropertyDescriptor.Name;
                return _resourceManager.GetString(displayNameKey);
            }
        }

        public override string Description => _resourceManager.GetString(DESCRIPTION_PREFIX + _basePropertyDescriptor.Name) ?? string.Empty;

        public override string Category
        {
            get
            {
                if (_basePropertyDescriptor is AnnotationPropertyDescriptor)
                    return PropertyGridResources.Category_Annotations;

                if (_basePropertyDescriptor.Category != null)
                    return _resourceManager.GetString(CATEGORY_PREFIX + _basePropertyDescriptor.Category) ?? string.Empty;

                return null;
            }
        }

        public override object GetValue(object component)
        {
            // Doesn't display default values to highlight changed ones
            var value = _basePropertyDescriptor.GetValue(component);
            if (value == null || (value is bool b && !b))
                return string.Empty;

            return value;
        }

        public override bool IsReadOnly => _basePropertyDescriptor.IsReadOnly;

        public override string Name => _basePropertyDescriptor.Name;

        public override Type PropertyType => _basePropertyDescriptor.PropertyType;

        public override TypeConverter Converter => _basePropertyDescriptor.PropertyType == typeof(double) ? new TwoDecimalDoubleConverter() : _basePropertyDescriptor.Converter;

        public override void ResetValue(object component)
        {
            _basePropertyDescriptor.ResetValue(component);
        }

        public override bool ShouldSerializeValue(object component)
        {
            return _basePropertyDescriptor.ShouldSerializeValue(component);
        }

        public override void SetValue(object component, object value)
        {
            _basePropertyDescriptor.SetValue(component, value);
        }
    }

    public class PropertyGridPropertyDescriptor : GlobalizedPropertyDescriptor
    {
        private readonly PropertyDescriptor _basePropertyDescriptor;
        private readonly ResourceManager _resourceManager;

        private string _invariantDisplayName;
        private string _category;

        // Since many property grid object setters don't actually change the value, just the document, need to store actual value for display
        private object _displayValue;

        public PropertyGridPropertyDescriptor(PropertyDescriptor basePropertyDescriptor, ResourceManager resourceManager)
            : base(basePropertyDescriptor, resourceManager)
        {
            _basePropertyDescriptor = basePropertyDescriptor;
            _resourceManager = resourceManager;
        }

        public void SetDisplayName(string displayName)
        {
            _invariantDisplayName = displayName;
        }

        public void SetCategory(string category)
        {
            _category = category;
        }

        public override string DisplayName => _invariantDisplayName ?? _resourceManager?.GetString(_basePropertyDescriptor.Name) ?? _basePropertyDescriptor.Name;

        public override string Category => _category != null ? _resourceManager.GetString(CATEGORY_PREFIX + _category) : base.Category;

        public override object GetValue(object component)
        {
            return _displayValue ??= _basePropertyDescriptor.GetValue(component) ?? string.Empty;
        }

        public override void SetValue(object component, object value)
        {
            _basePropertyDescriptor.SetValue(component, value);
            _displayValue = value;
        }

        public override TypeConverter Converter
        {
            get
            {
                if (_basePropertyDescriptor.PropertyType == typeof(double))
                    return new TwoDecimalDoubleConverter();

                if (_basePropertyDescriptor is AnnotationPropertyDescriptor annotationProperty &&
                    annotationProperty.AnnotationDef.Type == AnnotationDef.AnnotationType.value_list)
                    return new DropDownConverter(annotationProperty.AnnotationDef.Items.ToList());

                return _basePropertyDescriptor.Converter;
            }
        }
    }

    public class TwoDecimalDoubleConverter : DoubleConverter
    {
        public override object ConvertTo(ITypeDescriptorContext context, CultureInfo culture, object value, Type destinationType)
        {
            if (destinationType == typeof(string) && value is double d)
                return d.ToString("F2", culture ?? CultureInfo.CurrentCulture);
            return base.ConvertTo(context, culture, value, destinationType);
        }
    }

    public class DropDownConverter : StringConverter
    {
        private readonly List<string> _options;

        public DropDownConverter(List<string> options)
        {
            _options = options;
            _options.Insert(0, null); // default is no option selected
        }

        public override bool GetStandardValuesSupported(ITypeDescriptorContext context) => true;

        public override bool GetStandardValuesExclusive(ITypeDescriptorContext context) => true;

        public override StandardValuesCollection GetStandardValues(ITypeDescriptorContext context) => new StandardValuesCollection(_options);
    }
}<|MERGE_RESOLUTION|>--- conflicted
+++ resolved
@@ -1,5 +1,4 @@
-<<<<<<< HEAD
-﻿/*
+/*
  * Copyright 2025 University of Washington - Seattle, WA
  *
  * Licensed under the Apache License, Version 2.0 (the "License");
@@ -19,8 +18,6 @@
 using pwiz.Common.SystemUtil;
 using pwiz.Skyline.Model.Databinding;
 using pwiz.Skyline.Model.DocSettings;
-=======
->>>>>>> 0a95b8cb
 using System;
 using System.Collections.Generic;
 using System.ComponentModel;
