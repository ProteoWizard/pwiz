﻿/*
 * Original author: Nicholas Shulman <nicksh .at. u.washington.edu>,
 *                  MacCoss Lab, Department of Genome Sciences, UW
 *
 * Copyright 2017 University of Washington - Seattle, WA
 *
 * Licensed under the Apache License, Version 2.0 (the "License");
 * you may not use this file except in compliance with the License.
 * You may obtain a copy of the License at
 *
 *     http://www.apache.org/licenses/LICENSE-2.0
 *
 * Unless required by applicable law or agreed to in writing, software
 * distributed under the License is distributed on an "AS IS" BASIS,
 * WITHOUT WARRANTIES OR CONDITIONS OF ANY KIND, either express or implied.
 * See the License for the specific language governing permissions and
 * limitations under the License.
 */
using pwiz.Skyline.Model.DocSettings;

namespace pwiz.Skyline.Model.Serialization
{
    public abstract class DocumentSerializer
    {
        public SrmSettings Settings
        {
            get; protected set;
        }

        public DocumentFormat DocumentFormat { get; protected set; }

        public static class EL
        {
            // v0.1 lists
            // ReSharper disable LocalizableElement
            public const string selected_proteins = "selected_proteins";
            public const string selected_peptides = "selected_peptides";
            public const string selected_transitions = "selected_transitions";

            public const string protein = "protein";
            public const string note = "note";
            public const string annotation = "annotation";
            public const string alternatives = "alternatives";
            public const string alternative_protein = "alternative_protein";
            public const string sequence = "sequence";
            public const string peptide_list = "peptide_list";
            public const string peptide = "peptide";
            public const string explicit_modifications = "explicit_modifications";
            public const string explicit_static_modifications = "explicit_static_modifications";
            public const string explicit_heavy_modifications = "explicit_heavy_modifications";
            public const string explicit_modification = "explicit_modification";
            public const string variable_modifications = "variable_modifications";
            public const string variable_modification = "variable_modification";
            public const string implicit_modifications = "implicit_modifications";
            public const string implicit_modification = "implicit_modification";
            public const string implicit_static_modifications = "implicit_static_modifications";
            public const string implicit_heavy_modifications = "implicit_heavy_modifications";
            public const string lookup_modifications = "lookup_modifications";
            public const string losses = "losses";
            public const string neutral_loss = "neutral_loss";
            public const string peptide_results = "peptide_results";
            public const string peptide_result = "peptide_result";
            public const string precursor = "precursor";
            public const string precursor_results = "precursor_results";
            public const string precursor_peak = "precursor_peak";
            public const string transition = "transition";
            public const string transition_results = "transition_results";
            public const string transition_peak = "transition_peak";
            public const string transition_lib_info = "transition_lib_info";
            public const string precursor_mz = "precursor_mz";
            public const string product_mz = "product_mz";
            public const string collision_energy = "collision_energy";
            public const string declustering_potential = "declustering_potential";
            public const string start_rt = "start_rt";
            public const string stop_rt = "stop_rt";
            public const string molecule = "molecule";
            public const string transition_data = "transition_data";
            public const string results_data = "results_data";
<<<<<<< HEAD
            public const string ion_mobility_filter = "ion_mobility_filter";
=======
            public const string linked_peptide = "linked_peptide";
            public const string linked_fragment_ion = "linked_fragment_ion";
>>>>>>> 48c1aa28
            // ReSharper restore LocalizableElement
        }

        public static class ATTR
        {
            // ReSharper disable LocalizableElement
            public const string format_version = "format_version";
            public const string software_version = "software_version";
            public const string name = "name";
            public const string category = "category";
            public const string description = "description";
            public const string label_name = "label_name";  
            public const string label_description = "label_description";  
            public const string accession = "accession";
            public const string gene = "gene";
            public const string species = "species";
            public const string websearch_status = "websearch_status";
            public const string preferred_name = "preferred_name";
            public const string peptide_list = "peptide_list";
            public const string start = "start";
            public const string end = "end";
            public const string sequence = "sequence";
            public const string prev_aa = "prev_aa";
            public const string next_aa = "next_aa";
            public const string index_aa = "index_aa";
            public const string modification_name = "modification_name";
            public const string mass_diff = "mass_diff";
            public const string loss_index = "loss_index";
            public const string calc_neutral_pep_mass = "calc_neutral_pep_mass";
            public const string num_missed_cleavages = "num_missed_cleavages";
            public const string rt_calculator_score = "rt_calculator_score";
            public const string predicted_retention_time = "predicted_retention_time";
            public const string explicit_retention_time = "explicit_retention_time";
            public const string explicit_retention_time_window = "explicit_retention_time_window";
            public const string explicit_drift_time_msec = "explicit_drift_time_msec"; // obsolete, replaced by the more general exolicit_ion_mobility_*
            public const string explicit_drift_time_high_energy_offset_msec = "explicit_drift_time_high_energy_offset_msec"; // obsolete, replaced by the more general exolicit_ion_mobility_*
            public const string explicit_ion_mobility = "explicit_ion_mobility";
            public const string explicit_ion_mobility_units = "explicit_ion_mobility_units";
            public const string ion_mobility_high_energy_offset = "ion_mobility_high_energy_offset";
            public const string explicit_ion_mobility_high_energy_offset = "explicit_ion_mobility_high_energy_offset";
            public const string explicit_ccs_sqa = "explicit_ccs_sqa";
            public const string drift_time_ms1 = "drift_time_ms1"; // Obsolete, replaced by ion_mobility_*
            public const string drift_time_fragment = "drift_time_fragment";  // Obsolete, replaced by ion_mobility_*
            public const string drift_time = "drift_time";  // Obsolete, replaced by ion_mobility_*
            public const string drift_time_window = "drift_time_window";  // Obsolete, replaced by ion_mobility_*
            public const string ion_mobility_ms1 = "ion_mobility_ms1";
            public const string ion_mobility_fragment = "ion_mobility_fragment"; 
            public const string ion_mobility = "ion_mobility"; 
            public const string ion_mobility_type = "ion_mobility_type"; 
            public const string ion_mobility_window = "ion_mobility_window"; 
            public const string ccs = "ccs";
            public const string avg_measured_retention_time = "avg_measured_retention_time";
            public const string isotope_label = "isotope_label";
            public const string fragment_type = "fragment_type";
            public const string fragment_ordinal = "fragment_ordinal";
            public const string mass_index = "mass_index";
            public const string calc_neutral_mass = "calc_neutral_mass";
            public const string precursor_mz = "precursor_mz";
            public const string charge = "charge";
            public const string precursor_charge = "precursor_charge";   // backward compatibility with v0.1
            public const string product_charge = "product_charge";
            public const string rank = "rank";
            public const string rank_by_level = "rank_by_level";
            public const string intensity = "intensity";
            public const string auto_manage_children = "auto_manage_children";
            public const string decoy = "decoy";
            public const string decoy_mass_shift = "decoy_mass_shift";
            public const string isotope_dist_rank = "isotope_dist_rank";
            public const string isotope_dist_proportion = "isotope_dist_proportion";
            public const string ion_formula = "ion_formula";
            public const string custom_ion_name = "custom_ion_name";
            public const string mass_monoisotopic = "mass_monoisotopic";
            public const string mass_average = "mass_average";
            public const string modified_sequence = "modified_sequence";
            public const string lookup_sequence = "lookup_sequence";
            public const string cleavage_aa = "cleavage_aa";
            public const string loss_neutral_mass = "loss_neutral_mass";
            public const string collision_energy = "collision_energy";
            public const string explicit_collision_energy = "explicit_collision_energy";
            public const string explicit_s_lens = "explicit_s_lens";
            public const string s_lens_obsolete = "s_lens"; // Really should have been explicit_s_lens
            public const string explicit_cone_voltage = "explicit_cone_voltage";
            public const string cone_voltage_obsolete = "cone_voltage"; // Really should have been explicit_cone_voltage
            public const string declustering_potential = "declustering_potential";
            public const string explicit_declustering_potential = "explicit_declustering_potential";
            public const string explicit_compensation_voltage = "explicit_compensation_voltage";
            public const string standard_type = "standard_type";
            public const string measured_ion_name = "measured_ion_name";
            public const string concentration_multiplier = "concentration_multiplier";
            public const string internal_standard_concentration = "internal_standard_concentration";
            public const string normalization_method = "normalization_method";
            public const string quantitative = "quantitative";
            public const string precursor_concentration = "precursor_concentration";
            public const string attribute_group_id = "attribute_group_id";

            // Results
            public const string replicate = "replicate";
            public const string file = "file";
            public const string step = "step";
            public const string mass_error_ppm = "mass_error_ppm";
            public const string retention_time = "retention_time";
            public const string start_time = "start_time";
            public const string end_time = "end_time";
            public const string area = "area";
            public const string background = "background";
            public const string height = "height";
            public const string fwhm = "fwhm";
            public const string fwhm_degenerate = "fwhm_degenerate";
            public const string truncated = "truncated";
            public const string identified = "identified";
            public const string user_set = "user_set";
            public const string peak_count_ratio = "peak_count_ratio";
            public const string library_dotp = "library_dotp";
            public const string isotope_dotp = "isotope_dotp";
            public const string qvalue = "qvalue";
            public const string zscore = "zscore";
            public const string exclude_from_calibration = "exclude_from_calibration";
            public const string analyte_concentration = "analyte_concentration";
            public const string points_across = "points_across";
            public const string forced_integration = "forced_integration";
            public const string orphaned_crosslink_ion = "orphaned_crosslink_ion";
            // ReSharper restore LocalizableElement
        }
    }
}
<|MERGE_RESOLUTION|>--- conflicted
+++ resolved
@@ -1,209 +1,206 @@
-﻿/*
- * Original author: Nicholas Shulman <nicksh .at. u.washington.edu>,
- *                  MacCoss Lab, Department of Genome Sciences, UW
- *
- * Copyright 2017 University of Washington - Seattle, WA
- *
- * Licensed under the Apache License, Version 2.0 (the "License");
- * you may not use this file except in compliance with the License.
- * You may obtain a copy of the License at
- *
- *     http://www.apache.org/licenses/LICENSE-2.0
- *
- * Unless required by applicable law or agreed to in writing, software
- * distributed under the License is distributed on an "AS IS" BASIS,
- * WITHOUT WARRANTIES OR CONDITIONS OF ANY KIND, either express or implied.
- * See the License for the specific language governing permissions and
- * limitations under the License.
- */
-using pwiz.Skyline.Model.DocSettings;
-
-namespace pwiz.Skyline.Model.Serialization
-{
-    public abstract class DocumentSerializer
-    {
-        public SrmSettings Settings
-        {
-            get; protected set;
-        }
-
-        public DocumentFormat DocumentFormat { get; protected set; }
-
-        public static class EL
-        {
-            // v0.1 lists
-            // ReSharper disable LocalizableElement
-            public const string selected_proteins = "selected_proteins";
-            public const string selected_peptides = "selected_peptides";
-            public const string selected_transitions = "selected_transitions";
-
-            public const string protein = "protein";
-            public const string note = "note";
-            public const string annotation = "annotation";
-            public const string alternatives = "alternatives";
-            public const string alternative_protein = "alternative_protein";
-            public const string sequence = "sequence";
-            public const string peptide_list = "peptide_list";
-            public const string peptide = "peptide";
-            public const string explicit_modifications = "explicit_modifications";
-            public const string explicit_static_modifications = "explicit_static_modifications";
-            public const string explicit_heavy_modifications = "explicit_heavy_modifications";
-            public const string explicit_modification = "explicit_modification";
-            public const string variable_modifications = "variable_modifications";
-            public const string variable_modification = "variable_modification";
-            public const string implicit_modifications = "implicit_modifications";
-            public const string implicit_modification = "implicit_modification";
-            public const string implicit_static_modifications = "implicit_static_modifications";
-            public const string implicit_heavy_modifications = "implicit_heavy_modifications";
-            public const string lookup_modifications = "lookup_modifications";
-            public const string losses = "losses";
-            public const string neutral_loss = "neutral_loss";
-            public const string peptide_results = "peptide_results";
-            public const string peptide_result = "peptide_result";
-            public const string precursor = "precursor";
-            public const string precursor_results = "precursor_results";
-            public const string precursor_peak = "precursor_peak";
-            public const string transition = "transition";
-            public const string transition_results = "transition_results";
-            public const string transition_peak = "transition_peak";
-            public const string transition_lib_info = "transition_lib_info";
-            public const string precursor_mz = "precursor_mz";
-            public const string product_mz = "product_mz";
-            public const string collision_energy = "collision_energy";
-            public const string declustering_potential = "declustering_potential";
-            public const string start_rt = "start_rt";
-            public const string stop_rt = "stop_rt";
-            public const string molecule = "molecule";
-            public const string transition_data = "transition_data";
-            public const string results_data = "results_data";
-<<<<<<< HEAD
-            public const string ion_mobility_filter = "ion_mobility_filter";
-=======
-            public const string linked_peptide = "linked_peptide";
-            public const string linked_fragment_ion = "linked_fragment_ion";
->>>>>>> 48c1aa28
-            // ReSharper restore LocalizableElement
-        }
-
-        public static class ATTR
-        {
-            // ReSharper disable LocalizableElement
-            public const string format_version = "format_version";
-            public const string software_version = "software_version";
-            public const string name = "name";
-            public const string category = "category";
-            public const string description = "description";
-            public const string label_name = "label_name";  
-            public const string label_description = "label_description";  
-            public const string accession = "accession";
-            public const string gene = "gene";
-            public const string species = "species";
-            public const string websearch_status = "websearch_status";
-            public const string preferred_name = "preferred_name";
-            public const string peptide_list = "peptide_list";
-            public const string start = "start";
-            public const string end = "end";
-            public const string sequence = "sequence";
-            public const string prev_aa = "prev_aa";
-            public const string next_aa = "next_aa";
-            public const string index_aa = "index_aa";
-            public const string modification_name = "modification_name";
-            public const string mass_diff = "mass_diff";
-            public const string loss_index = "loss_index";
-            public const string calc_neutral_pep_mass = "calc_neutral_pep_mass";
-            public const string num_missed_cleavages = "num_missed_cleavages";
-            public const string rt_calculator_score = "rt_calculator_score";
-            public const string predicted_retention_time = "predicted_retention_time";
-            public const string explicit_retention_time = "explicit_retention_time";
-            public const string explicit_retention_time_window = "explicit_retention_time_window";
-            public const string explicit_drift_time_msec = "explicit_drift_time_msec"; // obsolete, replaced by the more general exolicit_ion_mobility_*
-            public const string explicit_drift_time_high_energy_offset_msec = "explicit_drift_time_high_energy_offset_msec"; // obsolete, replaced by the more general exolicit_ion_mobility_*
-            public const string explicit_ion_mobility = "explicit_ion_mobility";
-            public const string explicit_ion_mobility_units = "explicit_ion_mobility_units";
-            public const string ion_mobility_high_energy_offset = "ion_mobility_high_energy_offset";
-            public const string explicit_ion_mobility_high_energy_offset = "explicit_ion_mobility_high_energy_offset";
-            public const string explicit_ccs_sqa = "explicit_ccs_sqa";
-            public const string drift_time_ms1 = "drift_time_ms1"; // Obsolete, replaced by ion_mobility_*
-            public const string drift_time_fragment = "drift_time_fragment";  // Obsolete, replaced by ion_mobility_*
-            public const string drift_time = "drift_time";  // Obsolete, replaced by ion_mobility_*
-            public const string drift_time_window = "drift_time_window";  // Obsolete, replaced by ion_mobility_*
-            public const string ion_mobility_ms1 = "ion_mobility_ms1";
-            public const string ion_mobility_fragment = "ion_mobility_fragment"; 
-            public const string ion_mobility = "ion_mobility"; 
-            public const string ion_mobility_type = "ion_mobility_type"; 
-            public const string ion_mobility_window = "ion_mobility_window"; 
-            public const string ccs = "ccs";
-            public const string avg_measured_retention_time = "avg_measured_retention_time";
-            public const string isotope_label = "isotope_label";
-            public const string fragment_type = "fragment_type";
-            public const string fragment_ordinal = "fragment_ordinal";
-            public const string mass_index = "mass_index";
-            public const string calc_neutral_mass = "calc_neutral_mass";
-            public const string precursor_mz = "precursor_mz";
-            public const string charge = "charge";
-            public const string precursor_charge = "precursor_charge";   // backward compatibility with v0.1
-            public const string product_charge = "product_charge";
-            public const string rank = "rank";
-            public const string rank_by_level = "rank_by_level";
-            public const string intensity = "intensity";
-            public const string auto_manage_children = "auto_manage_children";
-            public const string decoy = "decoy";
-            public const string decoy_mass_shift = "decoy_mass_shift";
-            public const string isotope_dist_rank = "isotope_dist_rank";
-            public const string isotope_dist_proportion = "isotope_dist_proportion";
-            public const string ion_formula = "ion_formula";
-            public const string custom_ion_name = "custom_ion_name";
-            public const string mass_monoisotopic = "mass_monoisotopic";
-            public const string mass_average = "mass_average";
-            public const string modified_sequence = "modified_sequence";
-            public const string lookup_sequence = "lookup_sequence";
-            public const string cleavage_aa = "cleavage_aa";
-            public const string loss_neutral_mass = "loss_neutral_mass";
-            public const string collision_energy = "collision_energy";
-            public const string explicit_collision_energy = "explicit_collision_energy";
-            public const string explicit_s_lens = "explicit_s_lens";
-            public const string s_lens_obsolete = "s_lens"; // Really should have been explicit_s_lens
-            public const string explicit_cone_voltage = "explicit_cone_voltage";
-            public const string cone_voltage_obsolete = "cone_voltage"; // Really should have been explicit_cone_voltage
-            public const string declustering_potential = "declustering_potential";
-            public const string explicit_declustering_potential = "explicit_declustering_potential";
-            public const string explicit_compensation_voltage = "explicit_compensation_voltage";
-            public const string standard_type = "standard_type";
-            public const string measured_ion_name = "measured_ion_name";
-            public const string concentration_multiplier = "concentration_multiplier";
-            public const string internal_standard_concentration = "internal_standard_concentration";
-            public const string normalization_method = "normalization_method";
-            public const string quantitative = "quantitative";
-            public const string precursor_concentration = "precursor_concentration";
-            public const string attribute_group_id = "attribute_group_id";
-
-            // Results
-            public const string replicate = "replicate";
-            public const string file = "file";
-            public const string step = "step";
-            public const string mass_error_ppm = "mass_error_ppm";
-            public const string retention_time = "retention_time";
-            public const string start_time = "start_time";
-            public const string end_time = "end_time";
-            public const string area = "area";
-            public const string background = "background";
-            public const string height = "height";
-            public const string fwhm = "fwhm";
-            public const string fwhm_degenerate = "fwhm_degenerate";
-            public const string truncated = "truncated";
-            public const string identified = "identified";
-            public const string user_set = "user_set";
-            public const string peak_count_ratio = "peak_count_ratio";
-            public const string library_dotp = "library_dotp";
-            public const string isotope_dotp = "isotope_dotp";
-            public const string qvalue = "qvalue";
-            public const string zscore = "zscore";
-            public const string exclude_from_calibration = "exclude_from_calibration";
-            public const string analyte_concentration = "analyte_concentration";
-            public const string points_across = "points_across";
-            public const string forced_integration = "forced_integration";
-            public const string orphaned_crosslink_ion = "orphaned_crosslink_ion";
-            // ReSharper restore LocalizableElement
-        }
-    }
-}
+﻿/*
+ * Original author: Nicholas Shulman <nicksh .at. u.washington.edu>,
+ *                  MacCoss Lab, Department of Genome Sciences, UW
+ *
+ * Copyright 2017 University of Washington - Seattle, WA
+ *
+ * Licensed under the Apache License, Version 2.0 (the "License");
+ * you may not use this file except in compliance with the License.
+ * You may obtain a copy of the License at
+ *
+ *     http://www.apache.org/licenses/LICENSE-2.0
+ *
+ * Unless required by applicable law or agreed to in writing, software
+ * distributed under the License is distributed on an "AS IS" BASIS,
+ * WITHOUT WARRANTIES OR CONDITIONS OF ANY KIND, either express or implied.
+ * See the License for the specific language governing permissions and
+ * limitations under the License.
+ */
+using pwiz.Skyline.Model.DocSettings;
+
+namespace pwiz.Skyline.Model.Serialization
+{
+    public abstract class DocumentSerializer
+    {
+        public SrmSettings Settings
+        {
+            get; protected set;
+        }
+
+        public DocumentFormat DocumentFormat { get; protected set; }
+
+        public static class EL
+        {
+            // v0.1 lists
+            // ReSharper disable LocalizableElement
+            public const string selected_proteins = "selected_proteins";
+            public const string selected_peptides = "selected_peptides";
+            public const string selected_transitions = "selected_transitions";
+
+            public const string protein = "protein";
+            public const string note = "note";
+            public const string annotation = "annotation";
+            public const string alternatives = "alternatives";
+            public const string alternative_protein = "alternative_protein";
+            public const string sequence = "sequence";
+            public const string peptide_list = "peptide_list";
+            public const string peptide = "peptide";
+            public const string explicit_modifications = "explicit_modifications";
+            public const string explicit_static_modifications = "explicit_static_modifications";
+            public const string explicit_heavy_modifications = "explicit_heavy_modifications";
+            public const string explicit_modification = "explicit_modification";
+            public const string variable_modifications = "variable_modifications";
+            public const string variable_modification = "variable_modification";
+            public const string implicit_modifications = "implicit_modifications";
+            public const string implicit_modification = "implicit_modification";
+            public const string implicit_static_modifications = "implicit_static_modifications";
+            public const string implicit_heavy_modifications = "implicit_heavy_modifications";
+            public const string lookup_modifications = "lookup_modifications";
+            public const string losses = "losses";
+            public const string neutral_loss = "neutral_loss";
+            public const string peptide_results = "peptide_results";
+            public const string peptide_result = "peptide_result";
+            public const string precursor = "precursor";
+            public const string precursor_results = "precursor_results";
+            public const string precursor_peak = "precursor_peak";
+            public const string transition = "transition";
+            public const string transition_results = "transition_results";
+            public const string transition_peak = "transition_peak";
+            public const string transition_lib_info = "transition_lib_info";
+            public const string precursor_mz = "precursor_mz";
+            public const string product_mz = "product_mz";
+            public const string collision_energy = "collision_energy";
+            public const string declustering_potential = "declustering_potential";
+            public const string start_rt = "start_rt";
+            public const string stop_rt = "stop_rt";
+            public const string molecule = "molecule";
+            public const string transition_data = "transition_data";
+            public const string results_data = "results_data";
+            public const string linked_peptide = "linked_peptide";
+            public const string linked_fragment_ion = "linked_fragment_ion";
+            public const string ion_mobility_filter = "ion_mobility_filter";
+            // ReSharper restore LocalizableElement
+        }
+
+        public static class ATTR
+        {
+            // ReSharper disable LocalizableElement
+            public const string format_version = "format_version";
+            public const string software_version = "software_version";
+            public const string name = "name";
+            public const string category = "category";
+            public const string description = "description";
+            public const string label_name = "label_name";  
+            public const string label_description = "label_description";  
+            public const string accession = "accession";
+            public const string gene = "gene";
+            public const string species = "species";
+            public const string websearch_status = "websearch_status";
+            public const string preferred_name = "preferred_name";
+            public const string peptide_list = "peptide_list";
+            public const string start = "start";
+            public const string end = "end";
+            public const string sequence = "sequence";
+            public const string prev_aa = "prev_aa";
+            public const string next_aa = "next_aa";
+            public const string index_aa = "index_aa";
+            public const string modification_name = "modification_name";
+            public const string mass_diff = "mass_diff";
+            public const string loss_index = "loss_index";
+            public const string calc_neutral_pep_mass = "calc_neutral_pep_mass";
+            public const string num_missed_cleavages = "num_missed_cleavages";
+            public const string rt_calculator_score = "rt_calculator_score";
+            public const string predicted_retention_time = "predicted_retention_time";
+            public const string explicit_retention_time = "explicit_retention_time";
+            public const string explicit_retention_time_window = "explicit_retention_time_window";
+            public const string explicit_drift_time_msec = "explicit_drift_time_msec"; // obsolete, replaced by the more general exolicit_ion_mobility_*
+            public const string explicit_drift_time_high_energy_offset_msec = "explicit_drift_time_high_energy_offset_msec"; // obsolete, replaced by the more general exolicit_ion_mobility_*
+            public const string explicit_ion_mobility = "explicit_ion_mobility";
+            public const string explicit_ion_mobility_units = "explicit_ion_mobility_units";
+            public const string ion_mobility_high_energy_offset = "ion_mobility_high_energy_offset";
+            public const string explicit_ion_mobility_high_energy_offset = "explicit_ion_mobility_high_energy_offset";
+            public const string explicit_ccs_sqa = "explicit_ccs_sqa";
+            public const string drift_time_ms1 = "drift_time_ms1"; // Obsolete, replaced by ion_mobility_*
+            public const string drift_time_fragment = "drift_time_fragment";  // Obsolete, replaced by ion_mobility_*
+            public const string drift_time = "drift_time";  // Obsolete, replaced by ion_mobility_*
+            public const string drift_time_window = "drift_time_window";  // Obsolete, replaced by ion_mobility_*
+            public const string ion_mobility_ms1 = "ion_mobility_ms1";
+            public const string ion_mobility_fragment = "ion_mobility_fragment"; 
+            public const string ion_mobility = "ion_mobility"; 
+            public const string ion_mobility_type = "ion_mobility_type"; 
+            public const string ion_mobility_window = "ion_mobility_window"; 
+            public const string ccs = "ccs";
+            public const string avg_measured_retention_time = "avg_measured_retention_time";
+            public const string isotope_label = "isotope_label";
+            public const string fragment_type = "fragment_type";
+            public const string fragment_ordinal = "fragment_ordinal";
+            public const string mass_index = "mass_index";
+            public const string calc_neutral_mass = "calc_neutral_mass";
+            public const string precursor_mz = "precursor_mz";
+            public const string charge = "charge";
+            public const string precursor_charge = "precursor_charge";   // backward compatibility with v0.1
+            public const string product_charge = "product_charge";
+            public const string rank = "rank";
+            public const string rank_by_level = "rank_by_level";
+            public const string intensity = "intensity";
+            public const string auto_manage_children = "auto_manage_children";
+            public const string decoy = "decoy";
+            public const string decoy_mass_shift = "decoy_mass_shift";
+            public const string isotope_dist_rank = "isotope_dist_rank";
+            public const string isotope_dist_proportion = "isotope_dist_proportion";
+            public const string ion_formula = "ion_formula";
+            public const string custom_ion_name = "custom_ion_name";
+            public const string mass_monoisotopic = "mass_monoisotopic";
+            public const string mass_average = "mass_average";
+            public const string modified_sequence = "modified_sequence";
+            public const string lookup_sequence = "lookup_sequence";
+            public const string cleavage_aa = "cleavage_aa";
+            public const string loss_neutral_mass = "loss_neutral_mass";
+            public const string collision_energy = "collision_energy";
+            public const string explicit_collision_energy = "explicit_collision_energy";
+            public const string explicit_s_lens = "explicit_s_lens";
+            public const string s_lens_obsolete = "s_lens"; // Really should have been explicit_s_lens
+            public const string explicit_cone_voltage = "explicit_cone_voltage";
+            public const string cone_voltage_obsolete = "cone_voltage"; // Really should have been explicit_cone_voltage
+            public const string declustering_potential = "declustering_potential";
+            public const string explicit_declustering_potential = "explicit_declustering_potential";
+            public const string explicit_compensation_voltage = "explicit_compensation_voltage";
+            public const string standard_type = "standard_type";
+            public const string measured_ion_name = "measured_ion_name";
+            public const string concentration_multiplier = "concentration_multiplier";
+            public const string internal_standard_concentration = "internal_standard_concentration";
+            public const string normalization_method = "normalization_method";
+            public const string quantitative = "quantitative";
+            public const string precursor_concentration = "precursor_concentration";
+            public const string attribute_group_id = "attribute_group_id";
+
+            // Results
+            public const string replicate = "replicate";
+            public const string file = "file";
+            public const string step = "step";
+            public const string mass_error_ppm = "mass_error_ppm";
+            public const string retention_time = "retention_time";
+            public const string start_time = "start_time";
+            public const string end_time = "end_time";
+            public const string area = "area";
+            public const string background = "background";
+            public const string height = "height";
+            public const string fwhm = "fwhm";
+            public const string fwhm_degenerate = "fwhm_degenerate";
+            public const string truncated = "truncated";
+            public const string identified = "identified";
+            public const string user_set = "user_set";
+            public const string peak_count_ratio = "peak_count_ratio";
+            public const string library_dotp = "library_dotp";
+            public const string isotope_dotp = "isotope_dotp";
+            public const string qvalue = "qvalue";
+            public const string zscore = "zscore";
+            public const string exclude_from_calibration = "exclude_from_calibration";
+            public const string analyte_concentration = "analyte_concentration";
+            public const string points_across = "points_across";
+            public const string forced_integration = "forced_integration";
+            public const string orphaned_crosslink_ion = "orphaned_crosslink_ion";
+            // ReSharper restore LocalizableElement
+        }
+    }
+}