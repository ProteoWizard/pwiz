--- conflicted
+++ resolved
@@ -1,1718 +1,1702 @@
-﻿/*
- * Original author: Nicholas Shulman <nicksh .at. u.washington.edu>,
- *                  MacCoss Lab, Department of Genome Sciences, UW
- *
- * Copyright 2017 University of Washington - Seattle, WA
- *
- * Licensed under the Apache License, Version 2.0 (the "License");
- * you may not use this file except in compliance with the License.
- * You may obtain a copy of the License at
- *
- *     http://www.apache.org/licenses/LICENSE-2.0
- *
- * Unless required by applicable law or agreed to in writing, software
- * distributed under the License is distributed on an "AS IS" BASIS,
- * WITHOUT WARRANTIES OR CONDITIONS OF ANY KIND, either express or implied.
- * See the License for the specific language governing permissions and
- * limitations under the License.
- */
-using System;
-using System.Collections.Generic;
-using System.IO;
-using System.Linq;
-using System.Text;
-using System.Xml;
-using Google.Protobuf;
-using pwiz.Common.Chemistry;
-using pwiz.Common.Collections;
-using pwiz.Common.SystemUtil;
-using pwiz.ProteomeDatabase.API;
-using pwiz.Skyline.Model.AuditLog;
-using pwiz.Skyline.Model.Crosslinking;
-using pwiz.Skyline.Model.DocSettings;
-using pwiz.Skyline.Model.GroupComparison;
-using pwiz.Skyline.Model.Lib;
-using pwiz.Skyline.Model.Proteome;
-using pwiz.Skyline.Model.Results;
-using pwiz.Skyline.Model.Results.Scoring;
-using pwiz.Skyline.Properties;
-using pwiz.Skyline.Util;
-
-namespace pwiz.Skyline.Model.Serialization
-{
-    public class DocumentReader : DocumentSerializer
-    {
-        private readonly StringPool _stringPool = new StringPool();
-        private AnnotationScrubber _annotationScrubber;
-        public DocumentFormat FormatVersion
-        {
-            get { return DocumentFormat; }
-            private set
-            {
-                DocumentFormat = value;
-            }
-        }
-        public PeptideGroupDocNode[] Children { get; private set; }
-
-        private readonly Dictionary<string, string> _uniqueSpecies = new Dictionary<string, string>();
-
-        /// <summary>
-        /// In older versions of Skyline we would handle ion notation by building it into the molecule, 
-        /// so our current C12H5[M+2H] would have been C12H7 - this requires special handling on read
-        /// </summary>
-        public bool DocumentMayContainMoleculesWithEmbeddedIons { get { return FormatVersion <= DocumentFormat.VERSION_3_71; } }
-
-        public bool RemoveCalculatedAnnotationValues { get; set; } = true;
-
-        /// <summary>
-        /// Avoids duplication of species strings
-        /// </summary>
-        public string GetUniqueSpecies(string species)
-        {
-            if (species == null)
-                return null;
-            string uniqueSpecies;
-            if (!_uniqueSpecies.TryGetValue(species, out uniqueSpecies))
-            {
-                _uniqueSpecies.Add(species, species);
-                uniqueSpecies = species;
-            }
-            return uniqueSpecies;
-        }
-
-        private PeptideChromInfo ReadPeptideChromInfo(XmlReader reader, ChromFileInfo fileInfo)
-        {
-            float peakCountRatio = reader.GetFloatAttribute(ATTR.peak_count_ratio);
-            float? retentionTime = reader.GetNullableFloatAttribute(ATTR.retention_time);
-            bool excludeFromCalibration = reader.GetBoolAttribute(ATTR.exclude_from_calibration);
-            double? analyteConcentration = reader.GetNullableDoubleAttribute(ATTR.analyte_concentration);
-            return new PeptideChromInfo(fileInfo.FileId, peakCountRatio, retentionTime, ImmutableList<PeptideLabelRatio>.EMPTY)
-                .ChangeExcludeFromCalibration(excludeFromCalibration)
-                .ChangeAnalyteConcentration(analyteConcentration);
-        }
-
-        private SpectrumHeaderInfo ReadTransitionGroupLibInfo(XmlReader reader)
-        {
-            // Look for an appropriate deserialization helper for spectrum
-            // header info on the current tag.
-            var helpers = PeptideLibraries.SpectrumHeaderXmlHelpers;
-            var helper = reader.FindHelper(helpers);
-            if (helper != null)
-            {
-                var libInfo = helper.Deserialize(reader);
-                return libInfo.ChangeLibraryName(_stringPool.GetString(libInfo.LibraryName));
-            }
-
-            return null;
-        }
-
-        private TransitionGroupChromInfo ReadTransitionGroupChromInfo(XmlReader reader, ChromFileInfo fileInfo)
-        {
-            int optimizationStep = reader.GetIntAttribute(ATTR.step);
-            float peakCountRatio = reader.GetFloatAttribute(ATTR.peak_count_ratio);
-            float? retentionTime = reader.GetNullableFloatAttribute(ATTR.retention_time);
-            float? startTime = reader.GetNullableFloatAttribute(ATTR.start_time);
-            float? endTime = reader.GetNullableFloatAttribute(ATTR.end_time);
-            float? ccs = reader.GetNullableFloatAttribute(ATTR.ccs);
-            float? ionMobilityMS1 = reader.GetNullableFloatAttribute(ATTR.drift_time_ms1);
-            float? ionMobilityFragment = reader.GetNullableFloatAttribute(ATTR.drift_time_fragment);
-            float? ionMobilityWindow = reader.GetNullableFloatAttribute(ATTR.drift_time_window);
-            var ionMobilityUnits = eIonMobilityUnits.drift_time_msec;
-            if (!ionMobilityWindow.HasValue)
-            {
-                ionMobilityUnits = GetAttributeMobilityUnits(reader, ATTR.ion_mobility_type, fileInfo);
-                ionMobilityWindow = reader.GetNullableFloatAttribute(ATTR.ion_mobility_window);
-                ionMobilityMS1 = reader.GetNullableFloatAttribute(ATTR.ion_mobility_ms1);
-                ionMobilityFragment = reader.GetNullableFloatAttribute(ATTR.ion_mobility_fragment);
-            }
-            float? fwhm = reader.GetNullableFloatAttribute(ATTR.fwhm);
-            float? area = reader.GetNullableFloatAttribute(ATTR.area);
-            float? backgroundArea = reader.GetNullableFloatAttribute(ATTR.background);
-            float? height = reader.GetNullableFloatAttribute(ATTR.height);
-            float? massError = reader.GetNullableFloatAttribute(ATTR.mass_error_ppm);
-            int? truncated = reader.GetNullableIntAttribute(ATTR.truncated);
-            PeakIdentification identified = reader.GetEnumAttribute(ATTR.identified, PeakIdentificationFastLookup.Dict,
-                PeakIdentification.FALSE, XmlUtil.EnumCase.upper);
-            float? libraryDotProduct = reader.GetNullableFloatAttribute(ATTR.library_dotp);
-            float? isotopeDotProduct = reader.GetNullableFloatAttribute(ATTR.isotope_dotp);
-            float? qvalue = reader.GetNullableFloatAttribute(ATTR.qvalue);
-            float? zscore = reader.GetNullableFloatAttribute(ATTR.zscore);
-            var annotations = Annotations.EMPTY;
-            if (!reader.IsEmptyElement)
-            {
-                reader.ReadStartElement();
-                annotations = ReadTargetAnnotations(reader, AnnotationDef.AnnotationTarget.precursor_result);
-                // Convert q value and mProphet score annotations to numbers for the ChromInfo object
-                annotations = ReadAndRemoveScoreAnnotation(annotations, MProphetResultsHandler.AnnotationName, ref qvalue);
-                annotations = ReadAndRemoveScoreAnnotation(annotations, MProphetResultsHandler.MAnnotationName, ref zscore);
-            }
-            // Ignore userSet during load, since all values are still calculated
-            // from the child transitions.  Otherwise inconsistency is possible.
-//            bool userSet = reader.GetBoolAttribute(ATTR.user_set);
-            const UserSet userSet = UserSet.FALSE;
-            var transitionGroupIonMobilityInfo = TransitionGroupIonMobilityInfo.GetTransitionGroupIonMobilityInfo(ccs,
-                ionMobilityMS1, ionMobilityFragment, ionMobilityWindow, ionMobilityUnits);
-            return new TransitionGroupChromInfo(fileInfo.FileId,
-                optimizationStep,
-                peakCountRatio,
-                retentionTime,
-                startTime,
-                endTime,
-                transitionGroupIonMobilityInfo,
-                fwhm,
-                area, null, null, // Ms1 and Fragment values calculated later
-                backgroundArea, null, null, // Ms1 and Fragment values calculated later
-                height,
-                massError,
-                truncated,
-                identified,
-                libraryDotProduct,
-                isotopeDotProduct,
-                qvalue,
-                zscore,
-                annotations,
-                userSet);
-        }
-
-        private static eIonMobilityUnits GetAttributeMobilityUnits(XmlReader reader, string attrName, ChromFileInfo fileInfo)
-        {
-            string ionMobilityUnitsString = reader.GetAttribute(attrName);
-            eIonMobilityUnits ionMobilityUnits =
-              string.IsNullOrEmpty( ionMobilityUnitsString) ?
-              (fileInfo == null ? eIonMobilityUnits.none : fileInfo.IonMobilityUnits) : // Use the file-level declaration if no local declaration
-              TypeSafeEnum.Parse<eIonMobilityUnits>(ionMobilityUnitsString);
-            return ionMobilityUnits;
-        }
-
-        private static Annotations ReadAndRemoveScoreAnnotation(Annotations annotations, string annotationName, ref float? annotationValue)
-        {
-            string annotationText = annotations.GetAnnotation(annotationName);
-            if (String.IsNullOrEmpty(annotationText))
-                return annotations;
-            double scoreValue;
-            if (Double.TryParse(annotationText, out scoreValue))
-                annotationValue = (float) scoreValue;
-            return annotations.RemoveAnnotation(annotationName);
-        }
-
-        public Annotations ReadTargetAnnotations(XmlReader reader, AnnotationDef.AnnotationTarget target)
-        {
-            var annotations = ReadAnnotations(reader);
-            return _annotationScrubber.ScrubAnnotations(annotations, target);
-        }
-
-        /// <summary>
-        /// Reads annotations from XML. The annotations should later be passed through
-        /// <see cref="AnnotationScrubber.ScrubAnnotations"/> to ensure that the keys use a single
-        /// string object and also that calculated annotations are removed.
-        /// </summary>
-        public static Annotations ReadAnnotations(XmlReader reader)
-        {
-            string note = null;
-            int color = Annotations.EMPTY.ColorIndex;
-            var annotations = new Dictionary<string, string>();
-            
-            if (reader.IsStartElement(EL.note))
-            {
-                color = reader.GetIntAttribute(ATTR.category);
-                note = reader.ReadElementString();
-            }
-            while (reader.IsStartElement(EL.annotation))
-            {
-                string name = reader.GetAttribute(ATTR.name);
-                if (name == null)
-                    throw new InvalidDataException(Resources.SrmDocument_ReadAnnotations_Annotation_found_without_name);
-                annotations[name] = reader.ReadElementString();
-            }
-
-            return note != null || annotations.Count > 0
-                ? new Annotations(note, annotations, color)
-                : Annotations.EMPTY;
-        }
-
-        /// <summary>
-        /// Helper class for reading information from a transition element into
-        /// memory for use in both <see cref="Transition"/> and <see cref="TransitionGroup"/>.
-        /// 
-        /// This class exists to share code between <see cref="ReadTransitionXml"/>
-        /// and <see cref="ReadUngroupedTransitionListXml"/>.
-        /// </summary>
-        private class TransitionInfo
-        {
-            private readonly DocumentReader _documentReader;
-            public TransitionInfo(DocumentReader documentReader)
-            {
-                _documentReader = documentReader;
-            }
-            public SrmSettings Settings { get { return _documentReader.Settings; } }
-            public ExplicitMods ExplicitMods { get; private set; }
-            public IonType IonType { get; private set; }
-            public int Ordinal { get; private set; }
-            public int MassIndex { get; private set; }
-            public Adduct PrecursorAdduct { get; private set; }
-            public Adduct ProductAdduct { get; private set; }
-            public int? DecoyMassShift { get; private set; }
-            public TransitionLosses Losses { get; private set; }
-
-            public List<IonOrdinal> LinkedFragmentIons { get; private set; }
-            public List<LegacyComplexFragmentIonName> LegacyFragmentIons { get; private set; }
-            public bool OrphanedCrosslinkIon { get; private set; }
-            public Annotations Annotations { get; private set; }
-            public TransitionLibInfo LibInfo { get; private set; }
-            public Results<TransitionChromInfo> Results { get; private set; }
-            public MeasuredIon MeasuredIon { get; private set; }
-            public bool Quantitative { get; private set; }
-            public ExplicitTransitionValues ExplicitValues { get; private set; }
-
-        public void ReadXml(XmlReader reader, DocumentFormat formatVersion, out double? declaredMz, ExplicitTransitionValues pre422ExplicitTransitionValues)
-            {
-                ReadXmlAttributes(reader, formatVersion, pre422ExplicitTransitionValues);
-                ReadXmlElements(reader, out declaredMz);
-            }
-
-            public void ReadXmlAttributes(XmlReader reader, DocumentFormat formatVersion, ExplicitTransitionValues pre422ExplicitTransitionValues)
-            {
-                // Accept uppercase and lowercase for backward compatibility with v0.1
-                IonType = reader.GetEnumAttribute(ATTR.fragment_type, IonType.y, XmlUtil.EnumCase.lower);
-                Ordinal = reader.GetIntAttribute(ATTR.fragment_ordinal);
-                MassIndex = reader.GetIntAttribute(ATTR.mass_index);
-                // NOTE: PrecursorCharge is used only in TransitionInfo.ReadUngroupedTransitionListXml()
-                //       to support v0.1 document format
-                PrecursorAdduct = Adduct.FromStringAssumeProtonated(reader.GetAttribute(ATTR.precursor_charge));
-                ProductAdduct = Adduct.FromStringAssumeProtonated(reader.GetAttribute(ATTR.product_charge));
-                DecoyMassShift = reader.GetNullableIntAttribute(ATTR.decoy_mass_shift);
-                Quantitative = reader.GetBoolAttribute(ATTR.quantitative, true);
-                OrphanedCrosslinkIon = reader.GetBoolAttribute(ATTR.orphaned_crosslink_ion);
-                string measuredIonName = reader.GetAttribute(ATTR.measured_ion_name);
-                if (measuredIonName != null)
-                {
-                    MeasuredIon = Settings.TransitionSettings.Filter.MeasuredIons.SingleOrDefault(
-                        i => i.Name.Equals(measuredIonName));
-                    if (MeasuredIon == null)
-                        throw new InvalidDataException(String.Format(Resources.TransitionInfo_ReadXmlAttributes_The_reporter_ion__0__was_not_found_in_the_transition_filter_settings_, measuredIonName));
-                    IonType = IonType.custom;
-                }
-
-                ExplicitValues = pre422ExplicitTransitionValues ?? ReadExplicitTransitionValuesAttributes(reader, formatVersion);
-            }
-
-            public void ReadXmlElements(XmlReader reader, out double? declaredProductMz)
-            {
-                declaredProductMz = null;
-                LinkedFragmentIons = new List<IonOrdinal>();
-                if (reader.IsEmptyElement)
-                {
-                    reader.Read();
-                }
-                else
-                {
-                    reader.ReadStartElement();
-                    Annotations = _documentReader.ReadTargetAnnotations(reader, AnnotationDef.AnnotationTarget.transition); // This is reliably first in all versions
-                    while (reader.IsStartElement())
-                    {  // The order of these elements may depend on the version of the file being read
-                        if (reader.IsStartElement(EL.losses))
-                            Losses = ReadTransitionLosses(reader);
-                        else if (reader.IsStartElement(EL.linked_fragment_ion))
-                        {
-                            if (_documentReader.FormatVersion < DocumentFormat.FLAT_CROSSLINKS)
-                            {
-                                LegacyFragmentIons = LegacyFragmentIons ?? new List<LegacyComplexFragmentIonName>();
-                                LegacyFragmentIons.Add(ReadLegacyLinkedFragmentIon(reader));
-                            }
-                            else
-                            {
-                                LinkedFragmentIons.Add(ReadLinkedFragmentIon(reader));
-                            }
-                        }
-                        else if (reader.IsStartElement(EL.transition_lib_info))
-                            LibInfo = ReadTransitionLibInfo(reader);
-                        else if (reader.IsStartElement(EL.transition_results) || reader.IsStartElement(EL.results_data))
-                            Results = ReadTransitionResults(reader);
-                        // Discard informational elements.  These values are always
-                        // calculated from the settings to ensure consistency.
-                        // Note that we do use product_mz for sanity checks and to disambiguate some older mass-only small molecule documents.
-                        else if (reader.IsStartElement(EL.product_mz))
-                            declaredProductMz = reader.ReadElementContentAsDoubleInvariant();
-                        else 
-                            reader.Skip();
-                    }
-                    reader.ReadEndElement();
-                }
-            }
-
-            private TransitionLosses ReadTransitionLosses(XmlReader reader)
-            {
-                if (reader.IsStartElement(EL.losses))
-                {
-                    var staticMods = Settings.PeptideSettings.Modifications.StaticModifications;
-                    MassType massType = Settings.TransitionSettings.Prediction.FragmentMassType;
-
-                    reader.ReadStartElement();
-                    var listLosses = new List<TransitionLoss>();
-                    while (reader.IsStartElement(EL.neutral_loss))
-                    {
-                        string nameMod = reader.GetAttribute(ATTR.modification_name);
-                        if (String.IsNullOrEmpty(nameMod))
-                            listLosses.Add(new TransitionLoss(null, FragmentLoss.Deserialize(reader), massType));
-                        else
-                        {
-                            int indexLoss = reader.GetIntAttribute(ATTR.loss_index);
-                            int indexMod = staticMods.IndexOf(mod => Equals(nameMod, mod.Name));
-                            if (indexMod == -1)
-                            {
-                                throw new InvalidDataException(
-                                    String.Format(Resources.TransitionInfo_ReadTransitionLosses_No_modification_named__0__was_found_in_this_document,
-                                        nameMod));
-                            }
-                            StaticMod modLoss = staticMods[indexMod];
-                            if (!modLoss.HasLoss || indexLoss >= modLoss.Losses.Count)
-                            {
-                                throw new InvalidDataException(
-                                    String.Format(Resources.TransitionInfo_ReadTransitionLosses_Invalid_loss_index__0__for_modification__1__,
-                                        indexLoss, nameMod));
-                            }
-                            listLosses.Add(new TransitionLoss(modLoss, modLoss.Losses[indexLoss], massType));
-                        }
-                        reader.Read();
-                    }
-                    reader.ReadEndElement();
-
-                    return new TransitionLosses(listLosses, massType);
-                }
-                return null;
-            }
-
-            private LegacyComplexFragmentIonName ReadLegacyLinkedFragmentIon(XmlReader reader)
-            {
-                IonOrdinal fragmentIonType;
-                string strFragmentType = reader.GetAttribute(ATTR.fragment_type);
-                if (strFragmentType == null)
-                {
-                    // blank fragment type means orphaned fragment ion
-                    fragmentIonType = IonOrdinal.Empty;
-                }
-                else
-                {
-                    fragmentIonType = new IonOrdinal(TypeSafeEnum.Parse<IonType>(strFragmentType), reader.GetIntAttribute(ATTR.fragment_ordinal));
-                }
-                    
-                var modificationSite = new ModificationSite(reader.GetIntAttribute(ATTR.index_aa),
-                    reader.GetAttribute(ATTR.modification_name));
-                var linkedIon = new LegacyComplexFragmentIonName(modificationSite, fragmentIonType);
-                bool empty = reader.IsEmptyElement;
-                reader.Read();
-                if (!empty)
-                {
-                    while (reader.IsStartElement())
-                    {
-                        if (reader.IsStartElement(EL.linked_fragment_ion))
-                        {
-                            linkedIon.Children.Add(ReadLegacyLinkedFragmentIon(reader));
-                        }
-                        else
-                        {
-                            throw new InvalidDataException();
-                        }
-                    }
-                    reader.ReadEndElement();
-                }
-
-                return linkedIon;
-            }
-
-            private IonOrdinal ReadLinkedFragmentIon(XmlReader reader)
-            {
-                var ionType = reader.GetEnumAttribute(ATTR.fragment_type, IonType.custom);
-                var ordinal = reader.GetIntAttribute(ATTR.fragment_ordinal);
-                reader.Read();
-                return ionType == IonType.custom ? IonOrdinal.Empty : new IonOrdinal(ionType, ordinal);
-            }
-
-            private static TransitionLibInfo ReadTransitionLibInfo(XmlReader reader)
-            {
-                if (reader.IsStartElement(EL.transition_lib_info))
-                {
-                    var libInfo = new TransitionLibInfo(reader.GetIntAttribute(ATTR.rank),
-                        reader.GetFloatAttribute(ATTR.intensity));
-                    reader.ReadStartElement();
-                    return libInfo;
-                }
-                return null;
-            }
-
-            private Results<TransitionChromInfo> ReadTransitionResults(XmlReader reader)
-            {
-                if (reader.IsStartElement(EL.results_data))
-                {
-                    string strContent = reader.ReadElementString();
-                    byte[] data = Convert.FromBase64String(strContent);
-                    var protoTransitionResults = new SkylineDocumentProto.Types.TransitionResults();
-                    protoTransitionResults.MergeFrom(data);
-                    return TransitionChromInfo.FromProtoTransitionResults(_documentReader._annotationScrubber, Settings, protoTransitionResults);
-                }
-                if (reader.IsStartElement(EL.transition_results))
-                    return _documentReader.ReadResults(reader, EL.transition_peak, ReadTransitionPeak);
-                return null;
-            }
-
-            private TransitionChromInfo ReadTransitionPeak(XmlReader reader, ChromFileInfo fileInfo)
-            {
-                int optimizationStep = reader.GetIntAttribute(ATTR.step);
-                float? massError = reader.GetNullableFloatAttribute(ATTR.mass_error_ppm);
-                float retentionTime = reader.GetFloatAttribute(ATTR.retention_time);
-                float startRetentionTime = reader.GetFloatAttribute(ATTR.start_time);
-                float endRetentionTime = reader.GetFloatAttribute(ATTR.end_time);
-                // Protect against negative areas, since they can cause real problems
-                // for ratio calculations.
-                float area = Math.Max(0, reader.GetFloatAttribute(ATTR.area));
-                float backgroundArea = Math.Max(0, reader.GetFloatAttribute(ATTR.background));
-                float height = reader.GetFloatAttribute(ATTR.height);
-                float fwhm = reader.GetFloatAttribute(ATTR.fwhm);
-                // Strange issue where fwhm got set to NaN
-                if (Single.IsNaN(fwhm))
-                    fwhm = 0;
-                bool fwhmDegenerate = reader.GetBoolAttribute(ATTR.fwhm_degenerate);
-                short rank = (short) reader.GetIntAttribute(ATTR.rank);
-                short rankByLevel = (short) reader.GetIntAttribute(ATTR.rank_by_level, rank);
-                bool? truncated = reader.GetNullableBoolAttribute(ATTR.truncated);
-                short? pointsAcross = (short?) reader.GetNullableIntAttribute(ATTR.points_across);
-                var identified = reader.GetEnumAttribute(ATTR.identified, PeakIdentificationFastLookup.Dict,
-                    PeakIdentification.FALSE, XmlUtil.EnumCase.upper);
-                UserSet userSet = reader.GetEnumAttribute(ATTR.user_set, UserSetFastLookup.Dict,
-                    UserSet.FALSE, XmlUtil.EnumCase.upper);
-                double? ionMobility = reader.GetNullableDoubleAttribute(ATTR.drift_time);
-                eIonMobilityUnits ionMobilityUnits = eIonMobilityUnits.drift_time_msec;
-                if (!ionMobility.HasValue)
-                {
-                    ionMobility = reader.GetNullableDoubleAttribute(ATTR.ion_mobility);
-                    ionMobilityUnits = GetAttributeMobilityUnits(reader, ATTR.ion_mobility_type, fileInfo);
-                }
-                double? ionMobilityWindow = reader.GetNullableDoubleAttribute(ATTR.drift_time_window) ??
-                                            reader.GetNullableDoubleAttribute(ATTR.ion_mobility_window);
-                var annotations = Annotations.EMPTY;
-                bool forcedIntegration = reader.GetBoolAttribute(ATTR.forced_integration, false);
-                if (!reader.IsEmptyElement)
-                {
-                    reader.ReadStartElement();
-                    annotations = _documentReader.ReadTargetAnnotations(reader, AnnotationDef.AnnotationTarget.transition_result);
-                }
-
-                float? stdDev = reader.GetNullableFloatAttribute(ATTR.std_dev);
-                float? skewness = reader.GetNullableFloatAttribute(ATTR.skewness);
-                float? kurtosis = reader.GetNullableFloatAttribute(ATTR.kurtosis);
-                float? shapeCorrelation = reader.GetNullableFloatAttribute(ATTR.shape_correlation);
-                PeakShapeValues? peakShapeValues = null;
-                if (stdDev.HasValue && skewness.HasValue && kurtosis.HasValue)
-                {
-                    peakShapeValues = new PeakShapeValues(stdDev.Value, skewness.Value, kurtosis.Value, shapeCorrelation??1);
-                }
-
-                return new TransitionChromInfo(fileInfo.FileId,
-                    optimizationStep,
-                    massError,
-                    retentionTime,
-                    startRetentionTime,
-                    endRetentionTime,
-                    IonMobilityFilter.GetIonMobilityFilter(ionMobility, ionMobilityUnits, ionMobilityWindow, null), 
-                    area,
-                    backgroundArea,
-                    height,
-                    fwhm,
-                    fwhmDegenerate,
-                    truncated,
-                    pointsAcross,
-                    identified,
-                    rank,
-                    rankByLevel,
-                    annotations,
-                    userSet,
-                    forcedIntegration,
-                    peakShapeValues);
-            }
-        }
-
-        private Results<TItem> ReadResults<TItem>(XmlReader reader, string start,
-            Func<XmlReader, ChromFileInfo, TItem> readInfo)
-            where TItem : ChromInfo
-        {
-            // If the results element is empty, then there are no results to read.
-            if (reader.IsEmptyElement)
-            {
-                reader.Read();
-                return null;
-            }
-
-            MeasuredResults results = Settings.MeasuredResults;
-            if (results == null)
-                throw new InvalidDataException(Resources.SrmDocument_ReadResults_No_results_information_found_in_the_document_settings);
-
-            reader.ReadStartElement();
-            var arrayListChromInfos = new List<TItem>[results.Chromatograms.Count];
-            ChromatogramSet chromatogramSet = null;
-            int index = -1;
-            while (reader.IsStartElement(start))
-            {
-                string name = reader.GetAttribute(ATTR.replicate);
-                if (chromatogramSet == null || !Equals(name, chromatogramSet.Name))
-                {
-                    if (!results.TryGetChromatogramSet(name, out chromatogramSet, out index))
-                        throw new InvalidDataException(String.Format(Resources.SrmDocument_ReadResults_No_replicate_named__0__found_in_measured_results, name));
-                }
-                string fileId = reader.GetAttribute(ATTR.file);
-                var fileInfoId = (fileId != null
-                    ? chromatogramSet.FindFileById(fileId)
-                    : chromatogramSet.MSDataFileInfos[0].FileId);
-                if (fileInfoId == null)
-                    throw new InvalidDataException(String.Format(Resources.SrmDocument_ReadResults_No_file_with_id__0__found_in_the_replicate__1__, fileId, name));
-                var fileInfo = chromatogramSet.GetFileInfo(fileInfoId);
-
-                TItem chromInfo = readInfo(reader, fileInfo);
-                // Consume the tag
-                reader.Read();
-
-                if (!ReferenceEquals(chromInfo, default(TItem)))
-                {
-                    if (arrayListChromInfos[index] == null)
-                        arrayListChromInfos[index] = new List<TItem>();
-                    // Deal with cache corruption issue where the same results info could
-                    // get written multiple times for the same precursor.
-                    var listChromInfos = arrayListChromInfos[index];
-                    if (listChromInfos.Count == 0 || !Equals(chromInfo, listChromInfos[listChromInfos.Count - 1]))
-                        arrayListChromInfos[index].Add(chromInfo);
-                }
-            }
-            reader.ReadEndElement();
-
-            var arrayChromInfoLists = new ChromInfoList<TItem>[arrayListChromInfos.Length];
-            for (int i = 0; i < arrayListChromInfos.Length; i++)
-            {
-                if (arrayListChromInfos[i] != null)
-                    arrayChromInfoLists[i] = new ChromInfoList<TItem>(arrayListChromInfos[i]);
-            }
-            return new Results<TItem>(arrayChromInfoLists);
-        }
-
-        /// <summary>
-        /// Deserializes document from XML.
-        /// </summary>
-        /// <param name="reader">The reader positioned at the document start tag</param>
-        public void ReadXml(XmlReader reader)
-        {
-            double formatVersionNumber = reader.GetDoubleAttribute(ATTR.format_version);
-            if (formatVersionNumber == 0)
-            {
-                FormatVersion = DocumentFormat.VERSION_0_1;
-            }
-            else
-            {
-                FormatVersion = new DocumentFormat(formatVersionNumber);
-                if (FormatVersion.CompareTo(DocumentFormat.CURRENT) > 0)
-                {
-// Resharper disable ImpureMethodCallOnReadonlyValueField
-                    throw new VersionNewerException(
-                        string.Format(Resources.SrmDocument_ReadXml_The_document_format_version__0__is_newer_than_the_version__1__supported_by__2__,
-                            formatVersionNumber, DocumentFormat.CURRENT.AsDouble(), Install.ProgramNameAndVersion));
-// Resharper enable ImpureMethodCallOnReadonlyValueField
-                }
-            }
-
-            reader.ReadStartElement();  // Start document element
-            var srmSettings = reader.DeserializeElement<SrmSettings>() ?? SrmSettingsList.GetDefault();
-            _annotationScrubber = AnnotationScrubber.MakeAnnotationScrubber(_stringPool, srmSettings.DataSettings, RemoveCalculatedAnnotationValues);
-            srmSettings = _annotationScrubber.ScrubSrmSettings(srmSettings);
-            Settings = srmSettings;
-            
-            if (reader.IsStartElement())
-            {
-                // Support v0.1 naming
-                if (!reader.IsStartElement(EL.selected_proteins))
-                    Children = ReadPeptideGroupListXml(reader);
-                else if (reader.IsEmptyElement)
-                    reader.Read();
-                else
-                {
-                    reader.ReadStartElement();
-                    Children = ReadPeptideGroupListXml(reader);
-                    reader.ReadEndElement();
-                }
-
-                if (reader.IsStartElement(AuditLogList.XML_ROOT))
-                    reader.Skip();
-            }
-
-            reader.ReadEndElement();    // End document element
-            if (Children == null)
-                Children = new PeptideGroupDocNode[0];
-        }
-
-        /// <summary>
-        /// Deserializes an array of <see cref="PeptideGroupDocNode"/> from a
-        /// <see cref="XmlReader"/> positioned at the start of the list.
-        /// </summary>
-        /// <param name="reader">The reader positioned on the element of the first node</param>
-        /// <returns>An array of <see cref="PeptideGroupDocNode"/> objects for
-        ///         inclusion in a <see cref="SrmDocument"/> child list</returns>
-        private PeptideGroupDocNode[] ReadPeptideGroupListXml(XmlReader reader)
-        {
-            var list = new List<PeptideGroupDocNode>();
-            while (reader.IsStartElement(EL.protein) || reader.IsStartElement(EL.peptide_list) || reader.IsStartElement(EL.protein_group))
-            {
-                if (reader.IsStartElement(EL.protein))
-                    list.Add(ReadProteinXml(reader));
-                else if (reader.IsStartElement(EL.protein_group))
-                    list.Add(ReadProteinGroupXml(reader));
-                else
-                    list.Add(ReadPeptideGroupXml(reader));
-            }
-            return list.ToArray();
-        }
-
-        private ProteinMetadata ReadProteinMetadataXML(XmlReader reader, bool labelNameAndDescription)
-        {
-            var labelPrefix = labelNameAndDescription ? @"label_" : string.Empty;
-            return new ProteinMetadata(
-                reader.GetAttribute(labelPrefix + ATTR.name),
-                reader.GetAttribute(labelPrefix + ATTR.description),
-                reader.GetAttribute(ATTR.preferred_name),
-                reader.GetAttribute(ATTR.accession),
-                reader.GetAttribute(ATTR.gene),
-                GetUniqueSpecies(reader.GetAttribute(ATTR.species)),
-                reader.GetAttribute(ATTR.websearch_status));
-        }
-
-        /// <summary>
-        /// Deserializes a single <see cref="PeptideGroupDocNode"/> from a
-        /// <see cref="XmlReader"/> positioned at a &lt;protein&gt; tag.
-        /// 
-        /// In order to support the v0.1 format, the returned node may represent
-        /// either a FASTA sequence or a peptide list.
-        /// </summary>
-        /// <param name="reader">The reader positioned at a protein tag</param>
-        /// <param name="readPeptideList">Set to false to skip reading peptides for the protein (e.g. when the protein is inside a protein_group)</param>
-        /// <returns>A new <see cref="PeptideGroupDocNode"/></returns>
-        private PeptideGroupDocNode ReadProteinXml(XmlReader reader, bool readPeptideList = true)
-        {
-            string name = reader.GetAttribute(ATTR.name);
-            string description = reader.GetAttribute(ATTR.description);
-            bool peptideList = reader.GetBoolAttribute(ATTR.peptide_list);
-            bool autoManageChildren = reader.GetBoolAttribute(ATTR.auto_manage_children, true);
-            var labelProteinMetadata = ReadProteinMetadataXML(reader, true);  // read label_name, label_description, and species, gene etc if any
-
-            reader.ReadStartElement();
-
-            var annotations = ReadTargetAnnotations(reader, AnnotationDef.AnnotationTarget.protein);
-
-            ProteinMetadata[] alternatives;
-            if (!reader.IsStartElement(EL.alternatives) || reader.IsEmptyElement)
-                alternatives = new ProteinMetadata[0];
-            else
-            {
-                reader.ReadStartElement();
-                alternatives = ReadAltProteinListXml(reader);
-                reader.ReadEndElement();
-            }
-
-            reader.ReadStartElement(EL.sequence);
-            string sequence = DecodeProteinSequence(reader.ReadContentAsString());
-            reader.ReadEndElement();
-
-            // Support v0.1 documents, where peptide lists were saved as proteins,
-            // pre-v0.1 documents, which may not have identified peptide lists correctly.
-            if (sequence.StartsWith(@"X") && sequence.EndsWith(@"X"))
-                peptideList = true;
-
-            // All v0.1 peptide lists should have a settable label
-            if (peptideList)
-            {
-                labelProteinMetadata = labelProteinMetadata.ChangeName(name ?? string.Empty);
-                labelProteinMetadata = labelProteinMetadata.ChangeDescription(description);
-            }
-            // Or any protein without a name attribute
-            else if (name != null)
-            {
-                labelProteinMetadata = labelProteinMetadata.ChangeDescription(null);
-            }
-
-            PeptideGroup group;
-            if (peptideList)
-                group = new PeptideGroup();
-            // If there is no name attribute, ignore all info from the FASTA header line,
-            // since it should be user settable.
-            else if (name == null)
-                group = new FastaSequence(null, null, null, sequence);
-            else
-                group = new FastaSequence(name, description, alternatives, sequence);
-
-            PeptideDocNode[] children = null;
-            if (readPeptideList)
-            {
-                if (!reader.IsStartElement(EL.selected_peptides))
-                    children = ReadPeptideListXml(reader, group);
-                else if (reader.IsEmptyElement)
-                    reader.Read();
-                else
-                {
-                    reader.ReadStartElement(EL.selected_peptides);
-                    children = ReadPeptideListXml(reader, group);
-                    reader.ReadEndElement();
-                }
-            }
-
-            reader.ReadEndElement();
-
-            return new PeptideGroupDocNode(group, annotations, labelProteinMetadata,
-                children ?? new PeptideDocNode[0], autoManageChildren);
-        }
-
-        /// <summary>
-        /// Deserializes a single <see cref="PeptideGroupDocNode"/> from a
-        /// <see cref="XmlReader"/> positioned at a &lt;protein_group&gt; tag.
-        /// </summary>
-        /// <param name="reader">The reader positioned at a protein_group tag</param>
-        /// <returns>A new <see cref="PeptideGroupDocNode"/></returns>
-        private PeptideGroupDocNode ReadProteinGroupXml(XmlReader reader)
-        {
-            string name = reader.GetAttribute(ATTR.name);
-            string labelName = reader.GetAttribute(ATTR.label_name);
-            string labelDescription = reader.GetAttribute(ATTR.label_description);
-            bool peptideList = reader.GetBoolAttribute(ATTR.peptide_list);
-            bool autoManageChildren = reader.GetBoolAttribute(ATTR.auto_manage_children, true);
-
-            reader.ReadStartElement();
-
-            var annotations = ReadTargetAnnotations(reader, AnnotationDef.AnnotationTarget.protein);
-
-            var proteinMetadataList = new List<ProteinMetadata>();
-            var proteins = ReadProteinGroupProteinsXml(reader, proteinMetadataList);
-            var proteinGroupMetadata = new ProteinGroupMetadata(proteinMetadataList);
-
-            PeptideGroup group;
-            if (peptideList)
-                group = new PeptideGroup();
-            else
-                group = new FastaSequenceGroup(name, proteins);
-
-            PeptideDocNode[] children = null;
-            if (!reader.IsStartElement(EL.selected_peptides))
-                children = ReadPeptideListXml(reader, group);
-            else if (reader.IsEmptyElement)
-                reader.Read();
-            else
-            {
-                reader.ReadStartElement(EL.selected_peptides);
-                children = ReadPeptideListXml(reader, group);
-                reader.ReadEndElement();
-            }
-
-            reader.ReadEndElement();
-
-            return new PeptideGroupDocNode(group, annotations, proteinGroupMetadata,
-                children ?? new PeptideDocNode[0], autoManageChildren);
-        }
-
-        private IList<FastaSequence> ReadProteinGroupProteinsXml(XmlReader reader, List<ProteinMetadata> proteinMetadata)
-        {
-            var list = new List<FastaSequence>();
-            while (reader.IsStartElement(EL.protein))
-            {
-                var proteinDocNode = ReadProteinXml(reader, false);
-                proteinMetadata.Add(proteinDocNode.ProteinMetadata);
-                list.Add(proteinDocNode.PeptideGroup as FastaSequence);
-            }
-            return list;
-        }
-
-        /// <summary>
-        /// Deserializes an array of <see cref="ProteinMetadata"/> objects from
-        /// a <see cref="XmlReader"/> positioned at the first element in the list.
-        /// </summary>
-        /// <param name="reader">The reader positioned at the first element</param>
-        /// <returns>A new array of <see cref="ProteinMetadata"/></returns>
-        private ProteinMetadata[] ReadAltProteinListXml(XmlReader reader)
-        {
-            var list = new List<ProteinMetadata>();
-            while (reader.IsStartElement(EL.alternative_protein))
-            {
-                var proteinMetaData = ReadProteinMetadataXML(reader, false);
-                reader.Read();
-                list.Add(proteinMetaData);
-            }
-            return list.ToArray();
-        }
-
-        /// <summary>
-        /// Decodes a FASTA sequence as stored in a XML document to one
-        /// with all white space removed.
-        /// </summary>
-        /// <param name="sequence">The XML format sequence</param>
-        /// <returns>The sequence suitible for use in a <see cref="FastaSequence"/></returns>
-        private static string DecodeProteinSequence(IEnumerable<char> sequence)
-        {
-            StringBuilder sb = new StringBuilder();
-            foreach (char aa in sequence)
-            {
-                if (!char.IsWhiteSpace(aa))
-                    sb.Append(aa);
-            }
-            return sb.ToString();
-        }
-
-        /// <summary>
-        /// Deserializes a single <see cref="PeptideGroupDocNode"/> representing
-        /// a peptide list from a <see cref="XmlReader"/> positioned at the
-        /// start element.
-        /// </summary>
-        /// <param name="reader">The reader positioned at a start element of a peptide group</param>
-        /// <returns>A new <see cref="PeptideGroupDocNode"/></returns>
-        private PeptideGroupDocNode ReadPeptideGroupXml(XmlReader reader)
-        {
-            ProteinMetadata proteinMetadata = ReadProteinMetadataXML(reader, true); // read label_name and label_description
-            bool autoManageChildren = reader.GetBoolAttribute(ATTR.auto_manage_children, true);
-            bool isDecoy = reader.GetBoolAttribute(ATTR.decoy);
-            var proportionDecoysMatch = reader.GetNullableDoubleAttribute(ATTR.decoy_match_proportion);
-
-            PeptideGroup group = new PeptideGroup(isDecoy);
-
-            Annotations annotations = Annotations.EMPTY;
-            PeptideDocNode[] children = null;
-
-            if (reader.IsEmptyElement)
-                reader.Read();
-            else
-            {
-                reader.ReadStartElement();
-                annotations = ReadTargetAnnotations(reader, AnnotationDef.AnnotationTarget.protein);
-
-                if (!reader.IsStartElement(EL.selected_peptides))
-                    children = ReadPeptideListXml(reader, group);
-                else if (reader.IsEmptyElement)
-                    reader.Read();
-                else
-                {
-                    reader.ReadStartElement(EL.selected_peptides);
-                    children = ReadPeptideListXml(reader, group);
-                    reader.ReadEndElement();
-                }
-
-                reader.ReadEndElement();    // peptide_list
-            }
-
-            return new PeptideGroupDocNode(group, annotations, proteinMetadata,
-                children ?? new PeptideDocNode[0], autoManageChildren, proportionDecoysMatch);
-        }
-
-        /// <summary>
-        /// Deserializes an array of <see cref="PeptideDocNode"/> objects from
-        /// a <see cref="XmlReader"/> positioned at the first element in the list.
-        /// </summary>
-        /// <param name="reader">The reader positioned at the first element</param>
-        /// <param name="group">A previously read parent <see cref="Identity"/></param>
-        /// <returns>A new array of <see cref="PeptideDocNode"/></returns>
-        private PeptideDocNode[] ReadPeptideListXml(XmlReader reader, PeptideGroup group)
-        {
-            var list = new List<PeptideDocNode>();
-            while (reader.IsStartElement(EL.molecule) || reader.IsStartElement(EL.peptide))
-            {
-                list.Add(ReadPeptideXml(reader, group, reader.IsStartElement(EL.molecule)));
-            }
-            return list.ToArray();
-        }
-
-        /// <summary>
-        /// Deserialize any explictly set CE, DT, etc information from transition attributes
-        /// </summary>
-        private static ExplicitTransitionValues ReadExplicitTransitionValuesAttributes(XmlReader reader, DocumentFormat formatVersion )
-        {
-            double? importedCollisionEnergy = reader.GetNullableDoubleAttribute(ATTR.explicit_collision_energy);
-            double? importedIonMobilityHighEnergyOffset =
-                reader.GetNullableDoubleAttribute(ATTR.explicit_drift_time_high_energy_offset_msec) ??
-                reader.GetNullableDoubleAttribute(ATTR.explicit_ion_mobility_high_energy_offset);
-            double? importedSLens = reader.GetNullableDoubleAttribute(formatVersion.CompareTo(DocumentFormat.VERSION_3_52) < 0 ? ATTR.s_lens_obsolete : ATTR.explicit_s_lens);
-            double? importedConeVoltage = reader.GetNullableDoubleAttribute(formatVersion.CompareTo(DocumentFormat.VERSION_3_52) < 0 ? ATTR.cone_voltage_obsolete : ATTR.explicit_cone_voltage);
-            double? importedDeclusteringPotential = reader.GetNullableDoubleAttribute(ATTR.explicit_declustering_potential);
-            return ExplicitTransitionValues.Create(importedCollisionEnergy,
-                importedIonMobilityHighEnergyOffset, importedSLens, importedConeVoltage, importedDeclusteringPotential);
-        }
-
-
-        /// <summary>
-        /// Deserialize any explictly set CE, DT, etc information from precursor attributes
-        /// </summary>
-        private static ExplicitTransitionGroupValues ReadExplicitTransitionGroupValuesAttributes(XmlReader reader, DocumentFormat formatVersion, out ExplicitTransitionValues pre422ExplicitValues)
-        {
-            double? importedCompensationVoltage = reader.GetNullableDoubleAttribute(ATTR.explicit_compensation_voltage); // Found in older formats, obsolete as of 4.22. Now a combination of ion mobility and ion mobility units values.
-            double? importedDriftTimeMsec = reader.GetNullableDoubleAttribute(ATTR.explicit_drift_time_msec);
-            var importedIonMobilityUnits = eIonMobilityUnits.none;
-            if (importedDriftTimeMsec.HasValue)
-            {
-                importedIonMobilityUnits = eIonMobilityUnits.drift_time_msec;
-            }
-            else if (importedCompensationVoltage.HasValue)
-            {
-                importedIonMobilityUnits = eIonMobilityUnits.compensation_V;
-            }
-            else
-            {
-                var attr = reader.GetAttribute(ATTR.explicit_ion_mobility_units);
-                importedIonMobilityUnits = SmallMoleculeTransitionListReader.IonMobilityUnitsFromAttributeValue(attr);
-            }
-            double? importedIonMobility = importedDriftTimeMsec ?? importedCompensationVoltage ?? reader.GetNullableDoubleAttribute(ATTR.explicit_ion_mobility);
-            double? importedCCS = reader.GetNullableDoubleAttribute(ATTR.explicit_ccs_sqa);
-            pre422ExplicitValues = formatVersion >= DocumentFormat.VERSION_4_22 ? null : ReadExplicitTransitionValuesAttributes(reader, formatVersion); // Formerly (pre-4.22) these per-transition values were serialized at peptide level
-            // CollisionEnergy was made per-transition in 4.22, we added a per-precursor override in 20.12
-            double? importedCollisionEnergy = pre422ExplicitValues?.CollisionEnergy ?? reader.GetNullableDoubleAttribute(ATTR.explicit_collision_energy);
-            if (pre422ExplicitValues != null)
-            {
-                pre422ExplicitValues = pre422ExplicitValues.ChangeCollisionEnergy(null); // As of 20.12 we're back to tracking this at precursor level (with per-transition overrides)
-            }
-            return ExplicitTransitionGroupValues.Create(importedCollisionEnergy, importedIonMobility, importedIonMobilityUnits, importedCCS);
-        }
-
-        /// <summary>
-        /// Deserializes a single <see cref="PeptideDocNode"/> from a <see cref="XmlReader"/>
-        /// positioned at the start element.
-        /// </summary>
-        /// <param name="reader">The reader positioned at a start element of a peptide or molecule</param>
-        /// <param name="group">A previously read parent <see cref="Identity"/></param>
-        /// <param name="isCustomMolecule">if true, we're reading a custom molecule, not a peptide</param>
-        /// <returns>A new <see cref="PeptideDocNode"/></returns>
-        private PeptideDocNode ReadPeptideXml(XmlReader reader, PeptideGroup group, bool isCustomMolecule)
-        {
-            int? start = reader.GetNullableIntAttribute(ATTR.start);
-            int? end = reader.GetNullableIntAttribute(ATTR.end);
-            string sequence = reader.GetAttribute(ATTR.sequence);
-            string lookupSequence = reader.GetAttribute(ATTR.lookup_sequence);
-            // If the group has no sequence, then this is a v0.1 peptide list or a custom ion
-            if (group.Sequence == null)
-            {
-                // Ignore the start and end values
-                start = null;
-                end = null;
-            }
-            int missedCleavages = reader.GetIntAttribute(ATTR.num_missed_cleavages);
-            // CONSIDER: Trusted value
-            int? rank = reader.GetNullableIntAttribute(ATTR.rank);
-            double? concentrationMultiplier = reader.GetNullableDoubleAttribute(ATTR.concentration_multiplier);
-            double? internalStandardConcentration =
-                reader.GetNullableDoubleAttribute(ATTR.internal_standard_concentration);
-            string normalizationMethod = reader.GetAttribute(ATTR.normalization_method);
-            string attributeGroupId = reader.GetAttribute(ATTR.attribute_group_id);
-            bool autoManageChildren = reader.GetBoolAttribute(ATTR.auto_manage_children, true);
-            bool isDecoy = reader.GetBoolAttribute(ATTR.decoy);
-            var standardType = StandardType.FromName(reader.GetAttribute(ATTR.standard_type));
-            double? importedRetentionTimeValue = reader.GetNullableDoubleAttribute(ATTR.explicit_retention_time);
-            double? importedRetentionTimeWindow = reader.GetNullableDoubleAttribute(ATTR.explicit_retention_time_window);
-            var importedRetentionTime = importedRetentionTimeValue.HasValue
-                ? new ExplicitRetentionTimeInfo(importedRetentionTimeValue.Value, importedRetentionTimeWindow)
-                : null;
-            var annotations = Annotations.EMPTY;
-            ExplicitMods mods = null, lookupMods = null;
-            CrosslinkStructure crosslinkStructure = null;
-            Results<PeptideChromInfo> results = null;
-            TransitionGroupDocNode[] children = null;
-            Adduct adduct = Adduct.EMPTY;
-            var customMolecule = isCustomMolecule ? CustomMolecule.Deserialize(reader, out adduct) : null; // This Deserialize only reads attributes, doesn't advance the reader
-            if (customMolecule != null)
-            {
-<<<<<<< HEAD
-                if (DocumentMayContainMoleculesWithEmbeddedIons && customMolecule.MoleculeAndMassOffset.IsMassOnly && customMolecule.MonoisotopicMass.IsMassH())
-=======
-                if (DocumentMayContainMoleculesWithEmbeddedIons && customMolecule.ParsedMolecule.IsMassOnly && customMolecule.MonoisotopicMass.IsMassH())
->>>>>>> 8116fa9d
-                {
-                    // Defined by mass only, assume it's not massH despite how it may have been written
-                    customMolecule = new CustomMolecule(
-                        customMolecule.MonoisotopicMass.ChangeIsMassH(false),
-                        customMolecule.AverageMass.ChangeIsMassH(false),
-                        customMolecule.Name);
-                }
-            }
-            Assume.IsTrue(DocumentMayContainMoleculesWithEmbeddedIons || adduct.IsEmpty); // Shouldn't be any charge info at the peptide/molecule level
-            var peptide = isCustomMolecule ?
-                new Peptide(customMolecule) :
-                new Peptide(group as FastaSequence, sequence, start, end, missedCleavages, isDecoy);
-            if (reader.IsEmptyElement)
-                reader.Read();
-            else
-            {
-                var pushReader = reader; // Preserve in case we substitute with a backward compatibility reader
-                if (isCustomMolecule && DocumentMayContainMoleculesWithEmbeddedIons)
-                {
-                    // If this is an older small molecule file, clean up any problems with former data model
-                    reader = new Pre372CustomIonTransitionGroupHandler(reader, Settings.TransitionSettings.Instrument.MzMatchTolerance).Read(ref peptide);
-                }
-                reader.ReadStartElement();
-                if (reader.IsStartElement())
-                    annotations = ReadTargetAnnotations(reader, AnnotationDef.AnnotationTarget.peptide);
-                if (!isCustomMolecule)
-                {
-                    mods = ReadExplicitMods(reader, peptide)?.ConvertFromLegacyCrosslinkStructure();
-                    SkipImplicitModsElement(reader);
-                    lookupMods = ReadLookupMods(reader, lookupSequence);
-                    crosslinkStructure = ReadCrosslinkStructure(reader);
-                    if (crosslinkStructure != null && !crosslinkStructure.IsEmpty)
-                    {
-                        mods = mods ?? new ExplicitMods(peptide, null, null);
-                        mods = mods.ChangeCrosslinkStructure(crosslinkStructure);
-                    }
-                }
-                results = ReadPeptideResults(reader);
-
-                if (reader.IsStartElement(EL.precursor))
-                {
-                    children = ReadTransitionGroupListXml(reader, peptide, mods);
-                }
-                else if (reader.IsStartElement(EL.selected_transitions))
-                {
-                    // Support for v0.1
-                    if (reader.IsEmptyElement)
-                        reader.Read();
-                    else
-                    {
-                        reader.ReadStartElement(EL.selected_transitions);
-                        children = ReadUngroupedTransitionListXml(reader, peptide, mods);
-                        reader.ReadEndElement();
-                    }
-                }
-
-                pushReader.ReadEndElement();
-            }
-
-            mods = mods?.RemoveLegacyCrosslinkMap();
-            ModifiedSequenceMods sourceKey = null;
-            if (lookupSequence != null)
-                sourceKey = new ModifiedSequenceMods(lookupSequence, lookupMods);
-
-            PeptideDocNode peptideDocNode = new PeptideDocNode(peptide, Settings, mods, sourceKey, standardType, rank,
-                importedRetentionTime, annotations, results, children ?? new TransitionGroupDocNode[0], autoManageChildren);
-            peptideDocNode = peptideDocNode
-                .ChangeConcentrationMultiplier(concentrationMultiplier)
-                .ChangeInternalStandardConcentration(internalStandardConcentration)
-                .ChangeNormalizationMethod(NormalizationMethod.FromName(normalizationMethod))
-                .ChangeAttributeGroupId(attributeGroupId);
-
-            return peptideDocNode;
-        }
-
-        private ExplicitMods ReadLookupMods(XmlReader reader, string lookupSequence)
-        {
-            if (!reader.IsStartElement(EL.lookup_modifications))
-                return null;
-            reader.Read();
-            string sequence = FastaSequence.StripModifications(lookupSequence);
-            var mods = ReadExplicitMods(reader, new Peptide(sequence));
-            reader.ReadEndElement();
-            return mods;
-        }
-
-        private CrosslinkStructure ReadCrosslinkStructure(XmlReader reader)
-        {
-            if (!reader.IsStartElement(EL.crosslinks))
-            {
-                return null;
-            }
-            if (reader.IsEmptyElement)
-            {
-                reader.Read();
-                return CrosslinkStructure.EMPTY;
-            }
-            reader.Read();
-            var peptides = new List<Peptide>();
-            var explicitModsList = new List<ExplicitMods>();
-            while (reader.IsStartElement(EL.linked_peptide))
-            {
-                var peptide = new Peptide(reader.GetAttribute(ATTR.sequence));
-                ExplicitMods explicitMods;
-                if (reader.IsEmptyElement)
-                {
-                    explicitMods = null;
-                    reader.Read();
-                }
-                else
-                {
-                    reader.ReadStartElement();
-                    explicitMods = ReadExplicitMods(reader, peptide);
-                    reader.ReadEndElement();
-                }
-                peptides.Add(peptide);
-                explicitModsList.Add(explicitMods);
-            }
-
-            var crosslinks = new List<Crosslink>();
-            while (reader.IsStartElement(EL.crosslink))
-            {
-                var crosslinkName = reader.GetAttribute(ATTR.modification_name);
-                StaticMod crosslinker =
-                    Settings.PeptideSettings.Modifications.StaticModifications.FirstOrDefault(mod =>
-                        mod.Name == crosslinkName);
-                if (crosslinker == null)
-                {
-                    throw new InvalidDataException(string.Format(@"Crosslinker {0} not found.", crosslinkName));
-                }
-                List<CrosslinkSite> sites = new List<CrosslinkSite>();
-                if (reader.IsEmptyElement)
-                {
-                    reader.Read();
-                }
-                else
-                {
-                    reader.ReadStartElement();
-                    while (reader.IsStartElement(EL.site))
-                    {
-                        sites.Add(new CrosslinkSite(reader.GetIntAttribute(ATTR.peptide_index), reader.GetIntAttribute(ATTR.index_aa)));
-                        reader.ReadStartElement();
-                    }
-                    crosslinks.Add(new Crosslink(crosslinker, sites));
-                    reader.ReadEndElement();
-                }
-            }
-            reader.ReadEndElement();
-            return new CrosslinkStructure(peptides, explicitModsList, crosslinks);
-        }
-
-        private void SkipImplicitModsElement(XmlReader reader)
-        {
-            if (!reader.IsStartElement(EL.implicit_modifications))
-                return;
-            reader.Skip();
-        }
-
-        public ExplicitMods ReadExplicitMods(XmlReader reader, Peptide peptide)
-        {
-            IList<ExplicitMod> staticMods = null;
-            TypedExplicitModifications staticTypedMods = null;
-            IList<TypedExplicitModifications> listHeavyMods = null;
-            bool isVariable = false;
-
-            if (reader.IsStartElement(EL.variable_modifications))
-            {
-                staticTypedMods = ReadExplicitMods(reader, EL.variable_modifications,
-                    EL.variable_modification, peptide, IsotopeLabelType.light);
-                staticMods = staticTypedMods.Modifications;
-                isVariable = true;
-            }
-            if (reader.IsStartElement(EL.explicit_modifications))
-            {
-                if (reader.IsEmptyElement)
-                {
-                    reader.Read();
-                }
-                else
-                {
-                    reader.ReadStartElement();
-
-                    if (!isVariable)
-                    {
-                        if (reader.IsStartElement(EL.explicit_static_modifications))
-                        {
-                            staticTypedMods = ReadExplicitMods(reader, EL.explicit_static_modifications,
-                                EL.explicit_modification, peptide, IsotopeLabelType.light);
-                            staticMods = staticTypedMods.Modifications;
-                        }
-                        // For format version 0.2 and earlier it was not possible
-                        // to have unmodified types.  The absence of a type simply
-                        // meant it had no modifications.
-                        else if (FormatVersion.CompareTo(DocumentFormat.VERSION_0_2) <= 0)
-                        {
-                            staticTypedMods = new TypedExplicitModifications(peptide,
-                                IsotopeLabelType.light, new ExplicitMod[0]);
-                            staticMods = staticTypedMods.Modifications;
-                        }
-                    }
-                    listHeavyMods = new List<TypedExplicitModifications>();
-                    while (reader.IsStartElement(EL.explicit_heavy_modifications))
-                    {
-                        var heavyMods = ReadExplicitMods(reader, EL.explicit_heavy_modifications,
-                            EL.explicit_modification, peptide, IsotopeLabelType.heavy);
-                        heavyMods = heavyMods.AddModMasses(staticTypedMods);
-                        listHeavyMods.Add(heavyMods);
-                    }
-                    if (FormatVersion.CompareTo(DocumentFormat.VERSION_0_2) <= 0 && listHeavyMods.Count == 0)
-                    {
-                        listHeavyMods.Add(new TypedExplicitModifications(peptide,
-                            IsotopeLabelType.heavy, new ExplicitMod[0]));
-                    }
-
-                    reader.ReadEndElement();
-                }
-            }
-            if (staticMods == null && listHeavyMods == null)
-                return null;
-
-            listHeavyMods = (listHeavyMods != null ?
-                listHeavyMods.ToArray() : new TypedExplicitModifications[0]);
-
-            return new ExplicitMods(peptide, staticMods, listHeavyMods, isVariable);
-        }
-
-        private TypedExplicitModifications ReadExplicitMods(XmlReader reader, string name,
-            string nameElMod, Peptide peptide, IsotopeLabelType labelTypeDefault)
-        {
-            if (!reader.IsStartElement(name))
-                return new TypedExplicitModifications(peptide, labelTypeDefault, new ExplicitMod[0]);
-
-            var typedMods = ReadLabelType(reader, labelTypeDefault);
-            var listMods = new List<ExplicitMod>();
-
-            if (reader.IsEmptyElement)
-                reader.Read();
-            else
-            {
-                reader.ReadStartElement();
-                while (reader.IsStartElement(nameElMod))
-                {
-                    int indexAA = reader.GetIntAttribute(ATTR.index_aa);
-                    string nameMod = reader.GetAttribute(ATTR.modification_name);
-                    int indexMod = typedMods.Modifications.IndexOf(mod => Equals(nameMod, mod.Name));
-                    if (indexMod == -1)
-                        throw new InvalidDataException(string.Format(Resources.TransitionInfo_ReadTransitionLosses_No_modification_named__0__was_found_in_this_document, nameMod));
-                    StaticMod modAdd = typedMods.Modifications[indexMod];
-                    var explicitMod = new ExplicitMod(indexAA, modAdd);
-                    if (reader.IsEmptyElement)
-                    {
-                        // Consume tag
-                        reader.Read();
-                    }
-                    else
-                    {
-                        reader.Read();
-                        explicitMod = explicitMod.ChangeLinkedPeptide(ReadLinkedPeptide(reader));
-                        reader.ReadEndElement();
-                    }
-
-                    listMods.Add(explicitMod);
-                }
-                reader.ReadEndElement();
-            }
-            return new TypedExplicitModifications(peptide, typedMods.LabelType, listMods.ToArray());
-        }
-
-        private LegacyLinkedPeptide ReadLinkedPeptide(XmlReader reader)
-        {
-            if (!reader.IsStartElement(EL.linked_peptide))
-            {
-                return null;
-            }
-
-            int indexAa = reader.GetIntAttribute(ATTR.index_aa);
-            var sequence = reader.GetAttribute(ATTR.sequence);
-            Peptide peptide = null;
-            if (!string.IsNullOrEmpty(sequence))
-            {
-                peptide = new Peptide(sequence);
-            }
-            ExplicitMods explicitMods = null;
-            if (reader.IsEmptyElement)
-            {
-                reader.Read();
-            }
-            else
-            {
-                reader.ReadStartElement();
-                explicitMods = ReadExplicitMods(reader, peptide);
-                reader.ReadEndElement();
-            }
-            return new LegacyLinkedPeptide(peptide, indexAa, explicitMods);
-
-        }
-
-        private Results<PeptideChromInfo> ReadPeptideResults(XmlReader reader)
-        {
-            if (reader.IsStartElement(EL.peptide_results))
-                return ReadResults(reader, EL.peptide_result, ReadPeptideChromInfo);
-            return null;
-        }
-
-        /// <summary>
-        /// Deserializes an array of <see cref="TransitionGroupDocNode"/> objects from
-        /// a <see cref="XmlReader"/> positioned at the first element in the list.
-        /// </summary>
-        /// <param name="reader">The reader positioned at the first element</param>
-        /// <param name="peptide">A previously read parent <see cref="Identity"/></param>
-        /// <param name="mods">Explicit modifications for the peptide</param>
-        /// <returns>A new array of <see cref="TransitionGroupDocNode"/></returns>
-        private TransitionGroupDocNode[] ReadTransitionGroupListXml(XmlReader reader, Peptide peptide, ExplicitMods mods)
-        {
-            var list = new List<TransitionGroupDocNode>();
-            while (reader.IsStartElement(EL.precursor))
-                list.Add(ReadTransitionGroupXml(reader, peptide, mods));
-            return list.ToArray();
-        }
-
-        private TransitionGroupDocNode ReadTransitionGroupXml(XmlReader reader, Peptide peptide, ExplicitMods mods)
-        {
-            var precursorCharge = reader.GetIntAttribute(ATTR.charge);
-            var precursorAdduct = Adduct.FromChargeProtonated(precursorCharge);  // Read integer charge
-            var typedMods = ReadLabelType(reader, IsotopeLabelType.light);
-
-            int? decoyMassShift = reader.GetNullableIntAttribute(ATTR.decoy_mass_shift);
-            var explicitTransitionGroupValues = ReadExplicitTransitionGroupValuesAttributes(reader, FormatVersion, out var pre422ExplicitValues);
-            if (peptide.IsCustomMolecule)
-            {
-                var ionFormula = reader.GetAttribute(ATTR.ion_formula);
-                if (ionFormula != null)
-                {
-                    ionFormula = ionFormula.Trim(); // We've seen trailing spaces in the wild
-                }
-                string neutralFormula;
-                Adduct adduct;
-                var isFormulaWithAdduct = IonInfo.IsFormulaWithAdduct(ionFormula, out var _, out adduct, out neutralFormula);
-                if (isFormulaWithAdduct)
-                {
-                    precursorAdduct = adduct;
-                }
-                else
-                {
-                    Assume.Fail(@"Unable to determine adduct in " + ionFormula);
-                }
-                if (!string.IsNullOrEmpty(neutralFormula))
-                {
-                    var ion = precursorAdduct.ApplyToFormula(neutralFormula);
-<<<<<<< HEAD
-                    var moleculeWithAdduct = precursorAdduct.ApplyToMolecule(peptide.CustomMolecule.MoleculeAndMassOffset);
-=======
-                    var moleculeWithAdduct = precursorAdduct.ApplyToMolecule(peptide.CustomMolecule.ParsedMolecule);
->>>>>>> 8116fa9d
-                    Assume.IsTrue(ion.CompareTolerant(moleculeWithAdduct, BioMassCalc.MassTolerance) == 0, @"Expected precursor ion formula to match parent molecule with adduct applied");
-                }
-            }
-            var group = new TransitionGroup(peptide, precursorAdduct, typedMods.LabelType, false, decoyMassShift);
-            var children = new TransitionDocNode[0];    // Empty until proven otherwise
-            bool autoManageChildren = reader.GetBoolAttribute(ATTR.auto_manage_children, true);
-            double? precursorConcentration = reader.GetNullableDoubleAttribute(ATTR.precursor_concentration);
-
-            TransitionGroupDocNode nodeGroup;
-            if (reader.IsEmptyElement)
-            {
-                reader.Read();
-
-                nodeGroup = new TransitionGroupDocNode(group,
-                                                  Annotations.EMPTY,
-                                                  Settings,
-                                                  mods,
-                                                  null,
-                                                  explicitTransitionGroupValues,
-                                                  null,
-                                                  children,
-                                                  autoManageChildren);
-            }
-            else
-            {
-                reader.ReadStartElement();
-                var annotations = ReadTargetAnnotations(reader, AnnotationDef.AnnotationTarget.precursor);
-                var libInfo = ReadTransitionGroupLibInfo(reader);
-                var results = ReadTransitionGroupResults(reader);
-
-                nodeGroup = new TransitionGroupDocNode(group,
-                                                  annotations,
-                                                  Settings,
-                                                  mods,
-                                                  libInfo,
-                                                  explicitTransitionGroupValues,
-                                                  results,
-                                                  children,
-                                                  autoManageChildren);
-                children = ReadTransitionListXml(reader, nodeGroup, mods, pre422ExplicitValues);
-
-                reader.ReadEndElement();
-
-                nodeGroup = (TransitionGroupDocNode)nodeGroup.ChangeChildrenChecked(children);
-            }
-            nodeGroup = nodeGroup.ChangePrecursorConcentration(precursorConcentration);
-            return nodeGroup;
-        }
-
-        private TypedModifications ReadLabelType(XmlReader reader, IsotopeLabelType labelTypeDefault)
-        {
-            string typeName = reader.GetAttribute(ATTR.isotope_label);
-            if (string.IsNullOrEmpty(typeName))
-                typeName = labelTypeDefault.Name;
-            var typedMods = Settings.PeptideSettings.Modifications.GetModificationsByName(typeName);
-            if (typedMods == null)
-                throw new InvalidDataException(string.Format(Resources.SrmDocument_ReadLabelType_The_isotope_modification_type__0__does_not_exist_in_the_document_settings, typeName));
-            return typedMods;
-        }
-
-        private Results<TransitionGroupChromInfo> ReadTransitionGroupResults(XmlReader reader)
-        {
-            if (reader.IsStartElement(EL.precursor_results))
-                return ReadResults(reader, EL.precursor_peak, ReadTransitionGroupChromInfo);
-            return null;
-        }
-
-        /// <summary>
-        /// Deserializes ungrouped transitions in v0.1 format from a <see cref="XmlReader"/>
-        /// into an array of <see cref="TransitionGroupDocNode"/> objects with
-        /// children <see cref="TransitionDocNode"/> from the XML correctly distributed.
-        /// 
-        /// There were no "heavy" transitions in v0.1, making this a matter of
-        /// distributing multiple precursor charge states, though in most cases
-        /// there will be only one.
-        /// </summary>
-        /// <param name="reader">The reader positioned on a &lt;transition&gt; start tag</param>
-        /// <param name="peptide">A previously read <see cref="Peptide"/> instance</param>
-        /// <param name="mods">Explicit mods for the peptide</param>
-        /// <returns>An array of <see cref="TransitionGroupDocNode"/> instances for
-        ///         inclusion in a <see cref="PeptideDocNode"/> child list</returns>
-        private TransitionGroupDocNode[] ReadUngroupedTransitionListXml(XmlReader reader, Peptide peptide, ExplicitMods mods)
-        {
-            TransitionInfo info = new TransitionInfo(this);
-            TransitionGroup curGroup = null;
-            List<TransitionDocNode> curList = null;
-            var listGroups = new List<TransitionGroup>();
-            var mapGroupToList = new Dictionary<TransitionGroup, List<TransitionDocNode>>();
-            while (reader.IsStartElement(EL.transition))
-            {
-                // Read a transition tag.
-                double? declaredProductMz;
-                info.ReadXml(reader, FormatVersion, out declaredProductMz, null);
-
-                // If the transition is not in the current group
-                if (curGroup == null || curGroup.PrecursorAdduct != info.PrecursorAdduct)
-                {
-                    // Look for an existing group that matches
-                    curGroup = null;
-                    foreach (TransitionGroup group in listGroups)
-                    {
-                        if (group.PrecursorAdduct == info.PrecursorAdduct)
-                        {
-                            curGroup = group;
-                            break;
-                        }
-                    }
-                    if (curGroup != null)
-                        curList = mapGroupToList[curGroup];
-                    else
-                    {
-                        // No existing group matches, so create a new one
-                        curGroup = new TransitionGroup(peptide, info.PrecursorAdduct, IsotopeLabelType.light);
-                        curList = new List<TransitionDocNode>();
-                        listGroups.Add(curGroup);
-                        mapGroupToList.Add(curGroup, curList);
-                    }
-                }
-                int offset = Transition.OrdinalToOffset(info.IonType,
-                    info.Ordinal, peptide.Length);
-                Transition transition = new Transition(curGroup, info.IonType,
-                    offset, info.MassIndex, info.ProductAdduct);
-
-                // No heavy transition support in v0.1, and no full-scan filtering
-                var massH = Settings.GetFragmentMass(null, mods, transition, null);
-                var node = new TransitionDocNode(transition, info.Losses, massH, TransitionDocNode.TransitionQuantInfo.DEFAULT, ExplicitTransitionValues.EMPTY);
-                curList.Add(node);
-                ValidateSerializedVsCalculatedProductMz(declaredProductMz, node); // Sanity check
-            }
-
-            // Use collected information to create the DocNodes.
-            var list = new List<TransitionGroupDocNode>();
-            foreach (TransitionGroup group in listGroups)
-            {
-                list.Add(new TransitionGroupDocNode(group, Annotations.EMPTY,
-                    Settings, mods, null, ExplicitTransitionGroupValues.EMPTY, null, mapGroupToList[group].ToArray(), true));
-            }
-            return list.ToArray();
-        }
-
-        /// <summary>
-        /// Deserializes an array of <see cref="TransitionDocNode"/> objects from
-        /// a <see cref="TransitionDocNode"/> positioned at the first element in the list.
-        /// </summary>
-        /// <param name="reader">The reader positioned at the first element</param>
-        /// <param name="nodeGroup">A previously read parent <see cref="Identity"/></param>
-        /// <param name="mods">Explicit modifications for the peptide</param>
-        /// <param name="pre422ExplicitTransitionValues">Explicit transition values that may have been serialzied at precursor level in older formats</param>
-        /// <returns>A new array of <see cref="TransitionDocNode"/></returns>
-        private TransitionDocNode[] ReadTransitionListXml(XmlReader reader, 
-            TransitionGroupDocNode nodeGroup, ExplicitMods mods, ExplicitTransitionValues pre422ExplicitTransitionValues)
-        {
-            var group = nodeGroup.TransitionGroup;
-            var isotopeDist = nodeGroup.IsotopeDist;
-            var list = new List<TransitionDocNode>();
-            CrosslinkBuilder crosslinkBuilder = new CrosslinkBuilder(Settings, nodeGroup.Peptide, mods, nodeGroup.LabelType);
-            if (reader.IsStartElement(EL.transition_data))
-            {
-                string strContent = reader.ReadElementString();
-                byte[] data = Convert.FromBase64String(strContent);
-                var transitionData = new SkylineDocumentProto.Types.TransitionData();
-                transitionData.MergeFrom(data);
-                foreach (var transitionProto in transitionData.Transitions)
-                {
-                    list.Add(TransitionDocNode.FromTransitionProto(_annotationScrubber, Settings, group, mods, isotopeDist, pre422ExplicitTransitionValues, crosslinkBuilder, transitionProto));
-                }
-            }
-            else
-            {
-                while (reader.IsStartElement(EL.transition))
-                    list.Add(ReadTransitionXml(reader, group, mods, isotopeDist, pre422ExplicitTransitionValues, crosslinkBuilder));
-            }
-            return list.ToArray();
-        }
-
-        /// <summary>
-        /// Deserializes a single <see cref="TransitionDocNode"/> from a <see cref="XmlReader"/>
-        /// positioned at the start element.
-        /// </summary>
-        /// <param name="reader">The reader positioned at a start element of a transition</param>
-        /// <param name="group">A previously read parent <see cref="Identity"/></param>
-        /// <param name="mods">Explicit mods for the peptide</param>
-        /// <param name="isotopeDist">Isotope peak distribution to use for assigning M+N m/z values</param>
-        /// <param name="pre422ExplicitTransitionValues">Items that may have been saved at precursor level in older formats</param>
-        /// <param name="crosslinkBuilder">CrosslinkBuilder object that can be shared across all transitions</param>
-        /// <returns>A new <see cref="TransitionDocNode"/></returns>
-        private TransitionDocNode ReadTransitionXml(XmlReader reader, TransitionGroup group,
-            ExplicitMods mods, IsotopeDistInfo isotopeDist, ExplicitTransitionValues pre422ExplicitTransitionValues, CrosslinkBuilder crosslinkBuilder)
-        {
-            TransitionInfo info = new TransitionInfo(this);
-
-            // Read all the XML attributes before the reader advances through the elements
-            info.ReadXmlAttributes(reader, FormatVersion, pre422ExplicitTransitionValues);
-            var isPrecursor = Transition.IsPrecursor(info.IonType);
-            var isCustom = Transition.IsCustom(info.IonType, group);
-            CustomMolecule customMolecule = null;
-            Adduct adduct = Adduct.EMPTY;
-            if (isCustom)
-            {
-                if (info.MeasuredIon != null)
-                    customMolecule = info.MeasuredIon.SettingsCustomIon;
-                else if (isPrecursor)
-                    customMolecule = group.CustomMolecule;
-                else
-                {
-                    customMolecule = CustomMolecule.Deserialize(reader, out adduct);
-<<<<<<< HEAD
-                    if (DocumentMayContainMoleculesWithEmbeddedIons && customMolecule.MoleculeAndMassOffset.IsMassOnly && customMolecule.MonoisotopicMass.IsMassH())
-=======
-                    if (DocumentMayContainMoleculesWithEmbeddedIons && customMolecule.ParsedMolecule.IsMassOnly && customMolecule.MonoisotopicMass.IsMassH())
->>>>>>> 8116fa9d
-                    {
-                        // Defined by mass only, assume it's not massH despite how it may have been written
-                        customMolecule = new CustomMolecule(customMolecule.MonoisotopicMass.ChangeIsMassH(false), customMolecule.AverageMass.ChangeIsMassH(false),
-                            customMolecule.Name);
-                    }
-                }
-            }
-            double? declaredProductMz;
-            info.ReadXmlElements(reader, out declaredProductMz);
-
-            if (adduct.IsEmpty)
-            {
-                adduct = info.ProductAdduct;
-                var isPre362NonReporterCustom = DocumentMayContainMoleculesWithEmbeddedIons && customMolecule != null &&
-                                                 !(customMolecule is SettingsCustomIon); // Leave reporter ions alone
-                if (isPre362NonReporterCustom && adduct.IsProteomic)
-                {
-                    adduct = Adduct.NonProteomicProtonatedFromCharge(adduct.AdductCharge);
-                }
-                // Watch all-mass declaration with mz same as mass with a charge-only adduct, which older versions don't describe succinctly
-                if (!isPrecursor && isPre362NonReporterCustom &&
-                    Math.Abs(declaredProductMz.Value - customMolecule.MonoisotopicMass / Math.Abs(adduct.AdductCharge)) < .001)
-                {
-                    CustomMolecule newFormula = null;
-<<<<<<< HEAD
-                    if (!customMolecule.MoleculeAndMassOffset.IsMassOnly &&
-=======
-                    if (!customMolecule.ParsedMolecule.IsMassOnly &&
->>>>>>> 8116fa9d
-                        Math.Abs(customMolecule.MonoisotopicMass - Math.Abs(adduct.AdductCharge) * declaredProductMz.Value) < .01)
-                    {
-                        // Adjust hydrogen count to get a molecular mass that makes sense for charge and mz
-                        newFormula = customMolecule.AdjustElementCount(@"H", -adduct.AdductCharge);
-                    }
-                    if (!CustomMolecule.IsNullOrEmpty(newFormula))
-                    {
-                        customMolecule = newFormula;
-                    }
-                    else
-                    {
-                        // All we can really say about the adduct is that it has a charge
-                        adduct = Adduct.FromChargeNoMass(adduct.AdductCharge);
-                    }
-                }
-            }
-            else
-            {
-                // We parsed an adduct out of the molecule description, as in older versions - make sure it agrees with parsed charge
-                // ReSharper disable once PossibleNullReferenceException
-                Assume.IsTrue(adduct.AdductCharge == info.ProductAdduct.AdductCharge);
-            }
-
-            Transition transition;
-            if (isCustom)
-            {
-                transition = new Transition(group, isPrecursor ? group.PrecursorAdduct : adduct, info.MassIndex,
-                    customMolecule, info.IonType);
-            }
-            else if (isPrecursor)
-            {
-                transition = new Transition(group, info.IonType, group.Peptide.Length - 1, info.MassIndex,
-                    adduct.IsEmpty ? group.PrecursorAdduct : adduct, info.DecoyMassShift);
-            }
-            else
-            {
-                int offset = Transition.OrdinalToOffset(info.IonType,
-                    info.Ordinal, group.Peptide.Length);
-                transition = new Transition(group, info.IonType, offset, info.MassIndex, adduct, info.DecoyMassShift);
-            }
-
-            var losses = info.Losses;
-            
-            var isotopeDistInfo = TransitionDocNode.GetIsotopeDistInfo(transition, losses, isotopeDist);
-            if (group.DecoyMassShift.HasValue && !info.DecoyMassShift.HasValue)
-                throw new InvalidDataException(Resources.SrmDocument_ReadTransitionXml_All_transitions_of_decoy_precursors_must_have_a_decoy_mass_shift);
-            var quantInfo = new TransitionDocNode.TransitionQuantInfo(isotopeDistInfo, info.LibInfo, info.Quantitative);
-
-            TransitionDocNode node;
-            if (mods != null && mods.HasCrosslinks)
-            {
-                IEnumerable<IonOrdinal> parts;
-                if (info.LegacyFragmentIons != null)
-                {
-                    parts = LegacyComplexFragmentIonName.ToIonChain(mods.LegacyCrosslinkMap, info.LegacyFragmentIons);
-                }
-                else
-                {
-                    parts = info.LinkedFragmentIons;
-                }
-
-                parts = parts.Prepend(info.OrphanedCrosslinkIon
-                    ? IonOrdinal.Empty
-                    : IonOrdinal.FromTransition(transition));
-                var complexFragmentIon = new NeutralFragmentIon(parts, info.Losses);
-                var chargedIon = new ComplexFragmentIon(transition, complexFragmentIon, mods);
-                node = crosslinkBuilder.MakeTransitionDocNode(chargedIon, isotopeDist, info.Annotations, quantInfo,
-                    info.ExplicitValues, info.Results);
-            }
-            else
-            {
-                var mass = Settings.GetFragmentMass(group, mods, transition, isotopeDist);
-                node = new TransitionDocNode(transition, info.Annotations, losses,
-                    mass, quantInfo, info.ExplicitValues, info.Results);
-            }
-
-            ValidateSerializedVsCalculatedProductMz(declaredProductMz, node);  // Sanity check
-
-            return node;
-        }
-
-        /// <summary>
-        /// Verify that any mz values we serialize for informational purposes agree with what we calculate upon reading in again
-        /// </summary>
-        private void ValidateSerializedVsCalculatedProductMz(double? declaredProductMz, TransitionDocNode node)
-        {
-            if (node.ComplexFragmentIon.IsCrosslinked && FormatVersion <= DocumentFormat.VERSION_22_23)
-            {
-                // Recent bugfixes for crosslinked peptides might result in different m/z's
-                return;
-            }
-            if (declaredProductMz.HasValue && Math.Abs(declaredProductMz.Value - node.Mz.Value) >= .001)
-            {
-                var toler = node.Transition.IsPrecursor() ? .5 : // We do see mz-only transition lists where precursor mz is given as double and product mz as int
-                    FormatVersion.CompareTo(DocumentFormat.VERSION_3_6) <= 0 && node.Transition.IonType == IonType.z ? 1.007826 : // Known issue fixed in SVN 7007
-                        (FormatVersion.CompareTo(DocumentFormat.VERSION_1_7) <= 0 ? .005 : .0025); // Unsure if 1.7 is the precise watershed, but this gets a couple of older tests passing
-                Assume.IsTrue(Math.Abs(declaredProductMz.Value - node.Mz.Value) < toler,
-                    string.Format(@"error reading mz values - declared mz value {0} does not match calculated value {1}",
-                        declaredProductMz.Value, node.Mz.Value));
-            }
-        }
-    }
-}
+﻿/*
+ * Original author: Nicholas Shulman <nicksh .at. u.washington.edu>,
+ *                  MacCoss Lab, Department of Genome Sciences, UW
+ *
+ * Copyright 2017 University of Washington - Seattle, WA
+ *
+ * Licensed under the Apache License, Version 2.0 (the "License");
+ * you may not use this file except in compliance with the License.
+ * You may obtain a copy of the License at
+ *
+ *     http://www.apache.org/licenses/LICENSE-2.0
+ *
+ * Unless required by applicable law or agreed to in writing, software
+ * distributed under the License is distributed on an "AS IS" BASIS,
+ * WITHOUT WARRANTIES OR CONDITIONS OF ANY KIND, either express or implied.
+ * See the License for the specific language governing permissions and
+ * limitations under the License.
+ */
+using System;
+using System.Collections.Generic;
+using System.IO;
+using System.Linq;
+using System.Text;
+using System.Xml;
+using Google.Protobuf;
+using pwiz.Common.Chemistry;
+using pwiz.Common.Collections;
+using pwiz.Common.SystemUtil;
+using pwiz.ProteomeDatabase.API;
+using pwiz.Skyline.Model.AuditLog;
+using pwiz.Skyline.Model.Crosslinking;
+using pwiz.Skyline.Model.DocSettings;
+using pwiz.Skyline.Model.GroupComparison;
+using pwiz.Skyline.Model.Lib;
+using pwiz.Skyline.Model.Proteome;
+using pwiz.Skyline.Model.Results;
+using pwiz.Skyline.Model.Results.Scoring;
+using pwiz.Skyline.Properties;
+using pwiz.Skyline.Util;
+
+namespace pwiz.Skyline.Model.Serialization
+{
+    public class DocumentReader : DocumentSerializer
+    {
+        private readonly StringPool _stringPool = new StringPool();
+        private AnnotationScrubber _annotationScrubber;
+        public DocumentFormat FormatVersion
+        {
+            get { return DocumentFormat; }
+            private set
+            {
+                DocumentFormat = value;
+            }
+        }
+        public PeptideGroupDocNode[] Children { get; private set; }
+
+        private readonly Dictionary<string, string> _uniqueSpecies = new Dictionary<string, string>();
+
+        /// <summary>
+        /// In older versions of Skyline we would handle ion notation by building it into the molecule, 
+        /// so our current C12H5[M+2H] would have been C12H7 - this requires special handling on read
+        /// </summary>
+        public bool DocumentMayContainMoleculesWithEmbeddedIons { get { return FormatVersion <= DocumentFormat.VERSION_3_71; } }
+
+        public bool RemoveCalculatedAnnotationValues { get; set; } = true;
+
+        /// <summary>
+        /// Avoids duplication of species strings
+        /// </summary>
+        public string GetUniqueSpecies(string species)
+        {
+            if (species == null)
+                return null;
+            string uniqueSpecies;
+            if (!_uniqueSpecies.TryGetValue(species, out uniqueSpecies))
+            {
+                _uniqueSpecies.Add(species, species);
+                uniqueSpecies = species;
+            }
+            return uniqueSpecies;
+        }
+
+        private PeptideChromInfo ReadPeptideChromInfo(XmlReader reader, ChromFileInfo fileInfo)
+        {
+            float peakCountRatio = reader.GetFloatAttribute(ATTR.peak_count_ratio);
+            float? retentionTime = reader.GetNullableFloatAttribute(ATTR.retention_time);
+            bool excludeFromCalibration = reader.GetBoolAttribute(ATTR.exclude_from_calibration);
+            double? analyteConcentration = reader.GetNullableDoubleAttribute(ATTR.analyte_concentration);
+            return new PeptideChromInfo(fileInfo.FileId, peakCountRatio, retentionTime, ImmutableList<PeptideLabelRatio>.EMPTY)
+                .ChangeExcludeFromCalibration(excludeFromCalibration)
+                .ChangeAnalyteConcentration(analyteConcentration);
+        }
+
+        private SpectrumHeaderInfo ReadTransitionGroupLibInfo(XmlReader reader)
+        {
+            // Look for an appropriate deserialization helper for spectrum
+            // header info on the current tag.
+            var helpers = PeptideLibraries.SpectrumHeaderXmlHelpers;
+            var helper = reader.FindHelper(helpers);
+            if (helper != null)
+            {
+                var libInfo = helper.Deserialize(reader);
+                return libInfo.ChangeLibraryName(_stringPool.GetString(libInfo.LibraryName));
+            }
+
+            return null;
+        }
+
+        private TransitionGroupChromInfo ReadTransitionGroupChromInfo(XmlReader reader, ChromFileInfo fileInfo)
+        {
+            int optimizationStep = reader.GetIntAttribute(ATTR.step);
+            float peakCountRatio = reader.GetFloatAttribute(ATTR.peak_count_ratio);
+            float? retentionTime = reader.GetNullableFloatAttribute(ATTR.retention_time);
+            float? startTime = reader.GetNullableFloatAttribute(ATTR.start_time);
+            float? endTime = reader.GetNullableFloatAttribute(ATTR.end_time);
+            float? ccs = reader.GetNullableFloatAttribute(ATTR.ccs);
+            float? ionMobilityMS1 = reader.GetNullableFloatAttribute(ATTR.drift_time_ms1);
+            float? ionMobilityFragment = reader.GetNullableFloatAttribute(ATTR.drift_time_fragment);
+            float? ionMobilityWindow = reader.GetNullableFloatAttribute(ATTR.drift_time_window);
+            var ionMobilityUnits = eIonMobilityUnits.drift_time_msec;
+            if (!ionMobilityWindow.HasValue)
+            {
+                ionMobilityUnits = GetAttributeMobilityUnits(reader, ATTR.ion_mobility_type, fileInfo);
+                ionMobilityWindow = reader.GetNullableFloatAttribute(ATTR.ion_mobility_window);
+                ionMobilityMS1 = reader.GetNullableFloatAttribute(ATTR.ion_mobility_ms1);
+                ionMobilityFragment = reader.GetNullableFloatAttribute(ATTR.ion_mobility_fragment);
+            }
+            float? fwhm = reader.GetNullableFloatAttribute(ATTR.fwhm);
+            float? area = reader.GetNullableFloatAttribute(ATTR.area);
+            float? backgroundArea = reader.GetNullableFloatAttribute(ATTR.background);
+            float? height = reader.GetNullableFloatAttribute(ATTR.height);
+            float? massError = reader.GetNullableFloatAttribute(ATTR.mass_error_ppm);
+            int? truncated = reader.GetNullableIntAttribute(ATTR.truncated);
+            PeakIdentification identified = reader.GetEnumAttribute(ATTR.identified, PeakIdentificationFastLookup.Dict,
+                PeakIdentification.FALSE, XmlUtil.EnumCase.upper);
+            float? libraryDotProduct = reader.GetNullableFloatAttribute(ATTR.library_dotp);
+            float? isotopeDotProduct = reader.GetNullableFloatAttribute(ATTR.isotope_dotp);
+            float? qvalue = reader.GetNullableFloatAttribute(ATTR.qvalue);
+            float? zscore = reader.GetNullableFloatAttribute(ATTR.zscore);
+            var annotations = Annotations.EMPTY;
+            if (!reader.IsEmptyElement)
+            {
+                reader.ReadStartElement();
+                annotations = ReadTargetAnnotations(reader, AnnotationDef.AnnotationTarget.precursor_result);
+                // Convert q value and mProphet score annotations to numbers for the ChromInfo object
+                annotations = ReadAndRemoveScoreAnnotation(annotations, MProphetResultsHandler.AnnotationName, ref qvalue);
+                annotations = ReadAndRemoveScoreAnnotation(annotations, MProphetResultsHandler.MAnnotationName, ref zscore);
+            }
+            // Ignore userSet during load, since all values are still calculated
+            // from the child transitions.  Otherwise inconsistency is possible.
+//            bool userSet = reader.GetBoolAttribute(ATTR.user_set);
+            const UserSet userSet = UserSet.FALSE;
+            var transitionGroupIonMobilityInfo = TransitionGroupIonMobilityInfo.GetTransitionGroupIonMobilityInfo(ccs,
+                ionMobilityMS1, ionMobilityFragment, ionMobilityWindow, ionMobilityUnits);
+            return new TransitionGroupChromInfo(fileInfo.FileId,
+                optimizationStep,
+                peakCountRatio,
+                retentionTime,
+                startTime,
+                endTime,
+                transitionGroupIonMobilityInfo,
+                fwhm,
+                area, null, null, // Ms1 and Fragment values calculated later
+                backgroundArea, null, null, // Ms1 and Fragment values calculated later
+                height,
+                massError,
+                truncated,
+                identified,
+                libraryDotProduct,
+                isotopeDotProduct,
+                qvalue,
+                zscore,
+                annotations,
+                userSet);
+        }
+
+        private static eIonMobilityUnits GetAttributeMobilityUnits(XmlReader reader, string attrName, ChromFileInfo fileInfo)
+        {
+            string ionMobilityUnitsString = reader.GetAttribute(attrName);
+            eIonMobilityUnits ionMobilityUnits =
+              string.IsNullOrEmpty( ionMobilityUnitsString) ?
+              (fileInfo == null ? eIonMobilityUnits.none : fileInfo.IonMobilityUnits) : // Use the file-level declaration if no local declaration
+              TypeSafeEnum.Parse<eIonMobilityUnits>(ionMobilityUnitsString);
+            return ionMobilityUnits;
+        }
+
+        private static Annotations ReadAndRemoveScoreAnnotation(Annotations annotations, string annotationName, ref float? annotationValue)
+        {
+            string annotationText = annotations.GetAnnotation(annotationName);
+            if (String.IsNullOrEmpty(annotationText))
+                return annotations;
+            double scoreValue;
+            if (Double.TryParse(annotationText, out scoreValue))
+                annotationValue = (float) scoreValue;
+            return annotations.RemoveAnnotation(annotationName);
+        }
+
+        public Annotations ReadTargetAnnotations(XmlReader reader, AnnotationDef.AnnotationTarget target)
+        {
+            var annotations = ReadAnnotations(reader);
+            return _annotationScrubber.ScrubAnnotations(annotations, target);
+        }
+
+        /// <summary>
+        /// Reads annotations from XML. The annotations should later be passed through
+        /// <see cref="AnnotationScrubber.ScrubAnnotations"/> to ensure that the keys use a single
+        /// string object and also that calculated annotations are removed.
+        /// </summary>
+        public static Annotations ReadAnnotations(XmlReader reader)
+        {
+            string note = null;
+            int color = Annotations.EMPTY.ColorIndex;
+            var annotations = new Dictionary<string, string>();
+            
+            if (reader.IsStartElement(EL.note))
+            {
+                color = reader.GetIntAttribute(ATTR.category);
+                note = reader.ReadElementString();
+            }
+            while (reader.IsStartElement(EL.annotation))
+            {
+                string name = reader.GetAttribute(ATTR.name);
+                if (name == null)
+                    throw new InvalidDataException(Resources.SrmDocument_ReadAnnotations_Annotation_found_without_name);
+                annotations[name] = reader.ReadElementString();
+            }
+
+            return note != null || annotations.Count > 0
+                ? new Annotations(note, annotations, color)
+                : Annotations.EMPTY;
+        }
+
+        /// <summary>
+        /// Helper class for reading information from a transition element into
+        /// memory for use in both <see cref="Transition"/> and <see cref="TransitionGroup"/>.
+        /// 
+        /// This class exists to share code between <see cref="ReadTransitionXml"/>
+        /// and <see cref="ReadUngroupedTransitionListXml"/>.
+        /// </summary>
+        private class TransitionInfo
+        {
+            private readonly DocumentReader _documentReader;
+            public TransitionInfo(DocumentReader documentReader)
+            {
+                _documentReader = documentReader;
+            }
+            public SrmSettings Settings { get { return _documentReader.Settings; } }
+            public ExplicitMods ExplicitMods { get; private set; }
+            public IonType IonType { get; private set; }
+            public int Ordinal { get; private set; }
+            public int MassIndex { get; private set; }
+            public Adduct PrecursorAdduct { get; private set; }
+            public Adduct ProductAdduct { get; private set; }
+            public int? DecoyMassShift { get; private set; }
+            public TransitionLosses Losses { get; private set; }
+
+            public List<IonOrdinal> LinkedFragmentIons { get; private set; }
+            public List<LegacyComplexFragmentIonName> LegacyFragmentIons { get; private set; }
+            public bool OrphanedCrosslinkIon { get; private set; }
+            public Annotations Annotations { get; private set; }
+            public TransitionLibInfo LibInfo { get; private set; }
+            public Results<TransitionChromInfo> Results { get; private set; }
+            public MeasuredIon MeasuredIon { get; private set; }
+            public bool Quantitative { get; private set; }
+            public ExplicitTransitionValues ExplicitValues { get; private set; }
+
+        public void ReadXml(XmlReader reader, DocumentFormat formatVersion, out double? declaredMz, ExplicitTransitionValues pre422ExplicitTransitionValues)
+            {
+                ReadXmlAttributes(reader, formatVersion, pre422ExplicitTransitionValues);
+                ReadXmlElements(reader, out declaredMz);
+            }
+
+            public void ReadXmlAttributes(XmlReader reader, DocumentFormat formatVersion, ExplicitTransitionValues pre422ExplicitTransitionValues)
+            {
+                // Accept uppercase and lowercase for backward compatibility with v0.1
+                IonType = reader.GetEnumAttribute(ATTR.fragment_type, IonType.y, XmlUtil.EnumCase.lower);
+                Ordinal = reader.GetIntAttribute(ATTR.fragment_ordinal);
+                MassIndex = reader.GetIntAttribute(ATTR.mass_index);
+                // NOTE: PrecursorCharge is used only in TransitionInfo.ReadUngroupedTransitionListXml()
+                //       to support v0.1 document format
+                PrecursorAdduct = Adduct.FromStringAssumeProtonated(reader.GetAttribute(ATTR.precursor_charge));
+                ProductAdduct = Adduct.FromStringAssumeProtonated(reader.GetAttribute(ATTR.product_charge));
+                DecoyMassShift = reader.GetNullableIntAttribute(ATTR.decoy_mass_shift);
+                Quantitative = reader.GetBoolAttribute(ATTR.quantitative, true);
+                OrphanedCrosslinkIon = reader.GetBoolAttribute(ATTR.orphaned_crosslink_ion);
+                string measuredIonName = reader.GetAttribute(ATTR.measured_ion_name);
+                if (measuredIonName != null)
+                {
+                    MeasuredIon = Settings.TransitionSettings.Filter.MeasuredIons.SingleOrDefault(
+                        i => i.Name.Equals(measuredIonName));
+                    if (MeasuredIon == null)
+                        throw new InvalidDataException(String.Format(Resources.TransitionInfo_ReadXmlAttributes_The_reporter_ion__0__was_not_found_in_the_transition_filter_settings_, measuredIonName));
+                    IonType = IonType.custom;
+                }
+
+                ExplicitValues = pre422ExplicitTransitionValues ?? ReadExplicitTransitionValuesAttributes(reader, formatVersion);
+            }
+
+            public void ReadXmlElements(XmlReader reader, out double? declaredProductMz)
+            {
+                declaredProductMz = null;
+                LinkedFragmentIons = new List<IonOrdinal>();
+                if (reader.IsEmptyElement)
+                {
+                    reader.Read();
+                }
+                else
+                {
+                    reader.ReadStartElement();
+                    Annotations = _documentReader.ReadTargetAnnotations(reader, AnnotationDef.AnnotationTarget.transition); // This is reliably first in all versions
+                    while (reader.IsStartElement())
+                    {  // The order of these elements may depend on the version of the file being read
+                        if (reader.IsStartElement(EL.losses))
+                            Losses = ReadTransitionLosses(reader);
+                        else if (reader.IsStartElement(EL.linked_fragment_ion))
+                        {
+                            if (_documentReader.FormatVersion < DocumentFormat.FLAT_CROSSLINKS)
+                            {
+                                LegacyFragmentIons = LegacyFragmentIons ?? new List<LegacyComplexFragmentIonName>();
+                                LegacyFragmentIons.Add(ReadLegacyLinkedFragmentIon(reader));
+                            }
+                            else
+                            {
+                                LinkedFragmentIons.Add(ReadLinkedFragmentIon(reader));
+                            }
+                        }
+                        else if (reader.IsStartElement(EL.transition_lib_info))
+                            LibInfo = ReadTransitionLibInfo(reader);
+                        else if (reader.IsStartElement(EL.transition_results) || reader.IsStartElement(EL.results_data))
+                            Results = ReadTransitionResults(reader);
+                        // Discard informational elements.  These values are always
+                        // calculated from the settings to ensure consistency.
+                        // Note that we do use product_mz for sanity checks and to disambiguate some older mass-only small molecule documents.
+                        else if (reader.IsStartElement(EL.product_mz))
+                            declaredProductMz = reader.ReadElementContentAsDoubleInvariant();
+                        else 
+                            reader.Skip();
+                    }
+                    reader.ReadEndElement();
+                }
+            }
+
+            private TransitionLosses ReadTransitionLosses(XmlReader reader)
+            {
+                if (reader.IsStartElement(EL.losses))
+                {
+                    var staticMods = Settings.PeptideSettings.Modifications.StaticModifications;
+                    MassType massType = Settings.TransitionSettings.Prediction.FragmentMassType;
+
+                    reader.ReadStartElement();
+                    var listLosses = new List<TransitionLoss>();
+                    while (reader.IsStartElement(EL.neutral_loss))
+                    {
+                        string nameMod = reader.GetAttribute(ATTR.modification_name);
+                        if (String.IsNullOrEmpty(nameMod))
+                            listLosses.Add(new TransitionLoss(null, FragmentLoss.Deserialize(reader), massType));
+                        else
+                        {
+                            int indexLoss = reader.GetIntAttribute(ATTR.loss_index);
+                            int indexMod = staticMods.IndexOf(mod => Equals(nameMod, mod.Name));
+                            if (indexMod == -1)
+                            {
+                                throw new InvalidDataException(
+                                    String.Format(Resources.TransitionInfo_ReadTransitionLosses_No_modification_named__0__was_found_in_this_document,
+                                        nameMod));
+                            }
+                            StaticMod modLoss = staticMods[indexMod];
+                            if (!modLoss.HasLoss || indexLoss >= modLoss.Losses.Count)
+                            {
+                                throw new InvalidDataException(
+                                    String.Format(Resources.TransitionInfo_ReadTransitionLosses_Invalid_loss_index__0__for_modification__1__,
+                                        indexLoss, nameMod));
+                            }
+                            listLosses.Add(new TransitionLoss(modLoss, modLoss.Losses[indexLoss], massType));
+                        }
+                        reader.Read();
+                    }
+                    reader.ReadEndElement();
+
+                    return new TransitionLosses(listLosses, massType);
+                }
+                return null;
+            }
+
+            private LegacyComplexFragmentIonName ReadLegacyLinkedFragmentIon(XmlReader reader)
+            {
+                IonOrdinal fragmentIonType;
+                string strFragmentType = reader.GetAttribute(ATTR.fragment_type);
+                if (strFragmentType == null)
+                {
+                    // blank fragment type means orphaned fragment ion
+                    fragmentIonType = IonOrdinal.Empty;
+                }
+                else
+                {
+                    fragmentIonType = new IonOrdinal(TypeSafeEnum.Parse<IonType>(strFragmentType), reader.GetIntAttribute(ATTR.fragment_ordinal));
+                }
+                    
+                var modificationSite = new ModificationSite(reader.GetIntAttribute(ATTR.index_aa),
+                    reader.GetAttribute(ATTR.modification_name));
+                var linkedIon = new LegacyComplexFragmentIonName(modificationSite, fragmentIonType);
+                bool empty = reader.IsEmptyElement;
+                reader.Read();
+                if (!empty)
+                {
+                    while (reader.IsStartElement())
+                    {
+                        if (reader.IsStartElement(EL.linked_fragment_ion))
+                        {
+                            linkedIon.Children.Add(ReadLegacyLinkedFragmentIon(reader));
+                        }
+                        else
+                        {
+                            throw new InvalidDataException();
+                        }
+                    }
+                    reader.ReadEndElement();
+                }
+
+                return linkedIon;
+            }
+
+            private IonOrdinal ReadLinkedFragmentIon(XmlReader reader)
+            {
+                var ionType = reader.GetEnumAttribute(ATTR.fragment_type, IonType.custom);
+                var ordinal = reader.GetIntAttribute(ATTR.fragment_ordinal);
+                reader.Read();
+                return ionType == IonType.custom ? IonOrdinal.Empty : new IonOrdinal(ionType, ordinal);
+            }
+
+            private static TransitionLibInfo ReadTransitionLibInfo(XmlReader reader)
+            {
+                if (reader.IsStartElement(EL.transition_lib_info))
+                {
+                    var libInfo = new TransitionLibInfo(reader.GetIntAttribute(ATTR.rank),
+                        reader.GetFloatAttribute(ATTR.intensity));
+                    reader.ReadStartElement();
+                    return libInfo;
+                }
+                return null;
+            }
+
+            private Results<TransitionChromInfo> ReadTransitionResults(XmlReader reader)
+            {
+                if (reader.IsStartElement(EL.results_data))
+                {
+                    string strContent = reader.ReadElementString();
+                    byte[] data = Convert.FromBase64String(strContent);
+                    var protoTransitionResults = new SkylineDocumentProto.Types.TransitionResults();
+                    protoTransitionResults.MergeFrom(data);
+                    return TransitionChromInfo.FromProtoTransitionResults(_documentReader._annotationScrubber, Settings, protoTransitionResults);
+                }
+                if (reader.IsStartElement(EL.transition_results))
+                    return _documentReader.ReadResults(reader, EL.transition_peak, ReadTransitionPeak);
+                return null;
+            }
+
+            private TransitionChromInfo ReadTransitionPeak(XmlReader reader, ChromFileInfo fileInfo)
+            {
+                int optimizationStep = reader.GetIntAttribute(ATTR.step);
+                float? massError = reader.GetNullableFloatAttribute(ATTR.mass_error_ppm);
+                float retentionTime = reader.GetFloatAttribute(ATTR.retention_time);
+                float startRetentionTime = reader.GetFloatAttribute(ATTR.start_time);
+                float endRetentionTime = reader.GetFloatAttribute(ATTR.end_time);
+                // Protect against negative areas, since they can cause real problems
+                // for ratio calculations.
+                float area = Math.Max(0, reader.GetFloatAttribute(ATTR.area));
+                float backgroundArea = Math.Max(0, reader.GetFloatAttribute(ATTR.background));
+                float height = reader.GetFloatAttribute(ATTR.height);
+                float fwhm = reader.GetFloatAttribute(ATTR.fwhm);
+                // Strange issue where fwhm got set to NaN
+                if (Single.IsNaN(fwhm))
+                    fwhm = 0;
+                bool fwhmDegenerate = reader.GetBoolAttribute(ATTR.fwhm_degenerate);
+                short rank = (short) reader.GetIntAttribute(ATTR.rank);
+                short rankByLevel = (short) reader.GetIntAttribute(ATTR.rank_by_level, rank);
+                bool? truncated = reader.GetNullableBoolAttribute(ATTR.truncated);
+                short? pointsAcross = (short?) reader.GetNullableIntAttribute(ATTR.points_across);
+                var identified = reader.GetEnumAttribute(ATTR.identified, PeakIdentificationFastLookup.Dict,
+                    PeakIdentification.FALSE, XmlUtil.EnumCase.upper);
+                UserSet userSet = reader.GetEnumAttribute(ATTR.user_set, UserSetFastLookup.Dict,
+                    UserSet.FALSE, XmlUtil.EnumCase.upper);
+                double? ionMobility = reader.GetNullableDoubleAttribute(ATTR.drift_time);
+                eIonMobilityUnits ionMobilityUnits = eIonMobilityUnits.drift_time_msec;
+                if (!ionMobility.HasValue)
+                {
+                    ionMobility = reader.GetNullableDoubleAttribute(ATTR.ion_mobility);
+                    ionMobilityUnits = GetAttributeMobilityUnits(reader, ATTR.ion_mobility_type, fileInfo);
+                }
+                double? ionMobilityWindow = reader.GetNullableDoubleAttribute(ATTR.drift_time_window) ??
+                                            reader.GetNullableDoubleAttribute(ATTR.ion_mobility_window);
+                var annotations = Annotations.EMPTY;
+                bool forcedIntegration = reader.GetBoolAttribute(ATTR.forced_integration, false);
+                if (!reader.IsEmptyElement)
+                {
+                    reader.ReadStartElement();
+                    annotations = _documentReader.ReadTargetAnnotations(reader, AnnotationDef.AnnotationTarget.transition_result);
+                }
+
+                float? stdDev = reader.GetNullableFloatAttribute(ATTR.std_dev);
+                float? skewness = reader.GetNullableFloatAttribute(ATTR.skewness);
+                float? kurtosis = reader.GetNullableFloatAttribute(ATTR.kurtosis);
+                float? shapeCorrelation = reader.GetNullableFloatAttribute(ATTR.shape_correlation);
+                PeakShapeValues? peakShapeValues = null;
+                if (stdDev.HasValue && skewness.HasValue && kurtosis.HasValue)
+                {
+                    peakShapeValues = new PeakShapeValues(stdDev.Value, skewness.Value, kurtosis.Value, shapeCorrelation??1);
+                }
+
+                return new TransitionChromInfo(fileInfo.FileId,
+                    optimizationStep,
+                    massError,
+                    retentionTime,
+                    startRetentionTime,
+                    endRetentionTime,
+                    IonMobilityFilter.GetIonMobilityFilter(ionMobility, ionMobilityUnits, ionMobilityWindow, null), 
+                    area,
+                    backgroundArea,
+                    height,
+                    fwhm,
+                    fwhmDegenerate,
+                    truncated,
+                    pointsAcross,
+                    identified,
+                    rank,
+                    rankByLevel,
+                    annotations,
+                    userSet,
+                    forcedIntegration,
+                    peakShapeValues);
+            }
+        }
+
+        private Results<TItem> ReadResults<TItem>(XmlReader reader, string start,
+            Func<XmlReader, ChromFileInfo, TItem> readInfo)
+            where TItem : ChromInfo
+        {
+            // If the results element is empty, then there are no results to read.
+            if (reader.IsEmptyElement)
+            {
+                reader.Read();
+                return null;
+            }
+
+            MeasuredResults results = Settings.MeasuredResults;
+            if (results == null)
+                throw new InvalidDataException(Resources.SrmDocument_ReadResults_No_results_information_found_in_the_document_settings);
+
+            reader.ReadStartElement();
+            var arrayListChromInfos = new List<TItem>[results.Chromatograms.Count];
+            ChromatogramSet chromatogramSet = null;
+            int index = -1;
+            while (reader.IsStartElement(start))
+            {
+                string name = reader.GetAttribute(ATTR.replicate);
+                if (chromatogramSet == null || !Equals(name, chromatogramSet.Name))
+                {
+                    if (!results.TryGetChromatogramSet(name, out chromatogramSet, out index))
+                        throw new InvalidDataException(String.Format(Resources.SrmDocument_ReadResults_No_replicate_named__0__found_in_measured_results, name));
+                }
+                string fileId = reader.GetAttribute(ATTR.file);
+                var fileInfoId = (fileId != null
+                    ? chromatogramSet.FindFileById(fileId)
+                    : chromatogramSet.MSDataFileInfos[0].FileId);
+                if (fileInfoId == null)
+                    throw new InvalidDataException(String.Format(Resources.SrmDocument_ReadResults_No_file_with_id__0__found_in_the_replicate__1__, fileId, name));
+                var fileInfo = chromatogramSet.GetFileInfo(fileInfoId);
+
+                TItem chromInfo = readInfo(reader, fileInfo);
+                // Consume the tag
+                reader.Read();
+
+                if (!ReferenceEquals(chromInfo, default(TItem)))
+                {
+                    if (arrayListChromInfos[index] == null)
+                        arrayListChromInfos[index] = new List<TItem>();
+                    // Deal with cache corruption issue where the same results info could
+                    // get written multiple times for the same precursor.
+                    var listChromInfos = arrayListChromInfos[index];
+                    if (listChromInfos.Count == 0 || !Equals(chromInfo, listChromInfos[listChromInfos.Count - 1]))
+                        arrayListChromInfos[index].Add(chromInfo);
+                }
+            }
+            reader.ReadEndElement();
+
+            var arrayChromInfoLists = new ChromInfoList<TItem>[arrayListChromInfos.Length];
+            for (int i = 0; i < arrayListChromInfos.Length; i++)
+            {
+                if (arrayListChromInfos[i] != null)
+                    arrayChromInfoLists[i] = new ChromInfoList<TItem>(arrayListChromInfos[i]);
+            }
+            return new Results<TItem>(arrayChromInfoLists);
+        }
+
+        /// <summary>
+        /// Deserializes document from XML.
+        /// </summary>
+        /// <param name="reader">The reader positioned at the document start tag</param>
+        public void ReadXml(XmlReader reader)
+        {
+            double formatVersionNumber = reader.GetDoubleAttribute(ATTR.format_version);
+            if (formatVersionNumber == 0)
+            {
+                FormatVersion = DocumentFormat.VERSION_0_1;
+            }
+            else
+            {
+                FormatVersion = new DocumentFormat(formatVersionNumber);
+                if (FormatVersion.CompareTo(DocumentFormat.CURRENT) > 0)
+                {
+// Resharper disable ImpureMethodCallOnReadonlyValueField
+                    throw new VersionNewerException(
+                        string.Format(Resources.SrmDocument_ReadXml_The_document_format_version__0__is_newer_than_the_version__1__supported_by__2__,
+                            formatVersionNumber, DocumentFormat.CURRENT.AsDouble(), Install.ProgramNameAndVersion));
+// Resharper enable ImpureMethodCallOnReadonlyValueField
+                }
+            }
+
+            reader.ReadStartElement();  // Start document element
+            var srmSettings = reader.DeserializeElement<SrmSettings>() ?? SrmSettingsList.GetDefault();
+            _annotationScrubber = AnnotationScrubber.MakeAnnotationScrubber(_stringPool, srmSettings.DataSettings, RemoveCalculatedAnnotationValues);
+            srmSettings = _annotationScrubber.ScrubSrmSettings(srmSettings);
+            Settings = srmSettings;
+            
+            if (reader.IsStartElement())
+            {
+                // Support v0.1 naming
+                if (!reader.IsStartElement(EL.selected_proteins))
+                    Children = ReadPeptideGroupListXml(reader);
+                else if (reader.IsEmptyElement)
+                    reader.Read();
+                else
+                {
+                    reader.ReadStartElement();
+                    Children = ReadPeptideGroupListXml(reader);
+                    reader.ReadEndElement();
+                }
+
+                if (reader.IsStartElement(AuditLogList.XML_ROOT))
+                    reader.Skip();
+            }
+
+            reader.ReadEndElement();    // End document element
+            if (Children == null)
+                Children = new PeptideGroupDocNode[0];
+        }
+
+        /// <summary>
+        /// Deserializes an array of <see cref="PeptideGroupDocNode"/> from a
+        /// <see cref="XmlReader"/> positioned at the start of the list.
+        /// </summary>
+        /// <param name="reader">The reader positioned on the element of the first node</param>
+        /// <returns>An array of <see cref="PeptideGroupDocNode"/> objects for
+        ///         inclusion in a <see cref="SrmDocument"/> child list</returns>
+        private PeptideGroupDocNode[] ReadPeptideGroupListXml(XmlReader reader)
+        {
+            var list = new List<PeptideGroupDocNode>();
+            while (reader.IsStartElement(EL.protein) || reader.IsStartElement(EL.peptide_list) || reader.IsStartElement(EL.protein_group))
+            {
+                if (reader.IsStartElement(EL.protein))
+                    list.Add(ReadProteinXml(reader));
+                else if (reader.IsStartElement(EL.protein_group))
+                    list.Add(ReadProteinGroupXml(reader));
+                else
+                    list.Add(ReadPeptideGroupXml(reader));
+            }
+            return list.ToArray();
+        }
+
+        private ProteinMetadata ReadProteinMetadataXML(XmlReader reader, bool labelNameAndDescription)
+        {
+            var labelPrefix = labelNameAndDescription ? @"label_" : string.Empty;
+            return new ProteinMetadata(
+                reader.GetAttribute(labelPrefix + ATTR.name),
+                reader.GetAttribute(labelPrefix + ATTR.description),
+                reader.GetAttribute(ATTR.preferred_name),
+                reader.GetAttribute(ATTR.accession),
+                reader.GetAttribute(ATTR.gene),
+                GetUniqueSpecies(reader.GetAttribute(ATTR.species)),
+                reader.GetAttribute(ATTR.websearch_status));
+        }
+
+        /// <summary>
+        /// Deserializes a single <see cref="PeptideGroupDocNode"/> from a
+        /// <see cref="XmlReader"/> positioned at a &lt;protein&gt; tag.
+        /// 
+        /// In order to support the v0.1 format, the returned node may represent
+        /// either a FASTA sequence or a peptide list.
+        /// </summary>
+        /// <param name="reader">The reader positioned at a protein tag</param>
+        /// <param name="readPeptideList">Set to false to skip reading peptides for the protein (e.g. when the protein is inside a protein_group)</param>
+        /// <returns>A new <see cref="PeptideGroupDocNode"/></returns>
+        private PeptideGroupDocNode ReadProteinXml(XmlReader reader, bool readPeptideList = true)
+        {
+            string name = reader.GetAttribute(ATTR.name);
+            string description = reader.GetAttribute(ATTR.description);
+            bool peptideList = reader.GetBoolAttribute(ATTR.peptide_list);
+            bool autoManageChildren = reader.GetBoolAttribute(ATTR.auto_manage_children, true);
+            var labelProteinMetadata = ReadProteinMetadataXML(reader, true);  // read label_name, label_description, and species, gene etc if any
+
+            reader.ReadStartElement();
+
+            var annotations = ReadTargetAnnotations(reader, AnnotationDef.AnnotationTarget.protein);
+
+            ProteinMetadata[] alternatives;
+            if (!reader.IsStartElement(EL.alternatives) || reader.IsEmptyElement)
+                alternatives = new ProteinMetadata[0];
+            else
+            {
+                reader.ReadStartElement();
+                alternatives = ReadAltProteinListXml(reader);
+                reader.ReadEndElement();
+            }
+
+            reader.ReadStartElement(EL.sequence);
+            string sequence = DecodeProteinSequence(reader.ReadContentAsString());
+            reader.ReadEndElement();
+
+            // Support v0.1 documents, where peptide lists were saved as proteins,
+            // pre-v0.1 documents, which may not have identified peptide lists correctly.
+            if (sequence.StartsWith(@"X") && sequence.EndsWith(@"X"))
+                peptideList = true;
+
+            // All v0.1 peptide lists should have a settable label
+            if (peptideList)
+            {
+                labelProteinMetadata = labelProteinMetadata.ChangeName(name ?? string.Empty);
+                labelProteinMetadata = labelProteinMetadata.ChangeDescription(description);
+            }
+            // Or any protein without a name attribute
+            else if (name != null)
+            {
+                labelProteinMetadata = labelProteinMetadata.ChangeDescription(null);
+            }
+
+            PeptideGroup group;
+            if (peptideList)
+                group = new PeptideGroup();
+            // If there is no name attribute, ignore all info from the FASTA header line,
+            // since it should be user settable.
+            else if (name == null)
+                group = new FastaSequence(null, null, null, sequence);
+            else
+                group = new FastaSequence(name, description, alternatives, sequence);
+
+            PeptideDocNode[] children = null;
+            if (readPeptideList)
+            {
+                if (!reader.IsStartElement(EL.selected_peptides))
+                    children = ReadPeptideListXml(reader, group);
+                else if (reader.IsEmptyElement)
+                    reader.Read();
+                else
+                {
+                    reader.ReadStartElement(EL.selected_peptides);
+                    children = ReadPeptideListXml(reader, group);
+                    reader.ReadEndElement();
+                }
+            }
+
+            reader.ReadEndElement();
+
+            return new PeptideGroupDocNode(group, annotations, labelProteinMetadata,
+                children ?? new PeptideDocNode[0], autoManageChildren);
+        }
+
+        /// <summary>
+        /// Deserializes a single <see cref="PeptideGroupDocNode"/> from a
+        /// <see cref="XmlReader"/> positioned at a &lt;protein_group&gt; tag.
+        /// </summary>
+        /// <param name="reader">The reader positioned at a protein_group tag</param>
+        /// <returns>A new <see cref="PeptideGroupDocNode"/></returns>
+        private PeptideGroupDocNode ReadProteinGroupXml(XmlReader reader)
+        {
+            string name = reader.GetAttribute(ATTR.name);
+            string labelName = reader.GetAttribute(ATTR.label_name);
+            string labelDescription = reader.GetAttribute(ATTR.label_description);
+            bool peptideList = reader.GetBoolAttribute(ATTR.peptide_list);
+            bool autoManageChildren = reader.GetBoolAttribute(ATTR.auto_manage_children, true);
+
+            reader.ReadStartElement();
+
+            var annotations = ReadTargetAnnotations(reader, AnnotationDef.AnnotationTarget.protein);
+
+            var proteinMetadataList = new List<ProteinMetadata>();
+            var proteins = ReadProteinGroupProteinsXml(reader, proteinMetadataList);
+            var proteinGroupMetadata = new ProteinGroupMetadata(proteinMetadataList);
+
+            PeptideGroup group;
+            if (peptideList)
+                group = new PeptideGroup();
+            else
+                group = new FastaSequenceGroup(name, proteins);
+
+            PeptideDocNode[] children = null;
+            if (!reader.IsStartElement(EL.selected_peptides))
+                children = ReadPeptideListXml(reader, group);
+            else if (reader.IsEmptyElement)
+                reader.Read();
+            else
+            {
+                reader.ReadStartElement(EL.selected_peptides);
+                children = ReadPeptideListXml(reader, group);
+                reader.ReadEndElement();
+            }
+
+            reader.ReadEndElement();
+
+            return new PeptideGroupDocNode(group, annotations, proteinGroupMetadata,
+                children ?? new PeptideDocNode[0], autoManageChildren);
+        }
+
+        private IList<FastaSequence> ReadProteinGroupProteinsXml(XmlReader reader, List<ProteinMetadata> proteinMetadata)
+        {
+            var list = new List<FastaSequence>();
+            while (reader.IsStartElement(EL.protein))
+            {
+                var proteinDocNode = ReadProteinXml(reader, false);
+                proteinMetadata.Add(proteinDocNode.ProteinMetadata);
+                list.Add(proteinDocNode.PeptideGroup as FastaSequence);
+            }
+            return list;
+        }
+
+        /// <summary>
+        /// Deserializes an array of <see cref="ProteinMetadata"/> objects from
+        /// a <see cref="XmlReader"/> positioned at the first element in the list.
+        /// </summary>
+        /// <param name="reader">The reader positioned at the first element</param>
+        /// <returns>A new array of <see cref="ProteinMetadata"/></returns>
+        private ProteinMetadata[] ReadAltProteinListXml(XmlReader reader)
+        {
+            var list = new List<ProteinMetadata>();
+            while (reader.IsStartElement(EL.alternative_protein))
+            {
+                var proteinMetaData = ReadProteinMetadataXML(reader, false);
+                reader.Read();
+                list.Add(proteinMetaData);
+            }
+            return list.ToArray();
+        }
+
+        /// <summary>
+        /// Decodes a FASTA sequence as stored in a XML document to one
+        /// with all white space removed.
+        /// </summary>
+        /// <param name="sequence">The XML format sequence</param>
+        /// <returns>The sequence suitible for use in a <see cref="FastaSequence"/></returns>
+        private static string DecodeProteinSequence(IEnumerable<char> sequence)
+        {
+            StringBuilder sb = new StringBuilder();
+            foreach (char aa in sequence)
+            {
+                if (!char.IsWhiteSpace(aa))
+                    sb.Append(aa);
+            }
+            return sb.ToString();
+        }
+
+        /// <summary>
+        /// Deserializes a single <see cref="PeptideGroupDocNode"/> representing
+        /// a peptide list from a <see cref="XmlReader"/> positioned at the
+        /// start element.
+        /// </summary>
+        /// <param name="reader">The reader positioned at a start element of a peptide group</param>
+        /// <returns>A new <see cref="PeptideGroupDocNode"/></returns>
+        private PeptideGroupDocNode ReadPeptideGroupXml(XmlReader reader)
+        {
+            ProteinMetadata proteinMetadata = ReadProteinMetadataXML(reader, true); // read label_name and label_description
+            bool autoManageChildren = reader.GetBoolAttribute(ATTR.auto_manage_children, true);
+            bool isDecoy = reader.GetBoolAttribute(ATTR.decoy);
+            var proportionDecoysMatch = reader.GetNullableDoubleAttribute(ATTR.decoy_match_proportion);
+
+            PeptideGroup group = new PeptideGroup(isDecoy);
+
+            Annotations annotations = Annotations.EMPTY;
+            PeptideDocNode[] children = null;
+
+            if (reader.IsEmptyElement)
+                reader.Read();
+            else
+            {
+                reader.ReadStartElement();
+                annotations = ReadTargetAnnotations(reader, AnnotationDef.AnnotationTarget.protein);
+
+                if (!reader.IsStartElement(EL.selected_peptides))
+                    children = ReadPeptideListXml(reader, group);
+                else if (reader.IsEmptyElement)
+                    reader.Read();
+                else
+                {
+                    reader.ReadStartElement(EL.selected_peptides);
+                    children = ReadPeptideListXml(reader, group);
+                    reader.ReadEndElement();
+                }
+
+                reader.ReadEndElement();    // peptide_list
+            }
+
+            return new PeptideGroupDocNode(group, annotations, proteinMetadata,
+                children ?? new PeptideDocNode[0], autoManageChildren, proportionDecoysMatch);
+        }
+
+        /// <summary>
+        /// Deserializes an array of <see cref="PeptideDocNode"/> objects from
+        /// a <see cref="XmlReader"/> positioned at the first element in the list.
+        /// </summary>
+        /// <param name="reader">The reader positioned at the first element</param>
+        /// <param name="group">A previously read parent <see cref="Identity"/></param>
+        /// <returns>A new array of <see cref="PeptideDocNode"/></returns>
+        private PeptideDocNode[] ReadPeptideListXml(XmlReader reader, PeptideGroup group)
+        {
+            var list = new List<PeptideDocNode>();
+            while (reader.IsStartElement(EL.molecule) || reader.IsStartElement(EL.peptide))
+            {
+                list.Add(ReadPeptideXml(reader, group, reader.IsStartElement(EL.molecule)));
+            }
+            return list.ToArray();
+        }
+
+        /// <summary>
+        /// Deserialize any explictly set CE, DT, etc information from transition attributes
+        /// </summary>
+        private static ExplicitTransitionValues ReadExplicitTransitionValuesAttributes(XmlReader reader, DocumentFormat formatVersion )
+        {
+            double? importedCollisionEnergy = reader.GetNullableDoubleAttribute(ATTR.explicit_collision_energy);
+            double? importedIonMobilityHighEnergyOffset =
+                reader.GetNullableDoubleAttribute(ATTR.explicit_drift_time_high_energy_offset_msec) ??
+                reader.GetNullableDoubleAttribute(ATTR.explicit_ion_mobility_high_energy_offset);
+            double? importedSLens = reader.GetNullableDoubleAttribute(formatVersion.CompareTo(DocumentFormat.VERSION_3_52) < 0 ? ATTR.s_lens_obsolete : ATTR.explicit_s_lens);
+            double? importedConeVoltage = reader.GetNullableDoubleAttribute(formatVersion.CompareTo(DocumentFormat.VERSION_3_52) < 0 ? ATTR.cone_voltage_obsolete : ATTR.explicit_cone_voltage);
+            double? importedDeclusteringPotential = reader.GetNullableDoubleAttribute(ATTR.explicit_declustering_potential);
+            return ExplicitTransitionValues.Create(importedCollisionEnergy,
+                importedIonMobilityHighEnergyOffset, importedSLens, importedConeVoltage, importedDeclusteringPotential);
+        }
+
+
+        /// <summary>
+        /// Deserialize any explictly set CE, DT, etc information from precursor attributes
+        /// </summary>
+        private static ExplicitTransitionGroupValues ReadExplicitTransitionGroupValuesAttributes(XmlReader reader, DocumentFormat formatVersion, out ExplicitTransitionValues pre422ExplicitValues)
+        {
+            double? importedCompensationVoltage = reader.GetNullableDoubleAttribute(ATTR.explicit_compensation_voltage); // Found in older formats, obsolete as of 4.22. Now a combination of ion mobility and ion mobility units values.
+            double? importedDriftTimeMsec = reader.GetNullableDoubleAttribute(ATTR.explicit_drift_time_msec);
+            var importedIonMobilityUnits = eIonMobilityUnits.none;
+            if (importedDriftTimeMsec.HasValue)
+            {
+                importedIonMobilityUnits = eIonMobilityUnits.drift_time_msec;
+            }
+            else if (importedCompensationVoltage.HasValue)
+            {
+                importedIonMobilityUnits = eIonMobilityUnits.compensation_V;
+            }
+            else
+            {
+                var attr = reader.GetAttribute(ATTR.explicit_ion_mobility_units);
+                importedIonMobilityUnits = SmallMoleculeTransitionListReader.IonMobilityUnitsFromAttributeValue(attr);
+            }
+            double? importedIonMobility = importedDriftTimeMsec ?? importedCompensationVoltage ?? reader.GetNullableDoubleAttribute(ATTR.explicit_ion_mobility);
+            double? importedCCS = reader.GetNullableDoubleAttribute(ATTR.explicit_ccs_sqa);
+            pre422ExplicitValues = formatVersion >= DocumentFormat.VERSION_4_22 ? null : ReadExplicitTransitionValuesAttributes(reader, formatVersion); // Formerly (pre-4.22) these per-transition values were serialized at peptide level
+            // CollisionEnergy was made per-transition in 4.22, we added a per-precursor override in 20.12
+            double? importedCollisionEnergy = pre422ExplicitValues?.CollisionEnergy ?? reader.GetNullableDoubleAttribute(ATTR.explicit_collision_energy);
+            if (pre422ExplicitValues != null)
+            {
+                pre422ExplicitValues = pre422ExplicitValues.ChangeCollisionEnergy(null); // As of 20.12 we're back to tracking this at precursor level (with per-transition overrides)
+            }
+            return ExplicitTransitionGroupValues.Create(importedCollisionEnergy, importedIonMobility, importedIonMobilityUnits, importedCCS);
+        }
+
+        /// <summary>
+        /// Deserializes a single <see cref="PeptideDocNode"/> from a <see cref="XmlReader"/>
+        /// positioned at the start element.
+        /// </summary>
+        /// <param name="reader">The reader positioned at a start element of a peptide or molecule</param>
+        /// <param name="group">A previously read parent <see cref="Identity"/></param>
+        /// <param name="isCustomMolecule">if true, we're reading a custom molecule, not a peptide</param>
+        /// <returns>A new <see cref="PeptideDocNode"/></returns>
+        private PeptideDocNode ReadPeptideXml(XmlReader reader, PeptideGroup group, bool isCustomMolecule)
+        {
+            int? start = reader.GetNullableIntAttribute(ATTR.start);
+            int? end = reader.GetNullableIntAttribute(ATTR.end);
+            string sequence = reader.GetAttribute(ATTR.sequence);
+            string lookupSequence = reader.GetAttribute(ATTR.lookup_sequence);
+            // If the group has no sequence, then this is a v0.1 peptide list or a custom ion
+            if (group.Sequence == null)
+            {
+                // Ignore the start and end values
+                start = null;
+                end = null;
+            }
+            int missedCleavages = reader.GetIntAttribute(ATTR.num_missed_cleavages);
+            // CONSIDER: Trusted value
+            int? rank = reader.GetNullableIntAttribute(ATTR.rank);
+            double? concentrationMultiplier = reader.GetNullableDoubleAttribute(ATTR.concentration_multiplier);
+            double? internalStandardConcentration =
+                reader.GetNullableDoubleAttribute(ATTR.internal_standard_concentration);
+            string normalizationMethod = reader.GetAttribute(ATTR.normalization_method);
+            string attributeGroupId = reader.GetAttribute(ATTR.attribute_group_id);
+            bool autoManageChildren = reader.GetBoolAttribute(ATTR.auto_manage_children, true);
+            bool isDecoy = reader.GetBoolAttribute(ATTR.decoy);
+            var standardType = StandardType.FromName(reader.GetAttribute(ATTR.standard_type));
+            double? importedRetentionTimeValue = reader.GetNullableDoubleAttribute(ATTR.explicit_retention_time);
+            double? importedRetentionTimeWindow = reader.GetNullableDoubleAttribute(ATTR.explicit_retention_time_window);
+            var importedRetentionTime = importedRetentionTimeValue.HasValue
+                ? new ExplicitRetentionTimeInfo(importedRetentionTimeValue.Value, importedRetentionTimeWindow)
+                : null;
+            var annotations = Annotations.EMPTY;
+            ExplicitMods mods = null, lookupMods = null;
+            CrosslinkStructure crosslinkStructure = null;
+            Results<PeptideChromInfo> results = null;
+            TransitionGroupDocNode[] children = null;
+            Adduct adduct = Adduct.EMPTY;
+            var customMolecule = isCustomMolecule ? CustomMolecule.Deserialize(reader, out adduct) : null; // This Deserialize only reads attributes, doesn't advance the reader
+            if (customMolecule != null)
+            {
+                if (DocumentMayContainMoleculesWithEmbeddedIons && customMolecule.ParsedMolecule.IsMassOnly && customMolecule.MonoisotopicMass.IsMassH())
+                {
+                    // Defined by mass only, assume it's not massH despite how it may have been written
+                    customMolecule = new CustomMolecule(
+                        customMolecule.MonoisotopicMass.ChangeIsMassH(false),
+                        customMolecule.AverageMass.ChangeIsMassH(false),
+                        customMolecule.Name);
+                }
+            }
+            Assume.IsTrue(DocumentMayContainMoleculesWithEmbeddedIons || adduct.IsEmpty); // Shouldn't be any charge info at the peptide/molecule level
+            var peptide = isCustomMolecule ?
+                new Peptide(customMolecule) :
+                new Peptide(group as FastaSequence, sequence, start, end, missedCleavages, isDecoy);
+            if (reader.IsEmptyElement)
+                reader.Read();
+            else
+            {
+                var pushReader = reader; // Preserve in case we substitute with a backward compatibility reader
+                if (isCustomMolecule && DocumentMayContainMoleculesWithEmbeddedIons)
+                {
+                    // If this is an older small molecule file, clean up any problems with former data model
+                    reader = new Pre372CustomIonTransitionGroupHandler(reader, Settings.TransitionSettings.Instrument.MzMatchTolerance).Read(ref peptide);
+                }
+                reader.ReadStartElement();
+                if (reader.IsStartElement())
+                    annotations = ReadTargetAnnotations(reader, AnnotationDef.AnnotationTarget.peptide);
+                if (!isCustomMolecule)
+                {
+                    mods = ReadExplicitMods(reader, peptide)?.ConvertFromLegacyCrosslinkStructure();
+                    SkipImplicitModsElement(reader);
+                    lookupMods = ReadLookupMods(reader, lookupSequence);
+                    crosslinkStructure = ReadCrosslinkStructure(reader);
+                    if (crosslinkStructure != null && !crosslinkStructure.IsEmpty)
+                    {
+                        mods = mods ?? new ExplicitMods(peptide, null, null);
+                        mods = mods.ChangeCrosslinkStructure(crosslinkStructure);
+                    }
+                }
+                results = ReadPeptideResults(reader);
+
+                if (reader.IsStartElement(EL.precursor))
+                {
+                    children = ReadTransitionGroupListXml(reader, peptide, mods);
+                }
+                else if (reader.IsStartElement(EL.selected_transitions))
+                {
+                    // Support for v0.1
+                    if (reader.IsEmptyElement)
+                        reader.Read();
+                    else
+                    {
+                        reader.ReadStartElement(EL.selected_transitions);
+                        children = ReadUngroupedTransitionListXml(reader, peptide, mods);
+                        reader.ReadEndElement();
+                    }
+                }
+
+                pushReader.ReadEndElement();
+            }
+
+            mods = mods?.RemoveLegacyCrosslinkMap();
+            ModifiedSequenceMods sourceKey = null;
+            if (lookupSequence != null)
+                sourceKey = new ModifiedSequenceMods(lookupSequence, lookupMods);
+
+            PeptideDocNode peptideDocNode = new PeptideDocNode(peptide, Settings, mods, sourceKey, standardType, rank,
+                importedRetentionTime, annotations, results, children ?? new TransitionGroupDocNode[0], autoManageChildren);
+            peptideDocNode = peptideDocNode
+                .ChangeConcentrationMultiplier(concentrationMultiplier)
+                .ChangeInternalStandardConcentration(internalStandardConcentration)
+                .ChangeNormalizationMethod(NormalizationMethod.FromName(normalizationMethod))
+                .ChangeAttributeGroupId(attributeGroupId);
+
+            return peptideDocNode;
+        }
+
+        private ExplicitMods ReadLookupMods(XmlReader reader, string lookupSequence)
+        {
+            if (!reader.IsStartElement(EL.lookup_modifications))
+                return null;
+            reader.Read();
+            string sequence = FastaSequence.StripModifications(lookupSequence);
+            var mods = ReadExplicitMods(reader, new Peptide(sequence));
+            reader.ReadEndElement();
+            return mods;
+        }
+
+        private CrosslinkStructure ReadCrosslinkStructure(XmlReader reader)
+        {
+            if (!reader.IsStartElement(EL.crosslinks))
+            {
+                return null;
+            }
+            if (reader.IsEmptyElement)
+            {
+                reader.Read();
+                return CrosslinkStructure.EMPTY;
+            }
+            reader.Read();
+            var peptides = new List<Peptide>();
+            var explicitModsList = new List<ExplicitMods>();
+            while (reader.IsStartElement(EL.linked_peptide))
+            {
+                var peptide = new Peptide(reader.GetAttribute(ATTR.sequence));
+                ExplicitMods explicitMods;
+                if (reader.IsEmptyElement)
+                {
+                    explicitMods = null;
+                    reader.Read();
+                }
+                else
+                {
+                    reader.ReadStartElement();
+                    explicitMods = ReadExplicitMods(reader, peptide);
+                    reader.ReadEndElement();
+                }
+                peptides.Add(peptide);
+                explicitModsList.Add(explicitMods);
+            }
+
+            var crosslinks = new List<Crosslink>();
+            while (reader.IsStartElement(EL.crosslink))
+            {
+                var crosslinkName = reader.GetAttribute(ATTR.modification_name);
+                StaticMod crosslinker =
+                    Settings.PeptideSettings.Modifications.StaticModifications.FirstOrDefault(mod =>
+                        mod.Name == crosslinkName);
+                if (crosslinker == null)
+                {
+                    throw new InvalidDataException(string.Format(@"Crosslinker {0} not found.", crosslinkName));
+                }
+                List<CrosslinkSite> sites = new List<CrosslinkSite>();
+                if (reader.IsEmptyElement)
+                {
+                    reader.Read();
+                }
+                else
+                {
+                    reader.ReadStartElement();
+                    while (reader.IsStartElement(EL.site))
+                    {
+                        sites.Add(new CrosslinkSite(reader.GetIntAttribute(ATTR.peptide_index), reader.GetIntAttribute(ATTR.index_aa)));
+                        reader.ReadStartElement();
+                    }
+                    crosslinks.Add(new Crosslink(crosslinker, sites));
+                    reader.ReadEndElement();
+                }
+            }
+            reader.ReadEndElement();
+            return new CrosslinkStructure(peptides, explicitModsList, crosslinks);
+        }
+
+        private void SkipImplicitModsElement(XmlReader reader)
+        {
+            if (!reader.IsStartElement(EL.implicit_modifications))
+                return;
+            reader.Skip();
+        }
+
+        public ExplicitMods ReadExplicitMods(XmlReader reader, Peptide peptide)
+        {
+            IList<ExplicitMod> staticMods = null;
+            TypedExplicitModifications staticTypedMods = null;
+            IList<TypedExplicitModifications> listHeavyMods = null;
+            bool isVariable = false;
+
+            if (reader.IsStartElement(EL.variable_modifications))
+            {
+                staticTypedMods = ReadExplicitMods(reader, EL.variable_modifications,
+                    EL.variable_modification, peptide, IsotopeLabelType.light);
+                staticMods = staticTypedMods.Modifications;
+                isVariable = true;
+            }
+            if (reader.IsStartElement(EL.explicit_modifications))
+            {
+                if (reader.IsEmptyElement)
+                {
+                    reader.Read();
+                }
+                else
+                {
+                    reader.ReadStartElement();
+
+                    if (!isVariable)
+                    {
+                        if (reader.IsStartElement(EL.explicit_static_modifications))
+                        {
+                            staticTypedMods = ReadExplicitMods(reader, EL.explicit_static_modifications,
+                                EL.explicit_modification, peptide, IsotopeLabelType.light);
+                            staticMods = staticTypedMods.Modifications;
+                        }
+                        // For format version 0.2 and earlier it was not possible
+                        // to have unmodified types.  The absence of a type simply
+                        // meant it had no modifications.
+                        else if (FormatVersion.CompareTo(DocumentFormat.VERSION_0_2) <= 0)
+                        {
+                            staticTypedMods = new TypedExplicitModifications(peptide,
+                                IsotopeLabelType.light, new ExplicitMod[0]);
+                            staticMods = staticTypedMods.Modifications;
+                        }
+                    }
+                    listHeavyMods = new List<TypedExplicitModifications>();
+                    while (reader.IsStartElement(EL.explicit_heavy_modifications))
+                    {
+                        var heavyMods = ReadExplicitMods(reader, EL.explicit_heavy_modifications,
+                            EL.explicit_modification, peptide, IsotopeLabelType.heavy);
+                        heavyMods = heavyMods.AddModMasses(staticTypedMods);
+                        listHeavyMods.Add(heavyMods);
+                    }
+                    if (FormatVersion.CompareTo(DocumentFormat.VERSION_0_2) <= 0 && listHeavyMods.Count == 0)
+                    {
+                        listHeavyMods.Add(new TypedExplicitModifications(peptide,
+                            IsotopeLabelType.heavy, new ExplicitMod[0]));
+                    }
+
+                    reader.ReadEndElement();
+                }
+            }
+            if (staticMods == null && listHeavyMods == null)
+                return null;
+
+            listHeavyMods = (listHeavyMods != null ?
+                listHeavyMods.ToArray() : new TypedExplicitModifications[0]);
+
+            return new ExplicitMods(peptide, staticMods, listHeavyMods, isVariable);
+        }
+
+        private TypedExplicitModifications ReadExplicitMods(XmlReader reader, string name,
+            string nameElMod, Peptide peptide, IsotopeLabelType labelTypeDefault)
+        {
+            if (!reader.IsStartElement(name))
+                return new TypedExplicitModifications(peptide, labelTypeDefault, new ExplicitMod[0]);
+
+            var typedMods = ReadLabelType(reader, labelTypeDefault);
+            var listMods = new List<ExplicitMod>();
+
+            if (reader.IsEmptyElement)
+                reader.Read();
+            else
+            {
+                reader.ReadStartElement();
+                while (reader.IsStartElement(nameElMod))
+                {
+                    int indexAA = reader.GetIntAttribute(ATTR.index_aa);
+                    string nameMod = reader.GetAttribute(ATTR.modification_name);
+                    int indexMod = typedMods.Modifications.IndexOf(mod => Equals(nameMod, mod.Name));
+                    if (indexMod == -1)
+                        throw new InvalidDataException(string.Format(Resources.TransitionInfo_ReadTransitionLosses_No_modification_named__0__was_found_in_this_document, nameMod));
+                    StaticMod modAdd = typedMods.Modifications[indexMod];
+                    var explicitMod = new ExplicitMod(indexAA, modAdd);
+                    if (reader.IsEmptyElement)
+                    {
+                        // Consume tag
+                        reader.Read();
+                    }
+                    else
+                    {
+                        reader.Read();
+                        explicitMod = explicitMod.ChangeLinkedPeptide(ReadLinkedPeptide(reader));
+                        reader.ReadEndElement();
+                    }
+
+                    listMods.Add(explicitMod);
+                }
+                reader.ReadEndElement();
+            }
+            return new TypedExplicitModifications(peptide, typedMods.LabelType, listMods.ToArray());
+        }
+
+        private LegacyLinkedPeptide ReadLinkedPeptide(XmlReader reader)
+        {
+            if (!reader.IsStartElement(EL.linked_peptide))
+            {
+                return null;
+            }
+
+            int indexAa = reader.GetIntAttribute(ATTR.index_aa);
+            var sequence = reader.GetAttribute(ATTR.sequence);
+            Peptide peptide = null;
+            if (!string.IsNullOrEmpty(sequence))
+            {
+                peptide = new Peptide(sequence);
+            }
+            ExplicitMods explicitMods = null;
+            if (reader.IsEmptyElement)
+            {
+                reader.Read();
+            }
+            else
+            {
+                reader.ReadStartElement();
+                explicitMods = ReadExplicitMods(reader, peptide);
+                reader.ReadEndElement();
+            }
+            return new LegacyLinkedPeptide(peptide, indexAa, explicitMods);
+
+        }
+
+        private Results<PeptideChromInfo> ReadPeptideResults(XmlReader reader)
+        {
+            if (reader.IsStartElement(EL.peptide_results))
+                return ReadResults(reader, EL.peptide_result, ReadPeptideChromInfo);
+            return null;
+        }
+
+        /// <summary>
+        /// Deserializes an array of <see cref="TransitionGroupDocNode"/> objects from
+        /// a <see cref="XmlReader"/> positioned at the first element in the list.
+        /// </summary>
+        /// <param name="reader">The reader positioned at the first element</param>
+        /// <param name="peptide">A previously read parent <see cref="Identity"/></param>
+        /// <param name="mods">Explicit modifications for the peptide</param>
+        /// <returns>A new array of <see cref="TransitionGroupDocNode"/></returns>
+        private TransitionGroupDocNode[] ReadTransitionGroupListXml(XmlReader reader, Peptide peptide, ExplicitMods mods)
+        {
+            var list = new List<TransitionGroupDocNode>();
+            while (reader.IsStartElement(EL.precursor))
+                list.Add(ReadTransitionGroupXml(reader, peptide, mods));
+            return list.ToArray();
+        }
+
+        private TransitionGroupDocNode ReadTransitionGroupXml(XmlReader reader, Peptide peptide, ExplicitMods mods)
+        {
+            var precursorCharge = reader.GetIntAttribute(ATTR.charge);
+            var precursorAdduct = Adduct.FromChargeProtonated(precursorCharge);  // Read integer charge
+            var typedMods = ReadLabelType(reader, IsotopeLabelType.light);
+
+            int? decoyMassShift = reader.GetNullableIntAttribute(ATTR.decoy_mass_shift);
+            var explicitTransitionGroupValues = ReadExplicitTransitionGroupValuesAttributes(reader, FormatVersion, out var pre422ExplicitValues);
+            if (peptide.IsCustomMolecule)
+            {
+                var ionFormula = reader.GetAttribute(ATTR.ion_formula);
+                if (ionFormula != null)
+                {
+                    ionFormula = ionFormula.Trim(); // We've seen trailing spaces in the wild
+                }
+                string neutralFormula;
+                Adduct adduct;
+                var isFormulaWithAdduct = IonInfo.IsFormulaWithAdduct(ionFormula, out var _, out adduct, out neutralFormula);
+                if (isFormulaWithAdduct)
+                {
+                    precursorAdduct = adduct;
+                }
+                else
+                {
+                    Assume.Fail(@"Unable to determine adduct in " + ionFormula);
+                }
+                if (!string.IsNullOrEmpty(neutralFormula))
+                {
+                    var ion = precursorAdduct.ApplyToFormula(neutralFormula);
+                    var moleculeWithAdduct = precursorAdduct.ApplyToMolecule(peptide.CustomMolecule.ParsedMolecule);
+                    Assume.IsTrue(ion.CompareTolerant(moleculeWithAdduct, BioMassCalc.MassTolerance) == 0, @"Expected precursor ion formula to match parent molecule with adduct applied");
+                }
+            }
+            var group = new TransitionGroup(peptide, precursorAdduct, typedMods.LabelType, false, decoyMassShift);
+            var children = new TransitionDocNode[0];    // Empty until proven otherwise
+            bool autoManageChildren = reader.GetBoolAttribute(ATTR.auto_manage_children, true);
+            double? precursorConcentration = reader.GetNullableDoubleAttribute(ATTR.precursor_concentration);
+
+            TransitionGroupDocNode nodeGroup;
+            if (reader.IsEmptyElement)
+            {
+                reader.Read();
+
+                nodeGroup = new TransitionGroupDocNode(group,
+                                                  Annotations.EMPTY,
+                                                  Settings,
+                                                  mods,
+                                                  null,
+                                                  explicitTransitionGroupValues,
+                                                  null,
+                                                  children,
+                                                  autoManageChildren);
+            }
+            else
+            {
+                reader.ReadStartElement();
+                var annotations = ReadTargetAnnotations(reader, AnnotationDef.AnnotationTarget.precursor);
+                var libInfo = ReadTransitionGroupLibInfo(reader);
+                var results = ReadTransitionGroupResults(reader);
+
+                nodeGroup = new TransitionGroupDocNode(group,
+                                                  annotations,
+                                                  Settings,
+                                                  mods,
+                                                  libInfo,
+                                                  explicitTransitionGroupValues,
+                                                  results,
+                                                  children,
+                                                  autoManageChildren);
+                children = ReadTransitionListXml(reader, nodeGroup, mods, pre422ExplicitValues);
+
+                reader.ReadEndElement();
+
+                nodeGroup = (TransitionGroupDocNode)nodeGroup.ChangeChildrenChecked(children);
+            }
+            nodeGroup = nodeGroup.ChangePrecursorConcentration(precursorConcentration);
+            return nodeGroup;
+        }
+
+        private TypedModifications ReadLabelType(XmlReader reader, IsotopeLabelType labelTypeDefault)
+        {
+            string typeName = reader.GetAttribute(ATTR.isotope_label);
+            if (string.IsNullOrEmpty(typeName))
+                typeName = labelTypeDefault.Name;
+            var typedMods = Settings.PeptideSettings.Modifications.GetModificationsByName(typeName);
+            if (typedMods == null)
+                throw new InvalidDataException(string.Format(Resources.SrmDocument_ReadLabelType_The_isotope_modification_type__0__does_not_exist_in_the_document_settings, typeName));
+            return typedMods;
+        }
+
+        private Results<TransitionGroupChromInfo> ReadTransitionGroupResults(XmlReader reader)
+        {
+            if (reader.IsStartElement(EL.precursor_results))
+                return ReadResults(reader, EL.precursor_peak, ReadTransitionGroupChromInfo);
+            return null;
+        }
+
+        /// <summary>
+        /// Deserializes ungrouped transitions in v0.1 format from a <see cref="XmlReader"/>
+        /// into an array of <see cref="TransitionGroupDocNode"/> objects with
+        /// children <see cref="TransitionDocNode"/> from the XML correctly distributed.
+        /// 
+        /// There were no "heavy" transitions in v0.1, making this a matter of
+        /// distributing multiple precursor charge states, though in most cases
+        /// there will be only one.
+        /// </summary>
+        /// <param name="reader">The reader positioned on a &lt;transition&gt; start tag</param>
+        /// <param name="peptide">A previously read <see cref="Peptide"/> instance</param>
+        /// <param name="mods">Explicit mods for the peptide</param>
+        /// <returns>An array of <see cref="TransitionGroupDocNode"/> instances for
+        ///         inclusion in a <see cref="PeptideDocNode"/> child list</returns>
+        private TransitionGroupDocNode[] ReadUngroupedTransitionListXml(XmlReader reader, Peptide peptide, ExplicitMods mods)
+        {
+            TransitionInfo info = new TransitionInfo(this);
+            TransitionGroup curGroup = null;
+            List<TransitionDocNode> curList = null;
+            var listGroups = new List<TransitionGroup>();
+            var mapGroupToList = new Dictionary<TransitionGroup, List<TransitionDocNode>>();
+            while (reader.IsStartElement(EL.transition))
+            {
+                // Read a transition tag.
+                double? declaredProductMz;
+                info.ReadXml(reader, FormatVersion, out declaredProductMz, null);
+
+                // If the transition is not in the current group
+                if (curGroup == null || curGroup.PrecursorAdduct != info.PrecursorAdduct)
+                {
+                    // Look for an existing group that matches
+                    curGroup = null;
+                    foreach (TransitionGroup group in listGroups)
+                    {
+                        if (group.PrecursorAdduct == info.PrecursorAdduct)
+                        {
+                            curGroup = group;
+                            break;
+                        }
+                    }
+                    if (curGroup != null)
+                        curList = mapGroupToList[curGroup];
+                    else
+                    {
+                        // No existing group matches, so create a new one
+                        curGroup = new TransitionGroup(peptide, info.PrecursorAdduct, IsotopeLabelType.light);
+                        curList = new List<TransitionDocNode>();
+                        listGroups.Add(curGroup);
+                        mapGroupToList.Add(curGroup, curList);
+                    }
+                }
+                int offset = Transition.OrdinalToOffset(info.IonType,
+                    info.Ordinal, peptide.Length);
+                Transition transition = new Transition(curGroup, info.IonType,
+                    offset, info.MassIndex, info.ProductAdduct);
+
+                // No heavy transition support in v0.1, and no full-scan filtering
+                var massH = Settings.GetFragmentMass(null, mods, transition, null);
+                var node = new TransitionDocNode(transition, info.Losses, massH, TransitionDocNode.TransitionQuantInfo.DEFAULT, ExplicitTransitionValues.EMPTY);
+                curList.Add(node);
+                ValidateSerializedVsCalculatedProductMz(declaredProductMz, node); // Sanity check
+            }
+
+            // Use collected information to create the DocNodes.
+            var list = new List<TransitionGroupDocNode>();
+            foreach (TransitionGroup group in listGroups)
+            {
+                list.Add(new TransitionGroupDocNode(group, Annotations.EMPTY,
+                    Settings, mods, null, ExplicitTransitionGroupValues.EMPTY, null, mapGroupToList[group].ToArray(), true));
+            }
+            return list.ToArray();
+        }
+
+        /// <summary>
+        /// Deserializes an array of <see cref="TransitionDocNode"/> objects from
+        /// a <see cref="TransitionDocNode"/> positioned at the first element in the list.
+        /// </summary>
+        /// <param name="reader">The reader positioned at the first element</param>
+        /// <param name="nodeGroup">A previously read parent <see cref="Identity"/></param>
+        /// <param name="mods">Explicit modifications for the peptide</param>
+        /// <param name="pre422ExplicitTransitionValues">Explicit transition values that may have been serialzied at precursor level in older formats</param>
+        /// <returns>A new array of <see cref="TransitionDocNode"/></returns>
+        private TransitionDocNode[] ReadTransitionListXml(XmlReader reader, 
+            TransitionGroupDocNode nodeGroup, ExplicitMods mods, ExplicitTransitionValues pre422ExplicitTransitionValues)
+        {
+            var group = nodeGroup.TransitionGroup;
+            var isotopeDist = nodeGroup.IsotopeDist;
+            var list = new List<TransitionDocNode>();
+            CrosslinkBuilder crosslinkBuilder = new CrosslinkBuilder(Settings, nodeGroup.Peptide, mods, nodeGroup.LabelType);
+            if (reader.IsStartElement(EL.transition_data))
+            {
+                string strContent = reader.ReadElementString();
+                byte[] data = Convert.FromBase64String(strContent);
+                var transitionData = new SkylineDocumentProto.Types.TransitionData();
+                transitionData.MergeFrom(data);
+                foreach (var transitionProto in transitionData.Transitions)
+                {
+                    list.Add(TransitionDocNode.FromTransitionProto(_annotationScrubber, Settings, group, mods, isotopeDist, pre422ExplicitTransitionValues, crosslinkBuilder, transitionProto));
+                }
+            }
+            else
+            {
+                while (reader.IsStartElement(EL.transition))
+                    list.Add(ReadTransitionXml(reader, group, mods, isotopeDist, pre422ExplicitTransitionValues, crosslinkBuilder));
+            }
+            return list.ToArray();
+        }
+
+        /// <summary>
+        /// Deserializes a single <see cref="TransitionDocNode"/> from a <see cref="XmlReader"/>
+        /// positioned at the start element.
+        /// </summary>
+        /// <param name="reader">The reader positioned at a start element of a transition</param>
+        /// <param name="group">A previously read parent <see cref="Identity"/></param>
+        /// <param name="mods">Explicit mods for the peptide</param>
+        /// <param name="isotopeDist">Isotope peak distribution to use for assigning M+N m/z values</param>
+        /// <param name="pre422ExplicitTransitionValues">Items that may have been saved at precursor level in older formats</param>
+        /// <param name="crosslinkBuilder">CrosslinkBuilder object that can be shared across all transitions</param>
+        /// <returns>A new <see cref="TransitionDocNode"/></returns>
+        private TransitionDocNode ReadTransitionXml(XmlReader reader, TransitionGroup group,
+            ExplicitMods mods, IsotopeDistInfo isotopeDist, ExplicitTransitionValues pre422ExplicitTransitionValues, CrosslinkBuilder crosslinkBuilder)
+        {
+            TransitionInfo info = new TransitionInfo(this);
+
+            // Read all the XML attributes before the reader advances through the elements
+            info.ReadXmlAttributes(reader, FormatVersion, pre422ExplicitTransitionValues);
+            var isPrecursor = Transition.IsPrecursor(info.IonType);
+            var isCustom = Transition.IsCustom(info.IonType, group);
+            CustomMolecule customMolecule = null;
+            Adduct adduct = Adduct.EMPTY;
+            if (isCustom)
+            {
+                if (info.MeasuredIon != null)
+                    customMolecule = info.MeasuredIon.SettingsCustomIon;
+                else if (isPrecursor)
+                    customMolecule = group.CustomMolecule;
+                else
+                {
+                    customMolecule = CustomMolecule.Deserialize(reader, out adduct);
+                    if (DocumentMayContainMoleculesWithEmbeddedIons && customMolecule.ParsedMolecule.IsMassOnly && customMolecule.MonoisotopicMass.IsMassH())
+                    {
+                        // Defined by mass only, assume it's not massH despite how it may have been written
+                        customMolecule = new CustomMolecule(customMolecule.MonoisotopicMass.ChangeIsMassH(false), customMolecule.AverageMass.ChangeIsMassH(false),
+                            customMolecule.Name);
+                    }
+                }
+            }
+            double? declaredProductMz;
+            info.ReadXmlElements(reader, out declaredProductMz);
+
+            if (adduct.IsEmpty)
+            {
+                adduct = info.ProductAdduct;
+                var isPre362NonReporterCustom = DocumentMayContainMoleculesWithEmbeddedIons && customMolecule != null &&
+                                                 !(customMolecule is SettingsCustomIon); // Leave reporter ions alone
+                if (isPre362NonReporterCustom && adduct.IsProteomic)
+                {
+                    adduct = Adduct.NonProteomicProtonatedFromCharge(adduct.AdductCharge);
+                }
+                // Watch all-mass declaration with mz same as mass with a charge-only adduct, which older versions don't describe succinctly
+                if (!isPrecursor && isPre362NonReporterCustom &&
+                    Math.Abs(declaredProductMz.Value - customMolecule.MonoisotopicMass / Math.Abs(adduct.AdductCharge)) < .001)
+                {
+                    CustomMolecule newFormula = null;
+                    if (!customMolecule.ParsedMolecule.IsMassOnly &&
+                        Math.Abs(customMolecule.MonoisotopicMass - Math.Abs(adduct.AdductCharge) * declaredProductMz.Value) < .01)
+                    {
+                        // Adjust hydrogen count to get a molecular mass that makes sense for charge and mz
+                        newFormula = customMolecule.AdjustElementCount(@"H", -adduct.AdductCharge);
+                    }
+                    if (!CustomMolecule.IsNullOrEmpty(newFormula))
+                    {
+                        customMolecule = newFormula;
+                    }
+                    else
+                    {
+                        // All we can really say about the adduct is that it has a charge
+                        adduct = Adduct.FromChargeNoMass(adduct.AdductCharge);
+                    }
+                }
+            }
+            else
+            {
+                // We parsed an adduct out of the molecule description, as in older versions - make sure it agrees with parsed charge
+                // ReSharper disable once PossibleNullReferenceException
+                Assume.IsTrue(adduct.AdductCharge == info.ProductAdduct.AdductCharge);
+            }
+
+            Transition transition;
+            if (isCustom)
+            {
+                transition = new Transition(group, isPrecursor ? group.PrecursorAdduct : adduct, info.MassIndex,
+                    customMolecule, info.IonType);
+            }
+            else if (isPrecursor)
+            {
+                transition = new Transition(group, info.IonType, group.Peptide.Length - 1, info.MassIndex,
+                    adduct.IsEmpty ? group.PrecursorAdduct : adduct, info.DecoyMassShift);
+            }
+            else
+            {
+                int offset = Transition.OrdinalToOffset(info.IonType,
+                    info.Ordinal, group.Peptide.Length);
+                transition = new Transition(group, info.IonType, offset, info.MassIndex, adduct, info.DecoyMassShift);
+            }
+
+            var losses = info.Losses;
+            
+            var isotopeDistInfo = TransitionDocNode.GetIsotopeDistInfo(transition, losses, isotopeDist);
+            if (group.DecoyMassShift.HasValue && !info.DecoyMassShift.HasValue)
+                throw new InvalidDataException(Resources.SrmDocument_ReadTransitionXml_All_transitions_of_decoy_precursors_must_have_a_decoy_mass_shift);
+            var quantInfo = new TransitionDocNode.TransitionQuantInfo(isotopeDistInfo, info.LibInfo, info.Quantitative);
+
+            TransitionDocNode node;
+            if (mods != null && mods.HasCrosslinks)
+            {
+                IEnumerable<IonOrdinal> parts;
+                if (info.LegacyFragmentIons != null)
+                {
+                    parts = LegacyComplexFragmentIonName.ToIonChain(mods.LegacyCrosslinkMap, info.LegacyFragmentIons);
+                }
+                else
+                {
+                    parts = info.LinkedFragmentIons;
+                }
+
+                parts = parts.Prepend(info.OrphanedCrosslinkIon
+                    ? IonOrdinal.Empty
+                    : IonOrdinal.FromTransition(transition));
+                var complexFragmentIon = new NeutralFragmentIon(parts, info.Losses);
+                var chargedIon = new ComplexFragmentIon(transition, complexFragmentIon, mods);
+                node = crosslinkBuilder.MakeTransitionDocNode(chargedIon, isotopeDist, info.Annotations, quantInfo,
+                    info.ExplicitValues, info.Results);
+            }
+            else
+            {
+                var mass = Settings.GetFragmentMass(group, mods, transition, isotopeDist);
+                node = new TransitionDocNode(transition, info.Annotations, losses,
+                    mass, quantInfo, info.ExplicitValues, info.Results);
+            }
+
+            ValidateSerializedVsCalculatedProductMz(declaredProductMz, node);  // Sanity check
+
+            return node;
+        }
+
+        /// <summary>
+        /// Verify that any mz values we serialize for informational purposes agree with what we calculate upon reading in again
+        /// </summary>
+        private void ValidateSerializedVsCalculatedProductMz(double? declaredProductMz, TransitionDocNode node)
+        {
+            if (node.ComplexFragmentIon.IsCrosslinked && FormatVersion <= DocumentFormat.VERSION_22_23)
+            {
+                // Recent bugfixes for crosslinked peptides might result in different m/z's
+                return;
+            }
+            if (declaredProductMz.HasValue && Math.Abs(declaredProductMz.Value - node.Mz.Value) >= .001)
+            {
+                var toler = node.Transition.IsPrecursor() ? .5 : // We do see mz-only transition lists where precursor mz is given as double and product mz as int
+                    FormatVersion.CompareTo(DocumentFormat.VERSION_3_6) <= 0 && node.Transition.IonType == IonType.z ? 1.007826 : // Known issue fixed in SVN 7007
+                        (FormatVersion.CompareTo(DocumentFormat.VERSION_1_7) <= 0 ? .005 : .0025); // Unsure if 1.7 is the precise watershed, but this gets a couple of older tests passing
+                Assume.IsTrue(Math.Abs(declaredProductMz.Value - node.Mz.Value) < toler,
+                    string.Format(@"error reading mz values - declared mz value {0} does not match calculated value {1}",
+                        declaredProductMz.Value, node.Mz.Value));
+            }
+        }
+    }
+}