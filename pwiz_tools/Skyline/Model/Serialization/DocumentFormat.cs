﻿/*
 * Original author: Nicholas Shulman <nicksh .at. u.washington.edu>,
 *                  MacCoss Lab, Department of Genome Sciences, UW
 *
 * Copyright 2017 University of Washington - Seattle, WA
 *
 * Licensed under the Apache License, Version 2.0 (the "License");
 * you may not use this file except in compliance with the License.
 * You may obtain a copy of the License at
 *
 *     http://www.apache.org/licenses/LICENSE-2.0
 *
 * Unless required by applicable law or agreed to in writing, software
 * distributed under the License is distributed on an "AS IS" BASIS,
 * WITHOUT WARRANTIES OR CONDITIONS OF ANY KIND, either express or implied.
 * See the License for the specific language governing permissions and
 * limitations under the License.
 */
using System;
using System.Diagnostics.Contracts;
using System.Globalization;

namespace pwiz.Skyline.Model.Serialization
{
    /// <summary>
    /// Constants listing version numbers which identify times when changes were made to the way
    /// that Skyline saves documents in the .sky file.
    /// The current schema is described in a file called "Skyline_Current.xsd".
    /// The current version number should be changed if you make a change to "Skyline_Current.xsd", and there
    /// is already a released build of Skyline-Daily that is using the current version.
    /// When changing the current version number, you should copy "Skyline_Current.xsd" to "Skyline_###.xsd" representing
    /// the old version number.
    /// </summary>
    public struct DocumentFormat : IComparable<DocumentFormat>
    {
        public static readonly DocumentFormat VERSION_0_1 = new DocumentFormat(0.1);
        public static readonly DocumentFormat VERSION_0_2 = new DocumentFormat(0.2);
        public static readonly DocumentFormat VERSION_0_8 = new DocumentFormat(0.8);
        public static readonly DocumentFormat  VERSION_1_2 = new DocumentFormat(1.2);   // Used briefly during development of v1.3
        public static readonly DocumentFormat  VERSION_1_3 = new DocumentFormat(1.3);
        public static readonly DocumentFormat  VERSION_1_4 = new DocumentFormat(1.4);
        public static readonly DocumentFormat  VERSION_1_5 = new DocumentFormat(1.5);
        public static readonly DocumentFormat  VERSION_1_6 = new DocumentFormat(1.6);   // Adds richer protein metadata
        public static readonly DocumentFormat  VERSION_1_7 = new DocumentFormat(1.7);   // Adds Ion Mobility handling
        public static readonly DocumentFormat  VERSION_1_8 = new DocumentFormat(1.8);   // Adds Reporter Ions and non proteomic transitions
        public static readonly DocumentFormat  VERSION_1_9 = new DocumentFormat(1.9);   // Adds sequence lookup key for decoys
        public static readonly DocumentFormat  VERSION_2_61 = new DocumentFormat(2.61);   // Adds drift time high energy offsets for Waters IMS
        public static readonly DocumentFormat  VERSION_2_62 = new DocumentFormat(2.62);   // Revised small molecule support
        public static readonly DocumentFormat  VERSION_3_1 = new DocumentFormat(3.1);   // Release format. No change from 2.62
        public static readonly DocumentFormat  VERSION_3_11 = new DocumentFormat(3.11); // Adds compensation voltage optimization support
        public static readonly DocumentFormat  VERSION_3_12 = new DocumentFormat(3.12); // Adds small molecule ion labels and multiple charge states
        public static readonly DocumentFormat  VERSION_3_5 = new DocumentFormat(3.5); // Release format
        public static readonly DocumentFormat  VERSION_3_51 = new DocumentFormat(3.51); // Adds document GUID and Panorama URI
        public static readonly DocumentFormat  VERSION_3_52 = new DocumentFormat(3.52); // Cleans up potential ambiguity around explicit vs calculated slens and cone voltage
        public static readonly DocumentFormat  VERSION_3_53 = new DocumentFormat(3.53); // Adds MIDAS library support
        public static readonly DocumentFormat  VERSION_3_54 = new DocumentFormat(3.54); // Native q values
        public static readonly DocumentFormat  VERSION_3_55 = new DocumentFormat(3.55); // Adds linear width option for drift time filtering
        public static readonly DocumentFormat  VERSION_3_6 = new DocumentFormat(3.6); // Improved full-scan settings for DIA isolation schemes and add selective extraction
        public static readonly DocumentFormat  VERSION_3_61 = new DocumentFormat(3.61); //  Semi-cleavage enzymes and ion mobility CCS work, points across peak
        public static readonly DocumentFormat VERSION_3_62 = new DocumentFormat(3.62); // Adds binary results 
        public static readonly DocumentFormat BINARY_RESULTS = VERSION_3_62; // First version that had binary results
        public static readonly DocumentFormat VERSION_3_7 = new DocumentFormat(3.7); // Release format
        public static readonly DocumentFormat VERSION_3_71 = new DocumentFormat(3.71); // Adds EncyclopeDIA lib support
        public static readonly DocumentFormat VERSION_3_72 = new DocumentFormat(3.72); // Adds small molecule library support
        public static readonly DocumentFormat VERSION_3_73 = new DocumentFormat(3.73); // Adds ion mobility units, including Bruker TIMS support (and volcano plot formatting options)
        public static readonly DocumentFormat VERSION_4_1 = new DocumentFormat(3.73); // Release format : unfortunately 4.1 was released with 3.73 as its format
        public static readonly DocumentFormat VERSION_4_11 = new DocumentFormat(4.11); // sample_dilution_factor
        public static readonly DocumentFormat VERSION_4_12 = new DocumentFormat(4.12); // Adds audit log
        public static readonly DocumentFormat VERSION_4_13 = new DocumentFormat(4.13); // Adds new audit log format
        public static readonly DocumentFormat VERSION_4_2 = new DocumentFormat(4.2); // Release format
        public static readonly DocumentFormat VERSION_4_21 = new DocumentFormat(4.21); // Adds Lists feature
        public static readonly DocumentFormat VERSION_4_22 = new DocumentFormat(4.22); // Moves explicit CE, explicit ion mobility high energy offset etc to transition instead of peptide level
        public static readonly DocumentFormat VERSION_19_1 = new DocumentFormat(19.1); // Release format
        public static readonly DocumentFormat VERSION_19_11 = new DocumentFormat(19.11); // Annotation expressions
        public static readonly DocumentFormat VERSION_19_12 = new DocumentFormat(19.12); // Adds sample_id and serial_number
        public static readonly DocumentFormat VERSION_20_1 = new DocumentFormat(20.1); // Release format
        public static readonly DocumentFormat VERSION_20_11 = new DocumentFormat(20.11);
        public static readonly DocumentFormat VERSION_20_12 = new DocumentFormat(20.12); // Crosslinked peptides
        public static readonly DocumentFormat VERSION_20_13 = new DocumentFormat(20.13); // Add decoy_match_proportion
        public static readonly DocumentFormat VERSION_20_14 = new DocumentFormat(20.14); // Moves ion mobility settings from PeptideSettings to TransitionSettings, introduces ion mobility libraries (.imsdb files)
        public static readonly DocumentFormat TRANSITION_SETTINGS_ION_MOBILITY = VERSION_20_14; // First version with ion mobility settings moved from PeptideSettings to TransitionSettings, and using .imsdb IMS libraries
<<<<<<< HEAD
        public static readonly DocumentFormat VERSION_20_15 = new DocumentFormat(20.15); // Sequential audit log hash calculation
        public static readonly DocumentFormat SEQUENTIAL_LOG_HASH = VERSION_20_15; 
        public static readonly DocumentFormat CURRENT = VERSION_20_15;
=======
        public static readonly DocumentFormat VERSION_20_2 = new DocumentFormat(20.2); // Release format
        public static readonly DocumentFormat CURRENT = VERSION_20_2;
>>>>>>> 3e8ee613


        private readonly double _versionNumber;
        public DocumentFormat(double versionNumber)
        {
            _versionNumber = versionNumber;
        }

        [Pure]
        public double AsDouble()
        {
            return _versionNumber;
        }

        public int CompareTo(DocumentFormat other)
        {
            return _versionNumber.CompareTo(other._versionNumber);
        }

        public static bool operator <(DocumentFormat left, DocumentFormat right)
        {
            return left.CompareTo(right) < 0;
        }
        public static bool operator <=(DocumentFormat left, DocumentFormat right)
        {
            return left.CompareTo(right) <= 0;
        }
        public static bool operator >(DocumentFormat left, DocumentFormat right)
        {
            return left.CompareTo(right) > 0;
        }
        public static bool operator >=(DocumentFormat left, DocumentFormat right)
        {
            return left.CompareTo(right) >= 0;
        }

        public override string ToString()
        {
            return _versionNumber.ToString(CultureInfo.InvariantCulture);
        }
    }
}
<|MERGE_RESOLUTION|>--- conflicted
+++ resolved
@@ -79,14 +79,10 @@
         public static readonly DocumentFormat VERSION_20_13 = new DocumentFormat(20.13); // Add decoy_match_proportion
         public static readonly DocumentFormat VERSION_20_14 = new DocumentFormat(20.14); // Moves ion mobility settings from PeptideSettings to TransitionSettings, introduces ion mobility libraries (.imsdb files)
         public static readonly DocumentFormat TRANSITION_SETTINGS_ION_MOBILITY = VERSION_20_14; // First version with ion mobility settings moved from PeptideSettings to TransitionSettings, and using .imsdb IMS libraries
-<<<<<<< HEAD
-        public static readonly DocumentFormat VERSION_20_15 = new DocumentFormat(20.15); // Sequential audit log hash calculation
-        public static readonly DocumentFormat SEQUENTIAL_LOG_HASH = VERSION_20_15; 
-        public static readonly DocumentFormat CURRENT = VERSION_20_15;
-=======
         public static readonly DocumentFormat VERSION_20_2 = new DocumentFormat(20.2); // Release format
-        public static readonly DocumentFormat CURRENT = VERSION_20_2;
->>>>>>> 3e8ee613
+        public static readonly DocumentFormat VERSION_20_21 = new DocumentFormat(20.21); // Sequential audit log hash calculation
+        public static readonly DocumentFormat SEQUENTIAL_LOG_HASH = VERSION_20_21; 
+        public static readonly DocumentFormat CURRENT = VERSION_20_21;
 
 
         private readonly double _versionNumber;
@@ -128,4 +124,4 @@
             return _versionNumber.ToString(CultureInfo.InvariantCulture);
         }
     }
-}
+}