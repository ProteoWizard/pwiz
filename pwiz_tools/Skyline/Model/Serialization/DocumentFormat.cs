﻿/*
 * Original author: Nicholas Shulman <nicksh .at. u.washington.edu>,
 *                  MacCoss Lab, Department of Genome Sciences, UW
 *
 * Copyright 2017 University of Washington - Seattle, WA
 *
 * Licensed under the Apache License, Version 2.0 (the "License");
 * you may not use this file except in compliance with the License.
 * You may obtain a copy of the License at
 *
 *     http://www.apache.org/licenses/LICENSE-2.0
 *
 * Unless required by applicable law or agreed to in writing, software
 * distributed under the License is distributed on an "AS IS" BASIS,
 * WITHOUT WARRANTIES OR CONDITIONS OF ANY KIND, either express or implied.
 * See the License for the specific language governing permissions and
 * limitations under the License.
 */
using System;
using System.Diagnostics.Contracts;
using System.Globalization;

namespace pwiz.Skyline.Model.Serialization
{
    public struct DocumentFormat : IComparable<DocumentFormat>
    {
        public static readonly DocumentFormat VERSION_0_1 = new DocumentFormat(0.1);
        public static readonly DocumentFormat VERSION_0_2 = new DocumentFormat(0.2);
        public static readonly DocumentFormat VERSION_0_8 = new DocumentFormat(0.8);
        public static readonly DocumentFormat  VERSION_1_2 = new DocumentFormat(1.2);   // Used briefly during development of v1.3
        public static readonly DocumentFormat  VERSION_1_3 = new DocumentFormat(1.3);
        public static readonly DocumentFormat  VERSION_1_4 = new DocumentFormat(1.4);
        public static readonly DocumentFormat  VERSION_1_5 = new DocumentFormat(1.5);
        public static readonly DocumentFormat  VERSION_1_6 = new DocumentFormat(1.6);   // Adds richer protein metadata
        public static readonly DocumentFormat  VERSION_1_7 = new DocumentFormat(1.7);   // Adds Ion Mobility handling
        public static readonly DocumentFormat  VERSION_1_8 = new DocumentFormat(1.8);   // Adds Reporter Ions and non proteomic transitions
        public static readonly DocumentFormat  VERSION_1_9 = new DocumentFormat(1.9);   // Adds sequence lookup key for decoys
        public static readonly DocumentFormat  VERSION_2_61 = new DocumentFormat(2.61);   // Adds drift time high energy offsets for Waters IMS
        public static readonly DocumentFormat  VERSION_2_62 = new DocumentFormat(2.62);   // Revised small molecule support
        public static readonly DocumentFormat  VERSION_3_1 = new DocumentFormat(3.1);   // Release format. No change from 2.62
        public static readonly DocumentFormat  VERSION_3_11 = new DocumentFormat(3.11); // Adds compensation voltage optimization support
        public static readonly DocumentFormat  VERSION_3_12 = new DocumentFormat(3.12); // Adds small molecule ion labels and multiple charge states
        public static readonly DocumentFormat  VERSION_3_5 = new DocumentFormat(3.5); // Release format
        public static readonly DocumentFormat  VERSION_3_51 = new DocumentFormat(3.51); // Adds document GUID and Panorama URI
        public static readonly DocumentFormat  VERSION_3_52 = new DocumentFormat(3.52); // Cleans up potential ambiguity around explicit vs calculated slens and cone voltage
        public static readonly DocumentFormat  VERSION_3_53 = new DocumentFormat(3.53); // Adds MIDAS library support
        public static readonly DocumentFormat  VERSION_3_54 = new DocumentFormat(3.54); // Native q values
        public static readonly DocumentFormat  VERSION_3_55 = new DocumentFormat(3.55); // Adds linear width option for drift time filtering
        public static readonly DocumentFormat  VERSION_3_6 = new DocumentFormat(3.6); // Improved full-scan settings for DIA isolation schemes and add selective extraction
        public static readonly DocumentFormat  VERSION_3_61 = new DocumentFormat(3.61); //  Semi-cleavage enzymes and ion mobility CCS work, points across peak
        public static readonly DocumentFormat VERSION_3_62 = new DocumentFormat(3.62); // Adds binary results 
        public static readonly DocumentFormat BINARY_RESULTS = VERSION_3_62; // First version that had binary results
        public static readonly DocumentFormat VERSION_3_7 = new DocumentFormat(3.7); // Release format
        public static readonly DocumentFormat VERSION_3_71 = new DocumentFormat(3.71); // Adds EncyclopeDIA lib support
        public static readonly DocumentFormat VERSION_3_72 = new DocumentFormat(3.72); // Adds small molecule library support
        public static readonly DocumentFormat VERSION_3_73 = new DocumentFormat(3.73); // Adds ion mobility units, including Bruker TIMS support (and volcano plot formatting options)
        public static readonly DocumentFormat VERSION_4_1 = new DocumentFormat(3.73); // Release format : unfortunately 4.1 was released with 3.73 as its format
        public static readonly DocumentFormat VERSION_4_11 = new DocumentFormat(4.11); // sample_dilution_factor
        public static readonly DocumentFormat VERSION_4_12 = new DocumentFormat(4.12); // Adds audit log
        public static readonly DocumentFormat VERSION_4_13 = new DocumentFormat(4.13); // Adds new audit log format
        public static readonly DocumentFormat VERSION_4_2 = new DocumentFormat(4.2); // Release format
        public static readonly DocumentFormat VERSION_4_21 = new DocumentFormat(4.21); // Adds Lists feature
        public static readonly DocumentFormat VERSION_4_22 = new DocumentFormat(4.22); // Moves explicit CE, explicit ion mobility high energy offset etc to transition instead of peptide level
        public static readonly DocumentFormat VERSION_19_1 = new DocumentFormat(19.1); // Release format
        public static readonly DocumentFormat VERSION_19_11 = new DocumentFormat(19.11); // Annotation expressions
<<<<<<< HEAD
        public static readonly DocumentFormat VERSION_19_12 = new DocumentFormat(19.12); // Ion mobility calibration moved from peptide settings to transition settings
=======
        public static readonly DocumentFormat VERSION_19_12 = new DocumentFormat(19.12); // Adds sample_id and serial_number
>>>>>>> 1e153dfa
        public static readonly DocumentFormat CURRENT = VERSION_19_12;

        private readonly double _versionNumber;
        public DocumentFormat(double versionNumber)
        {
            _versionNumber = versionNumber;
        }

        [Pure]
        public double AsDouble()
        {
            return _versionNumber;
        }

        public int CompareTo(DocumentFormat other)
        {
            return _versionNumber.CompareTo(other._versionNumber);
        }

        public static bool operator <(DocumentFormat left, DocumentFormat right)
        {
            return left.CompareTo(right) < 0;
        }
        public static bool operator <=(DocumentFormat left, DocumentFormat right)
        {
            return left.CompareTo(right) <= 0;
        }
        public static bool operator >(DocumentFormat left, DocumentFormat right)
        {
            return left.CompareTo(right) > 0;
        }
        public static bool operator >=(DocumentFormat left, DocumentFormat right)
        {
            return left.CompareTo(right) >= 0;
        }

        public override string ToString()
        {
            return _versionNumber.ToString(CultureInfo.InvariantCulture);
        }
    }
}
<|MERGE_RESOLUTION|>--- conflicted
+++ resolved
@@ -63,11 +63,7 @@
         public static readonly DocumentFormat VERSION_4_22 = new DocumentFormat(4.22); // Moves explicit CE, explicit ion mobility high energy offset etc to transition instead of peptide level
         public static readonly DocumentFormat VERSION_19_1 = new DocumentFormat(19.1); // Release format
         public static readonly DocumentFormat VERSION_19_11 = new DocumentFormat(19.11); // Annotation expressions
-<<<<<<< HEAD
-        public static readonly DocumentFormat VERSION_19_12 = new DocumentFormat(19.12); // Ion mobility calibration moved from peptide settings to transition settings
-=======
-        public static readonly DocumentFormat VERSION_19_12 = new DocumentFormat(19.12); // Adds sample_id and serial_number
->>>>>>> 1e153dfa
+        public static readonly DocumentFormat VERSION_19_12 = new DocumentFormat(19.12); // Adds sample_id and serial_number, and Ion mobility calibration moved from peptide settings to transition settings
         public static readonly DocumentFormat CURRENT = VERSION_19_12;
 
         private readonly double _versionNumber;
@@ -109,4 +105,4 @@
             return _versionNumber.ToString(CultureInfo.InvariantCulture);
         }
     }
-}
+}