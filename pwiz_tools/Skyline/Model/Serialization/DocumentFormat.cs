--- conflicted
+++ resolved
@@ -1,186 +1,181 @@
-﻿/*
- * Original author: Nicholas Shulman <nicksh .at. u.washington.edu>,
- *                  MacCoss Lab, Department of Genome Sciences, UW
- *
- * Copyright 2017 University of Washington - Seattle, WA
- *
- * Licensed under the Apache License, Version 2.0 (the "License");
- * you may not use this file except in compliance with the License.
- * You may obtain a copy of the License at
- *
- *     http://www.apache.org/licenses/LICENSE-2.0
- *
- * Unless required by applicable law or agreed to in writing, software
- * distributed under the License is distributed on an "AS IS" BASIS,
- * WITHOUT WARRANTIES OR CONDITIONS OF ANY KIND, either express or implied.
- * See the License for the specific language governing permissions and
- * limitations under the License.
- */
-using System;
-using System.Diagnostics.Contracts;
-using System.Globalization;
-using pwiz.Skyline.Properties;
-using pwiz.Skyline.Util;
-
-namespace pwiz.Skyline.Model.Serialization
-{
-    /// <summary>
-    /// <para>Constants listing version numbers which identify times when changes were made to the way
-    /// that Skyline saves documents in the .sky file.</para>
-    /// <para>Whenever we release we make a changeless format version update to match
-    /// Install.MajorVersion.Install.MinorVersion.
-    /// Between releases we increment by 0.01 from the last release format version.
-    /// e.g. 21.1 (release), 21.11 (daily), 21.12 (daily), ... 21.2 (release)</para>
-    /// <para>The current schema is described in a file called "Skyline_Current.xsd".
-    /// The current version number should be changed if you make a change to "Skyline_Current.xsd", and there
-    /// is already a released build of Skyline-daily that is using the current version.
-    /// When changing the current version number, you should copy "Skyline_Current.xsd" to "Skyline_###.xsd" representing
-    /// the old version number.</para>
-    /// </summary>
-    public struct DocumentFormat : IComparable<DocumentFormat>
-    {
-        public static readonly DocumentFormat VERSION_0_1 = new DocumentFormat(0.1);
-        public static readonly DocumentFormat VERSION_0_2 = new DocumentFormat(0.2);
-        public static readonly DocumentFormat VERSION_0_8 = new DocumentFormat(0.8);
-        public static readonly DocumentFormat  VERSION_1_2 = new DocumentFormat(1.2);   // Used briefly during development of v1.3
-        public static readonly DocumentFormat  VERSION_1_3 = new DocumentFormat(1.3);
-        public static readonly DocumentFormat  VERSION_1_4 = new DocumentFormat(1.4);
-        public static readonly DocumentFormat  VERSION_1_5 = new DocumentFormat(1.5);
-        public static readonly DocumentFormat  VERSION_1_6 = new DocumentFormat(1.6);   // Adds richer protein metadata
-        public static readonly DocumentFormat  VERSION_1_7 = new DocumentFormat(1.7);   // Adds Ion Mobility handling
-        public static readonly DocumentFormat  VERSION_1_8 = new DocumentFormat(1.8);   // Adds Reporter Ions and non proteomic transitions
-        public static readonly DocumentFormat  VERSION_1_9 = new DocumentFormat(1.9);   // Adds sequence lookup key for decoys
-        public static readonly DocumentFormat  VERSION_2_61 = new DocumentFormat(2.61);   // Adds drift time high energy offsets for Waters IMS
-        public static readonly DocumentFormat  VERSION_2_62 = new DocumentFormat(2.62);   // Revised small molecule support
-        public static readonly DocumentFormat  VERSION_3_1 = new DocumentFormat(3.1);   // Release format. No change from 2.62
-        public static readonly DocumentFormat  VERSION_3_11 = new DocumentFormat(3.11); // Adds compensation voltage optimization support
-        public static readonly DocumentFormat  VERSION_3_12 = new DocumentFormat(3.12); // Adds small molecule ion labels and multiple charge states
-        public static readonly DocumentFormat  VERSION_3_5 = new DocumentFormat(3.5); // Release format
-        public static readonly DocumentFormat  VERSION_3_51 = new DocumentFormat(3.51); // Adds document GUID and Panorama URI
-        public static readonly DocumentFormat  VERSION_3_52 = new DocumentFormat(3.52); // Cleans up potential ambiguity around explicit vs calculated slens and cone voltage
-        public static readonly DocumentFormat  VERSION_3_53 = new DocumentFormat(3.53); // Adds MIDAS library support
-        public static readonly DocumentFormat  VERSION_3_54 = new DocumentFormat(3.54); // Native q values
-        public static readonly DocumentFormat  VERSION_3_55 = new DocumentFormat(3.55); // Adds linear width option for drift time filtering
-        public static readonly DocumentFormat  VERSION_3_6 = new DocumentFormat(3.6); // Improved full-scan settings for DIA isolation schemes and add selective extraction
-        public static readonly DocumentFormat  VERSION_3_61 = new DocumentFormat(3.61); //  Semi-cleavage enzymes and ion mobility CCS work, points across peak
-        public static readonly DocumentFormat VERSION_3_62 = new DocumentFormat(3.62); // Adds binary results 
-        public static readonly DocumentFormat BINARY_RESULTS = VERSION_3_62; // First version that had binary results
-        public static readonly DocumentFormat VERSION_3_7 = new DocumentFormat(3.7); // Release format
-        public static readonly DocumentFormat VERSION_3_71 = new DocumentFormat(3.71); // Adds EncyclopeDIA lib support
-        public static readonly DocumentFormat VERSION_3_72 = new DocumentFormat(3.72); // Adds small molecule library support
-        public static readonly DocumentFormat VERSION_3_73 = new DocumentFormat(3.73); // Adds ion mobility units, including Bruker TIMS support (and volcano plot formatting options)
-        public static readonly DocumentFormat VERSION_4_1 = new DocumentFormat(3.73); // Release format : unfortunately 4.1 was released with 3.73 as its format
-        public static readonly DocumentFormat VERSION_4_11 = new DocumentFormat(4.11); // sample_dilution_factor
-        public static readonly DocumentFormat VERSION_4_12 = new DocumentFormat(4.12); // Adds audit log
-        public static readonly DocumentFormat VERSION_4_13 = new DocumentFormat(4.13); // Adds new audit log format
-        public static readonly DocumentFormat VERSION_4_2 = new DocumentFormat(4.2); // Release format
-        public static readonly DocumentFormat VERSION_4_21 = new DocumentFormat(4.21); // Adds Lists feature
-        public static readonly DocumentFormat VERSION_4_22 = new DocumentFormat(4.22); // Moves explicit CE, explicit ion mobility high energy offset etc to transition instead of peptide level
-        public static readonly DocumentFormat VERSION_19_1 = new DocumentFormat(19.1); // Release format
-        public static readonly DocumentFormat VERSION_19_11 = new DocumentFormat(19.11); // Annotation expressions
-        public static readonly DocumentFormat VERSION_19_12 = new DocumentFormat(19.12); // Adds sample_id and serial_number
-        public static readonly DocumentFormat VERSION_20_1 = new DocumentFormat(20.1); // Release format
-        public static readonly DocumentFormat VERSION_20_11 = new DocumentFormat(20.11);
-        public static readonly DocumentFormat VERSION_20_12 = new DocumentFormat(20.12); // Crosslinked peptides
-        public static readonly DocumentFormat VERSION_20_13 = new DocumentFormat(20.13); // Add decoy_match_proportion
-        public static readonly DocumentFormat VERSION_20_14 = new DocumentFormat(20.14); // Moves ion mobility settings from PeptideSettings to TransitionSettings, introduces ion mobility libraries (.imsdb files)
-        public static readonly DocumentFormat TRANSITION_SETTINGS_ION_MOBILITY = VERSION_20_14; // First version with ion mobility settings moved from PeptideSettings to TransitionSettings, and using .imsdb IMS libraries
-        public static readonly DocumentFormat VERSION_20_2 = new DocumentFormat(20.2); // Release format
-        public static readonly DocumentFormat VERSION_20_21 = new DocumentFormat(20.21); // Sequential audit log hash calculation
-        public static readonly DocumentFormat SEQUENTIAL_LOG_HASH = VERSION_20_21;
-        public static readonly DocumentFormat VERSION_20_22 = new DocumentFormat(20.22); // Flat crosslinks
-        public static readonly DocumentFormat FLAT_CROSSLINKS = VERSION_20_22;
-        public static readonly DocumentFormat VERSION_21_1 = new DocumentFormat(21.1); // Release format
-        public static readonly DocumentFormat VERSION_21_11 = new DocumentFormat(21.11); // Import Time
-        public static readonly DocumentFormat VERSION_21_12 = new DocumentFormat(21.12); // Add synchronized integration, auto-train peak scoring model
-        public static readonly DocumentFormat VERSION_21_2 = new DocumentFormat(21.2); // Release format
-        public static readonly DocumentFormat VERSION_22_1 = new DocumentFormat(22.1); // Add Cu' to list of supported heavy isotopes
-        public static readonly DocumentFormat VERSION_22_11 = new DocumentFormat(22.11); // zh and zhh ion types added to the schema.
-        public static readonly DocumentFormat VERSION_22_12 = new DocumentFormat(22.12); // ignore_sim_scans added
-        public static readonly DocumentFormat VERSION_22_13 = new DocumentFormat(22.13); // protein_group and protein_association added
-        public static readonly DocumentFormat PROTEIN_GROUPS = VERSION_22_13;
-        public static readonly DocumentFormat VERSION_22_2 = new DocumentFormat(22.2); // Release format
-        /// <summary>
-        /// Shared (.sky.zip) files may contain mass spec data files.
-        /// This is not really a document format change, but a way to keep users from using
-        /// File > Share to save to an older format with mass spec data folders included, since
-        /// older versions of Skyline show an error with a .sky.zip or .zip file containing
-        /// subfolders which Agilent, Bruker, and Waters all use for their mass spec data.
-        /// </summary>
-        public static readonly DocumentFormat VERSION_22_21 = new DocumentFormat(22.21);
-        public static readonly DocumentFormat SHARE_DATA_FOLDERS = VERSION_22_21;
-        public static readonly DocumentFormat VERSION_22_22 = new DocumentFormat(22.22); // skewness and kurtosis
-        public static readonly DocumentFormat VERSION_22_23 = new DocumentFormat(22.23); // ion match tolerance units
-        public static readonly DocumentFormat VERSION_22_24 = new DocumentFormat(22.24); // Group Comparison MS level
-        public static readonly DocumentFormat VERSION_22_25 = new DocumentFormat(22.25); // spectrum class filters and peptide_integration minOccurs
-        public static readonly DocumentFormat VERSION_23_1 = new DocumentFormat(23.1); // Release format
-        public static readonly DocumentFormat VERSION_23_11 = new DocumentFormat(23.11); // Surrogate calibration curve
-<<<<<<< HEAD
-        public static readonly DocumentFormat VERSION_23_12 = new DocumentFormat(23.12); // Things like reporter ions (e.g. TMT etc) don't factor into best peak calculation for RT determination
-        public static readonly DocumentFormat NON_SCORING_ION_TYPES = VERSION_23_12;
-=======
-        public static readonly DocumentFormat VERSION_23_12 = new DocumentFormat(23.12); // gene level parsimony
->>>>>>> 7a308cdc
-        public static readonly DocumentFormat CURRENT = VERSION_23_12;
-
-        private readonly double _versionNumber;
-        public DocumentFormat(double versionNumber)
-        {
-            _versionNumber = versionNumber;
-        }
-
-        [Pure]
-        public double AsDouble()
-        {
-            return _versionNumber;
-        }
-
-        public int CompareTo(DocumentFormat other)
-        {
-            return _versionNumber.CompareTo(other._versionNumber);
-        }
-
-        public static bool operator <(DocumentFormat left, DocumentFormat right)
-        {
-            return left.CompareTo(right) < 0;
-        }
-        public static bool operator <=(DocumentFormat left, DocumentFormat right)
-        {
-            return left.CompareTo(right) <= 0;
-        }
-        public static bool operator >(DocumentFormat left, DocumentFormat right)
-        {
-            return left.CompareTo(right) > 0;
-        }
-        public static bool operator >=(DocumentFormat left, DocumentFormat right)
-        {
-            return left.CompareTo(right) >= 0;
-        }
-
-        public override string ToString()
-        {
-            return _versionNumber.ToString(CultureInfo.InvariantCulture);
-        }
-
-        /// <summary>
-        /// Return the name of the Skyline version corresponding to this format.
-        /// If this format is not an official Skyline release then it will be just "Version: " and the number.
-        /// </summary>
-        public string GetDescription()
-        {
-            foreach (var skylineVersion in SkylineVersion.SupportedForSharing())
-            {
-                if (Equals(skylineVersion.SrmDocumentVersion))
-                {
-                    if (Equals(SkylineVersion.CURRENT, skylineVersion) && Install.Type == Install.InstallType.developer)
-                    {
-                        break;
-                    }
-                    return skylineVersion.Label;
-                }
-            }
-
-            return string.Format(Resources.SpectrumLibraryInfoDlg_SetDetailsText_Version__0__, ToString());
-        }
-    }
-}
+﻿/*
+ * Original author: Nicholas Shulman <nicksh .at. u.washington.edu>,
+ *                  MacCoss Lab, Department of Genome Sciences, UW
+ *
+ * Copyright 2017 University of Washington - Seattle, WA
+ *
+ * Licensed under the Apache License, Version 2.0 (the "License");
+ * you may not use this file except in compliance with the License.
+ * You may obtain a copy of the License at
+ *
+ *     http://www.apache.org/licenses/LICENSE-2.0
+ *
+ * Unless required by applicable law or agreed to in writing, software
+ * distributed under the License is distributed on an "AS IS" BASIS,
+ * WITHOUT WARRANTIES OR CONDITIONS OF ANY KIND, either express or implied.
+ * See the License for the specific language governing permissions and
+ * limitations under the License.
+ */
+using System;
+using System.Diagnostics.Contracts;
+using System.Globalization;
+using pwiz.Skyline.Properties;
+using pwiz.Skyline.Util;
+
+namespace pwiz.Skyline.Model.Serialization
+{
+    /// <summary>
+    /// <para>Constants listing version numbers which identify times when changes were made to the way
+    /// that Skyline saves documents in the .sky file.</para>
+    /// <para>Whenever we release we make a changeless format version update to match
+    /// Install.MajorVersion.Install.MinorVersion.
+    /// Between releases we increment by 0.01 from the last release format version.
+    /// e.g. 21.1 (release), 21.11 (daily), 21.12 (daily), ... 21.2 (release)</para>
+    /// <para>The current schema is described in a file called "Skyline_Current.xsd".
+    /// The current version number should be changed if you make a change to "Skyline_Current.xsd", and there
+    /// is already a released build of Skyline-daily that is using the current version.
+    /// When changing the current version number, you should copy "Skyline_Current.xsd" to "Skyline_###.xsd" representing
+    /// the old version number.</para>
+    /// </summary>
+    public struct DocumentFormat : IComparable<DocumentFormat>
+    {
+        public static readonly DocumentFormat VERSION_0_1 = new DocumentFormat(0.1);
+        public static readonly DocumentFormat VERSION_0_2 = new DocumentFormat(0.2);
+        public static readonly DocumentFormat VERSION_0_8 = new DocumentFormat(0.8);
+        public static readonly DocumentFormat  VERSION_1_2 = new DocumentFormat(1.2);   // Used briefly during development of v1.3
+        public static readonly DocumentFormat  VERSION_1_3 = new DocumentFormat(1.3);
+        public static readonly DocumentFormat  VERSION_1_4 = new DocumentFormat(1.4);
+        public static readonly DocumentFormat  VERSION_1_5 = new DocumentFormat(1.5);
+        public static readonly DocumentFormat  VERSION_1_6 = new DocumentFormat(1.6);   // Adds richer protein metadata
+        public static readonly DocumentFormat  VERSION_1_7 = new DocumentFormat(1.7);   // Adds Ion Mobility handling
+        public static readonly DocumentFormat  VERSION_1_8 = new DocumentFormat(1.8);   // Adds Reporter Ions and non proteomic transitions
+        public static readonly DocumentFormat  VERSION_1_9 = new DocumentFormat(1.9);   // Adds sequence lookup key for decoys
+        public static readonly DocumentFormat  VERSION_2_61 = new DocumentFormat(2.61);   // Adds drift time high energy offsets for Waters IMS
+        public static readonly DocumentFormat  VERSION_2_62 = new DocumentFormat(2.62);   // Revised small molecule support
+        public static readonly DocumentFormat  VERSION_3_1 = new DocumentFormat(3.1);   // Release format. No change from 2.62
+        public static readonly DocumentFormat  VERSION_3_11 = new DocumentFormat(3.11); // Adds compensation voltage optimization support
+        public static readonly DocumentFormat  VERSION_3_12 = new DocumentFormat(3.12); // Adds small molecule ion labels and multiple charge states
+        public static readonly DocumentFormat  VERSION_3_5 = new DocumentFormat(3.5); // Release format
+        public static readonly DocumentFormat  VERSION_3_51 = new DocumentFormat(3.51); // Adds document GUID and Panorama URI
+        public static readonly DocumentFormat  VERSION_3_52 = new DocumentFormat(3.52); // Cleans up potential ambiguity around explicit vs calculated slens and cone voltage
+        public static readonly DocumentFormat  VERSION_3_53 = new DocumentFormat(3.53); // Adds MIDAS library support
+        public static readonly DocumentFormat  VERSION_3_54 = new DocumentFormat(3.54); // Native q values
+        public static readonly DocumentFormat  VERSION_3_55 = new DocumentFormat(3.55); // Adds linear width option for drift time filtering
+        public static readonly DocumentFormat  VERSION_3_6 = new DocumentFormat(3.6); // Improved full-scan settings for DIA isolation schemes and add selective extraction
+        public static readonly DocumentFormat  VERSION_3_61 = new DocumentFormat(3.61); //  Semi-cleavage enzymes and ion mobility CCS work, points across peak
+        public static readonly DocumentFormat VERSION_3_62 = new DocumentFormat(3.62); // Adds binary results 
+        public static readonly DocumentFormat BINARY_RESULTS = VERSION_3_62; // First version that had binary results
+        public static readonly DocumentFormat VERSION_3_7 = new DocumentFormat(3.7); // Release format
+        public static readonly DocumentFormat VERSION_3_71 = new DocumentFormat(3.71); // Adds EncyclopeDIA lib support
+        public static readonly DocumentFormat VERSION_3_72 = new DocumentFormat(3.72); // Adds small molecule library support
+        public static readonly DocumentFormat VERSION_3_73 = new DocumentFormat(3.73); // Adds ion mobility units, including Bruker TIMS support (and volcano plot formatting options)
+        public static readonly DocumentFormat VERSION_4_1 = new DocumentFormat(3.73); // Release format : unfortunately 4.1 was released with 3.73 as its format
+        public static readonly DocumentFormat VERSION_4_11 = new DocumentFormat(4.11); // sample_dilution_factor
+        public static readonly DocumentFormat VERSION_4_12 = new DocumentFormat(4.12); // Adds audit log
+        public static readonly DocumentFormat VERSION_4_13 = new DocumentFormat(4.13); // Adds new audit log format
+        public static readonly DocumentFormat VERSION_4_2 = new DocumentFormat(4.2); // Release format
+        public static readonly DocumentFormat VERSION_4_21 = new DocumentFormat(4.21); // Adds Lists feature
+        public static readonly DocumentFormat VERSION_4_22 = new DocumentFormat(4.22); // Moves explicit CE, explicit ion mobility high energy offset etc to transition instead of peptide level
+        public static readonly DocumentFormat VERSION_19_1 = new DocumentFormat(19.1); // Release format
+        public static readonly DocumentFormat VERSION_19_11 = new DocumentFormat(19.11); // Annotation expressions
+        public static readonly DocumentFormat VERSION_19_12 = new DocumentFormat(19.12); // Adds sample_id and serial_number
+        public static readonly DocumentFormat VERSION_20_1 = new DocumentFormat(20.1); // Release format
+        public static readonly DocumentFormat VERSION_20_11 = new DocumentFormat(20.11);
+        public static readonly DocumentFormat VERSION_20_12 = new DocumentFormat(20.12); // Crosslinked peptides
+        public static readonly DocumentFormat VERSION_20_13 = new DocumentFormat(20.13); // Add decoy_match_proportion
+        public static readonly DocumentFormat VERSION_20_14 = new DocumentFormat(20.14); // Moves ion mobility settings from PeptideSettings to TransitionSettings, introduces ion mobility libraries (.imsdb files)
+        public static readonly DocumentFormat TRANSITION_SETTINGS_ION_MOBILITY = VERSION_20_14; // First version with ion mobility settings moved from PeptideSettings to TransitionSettings, and using .imsdb IMS libraries
+        public static readonly DocumentFormat VERSION_20_2 = new DocumentFormat(20.2); // Release format
+        public static readonly DocumentFormat VERSION_20_21 = new DocumentFormat(20.21); // Sequential audit log hash calculation
+        public static readonly DocumentFormat SEQUENTIAL_LOG_HASH = VERSION_20_21;
+        public static readonly DocumentFormat VERSION_20_22 = new DocumentFormat(20.22); // Flat crosslinks
+        public static readonly DocumentFormat FLAT_CROSSLINKS = VERSION_20_22;
+        public static readonly DocumentFormat VERSION_21_1 = new DocumentFormat(21.1); // Release format
+        public static readonly DocumentFormat VERSION_21_11 = new DocumentFormat(21.11); // Import Time
+        public static readonly DocumentFormat VERSION_21_12 = new DocumentFormat(21.12); // Add synchronized integration, auto-train peak scoring model
+        public static readonly DocumentFormat VERSION_21_2 = new DocumentFormat(21.2); // Release format
+        public static readonly DocumentFormat VERSION_22_1 = new DocumentFormat(22.1); // Add Cu' to list of supported heavy isotopes
+        public static readonly DocumentFormat VERSION_22_11 = new DocumentFormat(22.11); // zh and zhh ion types added to the schema.
+        public static readonly DocumentFormat VERSION_22_12 = new DocumentFormat(22.12); // ignore_sim_scans added
+        public static readonly DocumentFormat VERSION_22_13 = new DocumentFormat(22.13); // protein_group and protein_association added
+        public static readonly DocumentFormat PROTEIN_GROUPS = VERSION_22_13;
+        public static readonly DocumentFormat VERSION_22_2 = new DocumentFormat(22.2); // Release format
+        /// <summary>
+        /// Shared (.sky.zip) files may contain mass spec data files.
+        /// This is not really a document format change, but a way to keep users from using
+        /// File > Share to save to an older format with mass spec data folders included, since
+        /// older versions of Skyline show an error with a .sky.zip or .zip file containing
+        /// subfolders which Agilent, Bruker, and Waters all use for their mass spec data.
+        /// </summary>
+        public static readonly DocumentFormat VERSION_22_21 = new DocumentFormat(22.21);
+        public static readonly DocumentFormat SHARE_DATA_FOLDERS = VERSION_22_21;
+        public static readonly DocumentFormat VERSION_22_22 = new DocumentFormat(22.22); // skewness and kurtosis
+        public static readonly DocumentFormat VERSION_22_23 = new DocumentFormat(22.23); // ion match tolerance units
+        public static readonly DocumentFormat VERSION_22_24 = new DocumentFormat(22.24); // Group Comparison MS level
+        public static readonly DocumentFormat VERSION_22_25 = new DocumentFormat(22.25); // spectrum class filters and peptide_integration minOccurs
+        public static readonly DocumentFormat VERSION_23_1 = new DocumentFormat(23.1); // Release format
+        public static readonly DocumentFormat VERSION_23_11 = new DocumentFormat(23.11); // Surrogate calibration curve
+        public static readonly DocumentFormat VERSION_23_12 = new DocumentFormat(23.12); // gene level parsimony also things like reporter ions (e.g. TMT etc) don't factor into best peak calculation for RT determination
+        public static readonly DocumentFormat CURRENT = VERSION_23_12;
+
+        private readonly double _versionNumber;
+        public DocumentFormat(double versionNumber)
+        {
+            _versionNumber = versionNumber;
+        }
+
+        [Pure]
+        public double AsDouble()
+        {
+            return _versionNumber;
+        }
+
+        public int CompareTo(DocumentFormat other)
+        {
+            return _versionNumber.CompareTo(other._versionNumber);
+        }
+
+        public static bool operator <(DocumentFormat left, DocumentFormat right)
+        {
+            return left.CompareTo(right) < 0;
+        }
+        public static bool operator <=(DocumentFormat left, DocumentFormat right)
+        {
+            return left.CompareTo(right) <= 0;
+        }
+        public static bool operator >(DocumentFormat left, DocumentFormat right)
+        {
+            return left.CompareTo(right) > 0;
+        }
+        public static bool operator >=(DocumentFormat left, DocumentFormat right)
+        {
+            return left.CompareTo(right) >= 0;
+        }
+
+        public override string ToString()
+        {
+            return _versionNumber.ToString(CultureInfo.InvariantCulture);
+        }
+
+        /// <summary>
+        /// Return the name of the Skyline version corresponding to this format.
+        /// If this format is not an official Skyline release then it will be just "Version: " and the number.
+        /// </summary>
+        public string GetDescription()
+        {
+            foreach (var skylineVersion in SkylineVersion.SupportedForSharing())
+            {
+                if (Equals(skylineVersion.SrmDocumentVersion))
+                {
+                    if (Equals(SkylineVersion.CURRENT, skylineVersion) && Install.Type == Install.InstallType.developer)
+                    {
+                        break;
+                    }
+                    return skylineVersion.Label;
+                }
+            }
+
+            return string.Format(Resources.SpectrumLibraryInfoDlg_SetDetailsText_Version__0__, ToString());
+        }
+    }
+}