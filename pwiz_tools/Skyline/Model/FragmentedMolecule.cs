--- conflicted
+++ resolved
@@ -31,7 +31,7 @@
     public class FragmentedMolecule : Immutable
     {
         public static readonly FragmentedMolecule EMPTY = new FragmentedMolecule();
-        private static MoleculeMassOffset H2O = new MoleculeMassOffset(Molecule.Parse(@"H2O"));
+        private static MoleculeMassOffset H2O = MoleculeMassOffset.Create(@"H2O");
 
         private FragmentedMolecule()
         {
@@ -79,10 +79,6 @@
             });
         }
 
-<<<<<<< HEAD
-        public double PrecursorMassShift { get; private set; } // CONSIDER - why not just a TypedMass here? Or better yet, a MoleculeMassOffset for PrecursorFormula?
-=======
->>>>>>> c131b7f6
         public MassType PrecursorMassType { get; private set; }
 
         public IonType FragmentIonType { get; private set; }
@@ -131,9 +127,9 @@
             {
                 return;
             }
-            var precursorNeutralFormula = SumMoleculeMassOffsets(
+            var precursorNeutralFormula = MoleculeMassOffset.Sum(
                 GetSequenceFormula(ModifiedSequence).Append(H2O));
-            PrecursorFormula = precursorNeutralFormula.Plus(FormulaForCharge(PrecursorCharge));
+            PrecursorFormula = precursorNeutralFormula.Add(FormulaForCharge(PrecursorCharge));
             if (FragmentIonType == IonType.custom)
             {
                 return;
@@ -153,11 +149,11 @@
 
             if (FragmentIonType == IonType.precursor && FragmentLosses.Count == 0)
             {
-                FragmentFormula = precursorNeutralFormula.Plus(FormulaForCharge(FragmentCharge));
+                FragmentFormula = precursorNeutralFormula.Add(FormulaForCharge(FragmentCharge));
             }
             else
             {
-                FragmentFormula = SumMoleculeMassOffsets(
+                FragmentFormula = MoleculeMassOffset.Sum(
                     GetSequenceFormula(fragmentSequence)
                         .Concat(FragmentLosses.Select(LossAsMoleculeMassOffset))
                         .Append(FormulaDiffForIonType(FragmentIonType))
@@ -198,11 +194,7 @@
                     negative.Key);
                 throw new InvalidOperationException(message);
             }
-<<<<<<< HEAD
-            return Molecule.FromDictionary(difference);
-=======
             return result;
->>>>>>> c131b7f6
         }
 
         private static IEnumerable<MoleculeMassOffset> GetSequenceFormula(ModifiedSequence modifiedSequence)
@@ -216,48 +208,37 @@
                 foreach (var mod in modifications[i])
                 {
                     var formula = mod.Formula;
-                    Molecule heavy = null;
                     if (formula == null)
                     {
                         var staticMod = mod.StaticMod;
                         var aa = unmodifiedSequence[i];
                         if ((staticMod.LabelAtoms & LabelAtoms.LabelsAA) != LabelAtoms.None && AminoAcid.IsAA(aa))
                         {
-                            heavy = SequenceMassCalc.GetHeavyFormula(aa, staticMod.LabelAtoms);
+                            formula = SequenceMassCalc.GetHeavyFormula(aa, staticMod.LabelAtoms);
                         }
                     }
-                    if (formula != null || heavy != null)
+                    if (formula != null)
                     {
-<<<<<<< HEAD
-                        var modFormula = heavy ?? formula;
-                        Add(molecule, modFormula);
-=======
-                        var modFormula = Molecule.ParseExpression(formula);
-                        yield return new MoleculeMassOffset(modFormula);
->>>>>>> c131b7f6
+                        yield return MoleculeMassOffset.Create(formula);
                     }
                     else
                     {
-                        yield return new MoleculeMassOffset(Molecule.Empty, mod.MonoisotopicMass, mod.AverageMass);
+                        yield return MoleculeMassOffset.Create(mod.MonoisotopicMass, mod.AverageMass);
                     }
                 }
             }
-<<<<<<< HEAD
-            return Molecule.FromDictionary(molecule);
-=======
->>>>>>> c131b7f6
         }
 
         private static MoleculeMassOffset AminoAcidFormula(char aminoAcid)
         {
-            Molecule formula = AminoAcidFormulas.Default.GetAminoAcidFormula(aminoAcid);
+            var formula = AminoAcidFormulas.Default.GetAminoAcidFormula(aminoAcid);
             if (null != formula)
             {
-                return new MoleculeMassOffset(formula);
+                return MoleculeMassOffset.Create(formula);
             }
 
             // Must be a nonstandard amino acid such as 'B' or 'J'.
-            return new MoleculeMassOffset(Molecule.Empty, SrmSettings.MonoisotopicMassCalc.GetAAMass(aminoAcid),
+            return MoleculeMassOffset.Create(SrmSettings.MonoisotopicMassCalc.GetAAMass(aminoAcid),
                 SrmSettings.AverageMassCalc.GetAAMass(aminoAcid));
         }
 
@@ -284,7 +265,7 @@
                 return MoleculeMassOffset.EMPTY;
             }
 
-            return new MoleculeMassOffset(Molecule.Empty.SetElementCount(@"H", charge));
+            return MoleculeMassOffset.EMPTY.SetElementCount(@"H", charge);
         }
 
         public static ModifiedSequence GetFragmentSequence(ModifiedSequence modifiedSequence, IonType ionType,
@@ -310,126 +291,23 @@
             return new ModifiedSequence(fragmentSequence, newModifications, MassType.Monoisotopic);
         }
 
-        private static Dictionary<IonType, Molecule> _ionTypeMolecules = new Dictionary<IonType, Molecule>()
-        {
-<<<<<<< HEAD
-            var moleculeMassOffset = MoleculeMassOffset.Create(molecule, unexplainedMass, unexplainedMass);
-            foreach (var fragmentLoss in fragmentLosses)
-            {
-                moleculeMassOffset = moleculeMassOffset.Minus(ToMoleculeMassOffset(fragmentLoss));
-            }
-
-            if (massType.IsMonoisotopic())
-            {
-                unexplainedMass = moleculeMassOffset.MonoMassOffset;
-            }
-            else
-            {
-                unexplainedMass = moleculeMassOffset.AverageMassOffset;
-            }
-            return Molecule.FromDictionary(moleculeMassOffset);
-        }
-
-        public static FragmentedMolecule GetFragmentedMolecule(SrmSettings settings, PeptideDocNode peptideDocNode,
-            TransitionGroupDocNode transitionGroupDocNode, TransitionDocNode transitionDocNode)
-        {
-
-            FragmentedMolecule fragmentedMolecule = EMPTY
-                .ChangePrecursorMassShift(0, settings.TransitionSettings.Prediction.PrecursorMassType)
-                .ChangeFragmentMassShift(0, settings.TransitionSettings.Prediction.FragmentMassType);
-            if (peptideDocNode == null)
-            {
-                return fragmentedMolecule;
-            }
-            var labelType = transitionGroupDocNode == null
-                ? IsotopeLabelType.light
-                : transitionGroupDocNode.TransitionGroup.LabelType;
-            if (peptideDocNode.IsProteomic)
-            {
-                fragmentedMolecule = fragmentedMolecule.ChangeModifiedSequence(
-                    ModifiedSequence.GetModifiedSequence(settings, peptideDocNode, labelType));
-                if (transitionGroupDocNode != null)
-                {
-                    fragmentedMolecule = fragmentedMolecule
-                        .ChangePrecursorCharge(transitionGroupDocNode.PrecursorCharge);
-                }
-                if (transitionDocNode == null || transitionDocNode.IsMs1)
-                {
-                    return fragmentedMolecule;
-                }
-                var transition = transitionDocNode.Transition;
-                fragmentedMolecule = fragmentedMolecule
-                    .ChangeFragmentIon(transition.IonType, transition.Ordinal)
-                    .ChangeFragmentCharge(transition.Charge);
-                var transitionLosses = transitionDocNode.Losses;
-                if (transitionLosses != null)
-                {
-                    var fragmentLosses = transitionLosses.Losses.Select(transitionLoss => transitionLoss.Loss);
-                    fragmentedMolecule = fragmentedMolecule.ChangeFragmentLosses(fragmentLosses);
-                }
-                return fragmentedMolecule;
-            }
-            if (transitionGroupDocNode == null)
-            {
-                return fragmentedMolecule
-                    .ChangePrecursorFormula(peptideDocNode.CustomMolecule.MoleculeAndMassOffset);
-            }
-            var customMolecule = transitionGroupDocNode.CustomMolecule;
-            fragmentedMolecule =
-                fragmentedMolecule.ChangePrecursorCharge(transitionGroupDocNode.TransitionGroup
-                    .PrecursorCharge);
-            if (!MoleculeMassOffset.IsNullOrEmpty(customMolecule.MoleculeAndMassOffset))
-            {
-                var ionInfo = new IonInfo(customMolecule.MoleculeAndMassOffset,
-                    transitionGroupDocNode.PrecursorAdduct);
-                fragmentedMolecule = fragmentedMolecule
-                    .ChangePrecursorFormula(ionInfo.FormulaWithAdductApplied);
-            }
-            else
-            {
-
-                fragmentedMolecule = fragmentedMolecule.ChangePrecursorMassShift(
-                    transitionGroupDocNode.PrecursorAdduct.MassFromMz(
-                        transitionGroupDocNode.PrecursorMz, transitionGroupDocNode.PrecursorMzMassType),
-                    transitionGroupDocNode.PrecursorMzMassType);
-            }
-            if (transitionDocNode == null || transitionDocNode.IsMs1)
-            {
-                return fragmentedMolecule;
-            }
-            var customIon = transitionDocNode.Transition.CustomIon;
-            if (customIon.MoleculeAndMassOffset != null)
-            {
-                fragmentedMolecule = fragmentedMolecule.ChangeFragmentFormula(
-                    customIon.FormulaWithAdductApplied);
-            }
-            else
-            {
-                fragmentedMolecule = fragmentedMolecule.ChangeFragmentMassShift(
-                    transitionDocNode.Transition.Adduct.MassFromMz(
-                        transitionDocNode.Mz, transitionDocNode.MzMassType),
-                    transitionDocNode.MzMassType);
-            }
-            fragmentedMolecule = fragmentedMolecule
-                .ChangeFragmentCharge(transitionDocNode.Transition.Charge);
-            return fragmentedMolecule;
-=======
-            { IonType.precursor, Molecule.ParseExpression(@"H2O") },
-            { IonType.a, Molecule.ParseExpression(@"-CO") },
-            { IonType.b, Molecule.Empty },
-            { IonType.c, Molecule.ParseExpression(@"H3N") },
-            { IonType.x, Molecule.ParseExpression(@"CO2") },
-            { IonType.y, Molecule.ParseExpression(@"H2O") },
-            { IonType.z, Molecule.ParseExpression(@"O-HN") },
-            { IonType.zh, Molecule.ParseExpression(@"O-N") },
-            { IonType.zhh, Molecule.ParseExpression(@"OH-N") }
+        private static Dictionary<IonType, MoleculeMassOffset> _ionTypeMolecules = new Dictionary<IonType, MoleculeMassOffset>()
+        {
+            { IonType.precursor, MoleculeMassOffset.Parse(@"H2O") },
+            { IonType.a, MoleculeMassOffset.Parse(@"-CO") },
+            { IonType.b, MoleculeMassOffset.EMPTY },
+            { IonType.c, MoleculeMassOffset.Parse(@"H3N") },
+            { IonType.x, MoleculeMassOffset.Parse(@"CO2") },
+            { IonType.y, MoleculeMassOffset.Parse(@"H2O") },
+            { IonType.z, MoleculeMassOffset.Parse(@"O-HN") },
+            { IonType.zh, MoleculeMassOffset.Parse(@"O-N") },
+            { IonType.zhh, MoleculeMassOffset.Parse(@"OH-N") }
         };
 
 
         public static MoleculeMassOffset FormulaDiffForIonType(IonType ionType)
         {
-            return new MoleculeMassOffset(_ionTypeMolecules[ionType]);
->>>>>>> c131b7f6
+            return _ionTypeMolecules[ionType];
         }
 
         public class Settings : Immutable
@@ -460,9 +338,6 @@
                 return ChangeProp(ImClone(this), im => im.IsotopeAbundances = isotopeAbundances ?? DEFAULT.IsotopeAbundances);
             }
 
-<<<<<<< HEAD
-            public MassDistribution GetMassDistribution(IEnumerable <KeyValuePair<string, int>> molecule, double massShift, int charge)
-=======
             public MassDistribution GetMassDistribution(MoleculeMassOffset moleculeMassOffset, MassType massType,
                 int charge)
             {
@@ -473,7 +348,6 @@
             }
 
             public MassDistribution GetMassDistribution(Molecule molecule, double massShift, int charge)
->>>>>>> c131b7f6
             {
                 var emptyMassDistribution = new MassDistribution(MassResolution, MinAbundance);
                 var massDistribution = emptyMassDistribution;
@@ -489,7 +363,7 @@
                 return massDistribution;
             }
 
-            public double GetMonoMass(IEnumerable<KeyValuePair<string, int>> molecule)
+            public double GetMonoMass(Molecule molecule)
             {
                 double totalMass = 0;
                 foreach (var entry in molecule)
@@ -501,10 +375,10 @@
 
             public double GetMonoMass(MoleculeMassOffset moleculeMassOffset)
             {
-                return GetMonoMass(moleculeMassOffset.Dictionary) + moleculeMassOffset.MonoMassOffset;
-            }
-
-            public double GetAverageMass(IEnumerable<KeyValuePair<string, int>> molecule)
+                return GetMonoMass(moleculeMassOffset.Molecule) + moleculeMassOffset.MonoMassOffset;
+            }
+
+            public double GetAverageMass(Molecule molecule)
             {
                 double totalMass = 0;
                 foreach (var entry in molecule)
@@ -517,14 +391,14 @@
 
             public double GetAverageMass(MoleculeMassOffset moleculeMassOffset)
             {
-                return GetAverageMass(moleculeMassOffset.Dictionary) + moleculeMassOffset.AverageMassOffset;
+                return GetAverageMass(moleculeMassOffset.Molecule) + moleculeMassOffset.AverageMassOffset;
             }
 
             public MoleculeMassOffset ReplaceMoleculeWithMassOffset(MoleculeMassOffset moleculeMassOffset)
             {
-                double monoMass = GetMonoMass(moleculeMassOffset.Dictionary) + moleculeMassOffset.MonoMassOffset;
-                double averageMass = GetAverageMass(moleculeMassOffset.Dictionary) + moleculeMassOffset.AverageMassOffset;
-                return MoleculeMassOffset.Create(Molecule.EMPTY, monoMass, averageMass);
+                double monoMass = GetMonoMass(moleculeMassOffset.Molecule) + moleculeMassOffset.MonoMassOffset;
+                double averageMass = GetAverageMass(moleculeMassOffset.Molecule) + moleculeMassOffset.AverageMassOffset;
+                return MoleculeMassOffset.Create(monoMass, averageMass);
             }
 
             protected bool Equals(Settings other)
@@ -559,51 +433,11 @@
         /// </summary>
         public static MoleculeMassOffset LossAsMoleculeMassOffset(FragmentLoss fragmentLoss)
         {
-            if (string.IsNullOrEmpty(fragmentLoss.Formula))
-            {
-<<<<<<< HEAD
-                return MoleculeMassOffset.Create( fragmentLoss.MonoisotopicMass, fragmentLoss.AverageMass);
-            } 
-            var lossFormula = Molecule.Parse(fragmentLoss.Formula);
-            return MoleculeMassOffset.Create(lossFormula);
-=======
-                return new MoleculeMassOffset(Molecule.Empty, -fragmentLoss.MonoisotopicMass, -fragmentLoss.AverageMass);
-            }
-            Molecule lossFormula = Molecule.ParseExpression(fragmentLoss.Formula);
-            return MoleculeMassOffset.EMPTY.Minus(new MoleculeMassOffset(lossFormula));
-        }
-
-        public static MoleculeMassOffset SumMoleculeMassOffsets(IEnumerable<MoleculeMassOffset> parts)
-        {
-            List<Molecule> moleculeParts = new List<Molecule>();
-            double monoMassOffset = 0;
-            double averageMassOffset = 0;
-            foreach (var part in parts)
-            {
-                monoMassOffset += part.MonoMassOffset;
-                averageMassOffset += part.AverageMassOffset;
-                if (part.Molecule.Count > 0)
-                {
-                    moleculeParts.Add(part.Molecule);
-                }
-            }
-
-            Molecule molecule;
-            switch (moleculeParts.Count)
-            {
-                case 0:
-                    molecule = Molecule.Empty;
-                    break;
-                case 1:
-                    molecule = moleculeParts[0];
-                    break;
-                default:
-                    molecule = Molecule.Sum(moleculeParts);
-                    break;
-            }
-
-            return new MoleculeMassOffset(molecule, monoMassOffset, averageMassOffset);
->>>>>>> c131b7f6
+            if (Molecule.IsNullOrEmpty(fragmentLoss.Molecule))
+            {
+                return MoleculeMassOffset.Create(-fragmentLoss.MonoisotopicMass, -fragmentLoss.AverageMass);
+            }
+            return MoleculeMassOffset.Create(Molecule.EMPTY.Difference(fragmentLoss.Molecule));
         }
     }
 }