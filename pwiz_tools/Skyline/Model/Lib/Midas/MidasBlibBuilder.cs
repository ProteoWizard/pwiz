--- conflicted
+++ resolved
@@ -1,121 +1,117 @@
-﻿/*
- * Original author: Kaipo Tamura <kaipot .at. u.washington.edu>,
- *                  MacCoss Lab, Department of Genome Sciences, UW
- *
- * Copyright 2016 University of Washington - Seattle, WA
- * 
- * Licensed under the Apache License, Version 2.0 (the "License");
- * you may not use this file except in compliance with the License.
- * You may obtain a copy of the License at
- *
- *     http://www.apache.org/licenses/LICENSE-2.0
- *
- * Unless required by applicable law or agreed to in writing, software
- * distributed under the License is distributed on an "AS IS" BASIS,
- * WITHOUT WARRANTIES OR CONDITIONS OF ANY KIND, either express or implied.
- * See the License for the specific language governing permissions and
- * limitations under the License.
- */
-
-using System;
-using System.Collections.Generic;
-using System.Linq;
-using pwiz.Common.SystemUtil;
-using pwiz.Skyline.Model.AlphaPeptDeep;
-using pwiz.Skyline.Model.DocSettings;
-using pwiz.Skyline.Model.Lib.BlibData;
-
-namespace pwiz.Skyline.Model.Lib.Midas
-{
-    public class MidasBlibBuilder : ILibraryBuilder
-    {
-        private const string BLIB_NAME_INTERNAL = "midas";
-
-        private readonly SrmDocument _doc;
-        private readonly MidasLibrary _library;
-        private readonly LibrarySpec _libSpec;
-<<<<<<< HEAD
-        public string BuilderLibraryPath
-        {
-            get => _library.FilePath;
-            set => throw new NotImplementedException();
-        }
-        public string TestLibraryPath
-        {
-            get => _library.FilePath;
-            set => throw new NotImplementedException();
-        }
-
-=======
-        public string BuilderLibraryPath => _library.FilePath;
-        public SrmDocument Document { get => _doc; }
-        public string ToolName { get; }
->>>>>>> f35d0c5b
-        public MidasBlibBuilder(SrmDocument doc, MidasLibrary library, string libName, string blibPath)
-        {
-            _doc = doc;
-            _library = library;
-            LibraryHelper = null;
-            _libSpec = new BiblioSpecLiteSpec(libName, blibPath);
-            ToolName = @"midas";
-        }
-
-        public bool BuildLibrary(IProgressMonitor progress)
-        {
-            var bestSpectra = new List<SpectrumMzInfo>();
-            foreach (var nodePep in _doc.Peptides)
-            {
-                foreach (var nodeTranGroup in nodePep.TransitionGroups.Where(nodeTranGroup => nodeTranGroup.Results != null))
-                {
-                    // For each precursor, export the spectrum with the highest TIC within peak boundaries
-                    DbSpectrum bestSpectrum = null;
-                    var bestDistance = double.MaxValue;
-
-                    foreach (var result in nodeTranGroup.Results)
-                    {
-                        if (result.IsEmpty)
-                            continue;
-
-                        foreach (var resultsFile in result.Where(resultsFile => resultsFile.RetentionTime.HasValue))
-                        {
-                            foreach (var spectrum in _library.GetSpectraByPrecursor(null, nodeTranGroup.PrecursorMz))
-                            {
-                                var currentDistance = Math.Abs(spectrum.RetentionTime - resultsFile.RetentionTime.Value);
-                                if (currentDistance < bestDistance)
-                                {
-                                    bestSpectrum = spectrum;
-                                    bestDistance = currentDistance;
-                                }
-                            }
-                        }
-                    }
-
-                    if (bestSpectrum != null)
-                    {
-                        bestSpectra.Add(new SpectrumMzInfo {
-                            SourceFile = bestSpectrum.ResultsFile.FilePath,
-                            PrecursorMz = bestSpectrum.PrecursorMz,
-                            SpectrumPeaks = _library.LoadSpectrum(bestSpectrum),
-                            Key = nodeTranGroup.GetLibKey(_doc.Settings, nodePep),
-                            RetentionTimes = new[] { new SpectrumMzInfo.IonMobilityAndRT(bestSpectrum.ResultsFile.FilePath, IonMobilityAndCCS.EMPTY, bestSpectrum.RetentionTime, true) }.ToList()
-                        });
-                    }
-                }
-            }
-
-            using (var blibDb = BlibDb.CreateBlibDb(_libSpec.FilePath))
-            {
-                return blibDb.CreateLibraryFromSpectra(new BiblioSpecLiteSpec(BLIB_NAME_INTERNAL, _libSpec.FilePath), bestSpectra, BLIB_NAME_INTERNAL, progress) != null;
-            }
-        }
-
-        public LibraryHelper LibraryHelper { get; }
-
-        public string ProductLibraryPath()
-        {
-            return _library.FilePath;
-
-        }
-        public LibrarySpec LibrarySpec { get { return _libSpec; } }
-    }
-}
+﻿/*
+ * Original author: Kaipo Tamura <kaipot .at. u.washington.edu>,
+ *                  MacCoss Lab, Department of Genome Sciences, UW
+ *
+ * Copyright 2016 University of Washington - Seattle, WA
+ * 
+ * Licensed under the Apache License, Version 2.0 (the "License");
+ * you may not use this file except in compliance with the License.
+ * You may obtain a copy of the License at
+ *
+ *     http://www.apache.org/licenses/LICENSE-2.0
+ *
+ * Unless required by applicable law or agreed to in writing, software
+ * distributed under the License is distributed on an "AS IS" BASIS,
+ * WITHOUT WARRANTIES OR CONDITIONS OF ANY KIND, either express or implied.
+ * See the License for the specific language governing permissions and
+ * limitations under the License.
+ */
+
+using System;
+using System.Collections.Generic;
+using System.Linq;
+using pwiz.Common.SystemUtil;
+using pwiz.Skyline.Model.AlphaPeptDeep;
+using pwiz.Skyline.Model.DocSettings;
+using pwiz.Skyline.Model.Lib.BlibData;
+
+namespace pwiz.Skyline.Model.Lib.Midas
+{
+    public class MidasBlibBuilder : ILibraryBuilder
+    {
+        private const string BLIB_NAME_INTERNAL = "midas";
+
+        private readonly SrmDocument _doc;
+        private readonly MidasLibrary _library;
+        private readonly LibrarySpec _libSpec;
+        public string BuilderLibraryPath
+        {
+            get => _library.FilePath;
+            set => throw new NotImplementedException();
+        }
+        public string TestLibraryPath
+        {
+            get => _library.FilePath;
+            set => throw new NotImplementedException();
+        }
+
+        public SrmDocument Document { get => _doc; }
+        public string ToolName { get; }
+        public MidasBlibBuilder(SrmDocument doc, MidasLibrary library, string libName, string blibPath)
+        {
+            _doc = doc;
+            _library = library;
+            LibraryHelper = null;
+            _libSpec = new BiblioSpecLiteSpec(libName, blibPath);
+            ToolName = @"midas";
+        }
+
+        public bool BuildLibrary(IProgressMonitor progress)
+        {
+            var bestSpectra = new List<SpectrumMzInfo>();
+            foreach (var nodePep in _doc.Peptides)
+            {
+                foreach (var nodeTranGroup in nodePep.TransitionGroups.Where(nodeTranGroup => nodeTranGroup.Results != null))
+                {
+                    // For each precursor, export the spectrum with the highest TIC within peak boundaries
+                    DbSpectrum bestSpectrum = null;
+                    var bestDistance = double.MaxValue;
+
+                    foreach (var result in nodeTranGroup.Results)
+                    {
+                        if (result.IsEmpty)
+                            continue;
+
+                        foreach (var resultsFile in result.Where(resultsFile => resultsFile.RetentionTime.HasValue))
+                        {
+                            foreach (var spectrum in _library.GetSpectraByPrecursor(null, nodeTranGroup.PrecursorMz))
+                            {
+                                var currentDistance = Math.Abs(spectrum.RetentionTime - resultsFile.RetentionTime.Value);
+                                if (currentDistance < bestDistance)
+                                {
+                                    bestSpectrum = spectrum;
+                                    bestDistance = currentDistance;
+                                }
+                            }
+                        }
+                    }
+
+                    if (bestSpectrum != null)
+                    {
+                        bestSpectra.Add(new SpectrumMzInfo {
+                            SourceFile = bestSpectrum.ResultsFile.FilePath,
+                            PrecursorMz = bestSpectrum.PrecursorMz,
+                            SpectrumPeaks = _library.LoadSpectrum(bestSpectrum),
+                            Key = nodeTranGroup.GetLibKey(_doc.Settings, nodePep),
+                            RetentionTimes = new[] { new SpectrumMzInfo.IonMobilityAndRT(bestSpectrum.ResultsFile.FilePath, IonMobilityAndCCS.EMPTY, bestSpectrum.RetentionTime, true) }.ToList()
+                        });
+                    }
+                }
+            }
+
+            using (var blibDb = BlibDb.CreateBlibDb(_libSpec.FilePath))
+            {
+                return blibDb.CreateLibraryFromSpectra(new BiblioSpecLiteSpec(BLIB_NAME_INTERNAL, _libSpec.FilePath), bestSpectra, BLIB_NAME_INTERNAL, progress) != null;
+            }
+        }
+
+        public LibraryHelper LibraryHelper { get; }
+
+        public string ProductLibraryPath()
+        {
+            return _library.FilePath;
+
+        }
+        public LibrarySpec LibrarySpec { get { return _libSpec; } }
+    }
+}