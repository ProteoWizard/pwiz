--- conflicted
+++ resolved
@@ -1,2634 +1,2630 @@
-﻿/*
- * Original author: Brendan MacLean <brendanx .at. u.washington.edu>,
- *                  MacCoss Lab, Department of Genome Sciences, UW
- *
- * Copyright 2009 University of Washington - Seattle, WA
- * 
- * Licensed under the Apache License, Version 2.0 (the "License");
- * you may not use this file except in compliance with the License.
- * You may obtain a copy of the License at
- *
- *     http://www.apache.org/licenses/LICENSE-2.0
- *
- * Unless required by applicable law or agreed to in writing, software
- * distributed under the License is distributed on an "AS IS" BASIS,
- * WITHOUT WARRANTIES OR CONDITIONS OF ANY KIND, either express or implied.
- * See the License for the specific language governing permissions and
- * limitations under the License.
- */
-using System;
-using System.Collections.Generic;
-using System.Collections.ObjectModel;
-using System.Globalization;
-using System.IO;
-using System.Linq;
-using System.Text;
-using System.Xml;
-using System.Xml.Schema;
-using System.Xml.Serialization;
-using pwiz.Common.Chemistry;
-using pwiz.Common.Collections;
-using pwiz.Common.SystemUtil;
-using pwiz.Skyline.Model.AuditLog;
-using pwiz.Skyline.Model.DocSettings;
-using pwiz.Skyline.Model.DocSettings.Extensions;
-using pwiz.Skyline.Model.Irt;
-using pwiz.Skyline.Model.Lib.ChromLib;
-using pwiz.Skyline.Model.Lib.Midas;
-using pwiz.Skyline.Model.Prosit;
-using pwiz.Skyline.Model.Results;
-using pwiz.Skyline.Model.RetentionTimes;
-using pwiz.Skyline.Properties;
-using pwiz.Skyline.Util;
-using pwiz.Skyline.Util.Extensions;
-
-namespace pwiz.Skyline.Model.Lib
-{
-    public sealed class LibraryManager : BackgroundLoader
-    {
-        private readonly Dictionary<string, Library> _loadedLibraries =
-            new Dictionary<string, Library>();
-        private readonly Dictionary<string, LibraryLoadLock> _loadingLibraries =
-            new Dictionary<string, LibraryLoadLock>();
-
-        private class LibraryLoadLock
-        {
-            public Library Library { get; set; }
-            public bool IsLoaded { get; set; }
-        }
-
-        public override void ClearCache()
-        {
-            lock(_loadedLibraries)
-            {
-                _loadedLibraries.Clear();
-            }
-        }
-
-        protected override bool StateChanged(SrmDocument document, SrmDocument previous)
-        {
-            return previous == null ||
-                !ReferenceEquals(document.Settings.PeptideSettings.Libraries, previous.Settings.PeptideSettings.Libraries) ||
-                !ReferenceEquals(document.Settings.MeasuredResults, previous.Settings.MeasuredResults);
-        }
-
-        protected override string IsNotLoadedExplained(SrmDocument document)
-        {
-            PeptideLibraries libraries = document.Settings.PeptideSettings.Libraries;
-            if (document.Settings.MeasuredResults != null)
-            {
-                var missingFiles = MidasLibrary.GetMissingFiles(document, new Library[0]);
-                if (missingFiles.Any())
-                {
-                    return TextUtil.LineSeparate(@"MIDAS library is missing files:",
-                        TextUtil.LineSeparate(missingFiles));
-                }
-            }
-            return !libraries.HasLibraries ? null : libraries.IsNotLoadedExplained;
-        }
-
-        protected override IEnumerable<IPooledStream> GetOpenStreams(SrmDocument document)
-        {
-            if (document == null)
-                yield break;
-            var libraries = document.Settings.PeptideSettings.Libraries.Libraries;
-            foreach (var readStream in libraries.Where(library => library != null)
-                                                .SelectMany(library => library.ReadStreams))
-            {
-                yield return readStream;
-            }
-        }
-
-        protected override bool IsCanceled(IDocumentContainer container, object tag)
-        {
-            if (tag == null)
-                return false;
-            PeptideLibraries libraries = container.Document.Settings.PeptideSettings.Libraries;
-            var missingMidasFiles = tag as string[];
-            if (missingMidasFiles != null)
-            {
-                return !missingMidasFiles.SequenceEqual(MidasLibrary.GetMissingFiles(container.Document, new Library[0]));
-            }
-            return !libraries.LibrarySpecs.Contains((LibrarySpec)tag);
-        }
-
-        protected override bool LoadBackground(IDocumentContainer container, SrmDocument document, SrmDocument docCurrent)
-        {
-            var libraries = docCurrent.Settings.PeptideSettings.Libraries;
-            var dictLibraries = new Dictionary<string, Library>();
-            try
-            {
-                foreach (LibrarySpec spec in libraries.LibrarySpecsUnloaded)
-                {
-                    if (spec == null || dictLibraries.ContainsKey(spec.Name))
-                        continue;
-                    var library = LoadLibrary(container, spec);
-                    if (library == null || !ReferenceEquals(document.Id, container.Document.Id))
-                    {
-                        // Loading was cancelled or document changed
-                        EndProcessing(document);
-                        return false;
-                    }
-                    dictLibraries.Add(spec.Name, library);
-                }
-
-                var missingMidasFiles = MidasLibrary.GetMissingFiles(document, libraries.Libraries);
-                var midasLibPath = MidasLibSpec.GetLibraryFileName(container.DocumentFilePath);
-                var midasLibSpec = libraries.MidasLibrarySpecs.FirstOrDefault(libSpec => Equals(libSpec.FilePath, midasLibPath));
-                var newMidasLibSpec = missingMidasFiles.Any() && midasLibSpec == null;
-                MidasLibrary midasLibrary = null;
-                var failedMidasFiles = new List<MsDataFilePath>();
-                if (missingMidasFiles.Any())
-                {
-                    if (midasLibSpec == null)
-                    {
-                        // Need to add MIDAS LibSpec to document
-                        midasLibSpec = (MidasLibSpec)LibrarySpec.CreateFromPath(MidasLibSpec.GetName(container.DocumentFilePath, libraries.LibrarySpecs), midasLibPath);
-                    }
-                    MidasLibrary.AddSpectra(midasLibSpec, missingMidasFiles.Select(f => new MsDataFilePath(f)).ToArray(), docCurrent, new LoadMonitor(this, container, null), out failedMidasFiles);
-                    if (failedMidasFiles.Count < missingMidasFiles.Length)
-                    {
-                        if (!newMidasLibSpec)
-                            ReloadLibraries(container, midasLibSpec);
-                        midasLibrary = (MidasLibrary) LoadLibrary(midasLibSpec, () => new LoadMonitor(this, container, !newMidasLibSpec ? midasLibSpec : null));
-
-                        if (midasLibrary != null && !dictLibraries.ContainsKey(midasLibSpec.Name))
-                            dictLibraries.Add(midasLibSpec.Name, midasLibrary);
-                    }
-                    else
-                    {
-                        midasLibSpec = null;
-                        newMidasLibSpec = false;
-                    }
-                }
-
-                SrmDocument docNew;
-                do
-                {
-                    // Look for unloaded libraries in the current document that match
-                    // those loaded.
-                    docCurrent = container.Document;
-                    libraries = docCurrent.Settings.PeptideSettings.Libraries;
-                    bool changed = false;
-                    var list = new List<Library>();
-                    foreach (LibrarySpec spec in libraries.LibrarySpecs)
-                    {
-                        if (spec == null)
-                            continue;
-                        Library libraryExisting = libraries.GetLibrary(spec.Name);
-                        Library libraryLoaded;
-                        if ((libraryExisting != null && libraryExisting.IsLoaded) ||
-                                !dictLibraries.TryGetValue(spec.Name, out libraryLoaded))
-                            list.Add(libraryExisting);
-                        else
-                        {
-                            list.Add(libraryLoaded);
-                            changed = true;
-                        }
-                    }
-                    // If nothing changed, end without changing the document.
-                    if (!changed && !newMidasLibSpec && !failedMidasFiles.Any())
-                    {
-                        return false;
-                    }
-
-                    docNew = docCurrent;
-                    if (newMidasLibSpec)
-                    {
-                        // We need to add this MIDAS LibrarySpec to the document
-                        var libSpecs = libraries.LibrarySpecs.ToList();
-                        libSpecs.Add(midasLibSpec);
-                        docNew = docNew.ChangeSettings(docNew.Settings.ChangePeptideLibraries(libs => libs.ChangeLibrarySpecs(libSpecs)));
-                        libraries = docNew.Settings.PeptideSettings.Libraries;
-                        list.Add(midasLibrary);
-                        docNew.Settings.UpdateLists(container.DocumentFilePath);
-
-                        // Switch to pick by filter if there are no other libraries
-                        if (libSpecs.Count == 1)
-                        {
-                            libraries = libraries
-                                .ChangeRankId(null)
-                                .ChangePick(PeptidePick.filter);
-                            docNew = docNew.ChangeSettings(docNew.Settings.ChangeTransitionSettings(
-                                settings => settings.ChangeLibraries(settings.Libraries.ChangePick(TransitionLibraryPick.none))));
-                        }
-                    }
-                    libraries = libraries.ChangeLibraries(list.ToArray());
-
-                    if (missingMidasFiles.Any() && docNew.Settings.HasResults)
-                    {
-                        var newChromatograms = MidasLibrary.UnflagFiles(docNew.Settings.MeasuredResults.Chromatograms, missingMidasFiles.Select(Path.GetFileName)).ToList();
-                        if (!ArrayUtil.ReferencesEqual(docNew.Settings.MeasuredResults.Chromatograms, newChromatograms))
-                        {
-                            docNew = docNew.ChangeMeasuredResults(docNew.Settings.MeasuredResults.ChangeChromatograms(newChromatograms));
-                        }
-                    }
-
-                    using (var settingsChangeMonitor = new SrmSettingsChangeMonitor(
-                            new LoadMonitor(this, container, null), Resources.LibraryManager_LoadBackground_Updating_library_settings_for__0_, container, docCurrent))
-                    {
-                        try
-                        {
-                            docNew = docNew.ChangeSettings(docNew.Settings.ChangePeptideSettings(
-                                docNew.Settings.PeptideSettings.ChangeLibraries(libraries)), settingsChangeMonitor);
-                        }
-                        catch (InvalidDataException x)
-                        {
-                            settingsChangeMonitor.ChangeProgress(s => s.ChangeErrorException(x));
-                            break;
-                        }
-                        catch (OperationCanceledException)
-                        {
-                            docNew = docCurrent;    // Just continue
-                        }
-                    }
-                }
-                while (!CompleteProcessing(container, docNew, docCurrent));
-            }
-            finally
-            {
-                foreach (var library in dictLibraries.Values.Where(lib => lib.ReadStream != null))
-                {
-                    lock (library.ReadStream)
-                    {
-                        library.ReadStream.CloseStream();
-                    }
-                }
-                EndProcessing(docCurrent);
-            }
-
-            return true;
-        }
-
-        public Library LoadLibrary(LibrarySpec spec, Func<ILoadMonitor> getMonitor)
-        {
-            LibraryLoadLock loadLock;
-
-            lock (_loadedLibraries)
-            {
-                Library library;
-                if (_loadedLibraries.TryGetValue(spec.Name, out library))
-                {
-                    if (Equals(spec, library.CreateSpec(library.FileNameHint)))
-                    {
-                        return library;
-                    }
-                    else
-                    {
-                        _loadedLibraries.Remove(spec.Name);
-                    }
-                }
-                // If the library has not yet been loaded, then create a new lock
-                // for everyone to wait on until the library has been loaded.
-                if (!_loadingLibraries.TryGetValue(spec.Name, out loadLock))
-                {
-                    loadLock = new LibraryLoadLock();
-                    _loadingLibraries.Add(spec.Name, loadLock);
-                }
-            }
-
-            lock (loadLock)
-            {
-                if (!loadLock.IsLoaded)
-                {
-                    loadLock.Library = spec.LoadLibrary(getMonitor());
-                    loadLock.IsLoaded = true;
-                }
-            }
-
-            lock (_loadedLibraries)
-            {
-                _loadingLibraries.Remove(spec.Name);
-                if (loadLock.Library != null)
-                {
-                    // Update the newly loaded library in the dictionary, regardless of whether
-                    // we were the thread that actually did the loading.
-                    _loadedLibraries[spec.Name] = loadLock.Library;
-                }
-                return loadLock.Library;
-            }
-        }
-
-        private Library LoadLibrary(IDocumentContainer container, LibrarySpec spec)
-        {
-            return LoadLibrary(spec, () => new LoadMonitor(this, container, spec));
-        }
-
-        public void ReloadLibraries(IDocumentContainer container, params LibrarySpec[] specs)
-        {
-            lock (_loadedLibraries)
-            {
-                foreach (var spec in specs)
-                {
-                    _loadedLibraries.Remove(spec.Name);
-                }
-
-                ForDocumentLibraryReload(container, specs.Select(spec => spec.Name).ToArray());
-            }
-        }
-
-        public void ReleaseLibraries(params LibrarySpec[] specs)
-        {
-            lock (_loadedLibraries)
-            {
-                foreach (var spec in specs)
-                {
-                    _loadedLibraries.Remove(spec.Name);
-                }
-            }
-        }
-
-        public void UnloadChangedLibraries(IEnumerable<LibrarySpec> specs)
-        {
-            lock (_loadedLibraries)
-            {
-                foreach (var spec in specs)
-                {
-                    Library library;
-                    if (_loadedLibraries.TryGetValue(spec.Name, out library))
-                    {
-                        var specCompare = library.CreateSpec(library.FileNameHint);
-                        if (!Equals(spec, specCompare))
-                        {
-                            _loadedLibraries.Remove(spec.Name);
-                        }
-                    }
-                }
-            }
-        }
-
-        public Library TryGetLibrary(LibrarySpec spec)
-        {
-            lock (_loadedLibraries)
-            {
-                Library library;
-                _loadedLibraries.TryGetValue(spec.Name, out library);
-                return library;
-            }
-        }
-
-        public delegate bool BuildFunction(IDocumentContainer documentContainer,
-                                           ILibraryBuilder libraryBuilder,
-                                           IProgressMonitor monitor,
-                                           BuildState buildState);
-
-        public sealed class BuildState
-        {
-            public BuildState(LibrarySpec librarySpec, BuildFunction buildFunc)
-            {
-                LibrarySpec = librarySpec;
-                BuildFunc = buildFunc;
-            }
-
-            public LibrarySpec LibrarySpec { get; private set; }
-            public BuildFunction BuildFunc { get; private set; }
-            public string BuildCommandArgs { get; set; }
-            public string BuildOutput { get; set; }
-            public string ExtraMessage { get; set; }
-            public IrtStandard IrtStandard { get; set; }
-        }
-
-        public void BuildLibrary(IDocumentContainer container, ILibraryBuilder builder, Action<BuildState, bool> callback)
-        {
-            var monitor = new LibraryBuildMonitor(this, container);
-            var buildState = new BuildState(builder.LibrarySpec, BuildLibraryBackground);
-            ActionUtil.RunAsync(() => callback(buildState, BuildLibraryBackground(container, builder, monitor, buildState)), @"Library Build");
-        }
-
-        public bool BuildLibraryBackground(IDocumentContainer container, ILibraryBuilder builder, IProgressMonitor monitor, BuildState buildState)
-        {
-            LocalizationHelper.InitThread();
-            // Avoid building a library that is loading or allowing the library to be loaded
-            // while it is building
-            LibraryLoadLock loadLock;
-
-            lock (_loadedLibraries)
-            {
-                if (!_loadingLibraries.TryGetValue(builder.LibrarySpec.Name, out loadLock))
-                {
-                    loadLock = new LibraryLoadLock();
-                    _loadingLibraries.Add(builder.LibrarySpec.Name, loadLock);
-                }
-            }
-
-            bool success;
-            lock (loadLock)
-            {
-                success = builder.BuildLibrary(monitor);
-                var iRTCapableBuilder = builder as IiRTCapableLibraryBuilder;
-                if (null != iRTCapableBuilder)
-                {
-<<<<<<< HEAD
-                    if (!string.IsNullOrEmpty(iRTCapableBuilder.AmbiguousMatchesMessage))
-=======
-                    buildState.BuildCommandArgs = biblioSpecLiteBuilder.BuildCommandArgs;
-                    buildState.BuildOutput = biblioSpecLiteBuilder.BuildOutput;
-                    if (!string.IsNullOrEmpty(biblioSpecLiteBuilder.AmbiguousMatchesMessage))
->>>>>>> afdbfeb2
-                    {
-                        buildState.ExtraMessage = iRTCapableBuilder.AmbiguousMatchesMessage;
-                    }
-                    if (iRTCapableBuilder.IrtStandard != null &&
-                        iRTCapableBuilder.IrtStandard != IrtStandard.EMPTY)
-                    {
-                        buildState.IrtStandard = iRTCapableBuilder.IrtStandard;
-                    }
-                }
-            }
-
-            lock (_loadedLibraries)
-            {
-                _loadingLibraries.Remove(builder.LibrarySpec.Name);
-                if (success)
-                {
-                    // If the library was already loaded, make sure the new copy
-                    // replaces the load in the library load cache.
-                    string name = builder.LibrarySpec.Name;
-                    _loadedLibraries.Remove(name);
-
-                    // If the current document contains the newly built library,
-                    // make sure it is reloaded into the document, by resetting all
-                    // library-specs.  Do this inside the lock to avoid library loading
-                    // happening during this check.
-                    ForDocumentLibraryReload(container, new[] {name});
-                }
-
-                return success;
-            }
-        }
-
-        private static void ForDocumentLibraryReload(IDocumentContainer container, string[] specs)
-        {
-            var docOriginal = container.Document;
-            if (docOriginal == null)
-                return;
-            var librarySettings = docOriginal.Settings.PeptideSettings.Libraries;
-            if (!librarySettings.HasLibraries)
-                return;
-            int iSpec = librarySettings.LibrarySpecs.IndexOf(spec => spec != null && specs.Contains(spec.Name));
-            if (iSpec == -1 || librarySettings.Libraries[iSpec] == null)
-                return;
-
-            SrmDocument docNew;
-            do
-            {
-                docOriginal = container.Document;
-                var settings =
-                    docOriginal.Settings.ChangePeptideLibraries(
-                        lib =>
-                            {
-                                var listLib = new List<Library>(lib.Libraries);
-                                int i = lib.LibrarySpecs.IndexOf(spec => specs.Contains(spec.Name));
-                                if (i != -1)
-                                    listLib[i] = null;
-                                return lib.ChangeLibraries(listLib);
-                            });
-                docNew = docOriginal.ChangeSettings(settings);
-            } while (!container.SetDocument(docNew, docOriginal));
-        }
-
-        private class LibraryBuildMonitor : IProgressMonitor
-        {
-            private readonly LibraryManager _manager;
-            // Might want this someday...
-// ReSharper disable NotAccessedField.Local
-            private readonly IDocumentContainer _container;
-// ReSharper restore NotAccessedField.Local
-
-            public LibraryBuildMonitor(LibraryManager manager, IDocumentContainer container)
-            {
-                _manager = manager;
-                _container = container;
-            }
-
-            // TODO: Some way to cancel a library build
-            public bool IsCanceled
-            {
-                get { return false; }
-            }
-
-            public UpdateProgressResponse UpdateProgress(IProgressStatus status)
-            {
-                return _manager.UpdateProgress(status);
-            }
-
-            public bool HasUI { get { return false; } }
-        }
-    }
-
-    /// <summary>
-    /// Implement on a class for building a specific type of library.
-    /// </summary>
-    public interface ILibraryBuilder
-    {
-        /// <summary>
-        /// Build the library with progress monitoring, and the ability
-        /// to cancel.
-        /// </summary>
-        /// <param name="progress">Sink for progress updates, and source of user cancel status</param>
-        bool BuildLibrary(IProgressMonitor progress);
-
-        /// <summary>
-        /// A <see cref="LibrarySpec"/> referencing the library to be built.
-        /// </summary>
-        LibrarySpec LibrarySpec { get; }
-    }
-
-    public enum LibraryRedundancy { best, all, all_redundant }
-
-    public abstract class Library : XmlNamedElement
-    {
-        protected Library(LibrarySpec spec) : base(spec.Name)
-        {
-            FileNameHint = Path.GetFileName(spec.FilePath);
-            UseExplicitPeakBounds = spec.UseExplicitPeakBounds;
-        }
-
-        /// <summary>
-        /// Original file name used to create this library, for use in finding
-        /// the library, if its identifying name is not present in the
-        /// <see cref="SpectralLibraryList"/>
-        /// </summary>
-        public string FileNameHint { get; private set; }
-
-        public bool UseExplicitPeakBounds { get; private set; }
-
-        /// <summary>
-        /// Creates the appropriate library spec for this library, given a path
-        /// to the library.
-        /// </summary>
-        /// <param name="path">Path to the library file on disk</param>
-        /// <returns>A new <see cref="LibrarySpec"/></returns>
-        public virtual LibrarySpec CreateSpec(string path)
-        {
-            return CreateSpec().ChangeFilePath(path)
-                .ChangeUseExplicitPeakBounds(UseExplicitPeakBounds);
-        }
-        
-        protected abstract LibrarySpec CreateSpec();
-
-        /// <summary>
-        /// Returns the filter string to be used for finding a library of this type.
-        /// </summary>
-        public abstract string SpecFilter { get; }
-
-        /// <summary>
-        /// Returns the <see cref="IPooledStream"/> for the stream on which this library
-        /// relies for its data reading.
-        /// </summary>
-        public abstract IPooledStream ReadStream { get; }
-
-        /// <summary>
-        /// Returns all open <see cref="IPooledStream"/> associated with the library.
-        /// Default implementation returns the single stream from <see cref="ReadStream"/>.
-        /// </summary>
-        public virtual IEnumerable<IPooledStream> ReadStreams
-        {
-            get
-            {
-                if (ReadStream != null)
-                    yield return ReadStream;
-            }
-        }
-
-        /// <summary>
-        /// True if this library is loaded and may be used to query spectral
-        /// data.  False if it is merely a placeholder loaded from a document
-        /// which has not yet been connected to the actual library data.
-        /// </summary>
-        public bool IsLoaded
-        {
-            get { return IsNotLoadedExplained == null; }
-        }
-
-        /// <summary>
-        /// Same as IsLoaded property, but returns a non-null and hopefully useful message 
-        /// for test purposes when not loaded.
-        /// </summary>
-        public abstract string IsNotLoadedExplained { get; }
-
-        /// <summary>
-        /// Determines if this library identifies itself as being the same
-        /// as another library.
-        /// </summary>
-        /// <param name="library">Library to check for identity</param>
-        /// <returns>True if the libraries have the same identity</returns>
-        public abstract bool IsSameLibrary(Library library);
-
-        /// <summary>
-        /// Used to determine relative ordering of this library with another
-        /// in an odered progression of revisions.  This check is only valid
-        /// if <see cref="IsSameLibrary"/> is true for the library parameter.
-        /// </summary>
-        /// <param name="library">Library to compare revisions with</param>
-        /// <returns>0 if revisions are equal,
-        ///          1 if the given library is new than this,
-        ///         -1 if the given library is older than this</returns>
-        public abstract int CompareRevisions(Library library);
-
-        /// <summary>
-        /// Determines if the library contains a specific (modified sequence, charge) pair.
-        /// </summary>
-        /// <param name="key">A sequence, charge pair</param>
-        /// <returns>True if the library contains the key</returns>
-        public abstract bool Contains(LibKey key);
-
-        /// <summary>
-        /// Determines if the library contains any spectra for a peptide, based on its
-        /// unmodified amino acid sequence.
-        /// </summary>
-        /// <param name="target">An unmodified sequence</param>
-        /// <returns>True if the library contains any spectra for this peptide regardless of modification or charge</returns>
-        public abstract bool ContainsAny(Target target);
-
-        /// <summary>
-        /// Some details for the library. 
-        /// This can be the library revision, program version, 
-		/// build date or a hyperlink to the library source 
-        /// (e.g. http://peptide.nist.gov/ for NIST libraries)
-        /// </summary>
-        public abstract LibraryDetails LibraryDetails { get; }
-
-        /// <summary>
-        /// Only contains paths for files in library
-        /// Unlike LibraryDetails which contains more information
-        /// </summary>
-        public abstract  LibraryFiles LibraryFiles { get; }
-
-        /// <summary>
-        /// Attempts to get spectrum header information for a specific
-        /// (sequence, charge) pair.
-        /// </summary>
-        /// <param name="key">A sequence, charge pair</param>
-        /// <param name="libInfo">The spectrum header information, if successful</param>
-        /// <returns>True if the library contains the key</returns>
-        public abstract bool TryGetLibInfo(LibKey key, out SpectrumHeaderInfo libInfo);
-
-        /// <summary>
-        /// Attempts to get spectrum peak information for a specific
-        /// (sequence, charge) pair.
-        /// </summary>
-        /// <param name="key">A sequence, charge pair</param>
-        /// <param name="spectrum">The spectrum peak information, if successful</param>
-        /// <returns>True if the spectrum was retrieved successfully</returns>
-        public abstract bool TryLoadSpectrum(LibKey key, out SpectrumPeaksInfo spectrum);
-
-        /// <summary>
-        /// Loads a spectrum given a key provided by the library.
-        /// </summary>
-        /// <param name="spectrumKey">A key that uniquely identifies the spectrum</param>
-        /// <returns>The requested spectrum peak information</returns>
-        public abstract SpectrumPeaksInfo LoadSpectrum(object spectrumKey);
-
-        public virtual LibraryChromGroup LoadChromatogramData(object spectrumKey)
-        {
-            return null;
-        }
-
-        /// <summary>
-        /// Attempts to get retention time information for a specific
-        /// (sequence, charge) pair and file.
-        /// </summary>
-        /// <param name="key">A sequence, charge pair</param>
-        /// <param name="filePath">A file for which the retention information is requested</param>
-        /// <param name="retentionTimes">A list of retention times, if successful</param>
-        /// <returns>True if retention time information was retrieved successfully</returns>
-        public abstract bool TryGetRetentionTimes(LibKey key, MsDataFileUri filePath, out double[] retentionTimes);
-
-        /// <summary>
-        /// Attempts to get retention time information for all of the
-        /// (sequence, charge) pairs identified from a specific file.
-        /// </summary>
-        /// <param name="filePath">A file for which the retention time information is requested</param>
-        /// <param name="retentionTimes"></param>
-        /// <returns>True if retention time information was retrieved successfully</returns>
-        public abstract bool TryGetRetentionTimes(MsDataFileUri filePath, out LibraryRetentionTimes retentionTimes);
-
-        /// <summary>
-        /// Attempts to get retention time information for all of the
-        /// (sequence, charge) pairs identified from a specific file by index.
-        /// </summary>
-        /// <param name="fileIndex">Index of a file for which the retention time information is requested</param>
-        /// <param name="retentionTimes"></param>
-        /// <returns>True if retention time information was retrieved successfully</returns>
-        public abstract bool TryGetRetentionTimes(int fileIndex, out LibraryRetentionTimes retentionTimes);
-
-        /// <summary>
-        /// If an explicit peak boundary has been set for any of the peptide sequences, then return 
-        /// that peak boundary.
-        /// </summary>
-        public virtual ExplicitPeakBounds GetExplicitPeakBounds(MsDataFileUri filePath, IEnumerable<Target> peptideSequences)
-        {
-            return null;
-        }
-
-        /// <summary>
-        /// Attempts to get iRT information from the library.
-        /// </summary>
-        /// <param name="retentionTimes">A list of iRTs, if successful</param>
-        /// <returns>True if iRT information was retrieved successfully</returns>
-        public abstract bool TryGetIrts(out LibraryRetentionTimes retentionTimes);
-
-        public virtual IEnumerable<double> GetRetentionTimesWithSequences(string filePath, IEnumerable<Target> peptideSequences, ref int? fileIndex)
-        {
-            return new double[0];
-        }
-
-
-        /// <summary>
-        /// Attempts to get ion mobility information for a specific
-        /// (sequence, charge) pair and file.
-        /// </summary>
-        /// <param name="key">A sequence, charge pair</param>
-        /// <param name="filePath">A file for which the ion mobility information is requested</param>
-        /// <param name="ionMobilities">A list of ion mobility info, if successful</param>
-        /// <returns>True if ion mobility information was retrieved successfully</returns>
-        public abstract bool TryGetIonMobilityInfos(LibKey key, MsDataFileUri filePath, out IonMobilityAndCCS[] ionMobilities);
-
-        /// <summary>
-        /// Attempts to get ion mobility information for all of the
-        /// (sequence, charge) pairs identified from a specific file.
-        /// </summary>
-        /// <param name="filePath">A file for which the ion mobility information is requested</param>
-        /// <param name="ionMobilities">A list of ion mobility info, if successful</param>
-        /// <returns>True if ion mobility information was retrieved successfully</returns>
-        public abstract bool TryGetIonMobilityInfos(MsDataFileUri filePath, out LibraryIonMobilityInfo ionMobilities);
-
-        /// <summary>
-        /// Attempts to get ion mobility information for all of the
-        /// (sequence, charge) pairs identified from a specific file by index.
-        /// </summary>
-        /// <param name="fileIndex">Index of a file for which the ion mobility information is requested</param>
-        /// <param name="ionMobilities">A list of ion mobility info, if successful</param>
-        /// <returns>True if ion mobility information was retrieved successfully</returns>
-        public abstract bool TryGetIonMobilityInfos(int fileIndex, out LibraryIonMobilityInfo ionMobilities);
-
-        /// <summary>
-        /// Gets all of the spectrum information for a particular (sequence, charge) pair.  This
-        /// may include redundant spectra.  The spectrum points themselves are only loaded as it they
-        /// requested to give this function acceptable performance.
-        /// </summary>
-        /// <param name="key">The sequence, charge pair requested</param>
-        /// <param name="labelType">An <see cref="IsotopeLabelType"/> for which to get spectra</param>
-        /// <param name="redundancy">Level of redundancy requested in returned values</param>
-        /// <returns>An enumeration of <see cref="SpectrumInfo"/></returns>
-        public abstract IEnumerable<SpectrumInfoLibrary> GetSpectra(LibKey key,
-            IsotopeLabelType labelType, LibraryRedundancy redundancy);
-
-        /// <summary>
-        /// Returns the number of files or mass spec runs for which this library
-        /// contains spectra, or null if this is unknown.
-        /// </summary>
-        public abstract int? FileCount { get; }
-
-        /// <summary>
-        /// Returns the total number of spectra loaded from the library.
-        /// </summary>
-        public abstract int SpectrumCount { get; }
-
-        /// <summary>
-        /// Returns an enumerator for the keys of the spectra loaded from the library.
-        /// </summary>
-        public abstract IEnumerable<LibKey> Keys { get; }
-
-        /// <summary>
-        /// Returns a list of <see cref="RetentionTimeSource"/> objects representing
-        /// the data files that this Library can provide peptide retention time
-        /// values for.
-        /// </summary>
-        public virtual IList<RetentionTimeSource> ListRetentionTimeSources()
-        {
-            return new RetentionTimeSource[0];
-        }
-
-        public IEnumerable<IRetentionTimeProvider> RetentionTimeProvidersIrt
-        {
-            get
-            {
-                LibraryRetentionTimes irts;
-                if (TryGetIrts(out irts))
-                    yield return irts;
-            }
-        }
-
-        public IEnumerable<IRetentionTimeProvider> RetentionTimeProviders
-        {
-            get
-            {
-                var fileCount = FileCount;
-                if (!fileCount.HasValue)
-                    yield break;
-
-                for (var i = 0; i < fileCount.Value; i++)
-                {
-                    LibraryRetentionTimes retentionTimes;
-                    if (TryGetRetentionTimes(i, out retentionTimes))
-                        yield return retentionTimes;
-                }
-            }
-        }
-        
-        #region File reading utility functions
-
-        protected internal static int GetInt32(byte[] bytes, int index, int offset = 0)
-        {
-            int ibyte = offset + index * 4;
-            return bytes[ibyte] | bytes[ibyte + 1] << 8 | bytes[ibyte + 2] << 16 | bytes[ibyte + 3] << 24;
-        }
-
-        protected static float GetSingle(byte[] bytes, int index)
-        {
-            return BitConverter.ToSingle(bytes, index * 4);
-        }
-
-        protected static int ReadSize(Stream stream)
-        {
-            byte[] libSize = new byte[4];
-            ReadComplete(stream, libSize, libSize.Length);
-            return GetInt32(libSize, 0);
-        }
-
-        protected static string ReadString(Stream stream, int countBytes)
-        {
-            byte[] stringBytes = new byte[countBytes];
-            ReadComplete(stream, stringBytes, countBytes);
-            return Encoding.UTF8.GetString(stringBytes);
-        }
-
-        protected static void ReadComplete(Stream stream, byte[] buffer, int size)
-        {
-            if (stream.Read(buffer, 0, size) != size)
-                throw new InvalidDataException(Resources.Library_ReadComplete_Data_truncation_in_library_header_File_may_be_corrupted);
-        }
-
-        protected static void SafeReadComplete(Stream stream, ref byte[] buffer, int size)
-        {
-            if (size > buffer.Length)
-                buffer = new byte[size];
-            if (stream.Read(buffer, 0, size) != size)
-                throw new InvalidDataException(Resources.Library_ReadComplete_Data_truncation_in_library_header_File_may_be_corrupted);
-        }
-
-        #endregion
-
-        protected bool Equals(Library other)
-        {
-            return base.Equals(other) && string.Equals(FileNameHint, other.FileNameHint) && UseExplicitPeakBounds == other.UseExplicitPeakBounds;
-        }
-
-        public override bool Equals(object obj)
-        {
-            if (ReferenceEquals(null, obj)) return false;
-            if (ReferenceEquals(this, obj)) return true;
-            if (obj.GetType() != GetType()) return false;
-            return Equals((Library) obj);
-        }
-
-        public override int GetHashCode()
-        {
-            unchecked
-            {
-                int hashCode = base.GetHashCode();
-                hashCode = (hashCode * 397) ^ (FileNameHint != null ? FileNameHint.GetHashCode() : 0);
-                hashCode = (hashCode * 397) ^ UseExplicitPeakBounds.GetHashCode();
-                return hashCode;
-            }
-        }
-
-        #region Implementation of IXmlSerializable
-
-        /// <summary>
-        /// For XML serialization
-        /// </summary>
-        protected Library()
-        {
-        }
-
-        private enum ATTR
-        {
-            file_name_hint,
-            use_explicit_peak_bounds
-        }
-
-        public override void ReadXml(XmlReader reader)
-        {
-            // Read tag attributes
-            base.ReadXml(reader);
-            FileNameHint = reader.GetAttribute(ATTR.file_name_hint);
-            UseExplicitPeakBounds = reader.GetBoolAttribute(ATTR.use_explicit_peak_bounds, true);
-        }
-
-        public override void WriteXml(XmlWriter writer)
-        {
-            // Write tag attributes
-            base.WriteXml(writer);
-            writer.WriteAttributeIfString(ATTR.file_name_hint, FileNameHint);
-            writer.WriteAttribute(ATTR.use_explicit_peak_bounds, UseExplicitPeakBounds, true);
-        }
-
-        #endregion
-    }
-
-    public interface ICachedSpectrumInfo
-    {
-        LibKey Key { get; }        
-    }
-
-    public abstract class CachedLibrary<TInfo> : Library
-        where TInfo : ICachedSpectrumInfo
-    {
-        protected CachedLibrary()
-        {
-        }
-
-        protected CachedLibrary(LibrarySpec spec) : base(spec)
-        {
-        }
-
-        protected LibKeyMap<TInfo> _libraryEntries;
-        protected string CachePath { get; set; }
-
-        public override string IsNotLoadedExplained
-        {
-            get { return (_libraryEntries != null) ? null : @"no library entries"; }
-        }
-
-        public override bool ContainsAny(Target target)
-        {
-            return _libraryEntries.ItemsWithUnmodifiedSequence(target).Any();
-        }
-
-        public override bool Contains(LibKey key)
-        {
-            return FindEntry(key) != -1;
-        }
-
-        protected int FindExactEntry(LibKey key)
-        {
-            if (_libraryEntries == null)
-                return -1;
-            return _libraryEntries.IndexOf(key.LibraryKey);
-        }
-
-        protected int FindEntry(LibKey key)
-        {
-            if (_libraryEntries == null)
-            {
-                return -1;
-            }
-            foreach (var entry in _libraryEntries.Index.ItemsMatching(key, true))
-            {
-                return entry.OriginalIndex;
-            }
-            return -1;
-        }
-
-        protected virtual void SetLibraryEntries(IEnumerable<TInfo> entries)
-        {
-            var entryList = ImmutableList.ValueOf(entries);
-
-            _libraryEntries = new LibKeyMap<TInfo>(entryList, entryList.Select(entry=>entry.Key.LibraryKey));
-        }
-
-        public override bool TryGetLibInfo(LibKey key, out SpectrumHeaderInfo libInfo)
-        {
-            var index = FindEntry(key);
-            
-            if (index != -1)
-            {
-                libInfo = CreateSpectrumHeaderInfo(_libraryEntries[index]);
-                return true;
-
-            }
-            libInfo = null;
-            return false;
-        }
-
-        protected abstract SpectrumHeaderInfo CreateSpectrumHeaderInfo(TInfo info);
-
-        public override bool TryLoadSpectrum(LibKey key, out SpectrumPeaksInfo spectrum)
-        {
-            int i = FindEntry(key);
-            if (i != -1)
-            {
-                var spectrumPeaks = ReadSpectrum(_libraryEntries[i]);
-                if (spectrumPeaks != null)
-                {
-                    spectrum = new SpectrumPeaksInfo(spectrumPeaks);
-                    return true;
-                }
-            }
-            spectrum = null;
-            return false;
-        }
-
-        public override SpectrumPeaksInfo LoadSpectrum(object spectrumKey)
-        {
-            var spectrumPeaks = ReadSpectrum(_libraryEntries[(int)spectrumKey]);
-            if (spectrumPeaks == null)
-                throw new IOException(string.Format(Resources.CachedLibrary_LoadSpectrum_Library_entry_not_found__0__, spectrumKey));
-
-            return new SpectrumPeaksInfo(spectrumPeaks);
-        }
-
-        protected abstract SpectrumPeaksInfo.MI[] ReadSpectrum(TInfo info);
-
-        public override LibraryChromGroup LoadChromatogramData(object spectrumKey)
-        {
-            return ReadChromatogram(_libraryEntries[(int) spectrumKey]);
-        }
-
-        protected virtual LibraryChromGroup ReadChromatogram(TInfo info)
-        {
-            return null;
-        }
-
-        public override bool TryGetRetentionTimes(LibKey key, MsDataFileUri filePath, out double[] retentionTimes)
-        {
-            // By default, no retention time information is available
-            retentionTimes = null;
-            return false;
-        }
-
-        public override bool TryGetRetentionTimes(MsDataFileUri filePath, out LibraryRetentionTimes retentionTimes)
-        {
-            // By default, no retention time information is available
-            retentionTimes = null;
-            return false;
-        }
-
-        public override bool TryGetRetentionTimes(int fileIndex, out LibraryRetentionTimes retentionTimes)
-        {
-            // By default, no retention time information is available
-            retentionTimes = null;
-            return false;
-        }
-
-        public override bool TryGetIrts(out LibraryRetentionTimes retentionTimes)
-        {
-            // By default, no iRT information is available
-            retentionTimes = null;
-            return false;
-        }
-
-        public override bool TryGetIonMobilityInfos(LibKey key, MsDataFileUri filePath, out IonMobilityAndCCS[] ionMobilities)
-        {
-            // By default, no ion mobility information is available
-            ionMobilities = null;
-            return false;
-        }
-
-        public override bool TryGetIonMobilityInfos(MsDataFileUri filePath, out LibraryIonMobilityInfo ionMobilities)
-        {
-            // By default, no ion mobility information is available
-            ionMobilities = null;
-            return false;
-        }
-
-        public override bool TryGetIonMobilityInfos(int fileIndex, out LibraryIonMobilityInfo ionMobilities)
-        {
-            // By default, no ion mobility information is available
-            ionMobilities = null;
-            return false;
-        }
-
-        public override IEnumerable<SpectrumInfoLibrary> GetSpectra(LibKey key, IsotopeLabelType labelType, LibraryRedundancy redundancy)
-        {
-            // This base class only handles best match spectra
-            if (redundancy == LibraryRedundancy.best)
-            {
-                int i = FindEntry(key);
-                if (i != -1)
-                {
-                    yield return new SpectrumInfoLibrary(this, labelType, i)
-                    {
-                        SpectrumHeaderInfo = CreateSpectrumHeaderInfo(_libraryEntries[i])
-                    };
-                }
-            }
-        }
-
-        public override int? FileCount
-        {
-            get { return null; }
-        }
-
-        public override int SpectrumCount
-        {
-            get { return _libraryEntries == null ? 0 : _libraryEntries.Count; }
-        }
-
-        public override IEnumerable<LibKey> Keys
-        {
-            get
-            {
-                if (IsLoaded)
-                    foreach (var entry in _libraryEntries)
-                        yield return entry.Key;
-            }
-        }
-
-        protected IEnumerable<TInfo> LibraryEntriesWithSequences(IEnumerable<Target> peptideSequences)
-        {
-            return peptideSequences.SelectMany(LibraryEntriesWithSequence);
-        }
-
-        protected IEnumerable<TInfo> LibraryEntriesWithSequence(Target target)
-        {
-            return _libraryEntries.ItemsMatching(new LibKey(target, Adduct.EMPTY).LibraryKey, false);
-        }
-
-        // ReSharper disable PossibleMultipleEnumeration
-        protected int FindFileInList(MsDataFileUri sourceFile, IEnumerable<string> fileNames)
-        {
-            if (fileNames == null)
-            {
-                return -1;
-            }
-            string sourceFileToString = sourceFile.ToString();
-            int iFile = 0;
-            foreach (var fileName in fileNames)
-            {
-                if (fileName.Equals(sourceFileToString))
-                {
-                    return iFile;
-                }
-                iFile++;
-            }
-            string baseName = sourceFile.GetFileNameWithoutExtension();
-            iFile = 0;
-            foreach (var fileName in fileNames)
-            {
-                try
-                {
-                    if (MeasuredResults.IsBaseNameMatch(baseName, Path.GetFileNameWithoutExtension(fileName)))
-                    {
-                        return iFile;
-                    }
-                }
-                catch (Exception)
-                {
-                    // Ignore: Invalid filename
-                }
-                iFile++;
-            }
-            return -1;
-        }
-        // ReSharper restore PossibleMultipleEnumeration
-    }
-
-    public sealed class LibraryRetentionTimes : IRetentionTimeProvider
-    {
-        private readonly IDictionary<Target, Tuple<TimeSource, double[]>> _dictPeptideRetentionTimes;
-
-        public LibraryRetentionTimes(string path, IDictionary<Target, Tuple<TimeSource, double[]>> dictPeptideRetentionTimes)
-        {
-            Name = path;
-            _dictPeptideRetentionTimes = dictPeptideRetentionTimes;
-            if (_dictPeptideRetentionTimes.Count == 0)
-            {
-                MinRt = MaxRt = 0;
-            }
-            else
-            {
-                MinRt = _dictPeptideRetentionTimes.SelectMany(p => p.Value.Item2).Min();
-                MaxRt = _dictPeptideRetentionTimes.SelectMany(p => p.Value.Item2).Max();
-            }
-            var listStdev = new List<double>();
-            foreach (Tuple<TimeSource, double[]> times in _dictPeptideRetentionTimes.Values)
-            {
-                if (times.Item2.Length < 2)
-                    continue;
-                var statTimes = new Statistics(times.Item2);
-                listStdev.Add(statTimes.StdDev());
-            }
-            var statStdev = new Statistics(listStdev);
-            MeanStdev = statStdev.Mean();
-        }
-
-        public string Name { get; private set; }
-        public double MinRt { get; private set; }
-        public double MaxRt { get; private set; }
-        public double MeanStdev { get; private set; }
-
-        /// <summary>
-        /// Returns all retention times for spectra that were identified to a
-        /// specific modified peptide sequence.
-        /// </summary>
-        public double[] GetRetentionTimes(Target sequence)
-        {
-            Tuple<TimeSource, double[]> retentionTimes;
-            if (_dictPeptideRetentionTimes.TryGetValue(sequence, out retentionTimes))
-                return retentionTimes.Item2;
-            return new double[0];
-        }
-
-        /// <summary>
-        /// Return the average retention time for spectra that were identified to a
-        /// specific modified peptide sequence, with filtering applied in an attempt
-        /// to avoid peptides eluting a second time near the end of the gradient.
-        /// </summary>
-        public double? GetRetentionTime(Target sequence)
-        {
-            double[] retentionTimes = GetRetentionTimes(sequence);
-            if (retentionTimes.Length == 0)
-                return null;
-            if (retentionTimes.Length == 1)
-                return retentionTimes[0];
-
-            double meanTimes = retentionTimes[0];
-            // Anything 3 times the mean standard deviation away from the mean is suspicious
-            double maxDelta = MeanStdev*3;
-            for (int i = 1; i < retentionTimes.Length; i++)
-            {
-                double time = retentionTimes[i];
-                double delta = time - meanTimes;
-                // If the time is more than the max delta from the other times, and closer
-                // to the end than to the other times, then do not include it or anything
-                // after it.
-                if (delta > maxDelta && delta > MaxRt - time)
-                {
-                    double[] subsetTimes = new double[i];
-                    Array.Copy(retentionTimes, subsetTimes, i);
-                    retentionTimes = subsetTimes;
-                    break;
-                }
-                // Adjust the running mean.
-                meanTimes += (time - meanTimes)/(i+1);
-            }
-            var statTimes = new Statistics(retentionTimes);
-            return statTimes.Median();
-        }
-
-        public TimeSource? GetTimeSource(Target sequence)
-        {
-            Tuple<TimeSource, double[]> value;
-            if (_dictPeptideRetentionTimes.TryGetValue(sequence, out value))
-            {
-                return value.Item1;
-            }
-            return null;
-        }
-
-        public IEnumerable<MeasuredRetentionTime> PeptideRetentionTimes
-        {
-            get
-            {
-                return from sequence in _dictPeptideRetentionTimes.Keys
-                       let time = GetRetentionTime(sequence)
-                       where time.HasValue
-                       select new MeasuredRetentionTime(sequence, time.Value, true);
-            }
-        }
-
-        public IDictionary<Target, double> GetFirstRetentionTimes()
-        {
-            var dict = new Dictionary<Target, double>();
-            foreach (var entry in _dictPeptideRetentionTimes)
-            {
-                if (entry.Value.Item2.Length == 0)
-                {
-                    continue;
-                }
-                dict.Add(entry.Key, entry.Value.Item2.Min());
-            }
-            return dict;
-        }
-    }
-
-    public sealed class LibraryIonMobilityInfo : IIonMobilityInfoProvider
-    {
-        private readonly LibKeyMap<IonMobilityAndCCS[]> _dictChargedPeptideDriftTimeInfos;
-
-        public LibraryIonMobilityInfo(string path, IDictionary<LibKey, IonMobilityAndCCS[]> dict) 
-            : this(path, new LibKeyMap<IonMobilityAndCCS[]>(
-                ImmutableList.ValueOf(dict.Values), dict.Keys.Select(key=>key.LibraryKey)))
-        {
-            
-        }
-        public LibraryIonMobilityInfo(string path, LibKeyMap<IonMobilityAndCCS[]> dictChargedPeptideDriftTimeInfos)
-        {
-            Name = path;
-            _dictChargedPeptideDriftTimeInfos = dictChargedPeptideDriftTimeInfos;
-        }
-
-        public string Name { get; private set; }
-
-        /// <summary>
-        /// Return the median measured CCS for spectra that were identified with a
-        /// specific modified peptide sequence and charge state.
-        /// </summary>
-        public double? GetLibraryMeasuredCollisionalCrossSection(LibKey chargedPeptide)
-        {
-            IonMobilityAndCCS[] ionMobilities;
-            if ((!_dictChargedPeptideDriftTimeInfos.TryGetValue(chargedPeptide, out ionMobilities)) || (ionMobilities == null))
-                return null;
-            double? ccs = null;
-            var ccsValues = Array.FindAll(ionMobilities, im => im.HasCollisionalCrossSection);
-            if (ccsValues.Any())
-            {
-                ccs = new Statistics(ccsValues.Select(im => im.CollisionalCrossSectionSqA.Value)).Median();
-            }
-            return ccs;
-        }
-
-        /// <summary>
-        /// Return the median measured ion mobility for spectra that were identified with a
-        /// specific modified peptide sequence and charge state.  Prefer to use median CCS
-        /// when possible, and calculate IM from that. If only IM values are available, convert
-        /// to CCS if possible.
-        /// </summary>
-        public IonMobilityAndCCS GetLibraryMeasuredIonMobilityAndHighEnergyOffset(LibKey chargedPeptide, double mz, IIonMobilityFunctionsProvider ionMobilityFunctionsProvider)
-        {
-            IonMobilityAndCCS[] ionMobilities;
-            if ((!_dictChargedPeptideDriftTimeInfos.TryGetValue(chargedPeptide, out ionMobilities)) || (ionMobilities == null))
-                return IonMobilityAndCCS.EMPTY;
-            IonMobilityValue ionMobility = IonMobilityValue.EMPTY;
-            double? ccs = null;
-            var ionMobilityInfos = ionMobilityFunctionsProvider != null ? Array.FindAll(ionMobilities, im => im.HasCollisionalCrossSection) : null;
-            if (ionMobilityInfos != null && ionMobilityInfos.Any() && ionMobilityFunctionsProvider.ProvidesCollisionalCrossSectionConverter)
-            {
-                // Use median CCS to calculate an ion mobility value
-                ccs = new Statistics(ionMobilityInfos.Select(im => im.CollisionalCrossSectionSqA.Value)).Median(); // Median is more tolerant of errors than Average
-                ionMobility = IonMobilityValue.GetIonMobilityValue(ionMobilityFunctionsProvider.IonMobilityFromCCS(ccs.Value, mz, chargedPeptide.Charge).Mobility,
-                    ionMobilityFunctionsProvider.IonMobilityUnits);
-            }
-            else
-            {
-                // Use median ion mobility, convert to CCS if available
-                ionMobilityInfos = Array.FindAll(ionMobilities, dt => dt.HasIonMobilityValue);
-                if (ionMobilityInfos.Any())
-                {
-                    var units = ionMobilityInfos.First().IonMobility.Units;
-                    var medianValue = new Statistics(ionMobilityInfos.Select(im => im.IonMobility.Mobility.Value)).Median(); // Median is more tolerant of errors than Average
-                    ionMobility = IonMobilityValue.GetIonMobilityValue(medianValue, units);
-                    if (ionMobilityFunctionsProvider != null && ionMobilityFunctionsProvider.ProvidesCollisionalCrossSectionConverter)
-                    {
-                        ccs = ionMobilityFunctionsProvider.CCSFromIonMobility(ionMobility, mz, chargedPeptide.Charge);
-                    }
-                }
-            }
-            if (!ionMobility.HasValue)
-                return IonMobilityAndCCS.EMPTY;
-            var highEnergyDriftTimeOffsetMsec = new Statistics(ionMobilityInfos.Select(im => im.HighEnergyIonMobilityValueOffset)).Median(); // Median is more tolerant of errors than Average
-            return IonMobilityAndCCS.GetIonMobilityAndCCS(ionMobility, ccs, highEnergyDriftTimeOffsetMsec);
-        }
-
-        public IDictionary<LibKey, IonMobilityAndCCS[]> GetIonMobilityDict()
-        {
-            return _dictChargedPeptideDriftTimeInfos.AsDictionary();
-        }
-    }
-
-    public abstract class LibrarySpec : XmlNamedElement
-    {
-        public static readonly PeptideRankId PEP_RANK_COPIES =
-            new PeptideRankId(@"Spectrum count", () => Resources.LibrarySpec_PEP_RANK_COPIES_Spectrum_count);
-        public static readonly PeptideRankId PEP_RANK_TOTAL_INTENSITY =
-            new PeptideRankId(@"Total intensity", () => Resources.LibrarySpec_PEP_RANK_TOTAL_INTENSITY_Total_intensity);
-        public static readonly PeptideRankId PEP_RANK_PICKED_INTENSITY =
-            new PeptideRankId(@"Picked intensity", () => Resources.LibrarySpec_PEP_RANK_PICKED_INTENSITY_Picked_intensity);
-
-        public static LibrarySpec CreateFromPath(string name, string path)
-        {
-            string ext = Path.GetExtension(path);
-            if (Equals(ext, BiblioSpecLiteSpec.EXT))
-                return new BiblioSpecLiteSpec(name, path);
-            else if (Equals(ext, BiblioSpecLibSpec.EXT))
-                return new BiblioSpecLibSpec(name, path);
-            else if (Equals(ext, ChromatogramLibrarySpec.EXT))
-                return new ChromatogramLibrarySpec(name, path);
-            else if (Equals(ext, XHunterLibSpec.EXT))
-                return new XHunterLibSpec(name, path);
-            else if (Equals(ext, NistLibSpec.EXT))
-                return new NistLibSpec(name, path);
-            else if (Equals(ext, SpectrastSpec.EXT))
-                return new SpectrastSpec(name, path);
-            else if (Equals(ext, MidasLibSpec.EXT))
-                return new MidasLibSpec(name, path);
-            else if (Equals(ext, EncyclopeDiaSpec.EXT))
-                return new EncyclopeDiaSpec(name, path);
-            return null;
-        }
-
-        protected LibrarySpec(string name, string path)
-            : base(name)
-        {
-            FilePath = path;
-            UseExplicitPeakBounds = true;
-        }
-
-        [Track]
-        public AuditLogPath FilePathAuditLog
-        {
-            get { return AuditLogPath.Create(FilePath); }
-        }
-
-        public string FilePath { get; private set; }
-
-        /// <summary>
-        /// Returns the filter string to be used for finding a library of this type.
-        /// </summary>
-        public abstract string Filter { get; }
-
-        /// <summary>
-        /// True if this library spec was created in order to open the current document
-        /// only, and should not be stored long term in the global settings.
-        /// </summary>
-        public bool IsDocumentLocal { get; private set; }
-
-        /// <summary>
-        /// True if this the document-specific library spec, and should not be stored 
-        /// in the global settings.
-        /// </summary>
-        public bool IsDocumentLibrary { get; private set; }
-
-        public abstract Library LoadLibrary(ILoadMonitor loader);
-
-        public abstract IEnumerable<PeptideRankId> PeptideRankIds { get; }
-
-        [Track(defaultValues:typeof(DefaultValuesTrue))]
-        public bool UseExplicitPeakBounds { get; private set; }
-
-        #region Property change methods
-
-        public LibrarySpec ChangeFilePath(string prop)
-        {
-            return ChangeProp(ImClone(this), im => im.FilePath = prop);
-        }
-
-        public LibrarySpec ChangeDocumentLocal(bool prop)
-        {
-            return ChangeProp(ImClone(this), im => im.IsDocumentLocal = prop);
-        }
-
-        public LibrarySpec ChangeDocumentLibrary(bool prop)
-        {
-            return ChangeProp(ImClone(this), im => im.IsDocumentLibrary = prop).ChangeDocumentLocal(prop);
-        }
-
-        public LibrarySpec ChangeUseExplicitPeakBounds(bool prop)
-        {
-            return ChangeProp(ImClone(this), im => im.UseExplicitPeakBounds = prop);
-        }
-        #endregion
-
-        #region Implementation of IXmlSerializable
-
-        /// <summary>
-        /// For XML serialization
-        /// </summary>
-        protected LibrarySpec()
-        {
-        }
-
-        private enum ATTR
-        {
-            file_path,
-            use_explicit_peak_bounds
-        }
-
-        public override void ReadXml(XmlReader reader)
-        {
-            // Read tag attributes
-            base.ReadXml(reader);
-            FilePath = reader.GetAttribute(ATTR.file_path);
-            UseExplicitPeakBounds = reader.GetBoolAttribute(ATTR.use_explicit_peak_bounds, true);
-            // Consume tag
-            reader.Read();
-        }
-
-        public override void WriteXml(XmlWriter writer)
-        {
-            if (IsDocumentLocal)
-                throw new InvalidOperationException(Resources.LibrarySpec_WriteXml_Document_local_library_specs_cannot_be_persisted_to_XML);
-
-            if (IsDocumentLibrary)
-                throw new InvalidOperationException(Resources.LibrarySpec_WriteXml_Document_library_specs_cannot_be_persisted_to_XML_);
-
-            // Write tag attributes
-            base.WriteXml(writer);
-            writer.WriteAttributeString(ATTR.file_path, FilePath);
-            writer.WriteAttribute(ATTR.use_explicit_peak_bounds, UseExplicitPeakBounds, true);
-        }
-
-        #endregion
-
-        #region object overrides
-
-        public bool Equals(LibrarySpec other)
-        {
-            if (ReferenceEquals(null, other)) return false;
-            if (ReferenceEquals(this, other)) return true;
-            return base.Equals(other) &&
-                Equals(other.FilePath, FilePath) &&
-                other.IsDocumentLocal.Equals(IsDocumentLocal) &&
-                other.IsDocumentLibrary.Equals(IsDocumentLibrary) &&
-                other.UseExplicitPeakBounds.Equals(UseExplicitPeakBounds);
-        }
-
-        public override bool Equals(object obj)
-        {
-            if (ReferenceEquals(null, obj)) return false;
-            if (ReferenceEquals(this, obj)) return true;
-            return Equals(obj as LibrarySpec);
-        }
-
-        public override int GetHashCode()
-        {
-            unchecked
-            {
-                int result = base.GetHashCode();
-                result = (result*397) ^ FilePath.GetHashCode();
-                result = (result*397) ^ IsDocumentLocal.GetHashCode();
-                result = (result*397) ^ IsDocumentLibrary.GetHashCode();
-                return result;
-            }
-        }
-
-        #endregion
-    }
-
-    /// <summary>
-    /// Identity class for a type peptide ranking, with values for
-    /// displaying in the user interface, and persisting to XML.
-    /// </summary>
-    public sealed class PeptideRankId : IAuditLogObject
-    {
-        public static readonly PeptideRankId PEPTIDE_RANK_NONE = new PeptideRankId(string.Empty, () => string.Empty);
-
-        private Func<string> _labelFunc;
-
-        public PeptideRankId(string value, Func<string> labelFunc)
-        {
-            Value = value;
-            _labelFunc = labelFunc;
-        }
-
-        /// <summary>
-        /// Display text for user interface.
-        /// </summary>
-        public string Label { get { return _labelFunc(); } }
-
-        /// <summary>
-        /// Name for us in XML.
-        /// </summary>
-        public string Value { get; private set; }
-
-        public override string ToString() { return Label; }
-
-        public string AuditLogText { get { return Label; } }
-        public bool IsName { get { return true; } }
-
-        private bool Equals(PeptideRankId other)
-        {
-            return string.Equals(Label, other.Label) && string.Equals(Value, other.Value);
-        }
-
-        public override bool Equals(object obj)
-        {
-            if (ReferenceEquals(null, obj)) return false;
-            if (ReferenceEquals(this, obj)) return true;
-            return obj is PeptideRankId && Equals((PeptideRankId) obj);
-        }
-
-        public override int GetHashCode()
-        {
-            unchecked
-            {
-                return ((Label != null ? Label.GetHashCode() : 0) * 397) ^ (Value != null ? Value.GetHashCode() : 0);
-            }
-        }
-    }
-
-    public abstract class SpectrumHeaderInfo : Immutable, IXmlSerializable
-    {
-        protected SpectrumHeaderInfo(string libraryName)
-        {
-            LibraryName = libraryName;
-        }
-
-        public string LibraryName { get; private set; }
-
-        public SpectrumHeaderInfo ChangeLibraryName(string prop)
-        {
-            return ChangeProp(ImClone(this), im => im.LibraryName = prop);
-        }
-
-        /// <summary>
-        /// Value used in ranking peptides.
-        /// </summary>
-        /// <param name="rankId">Indentifier of the value to return</param>
-        /// <returns>The value to use in ranking</returns>
-        public virtual float GetRankValue(PeptideRankId rankId)
-        {
-            // If super class has not provided a number of copies, return 1.
-            if (ReferenceEquals(rankId, LibrarySpec.PEP_RANK_COPIES))
-                return 1;
-            return float.MinValue;
-        }
-
-        public abstract IEnumerable<KeyValuePair<PeptideRankId, string>> RankValues { get; }
-
-        #region Implementation of IXmlSerializable
-
-        /// <summary>
-        /// For XML serialization
-        /// </summary>
-        protected SpectrumHeaderInfo()
-        {
-        }
-
-        private enum ATTR
-        {
-            library_name
-        }
-
-        public XmlSchema GetSchema()
-        {
-            return null;
-        }
-
-        public virtual void ReadXml(XmlReader reader)
-        {
-            // Read tag attributes
-            LibraryName = reader.GetAttribute(ATTR.library_name);
-        }
-
-        public virtual void WriteXml(XmlWriter writer)
-        {
-            // Write tag attributes
-            writer.WriteAttributeString(ATTR.library_name, LibraryName);
-        }
-
-        #endregion
-
-        #region object overrides
-
-        public bool Equals(SpectrumHeaderInfo obj)
-        {
-            if (ReferenceEquals(null, obj)) return false;
-            if (ReferenceEquals(this, obj)) return true;
-            return Equals(obj.LibraryName, LibraryName);
-        }
-
-        public override bool Equals(object obj)
-        {
-            if (ReferenceEquals(null, obj)) return false;
-            if (ReferenceEquals(this, obj)) return true;
-            if (obj.GetType() != typeof (SpectrumHeaderInfo)) return false;
-            return Equals((SpectrumHeaderInfo) obj);
-        }
-
-        public override int GetHashCode()
-        {
-            return LibraryName.GetHashCode();
-        }
-
-        #endregion
-    }
-
-    public sealed class TransitionLibInfo
-    {
-        public TransitionLibInfo(int rank, float intensity)
-        {
-            Rank = rank;
-            Intensity = intensity;
-        }
-
-        public int Rank { get; private set; }
-        public float Intensity { get; private set; }
-
-        #region object overrides
-
-        public bool Equals(TransitionLibInfo obj)
-        {
-            if (ReferenceEquals(null, obj)) return false;
-            if (ReferenceEquals(this, obj)) return true;
-            return obj.Intensity == Intensity && obj.Rank == Rank;
-        }
-
-        public override bool Equals(object obj)
-        {
-            if (ReferenceEquals(null, obj)) return false;
-            if (ReferenceEquals(this, obj)) return true;
-            if (obj.GetType() != typeof (TransitionLibInfo)) return false;
-            return Equals((TransitionLibInfo) obj);
-        }
-
-        public override int GetHashCode()
-        {
-            unchecked
-            {
-                return (Intensity.GetHashCode()*397) ^ Rank;
-            }
-        }
-
-        #endregion
-    }
-
-    public sealed class SpectrumPeaksInfo
-    {
-        public SpectrumPeaksInfo(MI[] spectrum)
-        {
-            Peaks = spectrum;
-        }
-
-        /// <summary>
-        /// This array must be highly performant.  Making this class
-        /// <see cref="Immutable"/>, and using a <see cref="ReadOnlyCollection{T}"/>
-        /// caused iteration of this list to show up as a hotspot in
-        /// a profiler.
-        /// </summary>
-        public MI[] Peaks { get; private set; }
-
-        public IEnumerable<double> MZs
-        {
-            get
-            {
-                foreach (var mi in Peaks)
-                    yield return mi.Mz;
-            }
-        }
-
-        public IEnumerable<double> Intensities
-        {
-            get
-            {
-                foreach (var mi in Peaks)
-                    yield return mi.Intensity;
-            }
-        }
-
-        public IEnumerable<IEnumerable<SpectrumPeakAnnotation>> Annotations
-        {
-            get
-            {
-                foreach (var mi in Peaks)
-                    yield return mi.Annotations;
-            }
-        }
-
-        public struct MI
-        {
-            private bool _notQuantitative;
-            private List<SpectrumPeakAnnotation> _annotations; // A peak may have multiple annotations
-            public double Mz { get; set; }
-            public float Intensity { get; set; }
-            public bool Quantitative {
-                get { return !_notQuantitative; }
-                set { _notQuantitative = !value; }
-            }
-            public List<SpectrumPeakAnnotation> Annotations
-            {
-                get { return _annotations; } 
-                set { _annotations = value; }
-            }
-
-            public MI ChangeAnnotations(List<SpectrumPeakAnnotation> newAnnotations)
-            {
-                if (!CollectionUtil.EqualsDeep(newAnnotations, Annotations))
-                {
-                    // Because this is a struct, it does not need to be cloned
-                    // This operation will not affect the memory of the original object
-                    var result = this;
-                    result._annotations = newAnnotations;
-                    return result;
-                }
-                return this;
-            }
-
-            public MI ChangeIntensity(float intensity)
-            {
-                var result = this;
-                result.Intensity = intensity;
-                return result;
-            }
-
-            public SpectrumPeakAnnotation AnnotationsFirstOrDefault
-            {
-                get { return Annotations == null || Annotations.Count == 0 ? 
-                    SpectrumPeakAnnotation.EMPTY : 
-                    Annotations[0] ?? SpectrumPeakAnnotation.EMPTY; }
-            }
-
-            public IEnumerable<SpectrumPeakAnnotation> GetAnnotationsEnumerator()
-            {
-                if (Annotations == null || Annotations.Count == 0)
-                {
-                    yield return SpectrumPeakAnnotation.EMPTY;
-                }
-                else
-                {
-                    foreach (var spectrumPeakAnnotation in Annotations)
-                    {
-                        yield return spectrumPeakAnnotation ?? SpectrumPeakAnnotation.EMPTY;
-                    }
-                }
-            }
-
-            public CustomIon AnnotationsAggregateDescriptionIon
-            {
-                get
-                {
-                    if (Annotations != null)
-                    {
-                        var aggregateName = AnnotationsFirstOrDefault.Ion.Name ?? string.Empty;
-                        var nAnnotations = Annotations.Count;
-                        for (var i = 1; i < nAnnotations; i++)
-                        {
-                            var name = Annotations[i].Ion.Name;
-                            if (!string.IsNullOrEmpty(name))
-                            {
-                                aggregateName += @"/" + name;
-                            }
-                        }
-                        if (!string.IsNullOrEmpty(aggregateName))
-                        {
-                            return AnnotationsFirstOrDefault.Ion.ChangeName(aggregateName);
-                        }
-                    }
-                    return AnnotationsFirstOrDefault.Ion;
-                }
-            }
-
-            public bool Equals(MI other)
-            {
-                return _notQuantitative == other._notQuantitative &&
-                       ArrayUtil.EqualsDeep(_annotations, other._annotations) && Mz.Equals(other.Mz) &&
-                       Intensity.Equals(other.Intensity);
-            }
-
-            public override bool Equals(object obj)
-            {
-                if (ReferenceEquals(null, obj)) return false;
-                return obj is MI other && Equals(other);
-            }
-
-            public override int GetHashCode()
-            {
-                unchecked
-                {
-                    var hashCode = _notQuantitative.GetHashCode();
-                    hashCode = (hashCode * 397) ^ (_annotations != null ? _annotations.GetHashCode() : 0);
-                    hashCode = (hashCode * 397) ^ Mz.GetHashCode();
-                    hashCode = (hashCode * 397) ^ Intensity.GetHashCode();
-                    return hashCode;
-                }
-            }
-        }
-    }
-
-    public class SmallMoleculeLibraryAttributes : IEquatable<SmallMoleculeLibraryAttributes>
-    {
-        public static SmallMoleculeLibraryAttributes EMPTY = new SmallMoleculeLibraryAttributes(null, null, null, null, null, null);
-        public static int nItems = 4;
-
-        public bool IsEmpty
-        {
-            get
-            {
-                return ReferenceEquals(this, EMPTY);
-            }
-        }
-
-        // Helper for library caches
-        public static SmallMoleculeLibraryAttributes FromBytes(byte[] buf, int offset)
-        {
-            var itemLengths = new int[nItems];
-            var itemStarts = new int[nItems];
-            for (var i = 0; i < nItems; i++)
-            {
-                // read item length
-                itemLengths[i] = Library.GetInt32(buf, i, offset);
-                itemStarts[i] = i == 0 ? offset + nItems * sizeof(int) : itemStarts[i - 1] + itemLengths[i - 1];
-            }
-            return Create(
-                Encoding.UTF8.GetString(buf, itemStarts[0], itemLengths[0]),
-                Encoding.UTF8.GetString(buf, itemStarts[1], itemLengths[1]),
-                Encoding.UTF8.GetString(buf, itemStarts[2], itemLengths[2]),
-                Encoding.UTF8.GetString(buf, itemStarts[3], itemLengths[3]));
-        }
-
-        public static void ParseMolecularFormulaOrMassesString(string molecularFormulaOrMassesString,
-            out string molecularFormula, out TypedMass? massMono, out TypedMass? massAverage)
-        {
-            if (molecularFormulaOrMassesString != null && molecularFormulaOrMassesString.Contains(CustomMolecule.MASS_SPLITTER))
-            {
-                var parts = molecularFormulaOrMassesString.Split(CustomMolecule.MASS_SPLITTER); // We didn't have a formula so we saved masses
-                massMono = new TypedMass(double.Parse(parts[0], CultureInfo.InvariantCulture), MassType.Monoisotopic);
-                massAverage = new TypedMass(double.Parse(parts[1], CultureInfo.InvariantCulture), MassType.Average);
-                molecularFormula = null;
-            }
-            else
-            {
-                massMono = null;
-                massAverage = null;
-                molecularFormula = molecularFormulaOrMassesString;
-            }
-        }
-
-        public static string FormatChemicalFormulaOrMassesString(string chemicalFormula, TypedMass? massMono, TypedMass? massAverage) // For serialization - represents formula or masses, depending on what's available
-        {
-            if (!string.IsNullOrEmpty(chemicalFormula))
-            {
-                return chemicalFormula;
-
-            }
-            if (massMono != null && massAverage != null)
-            {
-                Assume.IsTrue(massMono.Value.IsMonoIsotopic());
-                Assume.IsTrue(massAverage.Value.IsAverage());
-                return CustomMolecule.FormattedMasses(massMono.Value.Value, massAverage.Value.Value); // Format as dd.ddd/dd.ddd
-            }
-
-            return string.Empty;
-        }
-
-        public static byte[] ToBytes(SmallMoleculeLibraryAttributes attributes)
-        {
-            attributes = attributes ?? EMPTY;
-            // Encode as <length><item><length><item>etc
-            var items = new List<byte[]>
-            {
-                Encoding.UTF8.GetBytes(attributes.MoleculeName ?? string.Empty),
-                Encoding.UTF8.GetBytes(attributes.ChemicalFormulaOrMassesString ?? string.Empty), // If no formula provided, encode monoMass and averageMass instead
-                Encoding.UTF8.GetBytes(attributes.InChiKey ?? string.Empty),
-                Encoding.UTF8.GetBytes(attributes.OtherKeys ?? string.Empty)
-            };
-            Assume.IsTrue(Equals(nItems,items.Count));
-            var results = new byte[items.Sum(item => item.Length + sizeof(int))];
-            var index = 0;
-            foreach (var item in items)
-            {
-                Array.Copy(BitConverter.GetBytes(item.Length), 0, results, index, sizeof(int));
-                index += sizeof(int);
-            }
-            foreach (var item in items)
-            {
-                Array.Copy(item, 0, results, index, item.Length);
-                index += item.Length;
-            }
-            return results;
-        }
-
-        public static SmallMoleculeLibraryAttributes Create(string moleculeName, string chemicalFormula, TypedMass? massMono, TypedMass? massAverage,
-            string inChiKey, string otherKeys)
-        {
-            if (string.IsNullOrEmpty(moleculeName) && string.IsNullOrEmpty(chemicalFormula) &&
-                massMono == null && massAverage == null &&
-                string.IsNullOrEmpty(inChiKey) && string.IsNullOrEmpty(otherKeys))
-            {
-                return EMPTY;
-            }
-            return new SmallMoleculeLibraryAttributes(moleculeName, chemicalFormula, massMono, massAverage, inChiKey, otherKeys);
-        }
-
-        public static SmallMoleculeLibraryAttributes Create(string moleculeName, string chemicalFormulaOrMassesString,
-            string inChiKey, string otherKeys)
-        {
-            ParseMolecularFormulaOrMassesString(chemicalFormulaOrMassesString,
-                out var chemicalFormula, out var massMono, out var massAverage);
-            if (string.IsNullOrEmpty(moleculeName) && string.IsNullOrEmpty(chemicalFormula) &&
-                massMono == null && massAverage == null &&
-                string.IsNullOrEmpty(inChiKey) && string.IsNullOrEmpty(otherKeys))
-            {
-                return EMPTY;
-            }
-            return new SmallMoleculeLibraryAttributes(moleculeName, chemicalFormula, massMono, massAverage, inChiKey, otherKeys);
-        }
-
-        private SmallMoleculeLibraryAttributes(string moleculeName, string chemicalFormula, TypedMass? massMono, TypedMass? massAverage, string inChiKey, string otherKeys)
-        {
-            MoleculeName = moleculeName;
-            ChemicalFormulaOrMassesString = FormatChemicalFormulaOrMassesString(chemicalFormula, massMono, massAverage); // If no formula provided, encode monoMass and averageMass instead
-            InChiKey = inChiKey;
-            OtherKeys = otherKeys;
-        }
-
-        public string MoleculeName { get; private set; }
-        public string ChemicalFormulaOrMassesString { get; private set; } // If no formula provided, encodes monoMass and averageMass instead as <mono>-slash-<average>
-        public string ChemicalFormula => ChemicalFormulaOrMassesString != null && !ChemicalFormulaOrMassesString.Contains(CustomMolecule.MASS_SPLITTER) // Returns null if ChemicalFormulaOrMassesString encodes masses instead of formula
-            ? ChemicalFormulaOrMassesString
-            : null;
-
-        public string InChiKey { get; private set; }
-        public string OtherKeys { get; private set; }
-
-        public string GetPreferredKey()
-        {
-            return CreateMoleculeID().PrimaryAccessionValue ?? MoleculeName;
-        }
-
-        public string Validate()
-        {
-            return string.IsNullOrEmpty(ChemicalFormulaOrMassesString) ||
-                    (string.IsNullOrEmpty(MoleculeName) && string.IsNullOrEmpty(InChiKey) && string.IsNullOrEmpty(OtherKeys))
-                ? Resources.SmallMoleculeLibraryAttributes_Validate_A_small_molecule_is_defined_by_a_chemical_formula_and_at_least_one_of_Name__InChiKey__or_other_keys__HMDB_etc_
-                : null;
-        }
-
-        public MoleculeAccessionNumbers CreateMoleculeID()
-        {
-            return new MoleculeAccessionNumbers(OtherKeys, InChiKey);
-        }
-
-        public List<KeyValuePair<string,string>> LocalizedKeyValuePairs
-        {
-            get
-            {
-                var smallMolLines = new List<KeyValuePair<string, string>>();
-                if (!string.IsNullOrEmpty(MoleculeName))
-                {
-                    smallMolLines.Add(new KeyValuePair<string, string> (Resources.SmallMoleculeLibraryAttributes_KeyValuePairs_Name, MoleculeName));
-                }
-                ParseMolecularFormulaOrMassesString(ChemicalFormulaOrMassesString, out var chemicalFormula, out var massMono, out var massAverage);
-                if (!string.IsNullOrEmpty(chemicalFormula))
-                {
-                    smallMolLines.Add(new KeyValuePair<string, string> (Resources.SmallMoleculeLibraryAttributes_KeyValuePairs_Formula, chemicalFormula));
-                }
-                if (massMono != null)
-                {
-                    smallMolLines.Add(new KeyValuePair<string, string>(Resources.SmallMoleculeLibraryAttributes_KeyValuePairs_Monoisotopic_mass, massMono.ToString()));
-                }
-                if (massAverage != null)
-                {
-                    smallMolLines.Add(new KeyValuePair<string, string>(Resources.SmallMoleculeLibraryAttributes_KeyValuePairs_Average_mass, chemicalFormula));
-                }
-                if (!string.IsNullOrEmpty(InChiKey))
-                {
-                    smallMolLines.Add(new KeyValuePair<string, string> (Resources.SmallMoleculeLibraryAttributes_KeyValuePairs_InChIKey, InChiKey));
-                }
-                if (!string.IsNullOrEmpty(OtherKeys))
-                {
-                    smallMolLines.Add(new KeyValuePair<string, string> (Resources.SmallMoleculeLibraryAttributes_KeyValuePairs_OtherIDs, OtherKeys));
-                }
-                return smallMolLines;
-            }
-        }
-
-        public override bool Equals(object obj)
-        {
-            if (ReferenceEquals(null, obj)) return false;
-            if (ReferenceEquals(this, obj)) return true;
-            if (obj.GetType() != GetType()) return false;
-            return Equals((SmallMoleculeLibraryAttributes)obj);
-        }
-        public bool Equals(SmallMoleculeLibraryAttributes other)
-        {
-            if (other == null)
-                return false;
-            return Equals(MoleculeName, other.MoleculeName) &&
-                   Equals(ChemicalFormulaOrMassesString, other.ChemicalFormulaOrMassesString) &&
-                   Equals(InChiKey, other.InChiKey) &&
-                   Equals(OtherKeys, other.OtherKeys);
-        }
-        public override int GetHashCode()
-        {
-            unchecked
-            {
-                var hashCode = (MoleculeName != null ? MoleculeName.GetHashCode() : 0);
-                hashCode = (hashCode * 397) ^ (ChemicalFormulaOrMassesString != null ? ChemicalFormulaOrMassesString.GetHashCode() : 0);
-                hashCode = (hashCode * 397) ^ (InChiKey != null ? InChiKey.GetHashCode() : 0);
-                hashCode = (hashCode * 397) ^ (OtherKeys != null ? OtherKeys.GetHashCode() : 0);
-                return hashCode;
-            }
-        }
-
-        public override string ToString()
-        {
-            return GetPreferredKey();
-        }
-
-    }
-
-    /// <summary>
-    /// Transfer format for library spectra
-    /// </summary>
-    public class SpectrumMzInfo
-    {
-        public string SourceFile { get; set; }
-        public LibKey Key { get; set; }
-        public SmallMoleculeLibraryAttributes SmallMoleculeLibraryAttributes { get { return Key.SmallMoleculeLibraryAttributes; } }
-        public IonMobilityAndCCS IonMobility { get; set; }
-        public double PrecursorMz { get; set; }
-        public double? RetentionTime { get; set; }
-        public IsotopeLabelType Label { get; set; }
-        public SpectrumPeaksInfo SpectrumPeaks { get; set; }
-        public List<IonMobilityAndRT> RetentionTimes { get; set; } // (File, RT, IM, IsBest)
-
-        public const double PRECURSOR_MZ_TOL = 0.001;
-
-        public class IonMobilityAndRT
-        {
-            public string SourceFile { get; private set; }
-            public IonMobilityAndCCS IonMobility { get; private set; }
-            public double? RetentionTime { get; private set; }
-            public bool IsBest { get; private set; }
-
-            public IonMobilityAndRT(string sourceFile, IonMobilityAndCCS ionMobility, double? retentionTime,
-                bool isBest)
-            {
-                SourceFile = sourceFile;
-                IonMobility = ionMobility;
-                RetentionTime = retentionTime;
-                IsBest = isBest;
-            }
-        }
-
-        /// <summary>
-        /// Combine two spectra, for when transition list import has alternating light-heavy transitions,
-        /// that need to be re-united with their groups at the end.
-        /// </summary>
-        public SpectrumMzInfo CombineSpectrumInfo(SpectrumMzInfo infoOther, out List<TransitionImportErrorInfo> spectrumErrors)
-        {
-            spectrumErrors = new List<TransitionImportErrorInfo>();
-            if (infoOther == null)
-                return this;
-            if ((PrecursorMz - infoOther.PrecursorMz) > PRECURSOR_MZ_TOL || !Equals(Label, infoOther.Label) ||
-                !Equals(Key, infoOther.Key))
-            {
-                for (int i = 0; i < infoOther.SpectrumPeaks.Peaks.Length; ++i)
-                {
-                    spectrumErrors.Add(new TransitionImportErrorInfo(string.Format(Resources.SpectrumMzInfo_CombineSpectrumInfo_Two_incompatible_transition_groups_for_sequence__0___precursor_m_z__1__, 
-                                                                                   Key.Target,
-                            Key.Target,
-                            PrecursorMz),
-                                                                     null, null, null));
-                }
-                return this;
-            }
-            var peaks = SpectrumPeaks.Peaks;
-            var peaksOther = infoOther.SpectrumPeaks.Peaks;
-            var newPeaks = peaks.Concat(peaksOther).ToArray();
-            return new SpectrumMzInfo
-            {
-                SourceFile = infoOther.SourceFile,
-                Key = infoOther.Key,
-                Label = infoOther.Label,
-                PrecursorMz = infoOther.PrecursorMz,
-                IonMobility = infoOther.IonMobility,
-                RetentionTime = infoOther.RetentionTime,
-                SpectrumPeaks = new SpectrumPeaksInfo(newPeaks)
-            };
-        }
-
-        public static List<SpectrumMzInfo> RemoveDuplicateSpectra(List<SpectrumMzInfo> librarySpectra)
-        {
-            var uniqueSpectra = new List<SpectrumMzInfo>();
-            var spectraGroups = librarySpectra.GroupBy(spectrum => spectrum.Key);
-            foreach (var spectraGroup in spectraGroups)
-            {
-                var spectraGroupList = spectraGroup.ToList();
-                spectraGroupList.Sort(CompareSpectrumMzLabels);
-                uniqueSpectra.Add(spectraGroupList[0]);
-            }
-            return uniqueSpectra;
-        }
-
-        /// <summary>
-        /// Order by isotope label type (e.g. light, heavy, ...)
-        /// </summary>
-        public static int CompareSpectrumMzLabels(SpectrumMzInfo info1, SpectrumMzInfo info2)
-        {
-            return info1.Label.CompareTo(info2.Label);
-        }
-
-        public static List<SpectrumMzInfo> GetInfoFromLibrary(Library library)
-        {
-            var spectrumMzInfos = new List<SpectrumMzInfo>();
-            foreach (var key in library.Keys)
-            {
-                var info = library.GetSpectra(key, null, LibraryRedundancy.best).FirstOrDefault();
-                if (info == null)
-                {
-                    throw new IOException(string.Format(Resources.SpectrumMzInfo_GetInfoFromLibrary_Library_spectrum_for_sequence__0__is_missing_, key.Target));
-                }
-                spectrumMzInfos.Add(new SpectrumMzInfo
-                {
-                    SourceFile = info.FileName,
-                    Key = key,
-                    SpectrumPeaks = info.SpectrumPeaksInfo
-                });
-            }
-            return spectrumMzInfos;
-        }
-
-        public static List<SpectrumMzInfo> MergeWithOverwrite(List<SpectrumMzInfo> originalSpectra, List<SpectrumMzInfo> overwriteSpectra)
-        {
-            var finalSpectra = new List<SpectrumMzInfo>(overwriteSpectra);
-            var dictOriginalSpectra = originalSpectra.ToDictionary(spectrum => spectrum.Key);
-            var dictOverwriteSpectra = overwriteSpectra.ToDictionary(spectrum => spectrum.Key);
-            finalSpectra.AddRange(from spectrum in dictOriginalSpectra where !dictOverwriteSpectra.ContainsKey(spectrum.Key) select spectrum.Value);
-            return finalSpectra;
-        }
-    }
-
-    public abstract class SpectrumInfo
-    {
-        public SpectrumInfo(IsotopeLabelType labelType, bool isBest)
-        {
-            LabelType = labelType;
-            IsBest = isBest;
-        }
-
-        public IsotopeLabelType LabelType { get; protected set; }
-        public abstract string Name { get; }
-        public bool IsBest { get; protected set; }
-        public abstract SpectrumPeaksInfo SpectrumPeaksInfo { get; }
-
-        public abstract LibraryChromGroup ChromatogramData { get; }
-    }
-
-    public class SpectrumInfoLibrary : SpectrumInfo
-    {
-        private Library _library;
-
-        public SpectrumInfoLibrary(Library library, IsotopeLabelType labelType, object spectrumKey):
-            this(library, labelType, null, null, null, true, spectrumKey)
-        {
-        }
-
-        public SpectrumInfoLibrary(Library library, IsotopeLabelType labelType, string filePath,
-            double? retentionTime, IonMobilityAndCCS ionMobilityInfo, bool isBest, object spectrumKey) :
-                base(labelType, true)
-    {
-            _library = library;
-            LabelType = labelType;
-            SpectrumKey = spectrumKey;
-            FilePath = filePath;
-            RetentionTime = retentionTime;
-            IonMobilityInfo = ionMobilityInfo ?? IonMobilityAndCCS.EMPTY;
-            IsBest = isBest;
-        }
-
-        public object SpectrumKey { get; private set; }
-
-        public override string Name
-        {
-            get { return _library.Name; }
-        }
-
-        public override SpectrumPeaksInfo SpectrumPeaksInfo
-        {
-            get { return _library.LoadSpectrum(SpectrumKey); }
-        }
-
-        public override LibraryChromGroup ChromatogramData
-        {
-            get { return _library.LoadChromatogramData(SpectrumKey); }
-        }
-
-        public SpectrumHeaderInfo SpectrumHeaderInfo { get; set; }
-
-        public string FilePath { get; private set; }
-
-        public string FileName
-        {
-            get
-            {
-                try {
-                    return Path.GetFileName(FilePath);
-                }
-                catch {
-                    return FilePath;
-                }
-            }
-        }
-        public double? RetentionTime { get; set; }
-        public IonMobilityAndCCS IonMobilityInfo { get; private set; }
-    }
-
-    public class SpectrumInfoProsit : SpectrumInfo
-    {
-        private SpectrumPeaksInfo _peaksInfo;
-
-        public SpectrumInfoProsit(PrositMS2Spectra ms2Spectrum, TransitionGroupDocNode precursor, int nce) : base(precursor.LabelType, true)
-        {
-            _peaksInfo = ms2Spectrum.GetSpectrum(precursor).SpectrumPeaks;
-            Precursor = precursor;
-            NCE = nce;
-        }
-
-        public override string Name
-        {
-            get { return @"Prosit"; }
-        }
-
-        public override SpectrumPeaksInfo SpectrumPeaksInfo
-        {
-            get { return _peaksInfo; }
-        }
-
-        public override LibraryChromGroup ChromatogramData
-        {
-            get { return null; }
-        }
-
-        public TransitionGroupDocNode Precursor { get; }
-
-        public int NCE { get; }
-    }
-
-    public class LibraryChromGroup
-    {
-        private IList<ChromData> _chromDatas = ImmutableList.Empty<ChromData>();
-        public double StartTime { get; set; }
-        public double EndTime { get; set; }
-        public double RetentionTime { get; set; }
-        public float[] Times { get; set; }
-        public IList<ChromData> ChromDatas { get { return _chromDatas; } set { _chromDatas = ImmutableList.ValueOf(value); } }
-
-        public class ChromData
-        {
-            public double Mz { get; set; }
-            public double Height { get; set; }
-            public float[] Intensities { get; set; }
-            public int Charge { get; set; }
-            public IonType IonType { get; set; }
-            public int Ordinal { get; set; }
-            public int MassIndex { get; set; }
-            // public DriftTimeFilter driftTime { get; set; } TODO(bspratt) IMS in chromatogram libs?
-
-        }
-    }
-
-    /// <summary>
-    /// Links to spectral library sources
-    /// </summary>
-    public sealed class LibraryLink
-    {
-        public static readonly LibraryLink PEPTIDEATLAS = new LibraryLink(@"PeptideAtlas", @"http://www.peptideatlas.org/speclib/");
-        public static readonly LibraryLink NIST = new LibraryLink(@"NIST", @"http://peptide.nist.gov/");
-        public static readonly LibraryLink GPM = new LibraryLink(@"GPM", @"ftp://ftp.thegpm.org/projects/xhunter/libs/");
-
-        private LibraryLink(string name, string href)
-        {
-            Name = name;
-            Link = href;
-        }
-
-        public string Name { get; private set; }
-
-        public string Link { get; private set; }
-    }
-
-    public sealed class LibraryFiles
-    {
-        private IEnumerable<string> _filePaths;
-
-        public IEnumerable<string> FilePaths
-        {
-            get { return _filePaths ?? (_filePaths = new List<string>()); }
-            set { _filePaths = value; }
-        }
-    }
-
-    /// <summary>
-    /// Some spectrum library details that can be displayed in a dialog box.
-    /// This can be the format of the library (e.g. BiblioSpec, SpectraST etc.),
-    /// a library revision (when available), number of peptides etc.
-    /// Optionally, appropriate links to spectral library sources can also be included.
-    /// </summary>
-    public sealed class LibraryDetails
-    {
-        private readonly IList<LibraryLink> _libLinks;
-        private IEnumerable<SpectrumSourceFileDetails> _dataFiles;
-        
-        public LibraryDetails()
-        {
-            _libLinks = new List<LibraryLink>();
-        }
-        public void AddLink(LibraryLink link)
-        {
-            _libLinks.Add(link);
-        }
-
-        public string Id { get; set; }
-
-        // e.g. BiblioSpec, SpectraST etc.
-        public string Format { get; set; }
-
-        // library revision
-        public string Revision { get; set; }
-
-        // version of the program that generated the library
-        public string Version { get; set; }
-
-        public int SpectrumCount { get; set; }
-        public int UniquePeptideCount { get; set; }
-        public int TotalPsmCount { get; set; }
-        public IEnumerable<SpectrumSourceFileDetails> DataFiles
-        { 
-            get { return _dataFiles ?? (_dataFiles = new List<SpectrumSourceFileDetails>()); }
-            set { _dataFiles = value; }
-        }
-
-        public IEnumerable<LibraryLink> LibLinks
-        {
-            get { return _libLinks; }
-        }
-    }
-
-    /// <summary>
-    /// Key for use in dictionaries that store library header information in
-    /// memory.
-    /// </summary>
-    public struct LibKey
-    {
-        public LibKey(LibraryKey libraryKey) : this()
-        {
-            LibraryKey = libraryKey;
-        }
-
-        public LibKey(string sequence, int charge) : this()
-        {
-            LibraryKey = new PeptideLibraryKey(sequence, charge);
-        }
-
-        public LibKey(SmallMoleculeLibraryAttributes attributes, Adduct adduct) : this()
-        {
-            LibraryKey = new MoleculeLibraryKey(attributes, adduct);
-        }
-
-        public LibKey(string primaryKey, Adduct adduct) : this()
-        {
-            if (adduct.IsProteomic)
-            {
-                LibraryKey = new PeptideLibraryKey(primaryKey, adduct.AdductCharge);
-            }
-            else
-            {
-                LibraryKey = new MoleculeLibraryKey(SmallMoleculeLibraryAttributes.Create(primaryKey, null, null, null), adduct);
-            }
-        }
-
-        [Track]
-        public LibraryKey LibraryKey { get; private set; }
-
-        public LibKey(double precursorMz,
-            double? retentionTime = null)
-            : this() // TODO(bspratt) probably should add ion mobility 
-        {
-            LibraryKey = new PrecursorLibraryKey(precursorMz, retentionTime);
-        }
-
-        public LibKey(Target target, Adduct adduct)
-            : this()
-        {
-            if (target.IsProteomic)
-                LibraryKey = new PeptideLibraryKey(target.Sequence, adduct.AdductCharge);
-            else
-                LibraryKey = new MoleculeLibraryKey(target.Molecule.GetSmallMoleculeLibraryAttributes(), adduct);
-        }
-
-        public LibKey(Target target, int charge) : this(target.Sequence, charge)
-        {
-        }
-
-        public bool IsProteomicKey { get { return LibraryKey is PeptideLibraryKey; } }
-        public bool IsSmallMoleculeKey { get { return LibraryKey is MoleculeLibraryKey; } }
-        public bool IsPrecursorKey { get { return LibraryKey is PrecursorLibraryKey; } }
-        public bool HasRetentionTime { get { return IsPrecursorKey && ((PrecursorLibraryKey)LibraryKey).RetentionTime.HasValue; } }
-
-        public string Sequence
-        {
-            get
-            {
-                var peptideKey = LibraryKey as PeptideLibraryKey;
-                return peptideKey == null ? null : peptideKey.ModifiedSequence;
-            }
-        }
-        public Target Target
-        {
-            get
-            {
-                return LibraryKey.Target;
-            }
-        }
-
-        public SmallMoleculeLibraryAttributes SmallMoleculeLibraryAttributes
-        {
-            get
-            {
-                var moleculeLibraryKey = LibraryKey as MoleculeLibraryKey;
-                return moleculeLibraryKey == null
-                    ? SmallMoleculeLibraryAttributes.EMPTY
-                    : moleculeLibraryKey.SmallMoleculeLibraryAttributes;
-            }
-        }
-        public int Charge { get
-        {
-            return IsProteomicKey
-                ? ((PeptideLibraryKey) LibraryKey).Charge
-                : (IsPrecursorKey ? 0 : ((MoleculeLibraryKey) LibraryKey).Adduct.AdductCharge);
-        } }
-        public Adduct Adduct 
-        {
-            get
-            {
-                return LibraryKey.Adduct;
-            }
-        }
-
-        public bool IsModified { get
-        {
-            var key = LibraryKey as PeptideLibraryKey;
-            return key != null && key.HasModifications;
-        } }
-
-        public double? PrecursorMz
-        {
-            get
-            {
-                var key = LibraryKey as PrecursorLibraryKey;
-                return key != null ? key.Mz : default(double?);
-            }
-        }
-
-        public double? RetentionTime
-        {
-            get
-            {
-                var key = LibraryKey as PrecursorLibraryKey;
-                return key != null ? key.RetentionTime : default(double?);
-            }
-        }
-
-        public bool HasModifications
-        {
-            get
-            {
-                var peptideKey = LibraryKey as PeptideLibraryKey;
-                return peptideKey != null && peptideKey.HasModifications;
-            }
-        }
-
-        public int ModificationCount
-        {
-            get
-            {
-                var peptideKey = LibraryKey as PeptideLibraryKey;
-                return peptideKey != null ? peptideKey.ModificationCount : 0;
-            }
-        }
-
-        public static implicit operator LibraryKey(LibKey libKey)
-        {
-            return libKey.LibraryKey;
-        }
-
-        #region object overrides
-
-        public bool Equals(LibKey obj)
-        {
-            return LibraryKey.IsEquivalentTo(obj.LibraryKey);
-        }
-
-        public override bool Equals(object obj)
-        {
-            if (obj == null) return false;
-            if (obj.GetType() != typeof(LibKey)) return false;
-            return Equals((LibKey)obj);  // N.B. for equality we ignore any small molecule metadata
-        }
-
-        public override int GetHashCode()
-        {
-            return LibraryKey.GetEquivalencyHashCode();
-        }
-
-        public override string ToString()
-        {
-            return LibraryKey.ToString();
-        }
-
-        #endregion
-
-        public void Write(Stream outStream)
-        {
-            LibraryKey.Write(outStream);
-        }
-
-        public static LibKey Read(ValueCache valueCache, Stream inStream)
-        {
-            return new LibKey(LibraryKey.Read(valueCache, inStream));
-        }
-    }
-
-    public class SpectrumSourceFileDetails
-    {
-        public SpectrumSourceFileDetails(String filePath)
-        {
-            FilePath = filePath;
-            CutoffScores = new Dictionary<string, double?>();
-            BestSpectrum = 0;
-            MatchedSpectrum = 0;
-        }
-
-        public string FilePath { get; private set; }
-        public string IdFilePath { get; set; }
-        public Dictionary<string, double?> CutoffScores { get; private set; }
-        public int BestSpectrum { get; set; }
-        public int MatchedSpectrum { get; set; }
-    }
-}
+﻿/*
+ * Original author: Brendan MacLean <brendanx .at. u.washington.edu>,
+ *                  MacCoss Lab, Department of Genome Sciences, UW
+ *
+ * Copyright 2009 University of Washington - Seattle, WA
+ * 
+ * Licensed under the Apache License, Version 2.0 (the "License");
+ * you may not use this file except in compliance with the License.
+ * You may obtain a copy of the License at
+ *
+ *     http://www.apache.org/licenses/LICENSE-2.0
+ *
+ * Unless required by applicable law or agreed to in writing, software
+ * distributed under the License is distributed on an "AS IS" BASIS,
+ * WITHOUT WARRANTIES OR CONDITIONS OF ANY KIND, either express or implied.
+ * See the License for the specific language governing permissions and
+ * limitations under the License.
+ */
+using System;
+using System.Collections.Generic;
+using System.Collections.ObjectModel;
+using System.Globalization;
+using System.IO;
+using System.Linq;
+using System.Text;
+using System.Xml;
+using System.Xml.Schema;
+using System.Xml.Serialization;
+using pwiz.Common.Chemistry;
+using pwiz.Common.Collections;
+using pwiz.Common.SystemUtil;
+using pwiz.Skyline.Model.AuditLog;
+using pwiz.Skyline.Model.DocSettings;
+using pwiz.Skyline.Model.DocSettings.Extensions;
+using pwiz.Skyline.Model.Irt;
+using pwiz.Skyline.Model.Lib.ChromLib;
+using pwiz.Skyline.Model.Lib.Midas;
+using pwiz.Skyline.Model.Prosit;
+using pwiz.Skyline.Model.Results;
+using pwiz.Skyline.Model.RetentionTimes;
+using pwiz.Skyline.Properties;
+using pwiz.Skyline.Util;
+using pwiz.Skyline.Util.Extensions;
+
+namespace pwiz.Skyline.Model.Lib
+{
+    public sealed class LibraryManager : BackgroundLoader
+    {
+        private readonly Dictionary<string, Library> _loadedLibraries =
+            new Dictionary<string, Library>();
+        private readonly Dictionary<string, LibraryLoadLock> _loadingLibraries =
+            new Dictionary<string, LibraryLoadLock>();
+
+        private class LibraryLoadLock
+        {
+            public Library Library { get; set; }
+            public bool IsLoaded { get; set; }
+        }
+
+        public override void ClearCache()
+        {
+            lock(_loadedLibraries)
+            {
+                _loadedLibraries.Clear();
+            }
+        }
+
+        protected override bool StateChanged(SrmDocument document, SrmDocument previous)
+        {
+            return previous == null ||
+                !ReferenceEquals(document.Settings.PeptideSettings.Libraries, previous.Settings.PeptideSettings.Libraries) ||
+                !ReferenceEquals(document.Settings.MeasuredResults, previous.Settings.MeasuredResults);
+        }
+
+        protected override string IsNotLoadedExplained(SrmDocument document)
+        {
+            PeptideLibraries libraries = document.Settings.PeptideSettings.Libraries;
+            if (document.Settings.MeasuredResults != null)
+            {
+                var missingFiles = MidasLibrary.GetMissingFiles(document, new Library[0]);
+                if (missingFiles.Any())
+                {
+                    return TextUtil.LineSeparate(@"MIDAS library is missing files:",
+                        TextUtil.LineSeparate(missingFiles));
+                }
+            }
+            return !libraries.HasLibraries ? null : libraries.IsNotLoadedExplained;
+        }
+
+        protected override IEnumerable<IPooledStream> GetOpenStreams(SrmDocument document)
+        {
+            if (document == null)
+                yield break;
+            var libraries = document.Settings.PeptideSettings.Libraries.Libraries;
+            foreach (var readStream in libraries.Where(library => library != null)
+                                                .SelectMany(library => library.ReadStreams))
+            {
+                yield return readStream;
+            }
+        }
+
+        protected override bool IsCanceled(IDocumentContainer container, object tag)
+        {
+            if (tag == null)
+                return false;
+            PeptideLibraries libraries = container.Document.Settings.PeptideSettings.Libraries;
+            var missingMidasFiles = tag as string[];
+            if (missingMidasFiles != null)
+            {
+                return !missingMidasFiles.SequenceEqual(MidasLibrary.GetMissingFiles(container.Document, new Library[0]));
+            }
+            return !libraries.LibrarySpecs.Contains((LibrarySpec)tag);
+        }
+
+        protected override bool LoadBackground(IDocumentContainer container, SrmDocument document, SrmDocument docCurrent)
+        {
+            var libraries = docCurrent.Settings.PeptideSettings.Libraries;
+            var dictLibraries = new Dictionary<string, Library>();
+            try
+            {
+                foreach (LibrarySpec spec in libraries.LibrarySpecsUnloaded)
+                {
+                    if (spec == null || dictLibraries.ContainsKey(spec.Name))
+                        continue;
+                    var library = LoadLibrary(container, spec);
+                    if (library == null || !ReferenceEquals(document.Id, container.Document.Id))
+                    {
+                        // Loading was cancelled or document changed
+                        EndProcessing(document);
+                        return false;
+                    }
+                    dictLibraries.Add(spec.Name, library);
+                }
+
+                var missingMidasFiles = MidasLibrary.GetMissingFiles(document, libraries.Libraries);
+                var midasLibPath = MidasLibSpec.GetLibraryFileName(container.DocumentFilePath);
+                var midasLibSpec = libraries.MidasLibrarySpecs.FirstOrDefault(libSpec => Equals(libSpec.FilePath, midasLibPath));
+                var newMidasLibSpec = missingMidasFiles.Any() && midasLibSpec == null;
+                MidasLibrary midasLibrary = null;
+                var failedMidasFiles = new List<MsDataFilePath>();
+                if (missingMidasFiles.Any())
+                {
+                    if (midasLibSpec == null)
+                    {
+                        // Need to add MIDAS LibSpec to document
+                        midasLibSpec = (MidasLibSpec)LibrarySpec.CreateFromPath(MidasLibSpec.GetName(container.DocumentFilePath, libraries.LibrarySpecs), midasLibPath);
+                    }
+                    MidasLibrary.AddSpectra(midasLibSpec, missingMidasFiles.Select(f => new MsDataFilePath(f)).ToArray(), docCurrent, new LoadMonitor(this, container, null), out failedMidasFiles);
+                    if (failedMidasFiles.Count < missingMidasFiles.Length)
+                    {
+                        if (!newMidasLibSpec)
+                            ReloadLibraries(container, midasLibSpec);
+                        midasLibrary = (MidasLibrary) LoadLibrary(midasLibSpec, () => new LoadMonitor(this, container, !newMidasLibSpec ? midasLibSpec : null));
+
+                        if (midasLibrary != null && !dictLibraries.ContainsKey(midasLibSpec.Name))
+                            dictLibraries.Add(midasLibSpec.Name, midasLibrary);
+                    }
+                    else
+                    {
+                        midasLibSpec = null;
+                        newMidasLibSpec = false;
+                    }
+                }
+
+                SrmDocument docNew;
+                do
+                {
+                    // Look for unloaded libraries in the current document that match
+                    // those loaded.
+                    docCurrent = container.Document;
+                    libraries = docCurrent.Settings.PeptideSettings.Libraries;
+                    bool changed = false;
+                    var list = new List<Library>();
+                    foreach (LibrarySpec spec in libraries.LibrarySpecs)
+                    {
+                        if (spec == null)
+                            continue;
+                        Library libraryExisting = libraries.GetLibrary(spec.Name);
+                        Library libraryLoaded;
+                        if ((libraryExisting != null && libraryExisting.IsLoaded) ||
+                                !dictLibraries.TryGetValue(spec.Name, out libraryLoaded))
+                            list.Add(libraryExisting);
+                        else
+                        {
+                            list.Add(libraryLoaded);
+                            changed = true;
+                        }
+                    }
+                    // If nothing changed, end without changing the document.
+                    if (!changed && !newMidasLibSpec && !failedMidasFiles.Any())
+                    {
+                        return false;
+                    }
+
+                    docNew = docCurrent;
+                    if (newMidasLibSpec)
+                    {
+                        // We need to add this MIDAS LibrarySpec to the document
+                        var libSpecs = libraries.LibrarySpecs.ToList();
+                        libSpecs.Add(midasLibSpec);
+                        docNew = docNew.ChangeSettings(docNew.Settings.ChangePeptideLibraries(libs => libs.ChangeLibrarySpecs(libSpecs)));
+                        libraries = docNew.Settings.PeptideSettings.Libraries;
+                        list.Add(midasLibrary);
+                        docNew.Settings.UpdateLists(container.DocumentFilePath);
+
+                        // Switch to pick by filter if there are no other libraries
+                        if (libSpecs.Count == 1)
+                        {
+                            libraries = libraries
+                                .ChangeRankId(null)
+                                .ChangePick(PeptidePick.filter);
+                            docNew = docNew.ChangeSettings(docNew.Settings.ChangeTransitionSettings(
+                                settings => settings.ChangeLibraries(settings.Libraries.ChangePick(TransitionLibraryPick.none))));
+                        }
+                    }
+                    libraries = libraries.ChangeLibraries(list.ToArray());
+
+                    if (missingMidasFiles.Any() && docNew.Settings.HasResults)
+                    {
+                        var newChromatograms = MidasLibrary.UnflagFiles(docNew.Settings.MeasuredResults.Chromatograms, missingMidasFiles.Select(Path.GetFileName)).ToList();
+                        if (!ArrayUtil.ReferencesEqual(docNew.Settings.MeasuredResults.Chromatograms, newChromatograms))
+                        {
+                            docNew = docNew.ChangeMeasuredResults(docNew.Settings.MeasuredResults.ChangeChromatograms(newChromatograms));
+                        }
+                    }
+
+                    using (var settingsChangeMonitor = new SrmSettingsChangeMonitor(
+                            new LoadMonitor(this, container, null), Resources.LibraryManager_LoadBackground_Updating_library_settings_for__0_, container, docCurrent))
+                    {
+                        try
+                        {
+                            docNew = docNew.ChangeSettings(docNew.Settings.ChangePeptideSettings(
+                                docNew.Settings.PeptideSettings.ChangeLibraries(libraries)), settingsChangeMonitor);
+                        }
+                        catch (InvalidDataException x)
+                        {
+                            settingsChangeMonitor.ChangeProgress(s => s.ChangeErrorException(x));
+                            break;
+                        }
+                        catch (OperationCanceledException)
+                        {
+                            docNew = docCurrent;    // Just continue
+                        }
+                    }
+                }
+                while (!CompleteProcessing(container, docNew, docCurrent));
+            }
+            finally
+            {
+                foreach (var library in dictLibraries.Values.Where(lib => lib.ReadStream != null))
+                {
+                    lock (library.ReadStream)
+                    {
+                        library.ReadStream.CloseStream();
+                    }
+                }
+                EndProcessing(docCurrent);
+            }
+
+            return true;
+        }
+
+        public Library LoadLibrary(LibrarySpec spec, Func<ILoadMonitor> getMonitor)
+        {
+            LibraryLoadLock loadLock;
+
+            lock (_loadedLibraries)
+            {
+                Library library;
+                if (_loadedLibraries.TryGetValue(spec.Name, out library))
+                {
+                    if (Equals(spec, library.CreateSpec(library.FileNameHint)))
+                    {
+                        return library;
+                    }
+                    else
+                    {
+                        _loadedLibraries.Remove(spec.Name);
+                    }
+                }
+                // If the library has not yet been loaded, then create a new lock
+                // for everyone to wait on until the library has been loaded.
+                if (!_loadingLibraries.TryGetValue(spec.Name, out loadLock))
+                {
+                    loadLock = new LibraryLoadLock();
+                    _loadingLibraries.Add(spec.Name, loadLock);
+                }
+            }
+
+            lock (loadLock)
+            {
+                if (!loadLock.IsLoaded)
+                {
+                    loadLock.Library = spec.LoadLibrary(getMonitor());
+                    loadLock.IsLoaded = true;
+                }
+            }
+
+            lock (_loadedLibraries)
+            {
+                _loadingLibraries.Remove(spec.Name);
+                if (loadLock.Library != null)
+                {
+                    // Update the newly loaded library in the dictionary, regardless of whether
+                    // we were the thread that actually did the loading.
+                    _loadedLibraries[spec.Name] = loadLock.Library;
+                }
+                return loadLock.Library;
+            }
+        }
+
+        private Library LoadLibrary(IDocumentContainer container, LibrarySpec spec)
+        {
+            return LoadLibrary(spec, () => new LoadMonitor(this, container, spec));
+        }
+
+        public void ReloadLibraries(IDocumentContainer container, params LibrarySpec[] specs)
+        {
+            lock (_loadedLibraries)
+            {
+                foreach (var spec in specs)
+                {
+                    _loadedLibraries.Remove(spec.Name);
+                }
+
+                ForDocumentLibraryReload(container, specs.Select(spec => spec.Name).ToArray());
+            }
+        }
+
+        public void ReleaseLibraries(params LibrarySpec[] specs)
+        {
+            lock (_loadedLibraries)
+            {
+                foreach (var spec in specs)
+                {
+                    _loadedLibraries.Remove(spec.Name);
+                }
+            }
+        }
+
+        public void UnloadChangedLibraries(IEnumerable<LibrarySpec> specs)
+        {
+            lock (_loadedLibraries)
+            {
+                foreach (var spec in specs)
+                {
+                    Library library;
+                    if (_loadedLibraries.TryGetValue(spec.Name, out library))
+                    {
+                        var specCompare = library.CreateSpec(library.FileNameHint);
+                        if (!Equals(spec, specCompare))
+                        {
+                            _loadedLibraries.Remove(spec.Name);
+                        }
+                    }
+                }
+            }
+        }
+
+        public Library TryGetLibrary(LibrarySpec spec)
+        {
+            lock (_loadedLibraries)
+            {
+                Library library;
+                _loadedLibraries.TryGetValue(spec.Name, out library);
+                return library;
+            }
+        }
+
+        public delegate bool BuildFunction(IDocumentContainer documentContainer,
+                                           ILibraryBuilder libraryBuilder,
+                                           IProgressMonitor monitor,
+                                           BuildState buildState);
+
+        public sealed class BuildState
+        {
+            public BuildState(LibrarySpec librarySpec, BuildFunction buildFunc)
+            {
+                LibrarySpec = librarySpec;
+                BuildFunc = buildFunc;
+            }
+
+            public LibrarySpec LibrarySpec { get; private set; }
+            public BuildFunction BuildFunc { get; private set; }
+            public string BuildCommandArgs { get; set; }
+            public string BuildOutput { get; set; }
+            public string ExtraMessage { get; set; }
+            public IrtStandard IrtStandard { get; set; }
+        }
+
+        public void BuildLibrary(IDocumentContainer container, ILibraryBuilder builder, Action<BuildState, bool> callback)
+        {
+            var monitor = new LibraryBuildMonitor(this, container);
+            var buildState = new BuildState(builder.LibrarySpec, BuildLibraryBackground);
+            ActionUtil.RunAsync(() => callback(buildState, BuildLibraryBackground(container, builder, monitor, buildState)), @"Library Build");
+        }
+
+        public bool BuildLibraryBackground(IDocumentContainer container, ILibraryBuilder builder, IProgressMonitor monitor, BuildState buildState)
+        {
+            LocalizationHelper.InitThread();
+            // Avoid building a library that is loading or allowing the library to be loaded
+            // while it is building
+            LibraryLoadLock loadLock;
+
+            lock (_loadedLibraries)
+            {
+                if (!_loadingLibraries.TryGetValue(builder.LibrarySpec.Name, out loadLock))
+                {
+                    loadLock = new LibraryLoadLock();
+                    _loadingLibraries.Add(builder.LibrarySpec.Name, loadLock);
+                }
+            }
+
+            bool success;
+            lock (loadLock)
+            {
+                success = builder.BuildLibrary(monitor);
+                var iRTCapableBuilder = builder as IiRTCapableLibraryBuilder;
+                if (null != iRTCapableBuilder)
+                {
+                    buildState.BuildCommandArgs = biblioSpecLiteBuilder.BuildCommandArgs;
+                    buildState.BuildOutput = biblioSpecLiteBuilder.BuildOutput;
+                    if (!string.IsNullOrEmpty(biblioSpecLiteBuilder.AmbiguousMatchesMessage))
+                    {
+                        buildState.ExtraMessage = iRTCapableBuilder.AmbiguousMatchesMessage;
+                    }
+                    if (iRTCapableBuilder.IrtStandard != null &&
+                        iRTCapableBuilder.IrtStandard != IrtStandard.EMPTY)
+                    {
+                        buildState.IrtStandard = iRTCapableBuilder.IrtStandard;
+                    }
+                }
+            }
+
+            lock (_loadedLibraries)
+            {
+                _loadingLibraries.Remove(builder.LibrarySpec.Name);
+                if (success)
+                {
+                    // If the library was already loaded, make sure the new copy
+                    // replaces the load in the library load cache.
+                    string name = builder.LibrarySpec.Name;
+                    _loadedLibraries.Remove(name);
+
+                    // If the current document contains the newly built library,
+                    // make sure it is reloaded into the document, by resetting all
+                    // library-specs.  Do this inside the lock to avoid library loading
+                    // happening during this check.
+                    ForDocumentLibraryReload(container, new[] {name});
+                }
+
+                return success;
+            }
+        }
+
+        private static void ForDocumentLibraryReload(IDocumentContainer container, string[] specs)
+        {
+            var docOriginal = container.Document;
+            if (docOriginal == null)
+                return;
+            var librarySettings = docOriginal.Settings.PeptideSettings.Libraries;
+            if (!librarySettings.HasLibraries)
+                return;
+            int iSpec = librarySettings.LibrarySpecs.IndexOf(spec => spec != null && specs.Contains(spec.Name));
+            if (iSpec == -1 || librarySettings.Libraries[iSpec] == null)
+                return;
+
+            SrmDocument docNew;
+            do
+            {
+                docOriginal = container.Document;
+                var settings =
+                    docOriginal.Settings.ChangePeptideLibraries(
+                        lib =>
+                            {
+                                var listLib = new List<Library>(lib.Libraries);
+                                int i = lib.LibrarySpecs.IndexOf(spec => specs.Contains(spec.Name));
+                                if (i != -1)
+                                    listLib[i] = null;
+                                return lib.ChangeLibraries(listLib);
+                            });
+                docNew = docOriginal.ChangeSettings(settings);
+            } while (!container.SetDocument(docNew, docOriginal));
+        }
+
+        private class LibraryBuildMonitor : IProgressMonitor
+        {
+            private readonly LibraryManager _manager;
+            // Might want this someday...
+// ReSharper disable NotAccessedField.Local
+            private readonly IDocumentContainer _container;
+// ReSharper restore NotAccessedField.Local
+
+            public LibraryBuildMonitor(LibraryManager manager, IDocumentContainer container)
+            {
+                _manager = manager;
+                _container = container;
+            }
+
+            // TODO: Some way to cancel a library build
+            public bool IsCanceled
+            {
+                get { return false; }
+            }
+
+            public UpdateProgressResponse UpdateProgress(IProgressStatus status)
+            {
+                return _manager.UpdateProgress(status);
+            }
+
+            public bool HasUI { get { return false; } }
+        }
+    }
+
+    /// <summary>
+    /// Implement on a class for building a specific type of library.
+    /// </summary>
+    public interface ILibraryBuilder
+    {
+        /// <summary>
+        /// Build the library with progress monitoring, and the ability
+        /// to cancel.
+        /// </summary>
+        /// <param name="progress">Sink for progress updates, and source of user cancel status</param>
+        bool BuildLibrary(IProgressMonitor progress);
+
+        /// <summary>
+        /// A <see cref="LibrarySpec"/> referencing the library to be built.
+        /// </summary>
+        LibrarySpec LibrarySpec { get; }
+    }
+
+    public enum LibraryRedundancy { best, all, all_redundant }
+
+    public abstract class Library : XmlNamedElement
+    {
+        protected Library(LibrarySpec spec) : base(spec.Name)
+        {
+            FileNameHint = Path.GetFileName(spec.FilePath);
+            UseExplicitPeakBounds = spec.UseExplicitPeakBounds;
+        }
+
+        /// <summary>
+        /// Original file name used to create this library, for use in finding
+        /// the library, if its identifying name is not present in the
+        /// <see cref="SpectralLibraryList"/>
+        /// </summary>
+        public string FileNameHint { get; private set; }
+
+        public bool UseExplicitPeakBounds { get; private set; }
+
+        /// <summary>
+        /// Creates the appropriate library spec for this library, given a path
+        /// to the library.
+        /// </summary>
+        /// <param name="path">Path to the library file on disk</param>
+        /// <returns>A new <see cref="LibrarySpec"/></returns>
+        public virtual LibrarySpec CreateSpec(string path)
+        {
+            return CreateSpec().ChangeFilePath(path)
+                .ChangeUseExplicitPeakBounds(UseExplicitPeakBounds);
+        }
+        
+        protected abstract LibrarySpec CreateSpec();
+
+        /// <summary>
+        /// Returns the filter string to be used for finding a library of this type.
+        /// </summary>
+        public abstract string SpecFilter { get; }
+
+        /// <summary>
+        /// Returns the <see cref="IPooledStream"/> for the stream on which this library
+        /// relies for its data reading.
+        /// </summary>
+        public abstract IPooledStream ReadStream { get; }
+
+        /// <summary>
+        /// Returns all open <see cref="IPooledStream"/> associated with the library.
+        /// Default implementation returns the single stream from <see cref="ReadStream"/>.
+        /// </summary>
+        public virtual IEnumerable<IPooledStream> ReadStreams
+        {
+            get
+            {
+                if (ReadStream != null)
+                    yield return ReadStream;
+            }
+        }
+
+        /// <summary>
+        /// True if this library is loaded and may be used to query spectral
+        /// data.  False if it is merely a placeholder loaded from a document
+        /// which has not yet been connected to the actual library data.
+        /// </summary>
+        public bool IsLoaded
+        {
+            get { return IsNotLoadedExplained == null; }
+        }
+
+        /// <summary>
+        /// Same as IsLoaded property, but returns a non-null and hopefully useful message 
+        /// for test purposes when not loaded.
+        /// </summary>
+        public abstract string IsNotLoadedExplained { get; }
+
+        /// <summary>
+        /// Determines if this library identifies itself as being the same
+        /// as another library.
+        /// </summary>
+        /// <param name="library">Library to check for identity</param>
+        /// <returns>True if the libraries have the same identity</returns>
+        public abstract bool IsSameLibrary(Library library);
+
+        /// <summary>
+        /// Used to determine relative ordering of this library with another
+        /// in an odered progression of revisions.  This check is only valid
+        /// if <see cref="IsSameLibrary"/> is true for the library parameter.
+        /// </summary>
+        /// <param name="library">Library to compare revisions with</param>
+        /// <returns>0 if revisions are equal,
+        ///          1 if the given library is new than this,
+        ///         -1 if the given library is older than this</returns>
+        public abstract int CompareRevisions(Library library);
+
+        /// <summary>
+        /// Determines if the library contains a specific (modified sequence, charge) pair.
+        /// </summary>
+        /// <param name="key">A sequence, charge pair</param>
+        /// <returns>True if the library contains the key</returns>
+        public abstract bool Contains(LibKey key);
+
+        /// <summary>
+        /// Determines if the library contains any spectra for a peptide, based on its
+        /// unmodified amino acid sequence.
+        /// </summary>
+        /// <param name="target">An unmodified sequence</param>
+        /// <returns>True if the library contains any spectra for this peptide regardless of modification or charge</returns>
+        public abstract bool ContainsAny(Target target);
+
+        /// <summary>
+        /// Some details for the library. 
+        /// This can be the library revision, program version, 
+		/// build date or a hyperlink to the library source 
+        /// (e.g. http://peptide.nist.gov/ for NIST libraries)
+        /// </summary>
+        public abstract LibraryDetails LibraryDetails { get; }
+
+        /// <summary>
+        /// Only contains paths for files in library
+        /// Unlike LibraryDetails which contains more information
+        /// </summary>
+        public abstract  LibraryFiles LibraryFiles { get; }
+
+        /// <summary>
+        /// Attempts to get spectrum header information for a specific
+        /// (sequence, charge) pair.
+        /// </summary>
+        /// <param name="key">A sequence, charge pair</param>
+        /// <param name="libInfo">The spectrum header information, if successful</param>
+        /// <returns>True if the library contains the key</returns>
+        public abstract bool TryGetLibInfo(LibKey key, out SpectrumHeaderInfo libInfo);
+
+        /// <summary>
+        /// Attempts to get spectrum peak information for a specific
+        /// (sequence, charge) pair.
+        /// </summary>
+        /// <param name="key">A sequence, charge pair</param>
+        /// <param name="spectrum">The spectrum peak information, if successful</param>
+        /// <returns>True if the spectrum was retrieved successfully</returns>
+        public abstract bool TryLoadSpectrum(LibKey key, out SpectrumPeaksInfo spectrum);
+
+        /// <summary>
+        /// Loads a spectrum given a key provided by the library.
+        /// </summary>
+        /// <param name="spectrumKey">A key that uniquely identifies the spectrum</param>
+        /// <returns>The requested spectrum peak information</returns>
+        public abstract SpectrumPeaksInfo LoadSpectrum(object spectrumKey);
+
+        public virtual LibraryChromGroup LoadChromatogramData(object spectrumKey)
+        {
+            return null;
+        }
+
+        /// <summary>
+        /// Attempts to get retention time information for a specific
+        /// (sequence, charge) pair and file.
+        /// </summary>
+        /// <param name="key">A sequence, charge pair</param>
+        /// <param name="filePath">A file for which the retention information is requested</param>
+        /// <param name="retentionTimes">A list of retention times, if successful</param>
+        /// <returns>True if retention time information was retrieved successfully</returns>
+        public abstract bool TryGetRetentionTimes(LibKey key, MsDataFileUri filePath, out double[] retentionTimes);
+
+        /// <summary>
+        /// Attempts to get retention time information for all of the
+        /// (sequence, charge) pairs identified from a specific file.
+        /// </summary>
+        /// <param name="filePath">A file for which the retention time information is requested</param>
+        /// <param name="retentionTimes"></param>
+        /// <returns>True if retention time information was retrieved successfully</returns>
+        public abstract bool TryGetRetentionTimes(MsDataFileUri filePath, out LibraryRetentionTimes retentionTimes);
+
+        /// <summary>
+        /// Attempts to get retention time information for all of the
+        /// (sequence, charge) pairs identified from a specific file by index.
+        /// </summary>
+        /// <param name="fileIndex">Index of a file for which the retention time information is requested</param>
+        /// <param name="retentionTimes"></param>
+        /// <returns>True if retention time information was retrieved successfully</returns>
+        public abstract bool TryGetRetentionTimes(int fileIndex, out LibraryRetentionTimes retentionTimes);
+
+        /// <summary>
+        /// If an explicit peak boundary has been set for any of the peptide sequences, then return 
+        /// that peak boundary.
+        /// </summary>
+        public virtual ExplicitPeakBounds GetExplicitPeakBounds(MsDataFileUri filePath, IEnumerable<Target> peptideSequences)
+        {
+            return null;
+        }
+
+        /// <summary>
+        /// Attempts to get iRT information from the library.
+        /// </summary>
+        /// <param name="retentionTimes">A list of iRTs, if successful</param>
+        /// <returns>True if iRT information was retrieved successfully</returns>
+        public abstract bool TryGetIrts(out LibraryRetentionTimes retentionTimes);
+
+        public virtual IEnumerable<double> GetRetentionTimesWithSequences(string filePath, IEnumerable<Target> peptideSequences, ref int? fileIndex)
+        {
+            return new double[0];
+        }
+
+
+        /// <summary>
+        /// Attempts to get ion mobility information for a specific
+        /// (sequence, charge) pair and file.
+        /// </summary>
+        /// <param name="key">A sequence, charge pair</param>
+        /// <param name="filePath">A file for which the ion mobility information is requested</param>
+        /// <param name="ionMobilities">A list of ion mobility info, if successful</param>
+        /// <returns>True if ion mobility information was retrieved successfully</returns>
+        public abstract bool TryGetIonMobilityInfos(LibKey key, MsDataFileUri filePath, out IonMobilityAndCCS[] ionMobilities);
+
+        /// <summary>
+        /// Attempts to get ion mobility information for all of the
+        /// (sequence, charge) pairs identified from a specific file.
+        /// </summary>
+        /// <param name="filePath">A file for which the ion mobility information is requested</param>
+        /// <param name="ionMobilities">A list of ion mobility info, if successful</param>
+        /// <returns>True if ion mobility information was retrieved successfully</returns>
+        public abstract bool TryGetIonMobilityInfos(MsDataFileUri filePath, out LibraryIonMobilityInfo ionMobilities);
+
+        /// <summary>
+        /// Attempts to get ion mobility information for all of the
+        /// (sequence, charge) pairs identified from a specific file by index.
+        /// </summary>
+        /// <param name="fileIndex">Index of a file for which the ion mobility information is requested</param>
+        /// <param name="ionMobilities">A list of ion mobility info, if successful</param>
+        /// <returns>True if ion mobility information was retrieved successfully</returns>
+        public abstract bool TryGetIonMobilityInfos(int fileIndex, out LibraryIonMobilityInfo ionMobilities);
+
+        /// <summary>
+        /// Gets all of the spectrum information for a particular (sequence, charge) pair.  This
+        /// may include redundant spectra.  The spectrum points themselves are only loaded as it they
+        /// requested to give this function acceptable performance.
+        /// </summary>
+        /// <param name="key">The sequence, charge pair requested</param>
+        /// <param name="labelType">An <see cref="IsotopeLabelType"/> for which to get spectra</param>
+        /// <param name="redundancy">Level of redundancy requested in returned values</param>
+        /// <returns>An enumeration of <see cref="SpectrumInfo"/></returns>
+        public abstract IEnumerable<SpectrumInfoLibrary> GetSpectra(LibKey key,
+            IsotopeLabelType labelType, LibraryRedundancy redundancy);
+
+        /// <summary>
+        /// Returns the number of files or mass spec runs for which this library
+        /// contains spectra, or null if this is unknown.
+        /// </summary>
+        public abstract int? FileCount { get; }
+
+        /// <summary>
+        /// Returns the total number of spectra loaded from the library.
+        /// </summary>
+        public abstract int SpectrumCount { get; }
+
+        /// <summary>
+        /// Returns an enumerator for the keys of the spectra loaded from the library.
+        /// </summary>
+        public abstract IEnumerable<LibKey> Keys { get; }
+
+        /// <summary>
+        /// Returns a list of <see cref="RetentionTimeSource"/> objects representing
+        /// the data files that this Library can provide peptide retention time
+        /// values for.
+        /// </summary>
+        public virtual IList<RetentionTimeSource> ListRetentionTimeSources()
+        {
+            return new RetentionTimeSource[0];
+        }
+
+        public IEnumerable<IRetentionTimeProvider> RetentionTimeProvidersIrt
+        {
+            get
+            {
+                LibraryRetentionTimes irts;
+                if (TryGetIrts(out irts))
+                    yield return irts;
+            }
+        }
+
+        public IEnumerable<IRetentionTimeProvider> RetentionTimeProviders
+        {
+            get
+            {
+                var fileCount = FileCount;
+                if (!fileCount.HasValue)
+                    yield break;
+
+                for (var i = 0; i < fileCount.Value; i++)
+                {
+                    LibraryRetentionTimes retentionTimes;
+                    if (TryGetRetentionTimes(i, out retentionTimes))
+                        yield return retentionTimes;
+                }
+            }
+        }
+        
+        #region File reading utility functions
+
+        protected internal static int GetInt32(byte[] bytes, int index, int offset = 0)
+        {
+            int ibyte = offset + index * 4;
+            return bytes[ibyte] | bytes[ibyte + 1] << 8 | bytes[ibyte + 2] << 16 | bytes[ibyte + 3] << 24;
+        }
+
+        protected static float GetSingle(byte[] bytes, int index)
+        {
+            return BitConverter.ToSingle(bytes, index * 4);
+        }
+
+        protected static int ReadSize(Stream stream)
+        {
+            byte[] libSize = new byte[4];
+            ReadComplete(stream, libSize, libSize.Length);
+            return GetInt32(libSize, 0);
+        }
+
+        protected static string ReadString(Stream stream, int countBytes)
+        {
+            byte[] stringBytes = new byte[countBytes];
+            ReadComplete(stream, stringBytes, countBytes);
+            return Encoding.UTF8.GetString(stringBytes);
+        }
+
+        protected static void ReadComplete(Stream stream, byte[] buffer, int size)
+        {
+            if (stream.Read(buffer, 0, size) != size)
+                throw new InvalidDataException(Resources.Library_ReadComplete_Data_truncation_in_library_header_File_may_be_corrupted);
+        }
+
+        protected static void SafeReadComplete(Stream stream, ref byte[] buffer, int size)
+        {
+            if (size > buffer.Length)
+                buffer = new byte[size];
+            if (stream.Read(buffer, 0, size) != size)
+                throw new InvalidDataException(Resources.Library_ReadComplete_Data_truncation_in_library_header_File_may_be_corrupted);
+        }
+
+        #endregion
+
+        protected bool Equals(Library other)
+        {
+            return base.Equals(other) && string.Equals(FileNameHint, other.FileNameHint) && UseExplicitPeakBounds == other.UseExplicitPeakBounds;
+        }
+
+        public override bool Equals(object obj)
+        {
+            if (ReferenceEquals(null, obj)) return false;
+            if (ReferenceEquals(this, obj)) return true;
+            if (obj.GetType() != GetType()) return false;
+            return Equals((Library) obj);
+        }
+
+        public override int GetHashCode()
+        {
+            unchecked
+            {
+                int hashCode = base.GetHashCode();
+                hashCode = (hashCode * 397) ^ (FileNameHint != null ? FileNameHint.GetHashCode() : 0);
+                hashCode = (hashCode * 397) ^ UseExplicitPeakBounds.GetHashCode();
+                return hashCode;
+            }
+        }
+
+        #region Implementation of IXmlSerializable
+
+        /// <summary>
+        /// For XML serialization
+        /// </summary>
+        protected Library()
+        {
+        }
+
+        private enum ATTR
+        {
+            file_name_hint,
+            use_explicit_peak_bounds
+        }
+
+        public override void ReadXml(XmlReader reader)
+        {
+            // Read tag attributes
+            base.ReadXml(reader);
+            FileNameHint = reader.GetAttribute(ATTR.file_name_hint);
+            UseExplicitPeakBounds = reader.GetBoolAttribute(ATTR.use_explicit_peak_bounds, true);
+        }
+
+        public override void WriteXml(XmlWriter writer)
+        {
+            // Write tag attributes
+            base.WriteXml(writer);
+            writer.WriteAttributeIfString(ATTR.file_name_hint, FileNameHint);
+            writer.WriteAttribute(ATTR.use_explicit_peak_bounds, UseExplicitPeakBounds, true);
+        }
+
+        #endregion
+    }
+
+    public interface ICachedSpectrumInfo
+    {
+        LibKey Key { get; }        
+    }
+
+    public abstract class CachedLibrary<TInfo> : Library
+        where TInfo : ICachedSpectrumInfo
+    {
+        protected CachedLibrary()
+        {
+        }
+
+        protected CachedLibrary(LibrarySpec spec) : base(spec)
+        {
+        }
+
+        protected LibKeyMap<TInfo> _libraryEntries;
+        protected string CachePath { get; set; }
+
+        public override string IsNotLoadedExplained
+        {
+            get { return (_libraryEntries != null) ? null : @"no library entries"; }
+        }
+
+        public override bool ContainsAny(Target target)
+        {
+            return _libraryEntries.ItemsWithUnmodifiedSequence(target).Any();
+        }
+
+        public override bool Contains(LibKey key)
+        {
+            return FindEntry(key) != -1;
+        }
+
+        protected int FindExactEntry(LibKey key)
+        {
+            if (_libraryEntries == null)
+                return -1;
+            return _libraryEntries.IndexOf(key.LibraryKey);
+        }
+
+        protected int FindEntry(LibKey key)
+        {
+            if (_libraryEntries == null)
+            {
+                return -1;
+            }
+            foreach (var entry in _libraryEntries.Index.ItemsMatching(key, true))
+            {
+                return entry.OriginalIndex;
+            }
+            return -1;
+        }
+
+        protected virtual void SetLibraryEntries(IEnumerable<TInfo> entries)
+        {
+            var entryList = ImmutableList.ValueOf(entries);
+
+            _libraryEntries = new LibKeyMap<TInfo>(entryList, entryList.Select(entry=>entry.Key.LibraryKey));
+        }
+
+        public override bool TryGetLibInfo(LibKey key, out SpectrumHeaderInfo libInfo)
+        {
+            var index = FindEntry(key);
+            
+            if (index != -1)
+            {
+                libInfo = CreateSpectrumHeaderInfo(_libraryEntries[index]);
+                return true;
+
+            }
+            libInfo = null;
+            return false;
+        }
+
+        protected abstract SpectrumHeaderInfo CreateSpectrumHeaderInfo(TInfo info);
+
+        public override bool TryLoadSpectrum(LibKey key, out SpectrumPeaksInfo spectrum)
+        {
+            int i = FindEntry(key);
+            if (i != -1)
+            {
+                var spectrumPeaks = ReadSpectrum(_libraryEntries[i]);
+                if (spectrumPeaks != null)
+                {
+                    spectrum = new SpectrumPeaksInfo(spectrumPeaks);
+                    return true;
+                }
+            }
+            spectrum = null;
+            return false;
+        }
+
+        public override SpectrumPeaksInfo LoadSpectrum(object spectrumKey)
+        {
+            var spectrumPeaks = ReadSpectrum(_libraryEntries[(int)spectrumKey]);
+            if (spectrumPeaks == null)
+                throw new IOException(string.Format(Resources.CachedLibrary_LoadSpectrum_Library_entry_not_found__0__, spectrumKey));
+
+            return new SpectrumPeaksInfo(spectrumPeaks);
+        }
+
+        protected abstract SpectrumPeaksInfo.MI[] ReadSpectrum(TInfo info);
+
+        public override LibraryChromGroup LoadChromatogramData(object spectrumKey)
+        {
+            return ReadChromatogram(_libraryEntries[(int) spectrumKey]);
+        }
+
+        protected virtual LibraryChromGroup ReadChromatogram(TInfo info)
+        {
+            return null;
+        }
+
+        public override bool TryGetRetentionTimes(LibKey key, MsDataFileUri filePath, out double[] retentionTimes)
+        {
+            // By default, no retention time information is available
+            retentionTimes = null;
+            return false;
+        }
+
+        public override bool TryGetRetentionTimes(MsDataFileUri filePath, out LibraryRetentionTimes retentionTimes)
+        {
+            // By default, no retention time information is available
+            retentionTimes = null;
+            return false;
+        }
+
+        public override bool TryGetRetentionTimes(int fileIndex, out LibraryRetentionTimes retentionTimes)
+        {
+            // By default, no retention time information is available
+            retentionTimes = null;
+            return false;
+        }
+
+        public override bool TryGetIrts(out LibraryRetentionTimes retentionTimes)
+        {
+            // By default, no iRT information is available
+            retentionTimes = null;
+            return false;
+        }
+
+        public override bool TryGetIonMobilityInfos(LibKey key, MsDataFileUri filePath, out IonMobilityAndCCS[] ionMobilities)
+        {
+            // By default, no ion mobility information is available
+            ionMobilities = null;
+            return false;
+        }
+
+        public override bool TryGetIonMobilityInfos(MsDataFileUri filePath, out LibraryIonMobilityInfo ionMobilities)
+        {
+            // By default, no ion mobility information is available
+            ionMobilities = null;
+            return false;
+        }
+
+        public override bool TryGetIonMobilityInfos(int fileIndex, out LibraryIonMobilityInfo ionMobilities)
+        {
+            // By default, no ion mobility information is available
+            ionMobilities = null;
+            return false;
+        }
+
+        public override IEnumerable<SpectrumInfoLibrary> GetSpectra(LibKey key, IsotopeLabelType labelType, LibraryRedundancy redundancy)
+        {
+            // This base class only handles best match spectra
+            if (redundancy == LibraryRedundancy.best)
+            {
+                int i = FindEntry(key);
+                if (i != -1)
+                {
+                    yield return new SpectrumInfoLibrary(this, labelType, i)
+                    {
+                        SpectrumHeaderInfo = CreateSpectrumHeaderInfo(_libraryEntries[i])
+                    };
+                }
+            }
+        }
+
+        public override int? FileCount
+        {
+            get { return null; }
+        }
+
+        public override int SpectrumCount
+        {
+            get { return _libraryEntries == null ? 0 : _libraryEntries.Count; }
+        }
+
+        public override IEnumerable<LibKey> Keys
+        {
+            get
+            {
+                if (IsLoaded)
+                    foreach (var entry in _libraryEntries)
+                        yield return entry.Key;
+            }
+        }
+
+        protected IEnumerable<TInfo> LibraryEntriesWithSequences(IEnumerable<Target> peptideSequences)
+        {
+            return peptideSequences.SelectMany(LibraryEntriesWithSequence);
+        }
+
+        protected IEnumerable<TInfo> LibraryEntriesWithSequence(Target target)
+        {
+            return _libraryEntries.ItemsMatching(new LibKey(target, Adduct.EMPTY).LibraryKey, false);
+        }
+
+        // ReSharper disable PossibleMultipleEnumeration
+        protected int FindFileInList(MsDataFileUri sourceFile, IEnumerable<string> fileNames)
+        {
+            if (fileNames == null)
+            {
+                return -1;
+            }
+            string sourceFileToString = sourceFile.ToString();
+            int iFile = 0;
+            foreach (var fileName in fileNames)
+            {
+                if (fileName.Equals(sourceFileToString))
+                {
+                    return iFile;
+                }
+                iFile++;
+            }
+            string baseName = sourceFile.GetFileNameWithoutExtension();
+            iFile = 0;
+            foreach (var fileName in fileNames)
+            {
+                try
+                {
+                    if (MeasuredResults.IsBaseNameMatch(baseName, Path.GetFileNameWithoutExtension(fileName)))
+                    {
+                        return iFile;
+                    }
+                }
+                catch (Exception)
+                {
+                    // Ignore: Invalid filename
+                }
+                iFile++;
+            }
+            return -1;
+        }
+        // ReSharper restore PossibleMultipleEnumeration
+    }
+
+    public sealed class LibraryRetentionTimes : IRetentionTimeProvider
+    {
+        private readonly IDictionary<Target, Tuple<TimeSource, double[]>> _dictPeptideRetentionTimes;
+
+        public LibraryRetentionTimes(string path, IDictionary<Target, Tuple<TimeSource, double[]>> dictPeptideRetentionTimes)
+        {
+            Name = path;
+            _dictPeptideRetentionTimes = dictPeptideRetentionTimes;
+            if (_dictPeptideRetentionTimes.Count == 0)
+            {
+                MinRt = MaxRt = 0;
+            }
+            else
+            {
+                MinRt = _dictPeptideRetentionTimes.SelectMany(p => p.Value.Item2).Min();
+                MaxRt = _dictPeptideRetentionTimes.SelectMany(p => p.Value.Item2).Max();
+            }
+            var listStdev = new List<double>();
+            foreach (Tuple<TimeSource, double[]> times in _dictPeptideRetentionTimes.Values)
+            {
+                if (times.Item2.Length < 2)
+                    continue;
+                var statTimes = new Statistics(times.Item2);
+                listStdev.Add(statTimes.StdDev());
+            }
+            var statStdev = new Statistics(listStdev);
+            MeanStdev = statStdev.Mean();
+        }
+
+        public string Name { get; private set; }
+        public double MinRt { get; private set; }
+        public double MaxRt { get; private set; }
+        public double MeanStdev { get; private set; }
+
+        /// <summary>
+        /// Returns all retention times for spectra that were identified to a
+        /// specific modified peptide sequence.
+        /// </summary>
+        public double[] GetRetentionTimes(Target sequence)
+        {
+            Tuple<TimeSource, double[]> retentionTimes;
+            if (_dictPeptideRetentionTimes.TryGetValue(sequence, out retentionTimes))
+                return retentionTimes.Item2;
+            return new double[0];
+        }
+
+        /// <summary>
+        /// Return the average retention time for spectra that were identified to a
+        /// specific modified peptide sequence, with filtering applied in an attempt
+        /// to avoid peptides eluting a second time near the end of the gradient.
+        /// </summary>
+        public double? GetRetentionTime(Target sequence)
+        {
+            double[] retentionTimes = GetRetentionTimes(sequence);
+            if (retentionTimes.Length == 0)
+                return null;
+            if (retentionTimes.Length == 1)
+                return retentionTimes[0];
+
+            double meanTimes = retentionTimes[0];
+            // Anything 3 times the mean standard deviation away from the mean is suspicious
+            double maxDelta = MeanStdev*3;
+            for (int i = 1; i < retentionTimes.Length; i++)
+            {
+                double time = retentionTimes[i];
+                double delta = time - meanTimes;
+                // If the time is more than the max delta from the other times, and closer
+                // to the end than to the other times, then do not include it or anything
+                // after it.
+                if (delta > maxDelta && delta > MaxRt - time)
+                {
+                    double[] subsetTimes = new double[i];
+                    Array.Copy(retentionTimes, subsetTimes, i);
+                    retentionTimes = subsetTimes;
+                    break;
+                }
+                // Adjust the running mean.
+                meanTimes += (time - meanTimes)/(i+1);
+            }
+            var statTimes = new Statistics(retentionTimes);
+            return statTimes.Median();
+        }
+
+        public TimeSource? GetTimeSource(Target sequence)
+        {
+            Tuple<TimeSource, double[]> value;
+            if (_dictPeptideRetentionTimes.TryGetValue(sequence, out value))
+            {
+                return value.Item1;
+            }
+            return null;
+        }
+
+        public IEnumerable<MeasuredRetentionTime> PeptideRetentionTimes
+        {
+            get
+            {
+                return from sequence in _dictPeptideRetentionTimes.Keys
+                       let time = GetRetentionTime(sequence)
+                       where time.HasValue
+                       select new MeasuredRetentionTime(sequence, time.Value, true);
+            }
+        }
+
+        public IDictionary<Target, double> GetFirstRetentionTimes()
+        {
+            var dict = new Dictionary<Target, double>();
+            foreach (var entry in _dictPeptideRetentionTimes)
+            {
+                if (entry.Value.Item2.Length == 0)
+                {
+                    continue;
+                }
+                dict.Add(entry.Key, entry.Value.Item2.Min());
+            }
+            return dict;
+        }
+    }
+
+    public sealed class LibraryIonMobilityInfo : IIonMobilityInfoProvider
+    {
+        private readonly LibKeyMap<IonMobilityAndCCS[]> _dictChargedPeptideDriftTimeInfos;
+
+        public LibraryIonMobilityInfo(string path, IDictionary<LibKey, IonMobilityAndCCS[]> dict) 
+            : this(path, new LibKeyMap<IonMobilityAndCCS[]>(
+                ImmutableList.ValueOf(dict.Values), dict.Keys.Select(key=>key.LibraryKey)))
+        {
+            
+        }
+        public LibraryIonMobilityInfo(string path, LibKeyMap<IonMobilityAndCCS[]> dictChargedPeptideDriftTimeInfos)
+        {
+            Name = path;
+            _dictChargedPeptideDriftTimeInfos = dictChargedPeptideDriftTimeInfos;
+        }
+
+        public string Name { get; private set; }
+
+        /// <summary>
+        /// Return the median measured CCS for spectra that were identified with a
+        /// specific modified peptide sequence and charge state.
+        /// </summary>
+        public double? GetLibraryMeasuredCollisionalCrossSection(LibKey chargedPeptide)
+        {
+            IonMobilityAndCCS[] ionMobilities;
+            if ((!_dictChargedPeptideDriftTimeInfos.TryGetValue(chargedPeptide, out ionMobilities)) || (ionMobilities == null))
+                return null;
+            double? ccs = null;
+            var ccsValues = Array.FindAll(ionMobilities, im => im.HasCollisionalCrossSection);
+            if (ccsValues.Any())
+            {
+                ccs = new Statistics(ccsValues.Select(im => im.CollisionalCrossSectionSqA.Value)).Median();
+            }
+            return ccs;
+        }
+
+        /// <summary>
+        /// Return the median measured ion mobility for spectra that were identified with a
+        /// specific modified peptide sequence and charge state.  Prefer to use median CCS
+        /// when possible, and calculate IM from that. If only IM values are available, convert
+        /// to CCS if possible.
+        /// </summary>
+        public IonMobilityAndCCS GetLibraryMeasuredIonMobilityAndHighEnergyOffset(LibKey chargedPeptide, double mz, IIonMobilityFunctionsProvider ionMobilityFunctionsProvider)
+        {
+            IonMobilityAndCCS[] ionMobilities;
+            if ((!_dictChargedPeptideDriftTimeInfos.TryGetValue(chargedPeptide, out ionMobilities)) || (ionMobilities == null))
+                return IonMobilityAndCCS.EMPTY;
+            IonMobilityValue ionMobility = IonMobilityValue.EMPTY;
+            double? ccs = null;
+            var ionMobilityInfos = ionMobilityFunctionsProvider != null ? Array.FindAll(ionMobilities, im => im.HasCollisionalCrossSection) : null;
+            if (ionMobilityInfos != null && ionMobilityInfos.Any() && ionMobilityFunctionsProvider.ProvidesCollisionalCrossSectionConverter)
+            {
+                // Use median CCS to calculate an ion mobility value
+                ccs = new Statistics(ionMobilityInfos.Select(im => im.CollisionalCrossSectionSqA.Value)).Median(); // Median is more tolerant of errors than Average
+                ionMobility = IonMobilityValue.GetIonMobilityValue(ionMobilityFunctionsProvider.IonMobilityFromCCS(ccs.Value, mz, chargedPeptide.Charge).Mobility,
+                    ionMobilityFunctionsProvider.IonMobilityUnits);
+            }
+            else
+            {
+                // Use median ion mobility, convert to CCS if available
+                ionMobilityInfos = Array.FindAll(ionMobilities, dt => dt.HasIonMobilityValue);
+                if (ionMobilityInfos.Any())
+                {
+                    var units = ionMobilityInfos.First().IonMobility.Units;
+                    var medianValue = new Statistics(ionMobilityInfos.Select(im => im.IonMobility.Mobility.Value)).Median(); // Median is more tolerant of errors than Average
+                    ionMobility = IonMobilityValue.GetIonMobilityValue(medianValue, units);
+                    if (ionMobilityFunctionsProvider != null && ionMobilityFunctionsProvider.ProvidesCollisionalCrossSectionConverter)
+                    {
+                        ccs = ionMobilityFunctionsProvider.CCSFromIonMobility(ionMobility, mz, chargedPeptide.Charge);
+                    }
+                }
+            }
+            if (!ionMobility.HasValue)
+                return IonMobilityAndCCS.EMPTY;
+            var highEnergyDriftTimeOffsetMsec = new Statistics(ionMobilityInfos.Select(im => im.HighEnergyIonMobilityValueOffset)).Median(); // Median is more tolerant of errors than Average
+            return IonMobilityAndCCS.GetIonMobilityAndCCS(ionMobility, ccs, highEnergyDriftTimeOffsetMsec);
+        }
+
+        public IDictionary<LibKey, IonMobilityAndCCS[]> GetIonMobilityDict()
+        {
+            return _dictChargedPeptideDriftTimeInfos.AsDictionary();
+        }
+    }
+
+    public abstract class LibrarySpec : XmlNamedElement
+    {
+        public static readonly PeptideRankId PEP_RANK_COPIES =
+            new PeptideRankId(@"Spectrum count", () => Resources.LibrarySpec_PEP_RANK_COPIES_Spectrum_count);
+        public static readonly PeptideRankId PEP_RANK_TOTAL_INTENSITY =
+            new PeptideRankId(@"Total intensity", () => Resources.LibrarySpec_PEP_RANK_TOTAL_INTENSITY_Total_intensity);
+        public static readonly PeptideRankId PEP_RANK_PICKED_INTENSITY =
+            new PeptideRankId(@"Picked intensity", () => Resources.LibrarySpec_PEP_RANK_PICKED_INTENSITY_Picked_intensity);
+
+        public static LibrarySpec CreateFromPath(string name, string path)
+        {
+            string ext = Path.GetExtension(path);
+            if (Equals(ext, BiblioSpecLiteSpec.EXT))
+                return new BiblioSpecLiteSpec(name, path);
+            else if (Equals(ext, BiblioSpecLibSpec.EXT))
+                return new BiblioSpecLibSpec(name, path);
+            else if (Equals(ext, ChromatogramLibrarySpec.EXT))
+                return new ChromatogramLibrarySpec(name, path);
+            else if (Equals(ext, XHunterLibSpec.EXT))
+                return new XHunterLibSpec(name, path);
+            else if (Equals(ext, NistLibSpec.EXT))
+                return new NistLibSpec(name, path);
+            else if (Equals(ext, SpectrastSpec.EXT))
+                return new SpectrastSpec(name, path);
+            else if (Equals(ext, MidasLibSpec.EXT))
+                return new MidasLibSpec(name, path);
+            else if (Equals(ext, EncyclopeDiaSpec.EXT))
+                return new EncyclopeDiaSpec(name, path);
+            return null;
+        }
+
+        protected LibrarySpec(string name, string path)
+            : base(name)
+        {
+            FilePath = path;
+            UseExplicitPeakBounds = true;
+        }
+
+        [Track]
+        public AuditLogPath FilePathAuditLog
+        {
+            get { return AuditLogPath.Create(FilePath); }
+        }
+
+        public string FilePath { get; private set; }
+
+        /// <summary>
+        /// Returns the filter string to be used for finding a library of this type.
+        /// </summary>
+        public abstract string Filter { get; }
+
+        /// <summary>
+        /// True if this library spec was created in order to open the current document
+        /// only, and should not be stored long term in the global settings.
+        /// </summary>
+        public bool IsDocumentLocal { get; private set; }
+
+        /// <summary>
+        /// True if this the document-specific library spec, and should not be stored 
+        /// in the global settings.
+        /// </summary>
+        public bool IsDocumentLibrary { get; private set; }
+
+        public abstract Library LoadLibrary(ILoadMonitor loader);
+
+        public abstract IEnumerable<PeptideRankId> PeptideRankIds { get; }
+
+        [Track(defaultValues:typeof(DefaultValuesTrue))]
+        public bool UseExplicitPeakBounds { get; private set; }
+
+        #region Property change methods
+
+        public LibrarySpec ChangeFilePath(string prop)
+        {
+            return ChangeProp(ImClone(this), im => im.FilePath = prop);
+        }
+
+        public LibrarySpec ChangeDocumentLocal(bool prop)
+        {
+            return ChangeProp(ImClone(this), im => im.IsDocumentLocal = prop);
+        }
+
+        public LibrarySpec ChangeDocumentLibrary(bool prop)
+        {
+            return ChangeProp(ImClone(this), im => im.IsDocumentLibrary = prop).ChangeDocumentLocal(prop);
+        }
+
+        public LibrarySpec ChangeUseExplicitPeakBounds(bool prop)
+        {
+            return ChangeProp(ImClone(this), im => im.UseExplicitPeakBounds = prop);
+        }
+        #endregion
+
+        #region Implementation of IXmlSerializable
+
+        /// <summary>
+        /// For XML serialization
+        /// </summary>
+        protected LibrarySpec()
+        {
+        }
+
+        private enum ATTR
+        {
+            file_path,
+            use_explicit_peak_bounds
+        }
+
+        public override void ReadXml(XmlReader reader)
+        {
+            // Read tag attributes
+            base.ReadXml(reader);
+            FilePath = reader.GetAttribute(ATTR.file_path);
+            UseExplicitPeakBounds = reader.GetBoolAttribute(ATTR.use_explicit_peak_bounds, true);
+            // Consume tag
+            reader.Read();
+        }
+
+        public override void WriteXml(XmlWriter writer)
+        {
+            if (IsDocumentLocal)
+                throw new InvalidOperationException(Resources.LibrarySpec_WriteXml_Document_local_library_specs_cannot_be_persisted_to_XML);
+
+            if (IsDocumentLibrary)
+                throw new InvalidOperationException(Resources.LibrarySpec_WriteXml_Document_library_specs_cannot_be_persisted_to_XML_);
+
+            // Write tag attributes
+            base.WriteXml(writer);
+            writer.WriteAttributeString(ATTR.file_path, FilePath);
+            writer.WriteAttribute(ATTR.use_explicit_peak_bounds, UseExplicitPeakBounds, true);
+        }
+
+        #endregion
+
+        #region object overrides
+
+        public bool Equals(LibrarySpec other)
+        {
+            if (ReferenceEquals(null, other)) return false;
+            if (ReferenceEquals(this, other)) return true;
+            return base.Equals(other) &&
+                Equals(other.FilePath, FilePath) &&
+                other.IsDocumentLocal.Equals(IsDocumentLocal) &&
+                other.IsDocumentLibrary.Equals(IsDocumentLibrary) &&
+                other.UseExplicitPeakBounds.Equals(UseExplicitPeakBounds);
+        }
+
+        public override bool Equals(object obj)
+        {
+            if (ReferenceEquals(null, obj)) return false;
+            if (ReferenceEquals(this, obj)) return true;
+            return Equals(obj as LibrarySpec);
+        }
+
+        public override int GetHashCode()
+        {
+            unchecked
+            {
+                int result = base.GetHashCode();
+                result = (result*397) ^ FilePath.GetHashCode();
+                result = (result*397) ^ IsDocumentLocal.GetHashCode();
+                result = (result*397) ^ IsDocumentLibrary.GetHashCode();
+                return result;
+            }
+        }
+
+        #endregion
+    }
+
+    /// <summary>
+    /// Identity class for a type peptide ranking, with values for
+    /// displaying in the user interface, and persisting to XML.
+    /// </summary>
+    public sealed class PeptideRankId : IAuditLogObject
+    {
+        public static readonly PeptideRankId PEPTIDE_RANK_NONE = new PeptideRankId(string.Empty, () => string.Empty);
+
+        private Func<string> _labelFunc;
+
+        public PeptideRankId(string value, Func<string> labelFunc)
+        {
+            Value = value;
+            _labelFunc = labelFunc;
+        }
+
+        /// <summary>
+        /// Display text for user interface.
+        /// </summary>
+        public string Label { get { return _labelFunc(); } }
+
+        /// <summary>
+        /// Name for us in XML.
+        /// </summary>
+        public string Value { get; private set; }
+
+        public override string ToString() { return Label; }
+
+        public string AuditLogText { get { return Label; } }
+        public bool IsName { get { return true; } }
+
+        private bool Equals(PeptideRankId other)
+        {
+            return string.Equals(Label, other.Label) && string.Equals(Value, other.Value);
+        }
+
+        public override bool Equals(object obj)
+        {
+            if (ReferenceEquals(null, obj)) return false;
+            if (ReferenceEquals(this, obj)) return true;
+            return obj is PeptideRankId && Equals((PeptideRankId) obj);
+        }
+
+        public override int GetHashCode()
+        {
+            unchecked
+            {
+                return ((Label != null ? Label.GetHashCode() : 0) * 397) ^ (Value != null ? Value.GetHashCode() : 0);
+            }
+        }
+    }
+
+    public abstract class SpectrumHeaderInfo : Immutable, IXmlSerializable
+    {
+        protected SpectrumHeaderInfo(string libraryName)
+        {
+            LibraryName = libraryName;
+        }
+
+        public string LibraryName { get; private set; }
+
+        public SpectrumHeaderInfo ChangeLibraryName(string prop)
+        {
+            return ChangeProp(ImClone(this), im => im.LibraryName = prop);
+        }
+
+        /// <summary>
+        /// Value used in ranking peptides.
+        /// </summary>
+        /// <param name="rankId">Indentifier of the value to return</param>
+        /// <returns>The value to use in ranking</returns>
+        public virtual float GetRankValue(PeptideRankId rankId)
+        {
+            // If super class has not provided a number of copies, return 1.
+            if (ReferenceEquals(rankId, LibrarySpec.PEP_RANK_COPIES))
+                return 1;
+            return float.MinValue;
+        }
+
+        public abstract IEnumerable<KeyValuePair<PeptideRankId, string>> RankValues { get; }
+
+        #region Implementation of IXmlSerializable
+
+        /// <summary>
+        /// For XML serialization
+        /// </summary>
+        protected SpectrumHeaderInfo()
+        {
+        }
+
+        private enum ATTR
+        {
+            library_name
+        }
+
+        public XmlSchema GetSchema()
+        {
+            return null;
+        }
+
+        public virtual void ReadXml(XmlReader reader)
+        {
+            // Read tag attributes
+            LibraryName = reader.GetAttribute(ATTR.library_name);
+        }
+
+        public virtual void WriteXml(XmlWriter writer)
+        {
+            // Write tag attributes
+            writer.WriteAttributeString(ATTR.library_name, LibraryName);
+        }
+
+        #endregion
+
+        #region object overrides
+
+        public bool Equals(SpectrumHeaderInfo obj)
+        {
+            if (ReferenceEquals(null, obj)) return false;
+            if (ReferenceEquals(this, obj)) return true;
+            return Equals(obj.LibraryName, LibraryName);
+        }
+
+        public override bool Equals(object obj)
+        {
+            if (ReferenceEquals(null, obj)) return false;
+            if (ReferenceEquals(this, obj)) return true;
+            if (obj.GetType() != typeof (SpectrumHeaderInfo)) return false;
+            return Equals((SpectrumHeaderInfo) obj);
+        }
+
+        public override int GetHashCode()
+        {
+            return LibraryName.GetHashCode();
+        }
+
+        #endregion
+    }
+
+    public sealed class TransitionLibInfo
+    {
+        public TransitionLibInfo(int rank, float intensity)
+        {
+            Rank = rank;
+            Intensity = intensity;
+        }
+
+        public int Rank { get; private set; }
+        public float Intensity { get; private set; }
+
+        #region object overrides
+
+        public bool Equals(TransitionLibInfo obj)
+        {
+            if (ReferenceEquals(null, obj)) return false;
+            if (ReferenceEquals(this, obj)) return true;
+            return obj.Intensity == Intensity && obj.Rank == Rank;
+        }
+
+        public override bool Equals(object obj)
+        {
+            if (ReferenceEquals(null, obj)) return false;
+            if (ReferenceEquals(this, obj)) return true;
+            if (obj.GetType() != typeof (TransitionLibInfo)) return false;
+            return Equals((TransitionLibInfo) obj);
+        }
+
+        public override int GetHashCode()
+        {
+            unchecked
+            {
+                return (Intensity.GetHashCode()*397) ^ Rank;
+            }
+        }
+
+        #endregion
+    }
+
+    public sealed class SpectrumPeaksInfo
+    {
+        public SpectrumPeaksInfo(MI[] spectrum)
+        {
+            Peaks = spectrum;
+        }
+
+        /// <summary>
+        /// This array must be highly performant.  Making this class
+        /// <see cref="Immutable"/>, and using a <see cref="ReadOnlyCollection{T}"/>
+        /// caused iteration of this list to show up as a hotspot in
+        /// a profiler.
+        /// </summary>
+        public MI[] Peaks { get; private set; }
+
+        public IEnumerable<double> MZs
+        {
+            get
+            {
+                foreach (var mi in Peaks)
+                    yield return mi.Mz;
+            }
+        }
+
+        public IEnumerable<double> Intensities
+        {
+            get
+            {
+                foreach (var mi in Peaks)
+                    yield return mi.Intensity;
+            }
+        }
+
+        public IEnumerable<IEnumerable<SpectrumPeakAnnotation>> Annotations
+        {
+            get
+            {
+                foreach (var mi in Peaks)
+                    yield return mi.Annotations;
+            }
+        }
+
+        public struct MI
+        {
+            private bool _notQuantitative;
+            private List<SpectrumPeakAnnotation> _annotations; // A peak may have multiple annotations
+            public double Mz { get; set; }
+            public float Intensity { get; set; }
+            public bool Quantitative {
+                get { return !_notQuantitative; }
+                set { _notQuantitative = !value; }
+            }
+            public List<SpectrumPeakAnnotation> Annotations
+            {
+                get { return _annotations; } 
+                set { _annotations = value; }
+            }
+
+            public MI ChangeAnnotations(List<SpectrumPeakAnnotation> newAnnotations)
+            {
+                if (!CollectionUtil.EqualsDeep(newAnnotations, Annotations))
+                {
+                    // Because this is a struct, it does not need to be cloned
+                    // This operation will not affect the memory of the original object
+                    var result = this;
+                    result._annotations = newAnnotations;
+                    return result;
+                }
+                return this;
+            }
+
+            public MI ChangeIntensity(float intensity)
+            {
+                var result = this;
+                result.Intensity = intensity;
+                return result;
+            }
+
+            public SpectrumPeakAnnotation AnnotationsFirstOrDefault
+            {
+                get { return Annotations == null || Annotations.Count == 0 ? 
+                    SpectrumPeakAnnotation.EMPTY : 
+                    Annotations[0] ?? SpectrumPeakAnnotation.EMPTY; }
+            }
+
+            public IEnumerable<SpectrumPeakAnnotation> GetAnnotationsEnumerator()
+            {
+                if (Annotations == null || Annotations.Count == 0)
+                {
+                    yield return SpectrumPeakAnnotation.EMPTY;
+                }
+                else
+                {
+                    foreach (var spectrumPeakAnnotation in Annotations)
+                    {
+                        yield return spectrumPeakAnnotation ?? SpectrumPeakAnnotation.EMPTY;
+                    }
+                }
+            }
+
+            public CustomIon AnnotationsAggregateDescriptionIon
+            {
+                get
+                {
+                    if (Annotations != null)
+                    {
+                        var aggregateName = AnnotationsFirstOrDefault.Ion.Name ?? string.Empty;
+                        var nAnnotations = Annotations.Count;
+                        for (var i = 1; i < nAnnotations; i++)
+                        {
+                            var name = Annotations[i].Ion.Name;
+                            if (!string.IsNullOrEmpty(name))
+                            {
+                                aggregateName += @"/" + name;
+                            }
+                        }
+                        if (!string.IsNullOrEmpty(aggregateName))
+                        {
+                            return AnnotationsFirstOrDefault.Ion.ChangeName(aggregateName);
+                        }
+                    }
+                    return AnnotationsFirstOrDefault.Ion;
+                }
+            }
+
+            public bool Equals(MI other)
+            {
+                return _notQuantitative == other._notQuantitative &&
+                       ArrayUtil.EqualsDeep(_annotations, other._annotations) && Mz.Equals(other.Mz) &&
+                       Intensity.Equals(other.Intensity);
+            }
+
+            public override bool Equals(object obj)
+            {
+                if (ReferenceEquals(null, obj)) return false;
+                return obj is MI other && Equals(other);
+            }
+
+            public override int GetHashCode()
+            {
+                unchecked
+                {
+                    var hashCode = _notQuantitative.GetHashCode();
+                    hashCode = (hashCode * 397) ^ (_annotations != null ? _annotations.GetHashCode() : 0);
+                    hashCode = (hashCode * 397) ^ Mz.GetHashCode();
+                    hashCode = (hashCode * 397) ^ Intensity.GetHashCode();
+                    return hashCode;
+                }
+            }
+        }
+    }
+
+    public class SmallMoleculeLibraryAttributes : IEquatable<SmallMoleculeLibraryAttributes>
+    {
+        public static SmallMoleculeLibraryAttributes EMPTY = new SmallMoleculeLibraryAttributes(null, null, null, null, null, null);
+        public static int nItems = 4;
+
+        public bool IsEmpty
+        {
+            get
+            {
+                return ReferenceEquals(this, EMPTY);
+            }
+        }
+
+        // Helper for library caches
+        public static SmallMoleculeLibraryAttributes FromBytes(byte[] buf, int offset)
+        {
+            var itemLengths = new int[nItems];
+            var itemStarts = new int[nItems];
+            for (var i = 0; i < nItems; i++)
+            {
+                // read item length
+                itemLengths[i] = Library.GetInt32(buf, i, offset);
+                itemStarts[i] = i == 0 ? offset + nItems * sizeof(int) : itemStarts[i - 1] + itemLengths[i - 1];
+            }
+            return Create(
+                Encoding.UTF8.GetString(buf, itemStarts[0], itemLengths[0]),
+                Encoding.UTF8.GetString(buf, itemStarts[1], itemLengths[1]),
+                Encoding.UTF8.GetString(buf, itemStarts[2], itemLengths[2]),
+                Encoding.UTF8.GetString(buf, itemStarts[3], itemLengths[3]));
+        }
+
+        public static void ParseMolecularFormulaOrMassesString(string molecularFormulaOrMassesString,
+            out string molecularFormula, out TypedMass? massMono, out TypedMass? massAverage)
+        {
+            if (molecularFormulaOrMassesString != null && molecularFormulaOrMassesString.Contains(CustomMolecule.MASS_SPLITTER))
+            {
+                var parts = molecularFormulaOrMassesString.Split(CustomMolecule.MASS_SPLITTER); // We didn't have a formula so we saved masses
+                massMono = new TypedMass(double.Parse(parts[0], CultureInfo.InvariantCulture), MassType.Monoisotopic);
+                massAverage = new TypedMass(double.Parse(parts[1], CultureInfo.InvariantCulture), MassType.Average);
+                molecularFormula = null;
+            }
+            else
+            {
+                massMono = null;
+                massAverage = null;
+                molecularFormula = molecularFormulaOrMassesString;
+            }
+        }
+
+        public static string FormatChemicalFormulaOrMassesString(string chemicalFormula, TypedMass? massMono, TypedMass? massAverage) // For serialization - represents formula or masses, depending on what's available
+        {
+            if (!string.IsNullOrEmpty(chemicalFormula))
+            {
+                return chemicalFormula;
+
+            }
+            if (massMono != null && massAverage != null)
+            {
+                Assume.IsTrue(massMono.Value.IsMonoIsotopic());
+                Assume.IsTrue(massAverage.Value.IsAverage());
+                return CustomMolecule.FormattedMasses(massMono.Value.Value, massAverage.Value.Value); // Format as dd.ddd/dd.ddd
+            }
+
+            return string.Empty;
+        }
+
+        public static byte[] ToBytes(SmallMoleculeLibraryAttributes attributes)
+        {
+            attributes = attributes ?? EMPTY;
+            // Encode as <length><item><length><item>etc
+            var items = new List<byte[]>
+            {
+                Encoding.UTF8.GetBytes(attributes.MoleculeName ?? string.Empty),
+                Encoding.UTF8.GetBytes(attributes.ChemicalFormulaOrMassesString ?? string.Empty), // If no formula provided, encode monoMass and averageMass instead
+                Encoding.UTF8.GetBytes(attributes.InChiKey ?? string.Empty),
+                Encoding.UTF8.GetBytes(attributes.OtherKeys ?? string.Empty)
+            };
+            Assume.IsTrue(Equals(nItems,items.Count));
+            var results = new byte[items.Sum(item => item.Length + sizeof(int))];
+            var index = 0;
+            foreach (var item in items)
+            {
+                Array.Copy(BitConverter.GetBytes(item.Length), 0, results, index, sizeof(int));
+                index += sizeof(int);
+            }
+            foreach (var item in items)
+            {
+                Array.Copy(item, 0, results, index, item.Length);
+                index += item.Length;
+            }
+            return results;
+        }
+
+        public static SmallMoleculeLibraryAttributes Create(string moleculeName, string chemicalFormula, TypedMass? massMono, TypedMass? massAverage,
+            string inChiKey, string otherKeys)
+        {
+            if (string.IsNullOrEmpty(moleculeName) && string.IsNullOrEmpty(chemicalFormula) &&
+                massMono == null && massAverage == null &&
+                string.IsNullOrEmpty(inChiKey) && string.IsNullOrEmpty(otherKeys))
+            {
+                return EMPTY;
+            }
+            return new SmallMoleculeLibraryAttributes(moleculeName, chemicalFormula, massMono, massAverage, inChiKey, otherKeys);
+        }
+
+        public static SmallMoleculeLibraryAttributes Create(string moleculeName, string chemicalFormulaOrMassesString,
+            string inChiKey, string otherKeys)
+        {
+            ParseMolecularFormulaOrMassesString(chemicalFormulaOrMassesString,
+                out var chemicalFormula, out var massMono, out var massAverage);
+            if (string.IsNullOrEmpty(moleculeName) && string.IsNullOrEmpty(chemicalFormula) &&
+                massMono == null && massAverage == null &&
+                string.IsNullOrEmpty(inChiKey) && string.IsNullOrEmpty(otherKeys))
+            {
+                return EMPTY;
+            }
+            return new SmallMoleculeLibraryAttributes(moleculeName, chemicalFormula, massMono, massAverage, inChiKey, otherKeys);
+        }
+
+        private SmallMoleculeLibraryAttributes(string moleculeName, string chemicalFormula, TypedMass? massMono, TypedMass? massAverage, string inChiKey, string otherKeys)
+        {
+            MoleculeName = moleculeName;
+            ChemicalFormulaOrMassesString = FormatChemicalFormulaOrMassesString(chemicalFormula, massMono, massAverage); // If no formula provided, encode monoMass and averageMass instead
+            InChiKey = inChiKey;
+            OtherKeys = otherKeys;
+        }
+
+        public string MoleculeName { get; private set; }
+        public string ChemicalFormulaOrMassesString { get; private set; } // If no formula provided, encodes monoMass and averageMass instead as <mono>-slash-<average>
+        public string ChemicalFormula => ChemicalFormulaOrMassesString != null && !ChemicalFormulaOrMassesString.Contains(CustomMolecule.MASS_SPLITTER) // Returns null if ChemicalFormulaOrMassesString encodes masses instead of formula
+            ? ChemicalFormulaOrMassesString
+            : null;
+
+        public string InChiKey { get; private set; }
+        public string OtherKeys { get; private set; }
+
+        public string GetPreferredKey()
+        {
+            return CreateMoleculeID().PrimaryAccessionValue ?? MoleculeName;
+        }
+
+        public string Validate()
+        {
+            return string.IsNullOrEmpty(ChemicalFormulaOrMassesString) ||
+                    (string.IsNullOrEmpty(MoleculeName) && string.IsNullOrEmpty(InChiKey) && string.IsNullOrEmpty(OtherKeys))
+                ? Resources.SmallMoleculeLibraryAttributes_Validate_A_small_molecule_is_defined_by_a_chemical_formula_and_at_least_one_of_Name__InChiKey__or_other_keys__HMDB_etc_
+                : null;
+        }
+
+        public MoleculeAccessionNumbers CreateMoleculeID()
+        {
+            return new MoleculeAccessionNumbers(OtherKeys, InChiKey);
+        }
+
+        public List<KeyValuePair<string,string>> LocalizedKeyValuePairs
+        {
+            get
+            {
+                var smallMolLines = new List<KeyValuePair<string, string>>();
+                if (!string.IsNullOrEmpty(MoleculeName))
+                {
+                    smallMolLines.Add(new KeyValuePair<string, string> (Resources.SmallMoleculeLibraryAttributes_KeyValuePairs_Name, MoleculeName));
+                }
+                ParseMolecularFormulaOrMassesString(ChemicalFormulaOrMassesString, out var chemicalFormula, out var massMono, out var massAverage);
+                if (!string.IsNullOrEmpty(chemicalFormula))
+                {
+                    smallMolLines.Add(new KeyValuePair<string, string> (Resources.SmallMoleculeLibraryAttributes_KeyValuePairs_Formula, chemicalFormula));
+                }
+                if (massMono != null)
+                {
+                    smallMolLines.Add(new KeyValuePair<string, string>(Resources.SmallMoleculeLibraryAttributes_KeyValuePairs_Monoisotopic_mass, massMono.ToString()));
+                }
+                if (massAverage != null)
+                {
+                    smallMolLines.Add(new KeyValuePair<string, string>(Resources.SmallMoleculeLibraryAttributes_KeyValuePairs_Average_mass, chemicalFormula));
+                }
+                if (!string.IsNullOrEmpty(InChiKey))
+                {
+                    smallMolLines.Add(new KeyValuePair<string, string> (Resources.SmallMoleculeLibraryAttributes_KeyValuePairs_InChIKey, InChiKey));
+                }
+                if (!string.IsNullOrEmpty(OtherKeys))
+                {
+                    smallMolLines.Add(new KeyValuePair<string, string> (Resources.SmallMoleculeLibraryAttributes_KeyValuePairs_OtherIDs, OtherKeys));
+                }
+                return smallMolLines;
+            }
+        }
+
+        public override bool Equals(object obj)
+        {
+            if (ReferenceEquals(null, obj)) return false;
+            if (ReferenceEquals(this, obj)) return true;
+            if (obj.GetType() != GetType()) return false;
+            return Equals((SmallMoleculeLibraryAttributes)obj);
+        }
+        public bool Equals(SmallMoleculeLibraryAttributes other)
+        {
+            if (other == null)
+                return false;
+            return Equals(MoleculeName, other.MoleculeName) &&
+                   Equals(ChemicalFormulaOrMassesString, other.ChemicalFormulaOrMassesString) &&
+                   Equals(InChiKey, other.InChiKey) &&
+                   Equals(OtherKeys, other.OtherKeys);
+        }
+        public override int GetHashCode()
+        {
+            unchecked
+            {
+                var hashCode = (MoleculeName != null ? MoleculeName.GetHashCode() : 0);
+                hashCode = (hashCode * 397) ^ (ChemicalFormulaOrMassesString != null ? ChemicalFormulaOrMassesString.GetHashCode() : 0);
+                hashCode = (hashCode * 397) ^ (InChiKey != null ? InChiKey.GetHashCode() : 0);
+                hashCode = (hashCode * 397) ^ (OtherKeys != null ? OtherKeys.GetHashCode() : 0);
+                return hashCode;
+            }
+        }
+
+        public override string ToString()
+        {
+            return GetPreferredKey();
+        }
+
+    }
+
+    /// <summary>
+    /// Transfer format for library spectra
+    /// </summary>
+    public class SpectrumMzInfo
+    {
+        public string SourceFile { get; set; }
+        public LibKey Key { get; set; }
+        public SmallMoleculeLibraryAttributes SmallMoleculeLibraryAttributes { get { return Key.SmallMoleculeLibraryAttributes; } }
+        public IonMobilityAndCCS IonMobility { get; set; }
+        public double PrecursorMz { get; set; }
+        public double? RetentionTime { get; set; }
+        public IsotopeLabelType Label { get; set; }
+        public SpectrumPeaksInfo SpectrumPeaks { get; set; }
+        public List<IonMobilityAndRT> RetentionTimes { get; set; } // (File, RT, IM, IsBest)
+
+        public const double PRECURSOR_MZ_TOL = 0.001;
+
+        public class IonMobilityAndRT
+        {
+            public string SourceFile { get; private set; }
+            public IonMobilityAndCCS IonMobility { get; private set; }
+            public double? RetentionTime { get; private set; }
+            public bool IsBest { get; private set; }
+
+            public IonMobilityAndRT(string sourceFile, IonMobilityAndCCS ionMobility, double? retentionTime,
+                bool isBest)
+            {
+                SourceFile = sourceFile;
+                IonMobility = ionMobility;
+                RetentionTime = retentionTime;
+                IsBest = isBest;
+            }
+        }
+
+        /// <summary>
+        /// Combine two spectra, for when transition list import has alternating light-heavy transitions,
+        /// that need to be re-united with their groups at the end.
+        /// </summary>
+        public SpectrumMzInfo CombineSpectrumInfo(SpectrumMzInfo infoOther, out List<TransitionImportErrorInfo> spectrumErrors)
+        {
+            spectrumErrors = new List<TransitionImportErrorInfo>();
+            if (infoOther == null)
+                return this;
+            if ((PrecursorMz - infoOther.PrecursorMz) > PRECURSOR_MZ_TOL || !Equals(Label, infoOther.Label) ||
+                !Equals(Key, infoOther.Key))
+            {
+                for (int i = 0; i < infoOther.SpectrumPeaks.Peaks.Length; ++i)
+                {
+                    spectrumErrors.Add(new TransitionImportErrorInfo(string.Format(Resources.SpectrumMzInfo_CombineSpectrumInfo_Two_incompatible_transition_groups_for_sequence__0___precursor_m_z__1__, 
+                                                                                   Key.Target,
+                            Key.Target,
+                            PrecursorMz),
+                                                                     null, null, null));
+                }
+                return this;
+            }
+            var peaks = SpectrumPeaks.Peaks;
+            var peaksOther = infoOther.SpectrumPeaks.Peaks;
+            var newPeaks = peaks.Concat(peaksOther).ToArray();
+            return new SpectrumMzInfo
+            {
+                SourceFile = infoOther.SourceFile,
+                Key = infoOther.Key,
+                Label = infoOther.Label,
+                PrecursorMz = infoOther.PrecursorMz,
+                IonMobility = infoOther.IonMobility,
+                RetentionTime = infoOther.RetentionTime,
+                SpectrumPeaks = new SpectrumPeaksInfo(newPeaks)
+            };
+        }
+
+        public static List<SpectrumMzInfo> RemoveDuplicateSpectra(List<SpectrumMzInfo> librarySpectra)
+        {
+            var uniqueSpectra = new List<SpectrumMzInfo>();
+            var spectraGroups = librarySpectra.GroupBy(spectrum => spectrum.Key);
+            foreach (var spectraGroup in spectraGroups)
+            {
+                var spectraGroupList = spectraGroup.ToList();
+                spectraGroupList.Sort(CompareSpectrumMzLabels);
+                uniqueSpectra.Add(spectraGroupList[0]);
+            }
+            return uniqueSpectra;
+        }
+
+        /// <summary>
+        /// Order by isotope label type (e.g. light, heavy, ...)
+        /// </summary>
+        public static int CompareSpectrumMzLabels(SpectrumMzInfo info1, SpectrumMzInfo info2)
+        {
+            return info1.Label.CompareTo(info2.Label);
+        }
+
+        public static List<SpectrumMzInfo> GetInfoFromLibrary(Library library)
+        {
+            var spectrumMzInfos = new List<SpectrumMzInfo>();
+            foreach (var key in library.Keys)
+            {
+                var info = library.GetSpectra(key, null, LibraryRedundancy.best).FirstOrDefault();
+                if (info == null)
+                {
+                    throw new IOException(string.Format(Resources.SpectrumMzInfo_GetInfoFromLibrary_Library_spectrum_for_sequence__0__is_missing_, key.Target));
+                }
+                spectrumMzInfos.Add(new SpectrumMzInfo
+                {
+                    SourceFile = info.FileName,
+                    Key = key,
+                    SpectrumPeaks = info.SpectrumPeaksInfo
+                });
+            }
+            return spectrumMzInfos;
+        }
+
+        public static List<SpectrumMzInfo> MergeWithOverwrite(List<SpectrumMzInfo> originalSpectra, List<SpectrumMzInfo> overwriteSpectra)
+        {
+            var finalSpectra = new List<SpectrumMzInfo>(overwriteSpectra);
+            var dictOriginalSpectra = originalSpectra.ToDictionary(spectrum => spectrum.Key);
+            var dictOverwriteSpectra = overwriteSpectra.ToDictionary(spectrum => spectrum.Key);
+            finalSpectra.AddRange(from spectrum in dictOriginalSpectra where !dictOverwriteSpectra.ContainsKey(spectrum.Key) select spectrum.Value);
+            return finalSpectra;
+        }
+    }
+
+    public abstract class SpectrumInfo
+    {
+        public SpectrumInfo(IsotopeLabelType labelType, bool isBest)
+        {
+            LabelType = labelType;
+            IsBest = isBest;
+        }
+
+        public IsotopeLabelType LabelType { get; protected set; }
+        public abstract string Name { get; }
+        public bool IsBest { get; protected set; }
+        public abstract SpectrumPeaksInfo SpectrumPeaksInfo { get; }
+
+        public abstract LibraryChromGroup ChromatogramData { get; }
+    }
+
+    public class SpectrumInfoLibrary : SpectrumInfo
+    {
+        private Library _library;
+
+        public SpectrumInfoLibrary(Library library, IsotopeLabelType labelType, object spectrumKey):
+            this(library, labelType, null, null, null, true, spectrumKey)
+        {
+        }
+
+        public SpectrumInfoLibrary(Library library, IsotopeLabelType labelType, string filePath,
+            double? retentionTime, IonMobilityAndCCS ionMobilityInfo, bool isBest, object spectrumKey) :
+                base(labelType, true)
+    {
+            _library = library;
+            LabelType = labelType;
+            SpectrumKey = spectrumKey;
+            FilePath = filePath;
+            RetentionTime = retentionTime;
+            IonMobilityInfo = ionMobilityInfo ?? IonMobilityAndCCS.EMPTY;
+            IsBest = isBest;
+        }
+
+        public object SpectrumKey { get; private set; }
+
+        public override string Name
+        {
+            get { return _library.Name; }
+        }
+
+        public override SpectrumPeaksInfo SpectrumPeaksInfo
+        {
+            get { return _library.LoadSpectrum(SpectrumKey); }
+        }
+
+        public override LibraryChromGroup ChromatogramData
+        {
+            get { return _library.LoadChromatogramData(SpectrumKey); }
+        }
+
+        public SpectrumHeaderInfo SpectrumHeaderInfo { get; set; }
+
+        public string FilePath { get; private set; }
+
+        public string FileName
+        {
+            get
+            {
+                try {
+                    return Path.GetFileName(FilePath);
+                }
+                catch {
+                    return FilePath;
+                }
+            }
+        }
+        public double? RetentionTime { get; set; }
+        public IonMobilityAndCCS IonMobilityInfo { get; private set; }
+    }
+
+    public class SpectrumInfoProsit : SpectrumInfo
+    {
+        private SpectrumPeaksInfo _peaksInfo;
+
+        public SpectrumInfoProsit(PrositMS2Spectra ms2Spectrum, TransitionGroupDocNode precursor, int nce) : base(precursor.LabelType, true)
+        {
+            _peaksInfo = ms2Spectrum.GetSpectrum(precursor).SpectrumPeaks;
+            Precursor = precursor;
+            NCE = nce;
+        }
+
+        public override string Name
+        {
+            get { return @"Prosit"; }
+        }
+
+        public override SpectrumPeaksInfo SpectrumPeaksInfo
+        {
+            get { return _peaksInfo; }
+        }
+
+        public override LibraryChromGroup ChromatogramData
+        {
+            get { return null; }
+        }
+
+        public TransitionGroupDocNode Precursor { get; }
+
+        public int NCE { get; }
+    }
+
+    public class LibraryChromGroup
+    {
+        private IList<ChromData> _chromDatas = ImmutableList.Empty<ChromData>();
+        public double StartTime { get; set; }
+        public double EndTime { get; set; }
+        public double RetentionTime { get; set; }
+        public float[] Times { get; set; }
+        public IList<ChromData> ChromDatas { get { return _chromDatas; } set { _chromDatas = ImmutableList.ValueOf(value); } }
+
+        public class ChromData
+        {
+            public double Mz { get; set; }
+            public double Height { get; set; }
+            public float[] Intensities { get; set; }
+            public int Charge { get; set; }
+            public IonType IonType { get; set; }
+            public int Ordinal { get; set; }
+            public int MassIndex { get; set; }
+            // public DriftTimeFilter driftTime { get; set; } TODO(bspratt) IMS in chromatogram libs?
+
+        }
+    }
+
+    /// <summary>
+    /// Links to spectral library sources
+    /// </summary>
+    public sealed class LibraryLink
+    {
+        public static readonly LibraryLink PEPTIDEATLAS = new LibraryLink(@"PeptideAtlas", @"http://www.peptideatlas.org/speclib/");
+        public static readonly LibraryLink NIST = new LibraryLink(@"NIST", @"http://peptide.nist.gov/");
+        public static readonly LibraryLink GPM = new LibraryLink(@"GPM", @"ftp://ftp.thegpm.org/projects/xhunter/libs/");
+
+        private LibraryLink(string name, string href)
+        {
+            Name = name;
+            Link = href;
+        }
+
+        public string Name { get; private set; }
+
+        public string Link { get; private set; }
+    }
+
+    public sealed class LibraryFiles
+    {
+        private IEnumerable<string> _filePaths;
+
+        public IEnumerable<string> FilePaths
+        {
+            get { return _filePaths ?? (_filePaths = new List<string>()); }
+            set { _filePaths = value; }
+        }
+    }
+
+    /// <summary>
+    /// Some spectrum library details that can be displayed in a dialog box.
+    /// This can be the format of the library (e.g. BiblioSpec, SpectraST etc.),
+    /// a library revision (when available), number of peptides etc.
+    /// Optionally, appropriate links to spectral library sources can also be included.
+    /// </summary>
+    public sealed class LibraryDetails
+    {
+        private readonly IList<LibraryLink> _libLinks;
+        private IEnumerable<SpectrumSourceFileDetails> _dataFiles;
+        
+        public LibraryDetails()
+        {
+            _libLinks = new List<LibraryLink>();
+        }
+        public void AddLink(LibraryLink link)
+        {
+            _libLinks.Add(link);
+        }
+
+        public string Id { get; set; }
+
+        // e.g. BiblioSpec, SpectraST etc.
+        public string Format { get; set; }
+
+        // library revision
+        public string Revision { get; set; }
+
+        // version of the program that generated the library
+        public string Version { get; set; }
+
+        public int SpectrumCount { get; set; }
+        public int UniquePeptideCount { get; set; }
+        public int TotalPsmCount { get; set; }
+        public IEnumerable<SpectrumSourceFileDetails> DataFiles
+        { 
+            get { return _dataFiles ?? (_dataFiles = new List<SpectrumSourceFileDetails>()); }
+            set { _dataFiles = value; }
+        }
+
+        public IEnumerable<LibraryLink> LibLinks
+        {
+            get { return _libLinks; }
+        }
+    }
+
+    /// <summary>
+    /// Key for use in dictionaries that store library header information in
+    /// memory.
+    /// </summary>
+    public struct LibKey
+    {
+        public LibKey(LibraryKey libraryKey) : this()
+        {
+            LibraryKey = libraryKey;
+        }
+
+        public LibKey(string sequence, int charge) : this()
+        {
+            LibraryKey = new PeptideLibraryKey(sequence, charge);
+        }
+
+        public LibKey(SmallMoleculeLibraryAttributes attributes, Adduct adduct) : this()
+        {
+            LibraryKey = new MoleculeLibraryKey(attributes, adduct);
+        }
+
+        public LibKey(string primaryKey, Adduct adduct) : this()
+        {
+            if (adduct.IsProteomic)
+            {
+                LibraryKey = new PeptideLibraryKey(primaryKey, adduct.AdductCharge);
+            }
+            else
+            {
+                LibraryKey = new MoleculeLibraryKey(SmallMoleculeLibraryAttributes.Create(primaryKey, null, null, null), adduct);
+            }
+        }
+
+        [Track]
+        public LibraryKey LibraryKey { get; private set; }
+
+        public LibKey(double precursorMz,
+            double? retentionTime = null)
+            : this() // TODO(bspratt) probably should add ion mobility 
+        {
+            LibraryKey = new PrecursorLibraryKey(precursorMz, retentionTime);
+        }
+
+        public LibKey(Target target, Adduct adduct)
+            : this()
+        {
+            if (target.IsProteomic)
+                LibraryKey = new PeptideLibraryKey(target.Sequence, adduct.AdductCharge);
+            else
+                LibraryKey = new MoleculeLibraryKey(target.Molecule.GetSmallMoleculeLibraryAttributes(), adduct);
+        }
+
+        public LibKey(Target target, int charge) : this(target.Sequence, charge)
+        {
+        }
+
+        public bool IsProteomicKey { get { return LibraryKey is PeptideLibraryKey; } }
+        public bool IsSmallMoleculeKey { get { return LibraryKey is MoleculeLibraryKey; } }
+        public bool IsPrecursorKey { get { return LibraryKey is PrecursorLibraryKey; } }
+        public bool HasRetentionTime { get { return IsPrecursorKey && ((PrecursorLibraryKey)LibraryKey).RetentionTime.HasValue; } }
+
+        public string Sequence
+        {
+            get
+            {
+                var peptideKey = LibraryKey as PeptideLibraryKey;
+                return peptideKey == null ? null : peptideKey.ModifiedSequence;
+            }
+        }
+        public Target Target
+        {
+            get
+            {
+                return LibraryKey.Target;
+            }
+        }
+
+        public SmallMoleculeLibraryAttributes SmallMoleculeLibraryAttributes
+        {
+            get
+            {
+                var moleculeLibraryKey = LibraryKey as MoleculeLibraryKey;
+                return moleculeLibraryKey == null
+                    ? SmallMoleculeLibraryAttributes.EMPTY
+                    : moleculeLibraryKey.SmallMoleculeLibraryAttributes;
+            }
+        }
+        public int Charge { get
+        {
+            return IsProteomicKey
+                ? ((PeptideLibraryKey) LibraryKey).Charge
+                : (IsPrecursorKey ? 0 : ((MoleculeLibraryKey) LibraryKey).Adduct.AdductCharge);
+        } }
+        public Adduct Adduct 
+        {
+            get
+            {
+                return LibraryKey.Adduct;
+            }
+        }
+
+        public bool IsModified { get
+        {
+            var key = LibraryKey as PeptideLibraryKey;
+            return key != null && key.HasModifications;
+        } }
+
+        public double? PrecursorMz
+        {
+            get
+            {
+                var key = LibraryKey as PrecursorLibraryKey;
+                return key != null ? key.Mz : default(double?);
+            }
+        }
+
+        public double? RetentionTime
+        {
+            get
+            {
+                var key = LibraryKey as PrecursorLibraryKey;
+                return key != null ? key.RetentionTime : default(double?);
+            }
+        }
+
+        public bool HasModifications
+        {
+            get
+            {
+                var peptideKey = LibraryKey as PeptideLibraryKey;
+                return peptideKey != null && peptideKey.HasModifications;
+            }
+        }
+
+        public int ModificationCount
+        {
+            get
+            {
+                var peptideKey = LibraryKey as PeptideLibraryKey;
+                return peptideKey != null ? peptideKey.ModificationCount : 0;
+            }
+        }
+
+        public static implicit operator LibraryKey(LibKey libKey)
+        {
+            return libKey.LibraryKey;
+        }
+
+        #region object overrides
+
+        public bool Equals(LibKey obj)
+        {
+            return LibraryKey.IsEquivalentTo(obj.LibraryKey);
+        }
+
+        public override bool Equals(object obj)
+        {
+            if (obj == null) return false;
+            if (obj.GetType() != typeof(LibKey)) return false;
+            return Equals((LibKey)obj);  // N.B. for equality we ignore any small molecule metadata
+        }
+
+        public override int GetHashCode()
+        {
+            return LibraryKey.GetEquivalencyHashCode();
+        }
+
+        public override string ToString()
+        {
+            return LibraryKey.ToString();
+        }
+
+        #endregion
+
+        public void Write(Stream outStream)
+        {
+            LibraryKey.Write(outStream);
+        }
+
+        public static LibKey Read(ValueCache valueCache, Stream inStream)
+        {
+            return new LibKey(LibraryKey.Read(valueCache, inStream));
+        }
+    }
+
+    public class SpectrumSourceFileDetails
+    {
+        public SpectrumSourceFileDetails(String filePath)
+        {
+            FilePath = filePath;
+            CutoffScores = new Dictionary<string, double?>();
+            BestSpectrum = 0;
+            MatchedSpectrum = 0;
+        }
+
+        public string FilePath { get; private set; }
+        public string IdFilePath { get; set; }
+        public Dictionary<string, double?> CutoffScores { get; private set; }
+        public int BestSpectrum { get; set; }
+        public int MatchedSpectrum { get; set; }
+    }
+}