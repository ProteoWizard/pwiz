/*
 * Original author: Brendan MacLean <brendanx .at. u.washington.edu>,
 *                  MacCoss Lab, Department of Genome Sciences, UW
 *
 * Copyright 2009 University of Washington - Seattle, WA
 * 
 * Licensed under the Apache License, Version 2.0 (the "License");
 * you may not use this file except in compliance with the License.
 * You may obtain a copy of the License at
 *
 *     http://www.apache.org/licenses/LICENSE-2.0
 *
 * Unless required by applicable law or agreed to in writing, software
 * distributed under the License is distributed on an "AS IS" BASIS,
 * WITHOUT WARRANTIES OR CONDITIONS OF ANY KIND, either express or implied.
 * See the License for the specific language governing permissions and
 * limitations under the License.
 */
using System;
using System.Collections;
using System.Collections.Generic;
using System.Diagnostics;
using System.IO;
using System.Linq;
using System.Text;
using System.Text.RegularExpressions;
using System.Xml;
using System.Xml.Serialization;
using pwiz.Common.Collections;
using pwiz.Common.SystemUtil;
using pwiz.Skyline.Properties;
using pwiz.Skyline.Util;
using pwiz.Skyline.Util.Extensions;


namespace pwiz.Skyline.Model.Lib
{
    [XmlRoot("hunter_lib_spec")]
    public sealed class XHunterLibSpec : LibrarySpec
    {
        public const string EXT = ".hlf";

        public static string FILTER_HLF
        {
            get { return TextUtil.FileDialogFilterAll(Resources.XHunterLibrary_SpecFilter_GPM_Spectral_Library, EXT); }
        }

        public static readonly PeptideRankId PEP_RANK_EXPECT =
<<<<<<< HEAD
            new PeptideRankId(@"Expect", Resources.XHunterLibSpec_PEP_RANK_EXPECT_Expect);

        public static readonly PeptideRankId PEP_RANK_PROCESSED_INTENSITY =
            new PeptideRankId(@"Processed intensity", Resources.XHunterLibSpec_PEP_RANK_PROCESSED_INTENSITY_Processed_intensity);
=======
            new PeptideRankId("Expect", () => Resources.XHunterLibSpec_PEP_RANK_EXPECT_Expect); // Not L10N

        public static readonly PeptideRankId PEP_RANK_PROCESSED_INTENSITY =
            new PeptideRankId("Processed intensity", () => Resources.XHunterLibSpec_PEP_RANK_PROCESSED_INTENSITY_Processed_intensity); // Not L10N
>>>>>>> 55bbc444

        private static readonly PeptideRankId[] RANK_IDS = { PEP_RANK_EXPECT, PEP_RANK_PROCESSED_INTENSITY };

        public XHunterLibSpec(string name, string path)
            : base(name, path)
        {
        }

        public override string Filter
        {
            get { return FILTER_HLF; }
        }

        public override Library LoadLibrary(ILoadMonitor loader)
        {
            return XHunterLibrary.Load(this, loader);
        }

        public override IEnumerable<PeptideRankId> PeptideRankIds
        {
            get { return RANK_IDS; }
        }

        #region Implementation of IXmlSerializable

        /// <summary>
        /// For serialization
        /// </summary>
        private XHunterLibSpec()
        {
        }

        public static XHunterLibSpec Deserialize(XmlReader reader)
        {
            return reader.Deserialize(new XHunterLibSpec());
        }

        #endregion
    }

    [XmlRoot("hunter_spectrum_info")]
    public sealed class XHunterSpectrumHeaderInfo : SpectrumHeaderInfo
    {
        public XHunterSpectrumHeaderInfo(string libraryName, float expect, float processedIntensity)
            : base(libraryName)
        {
            Expect = expect;
            ProcessedIntensity = processedIntensity;
        }

        public float ProcessedIntensity { get; private set; }
        public float Expect { get; private set; }

        public override float GetRankValue(PeptideRankId rankId)
        {
            if (ReferenceEquals(rankId, XHunterLibSpec.PEP_RANK_EXPECT))
                return -Expect;
            if (ReferenceEquals(rankId, XHunterLibSpec.PEP_RANK_PROCESSED_INTENSITY))
                return ProcessedIntensity;
            return base.GetRankValue(rankId);
        }

        public override IEnumerable<KeyValuePair<PeptideRankId, string>> RankValues
        {
            get
            {
                yield return new KeyValuePair<PeptideRankId, string>(XHunterLibSpec.PEP_RANK_EXPECT,
                    Expect.ToString(LocalizationHelper.CurrentCulture));
                yield return new KeyValuePair<PeptideRankId, string>(XHunterLibSpec.PEP_RANK_PROCESSED_INTENSITY,
                    ProcessedIntensity.ToString(LocalizationHelper.CurrentCulture));
            }
        }

        #region Implementation of IXmlSerializable

        /// <summary>
        /// For XML serialization
        /// </summary>
        private XHunterSpectrumHeaderInfo()
        {
        }

        private enum ATTR
        {
            expect,
            processed_intensity
        }

        public static XHunterSpectrumHeaderInfo Deserialize(XmlReader reader)
        {
            return reader.Deserialize(new XHunterSpectrumHeaderInfo());
        }

        public override void ReadXml(XmlReader reader)
        {
            // Read tag attributes
            base.ReadXml(reader);
            Expect = reader.GetFloatAttribute(ATTR.expect);
            ProcessedIntensity = reader.GetFloatAttribute(ATTR.processed_intensity);
            // Consume tag
            reader.Read();
        }

        public override void WriteXml(XmlWriter writer)
        {
            // Write tag attributes
            base.WriteXml(writer);
            writer.WriteAttribute(ATTR.expect, Expect);
            writer.WriteAttribute(ATTR.processed_intensity, ProcessedIntensity);
        }

        #endregion

        #region object overrides

        public bool Equals(XHunterSpectrumHeaderInfo obj)
        {
            if (ReferenceEquals(null, obj)) return false;
            if (ReferenceEquals(this, obj)) return true;
            return base.Equals(obj) && obj.ProcessedIntensity == ProcessedIntensity && obj.Expect == Expect;
        }

        public override bool Equals(object obj)
        {
            if (ReferenceEquals(null, obj)) return false;
            if (ReferenceEquals(this, obj)) return true;
            return Equals(obj as XHunterSpectrumHeaderInfo);
        }

        public override int GetHashCode()
        {
            unchecked
            {
                int result = base.GetHashCode();
                result = (result*397) ^ ProcessedIntensity.GetHashCode();
                result = (result*397) ^ Expect.GetHashCode();
                return result;
            }
        }

        #endregion
    }

    [XmlRoot("hunter_library")]
    public sealed class XHunterLibrary : CachedLibrary<XHunterSpectrumInfo>
    {
        private const int FORMAT_VERSION_CACHE = 4;

        public const string DEFAULT_AUTHORITY = "thegpm.org";

        public const string EXT_CACHE = ".slc";

        // ReSharper disable once LocalizableElement
        private static readonly Regex REGEX_HEADER = new Regex(@"HLF v=(\d+) s=([^ ]+) d=(.*\d\d\d\d\.\d\d.\d\d)");
        private IPooledStream _readStream;

        public static XHunterLibrary Load(XHunterLibSpec spec, ILoadMonitor loader)
        {
            var library = new XHunterLibrary(spec);
            if (library.Load(loader))
                return library;
            return null;            
        }

        /// <summary>
        /// Controlled access to this <see cref="Immutable"/> class, which should be
        /// created through <see cref="Load(XHunterLibSpec,ILoadMonitor)"/>.
        /// </summary>
        private XHunterLibrary(LibrarySpec spec)
            : base(spec)
        {
            FilePath = spec.FilePath;
            
            string baseName = Path.GetFileNameWithoutExtension(FilePath) ?? string.Empty; // ReSharper
            CachePath = Path.Combine(PathEx.GetDirectoryName(FilePath) ?? string.Empty, baseName + EXT_CACHE);

        }

        protected override LibrarySpec CreateSpec()
        {
            return new XHunterLibSpec(Name, FilePath);
        }

        public override string SpecFilter
        {
            get { return XHunterLibSpec.FILTER_HLF; }
        }

        /// <summary>
        /// A date string (yyyy.mm.dd) associate with the library.
        /// </summary>
        public string Revision { get; private set; }

        /// <summary>
        /// The name assigned to this library by the X! Hunter library builder.
        /// </summary>
        public string Id { get; private set; }

        public override LibraryDetails LibraryDetails
        {
            get
            {
                LibraryDetails details = new LibraryDetails { Format = @"X!Hunter", SpectrumCount = SpectrumCount };

                if (!string.IsNullOrEmpty(Id))
                {
                    details.Id = Id;
                }
                if (!string.IsNullOrEmpty(Revision))
                {
                    details.Revision = Revision;
                }

                details.AddLink(LibraryLink.GPM);

                return details; 
            }
        }

        public override LibraryFiles LibraryFiles
        {
            get { return new LibraryFiles(); }
        }

        /// <summary>
        /// Path to the file on disk from which this library was loaded.  This value
        /// may be null, if the library was deserialized from XML and has not yet
        /// been loaded.
        /// </summary>
        public string FilePath { get; private set; }

        public override IPooledStream ReadStream { get { return _readStream; } }

        private Stream CreateStream(ILoadMonitor loader)
        {
            if (_readStream == null)
                _readStream = loader.StreamManager.CreatePooledStream(FilePath, false);
            return ReadStream.Stream;
        }

        public override bool IsSameLibrary(Library library)
        {
            XHunterLibrary xlib = library as XHunterLibrary;
            if (xlib != null)
                return Equals(Id, xlib.Id);
            return false;
        }

        public override int CompareRevisions(Library library)
        {
            // Not a valid request, if the two libraries are not the same.
            Debug.Assert(IsSameLibrary(library));
            return string.CompareOrdinal(Revision, ((XHunterLibrary)library).Revision);
        }

        // ReSharper disable UnusedMember.Local
        private enum SpectrumHeaders1
        {
            precursor_mh_hi,
            precursor_mh_lo,
            charge,
            i2, // intensity?
            seq_len,

            count
        }

        private enum SpectrumHeaders2
        {
            precursor_mh_hi,
            precursor_mh_lo,
            charge,
            i2, // intensity?
            expect,
            seq_len,

            count
        }

        private enum LibHeaders
        {
            revision_byte_count,
            id_byte_count,
            format_version,
            num_spectra,
            location_headers_lo,
            location_headers_hi,

            count
        }

        // ReSharper restore UnusedMember.Local

        private bool CreateCache(ILoadMonitor loader, IProgressStatus status, int percent)
        {
            var sm = loader.StreamManager;

            BufferedStream stream = new BufferedStream(CreateStream(loader), 32*1024);

            int version = 1;
            string id = string.Empty, revision = string.Empty;
            int size = ReadSize(stream);
            int i;
            if (size == 0)
            {
                version = 2;
                size = ReadSize(stream);

                const int countLibHeader = 256 - 8;
                byte[] libHeader = new byte[countLibHeader];
                if (stream.Read(libHeader, 0, libHeader.Length) != libHeader.Length)
                    throw new InvalidDataException(Resources.XHunterLibrary_CreateCache_Data_truncation_in_library_header_File_may_be_corrupted);

                for (i = 0; i < libHeader.Length; i++)
                {
                    if (libHeader[i] == 0)
                        break;
                }

                string header = Encoding.UTF8.GetString(libHeader, 0, i);
                Match match = REGEX_HEADER.Match(header);
                if (match.Success)
                {
                    version = int.Parse(match.Groups[1].Value);
                    id = match.Groups[2].Value;
                    revision = match.Groups[3].Value;
                }
            }
            var setLibKeys = new Dictionary<LibKey, bool>(size);
            var libraryEntries = new List<XHunterSpectrumInfo>(size);

            const int countHeader = ((int) SpectrumHeaders2.count)*sizeof (int);
            byte[] specHeader = new byte[1024];
            byte[] specSequence = new byte[1024];
            i = 0;

            while (stream.Read(specHeader, 0, countHeader) == countHeader)
            {
                
                int percentComplete = (i++*percent/size);
                if (status.PercentComplete != percentComplete)
                {
                    // Check for cancellation after each integer change in percent loaded.
                    if (loader.IsCanceled)
                    {
                        loader.UpdateProgress(status.Cancel());
                        return false;
                    }

                    // If not cancelled, update progress.
                    loader.UpdateProgress(status = status.ChangePercentComplete(percentComplete));
                }

                int charge = (version == 1
                                  ? GetInt32(specHeader, ((int) SpectrumHeaders1.charge))
                                  : GetInt32(specHeader, ((int) SpectrumHeaders2.charge)));
                
                float i2 = (version == 1
                                ? GetSingle(specHeader, ((int) SpectrumHeaders1.i2))
                                : GetSingle(specHeader, ((int) SpectrumHeaders2.i2)));
                int seqLength = (version == 1
                                     ? GetInt32(specHeader, ((int) SpectrumHeaders1.seq_len))
                                     : GetInt32(specHeader, ((int) SpectrumHeaders2.seq_len)));
                
                float expect = (version == 1 ? 0.001f : GetSingle(specHeader, (int) SpectrumHeaders2.expect));
                

                // Read sequence information
                ReadComplete(stream, specSequence, seqLength);
                specSequence[seqLength] = 0;

                short numPeaks = (short) ReadSize(stream);

                // Save spectrum location
                long location = stream.Position;

                // Read over spectrum
                int countPeaks = (sizeof (byte) + sizeof (float))*numPeaks;
                stream.Seek(countPeaks, SeekOrigin.Current); // Skip spectrum

                // Read modifications
                int numMods = ReadSize(stream);
                string modifiedSequence = Encoding.UTF8.GetString(specSequence, 0, seqLength);
                if (numMods > 0)
                {
                    StringBuilder sb = new StringBuilder();

                    ReadComplete(stream, specHeader, (4 + sizeof (double))*numMods);
                    int iLast = 0;
                    double modTotal = 0;
                    for (int j = 0; j < numMods; j++)
                    {
                        int iPos = GetInt32(specHeader, j*3);
                        double mod = BitConverter.ToDouble(specHeader, (j*3 + 1)*4);

                        // X! Hunter allows multiple modifications on the same
                        // residue.  So, they need to be totaled, and assigned to a
                        // single residue to allow them to match Skyline modification
                        // settings.
                        if (iPos > iLast)
                        {
                            if (modTotal != 0)
                                sb.Append(SequenceMassCalc.GetModDiffDescription(modTotal));
                            sb.Append(Encoding.UTF8.GetString(specSequence, iLast, iPos - iLast));

                            modTotal = 0;
                        }
                        modTotal += mod;
                        iLast = iPos;
                    }
                    if (modTotal != 0)
                        sb.Append(SequenceMassCalc.GetModDiffDescription(modTotal));
                    sb.Append(Encoding.UTF8.GetString(specSequence, iLast, seqLength - iLast));
                    modifiedSequence = sb.ToString();
                }

                // Skip over homologs (list of protein IDs and start positions from a FASTA
                // file used to generate the library)
                int numHomologs = ReadSize(stream);
                for (int j = 0; j < numHomologs; j++)
                    stream.Seek(ReadSize(stream) + 4, SeekOrigin.Current);

                // These libraries should not have duplicates, but just in case.
                // Apparently, GPM libraries do contain redundancies, as we found
                // when a revision lost this test.
                var key = new LibKey(modifiedSequence, charge);
                if (!setLibKeys.ContainsKey(key))
                {
                    setLibKeys.Add(key, true);
                    libraryEntries.Add(new XHunterSpectrumInfo(key, i2, expect, numPeaks, location));
                }
            }
           
            using (FileSaver fs = new FileSaver(CachePath, sm))
            using (Stream outStream = sm.CreateStream(fs.SafeName, FileMode.Create, true))
            {

                foreach (var info in libraryEntries)
                {
                    info.Key.Write(outStream);
                    PrimitiveArrays.WriteOneValue(outStream, info.Location);
                    PrimitiveArrays.WriteOneValue(outStream, info.ProcessedIntensity);
                    PrimitiveArrays.WriteOneValue(outStream, info.NumPeaks);
                    PrimitiveArrays.WriteOneValue(outStream, info.Expect);
                }

                byte[] revisionBytes = Encoding.UTF8.GetBytes(revision);
                outStream.Write(revisionBytes, 0, revisionBytes.Length);
                byte[] idBytes = Encoding.UTF8.GetBytes(id);
                outStream.Write(idBytes, 0, idBytes.Length);
                outStream.Write(BitConverter.GetBytes(revisionBytes.Length), 0, sizeof(int));
                outStream.Write(BitConverter.GetBytes(idBytes.Length), 0, sizeof(int));
                outStream.Write(BitConverter.GetBytes(FORMAT_VERSION_CACHE), 0, sizeof(int));
                outStream.Write(BitConverter.GetBytes(libraryEntries.Count), 0, sizeof (int));
                outStream.Write(BitConverter.GetBytes((long) 0), 0, sizeof (long));

                sm.Finish(outStream);
                fs.Commit();
                sm.SetCache(FilePath, CachePath);
            }

            loader.UpdateProgress(status.Complete());

            return true;
        }

        private bool Load(ILoadMonitor loader)
        {
            ProgressStatus status = new ProgressStatus(string.Empty);
            loader.UpdateProgress(status);

            bool cached = loader.StreamManager.IsCached(FilePath, CachePath);
            if (Load(loader, status, cached))
                return true;

            // If loading from the cache failed, rebuild it.
            if (cached)
            {
                // Reset readStream so we don't read corrupt file.
                _readStream = null;
                if (Load(loader, status, false))
                    return true;
            }

            return false;
        }

        private bool Load(ILoadMonitor loader, IProgressStatus status, bool cached)
        {
            try
            {
                int loadPercent = 100;

                if (!cached)
                {
                    // Building the cache will take 95% of the load time.
                    loadPercent = 5;

                    status = status.ChangeMessage(string.Format(Resources.XHunterLibrary_Load_Building_binary_cache_for__0__library, Path.GetFileName(FilePath)));
                    status = status.ChangePercentComplete(0);

                    loader.UpdateProgress(status);

                    if (!CreateCache(loader, status, 100 - loadPercent))
                        return false;
                }

                status = status.ChangeMessage(string.Format(Resources.XHunterLibrary_Load_Loading__0__library, Path.GetFileName(FilePath)));
                loader.UpdateProgress(status);

                var valueCache = new ValueCache();
                var sm = loader.StreamManager;
                using (Stream stream = sm.CreateStream(CachePath, FileMode.Open, true))
                {

                    // Read library header from the end of the cache
                    int countHeader = (int) LibHeaders.count*sizeof (int);
                    stream.Seek(-countHeader, SeekOrigin.End);

                    byte[] libHeader = new byte[countHeader];
                    ReadComplete(stream, libHeader, countHeader);

                    int version = GetInt32(libHeader, (int) LibHeaders.format_version);
                    if (version != FORMAT_VERSION_CACHE)
                        return false;

                    int countRevisionBytes = GetInt32(libHeader, (int)LibHeaders.revision_byte_count);
                    int countIdBytes = GetInt32(libHeader, (int)LibHeaders.id_byte_count);
                    stream.Seek(-countHeader - countRevisionBytes - countIdBytes, SeekOrigin.End);
                    Revision = ReadString(stream, countRevisionBytes);
                    Id = ReadString(stream, countIdBytes);

                    int numSpectra = GetInt32(libHeader, (int)LibHeaders.num_spectra);

                    var libraryEntries = new XHunterSpectrumInfo[numSpectra];

                    // Seek to beginning of spectrum headers
                    long locationHeaders = BitConverter.ToInt64(libHeader,
                                                                ((int) LibHeaders.location_headers_lo)*sizeof (int));
                    stream.Seek(locationHeaders, SeekOrigin.Begin);

                    for (int i = 0; i < numSpectra; i++)
                    {
                        int percent = (100 - loadPercent) + (i*loadPercent/numSpectra);
                        if (status.PercentComplete != percent)
                        {
                            // Check for cancellation after each integer change in percent loaded.
                            if (loader.IsCanceled)
                            {
                                loader.UpdateProgress(status.Cancel());
                                return false;
                            }

                            // If not cancelled, update progress.
                            loader.UpdateProgress(status = status.ChangePercentComplete(percent));
                        }

                        // Read spectrum header
                        LibKey key = LibKey.Read(valueCache, stream);
                        long location = PrimitiveArrays.ReadOneValue<long>(stream);
                        float processedIntensity = PrimitiveArrays.ReadOneValue<float>(stream);
                        int numPeaks = PrimitiveArrays.ReadOneValue<int>(stream);
                        float expect = PrimitiveArrays.ReadOneValue<float>(stream);
                        libraryEntries[i] = new XHunterSpectrumInfo(key, processedIntensity, expect, (short)numPeaks, location);
                    }

                    // Checksum = checksum.ChecksumValue;
                    SetLibraryEntries(libraryEntries);
                    
                    loader.UpdateProgress(status.Complete());

                    // Create the stream from which the spectra will be read
                    CreateStream(loader);
                }

                return true;
            }
            catch (InvalidDataException x)
            {
                if (!cached)
                    loader.UpdateProgress(status.ChangeErrorException(x));
                return false;
            }
            catch (IOException x)
            {
                if (!cached)
                    loader.UpdateProgress(status.ChangeErrorException(x));
                return false;
            }
            catch (Exception x)
            {
                if (!cached)
                {
                    x = new Exception(string.Format(Resources.XHunterLibrary_Load_Failed_loading_library__0__, FilePath), x);
                    loader.UpdateProgress(status.ChangeErrorException(x));
                }
                return false;
            }
            finally
            {
                if (ReadStream != null)
                {
                    // Close the read stream to ensure we never leak it.
                    // This only costs on extra open, the first time the
                    // active document tries to read.
                    try { ReadStream.CloseStream(); }
                    catch (IOException) { }
                }
            }
        }

        protected override SpectrumHeaderInfo CreateSpectrumHeaderInfo(XHunterSpectrumInfo info)
        {
            return new XHunterSpectrumHeaderInfo(Name, info.Expect, info.ProcessedIntensity);
        }

        protected override SpectrumPeaksInfo.MI[] ReadSpectrum(XHunterSpectrumInfo info)
        {
            const int lenPair = sizeof(byte) + sizeof(float);
            byte[] peaks = new byte[info.NumPeaks * lenPair];

            lock (ReadStream)
            {
                try
                {
                    Stream fs = ReadStream.Stream;

                    // Seek to stored location
                    fs.Seek(info.Location, SeekOrigin.Begin);

                    // Single read to get all the peaks
                    if (fs.Read(peaks, 0, peaks.Length) < peaks.Length)
                        throw new IOException(Resources.XHunterLibrary_ReadSpectrum_Failure_trying_to_read_peaks);
                }
                catch (Exception)
                {
                    // If an exception is thrown, close the stream in case the failure is something
                    // like a network failure that can be remedied by re-opening the stream.
                    ReadStream.CloseStream();                    
                    throw;
                }
            }

            // Build the list
            var arrayMI = new SpectrumPeaksInfo.MI[info.NumPeaks];

            // Read intensities
            for (int i = 0; i < info.NumPeaks; i++)
                arrayMI[i].Intensity = peaks[i];
            // Read m/z values
            for (int i = info.NumPeaks, iNext = 0; i < peaks.Length; i += sizeof(float))
                arrayMI[iNext++].Mz = BitConverter.ToSingle(peaks, i);

            return arrayMI;
        }

        #region Test functions

        /// <summary>
        /// Test only method for creating a <see cref="XHunterLibrary"/> file
        /// from another loaded <see cref="Library"/>.  Should this move into test project?
        /// </summary>
        /// <param name="streamManager">Provides access to the file system</param>
        /// <param name="path">Path to write to</param>
        /// <param name="library">The loaded library to use as a data source</param>
        /// <param name="lowIntensity">True to use 20 lowest intensity peaks for bad spectrum</param>
        public static void Write(IStreamManager streamManager, string path, Library library, bool lowIntensity)
        {
            using (FileSaver fs = new FileSaver(path, streamManager))
            using (Stream outStream = streamManager.CreateStream(fs.SafeName, FileMode.Create, true))
            {
                outStream.Write(BitConverter.GetBytes(0), 0, sizeof(int));
                outStream.Write(BitConverter.GetBytes(library.SpectrumCount), 0, sizeof(int));
                
                byte[] header = new byte[256 - 8];
                const string headerText = @"HLF v=2 s=test.hlf d=2009.02.04";
                Encoding.UTF8.GetBytes(headerText, 0, headerText.Length, header, 0);

                outStream.Write(header, 0, header.Length);

                SequenceMassCalc calc = new SequenceMassCalc(MassType.Monoisotopic);

                byte[] seqBuffer = new byte[1024];

                foreach (var key in library.Keys)
                {
                    SpectrumPeaksInfo peaksInfo;
                    if (!library.TryLoadSpectrum(key, out peaksInfo))
                        continue;

                    // Fake X! Hunter filtering by choosing just the to 20 peaks
                    SpectrumPeaksInfo.MI[] peaks = peaksInfo.Peaks.ToArray();
                    // Sort by intensity
                    if (lowIntensity)
                        Array.Sort(peaks, (p1, p2) => Comparer.Default.Compare(p1.Intensity, p2.Intensity)); // ascending
                    else
                        Array.Sort(peaks, (p1, p2) => Comparer.Default.Compare(p2.Intensity, p1.Intensity)); // descending
                    float maxI = peaks.Length == 0 ? 0 : peaks[0].Intensity;
                    // Take 20 most intense peaks
                    SpectrumPeaksInfo.MI[] peaksFiltered = new SpectrumPeaksInfo.MI[Math.Min(20, peaks.Length)];
                    Array.Copy(peaks, peaksFiltered, peaksFiltered.Length);
                    // Resort by m/z (ineffient, but this is test code)
                    Array.Sort(peaksFiltered, (p1, p2) => Comparer.Default.Compare(p1.Mz, p2.Mz));

                    double totalI = 0;
                    byte[] peakBytes = new byte[(sizeof(byte) + sizeof(float))*peaksFiltered.Length];
                    for (int i = 0; i < peaksFiltered.Length; i++)
                    {
                        var mi = peaksFiltered[i];

                        // Calculate the X! Hunter processed intensity value
                        float intensity = 100f*mi.Intensity/maxI;
                        totalI += intensity;

                        // Fill the peaks buffer
                        peakBytes[i] = (byte)(int)intensity;
                        Array.Copy(BitConverter.GetBytes((float) mi.Mz), 0, peakBytes, peaksFiltered.Length + i*4, sizeof(float));
                    }
                        
                    var sequence = key.Target.ToString();
                    // Only works for unmodified sequence
                    Debug.Assert(!key.IsModified);
                    double precursorMH = calc.GetPrecursorMass(sequence);
                    outStream.Write(BitConverter.GetBytes(precursorMH), 0, sizeof(double));
                    outStream.Write(BitConverter.GetBytes(key.Charge), 0, sizeof(int));
                    // Value rounded for consistent serialization round-tripping
                    float i2 = (float) Math.Round(Math.Sqrt(totalI), 4);
                    outStream.Write(BitConverter.GetBytes(i2), 0, sizeof(float));
                    outStream.Write(BitConverter.GetBytes(0.0001f), 0, sizeof(float));
                    outStream.Write(BitConverter.GetBytes(sequence.Length), 0, sizeof(int));

                    // Sequence
                    Encoding.UTF8.GetBytes(sequence, 0, sequence.Length, seqBuffer, 0);
                    outStream.Write(seqBuffer, 0, sequence.Length);

                    // Peaks
                    outStream.Write(BitConverter.GetBytes(peaksFiltered.Length), 0, sizeof(int));
                    outStream.Write(peakBytes, 0, peakBytes.Length);

                    // Modifications
                    outStream.Write(BitConverter.GetBytes(0), 0, sizeof(int));
                    // Homologs
                    outStream.Write(BitConverter.GetBytes(0), 0, sizeof(int));
                }

                streamManager.Finish(outStream);
                fs.Commit();
            }
        }

        #endregion

        #region Implementation of IXmlSerializable

        /// <summary>
        /// For serialization
        /// </summary>
        private XHunterLibrary()
        {
        }

        private enum ATTR
        {
            id,
            revision
        }

        public static XHunterLibrary Deserialize(XmlReader reader)
        {
            return reader.Deserialize(new XHunterLibrary());
        }

        public override void ReadXml(XmlReader reader)
        {
            // Read tag attributes
            base.ReadXml(reader);
            Id = reader.GetAttribute(ATTR.id);
            Revision = reader.GetAttribute(ATTR.revision);
            // Consume tag
            reader.Read();
        }

        public override void WriteXml(XmlWriter writer)
        {
            // Write tag attributes
            base.WriteXml(writer);
            writer.WriteAttributeIfString(ATTR.id, Id);
            writer.WriteAttributeIfString(ATTR.revision, Revision);
        }

        #endregion

        #region object overrides

        public bool Equals(XHunterLibrary obj)
        {
            if (ReferenceEquals(null, obj)) return false;
            if (ReferenceEquals(this, obj)) return true;
            return base.Equals(obj) &&
                Equals(obj.Id, Id) &&
                Equals(obj.Revision, Revision) &&
                Equals(obj.FilePath, FilePath);
        }

        public override bool Equals(object obj)
        {
            if (ReferenceEquals(null, obj)) return false;
            if (ReferenceEquals(this, obj)) return true;
            return Equals(obj as XHunterLibrary);
        }

        public override int GetHashCode()
        {
            unchecked
            {
                int result = base.GetHashCode();
                result = (result*397) ^ (Id != null ? Id.GetHashCode() : 0);
                result = (result*397) ^ (Revision != null ? Revision.GetHashCode() : 0);
                result = (result*397) ^ (FilePath != null ? FilePath.GetHashCode() : 0);
                return result;
            }
        }

        #endregion
    }

    public struct XHunterSpectrumInfo : ICachedSpectrumInfo
    {
        private readonly LibKey _key;
        private readonly float _processedIntensity;
        private readonly float _expect;
        private readonly short _numPeaks;
        private readonly long _location;

        public XHunterSpectrumInfo(LibKey key, float processedIntensity, float expect, short numPeaks, long location)
        {
            _key = key;
            _processedIntensity = processedIntensity;
            _expect = expect;
            _numPeaks = numPeaks;
            _location = location;
        }

        public LibKey Key { get { return _key; } }
        public float ProcessedIntensity { get { return _processedIntensity; } }
        public float Expect { get { return _expect; } }
        public int NumPeaks { get { return _numPeaks; } }
        public long Location { get { return _location; } }
    }
}

<|MERGE_RESOLUTION|>--- conflicted
+++ resolved
@@ -1,910 +1,903 @@
-/*
- * Original author: Brendan MacLean <brendanx .at. u.washington.edu>,
- *                  MacCoss Lab, Department of Genome Sciences, UW
- *
- * Copyright 2009 University of Washington - Seattle, WA
- * 
- * Licensed under the Apache License, Version 2.0 (the "License");
- * you may not use this file except in compliance with the License.
- * You may obtain a copy of the License at
- *
- *     http://www.apache.org/licenses/LICENSE-2.0
- *
- * Unless required by applicable law or agreed to in writing, software
- * distributed under the License is distributed on an "AS IS" BASIS,
- * WITHOUT WARRANTIES OR CONDITIONS OF ANY KIND, either express or implied.
- * See the License for the specific language governing permissions and
- * limitations under the License.
- */
-using System;
-using System.Collections;
-using System.Collections.Generic;
-using System.Diagnostics;
-using System.IO;
-using System.Linq;
-using System.Text;
-using System.Text.RegularExpressions;
-using System.Xml;
-using System.Xml.Serialization;
-using pwiz.Common.Collections;
-using pwiz.Common.SystemUtil;
-using pwiz.Skyline.Properties;
-using pwiz.Skyline.Util;
-using pwiz.Skyline.Util.Extensions;
-
-
-namespace pwiz.Skyline.Model.Lib
-{
-    [XmlRoot("hunter_lib_spec")]
-    public sealed class XHunterLibSpec : LibrarySpec
-    {
-        public const string EXT = ".hlf";
-
-        public static string FILTER_HLF
-        {
-            get { return TextUtil.FileDialogFilterAll(Resources.XHunterLibrary_SpecFilter_GPM_Spectral_Library, EXT); }
-        }
-
-        public static readonly PeptideRankId PEP_RANK_EXPECT =
-<<<<<<< HEAD
-            new PeptideRankId(@"Expect", Resources.XHunterLibSpec_PEP_RANK_EXPECT_Expect);
-
-        public static readonly PeptideRankId PEP_RANK_PROCESSED_INTENSITY =
-            new PeptideRankId(@"Processed intensity", Resources.XHunterLibSpec_PEP_RANK_PROCESSED_INTENSITY_Processed_intensity);
-=======
-            new PeptideRankId("Expect", () => Resources.XHunterLibSpec_PEP_RANK_EXPECT_Expect); // Not L10N
-
-        public static readonly PeptideRankId PEP_RANK_PROCESSED_INTENSITY =
-            new PeptideRankId("Processed intensity", () => Resources.XHunterLibSpec_PEP_RANK_PROCESSED_INTENSITY_Processed_intensity); // Not L10N
->>>>>>> 55bbc444
-
-        private static readonly PeptideRankId[] RANK_IDS = { PEP_RANK_EXPECT, PEP_RANK_PROCESSED_INTENSITY };
-
-        public XHunterLibSpec(string name, string path)
-            : base(name, path)
-        {
-        }
-
-        public override string Filter
-        {
-            get { return FILTER_HLF; }
-        }
-
-        public override Library LoadLibrary(ILoadMonitor loader)
-        {
-            return XHunterLibrary.Load(this, loader);
-        }
-
-        public override IEnumerable<PeptideRankId> PeptideRankIds
-        {
-            get { return RANK_IDS; }
-        }
-
-        #region Implementation of IXmlSerializable
-
-        /// <summary>
-        /// For serialization
-        /// </summary>
-        private XHunterLibSpec()
-        {
-        }
-
-        public static XHunterLibSpec Deserialize(XmlReader reader)
-        {
-            return reader.Deserialize(new XHunterLibSpec());
-        }
-
-        #endregion
-    }
-
-    [XmlRoot("hunter_spectrum_info")]
-    public sealed class XHunterSpectrumHeaderInfo : SpectrumHeaderInfo
-    {
-        public XHunterSpectrumHeaderInfo(string libraryName, float expect, float processedIntensity)
-            : base(libraryName)
-        {
-            Expect = expect;
-            ProcessedIntensity = processedIntensity;
-        }
-
-        public float ProcessedIntensity { get; private set; }
-        public float Expect { get; private set; }
-
-        public override float GetRankValue(PeptideRankId rankId)
-        {
-            if (ReferenceEquals(rankId, XHunterLibSpec.PEP_RANK_EXPECT))
-                return -Expect;
-            if (ReferenceEquals(rankId, XHunterLibSpec.PEP_RANK_PROCESSED_INTENSITY))
-                return ProcessedIntensity;
-            return base.GetRankValue(rankId);
-        }
-
-        public override IEnumerable<KeyValuePair<PeptideRankId, string>> RankValues
-        {
-            get
-            {
-                yield return new KeyValuePair<PeptideRankId, string>(XHunterLibSpec.PEP_RANK_EXPECT,
-                    Expect.ToString(LocalizationHelper.CurrentCulture));
-                yield return new KeyValuePair<PeptideRankId, string>(XHunterLibSpec.PEP_RANK_PROCESSED_INTENSITY,
-                    ProcessedIntensity.ToString(LocalizationHelper.CurrentCulture));
-            }
-        }
-
-        #region Implementation of IXmlSerializable
-
-        /// <summary>
-        /// For XML serialization
-        /// </summary>
-        private XHunterSpectrumHeaderInfo()
-        {
-        }
-
-        private enum ATTR
-        {
-            expect,
-            processed_intensity
-        }
-
-        public static XHunterSpectrumHeaderInfo Deserialize(XmlReader reader)
-        {
-            return reader.Deserialize(new XHunterSpectrumHeaderInfo());
-        }
-
-        public override void ReadXml(XmlReader reader)
-        {
-            // Read tag attributes
-            base.ReadXml(reader);
-            Expect = reader.GetFloatAttribute(ATTR.expect);
-            ProcessedIntensity = reader.GetFloatAttribute(ATTR.processed_intensity);
-            // Consume tag
-            reader.Read();
-        }
-
-        public override void WriteXml(XmlWriter writer)
-        {
-            // Write tag attributes
-            base.WriteXml(writer);
-            writer.WriteAttribute(ATTR.expect, Expect);
-            writer.WriteAttribute(ATTR.processed_intensity, ProcessedIntensity);
-        }
-
-        #endregion
-
-        #region object overrides
-
-        public bool Equals(XHunterSpectrumHeaderInfo obj)
-        {
-            if (ReferenceEquals(null, obj)) return false;
-            if (ReferenceEquals(this, obj)) return true;
-            return base.Equals(obj) && obj.ProcessedIntensity == ProcessedIntensity && obj.Expect == Expect;
-        }
-
-        public override bool Equals(object obj)
-        {
-            if (ReferenceEquals(null, obj)) return false;
-            if (ReferenceEquals(this, obj)) return true;
-            return Equals(obj as XHunterSpectrumHeaderInfo);
-        }
-
-        public override int GetHashCode()
-        {
-            unchecked
-            {
-                int result = base.GetHashCode();
-                result = (result*397) ^ ProcessedIntensity.GetHashCode();
-                result = (result*397) ^ Expect.GetHashCode();
-                return result;
-            }
-        }
-
-        #endregion
-    }
-
-    [XmlRoot("hunter_library")]
-    public sealed class XHunterLibrary : CachedLibrary<XHunterSpectrumInfo>
-    {
-        private const int FORMAT_VERSION_CACHE = 4;
-
-        public const string DEFAULT_AUTHORITY = "thegpm.org";
-
-        public const string EXT_CACHE = ".slc";
-
-        // ReSharper disable once LocalizableElement
-        private static readonly Regex REGEX_HEADER = new Regex(@"HLF v=(\d+) s=([^ ]+) d=(.*\d\d\d\d\.\d\d.\d\d)");
-        private IPooledStream _readStream;
-
-        public static XHunterLibrary Load(XHunterLibSpec spec, ILoadMonitor loader)
-        {
-            var library = new XHunterLibrary(spec);
-            if (library.Load(loader))
-                return library;
-            return null;            
-        }
-
-        /// <summary>
-        /// Controlled access to this <see cref="Immutable"/> class, which should be
-        /// created through <see cref="Load(XHunterLibSpec,ILoadMonitor)"/>.
-        /// </summary>
-        private XHunterLibrary(LibrarySpec spec)
-            : base(spec)
-        {
-            FilePath = spec.FilePath;
-            
-            string baseName = Path.GetFileNameWithoutExtension(FilePath) ?? string.Empty; // ReSharper
-            CachePath = Path.Combine(PathEx.GetDirectoryName(FilePath) ?? string.Empty, baseName + EXT_CACHE);
-
-        }
-
-        protected override LibrarySpec CreateSpec()
-        {
-            return new XHunterLibSpec(Name, FilePath);
-        }
-
-        public override string SpecFilter
-        {
-            get { return XHunterLibSpec.FILTER_HLF; }
-        }
-
-        /// <summary>
-        /// A date string (yyyy.mm.dd) associate with the library.
-        /// </summary>
-        public string Revision { get; private set; }
-
-        /// <summary>
-        /// The name assigned to this library by the X! Hunter library builder.
-        /// </summary>
-        public string Id { get; private set; }
-
-        public override LibraryDetails LibraryDetails
-        {
-            get
-            {
-                LibraryDetails details = new LibraryDetails { Format = @"X!Hunter", SpectrumCount = SpectrumCount };
-
-                if (!string.IsNullOrEmpty(Id))
-                {
-                    details.Id = Id;
-                }
-                if (!string.IsNullOrEmpty(Revision))
-                {
-                    details.Revision = Revision;
-                }
-
-                details.AddLink(LibraryLink.GPM);
-
-                return details; 
-            }
-        }
-
-        public override LibraryFiles LibraryFiles
-        {
-            get { return new LibraryFiles(); }
-        }
-
-        /// <summary>
-        /// Path to the file on disk from which this library was loaded.  This value
-        /// may be null, if the library was deserialized from XML and has not yet
-        /// been loaded.
-        /// </summary>
-        public string FilePath { get; private set; }
-
-        public override IPooledStream ReadStream { get { return _readStream; } }
-
-        private Stream CreateStream(ILoadMonitor loader)
-        {
-            if (_readStream == null)
-                _readStream = loader.StreamManager.CreatePooledStream(FilePath, false);
-            return ReadStream.Stream;
-        }
-
-        public override bool IsSameLibrary(Library library)
-        {
-            XHunterLibrary xlib = library as XHunterLibrary;
-            if (xlib != null)
-                return Equals(Id, xlib.Id);
-            return false;
-        }
-
-        public override int CompareRevisions(Library library)
-        {
-            // Not a valid request, if the two libraries are not the same.
-            Debug.Assert(IsSameLibrary(library));
-            return string.CompareOrdinal(Revision, ((XHunterLibrary)library).Revision);
-        }
-
-        // ReSharper disable UnusedMember.Local
-        private enum SpectrumHeaders1
-        {
-            precursor_mh_hi,
-            precursor_mh_lo,
-            charge,
-            i2, // intensity?
-            seq_len,
-
-            count
-        }
-
-        private enum SpectrumHeaders2
-        {
-            precursor_mh_hi,
-            precursor_mh_lo,
-            charge,
-            i2, // intensity?
-            expect,
-            seq_len,
-
-            count
-        }
-
-        private enum LibHeaders
-        {
-            revision_byte_count,
-            id_byte_count,
-            format_version,
-            num_spectra,
-            location_headers_lo,
-            location_headers_hi,
-
-            count
-        }
-
-        // ReSharper restore UnusedMember.Local
-
-        private bool CreateCache(ILoadMonitor loader, IProgressStatus status, int percent)
-        {
-            var sm = loader.StreamManager;
-
-            BufferedStream stream = new BufferedStream(CreateStream(loader), 32*1024);
-
-            int version = 1;
-            string id = string.Empty, revision = string.Empty;
-            int size = ReadSize(stream);
-            int i;
-            if (size == 0)
-            {
-                version = 2;
-                size = ReadSize(stream);
-
-                const int countLibHeader = 256 - 8;
-                byte[] libHeader = new byte[countLibHeader];
-                if (stream.Read(libHeader, 0, libHeader.Length) != libHeader.Length)
-                    throw new InvalidDataException(Resources.XHunterLibrary_CreateCache_Data_truncation_in_library_header_File_may_be_corrupted);
-
-                for (i = 0; i < libHeader.Length; i++)
-                {
-                    if (libHeader[i] == 0)
-                        break;
-                }
-
-                string header = Encoding.UTF8.GetString(libHeader, 0, i);
-                Match match = REGEX_HEADER.Match(header);
-                if (match.Success)
-                {
-                    version = int.Parse(match.Groups[1].Value);
-                    id = match.Groups[2].Value;
-                    revision = match.Groups[3].Value;
-                }
-            }
-            var setLibKeys = new Dictionary<LibKey, bool>(size);
-            var libraryEntries = new List<XHunterSpectrumInfo>(size);
-
-            const int countHeader = ((int) SpectrumHeaders2.count)*sizeof (int);
-            byte[] specHeader = new byte[1024];
-            byte[] specSequence = new byte[1024];
-            i = 0;
-
-            while (stream.Read(specHeader, 0, countHeader) == countHeader)
-            {
-                
-                int percentComplete = (i++*percent/size);
-                if (status.PercentComplete != percentComplete)
-                {
-                    // Check for cancellation after each integer change in percent loaded.
-                    if (loader.IsCanceled)
-                    {
-                        loader.UpdateProgress(status.Cancel());
-                        return false;
-                    }
-
-                    // If not cancelled, update progress.
-                    loader.UpdateProgress(status = status.ChangePercentComplete(percentComplete));
-                }
-
-                int charge = (version == 1
-                                  ? GetInt32(specHeader, ((int) SpectrumHeaders1.charge))
-                                  : GetInt32(specHeader, ((int) SpectrumHeaders2.charge)));
-                
-                float i2 = (version == 1
-                                ? GetSingle(specHeader, ((int) SpectrumHeaders1.i2))
-                                : GetSingle(specHeader, ((int) SpectrumHeaders2.i2)));
-                int seqLength = (version == 1
-                                     ? GetInt32(specHeader, ((int) SpectrumHeaders1.seq_len))
-                                     : GetInt32(specHeader, ((int) SpectrumHeaders2.seq_len)));
-                
-                float expect = (version == 1 ? 0.001f : GetSingle(specHeader, (int) SpectrumHeaders2.expect));
-                
-
-                // Read sequence information
-                ReadComplete(stream, specSequence, seqLength);
-                specSequence[seqLength] = 0;
-
-                short numPeaks = (short) ReadSize(stream);
-
-                // Save spectrum location
-                long location = stream.Position;
-
-                // Read over spectrum
-                int countPeaks = (sizeof (byte) + sizeof (float))*numPeaks;
-                stream.Seek(countPeaks, SeekOrigin.Current); // Skip spectrum
-
-                // Read modifications
-                int numMods = ReadSize(stream);
-                string modifiedSequence = Encoding.UTF8.GetString(specSequence, 0, seqLength);
-                if (numMods > 0)
-                {
-                    StringBuilder sb = new StringBuilder();
-
-                    ReadComplete(stream, specHeader, (4 + sizeof (double))*numMods);
-                    int iLast = 0;
-                    double modTotal = 0;
-                    for (int j = 0; j < numMods; j++)
-                    {
-                        int iPos = GetInt32(specHeader, j*3);
-                        double mod = BitConverter.ToDouble(specHeader, (j*3 + 1)*4);
-
-                        // X! Hunter allows multiple modifications on the same
-                        // residue.  So, they need to be totaled, and assigned to a
-                        // single residue to allow them to match Skyline modification
-                        // settings.
-                        if (iPos > iLast)
-                        {
-                            if (modTotal != 0)
-                                sb.Append(SequenceMassCalc.GetModDiffDescription(modTotal));
-                            sb.Append(Encoding.UTF8.GetString(specSequence, iLast, iPos - iLast));
-
-                            modTotal = 0;
-                        }
-                        modTotal += mod;
-                        iLast = iPos;
-                    }
-                    if (modTotal != 0)
-                        sb.Append(SequenceMassCalc.GetModDiffDescription(modTotal));
-                    sb.Append(Encoding.UTF8.GetString(specSequence, iLast, seqLength - iLast));
-                    modifiedSequence = sb.ToString();
-                }
-
-                // Skip over homologs (list of protein IDs and start positions from a FASTA
-                // file used to generate the library)
-                int numHomologs = ReadSize(stream);
-                for (int j = 0; j < numHomologs; j++)
-                    stream.Seek(ReadSize(stream) + 4, SeekOrigin.Current);
-
-                // These libraries should not have duplicates, but just in case.
-                // Apparently, GPM libraries do contain redundancies, as we found
-                // when a revision lost this test.
-                var key = new LibKey(modifiedSequence, charge);
-                if (!setLibKeys.ContainsKey(key))
-                {
-                    setLibKeys.Add(key, true);
-                    libraryEntries.Add(new XHunterSpectrumInfo(key, i2, expect, numPeaks, location));
-                }
-            }
-           
-            using (FileSaver fs = new FileSaver(CachePath, sm))
-            using (Stream outStream = sm.CreateStream(fs.SafeName, FileMode.Create, true))
-            {
-
-                foreach (var info in libraryEntries)
-                {
-                    info.Key.Write(outStream);
-                    PrimitiveArrays.WriteOneValue(outStream, info.Location);
-                    PrimitiveArrays.WriteOneValue(outStream, info.ProcessedIntensity);
-                    PrimitiveArrays.WriteOneValue(outStream, info.NumPeaks);
-                    PrimitiveArrays.WriteOneValue(outStream, info.Expect);
-                }
-
-                byte[] revisionBytes = Encoding.UTF8.GetBytes(revision);
-                outStream.Write(revisionBytes, 0, revisionBytes.Length);
-                byte[] idBytes = Encoding.UTF8.GetBytes(id);
-                outStream.Write(idBytes, 0, idBytes.Length);
-                outStream.Write(BitConverter.GetBytes(revisionBytes.Length), 0, sizeof(int));
-                outStream.Write(BitConverter.GetBytes(idBytes.Length), 0, sizeof(int));
-                outStream.Write(BitConverter.GetBytes(FORMAT_VERSION_CACHE), 0, sizeof(int));
-                outStream.Write(BitConverter.GetBytes(libraryEntries.Count), 0, sizeof (int));
-                outStream.Write(BitConverter.GetBytes((long) 0), 0, sizeof (long));
-
-                sm.Finish(outStream);
-                fs.Commit();
-                sm.SetCache(FilePath, CachePath);
-            }
-
-            loader.UpdateProgress(status.Complete());
-
-            return true;
-        }
-
-        private bool Load(ILoadMonitor loader)
-        {
-            ProgressStatus status = new ProgressStatus(string.Empty);
-            loader.UpdateProgress(status);
-
-            bool cached = loader.StreamManager.IsCached(FilePath, CachePath);
-            if (Load(loader, status, cached))
-                return true;
-
-            // If loading from the cache failed, rebuild it.
-            if (cached)
-            {
-                // Reset readStream so we don't read corrupt file.
-                _readStream = null;
-                if (Load(loader, status, false))
-                    return true;
-            }
-
-            return false;
-        }
-
-        private bool Load(ILoadMonitor loader, IProgressStatus status, bool cached)
-        {
-            try
-            {
-                int loadPercent = 100;
-
-                if (!cached)
-                {
-                    // Building the cache will take 95% of the load time.
-                    loadPercent = 5;
-
-                    status = status.ChangeMessage(string.Format(Resources.XHunterLibrary_Load_Building_binary_cache_for__0__library, Path.GetFileName(FilePath)));
-                    status = status.ChangePercentComplete(0);
-
-                    loader.UpdateProgress(status);
-
-                    if (!CreateCache(loader, status, 100 - loadPercent))
-                        return false;
-                }
-
-                status = status.ChangeMessage(string.Format(Resources.XHunterLibrary_Load_Loading__0__library, Path.GetFileName(FilePath)));
-                loader.UpdateProgress(status);
-
-                var valueCache = new ValueCache();
-                var sm = loader.StreamManager;
-                using (Stream stream = sm.CreateStream(CachePath, FileMode.Open, true))
-                {
-
-                    // Read library header from the end of the cache
-                    int countHeader = (int) LibHeaders.count*sizeof (int);
-                    stream.Seek(-countHeader, SeekOrigin.End);
-
-                    byte[] libHeader = new byte[countHeader];
-                    ReadComplete(stream, libHeader, countHeader);
-
-                    int version = GetInt32(libHeader, (int) LibHeaders.format_version);
-                    if (version != FORMAT_VERSION_CACHE)
-                        return false;
-
-                    int countRevisionBytes = GetInt32(libHeader, (int)LibHeaders.revision_byte_count);
-                    int countIdBytes = GetInt32(libHeader, (int)LibHeaders.id_byte_count);
-                    stream.Seek(-countHeader - countRevisionBytes - countIdBytes, SeekOrigin.End);
-                    Revision = ReadString(stream, countRevisionBytes);
-                    Id = ReadString(stream, countIdBytes);
-
-                    int numSpectra = GetInt32(libHeader, (int)LibHeaders.num_spectra);
-
-                    var libraryEntries = new XHunterSpectrumInfo[numSpectra];
-
-                    // Seek to beginning of spectrum headers
-                    long locationHeaders = BitConverter.ToInt64(libHeader,
-                                                                ((int) LibHeaders.location_headers_lo)*sizeof (int));
-                    stream.Seek(locationHeaders, SeekOrigin.Begin);
-
-                    for (int i = 0; i < numSpectra; i++)
-                    {
-                        int percent = (100 - loadPercent) + (i*loadPercent/numSpectra);
-                        if (status.PercentComplete != percent)
-                        {
-                            // Check for cancellation after each integer change in percent loaded.
-                            if (loader.IsCanceled)
-                            {
-                                loader.UpdateProgress(status.Cancel());
-                                return false;
-                            }
-
-                            // If not cancelled, update progress.
-                            loader.UpdateProgress(status = status.ChangePercentComplete(percent));
-                        }
-
-                        // Read spectrum header
-                        LibKey key = LibKey.Read(valueCache, stream);
-                        long location = PrimitiveArrays.ReadOneValue<long>(stream);
-                        float processedIntensity = PrimitiveArrays.ReadOneValue<float>(stream);
-                        int numPeaks = PrimitiveArrays.ReadOneValue<int>(stream);
-                        float expect = PrimitiveArrays.ReadOneValue<float>(stream);
-                        libraryEntries[i] = new XHunterSpectrumInfo(key, processedIntensity, expect, (short)numPeaks, location);
-                    }
-
-                    // Checksum = checksum.ChecksumValue;
-                    SetLibraryEntries(libraryEntries);
-                    
-                    loader.UpdateProgress(status.Complete());
-
-                    // Create the stream from which the spectra will be read
-                    CreateStream(loader);
-                }
-
-                return true;
-            }
-            catch (InvalidDataException x)
-            {
-                if (!cached)
-                    loader.UpdateProgress(status.ChangeErrorException(x));
-                return false;
-            }
-            catch (IOException x)
-            {
-                if (!cached)
-                    loader.UpdateProgress(status.ChangeErrorException(x));
-                return false;
-            }
-            catch (Exception x)
-            {
-                if (!cached)
-                {
-                    x = new Exception(string.Format(Resources.XHunterLibrary_Load_Failed_loading_library__0__, FilePath), x);
-                    loader.UpdateProgress(status.ChangeErrorException(x));
-                }
-                return false;
-            }
-            finally
-            {
-                if (ReadStream != null)
-                {
-                    // Close the read stream to ensure we never leak it.
-                    // This only costs on extra open, the first time the
-                    // active document tries to read.
-                    try { ReadStream.CloseStream(); }
-                    catch (IOException) { }
-                }
-            }
-        }
-
-        protected override SpectrumHeaderInfo CreateSpectrumHeaderInfo(XHunterSpectrumInfo info)
-        {
-            return new XHunterSpectrumHeaderInfo(Name, info.Expect, info.ProcessedIntensity);
-        }
-
-        protected override SpectrumPeaksInfo.MI[] ReadSpectrum(XHunterSpectrumInfo info)
-        {
-            const int lenPair = sizeof(byte) + sizeof(float);
-            byte[] peaks = new byte[info.NumPeaks * lenPair];
-
-            lock (ReadStream)
-            {
-                try
-                {
-                    Stream fs = ReadStream.Stream;
-
-                    // Seek to stored location
-                    fs.Seek(info.Location, SeekOrigin.Begin);
-
-                    // Single read to get all the peaks
-                    if (fs.Read(peaks, 0, peaks.Length) < peaks.Length)
-                        throw new IOException(Resources.XHunterLibrary_ReadSpectrum_Failure_trying_to_read_peaks);
-                }
-                catch (Exception)
-                {
-                    // If an exception is thrown, close the stream in case the failure is something
-                    // like a network failure that can be remedied by re-opening the stream.
-                    ReadStream.CloseStream();                    
-                    throw;
-                }
-            }
-
-            // Build the list
-            var arrayMI = new SpectrumPeaksInfo.MI[info.NumPeaks];
-
-            // Read intensities
-            for (int i = 0; i < info.NumPeaks; i++)
-                arrayMI[i].Intensity = peaks[i];
-            // Read m/z values
-            for (int i = info.NumPeaks, iNext = 0; i < peaks.Length; i += sizeof(float))
-                arrayMI[iNext++].Mz = BitConverter.ToSingle(peaks, i);
-
-            return arrayMI;
-        }
-
-        #region Test functions
-
-        /// <summary>
-        /// Test only method for creating a <see cref="XHunterLibrary"/> file
-        /// from another loaded <see cref="Library"/>.  Should this move into test project?
-        /// </summary>
-        /// <param name="streamManager">Provides access to the file system</param>
-        /// <param name="path">Path to write to</param>
-        /// <param name="library">The loaded library to use as a data source</param>
-        /// <param name="lowIntensity">True to use 20 lowest intensity peaks for bad spectrum</param>
-        public static void Write(IStreamManager streamManager, string path, Library library, bool lowIntensity)
-        {
-            using (FileSaver fs = new FileSaver(path, streamManager))
-            using (Stream outStream = streamManager.CreateStream(fs.SafeName, FileMode.Create, true))
-            {
-                outStream.Write(BitConverter.GetBytes(0), 0, sizeof(int));
-                outStream.Write(BitConverter.GetBytes(library.SpectrumCount), 0, sizeof(int));
-                
-                byte[] header = new byte[256 - 8];
-                const string headerText = @"HLF v=2 s=test.hlf d=2009.02.04";
-                Encoding.UTF8.GetBytes(headerText, 0, headerText.Length, header, 0);
-
-                outStream.Write(header, 0, header.Length);
-
-                SequenceMassCalc calc = new SequenceMassCalc(MassType.Monoisotopic);
-
-                byte[] seqBuffer = new byte[1024];
-
-                foreach (var key in library.Keys)
-                {
-                    SpectrumPeaksInfo peaksInfo;
-                    if (!library.TryLoadSpectrum(key, out peaksInfo))
-                        continue;
-
-                    // Fake X! Hunter filtering by choosing just the to 20 peaks
-                    SpectrumPeaksInfo.MI[] peaks = peaksInfo.Peaks.ToArray();
-                    // Sort by intensity
-                    if (lowIntensity)
-                        Array.Sort(peaks, (p1, p2) => Comparer.Default.Compare(p1.Intensity, p2.Intensity)); // ascending
-                    else
-                        Array.Sort(peaks, (p1, p2) => Comparer.Default.Compare(p2.Intensity, p1.Intensity)); // descending
-                    float maxI = peaks.Length == 0 ? 0 : peaks[0].Intensity;
-                    // Take 20 most intense peaks
-                    SpectrumPeaksInfo.MI[] peaksFiltered = new SpectrumPeaksInfo.MI[Math.Min(20, peaks.Length)];
-                    Array.Copy(peaks, peaksFiltered, peaksFiltered.Length);
-                    // Resort by m/z (ineffient, but this is test code)
-                    Array.Sort(peaksFiltered, (p1, p2) => Comparer.Default.Compare(p1.Mz, p2.Mz));
-
-                    double totalI = 0;
-                    byte[] peakBytes = new byte[(sizeof(byte) + sizeof(float))*peaksFiltered.Length];
-                    for (int i = 0; i < peaksFiltered.Length; i++)
-                    {
-                        var mi = peaksFiltered[i];
-
-                        // Calculate the X! Hunter processed intensity value
-                        float intensity = 100f*mi.Intensity/maxI;
-                        totalI += intensity;
-
-                        // Fill the peaks buffer
-                        peakBytes[i] = (byte)(int)intensity;
-                        Array.Copy(BitConverter.GetBytes((float) mi.Mz), 0, peakBytes, peaksFiltered.Length + i*4, sizeof(float));
-                    }
-                        
-                    var sequence = key.Target.ToString();
-                    // Only works for unmodified sequence
-                    Debug.Assert(!key.IsModified);
-                    double precursorMH = calc.GetPrecursorMass(sequence);
-                    outStream.Write(BitConverter.GetBytes(precursorMH), 0, sizeof(double));
-                    outStream.Write(BitConverter.GetBytes(key.Charge), 0, sizeof(int));
-                    // Value rounded for consistent serialization round-tripping
-                    float i2 = (float) Math.Round(Math.Sqrt(totalI), 4);
-                    outStream.Write(BitConverter.GetBytes(i2), 0, sizeof(float));
-                    outStream.Write(BitConverter.GetBytes(0.0001f), 0, sizeof(float));
-                    outStream.Write(BitConverter.GetBytes(sequence.Length), 0, sizeof(int));
-
-                    // Sequence
-                    Encoding.UTF8.GetBytes(sequence, 0, sequence.Length, seqBuffer, 0);
-                    outStream.Write(seqBuffer, 0, sequence.Length);
-
-                    // Peaks
-                    outStream.Write(BitConverter.GetBytes(peaksFiltered.Length), 0, sizeof(int));
-                    outStream.Write(peakBytes, 0, peakBytes.Length);
-
-                    // Modifications
-                    outStream.Write(BitConverter.GetBytes(0), 0, sizeof(int));
-                    // Homologs
-                    outStream.Write(BitConverter.GetBytes(0), 0, sizeof(int));
-                }
-
-                streamManager.Finish(outStream);
-                fs.Commit();
-            }
-        }
-
-        #endregion
-
-        #region Implementation of IXmlSerializable
-
-        /// <summary>
-        /// For serialization
-        /// </summary>
-        private XHunterLibrary()
-        {
-        }
-
-        private enum ATTR
-        {
-            id,
-            revision
-        }
-
-        public static XHunterLibrary Deserialize(XmlReader reader)
-        {
-            return reader.Deserialize(new XHunterLibrary());
-        }
-
-        public override void ReadXml(XmlReader reader)
-        {
-            // Read tag attributes
-            base.ReadXml(reader);
-            Id = reader.GetAttribute(ATTR.id);
-            Revision = reader.GetAttribute(ATTR.revision);
-            // Consume tag
-            reader.Read();
-        }
-
-        public override void WriteXml(XmlWriter writer)
-        {
-            // Write tag attributes
-            base.WriteXml(writer);
-            writer.WriteAttributeIfString(ATTR.id, Id);
-            writer.WriteAttributeIfString(ATTR.revision, Revision);
-        }
-
-        #endregion
-
-        #region object overrides
-
-        public bool Equals(XHunterLibrary obj)
-        {
-            if (ReferenceEquals(null, obj)) return false;
-            if (ReferenceEquals(this, obj)) return true;
-            return base.Equals(obj) &&
-                Equals(obj.Id, Id) &&
-                Equals(obj.Revision, Revision) &&
-                Equals(obj.FilePath, FilePath);
-        }
-
-        public override bool Equals(object obj)
-        {
-            if (ReferenceEquals(null, obj)) return false;
-            if (ReferenceEquals(this, obj)) return true;
-            return Equals(obj as XHunterLibrary);
-        }
-
-        public override int GetHashCode()
-        {
-            unchecked
-            {
-                int result = base.GetHashCode();
-                result = (result*397) ^ (Id != null ? Id.GetHashCode() : 0);
-                result = (result*397) ^ (Revision != null ? Revision.GetHashCode() : 0);
-                result = (result*397) ^ (FilePath != null ? FilePath.GetHashCode() : 0);
-                return result;
-            }
-        }
-
-        #endregion
-    }
-
-    public struct XHunterSpectrumInfo : ICachedSpectrumInfo
-    {
-        private readonly LibKey _key;
-        private readonly float _processedIntensity;
-        private readonly float _expect;
-        private readonly short _numPeaks;
-        private readonly long _location;
-
-        public XHunterSpectrumInfo(LibKey key, float processedIntensity, float expect, short numPeaks, long location)
-        {
-            _key = key;
-            _processedIntensity = processedIntensity;
-            _expect = expect;
-            _numPeaks = numPeaks;
-            _location = location;
-        }
-
-        public LibKey Key { get { return _key; } }
-        public float ProcessedIntensity { get { return _processedIntensity; } }
-        public float Expect { get { return _expect; } }
-        public int NumPeaks { get { return _numPeaks; } }
-        public long Location { get { return _location; } }
-    }
-}
-
+/*
+ * Original author: Brendan MacLean <brendanx .at. u.washington.edu>,
+ *                  MacCoss Lab, Department of Genome Sciences, UW
+ *
+ * Copyright 2009 University of Washington - Seattle, WA
+ * 
+ * Licensed under the Apache License, Version 2.0 (the "License");
+ * you may not use this file except in compliance with the License.
+ * You may obtain a copy of the License at
+ *
+ *     http://www.apache.org/licenses/LICENSE-2.0
+ *
+ * Unless required by applicable law or agreed to in writing, software
+ * distributed under the License is distributed on an "AS IS" BASIS,
+ * WITHOUT WARRANTIES OR CONDITIONS OF ANY KIND, either express or implied.
+ * See the License for the specific language governing permissions and
+ * limitations under the License.
+ */
+using System;
+using System.Collections;
+using System.Collections.Generic;
+using System.Diagnostics;
+using System.IO;
+using System.Linq;
+using System.Text;
+using System.Text.RegularExpressions;
+using System.Xml;
+using System.Xml.Serialization;
+using pwiz.Common.Collections;
+using pwiz.Common.SystemUtil;
+using pwiz.Skyline.Properties;
+using pwiz.Skyline.Util;
+using pwiz.Skyline.Util.Extensions;
+
+
+namespace pwiz.Skyline.Model.Lib
+{
+    [XmlRoot("hunter_lib_spec")]
+    public sealed class XHunterLibSpec : LibrarySpec
+    {
+        public const string EXT = ".hlf";
+
+        public static string FILTER_HLF
+        {
+            get { return TextUtil.FileDialogFilterAll(Resources.XHunterLibrary_SpecFilter_GPM_Spectral_Library, EXT); }
+        }
+
+        public static readonly PeptideRankId PEP_RANK_EXPECT =
+            new PeptideRankId(@"Expect", () => Resources.XHunterLibSpec_PEP_RANK_EXPECT_Expect);
+
+        public static readonly PeptideRankId PEP_RANK_PROCESSED_INTENSITY =
+            new PeptideRankId(@"Processed intensity", () => Resources.XHunterLibSpec_PEP_RANK_PROCESSED_INTENSITY_Processed_intensity);
+
+        private static readonly PeptideRankId[] RANK_IDS = { PEP_RANK_EXPECT, PEP_RANK_PROCESSED_INTENSITY };
+
+        public XHunterLibSpec(string name, string path)
+            : base(name, path)
+        {
+        }
+
+        public override string Filter
+        {
+            get { return FILTER_HLF; }
+        }
+
+        public override Library LoadLibrary(ILoadMonitor loader)
+        {
+            return XHunterLibrary.Load(this, loader);
+        }
+
+        public override IEnumerable<PeptideRankId> PeptideRankIds
+        {
+            get { return RANK_IDS; }
+        }
+
+        #region Implementation of IXmlSerializable
+
+        /// <summary>
+        /// For serialization
+        /// </summary>
+        private XHunterLibSpec()
+        {
+        }
+
+        public static XHunterLibSpec Deserialize(XmlReader reader)
+        {
+            return reader.Deserialize(new XHunterLibSpec());
+        }
+
+        #endregion
+    }
+
+    [XmlRoot("hunter_spectrum_info")]
+    public sealed class XHunterSpectrumHeaderInfo : SpectrumHeaderInfo
+    {
+        public XHunterSpectrumHeaderInfo(string libraryName, float expect, float processedIntensity)
+            : base(libraryName)
+        {
+            Expect = expect;
+            ProcessedIntensity = processedIntensity;
+        }
+
+        public float ProcessedIntensity { get; private set; }
+        public float Expect { get; private set; }
+
+        public override float GetRankValue(PeptideRankId rankId)
+        {
+            if (ReferenceEquals(rankId, XHunterLibSpec.PEP_RANK_EXPECT))
+                return -Expect;
+            if (ReferenceEquals(rankId, XHunterLibSpec.PEP_RANK_PROCESSED_INTENSITY))
+                return ProcessedIntensity;
+            return base.GetRankValue(rankId);
+        }
+
+        public override IEnumerable<KeyValuePair<PeptideRankId, string>> RankValues
+        {
+            get
+            {
+                yield return new KeyValuePair<PeptideRankId, string>(XHunterLibSpec.PEP_RANK_EXPECT,
+                    Expect.ToString(LocalizationHelper.CurrentCulture));
+                yield return new KeyValuePair<PeptideRankId, string>(XHunterLibSpec.PEP_RANK_PROCESSED_INTENSITY,
+                    ProcessedIntensity.ToString(LocalizationHelper.CurrentCulture));
+            }
+        }
+
+        #region Implementation of IXmlSerializable
+
+        /// <summary>
+        /// For XML serialization
+        /// </summary>
+        private XHunterSpectrumHeaderInfo()
+        {
+        }
+
+        private enum ATTR
+        {
+            expect,
+            processed_intensity
+        }
+
+        public static XHunterSpectrumHeaderInfo Deserialize(XmlReader reader)
+        {
+            return reader.Deserialize(new XHunterSpectrumHeaderInfo());
+        }
+
+        public override void ReadXml(XmlReader reader)
+        {
+            // Read tag attributes
+            base.ReadXml(reader);
+            Expect = reader.GetFloatAttribute(ATTR.expect);
+            ProcessedIntensity = reader.GetFloatAttribute(ATTR.processed_intensity);
+            // Consume tag
+            reader.Read();
+        }
+
+        public override void WriteXml(XmlWriter writer)
+        {
+            // Write tag attributes
+            base.WriteXml(writer);
+            writer.WriteAttribute(ATTR.expect, Expect);
+            writer.WriteAttribute(ATTR.processed_intensity, ProcessedIntensity);
+        }
+
+        #endregion
+
+        #region object overrides
+
+        public bool Equals(XHunterSpectrumHeaderInfo obj)
+        {
+            if (ReferenceEquals(null, obj)) return false;
+            if (ReferenceEquals(this, obj)) return true;
+            return base.Equals(obj) && obj.ProcessedIntensity == ProcessedIntensity && obj.Expect == Expect;
+        }
+
+        public override bool Equals(object obj)
+        {
+            if (ReferenceEquals(null, obj)) return false;
+            if (ReferenceEquals(this, obj)) return true;
+            return Equals(obj as XHunterSpectrumHeaderInfo);
+        }
+
+        public override int GetHashCode()
+        {
+            unchecked
+            {
+                int result = base.GetHashCode();
+                result = (result*397) ^ ProcessedIntensity.GetHashCode();
+                result = (result*397) ^ Expect.GetHashCode();
+                return result;
+            }
+        }
+
+        #endregion
+    }
+
+    [XmlRoot("hunter_library")]
+    public sealed class XHunterLibrary : CachedLibrary<XHunterSpectrumInfo>
+    {
+        private const int FORMAT_VERSION_CACHE = 4;
+
+        public const string DEFAULT_AUTHORITY = "thegpm.org";
+
+        public const string EXT_CACHE = ".slc";
+
+        // ReSharper disable once LocalizableElement
+        private static readonly Regex REGEX_HEADER = new Regex(@"HLF v=(\d+) s=([^ ]+) d=(.*\d\d\d\d\.\d\d.\d\d)");
+        private IPooledStream _readStream;
+
+        public static XHunterLibrary Load(XHunterLibSpec spec, ILoadMonitor loader)
+        {
+            var library = new XHunterLibrary(spec);
+            if (library.Load(loader))
+                return library;
+            return null;            
+        }
+
+        /// <summary>
+        /// Controlled access to this <see cref="Immutable"/> class, which should be
+        /// created through <see cref="Load(XHunterLibSpec,ILoadMonitor)"/>.
+        /// </summary>
+        private XHunterLibrary(LibrarySpec spec)
+            : base(spec)
+        {
+            FilePath = spec.FilePath;
+            
+            string baseName = Path.GetFileNameWithoutExtension(FilePath) ?? string.Empty; // ReSharper
+            CachePath = Path.Combine(PathEx.GetDirectoryName(FilePath) ?? string.Empty, baseName + EXT_CACHE);
+
+        }
+
+        protected override LibrarySpec CreateSpec()
+        {
+            return new XHunterLibSpec(Name, FilePath);
+        }
+
+        public override string SpecFilter
+        {
+            get { return XHunterLibSpec.FILTER_HLF; }
+        }
+
+        /// <summary>
+        /// A date string (yyyy.mm.dd) associate with the library.
+        /// </summary>
+        public string Revision { get; private set; }
+
+        /// <summary>
+        /// The name assigned to this library by the X! Hunter library builder.
+        /// </summary>
+        public string Id { get; private set; }
+
+        public override LibraryDetails LibraryDetails
+        {
+            get
+            {
+                LibraryDetails details = new LibraryDetails { Format = @"X!Hunter", SpectrumCount = SpectrumCount };
+
+                if (!string.IsNullOrEmpty(Id))
+                {
+                    details.Id = Id;
+                }
+                if (!string.IsNullOrEmpty(Revision))
+                {
+                    details.Revision = Revision;
+                }
+
+                details.AddLink(LibraryLink.GPM);
+
+                return details; 
+            }
+        }
+
+        public override LibraryFiles LibraryFiles
+        {
+            get { return new LibraryFiles(); }
+        }
+
+        /// <summary>
+        /// Path to the file on disk from which this library was loaded.  This value
+        /// may be null, if the library was deserialized from XML and has not yet
+        /// been loaded.
+        /// </summary>
+        public string FilePath { get; private set; }
+
+        public override IPooledStream ReadStream { get { return _readStream; } }
+
+        private Stream CreateStream(ILoadMonitor loader)
+        {
+            if (_readStream == null)
+                _readStream = loader.StreamManager.CreatePooledStream(FilePath, false);
+            return ReadStream.Stream;
+        }
+
+        public override bool IsSameLibrary(Library library)
+        {
+            XHunterLibrary xlib = library as XHunterLibrary;
+            if (xlib != null)
+                return Equals(Id, xlib.Id);
+            return false;
+        }
+
+        public override int CompareRevisions(Library library)
+        {
+            // Not a valid request, if the two libraries are not the same.
+            Debug.Assert(IsSameLibrary(library));
+            return string.CompareOrdinal(Revision, ((XHunterLibrary)library).Revision);
+        }
+
+        // ReSharper disable UnusedMember.Local
+        private enum SpectrumHeaders1
+        {
+            precursor_mh_hi,
+            precursor_mh_lo,
+            charge,
+            i2, // intensity?
+            seq_len,
+
+            count
+        }
+
+        private enum SpectrumHeaders2
+        {
+            precursor_mh_hi,
+            precursor_mh_lo,
+            charge,
+            i2, // intensity?
+            expect,
+            seq_len,
+
+            count
+        }
+
+        private enum LibHeaders
+        {
+            revision_byte_count,
+            id_byte_count,
+            format_version,
+            num_spectra,
+            location_headers_lo,
+            location_headers_hi,
+
+            count
+        }
+
+        // ReSharper restore UnusedMember.Local
+
+        private bool CreateCache(ILoadMonitor loader, IProgressStatus status, int percent)
+        {
+            var sm = loader.StreamManager;
+
+            BufferedStream stream = new BufferedStream(CreateStream(loader), 32*1024);
+
+            int version = 1;
+            string id = string.Empty, revision = string.Empty;
+            int size = ReadSize(stream);
+            int i;
+            if (size == 0)
+            {
+                version = 2;
+                size = ReadSize(stream);
+
+                const int countLibHeader = 256 - 8;
+                byte[] libHeader = new byte[countLibHeader];
+                if (stream.Read(libHeader, 0, libHeader.Length) != libHeader.Length)
+                    throw new InvalidDataException(Resources.XHunterLibrary_CreateCache_Data_truncation_in_library_header_File_may_be_corrupted);
+
+                for (i = 0; i < libHeader.Length; i++)
+                {
+                    if (libHeader[i] == 0)
+                        break;
+                }
+
+                string header = Encoding.UTF8.GetString(libHeader, 0, i);
+                Match match = REGEX_HEADER.Match(header);
+                if (match.Success)
+                {
+                    version = int.Parse(match.Groups[1].Value);
+                    id = match.Groups[2].Value;
+                    revision = match.Groups[3].Value;
+                }
+            }
+            var setLibKeys = new Dictionary<LibKey, bool>(size);
+            var libraryEntries = new List<XHunterSpectrumInfo>(size);
+
+            const int countHeader = ((int) SpectrumHeaders2.count)*sizeof (int);
+            byte[] specHeader = new byte[1024];
+            byte[] specSequence = new byte[1024];
+            i = 0;
+
+            while (stream.Read(specHeader, 0, countHeader) == countHeader)
+            {
+                
+                int percentComplete = (i++*percent/size);
+                if (status.PercentComplete != percentComplete)
+                {
+                    // Check for cancellation after each integer change in percent loaded.
+                    if (loader.IsCanceled)
+                    {
+                        loader.UpdateProgress(status.Cancel());
+                        return false;
+                    }
+
+                    // If not cancelled, update progress.
+                    loader.UpdateProgress(status = status.ChangePercentComplete(percentComplete));
+                }
+
+                int charge = (version == 1
+                                  ? GetInt32(specHeader, ((int) SpectrumHeaders1.charge))
+                                  : GetInt32(specHeader, ((int) SpectrumHeaders2.charge)));
+                
+                float i2 = (version == 1
+                                ? GetSingle(specHeader, ((int) SpectrumHeaders1.i2))
+                                : GetSingle(specHeader, ((int) SpectrumHeaders2.i2)));
+                int seqLength = (version == 1
+                                     ? GetInt32(specHeader, ((int) SpectrumHeaders1.seq_len))
+                                     : GetInt32(specHeader, ((int) SpectrumHeaders2.seq_len)));
+                
+                float expect = (version == 1 ? 0.001f : GetSingle(specHeader, (int) SpectrumHeaders2.expect));
+                
+
+                // Read sequence information
+                ReadComplete(stream, specSequence, seqLength);
+                specSequence[seqLength] = 0;
+
+                short numPeaks = (short) ReadSize(stream);
+
+                // Save spectrum location
+                long location = stream.Position;
+
+                // Read over spectrum
+                int countPeaks = (sizeof (byte) + sizeof (float))*numPeaks;
+                stream.Seek(countPeaks, SeekOrigin.Current); // Skip spectrum
+
+                // Read modifications
+                int numMods = ReadSize(stream);
+                string modifiedSequence = Encoding.UTF8.GetString(specSequence, 0, seqLength);
+                if (numMods > 0)
+                {
+                    StringBuilder sb = new StringBuilder();
+
+                    ReadComplete(stream, specHeader, (4 + sizeof (double))*numMods);
+                    int iLast = 0;
+                    double modTotal = 0;
+                    for (int j = 0; j < numMods; j++)
+                    {
+                        int iPos = GetInt32(specHeader, j*3);
+                        double mod = BitConverter.ToDouble(specHeader, (j*3 + 1)*4);
+
+                        // X! Hunter allows multiple modifications on the same
+                        // residue.  So, they need to be totaled, and assigned to a
+                        // single residue to allow them to match Skyline modification
+                        // settings.
+                        if (iPos > iLast)
+                        {
+                            if (modTotal != 0)
+                                sb.Append(SequenceMassCalc.GetModDiffDescription(modTotal));
+                            sb.Append(Encoding.UTF8.GetString(specSequence, iLast, iPos - iLast));
+
+                            modTotal = 0;
+                        }
+                        modTotal += mod;
+                        iLast = iPos;
+                    }
+                    if (modTotal != 0)
+                        sb.Append(SequenceMassCalc.GetModDiffDescription(modTotal));
+                    sb.Append(Encoding.UTF8.GetString(specSequence, iLast, seqLength - iLast));
+                    modifiedSequence = sb.ToString();
+                }
+
+                // Skip over homologs (list of protein IDs and start positions from a FASTA
+                // file used to generate the library)
+                int numHomologs = ReadSize(stream);
+                for (int j = 0; j < numHomologs; j++)
+                    stream.Seek(ReadSize(stream) + 4, SeekOrigin.Current);
+
+                // These libraries should not have duplicates, but just in case.
+                // Apparently, GPM libraries do contain redundancies, as we found
+                // when a revision lost this test.
+                var key = new LibKey(modifiedSequence, charge);
+                if (!setLibKeys.ContainsKey(key))
+                {
+                    setLibKeys.Add(key, true);
+                    libraryEntries.Add(new XHunterSpectrumInfo(key, i2, expect, numPeaks, location));
+                }
+            }
+           
+            using (FileSaver fs = new FileSaver(CachePath, sm))
+            using (Stream outStream = sm.CreateStream(fs.SafeName, FileMode.Create, true))
+            {
+
+                foreach (var info in libraryEntries)
+                {
+                    info.Key.Write(outStream);
+                    PrimitiveArrays.WriteOneValue(outStream, info.Location);
+                    PrimitiveArrays.WriteOneValue(outStream, info.ProcessedIntensity);
+                    PrimitiveArrays.WriteOneValue(outStream, info.NumPeaks);
+                    PrimitiveArrays.WriteOneValue(outStream, info.Expect);
+                }
+
+                byte[] revisionBytes = Encoding.UTF8.GetBytes(revision);
+                outStream.Write(revisionBytes, 0, revisionBytes.Length);
+                byte[] idBytes = Encoding.UTF8.GetBytes(id);
+                outStream.Write(idBytes, 0, idBytes.Length);
+                outStream.Write(BitConverter.GetBytes(revisionBytes.Length), 0, sizeof(int));
+                outStream.Write(BitConverter.GetBytes(idBytes.Length), 0, sizeof(int));
+                outStream.Write(BitConverter.GetBytes(FORMAT_VERSION_CACHE), 0, sizeof(int));
+                outStream.Write(BitConverter.GetBytes(libraryEntries.Count), 0, sizeof (int));
+                outStream.Write(BitConverter.GetBytes((long) 0), 0, sizeof (long));
+
+                sm.Finish(outStream);
+                fs.Commit();
+                sm.SetCache(FilePath, CachePath);
+            }
+
+            loader.UpdateProgress(status.Complete());
+
+            return true;
+        }
+
+        private bool Load(ILoadMonitor loader)
+        {
+            ProgressStatus status = new ProgressStatus(string.Empty);
+            loader.UpdateProgress(status);
+
+            bool cached = loader.StreamManager.IsCached(FilePath, CachePath);
+            if (Load(loader, status, cached))
+                return true;
+
+            // If loading from the cache failed, rebuild it.
+            if (cached)
+            {
+                // Reset readStream so we don't read corrupt file.
+                _readStream = null;
+                if (Load(loader, status, false))
+                    return true;
+            }
+
+            return false;
+        }
+
+        private bool Load(ILoadMonitor loader, IProgressStatus status, bool cached)
+        {
+            try
+            {
+                int loadPercent = 100;
+
+                if (!cached)
+                {
+                    // Building the cache will take 95% of the load time.
+                    loadPercent = 5;
+
+                    status = status.ChangeMessage(string.Format(Resources.XHunterLibrary_Load_Building_binary_cache_for__0__library, Path.GetFileName(FilePath)));
+                    status = status.ChangePercentComplete(0);
+
+                    loader.UpdateProgress(status);
+
+                    if (!CreateCache(loader, status, 100 - loadPercent))
+                        return false;
+                }
+
+                status = status.ChangeMessage(string.Format(Resources.XHunterLibrary_Load_Loading__0__library, Path.GetFileName(FilePath)));
+                loader.UpdateProgress(status);
+
+                var valueCache = new ValueCache();
+                var sm = loader.StreamManager;
+                using (Stream stream = sm.CreateStream(CachePath, FileMode.Open, true))
+                {
+
+                    // Read library header from the end of the cache
+                    int countHeader = (int) LibHeaders.count*sizeof (int);
+                    stream.Seek(-countHeader, SeekOrigin.End);
+
+                    byte[] libHeader = new byte[countHeader];
+                    ReadComplete(stream, libHeader, countHeader);
+
+                    int version = GetInt32(libHeader, (int) LibHeaders.format_version);
+                    if (version != FORMAT_VERSION_CACHE)
+                        return false;
+
+                    int countRevisionBytes = GetInt32(libHeader, (int)LibHeaders.revision_byte_count);
+                    int countIdBytes = GetInt32(libHeader, (int)LibHeaders.id_byte_count);
+                    stream.Seek(-countHeader - countRevisionBytes - countIdBytes, SeekOrigin.End);
+                    Revision = ReadString(stream, countRevisionBytes);
+                    Id = ReadString(stream, countIdBytes);
+
+                    int numSpectra = GetInt32(libHeader, (int)LibHeaders.num_spectra);
+
+                    var libraryEntries = new XHunterSpectrumInfo[numSpectra];
+
+                    // Seek to beginning of spectrum headers
+                    long locationHeaders = BitConverter.ToInt64(libHeader,
+                                                                ((int) LibHeaders.location_headers_lo)*sizeof (int));
+                    stream.Seek(locationHeaders, SeekOrigin.Begin);
+
+                    for (int i = 0; i < numSpectra; i++)
+                    {
+                        int percent = (100 - loadPercent) + (i*loadPercent/numSpectra);
+                        if (status.PercentComplete != percent)
+                        {
+                            // Check for cancellation after each integer change in percent loaded.
+                            if (loader.IsCanceled)
+                            {
+                                loader.UpdateProgress(status.Cancel());
+                                return false;
+                            }
+
+                            // If not cancelled, update progress.
+                            loader.UpdateProgress(status = status.ChangePercentComplete(percent));
+                        }
+
+                        // Read spectrum header
+                        LibKey key = LibKey.Read(valueCache, stream);
+                        long location = PrimitiveArrays.ReadOneValue<long>(stream);
+                        float processedIntensity = PrimitiveArrays.ReadOneValue<float>(stream);
+                        int numPeaks = PrimitiveArrays.ReadOneValue<int>(stream);
+                        float expect = PrimitiveArrays.ReadOneValue<float>(stream);
+                        libraryEntries[i] = new XHunterSpectrumInfo(key, processedIntensity, expect, (short)numPeaks, location);
+                    }
+
+                    // Checksum = checksum.ChecksumValue;
+                    SetLibraryEntries(libraryEntries);
+                    
+                    loader.UpdateProgress(status.Complete());
+
+                    // Create the stream from which the spectra will be read
+                    CreateStream(loader);
+                }
+
+                return true;
+            }
+            catch (InvalidDataException x)
+            {
+                if (!cached)
+                    loader.UpdateProgress(status.ChangeErrorException(x));
+                return false;
+            }
+            catch (IOException x)
+            {
+                if (!cached)
+                    loader.UpdateProgress(status.ChangeErrorException(x));
+                return false;
+            }
+            catch (Exception x)
+            {
+                if (!cached)
+                {
+                    x = new Exception(string.Format(Resources.XHunterLibrary_Load_Failed_loading_library__0__, FilePath), x);
+                    loader.UpdateProgress(status.ChangeErrorException(x));
+                }
+                return false;
+            }
+            finally
+            {
+                if (ReadStream != null)
+                {
+                    // Close the read stream to ensure we never leak it.
+                    // This only costs on extra open, the first time the
+                    // active document tries to read.
+                    try { ReadStream.CloseStream(); }
+                    catch (IOException) { }
+                }
+            }
+        }
+
+        protected override SpectrumHeaderInfo CreateSpectrumHeaderInfo(XHunterSpectrumInfo info)
+        {
+            return new XHunterSpectrumHeaderInfo(Name, info.Expect, info.ProcessedIntensity);
+        }
+
+        protected override SpectrumPeaksInfo.MI[] ReadSpectrum(XHunterSpectrumInfo info)
+        {
+            const int lenPair = sizeof(byte) + sizeof(float);
+            byte[] peaks = new byte[info.NumPeaks * lenPair];
+
+            lock (ReadStream)
+            {
+                try
+                {
+                    Stream fs = ReadStream.Stream;
+
+                    // Seek to stored location
+                    fs.Seek(info.Location, SeekOrigin.Begin);
+
+                    // Single read to get all the peaks
+                    if (fs.Read(peaks, 0, peaks.Length) < peaks.Length)
+                        throw new IOException(Resources.XHunterLibrary_ReadSpectrum_Failure_trying_to_read_peaks);
+                }
+                catch (Exception)
+                {
+                    // If an exception is thrown, close the stream in case the failure is something
+                    // like a network failure that can be remedied by re-opening the stream.
+                    ReadStream.CloseStream();                    
+                    throw;
+                }
+            }
+
+            // Build the list
+            var arrayMI = new SpectrumPeaksInfo.MI[info.NumPeaks];
+
+            // Read intensities
+            for (int i = 0; i < info.NumPeaks; i++)
+                arrayMI[i].Intensity = peaks[i];
+            // Read m/z values
+            for (int i = info.NumPeaks, iNext = 0; i < peaks.Length; i += sizeof(float))
+                arrayMI[iNext++].Mz = BitConverter.ToSingle(peaks, i);
+
+            return arrayMI;
+        }
+
+        #region Test functions
+
+        /// <summary>
+        /// Test only method for creating a <see cref="XHunterLibrary"/> file
+        /// from another loaded <see cref="Library"/>.  Should this move into test project?
+        /// </summary>
+        /// <param name="streamManager">Provides access to the file system</param>
+        /// <param name="path">Path to write to</param>
+        /// <param name="library">The loaded library to use as a data source</param>
+        /// <param name="lowIntensity">True to use 20 lowest intensity peaks for bad spectrum</param>
+        public static void Write(IStreamManager streamManager, string path, Library library, bool lowIntensity)
+        {
+            using (FileSaver fs = new FileSaver(path, streamManager))
+            using (Stream outStream = streamManager.CreateStream(fs.SafeName, FileMode.Create, true))
+            {
+                outStream.Write(BitConverter.GetBytes(0), 0, sizeof(int));
+                outStream.Write(BitConverter.GetBytes(library.SpectrumCount), 0, sizeof(int));
+                
+                byte[] header = new byte[256 - 8];
+                const string headerText = @"HLF v=2 s=test.hlf d=2009.02.04";
+                Encoding.UTF8.GetBytes(headerText, 0, headerText.Length, header, 0);
+
+                outStream.Write(header, 0, header.Length);
+
+                SequenceMassCalc calc = new SequenceMassCalc(MassType.Monoisotopic);
+
+                byte[] seqBuffer = new byte[1024];
+
+                foreach (var key in library.Keys)
+                {
+                    SpectrumPeaksInfo peaksInfo;
+                    if (!library.TryLoadSpectrum(key, out peaksInfo))
+                        continue;
+
+                    // Fake X! Hunter filtering by choosing just the to 20 peaks
+                    SpectrumPeaksInfo.MI[] peaks = peaksInfo.Peaks.ToArray();
+                    // Sort by intensity
+                    if (lowIntensity)
+                        Array.Sort(peaks, (p1, p2) => Comparer.Default.Compare(p1.Intensity, p2.Intensity)); // ascending
+                    else
+                        Array.Sort(peaks, (p1, p2) => Comparer.Default.Compare(p2.Intensity, p1.Intensity)); // descending
+                    float maxI = peaks.Length == 0 ? 0 : peaks[0].Intensity;
+                    // Take 20 most intense peaks
+                    SpectrumPeaksInfo.MI[] peaksFiltered = new SpectrumPeaksInfo.MI[Math.Min(20, peaks.Length)];
+                    Array.Copy(peaks, peaksFiltered, peaksFiltered.Length);
+                    // Resort by m/z (ineffient, but this is test code)
+                    Array.Sort(peaksFiltered, (p1, p2) => Comparer.Default.Compare(p1.Mz, p2.Mz));
+
+                    double totalI = 0;
+                    byte[] peakBytes = new byte[(sizeof(byte) + sizeof(float))*peaksFiltered.Length];
+                    for (int i = 0; i < peaksFiltered.Length; i++)
+                    {
+                        var mi = peaksFiltered[i];
+
+                        // Calculate the X! Hunter processed intensity value
+                        float intensity = 100f*mi.Intensity/maxI;
+                        totalI += intensity;
+
+                        // Fill the peaks buffer
+                        peakBytes[i] = (byte)(int)intensity;
+                        Array.Copy(BitConverter.GetBytes((float) mi.Mz), 0, peakBytes, peaksFiltered.Length + i*4, sizeof(float));
+                    }
+                        
+                    var sequence = key.Target.ToString();
+                    // Only works for unmodified sequence
+                    Debug.Assert(!key.IsModified);
+                    double precursorMH = calc.GetPrecursorMass(sequence);
+                    outStream.Write(BitConverter.GetBytes(precursorMH), 0, sizeof(double));
+                    outStream.Write(BitConverter.GetBytes(key.Charge), 0, sizeof(int));
+                    // Value rounded for consistent serialization round-tripping
+                    float i2 = (float) Math.Round(Math.Sqrt(totalI), 4);
+                    outStream.Write(BitConverter.GetBytes(i2), 0, sizeof(float));
+                    outStream.Write(BitConverter.GetBytes(0.0001f), 0, sizeof(float));
+                    outStream.Write(BitConverter.GetBytes(sequence.Length), 0, sizeof(int));
+
+                    // Sequence
+                    Encoding.UTF8.GetBytes(sequence, 0, sequence.Length, seqBuffer, 0);
+                    outStream.Write(seqBuffer, 0, sequence.Length);
+
+                    // Peaks
+                    outStream.Write(BitConverter.GetBytes(peaksFiltered.Length), 0, sizeof(int));
+                    outStream.Write(peakBytes, 0, peakBytes.Length);
+
+                    // Modifications
+                    outStream.Write(BitConverter.GetBytes(0), 0, sizeof(int));
+                    // Homologs
+                    outStream.Write(BitConverter.GetBytes(0), 0, sizeof(int));
+                }
+
+                streamManager.Finish(outStream);
+                fs.Commit();
+            }
+        }
+
+        #endregion
+
+        #region Implementation of IXmlSerializable
+
+        /// <summary>
+        /// For serialization
+        /// </summary>
+        private XHunterLibrary()
+        {
+        }
+
+        private enum ATTR
+        {
+            id,
+            revision
+        }
+
+        public static XHunterLibrary Deserialize(XmlReader reader)
+        {
+            return reader.Deserialize(new XHunterLibrary());
+        }
+
+        public override void ReadXml(XmlReader reader)
+        {
+            // Read tag attributes
+            base.ReadXml(reader);
+            Id = reader.GetAttribute(ATTR.id);
+            Revision = reader.GetAttribute(ATTR.revision);
+            // Consume tag
+            reader.Read();
+        }
+
+        public override void WriteXml(XmlWriter writer)
+        {
+            // Write tag attributes
+            base.WriteXml(writer);
+            writer.WriteAttributeIfString(ATTR.id, Id);
+            writer.WriteAttributeIfString(ATTR.revision, Revision);
+        }
+
+        #endregion
+
+        #region object overrides
+
+        public bool Equals(XHunterLibrary obj)
+        {
+            if (ReferenceEquals(null, obj)) return false;
+            if (ReferenceEquals(this, obj)) return true;
+            return base.Equals(obj) &&
+                Equals(obj.Id, Id) &&
+                Equals(obj.Revision, Revision) &&
+                Equals(obj.FilePath, FilePath);
+        }
+
+        public override bool Equals(object obj)
+        {
+            if (ReferenceEquals(null, obj)) return false;
+            if (ReferenceEquals(this, obj)) return true;
+            return Equals(obj as XHunterLibrary);
+        }
+
+        public override int GetHashCode()
+        {
+            unchecked
+            {
+                int result = base.GetHashCode();
+                result = (result*397) ^ (Id != null ? Id.GetHashCode() : 0);
+                result = (result*397) ^ (Revision != null ? Revision.GetHashCode() : 0);
+                result = (result*397) ^ (FilePath != null ? FilePath.GetHashCode() : 0);
+                return result;
+            }
+        }
+
+        #endregion
+    }
+
+    public struct XHunterSpectrumInfo : ICachedSpectrumInfo
+    {
+        private readonly LibKey _key;
+        private readonly float _processedIntensity;
+        private readonly float _expect;
+        private readonly short _numPeaks;
+        private readonly long _location;
+
+        public XHunterSpectrumInfo(LibKey key, float processedIntensity, float expect, short numPeaks, long location)
+        {
+            _key = key;
+            _processedIntensity = processedIntensity;
+            _expect = expect;
+            _numPeaks = numPeaks;
+            _location = location;
+        }
+
+        public LibKey Key { get { return _key; } }
+        public float ProcessedIntensity { get { return _processedIntensity; } }
+        public float Expect { get { return _expect; } }
+        public int NumPeaks { get { return _numPeaks; } }
+        public long Location { get { return _location; } }
+    }
+}
+