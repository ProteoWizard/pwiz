--- conflicted
+++ resolved
@@ -1,10 +1,5 @@
-<<<<<<< HEAD
-﻿/*
+/*
  * Author: David Shteynberg <dshteynberg .at. gmail.com>,
-=======
-/*
- * Author: David Shteynberg <dshteyn .at. proteinms.net>,
->>>>>>> 78c3c2a1
  *                  MacCoss Lab, Department of Genome Sciences, UW
  *
  * Copyright 2025 University of Washington - Seattle, WA
@@ -874,12 +869,7 @@
 
                 // download java sdk package
                 using var webClient = new MultiFileAsynchronousDownloadClient(progress, 1);
-<<<<<<< HEAD
-                if (!webClient.DownloadFileAsync(JavaSdkUri, JavaSdkDownloadPath, out var exception))
-                    throw new Exception(ModelResources.CarafeLibraryBuilder_Failed_to_download_Java_Software_Development_Kit_package, exception);
-=======
                 webClient.DownloadFileAsyncOrThrow(JavaSdkUri, JavaSdkDownloadPath);
->>>>>>> 78c3c2a1
 
                 // unzip java sdk package
                 using var javaSdkZip = ZipFile.Read(JavaSdkDownloadPath);
@@ -895,12 +885,7 @@
 
                 // download carafe jar package
                 using var webClient = new MultiFileAsynchronousDownloadClient(progress, 1);
-<<<<<<< HEAD
-                if (!webClient.DownloadFileAsync(CarafeJarZipDownloadUrl(), CarafeJarZipDownloadPath, out var exception))
-                    throw new Exception(ModelResources.CarafeLibraryBuilder_Failed_to_download_Carafe_jar_package, exception);
-=======
                 webClient.DownloadFileAsyncOrThrow(CarafeJarZipDownloadUrl, CarafeJarZipDownloadPath);
->>>>>>> 78c3c2a1
 
                 // unzip carafe jar package
                 using var carafeJarZip = ZipFile.Read(CarafeJarZipDownloadPath);
