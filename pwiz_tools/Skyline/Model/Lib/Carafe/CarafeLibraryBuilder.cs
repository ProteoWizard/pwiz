﻿/*
 * Author: David Shteynberg <dshteynberg .at. gmail.com>,
 *                  MacCoss Lab, Department of Genome Sciences, UW
 *
 * Copyright 2025 University of Washington - Seattle, WA
 *
 * Licensed under the Apache License, Version 2.0 (the "License");
 * you may not use this file except in compliance with the License.
 * You may obtain a copy of the License at
 *
 *     http://www.apache.org/licenses/LICENSE-2.0
 *
 * Unless required by applicable law or agreed to in writing, software
 * distributed under the License is distributed on an "AS IS" BASIS,
 * WITHOUT WARRANTIES OR CONDITIONS OF ANY KIND, either express or implied.
 * See the License for the specific language governing permissions and
 * limitations under the License.
 */

using System;
using System.Collections.Generic;
using System.ComponentModel;
using System.Diagnostics;
using System.IO;
using System.Linq;
using System.Runtime.CompilerServices;
using System.Text;
using System.Text.RegularExpressions;
using System.Threading;
using Ionic.Zip;
using pwiz.Common.Collections;
using pwiz.Common.SystemUtil;
using pwiz.Skyline.Model.DocSettings;
using pwiz.Skyline.Model.Irt;
using pwiz.Skyline.Model.Koina.Models;
using pwiz.Skyline.Model.Lib.AlphaPeptDeep;
using pwiz.Skyline.Model.Tools;
using pwiz.Skyline.Properties;
using pwiz.Skyline.Util;
using pwiz.Skyline.Util.Extensions;
using Enum = System.Enum;
using File = System.IO.File;

[assembly: InternalsVisibleTo("TestPerf")]

namespace pwiz.Skyline.Model.Lib.Carafe
{
    public class CarafeLibraryBuilder : AbstractDeepLibraryBuilder, IiRTCapableLibraryBuilder
    {
        public const string CARAFE = @"Carafe";

        internal const string ECHO = @"echo";
        private const string BIN = @"bin";
        private const string INPUT = @"input";
        private const string TRAIN = @"train";
        private const string CARAFE_VERSION = @"1.1.2";
        private const string CARAFE_URI_NAME = @"carafe-";
        private const string CARAFE_DEV = @"-dev";
        private const string CARAFE_DEV_VERSION = ""; //@"-beta"; //CARAFE_DEV + @"-20250304T224833Z-001";
        private const string CMD_ARG_C = @"/C";
        private const string CMD_EXECUTABLE = @"cmd.exe";
        private const string CONDITIONAL_CMD_PROCEEDING_SYMBOL = TextUtil.AMPERSAND + TextUtil.AMPERSAND;
        private const string DOT_JAR = @".jar";
        private const string DOT_ZIP = @".zip";
        private const string DOWNLOADS = @"Downloads";
        private const string HYPHEN = TextUtil.HYPHEN;
        private const string JAVA = @"java";
        private const string JAVA_EXECUTABLE = @"java.exe";
        private const string JAVA_SDK_DOWNLOAD_URL = @"https://download.oracle.com/java/21/latest/";
        private const string OUTPUT_LIBRARY = @"output_library";

        // Processing file names
        private const string OUTPUT_LIBRARY_FILE_NAME_BLIB = "SkylineAI_spectral_library.blib";
        private const string OUTPUT_LIBRARY_FILE_NAME_CSV = @"test_res_fine_tuned.csv";

        private const string SPACE = TextUtil.SPACE;
        private const string TAB = @"\t";

        //Processing folders
        private const string PREFIX_WORKDIR = "Carafe";
        private const string OUTPUT_SPECTRAL_LIBS = @"output_libs";

        // Column names for Carafe
        private const string PRECURSOR = @"Precursor";
        private const string PEPTIDE = @"Peptide";
        private const string PRECURSOR_CHARGE = @"Precursor Charge";
        private const string ISOTOPE_LABEL_TYPE = @"Isotope Label Type";
        private const string PRECURSOR_MZ = @"Precursor Mz";
        private const string MODIFIED_SEQUENCE = @"Modified Sequence";
        private const string PRECURSOR_EXPLICIT_COLLISION_ENERGY = @"Precursor Explicit Collision Energy";
        private const string PRECURSOR_NOTE = @"Precursor Note";
        private const string LIBRARY_NAME = @"Library Name";
        private const string LIBRARY_TYPE = @"Library Type";
        private const string LIBRARY_PROBABILITY_SCORE = @"Library Probability Score";
        private const string PEPTIDE_MODIFIED_SEQUENCE_UNIMOD_IDS = @"Peptide Modified Sequence Unimod Ids";
        private const string BEST_RT = @"Best Retention Time";
        private const string MIN_RT = @"Min Start Time";
        private const string MAX_RT = @"Max End Time";
        private const string IONMOB_MS1 = @"Ion Mobility MS1";
        private const string APEX_SPECTRUM_ID = @"Apex Spectrum ID Fragment";
        private const string FILE_NAME = @"File Name";
        private const string Q_VALUE = @"Detection Q Value";

        private static readonly IEnumerable<string> PrecursorTableColumnNames = 
            new[]
            {
                PRECURSOR, PEPTIDE, PRECURSOR_CHARGE, ISOTOPE_LABEL_TYPE, PRECURSOR_MZ, MODIFIED_SEQUENCE, PRECURSOR_EXPLICIT_COLLISION_ENERGY, 
                PRECURSOR_NOTE, LIBRARY_NAME, LIBRARY_TYPE, LIBRARY_PROBABILITY_SCORE, PEPTIDE_MODIFIED_SEQUENCE_UNIMOD_IDS
            };


<<<<<<< HEAD
        private static readonly IEnumerable<string> TrainingTableColumnNames =
            new[]
            {
                PRECURSOR, PEPTIDE, PRECURSOR_CHARGE, ISOTOPE_LABEL_TYPE, PRECURSOR_MZ, MODIFIED_SEQUENCE, PRECURSOR_EXPLICIT_COLLISION_ENERGY,
                PRECURSOR_NOTE, LIBRARY_NAME, LIBRARY_TYPE, LIBRARY_PROBABILITY_SCORE, PEPTIDE_MODIFIED_SEQUENCE_UNIMOD_IDS, 
                BEST_RT, MIN_RT, MAX_RT, IONMOB_MS1, APEX_SPECTRUM_ID, FILE_NAME, Q_VALUE
            };
        public ISkylineProcessRunnerWrapper SkylineProcessRunner { get; set; }

        private string PythonVirtualEnvironmentScriptsDir { get; }
=======
        protected override IEnumerable<string> GetHeaderColumnNames(bool training)
        {
            return training ? TrainingTableColumnNamesCarafe : PrecursorTableColumnNamesCarafe;
        }
        protected override string GetModName(ModificationType mod, string unmodifiedSequence, int modIndexAA)
        {
            return mod.Name;
        }
>>>>>>> 0edf8b78

        internal static List<ModificationType> MODEL_SUPPORTED_UNIMODS =
            new List<ModificationType>

            {
                {
                    new ModificationType(
                        UniModData.UNI_MOD_DATA.FirstOrDefault(m => m.ID == 4).ID.Value,
                        UniModData.UNI_MOD_DATA.FirstOrDefault(m => m.ID == 4).Name,
                        UniModData.UNI_MOD_DATA.FirstOrDefault(m => m.ID == 4).Formula,
                        PredictionSupport.FRAG_RT_ONLY)
                },
                {
                    new ModificationType(
                        UniModData.UNI_MOD_DATA.FirstOrDefault(m => m.ID == 21).ID.Value,
                        UniModData.UNI_MOD_DATA.FirstOrDefault(m => m.ID == 21).Name,
                        UniModData.UNI_MOD_DATA.FirstOrDefault(m => m.ID == 21).Formula,
                        PredictionSupport.FRAGMENTATION)
                },
                {
                    new ModificationType(
                        UniModData.UNI_MOD_DATA.FirstOrDefault(m => m.ID == 35).ID.Value,
                        UniModData.UNI_MOD_DATA.FirstOrDefault(m => m.ID == 35).Name,
                        UniModData.UNI_MOD_DATA.FirstOrDefault(m => m.ID == 35).Formula,
                        PredictionSupport.FRAG_RT_ONLY)
                },
                {
                    new ModificationType(
                        UniModData.UNI_MOD_DATA.FirstOrDefault(m => m.ID == 121).ID.Value,
                        UniModData.UNI_MOD_DATA.FirstOrDefault(m => m.ID == 121).Name,
                        UniModData.UNI_MOD_DATA.FirstOrDefault(m => m.ID == 121).Formula,
                        PredictionSupport.FRAGMENTATION)
                }

<<<<<<< HEAD
            };

=======
        protected override string ToolName => CARAFE;
        protected override LibraryBuilderModificationSupport LibraryBuilderModificationSupport { get; }
>>>>>>> 0edf8b78
        public LibrarySpec LibrarySpec { get; private set; }

        public static string PythonVersion => Settings.Default.PythonEmbeddableVersion;
        private string PythonVirtualEnvironmentName { get; }
        public string DbInputFilePath { get; private set; }
        internal string ExperimentDataFilePath { get; set; }
        internal string ExperimentDataTuningFilePath { get; set; }

        //internal string ProteinDatabaseFilePath;

        //private bool BuildLibraryForCurrentSkylineDocument => ProteinDatabaseFilePath.IsNullOrEmpty();
        private string PythonVirtualEnvironmentActivateScriptPath =>
            PythonInstallerUtil.GetPythonVirtualEnvironmentActivationScriptPath(PythonVersion,
                PythonVirtualEnvironmentName);



        private string JavaDir => Path.Combine(ToolDescriptionHelpers.GetToolsDirectory(), JAVA);


        private static string JAVA_TMPDIR_PATH => Path.Combine(Environment.GetEnvironmentVariable("SystemRoot")!, @"Temp");
        private string CarafeJavaDir => Path.Combine(ToolDescriptionHelpers.GetToolsDirectory(), CARAFE);
        private string UserDir => Environment.GetFolderPath(Environment.SpecialFolder.UserProfile);
        private DirectoryInfo JavaDirInfo => new DirectoryInfo(JavaDir);
        private DirectoryInfo CarafeJavaDirInfo => new DirectoryInfo(CarafeJavaDir);
        private string JavaSdkDownloadFileName => @"jdk-21_windows-x64_bin.zip";
        private Uri JavaSdkUri => new Uri(JAVA_SDK_DOWNLOAD_URL + JavaSdkDownloadFileName);
        private string JavaSdkDownloadPath => Path.Combine(JavaDir, JavaSdkDownloadFileName);
        private string JavaExecutablePath { get; set; }
        private string CarafeFileBaseName => @"carafe" + HYPHEN + CARAFE_VERSION;
        private string CarafeJarZipFileName => CarafeFileBaseName + CARAFE_DEV_VERSION + DOT_ZIP;
        private string CarafeJarFileName => CarafeFileBaseName + DOT_JAR;

        private static string AlphapeptdeepDiaRepo = @"https://codeload.github.com/wenbostar/alphapeptdeep_dia/zip/refs/tags/v1.0";
        protected override string ToolName => CARAFE;

        public static PythonInstaller CreatePythonInstaller(TextWriter writer)
        {
            var packages = new[]
            {
                new PythonPackage  { Name = AlphapeptdeepDiaRepo, Version = null},
                //  { Name = PEPTDEEP, Version = AlphapeptdeepDiaRepo },
                new PythonPackage { Name = @"alphabase", Version = @"1.2.1" },
                new PythonPackage { Name = @"numpy", Version = @"1.26.4" },
                new PythonPackage { Name = @"transformers", Version = @"4.36.1" },
                new PythonPackage { Name = @"torch==2.7.1 torchvision==0.22.1 torchaudio==2.7.1 --index-url https://download.pytorch.org/whl/cu126", Version = null },
                new PythonPackage { Name = @"wheel", Version = null },
                new PythonPackage { Name = @"huggingface-hub", Version = null}
            };

            return new PythonInstaller(packages, writer, CARAFE);
        }

        private static string CARAFE_JAR_URI => @$"https://github.com/Noble-Lab/Carafe/releases/download/v{CARAFE_VERSION}/";
        private Uri CarafeJarZipDownloadUrl()
        {
            //return new Uri(@$"https://skyline.ms/_webdav/home/support/file%20sharing/%40files/carafe-{CARAFE_VERSION}{CARAFE_DEV_VERSION}{DOT_ZIP}");
            return new Uri(@$"{CARAFE_JAR_URI}{CARAFE_URI_NAME}{CARAFE_VERSION}{CARAFE_DEV_VERSION}{DOT_ZIP}");
        }

        //Uri(@$"https://github.com/Noble-Lab/Carafe/releases/download/v{CARAFE_VERSION}-dev/{CARAFE}-{CARAFE_VERSION}{DOT_ZIP}");
        private Uri CarafeJarZipUri()
        {
            return new Uri(CarafeJarZipDownloadUrl() + CarafeJarZipFileName);
        }

        private string CarafeJarZipLocalPath => Path.Combine(UserDir, DOWNLOADS, CarafeJarZipFileName);
        private Uri CarafeJarZipLocalUri => new Uri(@$"file:///{CarafeJarZipLocalPath}");
        private string CarafeJarZipDownloadPath => Path.Combine(CarafeJavaDir, CarafeJarZipFileName);

        private string CarafeOutputLibraryDir => Path.Combine(WorkDir, OUTPUT_LIBRARY);

        internal string CarafeOutputLibraryFilePath => Path.Combine(CarafeOutputLibraryDir, OUTPUT_LIBRARY_FILE_NAME_BLIB);

        internal string CarafeOutputLibraryCsvFilePath => Path.Combine(CarafeOutputLibraryDir, OUTPUT_LIBRARY_FILE_NAME_CSV);
        //        public string BuilderLibraryPath;

        private string CarafeJarFileDir => Path.Combine(CarafeJavaDir, CarafeFileBaseName);
        private string CarafeJarFilePath => Path.Combine(CarafeJarFileDir, CarafeJarFileName);

        private string InputFileName =>
            INPUT + TextUtil.UNDERSCORE +
            TextUtil.EXT_TSV; //Convert.ToBase64String(Encoding.ASCII.GetBytes(Document.DocumentHash)) + TextUtil.EXT_TSV;

        private string TrainingFileName => TRAIN + TextUtil.UNDERSCORE + TextUtil.EXT_TSV;

        public override string InputFilePath => Path.Combine(WorkDir, InputFileName);
  

        public string TuningFilePath { get; private set; }

        private bool _diann_training;

        public string BuilderLibraryPath { get; private set; }
        public string TestLibraryPath { get; private set; }

        public sealed override string TrainingFilePath => Path.Combine(WorkDir, TrainingFileName);

        public static IDictionary<string, AbstractDdaSearchEngine.Setting> DataParameters { get; private set; }
        public static IDictionary<string, AbstractDdaSearchEngine.Setting> ModelParameters { get; private set; }
        public static IDictionary<string, AbstractDdaSearchEngine.Setting> LibraryParameters { get; private set; }

        protected override LibraryBuilderModificationSupport libraryBuilderModificationSupport { get; }

        private IList<ArgumentAndValue> CommandArguments =>
            new List<ArgumentAndValue>
            {
                new ArgumentAndValue(@"jar", TextUtil.Quote(CarafeJarFilePath), TextUtil.HYPHEN),
                new ArgumentAndValue(@"ms", TextUtil.Quote(ExperimentDataFilePath), TextUtil.HYPHEN),
                new ArgumentAndValue(@"o", TextUtil.Quote(CarafeOutputLibraryDir), TextUtil.HYPHEN),
                new ArgumentAndValue(@"c_ion_min", @"2", TextUtil.HYPHEN),
                new ArgumentAndValue(@"ez", string.Empty, TextUtil.HYPHEN),
                new ArgumentAndValue(@"fast", string.Empty, TextUtil.HYPHEN),
                new ArgumentAndValue(@"lf_frag_n_min", @"2", TextUtil.HYPHEN),
                new ArgumentAndValue(@"n_ion_min", @"2", TextUtil.HYPHEN),
                new ArgumentAndValue(@"na", @"0", TextUtil.HYPHEN),
                new ArgumentAndValue(@"nf", @"4", TextUtil.HYPHEN),
                new ArgumentAndValue(@"nm", string.Empty, TextUtil.HYPHEN),
                new ArgumentAndValue(@"seed", @"2000", TextUtil.HYPHEN),
                new ArgumentAndValue(@"skyline", string.Empty, TextUtil.HYPHEN),
                new ArgumentAndValue(@"tf", @"all", TextUtil.HYPHEN),
                new ArgumentAndValue(@"valid", string.Empty, TextUtil.HYPHEN)
            };

        public enum ToleranceUnits
        {
            ppm,
            da
        };

        public enum ModelTypes
        {
            general,
            phosphorylation
        };



        public enum LibraryFormats
        {
            [Description("Skyline")] skyline,
            [Description("DIA-NN")] diann,
            [Description("EncyclopeDIA")] encyclopedia
        };

        //Carafe enzymes
        // 0:Non enzyme, 1:Trypsin (default), 2:Trypsin (no P rule), 3:Arg-C, 4:Arg-C (no P rule), 5:Arg-N, 6:Glu-C, 7:Lys-C.
        public enum SupportedEnzymeTypes
        {
            [Description("0:No enzyme")] NoEnzyme = 0,
            [Description("1:Trypsin (default)")] TrypsinDefault = 1,
            [Description("2:Trypsin(no P rule)")] TrypsinNoPRule = 2,
            [Description("3:Arg-C")] ArgC = 3,
            [Description("4:Arg-C(no P rule)")] ArgCNoPRule = 4,
            [Description("5:Arg-N")] ArgN = 5,
            [Description("6:Glu-C")] GluC = 6,
            [Description("7:Lys-C")] LysC = 7
        };
        public static string GetDescription(Enum value)
        {
            var field = value.GetType().GetField(value.ToString());
            var attribute = field?.GetCustomAttributes(typeof(DescriptionAttribute), false)
                .FirstOrDefault() as DescriptionAttribute;
            return attribute?.Description ?? value.ToString();
        }

        // ReSharper disable LocalizableElement
        public static readonly ImmutableDictionary<string, AbstractDdaSearchEngine.Setting> DefaultDataParameters =
            new ImmutableDictionary<string, AbstractDdaSearchEngine.Setting>(
                new Dictionary<string, AbstractDdaSearchEngine.Setting>
                {
                    { ModelResources.CarafeTraining_fdr_short, new AbstractDdaSearchEngine.Setting(ModelResources.CarafeTraining_fdr_short, 0.01, 0, 1, ModelResources.CarafeTraining_fdr_long) },
                    { ModelResources.CarafeTraining_ptm_site_prob_short, new AbstractDdaSearchEngine.Setting(ModelResources.CarafeTraining_ptm_site_prob_short, 0.75, 0, 1, ModelResources.CarafeTraining_ptm_site_prob_long) },
                    { ModelResources.CarafeTraining_ptm_site_qvalue_short, new AbstractDdaSearchEngine.Setting(ModelResources.CarafeTraining_ptm_site_qvalue_short, 0.01, 0, 1, ModelResources.CarafeTraining_ptm_site_qvalue_long) },
                    { ModelResources.CarafeTraining_fragment_ion_mass_tolerance_short, new AbstractDdaSearchEngine.Setting(ModelResources.CarafeTraining_fragment_ion_mass_tolerance_short, 20, 0, int.MaxValue,ModelResources.CarafeTraining_fragment_ion_mass_tolerance_long) },
                    { 
                        ModelResources.CarafeTraining_fragment_ion_mass_tolerance_units_short,
                        new AbstractDdaSearchEngine.Setting(ModelResources.CarafeTraining_fragment_ion_mass_tolerance_units_short, "ppm", Enum.GetNames(typeof(ToleranceUnits)), ModelResources.CarafeTraining_fragment_ion_mass_tolerance_units_long)
                    },
                    { ModelResources.CarafeTraining_refine_peak_detection_short, new AbstractDdaSearchEngine.Setting(ModelResources.CarafeTraining_refine_peak_detection_short, true, ModelResources.CarafeTraining_refine_peak_detection_long) },
                    { ModelResources.CarafeTraining_RT_window_short, new AbstractDdaSearchEngine.Setting(ModelResources.CarafeTraining_RT_window_short, 3, 0, int.MaxValue, ModelResources.CarafeTraining_RT_window_long) },
                    { ModelResources.CarafeTraining_XIC_correlation_short, new AbstractDdaSearchEngine.Setting(ModelResources.CarafeTraining_XIC_correlation_short, 0.80, 0, 1, ModelResources.CarafeTraining_XIC_correlation_long) }, 
                    { ModelResources.CarafeTraining_min_fragment_mz_short, new AbstractDdaSearchEngine.Setting(ModelResources.CarafeTraining_min_fragment_mz_short, 200.0, 0.0, double.MaxValue,ModelResources.CarafeTraining_min_fragment_mz_long) }
                });

        public static readonly ImmutableDictionary<string, AbstractDdaSearchEngine.Setting> DefaultModelParameters =
            new ImmutableDictionary<string, AbstractDdaSearchEngine.Setting>(
                new Dictionary<string, AbstractDdaSearchEngine.Setting>
                {
                    { ModelResources.CarafeModel_model_short, new AbstractDdaSearchEngine.Setting(ModelResources.CarafeModel_model_short, "general", Enum.GetNames(typeof(ModelTypes)), ModelResources.CarafeModel_model_long) },
                    { ModelResources.CarafeModel_nce_short,  new AbstractDdaSearchEngine.Setting(ModelResources.CarafeModel_nce_short, "",ModelResources.CarafeModel_nce_long) },
                    { ModelResources.CarafeModel_instrument_short,  new AbstractDdaSearchEngine.Setting(ModelResources.CarafeModel_instrument_short, "",ModelResources.CarafeModel_instrument_long) },
                    { ModelResources.CarafeModel_device_short,  new AbstractDdaSearchEngine.Setting(ModelResources.CarafeModel_device_short, DeviceTypes.gpu.ToString(), Enum.GetNames(typeof(DeviceTypes)),ModelResources.CarafeModel_device_long) }
                });

        private static Func<string, string, string> BuildSelectedModString = (s1, s2) =>
        {
            var input = "";

            s2 = s2.Split(':')[0].Trim();

            if (s1 == "0" || s2 == "0")
                return s2;

            input = $"{s1},{s2}";

            if (string.IsNullOrWhiteSpace(input))
            {
                return s1;
            }

            return string.Join(",",
                input.Split(',')
                    .Select(s => s.Trim())
                    .Where(s => !string.IsNullOrEmpty(s) && int.TryParse(s, out _))
                    .Select(s => int.Parse(s)) // Safe to parse after TryParse check
                    .Distinct() // Removes duplicates, preserves order
                    .Select(n => n.ToString()));
        };

        private static Func<string, bool> ValidateSelectedMods = (value) =>
        {

            if (!Regex.IsMatch(value, @"^\d+\s*(,\s*\d+\s*)*$"))
                return false;
            foreach (var num in value.Split(',').Select(s => s.Trim()).ToArray())
            {
                if (!int.TryParse(num, out int number) ||
                    number > Enum.GetValues(typeof(CarafeSupportedModifications)).Length - 1 ||
                    number < 0)
                    return false;
            }

            return true;
        }; 
    
        public static readonly ImmutableDictionary<string, AbstractDdaSearchEngine.Setting> DefaultLibraryParameters =
            new ImmutableDictionary<string, AbstractDdaSearchEngine.Setting>(
                new Dictionary<string, AbstractDdaSearchEngine.Setting>
                {
                    { ModelResources.CarafeLibrary_enzyme_short, new AbstractDdaSearchEngine.Setting(ModelResources.CarafeLibrary_enzyme_short, GetDescription( SupportedEnzymeTypes.TrypsinDefault ), Enum.GetValues(typeof(SupportedEnzymeTypes)).
                        Cast<SupportedEnzymeTypes>().Select(e => GetDescription(e)), ModelResources.CarafeLibrary_enzyme_long) },
                    { ModelResources.CarafeLibrary_missed_cleavage_short, new AbstractDdaSearchEngine.Setting(ModelResources.CarafeLibrary_missed_cleavage_short, 1, 0, int.MaxValue, ModelResources.CarafeLibrary_missed_cleavage_long) },
                    { ModelResources.CarafeLibrary_fixed_modification_types_short, 
                        new AbstractDdaSearchEngine.Setting(ModelResources.CarafeLibrary_fixed_modification_types_short, GetDescription( CarafeSupportedModifications.MODID_1 ), 
                            Enum.GetValues(typeof(CarafeSupportedModifications)).
                                Cast<CarafeSupportedModifications>().Select(e => GetDescription(e)), ModelResources.CarafeLibrary_fixed_modification_short, BuildSelectedModString, ModelResources.CarafeLibrary_fixed_modification_types_long)  },
                    { ModelResources.CarafeLibrary_fixed_modification_short,  new AbstractDdaSearchEngine.Setting(ModelResources.CarafeLibrary_fixed_modification_short, @"1", ValidateSelectedMods, ModelResources.CarafeLibrary_fixed_modification_long)
                    },
                    { ModelResources.CarafeLibrary_variable_modification_types_short, 
                        new AbstractDdaSearchEngine.Setting(ModelResources.CarafeLibrary_variable_modification_types_short, GetDescription( CarafeSupportedModifications.NONE ), 
                            Enum.GetValues(typeof(CarafeSupportedModifications)).
                                Cast<CarafeSupportedModifications>().Select(e => GetDescription(e)), ModelResources.CarafeLibrary_variable_modification_short, BuildSelectedModString, ModelResources.CarafeLibrary_variable_modification_types_long )  },
                    { ModelResources.CarafeLibrary_variable_modification_short, new AbstractDdaSearchEngine.Setting(ModelResources.CarafeLibrary_variable_modification_short, @"0", ValidateSelectedMods,ModelResources.CarafeLibrary_variable_modification_long) },
                    { ModelResources.CarafeLibrary_max_variable_modification_short, new AbstractDdaSearchEngine.Setting(ModelResources.CarafeLibrary_max_variable_modification_short, 1, 0, int.MaxValue,ModelResources.CarafeLibrary_max_variable_modification_long) },
                    { ModelResources.CarafeLibrary_clip_nterm_methionine_short, new AbstractDdaSearchEngine.Setting(ModelResources.CarafeLibrary_clip_nterm_methionine_short, false, ModelResources.CarafeLibrary_clip_nterm_methionine_long) },
                    { ModelResources.CarafeLibrary_min_peptide_length_short, new AbstractDdaSearchEngine.Setting(ModelResources.CarafeLibrary_min_peptide_length_short, 7, 0, int.MaxValue, ModelResources.CarafeLibrary_min_peptide_length_long ) },
                    { ModelResources.CarafeLibrary_max_peptide_length_short, new AbstractDdaSearchEngine.Setting(ModelResources.CarafeLibrary_max_peptide_length_short, 35, 0, int.MaxValue, ModelResources.CarafeLibrary_max_peptide_length_long ) },
                    { ModelResources.CarafeLibrary_min_peptide_mz_short, new AbstractDdaSearchEngine.Setting(ModelResources.CarafeLibrary_min_peptide_mz_short, 400.0, 0.0, double.MaxValue, ModelResources.CarafeLibrary_max_peptide_mz_long ) },
                    { ModelResources.CarafeLibrary_max_peptide_mz_short, new AbstractDdaSearchEngine.Setting(ModelResources.CarafeLibrary_max_peptide_mz_short, 1000.0, 0.0, double.MaxValue, ModelResources.CarafeLibrary_max_peptide_mz_long ) },
                    { ModelResources.CarafeLibrary_min_peptide_charge_short, new AbstractDdaSearchEngine.Setting(ModelResources.CarafeLibrary_min_peptide_charge_short, 2, 1, int.MaxValue, ModelResources.CarafeLibrary_min_peptide_charge_long ) },
                    { ModelResources.CarafeLibrary_max_peptide_charge_short, new AbstractDdaSearchEngine.Setting(ModelResources.CarafeLibrary_max_peptide_charge_short, 4, 1, int.MaxValue, ModelResources.CarafeLibrary_max_peptide_charge_long ) },
                    { ModelResources.CarafeLibrary_min_fragment_mz_short, new AbstractDdaSearchEngine.Setting(ModelResources.CarafeLibrary_min_fragment_mz_short, 200.0, 0.0, double.MaxValue, ModelResources.CarafeLibrary_min_fragment_mz_long ) },
                    { ModelResources.CarafeLibrary_max_fragment_mz_short, new AbstractDdaSearchEngine.Setting(ModelResources.CarafeLibrary_max_fragment_mz_short, 1800.0, 0.0, double.MaxValue, ModelResources.CarafeLibrary_max_fragment_mz_long ) },
                    { ModelResources.CarafeLibrary_topN_fragments_short, new AbstractDdaSearchEngine.Setting(ModelResources.CarafeLibrary_topN_fragments_short, 20, 1, int.MaxValue, ModelResources.CarafeLibrary_topN_fragments_long ) },
                    { ModelResources.CarafeLibrary_library_format_short, new AbstractDdaSearchEngine.Setting(ModelResources.CarafeLibrary_library_format_short, GetDescription( LibraryFormats.skyline), Enum.GetValues(typeof(LibraryFormats)).
                        Cast<LibraryFormats>().Select(e => GetDescription(e)), ModelResources.CarafeLibrary_library_format_long) }

                });



        // ReSharper restore LocalizableElement

        public string ProductLibraryPath()
        {
            return CarafeOutputLibraryFilePath;
        }

        public string GetDataFileName()
        {
            if (ExperimentDataFilePath.IsNullOrEmpty())
                return string.Empty;
            return Path.GetFileName(ExperimentDataFilePath);
        }

        public override string GetWarning()
        {
            var warningModSupports = GetWarningMods();

            var noMs2SupportWarningMods = warningModSupports.Where(kvp => kvp.Value.Fragmentation == false).Select(kvp => kvp.Key).ToList();
            var noRtSupportWarningMods = warningModSupports.Where(kvp => kvp.Value.RetentionTime == false).Select(kvp => kvp.Key).ToList();
            var noCcsSupportWarningMods = warningModSupports.Where(kvp => kvp.Value.Ccs == false).Select(kvp => kvp.Key).ToList();

            if (noMs2SupportWarningMods.Count == 0 && noRtSupportWarningMods.Count == 0 && noCcsSupportWarningMods.Count == 0)
                return null;

            string warningModString;
            if (noMs2SupportWarningMods.Count > 0)
            {
                warningModString = string.Join(Environment.NewLine, noMs2SupportWarningMods.Select(w => w.Indent(1)));
                return string.Format(ModelResources.Alphapeptdeep_Warn_unknown_modification,
                    warningModString);
            }

            if (noRtSupportWarningMods.Count > 0)
            {
                warningModString = string.Join(Environment.NewLine, noRtSupportWarningMods.Select(w => w.Indent(1)));
                return string.Format(ModelResources.Carafe_Warn_limited_modification,
                    warningModString);
            }
            return String.Empty;
        }

        protected internal override PredictionSupport ValidateSequenceModifications(ModifiedSequence modifiedSequence, out string mods, out string modSites)
        {
            var modsBuilder = new StringBuilder();
            var modSitesBuilder = new StringBuilder();

            // The list returned below is probably always short enough that determining
            // if it contains a modification would not be greatly improved by caching a set
            // for use here instead of the list.
            var warningModSupports = GetWarningMods();
            var noMs2SupportWarningMods = warningModSupports.Where(kvp => kvp.Value.Fragmentation == false).Select(kvp => kvp.Key).ToList();
            var noRtSupportWarningMods = warningModSupports.Where(kvp => kvp.Value.RetentionTime == false).Select(kvp => kvp.Key).ToList();
            
            bool ms2SupportedMod = true;
            bool rtSupportedMod = true;
            
            var setMs2Unsupported = new HashSet<string>();
            var setRtUnsupported = new HashSet<string>();

            for (var i = 0; i < modifiedSequence.ExplicitMods.Count; i++)
            {
                var mod = modifiedSequence.ExplicitMods[i];
                if (mod.UnimodId == null)
                {
                    if (!setMs2Unsupported.Contains(mod.Name))
                    {
                        var msg = string.Format(ModelsResources.BuildPrecursorTable_UnsupportedModification, modifiedSequence, mod.Name, ToolName);
                        Messages.WriteAsyncUserMessage(msg);
                        ms2SupportedMod = false;
                        rtSupportedMod = false;
                        setMs2Unsupported.Add(mod.Name);
                    }
                    continue;
                }

                var unimodIdWithName = mod.UnimodIdWithName;
                if (noMs2SupportWarningMods.Contains(mod.Name))
                {
                    if (!setMs2Unsupported.Contains(mod.Name))
                    {
                        var msg = string.Format(ModelsResources.BuildPrecursorTable_Unimod_limited_Modification, modifiedSequence, mod.Name, unimodIdWithName, ToolName);
                        Messages.WriteAsyncUserMessage(msg);
                        ms2SupportedMod = false;
                        rtSupportedMod = false;
                        setMs2Unsupported.Add(mod.Name);
                    }

                    continue;
                }

                unimodIdWithName = mod.UnimodIdWithName;
                if (noRtSupportWarningMods.Contains(mod.Name))
                {
                    if (!setRtUnsupported.Contains(mod.Name))
                    {
                        var msg = string.Format(ModelsResources.BuildPrecursorTable_Unimod_limited_Modification, modifiedSequence, mod.Name, unimodIdWithName, ToolName);
                        Messages.WriteAsyncUserMessage(msg);
                        rtSupportedMod = false;
                        setRtUnsupported.Add(mod.Name);
                    }

                }

                var modNames = UniModData.UNI_MOD_DATA.Where(m => unimodIdWithName.Contains(m.Name)).ToArray();
                Assume.IsTrue(modNames.Length != 0);    // The warningMods test above should guarantee the mod is supported
                string modName = GetModName(new ModificationType(modNames.Single().ID.Value, modNames.Single().Name, modNames.Single().Formula), modifiedSequence.GetUnmodifiedSequence(), mod.IndexAA);
                modsBuilder.Append(modName);
                modSitesBuilder.Append((mod.IndexAA + 1).ToString()); // + 1 because alphapeptdeep mod_site number starts from 1 as the first amino acid
                if (i != modifiedSequence.ExplicitMods.Count - 1)
                {
                    modsBuilder.Append(TextUtil.SEMICOLON);
                    modSitesBuilder.Append(TextUtil.SEMICOLON);
                }
            }

            mods = modsBuilder.ToString();
            modSites = modSitesBuilder.ToString();

            return new PredictionSupport(ms2SupportedMod, rtSupportedMod, false);
        }

        protected override IEnumerable<string> GetHeaderColumnNames(bool training)
        {
            if (!training)
                return PrecursorTableColumnNames;
            return TrainingTableColumnNames;
        }
        private static string LabelMz(TransitionGroup tranGroup, double precursorMz)
        {
            int? massShift = tranGroup.DecoyMassShift;
            double shift = SequenceMassCalc.GetPeptideInterval(massShift);
            return string.Format(@"{0:F04}{1}", precursorMz - shift,
                Transition.GetDecoyText(massShift));
        }
        private static string LabelPrecursor(TransitionGroup tranGroup, double precursorMz,
            string resultsText)
        {
            return string.Format(@"{0}{1}{2}{3}", LabelMz(tranGroup, precursorMz),
                Transition.GetChargeIndicator(tranGroup.PrecursorAdduct),
                tranGroup.LabelTypeText, resultsText);
        }

        protected override string GetTableRow(PeptideDocNode peptide, ModifiedSequence modifiedSequence, int charge, bool training,
            string modsBuilder, string modSitesBuilder)
        {
            var docNode = peptide.TransitionGroups.FirstOrDefault(group => group.PrecursorCharge == charge);
            if (docNode == null)
            {
                return "";
            }
            var precursor = LabelPrecursor(docNode.TransitionGroup, docNode.PrecursorMz, string.Empty);
            var collisionEnergy = docNode.ExplicitValues.CollisionEnergy != null ? docNode.ExplicitValues.CollisionEnergy.ToString() : @"#N/A";
            var note = docNode.Annotations.Note != null ? docNode.Annotations.Note : @"#N/A";
            var libraryName = docNode.LibInfo != null && docNode.LibInfo.LibraryName != null ? docNode.LibInfo.LibraryName : @"#N/A";
            var libraryType = docNode.LibInfo != null && docNode.LibInfo.LibraryTypeName != null ? docNode.LibInfo.LibraryTypeName : @"#N/A";
            var libraryScore = docNode.LibInfo != null && docNode.LibInfo.Score != null ? docNode.LibInfo.Score.ToString() : @"#N/A";
            var unimodSequence = modifiedSequence.ToString();
            var best_rt = docNode.GetSafeChromInfo(peptide.BestResult).FirstOrDefault()?.RetentionTime.ToString();
            var min_rt = docNode.GetSafeChromInfo(peptide.BestResult).FirstOrDefault()?.StartRetentionTime.ToString();
            var max_rt = docNode.GetSafeChromInfo(peptide.BestResult).FirstOrDefault()?.EndRetentionTime.ToString();
            string ionmob_ms1 = docNode.GetSafeChromInfo(peptide.BestResult).FirstOrDefault()?.IonMobilityInfo?.IonMobilityMS1.HasValue == true ?
                docNode.GetSafeChromInfo(peptide.BestResult).FirstOrDefault()?.IonMobilityInfo.IonMobilityMS1.ToString() : @"#N/A";
            var apex_psm = @"unknown"; //docNode.GetSafeChromInfo(peptide.BestResult).FirstOrDefault()?.Identified
            var filename = GetDataFileName();

            if (!training)
                return new [] { 
                    precursor, modifiedSequence.GetUnmodifiedSequence(), charge.ToString(), docNode.LabelType.ToString(),
                    docNode.PrecursorMz.ToString(), unimodSequence, collisionEnergy, note, libraryName, libraryType, libraryScore, modifiedSequence.UnimodIds
                }.ToDsvLine(TextUtil.SEPARATOR_TSV);

            return new []
            {
                precursor, modifiedSequence.GetUnmodifiedSequence(), charge.ToString(), docNode.LabelType.ToString(),
                docNode.PrecursorMz.ToString(), unimodSequence, collisionEnergy,
                note, libraryName, libraryType, libraryScore, modifiedSequence.UnimodIds,
                best_rt, min_rt, max_rt, ionmob_ms1, apex_psm, filename, libraryScore
            }.ToDsvLine(TextUtil.SEPARATOR_TSV);
        }

        public static void CarafeDefaultDataSettings()
        {
            DataParameters = new Dictionary<string, AbstractDdaSearchEngine.Setting>();
            foreach (var kvp in DefaultDataParameters)
                DataParameters[kvp.Key] = new AbstractDdaSearchEngine.Setting(kvp.Value);
        }
        public static void CarafeDefaultModelSettings()
        {
            ModelParameters = new Dictionary<string, AbstractDdaSearchEngine.Setting>();
            foreach (var kvp in DefaultModelParameters)
                ModelParameters[kvp.Key] = new AbstractDdaSearchEngine.Setting(kvp.Value);
        }
        public static void CarafeDefaultLibrarySettings()
        {
            LibraryParameters = new Dictionary<string, AbstractDdaSearchEngine.Setting>();
            foreach (var kvp in DefaultLibraryParameters)
                LibraryParameters[kvp.Key] = new AbstractDdaSearchEngine.Setting(kvp.Value);
        }
        public static void CarafeDefaultSettings()
        {
            DataParameters = new Dictionary<string, AbstractDdaSearchEngine.Setting>();
            foreach (var kvp in DefaultDataParameters)
                DataParameters[kvp.Key] = new AbstractDdaSearchEngine.Setting(kvp.Value);

            ModelParameters = new Dictionary<string, AbstractDdaSearchEngine.Setting>();
            foreach (var kvp in DefaultModelParameters)
                ModelParameters[kvp.Key] = new AbstractDdaSearchEngine.Setting(kvp.Value);

            LibraryParameters = new Dictionary<string, AbstractDdaSearchEngine.Setting>();
            foreach (var kvp in DefaultLibraryParameters)
                LibraryParameters[kvp.Key] = new AbstractDdaSearchEngine.Setting(kvp.Value);
        } 

        public CarafeLibraryBuilder(
            string libName,
            string libOutPath,
            string pythonVirtualEnvironmentName,
            string pythonVirtualEnvironmentScriptsDir,
            string experimentDataFilePath,
            string experimentDataTuningFilePath,
            string dbInputFilePath,
            SrmDocument document,
            SrmDocument trainingDocument,
            bool diann_training, 
            IrtStandard irtStandard, out string testLibraryOutputPath, out string builderLibraryOutputPath) : base(document, trainingDocument, irtStandard)
        {
            DefaultTestDevice = DeviceTypes.cpu;

            string rootProcessingDir = Path.GetDirectoryName(libOutPath);
            if (string.IsNullOrEmpty(rootProcessingDir))
                throw new ArgumentException($@"CarafeLibraryBuilder libOutputPath {libOutPath} must be a full path.");

            rootProcessingDir = Path.Combine(rootProcessingDir, Path.GetFileNameWithoutExtension(libOutPath));

            EnsureWorkDir(rootProcessingDir, PREFIX_WORKDIR);

            DbInputFilePath = dbInputFilePath;
            PythonVirtualEnvironmentName = pythonVirtualEnvironmentName;
            PythonVirtualEnvironmentScriptsDir = pythonVirtualEnvironmentScriptsDir;
            ExperimentDataFilePath = experimentDataFilePath;
            ExperimentDataTuningFilePath = experimentDataTuningFilePath;
<<<<<<< HEAD
            LibrarySpec = new BiblioSpecLiteSpec(libName, libOutPath);

            Directory.CreateDirectory(JavaDir);
            Directory.CreateDirectory(CarafeJavaDir);

            _diann_training = diann_training;
            if (_diann_training)
                TuningFilePath = experimentDataTuningFilePath;
            else
                TuningFilePath = TrainingFilePath;

            BuilderLibraryPath = CarafeOutputLibraryFilePath;
            TestLibraryPath = CarafeOutputLibraryCsvFilePath;
            testLibraryOutputPath = TestLibraryPath;
            builderLibraryOutputPath = BuilderLibraryPath;

            if (CarafeLibraryBuilder.DataParameters == null || 
                CarafeLibraryBuilder.ModelParameters == null || 
                CarafeLibraryBuilder.LibraryParameters == null)
                CarafeLibraryBuilder.CarafeDefaultSettings();

            libraryBuilderModificationSupport = new LibraryBuilderModificationSupport(MODEL_SUPPORTED_UNIMODS);
=======
            LibraryBuilderModificationSupport = new LibraryBuilderModificationSupport(null);
>>>>>>> 0edf8b78
        }

        public CarafeLibraryBuilder(
            string libName,
            string libOutPath,
            //string pythonVersion,
            string pythonVirtualEnvironmentName,
            string pythonVirtualEnvironmentScriptsDir,
            string proteinDatabaseFilePath,
            string experimentDataFilePath,
            string experimentDataTuningFilePath,
            SrmDocument document, 
            SrmDocument trainingDocument, 
            IDictionary<string, AbstractDdaSearchEngine.Setting> libraryParameters,
            IrtStandard irtStandard) : base(document, trainingDocument, irtStandard)
        {
            LibrarySpec = new BiblioSpecLiteSpec(libName, libOutPath);
            //PythonVersion = pythonVersion;
            PythonVirtualEnvironmentName = pythonVirtualEnvironmentName;
            PythonVirtualEnvironmentScriptsDir = pythonVirtualEnvironmentScriptsDir;
            //ProteinDatabaseFilePath = proteinDatabaseFilePath;
            ExperimentDataFilePath = experimentDataFilePath;
            ExperimentDataTuningFilePath = experimentDataTuningFilePath;
            LibraryParameters = libraryParameters;
            EnsureWorkDir(Path.GetDirectoryName(libOutPath), PREFIX_WORKDIR);
            Directory.CreateDirectory(JavaDir);
<<<<<<< HEAD
            Directory.CreateDirectory(CarafeJavaDir);
            libraryBuilderModificationSupport = new LibraryBuilderModificationSupport(MODEL_SUPPORTED_UNIMODS);
=======
            Directory.CreateDirectory(CarafeDir);
            LibraryBuilderModificationSupport = new LibraryBuilderModificationSupport(null);
>>>>>>> 0edf8b78
        }

        public bool BuildLibrary(IProgressMonitor progress)
        {
            IProgressStatus progressStatus = new ProgressStatus();
            try
            {

                Directory.CreateDirectory(JavaDir);
                Directory.CreateDirectory(CarafeJavaDir);

                RunCarafe(progress, ref progressStatus);
                progress.UpdateProgress(progressStatus = progressStatus.Complete());
                return true;
            }
            catch (Exception exception)
            {
                progress.UpdateProgress(progressStatus.ChangeErrorException(exception));
                return false;
            }
        }

        private List<ArgumentAndValue> getUserSettingArgumentAndValues(IProgressMonitor progress, ref IProgressStatus progressStatus)
        {

            var readyArgs = new List<ArgumentAndValue>();
            foreach (var arg in CommandArguments)
            {
                readyArgs.Add(new ArgumentAndValue(arg.Name, arg.Value, TextUtil.HYPHEN));
            }

            foreach (var dataParam in DataParameters)
            {
                if (dataParam.Key == ModelResources.CarafeTraining_fdr_short)
                {
                    readyArgs.Add(new ArgumentAndValue(@"fdr", dataParam.Value.Value.ToString(), TextUtil.HYPHEN));
                }
                else if (dataParam.Key == ModelResources.CarafeTraining_ptm_site_prob_short)
                {
                    readyArgs.Add(new ArgumentAndValue(@"ptm_site_prob", dataParam.Value.Value.ToString(), TextUtil.HYPHEN));
                }
                else if (dataParam.Key == ModelResources.CarafeTraining_ptm_site_qvalue_short)
                {
                    readyArgs.Add(new ArgumentAndValue(@"ptm_site_qvalue", dataParam.Value.Value.ToString(), TextUtil.HYPHEN));
                }
                else if (dataParam.Key == ModelResources.CarafeTraining_fragment_ion_mass_tolerance_short)
                {
                    readyArgs.Add(new ArgumentAndValue(@"itol", dataParam.Value.Value.ToString(), TextUtil.HYPHEN));
                }
                else if (dataParam.Key == ModelResources.CarafeTraining_fragment_ion_mass_tolerance_units_short)
                {
                    readyArgs.Add(new ArgumentAndValue(@"itolu", dataParam.Value.Value.ToString(), TextUtil.HYPHEN));
                }
                else if (dataParam.Key == ModelResources.CarafeTraining_refine_peak_detection_short)
                {
                    if (!dataParam.Value.Value.ToString().IsNullOrEmpty() && (bool)dataParam.Value.Value)
                        readyArgs.Add(new ArgumentAndValue(@"rf", @"", TextUtil.HYPHEN));
                }
                else if (dataParam.Key == ModelResources.CarafeTraining_RT_window_short)
                {
                    readyArgs.Add(new ArgumentAndValue(@"rf_rt_win", dataParam.Value.Value.ToString(), TextUtil.HYPHEN));
                }
                else if (dataParam.Key == ModelResources.CarafeTraining_XIC_correlation_short)
                {
                    readyArgs.Add(new ArgumentAndValue(@"cor", dataParam.Value.Value.ToString(), TextUtil.HYPHEN));
                }
                else if (dataParam.Key == ModelResources.CarafeTraining_min_fragment_mz_short)
                {
                    readyArgs.Add(new ArgumentAndValue(@"min_mz", dataParam.Value.Value.ToString(), TextUtil.HYPHEN));
                }
            }

            foreach (var dataParam in ModelParameters)
            {
                if (dataParam.Key == ModelResources.CarafeModel_model_short)
                {
                    readyArgs.Add(new ArgumentAndValue(@"mode", dataParam.Value.Value.ToString(), TextUtil.HYPHEN));
                }
                else if (dataParam.Key == ModelResources.CarafeModel_nce_short)
                {
                    if (!dataParam.Value.Value.ToString().IsNullOrEmpty())
                        readyArgs.Add(new ArgumentAndValue(@"nce", dataParam.Value.Value.ToString(), TextUtil.HYPHEN));
                }
                else if (dataParam.Key == ModelResources.CarafeModel_instrument_short)
                {
                    if (!dataParam.Value.Value.ToString().IsNullOrEmpty())
                        readyArgs.Add(new ArgumentAndValue(@"ms_instrument", dataParam.Value.Value.ToString(), TextUtil.HYPHEN));
                }
                else if (dataParam.Key == ModelResources.CarafeModel_device_short)
                {
                    if (PythonInstaller.SimulatedInstallationState == PythonInstaller.eSimulatedInstallationState.NONE)
                        readyArgs.Add(new ArgumentAndValue(@"device", dataParam.Value.Value.ToString(), TextUtil.HYPHEN));
                    else
                        readyArgs.Add(new ArgumentAndValue(@"device", DefaultTestDevice.ToString(), TextUtil.HYPHEN));
                }
            }

            foreach (var dataParam in LibraryParameters)
            {
                if (dataParam.Key == ModelResources.CarafeLibrary_enzyme_short)
                {
                    if (!dataParam.Value.Value.ToString().IsNullOrEmpty())
                    {
                        string[] enz_name = dataParam.Value.Value.ToString().Split(':');

                        readyArgs.Add(new ArgumentAndValue(@"enzyme", enz_name[0], TextUtil.HYPHEN));
                    }

                }
                else if (dataParam.Key == ModelResources.CarafeLibrary_missed_cleavage_short)
                {
                    readyArgs.Add(new ArgumentAndValue(@"miss_c", dataParam.Value.Value.ToString(), TextUtil.HYPHEN));
                }
                else if (dataParam.Key == ModelResources.CarafeLibrary_fixed_modification_short)
                {
                    if (!dataParam.Value.Value.ToString().IsNullOrEmpty())
                        readyArgs.Add(new ArgumentAndValue(@"fixMod", dataParam.Value.Value.ToString(), TextUtil.HYPHEN));
                }
                else if (dataParam.Key == ModelResources.CarafeLibrary_variable_modification_short)
                {
                    if (!dataParam.Value.Value.ToString().IsNullOrEmpty())
                        readyArgs.Add(new ArgumentAndValue(@"varMod", dataParam.Value.Value.ToString(), TextUtil.HYPHEN));
                    else
                        readyArgs.Add(new ArgumentAndValue(@"varMod", @"0", TextUtil.HYPHEN));
                }
                else if (dataParam.Key == ModelResources.CarafeLibrary_max_variable_modification_short)
                {
                    readyArgs.Add(new ArgumentAndValue(@"maxVar", dataParam.Value.Value.ToString(), TextUtil.HYPHEN));
                }
                else if (dataParam.Key == ModelResources.CarafeLibrary_clip_nterm_methionine_short)
                {
                    if (!dataParam.Value.Value.ToString().IsNullOrEmpty() && (bool)dataParam.Value.Value)
                        readyArgs.Add(new ArgumentAndValue(@"clip_n_m", @"", TextUtil.HYPHEN));
                }
                else if (dataParam.Key == ModelResources.CarafeLibrary_min_peptide_length_short)
                {
                    readyArgs.Add(new ArgumentAndValue(@"minLength", dataParam.Value.Value.ToString(), TextUtil.HYPHEN));
                }
                else if (dataParam.Key == ModelResources.CarafeLibrary_max_peptide_length_short)
                {
                    readyArgs.Add(new ArgumentAndValue(@"maxLength", dataParam.Value.Value.ToString(), TextUtil.HYPHEN));
                }
                else if (dataParam.Key == ModelResources.CarafeLibrary_min_peptide_mz_short)
                {
                    readyArgs.Add(new ArgumentAndValue(@"min_pep_mz", dataParam.Value.Value.ToString(), TextUtil.HYPHEN));
                }
                else if (dataParam.Key == ModelResources.CarafeLibrary_max_peptide_mz_short)
                {
                    readyArgs.Add(new ArgumentAndValue(@"max_pep_mz", dataParam.Value.Value.ToString(), TextUtil.HYPHEN));
                }
                else if (dataParam.Key == ModelResources.CarafeLibrary_min_peptide_charge_short)
                {
                    readyArgs.Add(new ArgumentAndValue(@"min_pep_charge", dataParam.Value.Value.ToString(), TextUtil.HYPHEN));
                }
                else if (dataParam.Key == ModelResources.CarafeLibrary_max_peptide_charge_short)
                {
                    readyArgs.Add(new ArgumentAndValue(@"max_pep_charge", dataParam.Value.Value.ToString(), TextUtil.HYPHEN));
                }
                else if (dataParam.Key == ModelResources.CarafeLibrary_min_fragment_mz_short)
                {
                    readyArgs.Add(new ArgumentAndValue(@"lf_frag_mz_min", dataParam.Value.Value.ToString(), TextUtil.HYPHEN));
                }
                else if (dataParam.Key == ModelResources.CarafeLibrary_max_fragment_mz_short)
                {
                    readyArgs.Add(new ArgumentAndValue(@"lf_frag_mz_max", dataParam.Value.Value.ToString(), TextUtil.HYPHEN));
                }
                else if (dataParam.Key == ModelResources.CarafeLibrary_max_fragment_mz_short)
                {
                    readyArgs.Add(new ArgumentAndValue(@"lf_frag_mz_max", dataParam.Value.Value.ToString(), TextUtil.HYPHEN));
                }
                else if (dataParam.Key == ModelResources.CarafeLibrary_max_fragment_mz_short)
                {
                    readyArgs.Add(new ArgumentAndValue(@"lf_frag_mz_max", dataParam.Value.Value.ToString(), TextUtil.HYPHEN));
                }

                else if (dataParam.Key == ModelResources.CarafeLibrary_topN_fragments_short)
                {
                    readyArgs.Add(new ArgumentAndValue(@"lf_top_n_frag", dataParam.Value.Value.ToString(), TextUtil.HYPHEN));
                }
                else if (dataParam.Key == ModelResources.CarafeLibrary_library_format_short)
                {
                    var format = GetDescription(LibraryFormats.skyline);
                    if (format != dataParam.Value.Value.ToString())
                        format += @$",{dataParam.Value.Value.ToString()}";
                    readyArgs.Add(new ArgumentAndValue(@"lf_type", format, TextUtil.HYPHEN));
                }
            }

            if (TrainingDocument != null)
            {
                if (!DbInputFilePath.IsNullOrEmpty())
                {
                    readyArgs.Add(new ArgumentAndValue(@"db", TextUtil.Quote(DbInputFilePath), TextUtil.HYPHEN));
                }
                else
                {
                    readyArgs.Add(new ArgumentAndValue(@"db", TextUtil.Quote(InputFilePath), TextUtil.HYPHEN));
                }

                readyArgs.Add(new ArgumentAndValue(@"i", TextUtil.Quote(TuningFilePath), TextUtil.HYPHEN));
                readyArgs.Add(new ArgumentAndValue(@"se", @"skyline", TextUtil.HYPHEN));

                PreparePrecursorInputFile(progress, ref progressStatus);
                PrepareTrainingInputFile(progress, ref progressStatus);
            }
            else if (_diann_training)
            {
                if (!DbInputFilePath.IsNullOrEmpty())
                {
                    readyArgs.Add(new ArgumentAndValue(@"db", TextUtil.Quote(DbInputFilePath), TextUtil.HYPHEN));
                    readyArgs.Add(new ArgumentAndValue(@"i", TextUtil.Quote(TuningFilePath), TextUtil.HYPHEN));
                    readyArgs.Add(new ArgumentAndValue(@"se", @"DIA-NN", TextUtil.HYPHEN));
                    PreparePrecursorInputFile(progress, ref progressStatus);
                }
                else
                {
                    readyArgs.Add(new ArgumentAndValue(@"db", TextUtil.Quote(InputFilePath), TextUtil.HYPHEN));
                    readyArgs.Add(new ArgumentAndValue(@"i", TextUtil.Quote(TuningFilePath), TextUtil.HYPHEN));
                    readyArgs.Add(new ArgumentAndValue(@"se", @"DIA-NN", TextUtil.HYPHEN));
                    PreparePrecursorInputFile(progress, ref progressStatus);
                }
            }
            else
            {
                readyArgs.Add(new ArgumentAndValue(@"db", TextUtil.Quote(DbInputFilePath), TextUtil.HYPHEN));
                readyArgs.Add(new ArgumentAndValue(@"i", TextUtil.Quote(TuningFilePath), TextUtil.HYPHEN));
                readyArgs.Add(new ArgumentAndValue(@"se", @"skyline", TextUtil.HYPHEN));
                PrepareTrainingInputFile(progress, ref progressStatus);
            }

            return readyArgs;
        }

        private void RunCarafe(IProgressMonitor progress, ref IProgressStatus progressStatus)
        {
            //progressStatus = progressStatus.ChangeSegments(0, 3);
            progress.UpdateProgress(progressStatus = progressStatus
                .ChangeMessage(ModelResources.CarafeLibraryBuilder_Running_Carafe));

            SetupJavaEnvironment(progress, ref progressStatus);

            var args = new StringBuilder();
            var segmentEndPercentages = new[] { 95, 99 };
            progressStatus = progressStatus.ChangeSegments(0, ImmutableList<int>.ValueOf(segmentEndPercentages));
            ExecuteCarafe(progress, ref progressStatus, getUserSettingArgumentAndValues(progress, ref progressStatus));
            progressStatus = progressStatus.NextSegment();
            ImportSpectralLibrary(progress, ref progressStatus);
            progress.UpdateProgress(progressStatus = progressStatus
                .ChangePercentComplete(100));
        }

        private void SetupJavaEnvironment(IProgressMonitor progress, ref IProgressStatus progressStatus)
        {
            progress.UpdateProgress(progressStatus = progressStatus
                .ChangeMessage(ModelResources.CarafeLibraryBuilder_Setting_up_Java_environment)
                .ChangePercentComplete(0));

            var isJavaValid = ValidateJava();
            var isCarafeValid = ValidateCarafe();
            if (isJavaValid && isCarafeValid)
            {
                return;
            }

            if (!isJavaValid)
            {
                // clean java dir
                JavaDirInfo.Delete(true);
                Directory.CreateDirectory(JavaDir);

                // download java sdk package
                using var webClient = new MultiFileAsynchronousDownloadClient(progress, 1);
                if (!webClient.DownloadFileAsync(JavaSdkUri, JavaSdkDownloadPath, out var exception))
                    throw new Exception(ModelResources.CarafeLibraryBuilder_Failed_to_download_Java_Software_Development_Kit_package, exception);

                // unzip java sdk package
                using var javaSdkZip = ZipFile.Read(JavaSdkDownloadPath);
                javaSdkZip.ExtractAll(JavaDir);
                SetJavaExecutablePath();
            }

            if (!isCarafeValid)
            {
                // clean carafe dir
                Directory.CreateDirectory(CarafeJavaDir);


                // download carafe jar package
                using var webClient = new MultiFileAsynchronousDownloadClient(progress, 1);
                if (!webClient.DownloadFileAsync(CarafeJarZipDownloadUrl(), CarafeJarZipDownloadPath, out var exception))
                    throw new Exception(ModelResources.CarafeLibraryBuilder_Failed_to_download_Carafe_jar_package, exception);

                // unzip carafe jar package
                using var carafeJarZip = ZipFile.Read(CarafeJarZipDownloadPath);
                carafeJarZip.ExtractAll(CarafeJavaDir);
                PythonInstallerUtil.SignFile(CarafeJarFilePath);
            }


            progress.UpdateProgress(progressStatus = progressStatus
                .ChangePercentComplete(100));
        }

        private bool ValidateJava()
        {
            var dirs = Directory.GetDirectories(JavaDir);
            if (dirs.Length != 1)
            {
                return false;
            }
            var javaSdkDir = dirs[0];
            var javaExecutablePath = Path.Combine(javaSdkDir, BIN, JAVA_EXECUTABLE);
            if (!File.Exists(javaExecutablePath))
            {
                return false;
            }
            JavaExecutablePath = javaExecutablePath;
            if (JavaExecutablePath.Any(char.IsWhiteSpace))
                JavaExecutablePath = TextUtil.Quote(JavaExecutablePath);

            var signatureValid = PythonInstallerUtil.IsSignatureValid(JavaExecutablePath, PythonInstallerUtil.GetFileHash(JavaExecutablePath));
            if (signatureValid != true)
            {
                return false;
            }

            return true;
        }

        private bool ValidateCarafe()
        {
            if (!File.Exists(CarafeJarFilePath))
            {
                return false;
            }
            var signatureValid = PythonInstallerUtil.IsSignatureValid(CarafeJarFilePath, PythonInstallerUtil.GetFileHash(CarafeJarFilePath));
            if (signatureValid != true)
                return false;
            return true;
        }

        private void SetJavaExecutablePath()
        {
            var dirs = Directory.GetDirectories(JavaDir);
            Assume.IsTrue(dirs.Length.Equals(1), string.Format(ModelResources.CarafeLibraryBuilder_Java_directory__0__has_more_than_one_Java_Software_Development_Kit, JavaDir));
            var javaSdkDir = dirs[0];
            JavaExecutablePath = Path.Combine(javaSdkDir, BIN, JAVA_EXECUTABLE);
            PythonInstallerUtil.SignFile(JavaExecutablePath);
        }

        private void ExecuteCarafe(IProgressMonitor progress, ref IProgressStatus progressStatus,
            IList<ArgumentAndValue> commandArgs)
        {
            progress.UpdateProgress(progressStatus = progressStatus
                .ChangeMessage(ModelResources.CarafeLibraryBuilder_Running_Carafe));

            progressStatus.ChangePercentComplete(0);

            // compose carafe cmd command arguments to build library
            //var args = @$"cd {WorkDir} && echo %PATH% > myPath && " + TextUtil.SpaceSeparate(
            //    TextUtil.Quote(PythonVirtualEnvironmentActivateScriptPath)
            //);

            var args = TextUtil.SpaceSeparate(
                TextUtil.Quote(PythonVirtualEnvironmentActivateScriptPath)
            );

            args += TextUtil.SpaceSeparate(CONDITIONAL_CMD_PROCEEDING_SYMBOL) + SPACE;

            args += TextUtil.SpaceSeparate(
                TextUtil.Quote(JavaExecutablePath)
            );

            args += SPACE + TextUtil.SpaceSeparate(
                commandArgs.Select(arg =>
                    arg.ToString())
            );

            var cmdBuilder = new StringBuilder();
            CancellationToken cancelToken = CancellationToken.None;

            cmdBuilder.Append(args).Append(SPACE);

            string batPath = Path.Combine(WorkDir, @"runCarafe.bat");
            File.WriteAllText(batPath, cmdBuilder.ToString());

            // execute command
            var pr = new ProcessRunner();
            var psi = new ProcessStartInfo( batPath, "")
            {
                CreateNoWindow = true,
                UseShellExecute = false,
                RedirectStandardOutput = true,
                RedirectStandardError = true,
                RedirectStandardInput = false
            };
            psi.EnvironmentVariables[@"TMP"] = JAVA_TMPDIR_PATH;
            try
            {
                var filterStrings = new[]
                {
                    @"No ions matched!",
                    @"s/^x: [0-9]*$//",
                    @"s/^index_(start|end|apex): [0-9]*$//",
                    @"s/^[0-9\.]*$//" //replace strange number sequences
                };
                pr.SilenceStatusMessageUpdates =
                    true; // Use SimpleUserMessageWriter to write process output instead of ProgressStatus.ChangeMessage()
                pr.ExpectedOutputLinesCount = 550;

                pr.EnableRunningTimeMessage = true;
                pr.Run(psi, string.Empty, progress, ref progressStatus,
                    new FilteredUserMessageWriter(filterStrings), ProcessPriorityClass.BelowNormal, true);
            }
            catch (Exception ex)
            {
                throw new Exception(ModelResources.Carafe_failed_to_complete, ex);
            }
        }
        private void ImportSpectralLibrary(IProgressMonitor progress, ref IProgressStatus progressStatus)
        {
            progress.UpdateProgress(progressStatus = progressStatus
                .ChangeMessage(ModelResources.CarafeLibraryBuilder_Importing_spectral_library));

            var source = CarafeOutputLibraryFilePath;
            var dest = LibrarySpec.FilePath;
 
            File.Copy(source, dest);
        }
    }
}
<|MERGE_RESOLUTION|>--- conflicted
+++ resolved
@@ -32,7 +32,6 @@
 using pwiz.Common.SystemUtil;
 using pwiz.Skyline.Model.DocSettings;
 using pwiz.Skyline.Model.Irt;
-using pwiz.Skyline.Model.Koina.Models;
 using pwiz.Skyline.Model.Lib.AlphaPeptDeep;
 using pwiz.Skyline.Model.Tools;
 using pwiz.Skyline.Properties;
@@ -109,7 +108,6 @@
             };
 
 
-<<<<<<< HEAD
         private static readonly IEnumerable<string> TrainingTableColumnNames =
             new[]
             {
@@ -120,16 +118,6 @@
         public ISkylineProcessRunnerWrapper SkylineProcessRunner { get; set; }
 
         private string PythonVirtualEnvironmentScriptsDir { get; }
-=======
-        protected override IEnumerable<string> GetHeaderColumnNames(bool training)
-        {
-            return training ? TrainingTableColumnNamesCarafe : PrecursorTableColumnNamesCarafe;
-        }
-        protected override string GetModName(ModificationType mod, string unmodifiedSequence, int modIndexAA)
-        {
-            return mod.Name;
-        }
->>>>>>> 0edf8b78
 
         internal static List<ModificationType> MODEL_SUPPORTED_UNIMODS =
             new List<ModificationType>
@@ -137,40 +125,29 @@
             {
                 {
                     new ModificationType(
-                        UniModData.UNI_MOD_DATA.FirstOrDefault(m => m.ID == 4).ID.Value,
-                        UniModData.UNI_MOD_DATA.FirstOrDefault(m => m.ID == 4).Name,
-                        UniModData.UNI_MOD_DATA.FirstOrDefault(m => m.ID == 4).Formula,
-                        PredictionSupport.FRAG_RT_ONLY)
+                        UniModData.UNI_MOD_DATA.FirstOrDefault(m => m.ID == 4),
+                        PredictionSupport.fragmentation)
                 },
                 {
                     new ModificationType(
-                        UniModData.UNI_MOD_DATA.FirstOrDefault(m => m.ID == 21).ID.Value,
-                        UniModData.UNI_MOD_DATA.FirstOrDefault(m => m.ID == 21).Name,
-                        UniModData.UNI_MOD_DATA.FirstOrDefault(m => m.ID == 21).Formula,
-                        PredictionSupport.FRAGMENTATION)
+                        UniModData.UNI_MOD_DATA.FirstOrDefault(m => m.ID == 21),
+                        PredictionSupport.fragmentation)
                 },
                 {
                     new ModificationType(
-                        UniModData.UNI_MOD_DATA.FirstOrDefault(m => m.ID == 35).ID.Value,
-                        UniModData.UNI_MOD_DATA.FirstOrDefault(m => m.ID == 35).Name,
-                        UniModData.UNI_MOD_DATA.FirstOrDefault(m => m.ID == 35).Formula,
-                        PredictionSupport.FRAG_RT_ONLY)
+                        UniModData.UNI_MOD_DATA.FirstOrDefault(m => m.ID == 35),
+                        PredictionSupport.fragmentation)
                 },
                 {
                     new ModificationType(
-                        UniModData.UNI_MOD_DATA.FirstOrDefault(m => m.ID == 121).ID.Value,
-                        UniModData.UNI_MOD_DATA.FirstOrDefault(m => m.ID == 121).Name,
-                        UniModData.UNI_MOD_DATA.FirstOrDefault(m => m.ID == 121).Formula,
-                        PredictionSupport.FRAGMENTATION)
-                }
-
-<<<<<<< HEAD
+                        UniModData.UNI_MOD_DATA.FirstOrDefault(m => m.ID == 121),
+                        PredictionSupport.fragmentation)
+                }
+
             };
 
-=======
         protected override string ToolName => CARAFE;
         protected override LibraryBuilderModificationSupport LibraryBuilderModificationSupport { get; }
->>>>>>> 0edf8b78
         public LibrarySpec LibrarySpec { get; private set; }
 
         public static string PythonVersion => Settings.Default.PythonEmbeddableVersion;
@@ -205,8 +182,6 @@
         private string CarafeJarFileName => CarafeFileBaseName + DOT_JAR;
 
         private static string AlphapeptdeepDiaRepo = @"https://codeload.github.com/wenbostar/alphapeptdeep_dia/zip/refs/tags/v1.0";
-        protected override string ToolName => CARAFE;
-
         public static PythonInstaller CreatePythonInstaller(TextWriter writer)
         {
             var packages = new[]
@@ -272,8 +247,6 @@
         public static IDictionary<string, AbstractDdaSearchEngine.Setting> DataParameters { get; private set; }
         public static IDictionary<string, AbstractDdaSearchEngine.Setting> ModelParameters { get; private set; }
         public static IDictionary<string, AbstractDdaSearchEngine.Setting> LibraryParameters { get; private set; }
-
-        protected override LibraryBuilderModificationSupport libraryBuilderModificationSupport { get; }
 
         private IList<ArgumentAndValue> CommandArguments =>
             new List<ArgumentAndValue>
@@ -457,114 +430,6 @@
             return Path.GetFileName(ExperimentDataFilePath);
         }
 
-        public override string GetWarning()
-        {
-            var warningModSupports = GetWarningMods();
-
-            var noMs2SupportWarningMods = warningModSupports.Where(kvp => kvp.Value.Fragmentation == false).Select(kvp => kvp.Key).ToList();
-            var noRtSupportWarningMods = warningModSupports.Where(kvp => kvp.Value.RetentionTime == false).Select(kvp => kvp.Key).ToList();
-            var noCcsSupportWarningMods = warningModSupports.Where(kvp => kvp.Value.Ccs == false).Select(kvp => kvp.Key).ToList();
-
-            if (noMs2SupportWarningMods.Count == 0 && noRtSupportWarningMods.Count == 0 && noCcsSupportWarningMods.Count == 0)
-                return null;
-
-            string warningModString;
-            if (noMs2SupportWarningMods.Count > 0)
-            {
-                warningModString = string.Join(Environment.NewLine, noMs2SupportWarningMods.Select(w => w.Indent(1)));
-                return string.Format(ModelResources.Alphapeptdeep_Warn_unknown_modification,
-                    warningModString);
-            }
-
-            if (noRtSupportWarningMods.Count > 0)
-            {
-                warningModString = string.Join(Environment.NewLine, noRtSupportWarningMods.Select(w => w.Indent(1)));
-                return string.Format(ModelResources.Carafe_Warn_limited_modification,
-                    warningModString);
-            }
-            return String.Empty;
-        }
-
-        protected internal override PredictionSupport ValidateSequenceModifications(ModifiedSequence modifiedSequence, out string mods, out string modSites)
-        {
-            var modsBuilder = new StringBuilder();
-            var modSitesBuilder = new StringBuilder();
-
-            // The list returned below is probably always short enough that determining
-            // if it contains a modification would not be greatly improved by caching a set
-            // for use here instead of the list.
-            var warningModSupports = GetWarningMods();
-            var noMs2SupportWarningMods = warningModSupports.Where(kvp => kvp.Value.Fragmentation == false).Select(kvp => kvp.Key).ToList();
-            var noRtSupportWarningMods = warningModSupports.Where(kvp => kvp.Value.RetentionTime == false).Select(kvp => kvp.Key).ToList();
-            
-            bool ms2SupportedMod = true;
-            bool rtSupportedMod = true;
-            
-            var setMs2Unsupported = new HashSet<string>();
-            var setRtUnsupported = new HashSet<string>();
-
-            for (var i = 0; i < modifiedSequence.ExplicitMods.Count; i++)
-            {
-                var mod = modifiedSequence.ExplicitMods[i];
-                if (mod.UnimodId == null)
-                {
-                    if (!setMs2Unsupported.Contains(mod.Name))
-                    {
-                        var msg = string.Format(ModelsResources.BuildPrecursorTable_UnsupportedModification, modifiedSequence, mod.Name, ToolName);
-                        Messages.WriteAsyncUserMessage(msg);
-                        ms2SupportedMod = false;
-                        rtSupportedMod = false;
-                        setMs2Unsupported.Add(mod.Name);
-                    }
-                    continue;
-                }
-
-                var unimodIdWithName = mod.UnimodIdWithName;
-                if (noMs2SupportWarningMods.Contains(mod.Name))
-                {
-                    if (!setMs2Unsupported.Contains(mod.Name))
-                    {
-                        var msg = string.Format(ModelsResources.BuildPrecursorTable_Unimod_limited_Modification, modifiedSequence, mod.Name, unimodIdWithName, ToolName);
-                        Messages.WriteAsyncUserMessage(msg);
-                        ms2SupportedMod = false;
-                        rtSupportedMod = false;
-                        setMs2Unsupported.Add(mod.Name);
-                    }
-
-                    continue;
-                }
-
-                unimodIdWithName = mod.UnimodIdWithName;
-                if (noRtSupportWarningMods.Contains(mod.Name))
-                {
-                    if (!setRtUnsupported.Contains(mod.Name))
-                    {
-                        var msg = string.Format(ModelsResources.BuildPrecursorTable_Unimod_limited_Modification, modifiedSequence, mod.Name, unimodIdWithName, ToolName);
-                        Messages.WriteAsyncUserMessage(msg);
-                        rtSupportedMod = false;
-                        setRtUnsupported.Add(mod.Name);
-                    }
-
-                }
-
-                var modNames = UniModData.UNI_MOD_DATA.Where(m => unimodIdWithName.Contains(m.Name)).ToArray();
-                Assume.IsTrue(modNames.Length != 0);    // The warningMods test above should guarantee the mod is supported
-                string modName = GetModName(new ModificationType(modNames.Single().ID.Value, modNames.Single().Name, modNames.Single().Formula), modifiedSequence.GetUnmodifiedSequence(), mod.IndexAA);
-                modsBuilder.Append(modName);
-                modSitesBuilder.Append((mod.IndexAA + 1).ToString()); // + 1 because alphapeptdeep mod_site number starts from 1 as the first amino acid
-                if (i != modifiedSequence.ExplicitMods.Count - 1)
-                {
-                    modsBuilder.Append(TextUtil.SEMICOLON);
-                    modSitesBuilder.Append(TextUtil.SEMICOLON);
-                }
-            }
-
-            mods = modsBuilder.ToString();
-            modSites = modSitesBuilder.ToString();
-
-            return new PredictionSupport(ms2SupportedMod, rtSupportedMod, false);
-        }
-
         protected override IEnumerable<string> GetHeaderColumnNames(bool training)
         {
             if (!training)
@@ -685,7 +550,6 @@
             PythonVirtualEnvironmentScriptsDir = pythonVirtualEnvironmentScriptsDir;
             ExperimentDataFilePath = experimentDataFilePath;
             ExperimentDataTuningFilePath = experimentDataTuningFilePath;
-<<<<<<< HEAD
             LibrarySpec = new BiblioSpecLiteSpec(libName, libOutPath);
 
             Directory.CreateDirectory(JavaDir);
@@ -707,10 +571,7 @@
                 CarafeLibraryBuilder.LibraryParameters == null)
                 CarafeLibraryBuilder.CarafeDefaultSettings();
 
-            libraryBuilderModificationSupport = new LibraryBuilderModificationSupport(MODEL_SUPPORTED_UNIMODS);
-=======
-            LibraryBuilderModificationSupport = new LibraryBuilderModificationSupport(null);
->>>>>>> 0edf8b78
+            LibraryBuilderModificationSupport = new LibraryBuilderModificationSupport(MODEL_SUPPORTED_UNIMODS);
         }
 
         public CarafeLibraryBuilder(
@@ -737,13 +598,8 @@
             LibraryParameters = libraryParameters;
             EnsureWorkDir(Path.GetDirectoryName(libOutPath), PREFIX_WORKDIR);
             Directory.CreateDirectory(JavaDir);
-<<<<<<< HEAD
             Directory.CreateDirectory(CarafeJavaDir);
-            libraryBuilderModificationSupport = new LibraryBuilderModificationSupport(MODEL_SUPPORTED_UNIMODS);
-=======
-            Directory.CreateDirectory(CarafeDir);
-            LibraryBuilderModificationSupport = new LibraryBuilderModificationSupport(null);
->>>>>>> 0edf8b78
+            LibraryBuilderModificationSupport = new LibraryBuilderModificationSupport(MODEL_SUPPORTED_UNIMODS);
         }
 
         public bool BuildLibrary(IProgressMonitor progress)
