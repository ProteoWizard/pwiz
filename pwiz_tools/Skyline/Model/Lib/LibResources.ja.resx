<?xml version="1.0" encoding="utf-8"?>
<root>
  <!-- 
    Microsoft ResX Schema 
    
    Version 2.0
    
    The primary goals of this format is to allow a simple XML format 
    that is mostly human readable. The generation and parsing of the 
    various data types are done through the TypeConverter classes 
    associated with the data types.
    
    Example:
    
    ... ado.net/XML headers & schema ...
    <resheader name="resmimetype">text/microsoft-resx</resheader>
    <resheader name="version">2.0</resheader>
    <resheader name="reader">System.Resources.ResXResourceReader, System.Windows.Forms, ...</resheader>
    <resheader name="writer">System.Resources.ResXResourceWriter, System.Windows.Forms, ...</resheader>
    <data name="Name1"><value>this is my long string</value><comment>this is a comment</comment></data>
    <data name="Color1" type="System.Drawing.Color, System.Drawing">Blue</data>
    <data name="Bitmap1" mimetype="application/x-microsoft.net.object.binary.base64">
        <value>[base64 mime encoded serialized .NET Framework object]</value>
    </data>
    <data name="Icon1" type="System.Drawing.Icon, System.Drawing" mimetype="application/x-microsoft.net.object.bytearray.base64">
        <value>[base64 mime encoded string representing a byte array form of the .NET Framework object]</value>
        <comment>This is a comment</comment>
    </data>
                
    There are any number of "resheader" rows that contain simple 
    name/value pairs.
    
    Each data row contains a name, and value. The row also contains a 
    type or mimetype. Type corresponds to a .NET class that support 
    text/value conversion through the TypeConverter architecture. 
    Classes that don't support this are serialized and stored with the 
    mimetype set.
    
    The mimetype is used for serialized objects, and tells the 
    ResXResourceReader how to depersist the object. This is currently not 
    extensible. For a given mimetype the value must be set accordingly:
    
    Note - application/x-microsoft.net.object.binary.base64 is the format 
    that the ResXResourceWriter will generate, however the reader can 
    read any of the formats listed below.
    
    mimetype: application/x-microsoft.net.object.binary.base64
    value   : The object must be serialized with 
            : System.Runtime.Serialization.Formatters.Binary.BinaryFormatter
            : and then encoded with base64 encoding.
    
    mimetype: application/x-microsoft.net.object.soap.base64
    value   : The object must be serialized with 
            : System.Runtime.Serialization.Formatters.Soap.SoapFormatter
            : and then encoded with base64 encoding.

    mimetype: application/x-microsoft.net.object.bytearray.base64
    value   : The object must be serialized into a byte array 
            : using a System.ComponentModel.TypeConverter
            : and then encoded with base64 encoding.
    -->
  <xsd:schema id="root" xmlns="" xmlns:xsd="http://www.w3.org/2001/XMLSchema" xmlns:msdata="urn:schemas-microsoft-com:xml-msdata">
    <xsd:import namespace="http://www.w3.org/XML/1998/namespace" />
    <xsd:element name="root" msdata:IsDataSet="true">
      <xsd:complexType>
        <xsd:choice maxOccurs="unbounded">
          <xsd:element name="metadata">
            <xsd:complexType>
              <xsd:sequence>
                <xsd:element name="value" type="xsd:string" minOccurs="0" />
              </xsd:sequence>
              <xsd:attribute name="name" use="required" type="xsd:string" />
              <xsd:attribute name="type" type="xsd:string" />
              <xsd:attribute name="mimetype" type="xsd:string" />
              <xsd:attribute ref="xml:space" />
            </xsd:complexType>
          </xsd:element>
          <xsd:element name="assembly">
            <xsd:complexType>
              <xsd:attribute name="alias" type="xsd:string" />
              <xsd:attribute name="name" type="xsd:string" />
            </xsd:complexType>
          </xsd:element>
          <xsd:element name="data">
            <xsd:complexType>
              <xsd:sequence>
                <xsd:element name="value" type="xsd:string" minOccurs="0" msdata:Ordinal="1" />
                <xsd:element name="comment" type="xsd:string" minOccurs="0" msdata:Ordinal="2" />
              </xsd:sequence>
              <xsd:attribute name="name" type="xsd:string" use="required" msdata:Ordinal="1" />
              <xsd:attribute name="type" type="xsd:string" msdata:Ordinal="3" />
              <xsd:attribute name="mimetype" type="xsd:string" msdata:Ordinal="4" />
              <xsd:attribute ref="xml:space" />
            </xsd:complexType>
          </xsd:element>
          <xsd:element name="resheader">
            <xsd:complexType>
              <xsd:sequence>
                <xsd:element name="value" type="xsd:string" minOccurs="0" msdata:Ordinal="1" />
              </xsd:sequence>
              <xsd:attribute name="name" type="xsd:string" use="required" />
            </xsd:complexType>
          </xsd:element>
        </xsd:choice>
      </xsd:complexType>
    </xsd:element>
  </xsd:schema>
  <resheader name="resmimetype">
    <value>text/microsoft-resx</value>
  </resheader>
  <resheader name="version">
    <value>2.0</value>
  </resheader>
  <resheader name="reader">
    <value>System.Resources.ResXResourceReader, System.Windows.Forms, Version=4.0.0.0, Culture=neutral, PublicKeyToken=b77a5c561934e089</value>
  </resheader>
  <resheader name="writer">
    <value>System.Resources.ResXResourceWriter, System.Windows.Forms, Version=4.0.0.0, Culture=neutral, PublicKeyToken=b77a5c561934e089</value>
  </resheader>
  <assembly alias="System.Windows.Forms" name="System.Windows.Forms, Version=4.0.0.0, Culture=neutral, PublicKeyToken=b77a5c561934e089" />
  <data name="BiblioSpecLibrary_Load_Data_truncation_in_library_header_File_may_be_corrupted" xml:space="preserve">
    <value>ライブラリヘッダーでのデータ切り捨て。ファイルが破損している可能性があります。</value>
  </data>
  <data name="BiblioSpecLibrary_Load_Data_truncation_in_spectrum_header_File_may_be_corrupted" xml:space="preserve">
    <value>スペクトルヘッダーでのデータ切り捨て。ファイルが破損している可能性があります。</value>
  </data>
  <data name="BiblioSpecLibrary_Load_Data_truncation_in_spectrum_sequence_File_may_be_corrupted" xml:space="preserve">
    <value>スペクトルシークエンスでのデータ切り捨て。ファイルが破損している可能性があります。</value>
  </data>
  <data name="BiblioSpecLibrary_Load_Failed_loading_library__0__" xml:space="preserve">
    <value>ライブラリ「{0}」の読み込みに失敗しました。</value>
  </data>
  <data name="BiblioSpecLibrary_Load_Invalid_precursor_charge_found_File_may_be_corrupted" xml:space="preserve">
    <value>無効なプリカーサー電荷が見つかりました。ファイルが破損している可能性があります。</value>
  </data>
  <data name="BiblioSpecLibrary_Load_Loading__0__library" xml:space="preserve">
    <value>{0}ライブラリの読み込み中</value>
  </data>
  <data name="BiblioSpecLibrary_ReadSpectrum_Failure_trying_to_read_peaks" xml:space="preserve">
    <value>ピークを読み取る試みに失敗</value>
  </data>
  <data name="BiblioSpecLibrary_SpecFilter_Legacy_BiblioSpec_Library" xml:space="preserve">
    <value>レガシーBiblioSpecライブラリ</value>
  </data>
  <data name="BiblioSpecLiteBuilder_BuildLibrary_Building__0__library" xml:space="preserve">
    <value>{0}ライブラリの構築中</value>
  </data>
  <data name="BiblioSpecLiteBuilder_BuildLibrary_Failed_trying_to_build_the_library__0__" xml:space="preserve">
    <value>ライブラリ{0}の構築の試みに失敗しました。</value>
  </data>
  <data name="BiblioSpecLiteBuilder_BuildLibrary_Failed_trying_to_build_the_redundant_library__0__" xml:space="preserve">
    <value>冗長ライブラリ{0}の構築の試みに失敗しました。</value>
  </data>
  <data name="BiblioSpecLiteBuilder_BuildLibrary_Preparing_to_build_library" xml:space="preserve">
    <value>ライブラリ構築の準備中</value>
  </data>
  <data name="BiblioSpecLiteLibrary_CalculateFileRetentionTimeAlignments_Aligning_library_retention_times" xml:space="preserve">
    <value>ライブラリ保持時間をアライン中</value>
  </data>
  <data name="BiblioSpecLiteLibrary_CreateCache_Failed_reading_library_header_for__0__" xml:space="preserve">
    <value>{0}のライブラリヘッダーの読み取りに失敗しました。</value>
  </data>
  <data name="BiblioSpecLiteLibrary_CreateCache_Unable_to_get_a_valid_count_of_spectra_in_the_library__0__" xml:space="preserve">
    <value>ライブラリ{0}内の有効なスペクトル数を取得できません</value>
  </data>
  <data name="BiblioSpecLiteLibrary_DeleteDataFiles_Failed_attempting_to_filter_redundant_library__0__to__1_" xml:space="preserve">
    <value>冗長ライブラリ{0}から{1}へのフィルタリングに失敗しました</value>
  </data>
  <data name="BiblioSpecLiteLibrary_DeleteDataFiles_Removing_library_runs_from_document_library_" xml:space="preserve">
    <value>ドキュメントライブラリからライブラリ実行の削除中。</value>
  </data>
  <data name="BiblioSpecLiteLibrary_Load_Building_binary_cache_for__0__library" xml:space="preserve">
    <value>{0}ライブラリのバイナリキャッシュを構築中</value>
  </data>
  <data name="BiblioSpecLiteLibrary_ReadRedundantSpectrum_The_redundant_library__0__does_not_exist" xml:space="preserve">
    <value>冗長ライブラリ{0}は存在しません。</value>
  </data>
  <data name="BiblioSpecLiteLibrary_RetentionTimesPsmCount_Unable_to_get_a_valid_count_of_all_spectra_in_the_library__0__" xml:space="preserve">
    <value>ライブラリ{0}内のすべての有効なスペクトル数を取得できません</value>
  </data>
  <data name="BiblioSpecLiteLibrary_SpecFilter_BiblioSpec_Library" xml:space="preserve">
    <value>BiblioSpecライブラリ</value>
  </data>
  <data name="BiblioSpecLiteLibraryLoadLoading__0__library" xml:space="preserve">
    <value>{0}ライブラリの読み込み中、</value>
  </data>
  <data name="BiblioSpecLiteSpec_FILTER_BLIB_BiblioSpec_Library" xml:space="preserve">
    <value>BiblioSpecライブラリ</value>
  </data>
  <data name="CachedLibrary_LoadSpectrum_Library_entry_not_found__0__" xml:space="preserve">
    <value>ライブラリエントリが見つかりません{0}。</value>
  </data>
  <data name="EncyclopeDiaHelpers_ConvertFastaToKoinaInputCsv_Converting_FASTA_to_Koina_input" xml:space="preserve">
    <value>FASTAのKoina入力への変換</value>
  </data>
  <data name="EncyclopeDiaHelpers_ConvertKoinaOutputToDlib_Converting_Koina_output_to_EncyclopeDia_library" xml:space="preserve">
    <value>Koina出力のEncyclopeDIAライブラリへの変換</value>
  </data>
  <data name="EncyclopeDiaHelpers_Generate_Waiting_for_chromatogram_library" xml:space="preserve">
<<<<<<< HEAD
    <value>Waiting for chromatogram library</value>
=======
    <value>クロマトグラムライブラリの待機中</value>
>>>>>>> 83485fcc
    <comment>Needs Review:New resource</comment>
  </data>
  <data name="EncyclopeDiaHelpers_GenerateLibrary_Generating_chromatogram_library_0_of_1_2" xml:space="preserve">
    <value>クロマトグラムライブラリ({1}の{0})：{2}の生成</value>
  </data>
  <data name="EncyclopeDiaHelpers_GenerateLibrary_Generating_quantification_library_0_of_1_2" xml:space="preserve">
    <value>定量化ライブラリ({1}の{0})：{2}の生成</value>
  </data>
  <data name="EncyclopeDiaHelpers_GetConvertedDiaDataFile_Converting_DIA_data_to_mzML" xml:space="preserve">
    <value>DIAデータのmzMLへの変換</value>
  </data>
  <data name="EncyclopediaLibrary_FILTER_ELIB_EncyclopeDIA_Libraries" xml:space="preserve">
    <value>EncyclopeDIAライブラリ</value>
  </data>
  <data name="EncyclopediaSpec_FILTER_ELIB_EncyclopeDIA_Library" xml:space="preserve">
    <value>EncyclopeDIAライブラリ</value>
  </data>
  <data name="FastaToKoina_Enzyme_unsupported_enzyme___0____allowed_values_are___1_" xml:space="preserve">
    <value>対応していない酵素「{0}」、許可されている値：{1}</value>
  </data>
  <data name="Library_ReadComplete_Data_truncation_in_library_header_File_may_be_corrupted" xml:space="preserve">
    <value>ライブラリヘッダーでのデータ切り捨て。ファイルが破損している可能性があります。</value>
  </data>
  <data name="LibrarySpec_ItemDescription_Ignore_explicit_peak_boundaries" xml:space="preserve">
    <value>表示されたピーク境界を無視</value>
  </data>
  <data name="LibrarySpec_PEP_RANK_COPIES_Spectrum_count" xml:space="preserve">
    <value>スペクトル数</value>
  </data>
  <data name="LibrarySpec_PEP_RANK_PICKED_INTENSITY_Picked_intensity" xml:space="preserve">
    <value>選択強度</value>
  </data>
  <data name="LibrarySpec_PEP_RANK_TOTAL_INTENSITY_Total_intensity" xml:space="preserve">
    <value>総強度</value>
  </data>
  <data name="LibrarySpec_WriteXml_Document_library_specs_cannot_be_persisted_to_XML_" xml:space="preserve">
    <value>ドキュメントライブラリ仕様をXMLまで持続できません。</value>
  </data>
  <data name="LibrarySpec_WriteXml_Document_local_library_specs_cannot_be_persisted_to_XML" xml:space="preserve">
    <value>ドキュメントローカルライブラリ仕様がXMLまで持続できません。</value>
  </data>
  <data name="NistLibrary_SpecFilter_NIST_Spectral_Library" xml:space="preserve">
    <value>NISTスペクトルライブラリ</value>
  </data>
  <data name="NistLibraryBase_CreateCache_Could_not_read_the_precursor_m_z_value___0__" xml:space="preserve">
    <value>プリカーサーm/z値「{0}」を読み込めませんでした</value>
  </data>
  <data name="NistLibraryBase_CreateCache_Invalid_format_at_peak__0__for__1__" xml:space="preserve">
    <value>{1}のピーク{0}の無効な形式。</value>
  </data>
  <data name="NistLibraryBase_CreateCache_molecule_adduct" xml:space="preserve">
    <value>分子+付加イオン</value>
  </data>
  <data name="NistLibraryBase_CreateCache_No_peaks_found_for_peptide__0__" xml:space="preserve">
    <value>ペプチド{0}のピークが見つかりませんでした。</value>
  </data>
  <data name="NistLibraryBase_CreateCache_Peak_count_for_MS_MS_spectrum_excedes_maximum__0__" xml:space="preserve">
    <value>MS/MSスペクトルのピーク数が最大数{0}を超えています。</value>
  </data>
  <data name="NistLibraryBase_CreateCache_peptide_charge" xml:space="preserve">
    <value>ペプチド+電荷</value>
  </data>
  <data name="NistLibraryBase_CreateCache_Unexpected_end_of_file" xml:space="preserve">
    <value>予期しないファイルの終了。</value>
  </data>
  <data name="NistLibraryBase_CreateCache_Unexpected_end_of_file_in_peaks_for__0__" xml:space="preserve">
    <value>{0}のピークで予期しないファイルの終了。</value>
  </data>
  <data name="NistLibraryBase_Load_Building_binary_cache_for__0__library" xml:space="preserve">
    <value>{0}ライブラリのバイナリキャッシュを構築中</value>
  </data>
  <data name="NistLibraryBase_Load_Failed_loading_library__0__" xml:space="preserve">
    <value>ライブラリ「{0}」の読み込みに失敗しました。</value>
  </data>
  <data name="NistLibraryBase_Load_Invalid_precursor_charge_found_File_may_be_corrupted" xml:space="preserve">
    <value>無効なプリカーサー電荷が見つかりました。ファイルが破損している可能性があります。</value>
  </data>
  <data name="NistLibraryBase_Load_Loading__0__library" xml:space="preserve">
    <value>{0}ライブラリの読み込み中</value>
  </data>
  <data name="NistLibraryBase_Load_The_file___0___is_not_a_valid_library_" xml:space="preserve">
    <value>ファイル「{0}」は有効なライブラリではありません。</value>
  </data>
  <data name="NistLibraryBase_ReadSpectrum_Failure_trying_to_read_peaks" xml:space="preserve">
    <value>ピークを読み取る試みに失敗</value>
  </data>
  <data name="NistLibraryBase_ThrowIOException__0__line__1__2__" xml:space="preserve">
    <value>{0}（行{1}）：{2}</value>
    <comment>FilePath (line #): message</comment>
  </data>
  <data name="NistLibSpecBase_PEP_RANK_TFRATIO_TFRatio" xml:space="preserve">
    <value>TFRatio</value>
  </data>
  <data name="ParallelRunner_Generate_An_EncyclopeDIA_task_failed_" xml:space="preserve">
<<<<<<< HEAD
    <value>An EncyclopeDIA task failed.</value>
    <comment>Needs Review:New resource</comment>
  </data>
  <data name="ProgressMonitorForFile_UpdateProgress_Demultiplexing_spectra___0___1_" xml:space="preserve">
    <value>Demultiplexing spectra: {0}/{1}</value>
=======
    <value>EncyclopeDIAタスクが失敗しました。</value>
    <comment>Needs Review:New resource</comment>
  </data>
  <data name="ProgressMonitorForFile_UpdateProgress_Demultiplexing_spectra___0___1_" xml:space="preserve">
    <value>スペクトルの逆多重化：{0}/{1}</value>
>>>>>>> 83485fcc
    <comment>Needs Review:New resource</comment>
  </data>
  <data name="SmallMoleculeLibraryAttributes_KeyValuePairs_Average_mass" xml:space="preserve">
    <value>平均質量</value>
  </data>
  <data name="SmallMoleculeLibraryAttributes_KeyValuePairs_Monoisotopic_mass" xml:space="preserve">
    <value>モノアイソトピック質量</value>
  </data>
  <data name="SmallMoleculeLibraryAttributes_Validate_A_small_molecule_is_defined_by_a_chemical_formula_and_at_least_one_of_Name__InChiKey__or_other_keys__HMDB_etc_" xml:space="preserve">
    <value>分子は化学式ならびに少なくとも1つの名前、InChiKeyまたは他のキー（HMDBなど）によって定義されます</value>
  </data>
  <data name="SpectrastLibrary_SpecFilter_SpectraST_Library" xml:space="preserve">
    <value>SpectraSTライブラリ</value>
  </data>
  <data name="SpectrumMzInfo_CombineSpectrumInfo_Two_incompatible_transition_groups_for_sequence__0___precursor_m_z__1__" xml:space="preserve">
    <value>シークエンス{0}、プリカーサーm/z{1}に対する2つの互換性のないトランジショングループ。</value>
  </data>
  <data name="SpectrumMzInfo_GetInfoFromLibrary_Library_spectrum_for_sequence__0__is_missing_" xml:space="preserve">
    <value>シークエンスに対するライブラリスペクトルが{0}欠損しています。</value>
  </data>
  <data name="XHunterLibrary_CreateCache_Data_truncation_in_library_header_File_may_be_corrupted" xml:space="preserve">
    <value>ライブラリヘッダーでのデータ切り捨て。ファイルが破損している可能性があります。</value>
  </data>
  <data name="XHunterLibrary_Load_Building_binary_cache_for__0__library" xml:space="preserve">
    <value>{0}ライブラリのバイナリキャッシュを構築中</value>
  </data>
  <data name="XHunterLibrary_Load_Failed_loading_library__0__" xml:space="preserve">
    <value>ライブラリ「{0}」の読み込みに失敗しました。</value>
  </data>
  <data name="XHunterLibrary_Load_Loading__0__library" xml:space="preserve">
    <value>{0}ライブラリの読み込み中</value>
  </data>
  <data name="XHunterLibrary_ReadSpectrum_Failure_trying_to_read_peaks" xml:space="preserve">
    <value>ピークを読み取る試みに失敗</value>
  </data>
  <data name="XHunterLibrary_SpecFilter_GPM_Spectral_Library" xml:space="preserve">
    <value>GPMスペクトルライブラリ</value>
  </data>
  <data name="XHunterLibSpec_PEP_RANK_EXPECT_Expect" xml:space="preserve">
    <value>予想</value>
  </data>
  <data name="XHunterLibSpec_PEP_RANK_PROCESSED_INTENSITY_Processed_intensity" xml:space="preserve">
    <value>処理強度</value>
  </data>
</root><|MERGE_RESOLUTION|>--- conflicted
+++ resolved
@@ -197,11 +197,7 @@
     <value>Koina出力のEncyclopeDIAライブラリへの変換</value>
   </data>
   <data name="EncyclopeDiaHelpers_Generate_Waiting_for_chromatogram_library" xml:space="preserve">
-<<<<<<< HEAD
-    <value>Waiting for chromatogram library</value>
-=======
     <value>クロマトグラムライブラリの待機中</value>
->>>>>>> 83485fcc
     <comment>Needs Review:New resource</comment>
   </data>
   <data name="EncyclopeDiaHelpers_GenerateLibrary_Generating_chromatogram_library_0_of_1_2" xml:space="preserve">
@@ -296,19 +292,11 @@
     <value>TFRatio</value>
   </data>
   <data name="ParallelRunner_Generate_An_EncyclopeDIA_task_failed_" xml:space="preserve">
-<<<<<<< HEAD
-    <value>An EncyclopeDIA task failed.</value>
-    <comment>Needs Review:New resource</comment>
-  </data>
-  <data name="ProgressMonitorForFile_UpdateProgress_Demultiplexing_spectra___0___1_" xml:space="preserve">
-    <value>Demultiplexing spectra: {0}/{1}</value>
-=======
     <value>EncyclopeDIAタスクが失敗しました。</value>
     <comment>Needs Review:New resource</comment>
   </data>
   <data name="ProgressMonitorForFile_UpdateProgress_Demultiplexing_spectra___0___1_" xml:space="preserve">
     <value>スペクトルの逆多重化：{0}/{1}</value>
->>>>>>> 83485fcc
     <comment>Needs Review:New resource</comment>
   </data>
   <data name="SmallMoleculeLibraryAttributes_KeyValuePairs_Average_mass" xml:space="preserve">
