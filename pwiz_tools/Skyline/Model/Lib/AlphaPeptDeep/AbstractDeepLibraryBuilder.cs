--- conflicted
+++ resolved
@@ -163,34 +163,21 @@
         protected abstract string ToolName { get; }
 
         protected abstract IList<ModificationType> ModificationTypes { get; }
-<<<<<<< HEAD
-        private IList<string> _warningMods;
-=======
-
->>>>>>> e93f1b7e
         protected internal bool ValidateModifications(ModifiedSequence modifiedSequence, out string mods, out string modSites)
         {
             var modsBuilder = new StringBuilder();
             var modSitesBuilder = new StringBuilder();
 
-<<<<<<< HEAD
-            _warningMods ??= GetWarningMods();
-=======
             // The list returned below is probably always short enough that determining
             // if it contains a modification would not be greatly improved by caching a set
             // for use here instead of the list.
             var warningMods = GetWarningMods();
->>>>>>> e93f1b7e
 
             bool unsupportedModification = false;
             var setUnsupported = new HashSet<string>();
             for (var i = 0; i < modifiedSequence.ExplicitMods.Count; i++)
             {
                 var mod = modifiedSequence.ExplicitMods[i];
-<<<<<<< HEAD
-                var modWarns = _warningMods.Where(m => m.Contains(mod.Name)).ToArray();
-=======
->>>>>>> e93f1b7e
                 if (mod.UnimodId == null)
                 {
                     if (!setUnsupported.Contains(mod.Name))
@@ -204,13 +191,7 @@
                 }
 
                 var unimodIdWithName = mod.UnimodIdWithName;
-<<<<<<< HEAD
-                var modNames = ModificationTypes.Where(m => unimodIdWithName.Contains(m.Accession)).ToArray();
-
-                if (modNames.Length != 0 && modWarns.Length != 0)
-=======
                 if (warningMods.Contains(mod.Name))
->>>>>>> e93f1b7e
                 {
                     if (!setUnsupported.Contains(mod.Name))
                     {
@@ -292,11 +273,6 @@
                     }
                 }
             }
-<<<<<<< HEAD
-=======
-
-            _warningMods = resultList;
->>>>>>> e93f1b7e
             return resultList;
         }
     }
