﻿/*
 * Author: David Shteynberg <dshteynberg .at. gmail.com>,
 *                  MacCoss Lab, Department of Genome Sciences, UW
 *
 * Copyright 2025 University of Washington - Seattle, WA
 *
 * Licensed under the Apache License, Version 2.0 (the "License");
 * you may not use this file except in compliance with the License.
 * You may obtain a copy of the License at
 *
 *     http://www.apache.org/licenses/LICENSE-2.0
 *
 * Unless required by applicable law or agreed to in writing, software
 * distributed under the License is distributed on an "AS IS" BASIS,
 * WITHOUT WARRANTIES OR CONDITIONS OF ANY KIND, either express or implied.
 * See the License for the specific language governing permissions and
 * limitations under the License.
 */

using System;
using System.Collections.Generic;
using System.IO;
using System.Linq;
<<<<<<< HEAD
using System.Text;
using JetBrains.Annotations;
=======
>>>>>>> 0edf8b78
using pwiz.Common.Collections;
using pwiz.Common.SystemUtil;
using pwiz.Skyline.Model.DocSettings;
using pwiz.Skyline.Model.Irt;
using pwiz.Skyline.Model.Koina.Models;
using pwiz.Skyline.Util.Extensions;

namespace pwiz.Skyline.Model.Lib.AlphaPeptDeep
{
<<<<<<< HEAD
    public class PredictionSupport : Immutable
    {
        public PredictionSupport(bool fragmentation, bool retentionTime, bool ccs)
        {
            Fragmentation = fragmentation;
            RetentionTime = retentionTime; 
            Ccs = ccs;
        }
        public PredictionSupport(PredictionSupport other)
        {
            Fragmentation = other.Fragmentation;
            RetentionTime = other.RetentionTime;
            Ccs = other.Ccs;
        }

        public static readonly PredictionSupport ALL = new PredictionSupport(true, true, true);

        public static readonly PredictionSupport FRAGMENTATION = new PredictionSupport(true, false, false);

        public static readonly PredictionSupport RETENTION_TIME = new PredictionSupport(false, true, false);

        public static readonly PredictionSupport CCS = new PredictionSupport(false, false, true);

        public static readonly PredictionSupport FRAG_RT_ONLY = new PredictionSupport(true, true, false);

        public static readonly PredictionSupport FRAG_CCS_ONLY = new PredictionSupport(true, false, true);

        public static readonly PredictionSupport RT_CCS_ONLY = new PredictionSupport(false, true, true);

        public static readonly PredictionSupport NONE = new PredictionSupport(false, false, false);


        public bool Fragmentation { get; private set; }
        public bool RetentionTime { get; private set; }
        public bool Ccs { get; private set; }

        public bool Equals(PredictionSupport other)
        {
            if (other is null) return false;
            if (ReferenceEquals(this, other)) return true;
            return Fragmentation == other.Fragmentation && RetentionTime == other.RetentionTime && Ccs == other.Ccs;
        }

        public override int GetHashCode()
        {
            unchecked
            {
                var hashCode = Fragmentation.GetHashCode();
                hashCode = (hashCode * 397) ^ RetentionTime.GetHashCode();
                hashCode = (hashCode * 397) ^ Ccs.GetHashCode();
                return hashCode;
            }
        }
    };
    public class ModificationType
    {
        public ModificationType(int id, string name, string comment, PredictionSupport supportedModels = null)
        {
            Id = id;
            Accession = id + @":" + name;
            Name = name;
            Comment = comment;
            SupportedModels = supportedModels ?? PredictionSupport.NONE;
        }
        public int Id { get; private set; }
        public string Accession { get; private set; }
        public string Name { get; private set; }
        public string Comment { get; private set; }
        public PredictionSupport SupportedModels { get; private set; }

        public string AlphaNameWithAminoAcid(string unmodifiedSequence, int index)
        {
            string modification = Name.Replace(@"(", "").Replace(@")", "").Replace(@" ", @"@").Replace(@"Acetyl@N-term", @"Acetyl@Protein_N-term");
            char delimiter = '@';
            string[] name = modification.Split(delimiter);
            string alphaName = name[0] + @"@" + unmodifiedSequence[index];
            if (index == 0 && modification.EndsWith(@"term"))
            {
                alphaName = modification;
            }
            return alphaName;
        }
        public override string ToString() { return string.Format(ModelsResources.BuildPrecursorTable_ModificationType, Accession, Name, Comment); }

        public bool Equals(ModificationType other)
        {
            if (other is null) return false;
            if (ReferenceEquals(this, other)) return true;
            return Id == other.Id && Accession == other.Accession && Name == other.Name && Comment == other.Comment && SupportedModels.Equals(other.SupportedModels);
        }

        public override int GetHashCode()
        {
            unchecked
            {
                var hashCode = Id;
                hashCode = (hashCode * 397) ^ (Accession != null ? Accession.GetHashCode() : 0);
                hashCode = (hashCode * 397) ^ (Name != null ? Name.GetHashCode() : 0);
                hashCode = (hashCode * 397) ^ (Comment != null ? Comment.GetHashCode() : 0);
                hashCode = (hashCode * 397) ^ (SupportedModels != null ? SupportedModels.GetHashCode() : 0);
                return hashCode;
            }
        }
    }
    public class LibraryBuilderModificationSupport
    {
        internal Dictionary<int, ModificationType> _modificationSupport;

        public LibraryBuilderModificationSupport(List<ModificationType> supportedModifications)
        {
            if (supportedModifications != null)
            {
                _modificationSupport = new Dictionary<int, ModificationType>();
                foreach (var mod in supportedModifications)
                {
                    _modificationSupport[mod.Id] = mod;
                }
            }
        }

        public bool AreAllModelsSupported(int? id)
        {
            if (id == null)
                return false;
            return IsMs2SupportedMod(id) && IsRtSupportedMod(id) && IsCcsSupportedMod(id);
        }

        public bool IsMs2SupportedMod(int? id)
        {
            if (id == null)
                return false;

            var type = GetModificationType(id.Value);
            if (type == null)
            {
                return false;
            }

            return type.SupportedModels.Fragmentation;
        }
        public bool IsRtSupportedMod(int? id)
        {
            if (id == null)
                return false;

            var type = GetModificationType(id.Value);
            if (type == null)
            {
                return false;
            }

            return type.SupportedModels.RetentionTime;
        }
        public bool IsCcsSupportedMod(int? id)
        {
            if (id == null)
                return false;

            var type = GetModificationType(id.Value);
            if (type == null)
            {
                return false;
            }

            return type.SupportedModels.Ccs;
        }
        /// <summary>
        /// Helper function to extract Unimod Ids from a modified peptide sequence.
        /// </summary>
        /// <param name="modifiedPeptide">Peptide sequence that maybe encoded with Unimod Ids.</param>
        /// <returns></returns>
        private IEnumerable<int> GetModificationIds(string modifiedPeptide)
        {
            var modifications = new UniqueList<int>();
            string[] peptideParts = modifiedPeptide.Split(new[] { '[', ']', ':' });
            foreach (string part in peptideParts)
            {
                if (int.TryParse(part, out int intResult))
                {
                    modifications.Add(intResult);
                }
            }
            return modifications;
        }

        [CanBeNull]
        public ModificationType GetModificationType(int id)
        {
            if (_modificationSupport.ContainsKey(id))
                return _modificationSupport[id];
            return null;
        }

        public bool PeptideHasOnlyMs2SupportedMod(string modifiedPeptide)
        {
            return GetModificationIds(modifiedPeptide)
                .All(id => true == GetModificationType(id)?.SupportedModels.Fragmentation);
        }
        public bool PeptideHasOnlyRtSupportedMod(string modifiedPeptide)
        {
            return GetModificationIds(modifiedPeptide)
                .All(id => true == GetModificationType(id)?.SupportedModels.RetentionTime);
        }
        public bool PeptideHasOnlyCcsSupportedMod(string modifiedPeptide)
        {
            return GetModificationIds(modifiedPeptide)
                .All(id => true == GetModificationType(id)?.SupportedModels.Ccs);
        }
    }

    /// <summary>
    /// Abstract base class for AlphaPeptDeep and Carafe library builders so they can share code. 
    /// </summary>
    public abstract class AbstractDeepLibraryBuilder : ILibraryBuildWarning
    {
        private DateTime _nowTime = DateTime.Now;
        private Dictionary<string, PredictionSupport> _warningModSupports;
=======
    /// <summary>
    /// Abstract base class for AlphaPeptDeep and Carafe library builders so they can share code. 
    /// </summary>
    public abstract class AbstractDeepLibraryBuilder : ILibraryBuildWarning
    {
        private DateTime _nowTime = DateTime.Now;
        
>>>>>>> 0edf8b78
        protected AbstractDeepLibraryBuilder(SrmDocument document, IrtStandard irtStandard)
        {
            Document = document;
            IrtStandard = irtStandard;
            DefaultTestDevice = DeviceTypes.cpu;
        }
        protected AbstractDeepLibraryBuilder(SrmDocument document, SrmDocument trainingDocument, IrtStandard irtStandard)
        {
            Document = document;
            TrainingDocument = trainingDocument;
            IrtStandard = irtStandard;
            DefaultTestDevice = DeviceTypes.cpu;
        }
        public SrmDocument Document { get; private set; }

        public SrmDocument TrainingDocument { get; private set; }
        public IrtStandard IrtStandard { get; private set; }

        public string AmbiguousMatchesMessage => null;

        public string BuildCommandArgs => null;

        public string BuildOutput => null;

        public string TimeStamp => _nowTime.ToString(@"yyyy-MM-dd_HH-mm-ss");

        public string WorkDir { get; private set; }

        public enum DeviceTypes
        {
            gpu,
            cpu
        };

        public static DeviceTypes DefaultTestDevice
        {
            get;
            protected set;
        }

        public void EnsureWorkDir(string path, string tool)
        {
            if (WorkDir == null)
            {
                WorkDir = Path.Combine(path, tool, TimeStamp);
                Directory.CreateDirectory(WorkDir);
            }
        }

        public abstract string InputFilePath { get; }

        public abstract string TrainingFilePath { get; }

        public float FractionOfExpectedOutputLinesGenerated => TotalExpectedLinesOfOutput != 0
            ? TotalGeneratedLinesOfOutput / (float)TotalExpectedLinesOfOutput
            : 1.0F;

        public int TotalExpectedLinesOfOutput { get; private protected set; }
        public int TotalGeneratedLinesOfOutput { get; private protected set; }

        public void PreparePrecursorInputFile(IProgressMonitor progress, ref IProgressStatus progressStatus)
        {
            progress.UpdateProgress(progressStatus = progressStatus
                .ChangeMessage(ModelResources.LibraryHelper_PreparePrecursorInputFile_Preparing_prediction_input_file));

            var precursorTable = GetPrecursorTable(false);
            File.WriteAllLines(InputFilePath, precursorTable);
        }

        public void PrepareTrainingInputFile(IProgressMonitor progress, ref IProgressStatus progressStatus)
        {
            progress.UpdateProgress(progressStatus = progressStatus
                .ChangeMessage(ModelResources.LibraryHelper_PrepareTrainingInputFile_Preparing_training_input_file));

            var trainingTable = GetPrecursorTable(true);
            File.WriteAllLines(TrainingFilePath, trainingTable);
        }

        protected abstract IEnumerable<string> GetHeaderColumnNames(bool training);

        public IEnumerable<string> GetPrecursorTable(bool training)
        {
            var result = new List<string> { string.Join(TextUtil.SEPARATOR_TSV_STR, GetHeaderColumnNames(training)) };

            // First add the iRT standard peptides
            if (!training && IrtStandard != null && !IrtStandard.IsEmpty && !IrtStandard.IsAuto)
            {
                foreach (var peptide in IrtStandard.GetDocument().Peptides)
                {
                    result.AddRange(GetTableRows(peptide, false));
                }
            }

            // Build precursor table row by row
            if (training)
<<<<<<< HEAD
            {
                if (TrainingDocument != null)
                    foreach (var peptide in TrainingDocument.Peptides)
                    {
                        result.AddRange(GetTableRows(peptide, true));
                    }
            }
            else
            {
=======
            {
                if (TrainingDocument != null)
                    foreach (var peptide in TrainingDocument.Peptides)
                    {
                        result.AddRange(GetTableRows(peptide, true));
                    }
            }
            else
            {
>>>>>>> 0edf8b78
                foreach (var peptide in Document.Peptides)
                {
                    result.AddRange(GetTableRows(peptide, false));
                }
            }

            return result.Distinct();
        }

        public static ModificationType GetUniModType(int id, PredictionSupport pr)
        {
            return new ModificationType(UniModData.UNI_MOD_DATA.FirstOrDefault(m => m.ID == id), pr);
        }

        /// <summary>
        /// Helper function that adds a peptide to the result list.
        /// This function may output async warnings.
        /// </summary>
        private IEnumerable<string> GetTableRows(PeptideDocNode peptide, bool training)
        {
            var modifiedSeq = ModifiedSequence.GetModifiedSequence(Document.Settings, peptide, IsotopeLabelType.light);
            var peptidePredictionSupport =
                ValidateSequenceModifications(modifiedSeq, out var mods, out var modSites);

<<<<<<< HEAD
            if (peptidePredictionSupport.Equals( PredictionSupport.NONE))
=======
            if (peptidePredictionSupport == PredictionSupport.none)
>>>>>>> 0edf8b78
                yield break;

            foreach (var charge in peptide.TransitionGroups
                         .Select(transitionGroup => transitionGroup.PrecursorCharge).Distinct())
            {
                yield return GetTableRow(peptide, modifiedSeq, charge, training, mods, modSites);
            }
        }

        protected abstract string GetTableRow(PeptideDocNode peptide,
            ModifiedSequence modifiedSequence, int charge, bool training,
            string modsBuilder, string modSitesBuilder);

        protected abstract string ToolName { get; }

<<<<<<< HEAD
        protected abstract LibraryBuilderModificationSupport libraryBuilderModificationSupport { get; }

        /// <summary>
        /// Return the available PredictionSupport models for a modified peptide sequence.
        /// </summary>
        /// <param name="modifiedSequence">Modified peptide sequence.</param>
        /// <param name="mods">String representation of mods contained.</param>
        /// <param name="modSites">String representation of modification sites.</param>
        /// <returns></returns>
        protected internal virtual PredictionSupport ValidateSequenceModifications(ModifiedSequence modifiedSequence, out string mods, out string modSites)
=======
        protected abstract LibraryBuilderModificationSupport LibraryBuilderModificationSupport { get; }

        /// <summary>
        /// Validates a modified peptide sequence with potential warning output for lack
        /// of model support, returning information required to write the input table row(s)
        /// for the given peptide.
        /// </summary>
        /// <param name="modifiedSequence">Modified peptide sequence</param>
        /// <param name="mods">String representation of mods contained</param>
        /// <param name="modSites">String representation of modification sites</param>
        /// <returns>Available <see cref="PredictionSupport"/> models for the modified peptide sequence</returns>
        protected internal PredictionSupport ValidateSequenceModifications(ModifiedSequence modifiedSequence, out string mods, out string modSites)
>>>>>>> 0edf8b78
        {
            var supportedModels = PredictionSupport.all;    // Assume all supported to start

            // The list created below is probably always short enough that determining
            // if it contains a modification would not be greatly improved by caching a set
            // for use here instead of the list.
<<<<<<< HEAD
            var warningModSupports = GetWarningMods();
            var noMs2SupportWarningMods = warningModSupports.Where(kvp => kvp.Value.Fragmentation == false).Select(kvp => kvp.Key).ToList();
            var noRtSupportWarningMods = warningModSupports.Where(kvp => kvp.Value.RetentionTime == false).Select(kvp => kvp.Key).ToList();
            var noCcsSupportWarningMods = warningModSupports.Where(kvp => kvp.Value.Ccs == false).Select(kvp => kvp.Key).ToList();

            bool ms2SupportedMod = true;
            bool rtSupportedMod = true;
            bool ccsSupportedMod = true;

            var setMs2Unsupported = new HashSet<string>();
            var setRtUnsupported = new HashSet<string>();
            var setCcsUnsupported = new HashSet<string>();

            for (var i = 0; i < modifiedSequence.ExplicitMods.Count; i++)
=======
            var modificationTypes = new List<Tuple<ModifiedSequence.Modification, ModificationType>>();
            foreach (var explicitMod in modifiedSequence.ExplicitMods)
            {
                if (explicitMod.UnimodId.HasValue)
                {
                    var modificationType = LibraryBuilderModificationSupport.GetModificationType(explicitMod.UnimodId.Value);
                    modificationTypes.Add(Tuple.Create(explicitMod, modificationType));
                }
                else
                {
                    supportedModels = PredictionSupport.none;

                    Messages.WriteAsyncUserMessage(ModelsResources.BuildPrecursorTable_UnsupportedModification,
                        modifiedSequence, explicitMod.Name, ToolName);
                }
            }

            // Review all modifications for support in the order they appeared, mentioning any
            // limitations for the first occurence.
            foreach (var modAndType in modificationTypes.GroupBy(tuple => tuple.Item1.Name)
                         .Select(g => g.First()))
>>>>>>> 0edf8b78
            {
                var modType = modAndType.Item2;
                if (modType == null || !modType.IsSupported(PredictionSupport.fragmentation))
                {
<<<<<<< HEAD
                    if (!setMs2Unsupported.Contains(mod.Name))
                    {
                        var msg = string.Format(ModelsResources.BuildPrecursorTable_UnsupportedModification, modifiedSequence, mod.Name, ToolName);
                        Messages.WriteAsyncUserMessage(msg);
                        ms2SupportedMod = false;
                        rtSupportedMod = false;
                        ccsSupportedMod = false;
                        setMs2Unsupported.Add(mod.Name);
                    }
                    continue;
                }

                var unimodIdWithName = mod.UnimodIdWithName;
                if (noMs2SupportWarningMods.Contains(mod.Name))
                {
                    if (!setMs2Unsupported.Contains(mod.Name))
                    {
                        var msg = string.Format(ModelsResources.BuildPrecursorTable_Unimod_limited_Modification, modifiedSequence, mod.Name, unimodIdWithName, ToolName);
                        Messages.WriteAsyncUserMessage(msg);
                        ms2SupportedMod = false;
                        rtSupportedMod = false;
                        ccsSupportedMod = false;
                        setMs2Unsupported.Add(mod.Name);
                    }

                    continue;
=======
                    supportedModels = PredictionSupport.none;
                }
                else
                {
                    if (!modType.IsSupported(PredictionSupport.retention_time))
                        supportedModels &= ~PredictionSupport.retention_time;
                    if (!modType.IsSupported(PredictionSupport.ccs))
                        supportedModels &= ~PredictionSupport.ccs;
                }

                if (modType == null || !modType.IsSupported(PredictionSupport.all))
                {
                    var mod = modAndType.Item1;
                    Messages.WriteAsyncUserMessage(ModelsResources.BuildPrecursorTable_Unimod_limited_Modification,
                        modifiedSequence, mod.Name, mod.UnimodIdWithName, ToolName);
>>>>>>> 0edf8b78
                }
            }

            var modsList = new List<string>();
            var modSitesList = new List<int>();

<<<<<<< HEAD
                bool msgGenerated = false;
                unimodIdWithName = mod.UnimodIdWithName;
                if (noRtSupportWarningMods.Contains(mod.Name))
                {
                    if (!setRtUnsupported.Contains(mod.Name))
                    {
                        var msg = string.Format(ModelsResources.BuildPrecursorTable_Unimod_limited_Modification, modifiedSequence, mod.Name, unimodIdWithName, ToolName);
                        Messages.WriteAsyncUserMessage(msg);
                        rtSupportedMod = false;
                        setRtUnsupported.Add(mod.Name);
                        msgGenerated = true;
                    }
                    
                }
                
                if (noCcsSupportWarningMods.Contains(mod.Name))
                {
                    if (!setCcsUnsupported.Contains(mod.Name))
                    {
                        if (!msgGenerated)
                        {
                            var msg = string.Format(ModelsResources.BuildPrecursorTable_Unimod_limited_Modification, modifiedSequence, mod.Name, unimodIdWithName, ToolName);
                            Messages.WriteAsyncUserMessage(msg);
                        }
                        ccsSupportedMod = false;
                        setCcsUnsupported.Add(mod.Name);
                    }
                }

                var modNames = UniModData.UNI_MOD_DATA.Where(m => unimodIdWithName.Contains(m.Name)).ToArray();
                Assume.IsTrue(modNames.Length != 0);    // The warningMods test above should guarantee the mod is supported
                string modName = GetModName(new ModificationType( modNames.Single().ID.Value, modNames.Single().Name, modNames.Single().Formula), modifiedSequence.GetUnmodifiedSequence(), mod.IndexAA);
                modsBuilder.Append(modName);
                modSitesBuilder.Append((mod.IndexAA + 1).ToString()); // + 1 because alphapeptdeep mod_site number starts from 1 as the first amino acid
                if (i != modifiedSequence.ExplicitMods.Count - 1)
=======
            foreach (var group in modificationTypes.GroupBy(tuple => tuple.Item1.IndexAA))
            {
                var modNames = UniModData.UNI_MOD_DATA
                    .Where(m => group.First().Item1.UnimodIdWithName.Contains(m.Name)).ToArray();
                if (modNames.Length == 0)
>>>>>>> 0edf8b78
                {
                    supportedModels = PredictionSupport.none;
                    
                    Messages.WriteAsyncUserMessage(ModelsResources.BuildPrecursorTable_Unimod_limited_Modification,
                        modifiedSequence, group.First().Item1.Name, group.First().Item1.UnimodIdWithName, ToolName);
                }
                else
                {
                    modsList.AddRange(modificationTypes
                        .FindAll(tuple => tuple.Item1.IndexAA == group.First().Item1.IndexAA).Select(tuple =>
                            GetModName(new ModificationType(modNames.Single(), PredictionSupport.none),
                                modifiedSequence.GetUnmodifiedSequence(), tuple.Item1.IndexAA)).ToList());
                    modSitesList.AddRange(modificationTypes
                        .FindAll(tuple => tuple.Item1.IndexAA == group.First().Item1.IndexAA)
                        .Select(tuple => tuple.Item1.IndexAA + 1).ToList());
                }
            }

<<<<<<< HEAD
            mods = modsBuilder.ToString();
            modSites = modSitesBuilder.ToString();
            
            return new PredictionSupport(ms2SupportedMod, rtSupportedMod, ccsSupportedMod);
=======
            mods = string.Join(TextUtil.SEMICOLON, modsList);
            modSites = string.Join(TextUtil.SEMICOLON, modSitesList);

            return supportedModels;
>>>>>>> 0edf8b78
        }


        protected virtual string GetModName(ModificationType mod, string unmodifiedSequence, int modIndexAA)
        {
            return mod.AlphaNameWithAminoAcid(unmodifiedSequence, modIndexAA);
        }
<<<<<<< HEAD
        public abstract string GetWarning();
     
        /// <summary>
        /// Returns a mapping between modification names in the document that will generate a warning and their available PredictionSupport. 
        /// </summary>
        /// <returns></returns>
        public Dictionary<string, PredictionSupport> GetWarningMods()
        {
            if (_warningModSupports != null)
                return _warningModSupports;

            _warningModSupports = new Dictionary<string, PredictionSupport>();
=======

        public string GetWarning()
        {
            var warningModSupports = GetWarningMods();
            if (warningModSupports.IsNullOrEmpty())
                return null;

            var warnings = new List<string>();
            AddWarning(warnings, ModelResources.Alphapeptdeep_Warn_unknown_modification,
                warningModSupports.Where(kvp => kvp.Value == PredictionSupport.none).Select(kvp => kvp.Key));
            AddWarning(warnings, ModelResources.Alphapeptdeep_Warn_limited_modification,
                warningModSupports.Where(kvp => kvp.Value != PredictionSupport.all).Select(kvp => kvp.Key));
            return TextUtil.LineSeparate(warnings);
        }

        private void AddWarning(List<string> warnings, string formatString, IEnumerable<string> modNames)
        {
            var mods = modNames.OrderBy(n => n).ToList();
            if (mods.Count > 0)
            {
                if (warnings.Count > 0)
                    warnings.Add(Environment.NewLine);  // Add extra blank line between the warnings.
                warnings.Add(string.Format(formatString, TextUtil.LineSeparate(mods.Select(m => m.Indent(1)))));
            }
        }

        /// <summary>
        /// Returns a mapping between modification names in the document that will generate a warning and their available PredictionSupport. 
        /// </summary>
        public Dictionary<string, PredictionSupport> GetWarningMods()
        {
            var warningModSupports = new Dictionary<string, PredictionSupport>();
>>>>>>> 0edf8b78

            // Build precursor table row by row
            foreach (var peptide in Document.Peptides)
            {
                var modifiedSequence = ModifiedSequence.GetModifiedSequence(Document.Settings, peptide, IsotopeLabelType.light);

                foreach (var mod in modifiedSequence.ExplicitMods)
                {
<<<<<<< HEAD
                    var mod = modifiedSequence.ExplicitMods[i];
                    if (!mod.UnimodId.HasValue)
                    {
                        _warningModSupports[mod.Name] = PredictionSupport.NONE;
                    }
                    else
                    {
                        var support = libraryBuilderModificationSupport.GetModificationType(mod.UnimodId.Value)?.SupportedModels ?? PredictionSupport.NONE;
                        if (!(Equals(support, PredictionSupport.ALL)))
                            _warningModSupports[mod.Name] = new PredictionSupport(support);
                    }
=======
                    if (warningModSupports.ContainsKey(mod.Name))
                        continue;
                    
                    var modType = LibraryBuilderModificationSupport.GetModificationType(mod.UnimodId);
                    if (modType == null)
                        warningModSupports[mod.Name] = PredictionSupport.none;
                    else if (!modType.IsSupported(PredictionSupport.all))
                        warningModSupports[mod.Name] = modType.SupportedModels;
                }
            }

            return warningModSupports;
        }
    }
    
    [Flags]
    public enum PredictionSupport { none = 0, fragmentation = 1, retention_time = 2, ccs = 4, all = 7 }

    public class LibraryBuilderModificationSupport
    {
        private Dictionary<int, ModificationType> _modificationSupport;

        public LibraryBuilderModificationSupport(List<ModificationType> supportedModifications)
        {
            _modificationSupport = new Dictionary<int, ModificationType>();
            if (supportedModifications != null)
                _modificationSupport = supportedModifications.ToDictionary(mt => mt.Id);
        }

        /// <summary>
        /// Helper function to extract Unimod Ids from a modified peptide sequence
        /// </summary>
        /// <param name="modifiedPeptide">Peptide sequence that maybe encoded with Unimod Ids</param>
        /// <returns>A set of unique integers representing the Unimod IDs found in the modified sequence</returns>
        private IEnumerable<int> GetModificationIds(string modifiedPeptide)
        {
            var modifications = new UniqueList<int>();
            foreach (string part in modifiedPeptide.Split('[', ']', ':'))
            {
                if (int.TryParse(part, out int intResult))
                {
                    modifications.Add(intResult);
>>>>>>> 0edf8b78
                }
            }
            return modifications;
        }

        public ModificationType GetModificationType(int? id)
        {
            if (id.HasValue && _modificationSupport.TryGetValue(id.Value, out var type))
                return type;
            return null;
        }

<<<<<<< HEAD
            return _warningModSupports;
=======
        public bool PeptideHasOnlyMs2SupportedMod(string modifiedPeptide)
        {
            return GetModificationIds(modifiedPeptide)
                .All(id => IsSupportedMod(id, PredictionSupport.fragmentation));
        }

        public bool PeptideHasOnlyRtSupportedMod(string modifiedPeptide)
        {
            return GetModificationIds(modifiedPeptide)
                .All(id => IsSupportedMod(id, PredictionSupport.retention_time));
>>>>>>> 0edf8b78
        }

        public bool PeptideHasOnlyCcsSupportedMod(string modifiedPeptide)
        {
            return GetModificationIds(modifiedPeptide)
                .All(id => IsSupportedMod(id, PredictionSupport.ccs));
        }

        public bool IsSupportedMod(int? id, PredictionSupport ps)
        {
            var type = GetModificationType(id);
            return type != null && type.IsSupported(ps);
        }
    }

    public class ModificationType
    {
        public ModificationType(UniModModificationData unimodModificationData, PredictionSupport supportedModels)
        {
            Id = unimodModificationData.ID.Value;
            Name = unimodModificationData.Name;
            Accession = Name + ':' + Id;
            Comment = unimodModificationData.Formula;
            SupportedModels = supportedModels;
        }

        public int Id { get; }
        public string Name { get; }
        public string Accession { get; }
        public string Comment { get; }

        public PredictionSupport SupportedModels { get; }

        public bool IsSupported(PredictionSupport ps)
        {
            return (SupportedModels & ps) == ps;
        }

        public string AlphaNameWithAminoAcid(string unmodifiedSequence, int index)
        {
            string modification = Name.Replace(TextUtil.LEFT_PARENTHESIS, string.Empty)
                .Replace(TextUtil.RIGHT_PARENTHESIS, string.Empty)
                .Replace(TextUtil.SPACE, TextUtil.AT)
                .Replace(@"Acetyl@N-term", @"Acetyl@Protein_N-term");
            string[] name = modification.Split(TextUtil.AT[0]);
            string alphaName = name[0] + TextUtil.AT + unmodifiedSequence[index];
            if (index == 0 && modification.EndsWith(@"term"))
            {
                alphaName = modification;
            }
            return alphaName;
        }

        #region object overrides

        public override string ToString()
        {
            return string.Format(ModelsResources.BuildPrecursorTable_ModificationType, Accession, Name, Comment);
        }

        protected bool Equals(ModificationType other)
        {
            return Id == other.Id &&
                   Name == other.Name &&
                   Accession == other.Accession &&
                   Comment == other.Comment &&
                   SupportedModels == other.SupportedModels;
        }

        public override bool Equals(object obj)
        {
            if (obj is null) return false;
            if (ReferenceEquals(this, obj)) return true;
            if (obj.GetType() != GetType()) return false;
            return Equals((ModificationType)obj);
        }

        public override int GetHashCode()
        {
            unchecked
            {
                var hashCode = Id;
                hashCode = (hashCode * 397) ^ (Name != null ? Name.GetHashCode() : 0);
                hashCode = (hashCode * 397) ^ (Accession != null ? Accession.GetHashCode() : 0);
                hashCode = (hashCode * 397) ^ (Comment != null ? Comment.GetHashCode() : 0);
                hashCode = (hashCode * 397) ^ (int)SupportedModels;
                return hashCode;
            }
        }

        #endregion
    }
}<|MERGE_RESOLUTION|>--- conflicted
+++ resolved
@@ -21,11 +21,6 @@
 using System.Collections.Generic;
 using System.IO;
 using System.Linq;
-<<<<<<< HEAD
-using System.Text;
-using JetBrains.Annotations;
-=======
->>>>>>> 0edf8b78
 using pwiz.Common.Collections;
 using pwiz.Common.SystemUtil;
 using pwiz.Skyline.Model.DocSettings;
@@ -35,239 +30,17 @@
 
 namespace pwiz.Skyline.Model.Lib.AlphaPeptDeep
 {
-<<<<<<< HEAD
-    public class PredictionSupport : Immutable
-    {
-        public PredictionSupport(bool fragmentation, bool retentionTime, bool ccs)
-        {
-            Fragmentation = fragmentation;
-            RetentionTime = retentionTime; 
-            Ccs = ccs;
-        }
-        public PredictionSupport(PredictionSupport other)
-        {
-            Fragmentation = other.Fragmentation;
-            RetentionTime = other.RetentionTime;
-            Ccs = other.Ccs;
-        }
-
-        public static readonly PredictionSupport ALL = new PredictionSupport(true, true, true);
-
-        public static readonly PredictionSupport FRAGMENTATION = new PredictionSupport(true, false, false);
-
-        public static readonly PredictionSupport RETENTION_TIME = new PredictionSupport(false, true, false);
-
-        public static readonly PredictionSupport CCS = new PredictionSupport(false, false, true);
-
-        public static readonly PredictionSupport FRAG_RT_ONLY = new PredictionSupport(true, true, false);
-
-        public static readonly PredictionSupport FRAG_CCS_ONLY = new PredictionSupport(true, false, true);
-
-        public static readonly PredictionSupport RT_CCS_ONLY = new PredictionSupport(false, true, true);
-
-        public static readonly PredictionSupport NONE = new PredictionSupport(false, false, false);
-
-
-        public bool Fragmentation { get; private set; }
-        public bool RetentionTime { get; private set; }
-        public bool Ccs { get; private set; }
-
-        public bool Equals(PredictionSupport other)
-        {
-            if (other is null) return false;
-            if (ReferenceEquals(this, other)) return true;
-            return Fragmentation == other.Fragmentation && RetentionTime == other.RetentionTime && Ccs == other.Ccs;
-        }
-
-        public override int GetHashCode()
-        {
-            unchecked
-            {
-                var hashCode = Fragmentation.GetHashCode();
-                hashCode = (hashCode * 397) ^ RetentionTime.GetHashCode();
-                hashCode = (hashCode * 397) ^ Ccs.GetHashCode();
-                return hashCode;
-            }
-        }
-    };
-    public class ModificationType
-    {
-        public ModificationType(int id, string name, string comment, PredictionSupport supportedModels = null)
-        {
-            Id = id;
-            Accession = id + @":" + name;
-            Name = name;
-            Comment = comment;
-            SupportedModels = supportedModels ?? PredictionSupport.NONE;
-        }
-        public int Id { get; private set; }
-        public string Accession { get; private set; }
-        public string Name { get; private set; }
-        public string Comment { get; private set; }
-        public PredictionSupport SupportedModels { get; private set; }
-
-        public string AlphaNameWithAminoAcid(string unmodifiedSequence, int index)
-        {
-            string modification = Name.Replace(@"(", "").Replace(@")", "").Replace(@" ", @"@").Replace(@"Acetyl@N-term", @"Acetyl@Protein_N-term");
-            char delimiter = '@';
-            string[] name = modification.Split(delimiter);
-            string alphaName = name[0] + @"@" + unmodifiedSequence[index];
-            if (index == 0 && modification.EndsWith(@"term"))
-            {
-                alphaName = modification;
-            }
-            return alphaName;
-        }
-        public override string ToString() { return string.Format(ModelsResources.BuildPrecursorTable_ModificationType, Accession, Name, Comment); }
-
-        public bool Equals(ModificationType other)
-        {
-            if (other is null) return false;
-            if (ReferenceEquals(this, other)) return true;
-            return Id == other.Id && Accession == other.Accession && Name == other.Name && Comment == other.Comment && SupportedModels.Equals(other.SupportedModels);
-        }
-
-        public override int GetHashCode()
-        {
-            unchecked
-            {
-                var hashCode = Id;
-                hashCode = (hashCode * 397) ^ (Accession != null ? Accession.GetHashCode() : 0);
-                hashCode = (hashCode * 397) ^ (Name != null ? Name.GetHashCode() : 0);
-                hashCode = (hashCode * 397) ^ (Comment != null ? Comment.GetHashCode() : 0);
-                hashCode = (hashCode * 397) ^ (SupportedModels != null ? SupportedModels.GetHashCode() : 0);
-                return hashCode;
-            }
-        }
-    }
-    public class LibraryBuilderModificationSupport
-    {
-        internal Dictionary<int, ModificationType> _modificationSupport;
-
-        public LibraryBuilderModificationSupport(List<ModificationType> supportedModifications)
-        {
-            if (supportedModifications != null)
-            {
-                _modificationSupport = new Dictionary<int, ModificationType>();
-                foreach (var mod in supportedModifications)
-                {
-                    _modificationSupport[mod.Id] = mod;
-                }
-            }
-        }
-
-        public bool AreAllModelsSupported(int? id)
-        {
-            if (id == null)
-                return false;
-            return IsMs2SupportedMod(id) && IsRtSupportedMod(id) && IsCcsSupportedMod(id);
-        }
-
-        public bool IsMs2SupportedMod(int? id)
-        {
-            if (id == null)
-                return false;
-
-            var type = GetModificationType(id.Value);
-            if (type == null)
-            {
-                return false;
-            }
-
-            return type.SupportedModels.Fragmentation;
-        }
-        public bool IsRtSupportedMod(int? id)
-        {
-            if (id == null)
-                return false;
-
-            var type = GetModificationType(id.Value);
-            if (type == null)
-            {
-                return false;
-            }
-
-            return type.SupportedModels.RetentionTime;
-        }
-        public bool IsCcsSupportedMod(int? id)
-        {
-            if (id == null)
-                return false;
-
-            var type = GetModificationType(id.Value);
-            if (type == null)
-            {
-                return false;
-            }
-
-            return type.SupportedModels.Ccs;
-        }
-        /// <summary>
-        /// Helper function to extract Unimod Ids from a modified peptide sequence.
-        /// </summary>
-        /// <param name="modifiedPeptide">Peptide sequence that maybe encoded with Unimod Ids.</param>
-        /// <returns></returns>
-        private IEnumerable<int> GetModificationIds(string modifiedPeptide)
-        {
-            var modifications = new UniqueList<int>();
-            string[] peptideParts = modifiedPeptide.Split(new[] { '[', ']', ':' });
-            foreach (string part in peptideParts)
-            {
-                if (int.TryParse(part, out int intResult))
-                {
-                    modifications.Add(intResult);
-                }
-            }
-            return modifications;
-        }
-
-        [CanBeNull]
-        public ModificationType GetModificationType(int id)
-        {
-            if (_modificationSupport.ContainsKey(id))
-                return _modificationSupport[id];
-            return null;
-        }
-
-        public bool PeptideHasOnlyMs2SupportedMod(string modifiedPeptide)
-        {
-            return GetModificationIds(modifiedPeptide)
-                .All(id => true == GetModificationType(id)?.SupportedModels.Fragmentation);
-        }
-        public bool PeptideHasOnlyRtSupportedMod(string modifiedPeptide)
-        {
-            return GetModificationIds(modifiedPeptide)
-                .All(id => true == GetModificationType(id)?.SupportedModels.RetentionTime);
-        }
-        public bool PeptideHasOnlyCcsSupportedMod(string modifiedPeptide)
-        {
-            return GetModificationIds(modifiedPeptide)
-                .All(id => true == GetModificationType(id)?.SupportedModels.Ccs);
-        }
-    }
-
     /// <summary>
     /// Abstract base class for AlphaPeptDeep and Carafe library builders so they can share code. 
     /// </summary>
     public abstract class AbstractDeepLibraryBuilder : ILibraryBuildWarning
     {
         private DateTime _nowTime = DateTime.Now;
-        private Dictionary<string, PredictionSupport> _warningModSupports;
-=======
-    /// <summary>
-    /// Abstract base class for AlphaPeptDeep and Carafe library builders so they can share code. 
-    /// </summary>
-    public abstract class AbstractDeepLibraryBuilder : ILibraryBuildWarning
-    {
-        private DateTime _nowTime = DateTime.Now;
-        
->>>>>>> 0edf8b78
-        protected AbstractDeepLibraryBuilder(SrmDocument document, IrtStandard irtStandard)
-        {
-            Document = document;
-            IrtStandard = irtStandard;
-            DefaultTestDevice = DeviceTypes.cpu;
-        }
+
+        protected AbstractDeepLibraryBuilder(SrmDocument document, IrtStandard irtStandard) : this(document, null, irtStandard)
+        {
+        }
+
         protected AbstractDeepLibraryBuilder(SrmDocument document, SrmDocument trainingDocument, IrtStandard irtStandard)
         {
             Document = document;
@@ -357,7 +130,6 @@
 
             // Build precursor table row by row
             if (training)
-<<<<<<< HEAD
             {
                 if (TrainingDocument != null)
                     foreach (var peptide in TrainingDocument.Peptides)
@@ -367,17 +139,6 @@
             }
             else
             {
-=======
-            {
-                if (TrainingDocument != null)
-                    foreach (var peptide in TrainingDocument.Peptides)
-                    {
-                        result.AddRange(GetTableRows(peptide, true));
-                    }
-            }
-            else
-            {
->>>>>>> 0edf8b78
                 foreach (var peptide in Document.Peptides)
                 {
                     result.AddRange(GetTableRows(peptide, false));
@@ -402,11 +163,7 @@
             var peptidePredictionSupport =
                 ValidateSequenceModifications(modifiedSeq, out var mods, out var modSites);
 
-<<<<<<< HEAD
-            if (peptidePredictionSupport.Equals( PredictionSupport.NONE))
-=======
             if (peptidePredictionSupport == PredictionSupport.none)
->>>>>>> 0edf8b78
                 yield break;
 
             foreach (var charge in peptide.TransitionGroups
@@ -422,18 +179,6 @@
 
         protected abstract string ToolName { get; }
 
-<<<<<<< HEAD
-        protected abstract LibraryBuilderModificationSupport libraryBuilderModificationSupport { get; }
-
-        /// <summary>
-        /// Return the available PredictionSupport models for a modified peptide sequence.
-        /// </summary>
-        /// <param name="modifiedSequence">Modified peptide sequence.</param>
-        /// <param name="mods">String representation of mods contained.</param>
-        /// <param name="modSites">String representation of modification sites.</param>
-        /// <returns></returns>
-        protected internal virtual PredictionSupport ValidateSequenceModifications(ModifiedSequence modifiedSequence, out string mods, out string modSites)
-=======
         protected abstract LibraryBuilderModificationSupport LibraryBuilderModificationSupport { get; }
 
         /// <summary>
@@ -446,29 +191,12 @@
         /// <param name="modSites">String representation of modification sites</param>
         /// <returns>Available <see cref="PredictionSupport"/> models for the modified peptide sequence</returns>
         protected internal PredictionSupport ValidateSequenceModifications(ModifiedSequence modifiedSequence, out string mods, out string modSites)
->>>>>>> 0edf8b78
         {
             var supportedModels = PredictionSupport.all;    // Assume all supported to start
 
             // The list created below is probably always short enough that determining
             // if it contains a modification would not be greatly improved by caching a set
             // for use here instead of the list.
-<<<<<<< HEAD
-            var warningModSupports = GetWarningMods();
-            var noMs2SupportWarningMods = warningModSupports.Where(kvp => kvp.Value.Fragmentation == false).Select(kvp => kvp.Key).ToList();
-            var noRtSupportWarningMods = warningModSupports.Where(kvp => kvp.Value.RetentionTime == false).Select(kvp => kvp.Key).ToList();
-            var noCcsSupportWarningMods = warningModSupports.Where(kvp => kvp.Value.Ccs == false).Select(kvp => kvp.Key).ToList();
-
-            bool ms2SupportedMod = true;
-            bool rtSupportedMod = true;
-            bool ccsSupportedMod = true;
-
-            var setMs2Unsupported = new HashSet<string>();
-            var setRtUnsupported = new HashSet<string>();
-            var setCcsUnsupported = new HashSet<string>();
-
-            for (var i = 0; i < modifiedSequence.ExplicitMods.Count; i++)
-=======
             var modificationTypes = new List<Tuple<ModifiedSequence.Modification, ModificationType>>();
             foreach (var explicitMod in modifiedSequence.ExplicitMods)
             {
@@ -490,39 +218,10 @@
             // limitations for the first occurence.
             foreach (var modAndType in modificationTypes.GroupBy(tuple => tuple.Item1.Name)
                          .Select(g => g.First()))
->>>>>>> 0edf8b78
             {
                 var modType = modAndType.Item2;
                 if (modType == null || !modType.IsSupported(PredictionSupport.fragmentation))
                 {
-<<<<<<< HEAD
-                    if (!setMs2Unsupported.Contains(mod.Name))
-                    {
-                        var msg = string.Format(ModelsResources.BuildPrecursorTable_UnsupportedModification, modifiedSequence, mod.Name, ToolName);
-                        Messages.WriteAsyncUserMessage(msg);
-                        ms2SupportedMod = false;
-                        rtSupportedMod = false;
-                        ccsSupportedMod = false;
-                        setMs2Unsupported.Add(mod.Name);
-                    }
-                    continue;
-                }
-
-                var unimodIdWithName = mod.UnimodIdWithName;
-                if (noMs2SupportWarningMods.Contains(mod.Name))
-                {
-                    if (!setMs2Unsupported.Contains(mod.Name))
-                    {
-                        var msg = string.Format(ModelsResources.BuildPrecursorTable_Unimod_limited_Modification, modifiedSequence, mod.Name, unimodIdWithName, ToolName);
-                        Messages.WriteAsyncUserMessage(msg);
-                        ms2SupportedMod = false;
-                        rtSupportedMod = false;
-                        ccsSupportedMod = false;
-                        setMs2Unsupported.Add(mod.Name);
-                    }
-
-                    continue;
-=======
                     supportedModels = PredictionSupport.none;
                 }
                 else
@@ -538,56 +237,17 @@
                     var mod = modAndType.Item1;
                     Messages.WriteAsyncUserMessage(ModelsResources.BuildPrecursorTable_Unimod_limited_Modification,
                         modifiedSequence, mod.Name, mod.UnimodIdWithName, ToolName);
->>>>>>> 0edf8b78
                 }
             }
 
             var modsList = new List<string>();
             var modSitesList = new List<int>();
 
-<<<<<<< HEAD
-                bool msgGenerated = false;
-                unimodIdWithName = mod.UnimodIdWithName;
-                if (noRtSupportWarningMods.Contains(mod.Name))
-                {
-                    if (!setRtUnsupported.Contains(mod.Name))
-                    {
-                        var msg = string.Format(ModelsResources.BuildPrecursorTable_Unimod_limited_Modification, modifiedSequence, mod.Name, unimodIdWithName, ToolName);
-                        Messages.WriteAsyncUserMessage(msg);
-                        rtSupportedMod = false;
-                        setRtUnsupported.Add(mod.Name);
-                        msgGenerated = true;
-                    }
-                    
-                }
-                
-                if (noCcsSupportWarningMods.Contains(mod.Name))
-                {
-                    if (!setCcsUnsupported.Contains(mod.Name))
-                    {
-                        if (!msgGenerated)
-                        {
-                            var msg = string.Format(ModelsResources.BuildPrecursorTable_Unimod_limited_Modification, modifiedSequence, mod.Name, unimodIdWithName, ToolName);
-                            Messages.WriteAsyncUserMessage(msg);
-                        }
-                        ccsSupportedMod = false;
-                        setCcsUnsupported.Add(mod.Name);
-                    }
-                }
-
-                var modNames = UniModData.UNI_MOD_DATA.Where(m => unimodIdWithName.Contains(m.Name)).ToArray();
-                Assume.IsTrue(modNames.Length != 0);    // The warningMods test above should guarantee the mod is supported
-                string modName = GetModName(new ModificationType( modNames.Single().ID.Value, modNames.Single().Name, modNames.Single().Formula), modifiedSequence.GetUnmodifiedSequence(), mod.IndexAA);
-                modsBuilder.Append(modName);
-                modSitesBuilder.Append((mod.IndexAA + 1).ToString()); // + 1 because alphapeptdeep mod_site number starts from 1 as the first amino acid
-                if (i != modifiedSequence.ExplicitMods.Count - 1)
-=======
             foreach (var group in modificationTypes.GroupBy(tuple => tuple.Item1.IndexAA))
             {
                 var modNames = UniModData.UNI_MOD_DATA
                     .Where(m => group.First().Item1.UnimodIdWithName.Contains(m.Name)).ToArray();
                 if (modNames.Length == 0)
->>>>>>> 0edf8b78
                 {
                     supportedModels = PredictionSupport.none;
                     
@@ -606,17 +266,10 @@
                 }
             }
 
-<<<<<<< HEAD
-            mods = modsBuilder.ToString();
-            modSites = modSitesBuilder.ToString();
-            
-            return new PredictionSupport(ms2SupportedMod, rtSupportedMod, ccsSupportedMod);
-=======
             mods = string.Join(TextUtil.SEMICOLON, modsList);
             modSites = string.Join(TextUtil.SEMICOLON, modSitesList);
 
             return supportedModels;
->>>>>>> 0edf8b78
         }
 
 
@@ -624,21 +277,6 @@
         {
             return mod.AlphaNameWithAminoAcid(unmodifiedSequence, modIndexAA);
         }
-<<<<<<< HEAD
-        public abstract string GetWarning();
-     
-        /// <summary>
-        /// Returns a mapping between modification names in the document that will generate a warning and their available PredictionSupport. 
-        /// </summary>
-        /// <returns></returns>
-        public Dictionary<string, PredictionSupport> GetWarningMods()
-        {
-            if (_warningModSupports != null)
-                return _warningModSupports;
-
-            _warningModSupports = new Dictionary<string, PredictionSupport>();
-=======
-
         public string GetWarning()
         {
             var warningModSupports = GetWarningMods();
@@ -670,7 +308,6 @@
         public Dictionary<string, PredictionSupport> GetWarningMods()
         {
             var warningModSupports = new Dictionary<string, PredictionSupport>();
->>>>>>> 0edf8b78
 
             // Build precursor table row by row
             foreach (var peptide in Document.Peptides)
@@ -679,19 +316,6 @@
 
                 foreach (var mod in modifiedSequence.ExplicitMods)
                 {
-<<<<<<< HEAD
-                    var mod = modifiedSequence.ExplicitMods[i];
-                    if (!mod.UnimodId.HasValue)
-                    {
-                        _warningModSupports[mod.Name] = PredictionSupport.NONE;
-                    }
-                    else
-                    {
-                        var support = libraryBuilderModificationSupport.GetModificationType(mod.UnimodId.Value)?.SupportedModels ?? PredictionSupport.NONE;
-                        if (!(Equals(support, PredictionSupport.ALL)))
-                            _warningModSupports[mod.Name] = new PredictionSupport(support);
-                    }
-=======
                     if (warningModSupports.ContainsKey(mod.Name))
                         continue;
                     
@@ -734,7 +358,6 @@
                 if (int.TryParse(part, out int intResult))
                 {
                     modifications.Add(intResult);
->>>>>>> 0edf8b78
                 }
             }
             return modifications;
@@ -747,9 +370,6 @@
             return null;
         }
 
-<<<<<<< HEAD
-            return _warningModSupports;
-=======
         public bool PeptideHasOnlyMs2SupportedMod(string modifiedPeptide)
         {
             return GetModificationIds(modifiedPeptide)
@@ -760,7 +380,6 @@
         {
             return GetModificationIds(modifiedPeptide)
                 .All(id => IsSupportedMod(id, PredictionSupport.retention_time));
->>>>>>> 0edf8b78
         }
 
         public bool PeptideHasOnlyCcsSupportedMod(string modifiedPeptide)
