﻿/*
 * Author: David Shteynberg <dshteyn .at. proteinms.net>,
 *                  MacCoss Lab, Department of Genome Sciences, UW
 *
 * Copyright 2025 University of Washington - Seattle, WA
 *
 * Licensed under the Apache License, Version 2.0 (the "License");
 * you may not use this file except in compliance with the License.
 * You may obtain a copy of the License at
 *
 *     http://www.apache.org/licenses/LICENSE-2.0
 *
 * Unless required by applicable law or agreed to in writing, software
 * distributed under the License is distributed on an "AS IS" BASIS,
 * WITHOUT WARRANTIES OR CONDITIONS OF ANY KIND, either express or implied.
 * See the License for the specific language governing permissions and
 * limitations under the License.
 */

using System;
using System.Collections.Generic;
using System.IO;
using System.Linq;
using System.Text;
using JetBrains.Annotations;
using pwiz.Common.Collections;
using pwiz.Common.SystemUtil;
using pwiz.Skyline.Model.DocSettings;
using pwiz.Skyline.Model.Irt;
using pwiz.Skyline.Model.Koina.Models;
using pwiz.Skyline.Util.Extensions;

namespace pwiz.Skyline.Model.Lib.AlphaPeptDeep
{
<<<<<<< HEAD
    public class PredictionSupport : Immutable, IEquatable<PredictionSupport>
    {
        public static readonly PredictionSupport ALL = new PredictionSupport()
            { Fragmentation = true, RetentionTime = true, Ccs = true };

        public static readonly PredictionSupport FRAGMENTATION = new PredictionSupport() { Fragmentation = true };

        public static readonly PredictionSupport RETENTION_TIME = new PredictionSupport() { RetentionTime = true };

        public static readonly PredictionSupport CCS = new PredictionSupport() { Ccs = true };

        public static readonly PredictionSupport FRAG_RT_ONLY = new PredictionSupport()
            { Fragmentation = true, RetentionTime = true, Ccs = false };

        public static readonly PredictionSupport FRAG_CCS_ONLY = new PredictionSupport()
            { Fragmentation = true, RetentionTime = false, Ccs = true };

        public static readonly PredictionSupport RT_CCS_ONLY = new PredictionSupport()
            { Fragmentation = false, RetentionTime = true, Ccs = true };

        public static readonly PredictionSupport NONE = new PredictionSupport()
            { Fragmentation = false, RetentionTime = false, Ccs = false };
=======
    public class PredictionSupport : Immutable
    {
        public PredictionSupport(bool fragmentation, bool retentionTime, bool ccs)
        {
            Fragmentation = fragmentation;
            RetentionTime = retentionTime; 
            Ccs = ccs;
        }

        public static readonly PredictionSupport ALL = new PredictionSupport(true, true, true);

        public static readonly PredictionSupport FRAGMENTATION = new PredictionSupport(true, false, false);

        public static readonly PredictionSupport RETENTION_TIME = new PredictionSupport(false, true, false);

        public static readonly PredictionSupport CCS = new PredictionSupport(false, false, true);

        public static readonly PredictionSupport FRAG_RT_ONLY = new PredictionSupport(true, true, false);

        public static readonly PredictionSupport FRAG_CCS_ONLY = new PredictionSupport(true, false, true);

        public static readonly PredictionSupport RT_CCS_ONLY = new PredictionSupport(false, true, true);

        public static readonly PredictionSupport NONE = new PredictionSupport(false, false, false);
>>>>>>> 230d7b79


        public bool Fragmentation { get; private set; }
        public bool RetentionTime { get; private set; }
        public bool Ccs { get; private set; }

        public bool Equals(PredictionSupport other)
        {
            if (other is null) return false;
            if (ReferenceEquals(this, other)) return true;
            return Fragmentation == other.Fragmentation && RetentionTime == other.RetentionTime && Ccs == other.Ccs;
        }

<<<<<<< HEAD
        public override bool Equals(object obj)
        {
            if (obj is null) return false;
            if (ReferenceEquals(this, obj)) return true;
            if (obj.GetType() != GetType()) return false;
            return Equals((PredictionSupport)obj);
        }

        public override int GetHashCode()
        {
=======
        public override int GetHashCode()
        {
>>>>>>> 230d7b79
            unchecked
            {
                var hashCode = Fragmentation.GetHashCode();
                hashCode = (hashCode * 397) ^ RetentionTime.GetHashCode();
                hashCode = (hashCode * 397) ^ Ccs.GetHashCode();
                return hashCode;
            }
        }
    };
<<<<<<< HEAD
    public class ModificationType : IEquatable<ModificationType>
=======
    public class ModificationType
>>>>>>> 230d7b79
    {
        public ModificationType(int id, string name, string comment, PredictionSupport supportedModels = null)
        {
            Id = id;
            Accession = id + @":" + name;
            Name = name;
            Comment = comment;
            SupportedModels = supportedModels;
        }
        public int Id { get; private set; }
        public string Accession { get; private set; }
        public string Name { get; private set; }
        public string Comment { get; private set; }
        public PredictionSupport SupportedModels { get; private set; }

        public string AlphaNameWithAminoAcid(string unmodifiedSequence, int index)
        {
            string modification = Name.Replace(@"(", "").Replace(@")", "").Replace(@" ", @"@").Replace(@"Acetyl@N-term", @"Acetyl@Protein_N-term");
            char delimiter = '@';
            string[] name = modification.Split(delimiter);
            string alphaName = name[0] + @"@" + unmodifiedSequence[index];
            if (index == 0 && modification.EndsWith(@"term"))
            {
                alphaName = modification;
            }
            return alphaName;
        }
        public override string ToString() { return string.Format(ModelsResources.BuildPrecursorTable_ModificationType, Accession, Name, Comment); }

        public bool Equals(ModificationType other)
        {
            if (other is null) return false;
            if (ReferenceEquals(this, other)) return true;
            return Id == other.Id && Accession == other.Accession && Name == other.Name && Comment == other.Comment && SupportedModels.Equals(other.SupportedModels);
        }

<<<<<<< HEAD
        public override bool Equals(object obj)
        {
            if (obj is null) return false;
            if (ReferenceEquals(this, obj)) return true;
            if (obj.GetType() != GetType()) return false;
            return Equals((ModificationType)obj);
        }

=======
>>>>>>> 230d7b79
        public override int GetHashCode()
        {
            unchecked
            {
                var hashCode = Id;
                hashCode = (hashCode * 397) ^ (Accession != null ? Accession.GetHashCode() : 0);
                hashCode = (hashCode * 397) ^ (Name != null ? Name.GetHashCode() : 0);
                hashCode = (hashCode * 397) ^ (Comment != null ? Comment.GetHashCode() : 0);
                hashCode = (hashCode * 397) ^ (SupportedModels != null ? SupportedModels.GetHashCode() : 0);
                return hashCode;
            }
        }
    }
    public class LibraryBuilderModificationSupport
    {
        internal List<ModificationType> _predictionSupport; //key is ModificationType.Index

        public LibraryBuilderModificationSupport(List<ModificationType> supportedModifications)
        {
            _predictionSupport = supportedModifications;
        }

        public bool AreAllModelsSupported(int? id)
        {
            if (id == null)
                return false;
            return IsMs2SupportedMod(id) && IsRtSupportedMod(id) && IsCcsSupportedMod(id);
        }

        public bool IsMs2SupportedMod(int? id)
        {
            if (id == null)
                return false;
            var type = _predictionSupport.FirstOrDefault(mod => mod.Id == id);
            if (type == null)
            {
                return false;
            }

            return type.SupportedModels.Fragmentation;
        }
        public bool IsRtSupportedMod(int? id)
        {
            if (id == null)
                return false;
            var type = _predictionSupport.FirstOrDefault(mod => mod.Id == id);
            if (type == null)
            {
                return false;
            }

            return type.SupportedModels.RetentionTime;
        }
        public bool IsCcsSupportedMod(int? id)
        {
            if (id == null)
                return false;
            var type = _predictionSupport.FirstOrDefault(mod => mod.Id == id);
            if (type == null)
            {
                return false;
            }

            return type.SupportedModels.Ccs;
        }
<<<<<<< HEAD


        public bool PeptideHasOnlyMs2SupportedMod(string modifiedPeptide)
        {
            string[] peptideParts = modifiedPeptide.Split(new[]{'[',']',':'});
            bool supported = true;
=======
        /// <summary>
        /// Helper function to extract Unimod Ids from a modified peptide sequence.
        /// </summary>
        /// <param name="modifiedPeptide">Peptide sequence that maybe encoded with Unimod Ids.</param>
        /// <returns></returns>
        private IEnumerable<int> GetModificationIds(string modifiedPeptide)
        {
            var modifications = new UniqueList<int>();
            string[] peptideParts = modifiedPeptide.Split(new[] { '[', ']', ':' });
>>>>>>> 230d7b79
            foreach (string part in peptideParts)
            {
                if (int.TryParse(part, out int intResult))
                {
<<<<<<< HEAD
                    supported = supported && IsMs2SupportedMod(intResult);
                }
            }

            return supported;
        }
        public bool PeptideHasOnlyRtSupportedMod(string modifiedPeptide)
        {
            string[] peptideParts = modifiedPeptide.Split(new [] { '[', ']', ':' });
            bool supported = true;
            foreach (string part in peptideParts)
            {
                if (int.TryParse(part, out int intResult))
                {
                    supported = supported && IsRtSupportedMod(intResult);
                }
            }

            return supported;
        }
        public bool PeptideHasOnlyCcsSupportedMod(string modifiedPeptide)
        {
            string[] peptideParts = modifiedPeptide.Split(new [] { '[', ']', ':' });
            bool supported = true;
            foreach (string part in peptideParts)
            {
                if (int.TryParse(part, out int intResult))
                {
                    supported = supported && IsCcsSupportedMod(intResult);
                }
            }

            return supported;
=======
                    modifications.Add(intResult);
                }
            }
            return modifications;
        }

        [CanBeNull]
        private ModificationType GetModificationType(int id)
        {
            return _predictionSupport.FirstOrDefault(mod => mod.Id == id);
        }

        public bool PeptideHasOnlyMs2SupportedMod(string modifiedPeptide)
        {
            return GetModificationIds(modifiedPeptide)
                .All(id => true == GetModificationType(id)?.SupportedModels.Fragmentation);
        }
        public bool PeptideHasOnlyRtSupportedMod(string modifiedPeptide)
        {
            return GetModificationIds(modifiedPeptide)
                .All(id => true == GetModificationType(id)?.SupportedModels.RetentionTime);
        }
        public bool PeptideHasOnlyCcsSupportedMod(string modifiedPeptide)
        {
            return GetModificationIds(modifiedPeptide)
                .All(id => true == GetModificationType(id)?.SupportedModels.Ccs);
>>>>>>> 230d7b79
        }
    }

    /// <summary>
    /// Abstract base class for AlphaPeptDeep and Carafe library builders so they can share code. 
    /// </summary>
    public abstract class AbstractDeepLibraryBuilder : ILibraryBuildWarning
    {
        private DateTime _nowTime = DateTime.Now;
<<<<<<< HEAD
        private IList<string> _noMs2SupportWarningMods;
        private IList<string> _noRtSupportWarningMods;
        private IList<string> _noCcsSupportWarningMods;
=======
        private Dictionary<string, PredictionSupport> _warningModSupports;
>>>>>>> 230d7b79
        protected AbstractDeepLibraryBuilder(SrmDocument document, IrtStandard irtStandard)
        {
            Document = document;
            IrtStandard = irtStandard;
            DefaultTestDevice = DeviceTypes.cpu;
        }
        protected AbstractDeepLibraryBuilder(SrmDocument document, SrmDocument trainingDocument, IrtStandard irtStandard)
        {
            Document = document;
            TrainingDocument = trainingDocument;
            IrtStandard = irtStandard;
            DefaultTestDevice = DeviceTypes.cpu;
        }
<<<<<<< HEAD
=======
        protected AbstractDeepLibraryBuilder(SrmDocument document, SrmDocument trainingDocument, IrtStandard irtStandard)
        {
            Document = document;
            TrainingDocument = trainingDocument;
            IrtStandard = irtStandard;
        }
>>>>>>> 230d7b79
        public SrmDocument Document { get; private set; }

        public SrmDocument TrainingDocument { get; private set; }
        public IrtStandard IrtStandard { get; private set; }

        public string AmbiguousMatchesMessage => null;

        public string BuildCommandArgs => null;

        public string BuildOutput => null;

        public string TimeStamp => _nowTime.ToString(@"yyyy-MM-dd_HH-mm-ss");

        public string WorkDir { get; private set; }
<<<<<<< HEAD

        public enum DeviceTypes
        {
            gpu,
            cpu
        };

        public static DeviceTypes DefaultTestDevice
        {
            get;
            protected set;
        }

=======
        
>>>>>>> 230d7b79
        public void EnsureWorkDir(string path, string tool)
        {
            if (WorkDir == null)
            {
                WorkDir = Path.Combine(path, tool, TimeStamp);
                Directory.CreateDirectory(WorkDir);
            }
        }

        public abstract string InputFilePath { get; }

        public abstract string TrainingFilePath { get; }

        public float FractionOfExpectedOutputLinesGenerated => TotalExpectedLinesOfOutput != 0
            ? TotalGeneratedLinesOfOutput / (float)TotalExpectedLinesOfOutput
            : 1.0F;

        public int TotalExpectedLinesOfOutput { get; private protected set; }
        public int TotalGeneratedLinesOfOutput { get; private protected set; }

        public void PreparePrecursorInputFile(IProgressMonitor progress, ref IProgressStatus progressStatus)
        {
            progress.UpdateProgress(progressStatus = progressStatus
                .ChangeMessage(ModelResources.LibraryHelper_PreparePrecursorInputFile_Preparing_prediction_input_file));

            var precursorTable = GetPrecursorTable(false);
            File.WriteAllLines(InputFilePath, precursorTable);
        }

        public void PrepareTrainingInputFile(IProgressMonitor progress, ref IProgressStatus progressStatus)
        {
            progress.UpdateProgress(progressStatus = progressStatus
                .ChangeMessage(ModelResources.LibraryHelper_PrepareTrainingInputFile_Preparing_training_input_file));

            var trainingTable = GetPrecursorTable(true);
            File.WriteAllLines(TrainingFilePath, trainingTable);
        }

        protected abstract IEnumerable<string> GetHeaderColumnNames(bool training);

        public IEnumerable<string> GetPrecursorTable(bool training)
        {
            var result = new List<string> { string.Join(TextUtil.SEPARATOR_TSV_STR, GetHeaderColumnNames(training)) };

            // First add the iRT standard peptides
            if (!training && IrtStandard != null && !IrtStandard.IsEmpty && !IrtStandard.IsAuto)
            {
                foreach (var peptide in IrtStandard.GetDocument().Peptides)
                {
                    result.AddRange(GetTableRows(peptide, false));
                }
            }

            // Build precursor table row by row
            if (training)
<<<<<<< HEAD
            {
                if (TrainingDocument != null)
                    foreach (var peptide in TrainingDocument.Peptides)
                    {
                        result.AddRange(GetTableRows(peptide, true));
                    }
            }
            else
            {
=======
            {
                if (TrainingDocument != null)
                    foreach (var peptide in TrainingDocument.Peptides)
                    {
                        result.AddRange(GetTableRows(peptide, true));
                    }
            }
            else
            {
>>>>>>> 230d7b79
                foreach (var peptide in Document.Peptides)
                {
                    result.AddRange(GetTableRows(peptide, false));
                }
            }

            return result.Distinct();
        }


        /// <summary>
        /// Helper function that adds a peptide to the result list
        /// </summary>
        private IEnumerable<string> GetTableRows(PeptideDocNode peptide, bool training)
        {
            var modifiedSeq = ModifiedSequence.GetModifiedSequence(Document.Settings, peptide, IsotopeLabelType.light);
<<<<<<< HEAD
            var (ms2SupportedMod, rtSupportedMod, ccsSupportedMod) =
                ValidateModifications(modifiedSeq, out var mods, out var modSites);

            if (!ms2SupportedMod && !rtSupportedMod && !ccsSupportedMod)
=======
            var peptidePredictionSupport =
                ValidateSequenceModifications(modifiedSeq, out var mods, out var modSites);

            if (peptidePredictionSupport.Equals( PredictionSupport.NONE))
>>>>>>> 230d7b79
                yield break;

            foreach (var charge in peptide.TransitionGroups
                         .Select(transitionGroup => transitionGroup.PrecursorCharge).Distinct())
            {
                yield return GetTableRow(peptide, modifiedSeq, charge, training, mods, modSites);
            }
        }

        protected abstract string GetTableRow(PeptideDocNode peptide,
            ModifiedSequence modifiedSequence, int charge, bool training,
            string modsBuilder, string modSitesBuilder);

        protected abstract string ToolName { get; }

<<<<<<< HEAD
        protected abstract LibraryBuilderModificationSupport libraryBuilderModificationSupport { get; }

        /// <summary>
        /// Returns three booleans, first one is true if ms2 model supports all the mods, second one is true if rt model supports all the mods,
        /// third is true if ccs model supports all the mods.
=======

        protected abstract LibraryBuilderModificationSupport libraryBuilderModificationSupport { get; }

        /// <summary>
        /// Return the available PredictionSupport models for a modified peptide sequence.
>>>>>>> 230d7b79
        /// </summary>
        /// <param name="modifiedSequence">Modified peptide sequence.</param>
        /// <param name="mods">String representation of mods contained.</param>
        /// <param name="modSites">String representation of modification sites.</param>
        /// <returns></returns>
<<<<<<< HEAD
        protected internal (bool, bool, bool) ValidateModifications(ModifiedSequence modifiedSequence, out string mods, out string modSites)
=======
        protected internal PredictionSupport ValidateSequenceModifications(ModifiedSequence modifiedSequence, out string mods, out string modSites)
>>>>>>> 230d7b79
        {
            var modsBuilder = new StringBuilder();
            var modSitesBuilder = new StringBuilder();

            // The list returned below is probably always short enough that determining
            // if it contains a modification would not be greatly improved by caching a set
            // for use here instead of the list.
<<<<<<< HEAD
            var (noMs2SupportWarningMods, noRtSupportWarningMods, noCcsSupportWarningMods) = GetWarningMods();
=======
            var warningModSupports = GetWarningMods();
            var noMs2SupportWarningMods = warningModSupports.Where(kvp => kvp.Value.Fragmentation == false).Select(kvp => kvp.Key).ToList();
            var noRtSupportWarningMods = warningModSupports.Where(kvp => kvp.Value.RetentionTime == false).Select(kvp => kvp.Key).ToList();
            var noCcsSupportWarningMods = warningModSupports.Where(kvp => kvp.Value.Ccs == false).Select(kvp => kvp.Key).ToList();
>>>>>>> 230d7b79

            bool ms2SupportedMod = true;
            bool rtSupportedMod = true;
            bool ccsSupportedMod = true;

<<<<<<< HEAD
            //var setUnderSupported = new HashSet<string>();
=======
>>>>>>> 230d7b79
            var setMs2Unsupported = new HashSet<string>();
            var setRtUnsupported = new HashSet<string>();
            var setCcsUnsupported = new HashSet<string>();

            for (var i = 0; i < modifiedSequence.ExplicitMods.Count; i++)
            {
                var mod = modifiedSequence.ExplicitMods[i];
                if (mod.UnimodId == null)
                {
                    if (!setMs2Unsupported.Contains(mod.Name))
                    {
                        var msg = string.Format(ModelsResources.BuildPrecursorTable_UnsupportedModification, modifiedSequence, mod.Name, ToolName);
                        Messages.WriteAsyncUserMessage(msg);
                        ms2SupportedMod = false;
                        rtSupportedMod = false;
                        ccsSupportedMod = false;
                        setMs2Unsupported.Add(mod.Name);
                    }
                    continue;
                }

                var unimodIdWithName = mod.UnimodIdWithName;
                if (noMs2SupportWarningMods.Contains(mod.Name))
                {
                    if (!setMs2Unsupported.Contains(mod.Name))
                    {
                        var msg = string.Format(ModelsResources.BuildPrecursorTable_Unimod_limited_Modification, modifiedSequence, mod.Name, unimodIdWithName, ToolName);
                        Messages.WriteAsyncUserMessage(msg);
                        ms2SupportedMod = false;
                        rtSupportedMod = false;
                        ccsSupportedMod = false;
                        setMs2Unsupported.Add(mod.Name);
                    }

                    continue;
                }

                bool msgGenerated = false;
                unimodIdWithName = mod.UnimodIdWithName;
                if (noRtSupportWarningMods.Contains(mod.Name))
                {
                    if (!setRtUnsupported.Contains(mod.Name))
                    {
                        var msg = string.Format(ModelsResources.BuildPrecursorTable_Unimod_limited_Modification, modifiedSequence, mod.Name, unimodIdWithName, ToolName);
                        Messages.WriteAsyncUserMessage(msg);
                        rtSupportedMod = false;
                        setRtUnsupported.Add(mod.Name);
                        msgGenerated = true;
                    }
                    
                }
                
                if (noCcsSupportWarningMods.Contains(mod.Name))
                {
                    if (!setCcsUnsupported.Contains(mod.Name))
                    {
                        if (!msgGenerated)
                        {
                            var msg = string.Format(ModelsResources.BuildPrecursorTable_Unimod_limited_Modification, modifiedSequence, mod.Name, unimodIdWithName, ToolName);
                            Messages.WriteAsyncUserMessage(msg);
                        }
                        ccsSupportedMod = false;
                        setCcsUnsupported.Add(mod.Name);
                    }
                }

                var modNames = UniModData.UNI_MOD_DATA.Where(m => unimodIdWithName.Contains(m.Name)).ToArray();
                Assume.IsTrue(modNames.Length != 0);    // The warningMods test above should guarantee the mod is supported
                string modName = GetModName(new ModificationType( modNames.Single().ID.Value, modNames.Single().Name, modNames.Single().Formula), modifiedSequence.GetUnmodifiedSequence(), mod.IndexAA);
                modsBuilder.Append(modName);
                modSitesBuilder.Append((mod.IndexAA + 1).ToString()); // + 1 because alphapeptdeep mod_site number starts from 1 as the first amino acid
                if (i != modifiedSequence.ExplicitMods.Count - 1)
                {
                    modsBuilder.Append(TextUtil.SEMICOLON);
                    modSitesBuilder.Append(TextUtil.SEMICOLON);
                }
            }

            mods = modsBuilder.ToString();
            modSites = modSitesBuilder.ToString();
            
<<<<<<< HEAD
            return (ms2SupportedMod, rtSupportedMod, ccsSupportedMod);
=======
            return new PredictionSupport(ms2SupportedMod, rtSupportedMod, ccsSupportedMod);
>>>>>>> 230d7b79
        }

        protected virtual string GetModName(ModificationType mod, string unmodifiedSequence, int modIndexAA)
        {
            return mod.AlphaNameWithAminoAcid(unmodifiedSequence, modIndexAA);
        }

<<<<<<< HEAD
        public abstract string GetWarning();
        
        public (IList<string>,IList<string>,IList<string>) GetWarningMods()
        {
            if (_noMs2SupportWarningMods != null && _noRtSupportWarningMods != null && _noCcsSupportWarningMods != null)
                return (_noMs2SupportWarningMods, _noRtSupportWarningMods, _noCcsSupportWarningMods);
    
            _noMs2SupportWarningMods = new List<string>();
            _noRtSupportWarningMods = new List<string>();
            _noCcsSupportWarningMods = new List<string>();
=======
        public string GetWarning()
        {
            var warningModSupports = GetWarningMods();

            var noMs2SupportWarningMods = warningModSupports.Where(kvp => kvp.Value.Fragmentation == false).Select(kvp => kvp.Key).ToList();
            var noRtSupportWarningMods = warningModSupports.Where(kvp => kvp.Value.RetentionTime == false).Select(kvp => kvp.Key).ToList();
            var noCcsSupportWarningMods = warningModSupports.Where(kvp => kvp.Value.Ccs == false).Select(kvp => kvp.Key).ToList();

            // var (noMs2SupportWarningMods, noRtSupportWarningMods, noCcsSupportWarningMods) = GetWarningMods();

            if (noMs2SupportWarningMods.Count == 0 && noRtSupportWarningMods.Count == 0 && noCcsSupportWarningMods.Count == 0)
                return null;

            string warningModString;
            if (noMs2SupportWarningMods.Count > 0)
            {
                warningModString = string.Join(Environment.NewLine, noMs2SupportWarningMods.Select(w => w.Indent(1)));
                return string.Format(ModelResources.Alphapeptdeep_Warn_unknown_modification,
                    warningModString);
            }

            if (noRtSupportWarningMods.Count > 0)
            {
                warningModString = string.Join(Environment.NewLine, noRtSupportWarningMods.Select(w => w.Indent(1)));
                return string.Format(ModelResources.Alphapeptdeep_Warn_limited_modification,
                    warningModString);
            }
            warningModString = string.Join(Environment.NewLine, noCcsSupportWarningMods.Select(w => w.Indent(1)));
            return string.Format(ModelResources.Alphapeptdeep_Warn_limited_modification,
                warningModString);


        }
        /// <summary>
        /// Returns a mapping between modification names in the document that will generate a warning and their available PredictionSupport. 
        /// </summary>
        /// <returns></returns>
        public Dictionary<string, PredictionSupport> GetWarningMods()
        {
            if (_warningModSupports != null)
                return _warningModSupports;

            _warningModSupports = new Dictionary<string, PredictionSupport>();
>>>>>>> 230d7b79

            // Build precursor table row by row
            foreach (var peptide in Document.Peptides)
            {
                var modifiedSequence = ModifiedSequence.GetModifiedSequence(Document.Settings, peptide, IsotopeLabelType.light);

                for (var i = 0; i < modifiedSequence.ExplicitMods.Count; i++)
                {
                    var mod = modifiedSequence.ExplicitMods[i];
                    if (!mod.UnimodId.HasValue)
                    {
<<<<<<< HEAD
                        var haveMod = _noMs2SupportWarningMods.FirstOrDefault(m => m == mod.Name);
                        if (haveMod == null)
                        {
                            _noMs2SupportWarningMods.Add(mod.Name);
                        }

                        haveMod = _noRtSupportWarningMods.FirstOrDefault(m => m == mod.Name);
                        if (haveMod == null)
                        {
                            _noRtSupportWarningMods.Add(mod.Name);
                        }

                        haveMod = _noCcsSupportWarningMods.FirstOrDefault(m => m == mod.Name);
                        if (haveMod == null)
                        {
                            _noCcsSupportWarningMods.Add(mod.Name);
                        }
                    }

                    var unimodId = mod.UnimodId;
                    
                    if (!libraryBuilderModificationSupport.IsMs2SupportedMod(unimodId))
                    {
                        var haveMod = _noMs2SupportWarningMods.FirstOrDefault(m => m == mod.Name);
                        if (haveMod == null)
                        {
                            _noMs2SupportWarningMods.Add(mod.Name);
                        }
                    }
                    if (!libraryBuilderModificationSupport.IsRtSupportedMod(unimodId))
                    {
                        var haveMod = _noRtSupportWarningMods.FirstOrDefault(m => m == mod.Name);
                        if (haveMod == null)
                        {
                            _noRtSupportWarningMods.Add(mod.Name);
                        }
                    }
                    if (!libraryBuilderModificationSupport.IsCcsSupportedMod(unimodId))
                    {
                        var haveMod = _noCcsSupportWarningMods.FirstOrDefault(m => m == mod.Name);
                        if (haveMod == null)
                        {
                            _noCcsSupportWarningMods.Add(mod.Name);
                        }
=======
                        _warningModSupports[mod.Name] = PredictionSupport.NONE;
                    }
                    else
                    {
                        if (!(libraryBuilderModificationSupport.IsMs2SupportedMod(mod.UnimodId) &&
                              libraryBuilderModificationSupport.IsRtSupportedMod(mod.UnimodId) &&
                              libraryBuilderModificationSupport.IsCcsSupportedMod(mod.UnimodId)))
                            _warningModSupports[mod.Name] = new PredictionSupport(
                                libraryBuilderModificationSupport.IsMs2SupportedMod(mod.UnimodId),
                                libraryBuilderModificationSupport.IsRtSupportedMod(mod.UnimodId),
                                libraryBuilderModificationSupport.IsCcsSupportedMod(mod.UnimodId));
>>>>>>> 230d7b79
                    }
 
                }
            }
<<<<<<< HEAD
            
            return (_noMs2SupportWarningMods, _noRtSupportWarningMods, _noCcsSupportWarningMods);
=======

            return _warningModSupports;
>>>>>>> 230d7b79
        }
    }
}<|MERGE_RESOLUTION|>--- conflicted
+++ resolved
@@ -32,30 +32,6 @@
 
 namespace pwiz.Skyline.Model.Lib.AlphaPeptDeep
 {
-<<<<<<< HEAD
-    public class PredictionSupport : Immutable, IEquatable<PredictionSupport>
-    {
-        public static readonly PredictionSupport ALL = new PredictionSupport()
-            { Fragmentation = true, RetentionTime = true, Ccs = true };
-
-        public static readonly PredictionSupport FRAGMENTATION = new PredictionSupport() { Fragmentation = true };
-
-        public static readonly PredictionSupport RETENTION_TIME = new PredictionSupport() { RetentionTime = true };
-
-        public static readonly PredictionSupport CCS = new PredictionSupport() { Ccs = true };
-
-        public static readonly PredictionSupport FRAG_RT_ONLY = new PredictionSupport()
-            { Fragmentation = true, RetentionTime = true, Ccs = false };
-
-        public static readonly PredictionSupport FRAG_CCS_ONLY = new PredictionSupport()
-            { Fragmentation = true, RetentionTime = false, Ccs = true };
-
-        public static readonly PredictionSupport RT_CCS_ONLY = new PredictionSupport()
-            { Fragmentation = false, RetentionTime = true, Ccs = true };
-
-        public static readonly PredictionSupport NONE = new PredictionSupport()
-            { Fragmentation = false, RetentionTime = false, Ccs = false };
-=======
     public class PredictionSupport : Immutable
     {
         public PredictionSupport(bool fragmentation, bool retentionTime, bool ccs)
@@ -80,7 +56,6 @@
         public static readonly PredictionSupport RT_CCS_ONLY = new PredictionSupport(false, true, true);
 
         public static readonly PredictionSupport NONE = new PredictionSupport(false, false, false);
->>>>>>> 230d7b79
 
 
         public bool Fragmentation { get; private set; }
@@ -94,21 +69,8 @@
             return Fragmentation == other.Fragmentation && RetentionTime == other.RetentionTime && Ccs == other.Ccs;
         }
 
-<<<<<<< HEAD
-        public override bool Equals(object obj)
-        {
-            if (obj is null) return false;
-            if (ReferenceEquals(this, obj)) return true;
-            if (obj.GetType() != GetType()) return false;
-            return Equals((PredictionSupport)obj);
-        }
-
         public override int GetHashCode()
         {
-=======
-        public override int GetHashCode()
-        {
->>>>>>> 230d7b79
             unchecked
             {
                 var hashCode = Fragmentation.GetHashCode();
@@ -118,11 +80,7 @@
             }
         }
     };
-<<<<<<< HEAD
-    public class ModificationType : IEquatable<ModificationType>
-=======
     public class ModificationType
->>>>>>> 230d7b79
     {
         public ModificationType(int id, string name, string comment, PredictionSupport supportedModels = null)
         {
@@ -159,17 +117,6 @@
             return Id == other.Id && Accession == other.Accession && Name == other.Name && Comment == other.Comment && SupportedModels.Equals(other.SupportedModels);
         }
 
-<<<<<<< HEAD
-        public override bool Equals(object obj)
-        {
-            if (obj is null) return false;
-            if (ReferenceEquals(this, obj)) return true;
-            if (obj.GetType() != GetType()) return false;
-            return Equals((ModificationType)obj);
-        }
-
-=======
->>>>>>> 230d7b79
         public override int GetHashCode()
         {
             unchecked
@@ -235,14 +182,6 @@
 
             return type.SupportedModels.Ccs;
         }
-<<<<<<< HEAD
-
-
-        public bool PeptideHasOnlyMs2SupportedMod(string modifiedPeptide)
-        {
-            string[] peptideParts = modifiedPeptide.Split(new[]{'[',']',':'});
-            bool supported = true;
-=======
         /// <summary>
         /// Helper function to extract Unimod Ids from a modified peptide sequence.
         /// </summary>
@@ -252,46 +191,10 @@
         {
             var modifications = new UniqueList<int>();
             string[] peptideParts = modifiedPeptide.Split(new[] { '[', ']', ':' });
->>>>>>> 230d7b79
             foreach (string part in peptideParts)
             {
                 if (int.TryParse(part, out int intResult))
                 {
-<<<<<<< HEAD
-                    supported = supported && IsMs2SupportedMod(intResult);
-                }
-            }
-
-            return supported;
-        }
-        public bool PeptideHasOnlyRtSupportedMod(string modifiedPeptide)
-        {
-            string[] peptideParts = modifiedPeptide.Split(new [] { '[', ']', ':' });
-            bool supported = true;
-            foreach (string part in peptideParts)
-            {
-                if (int.TryParse(part, out int intResult))
-                {
-                    supported = supported && IsRtSupportedMod(intResult);
-                }
-            }
-
-            return supported;
-        }
-        public bool PeptideHasOnlyCcsSupportedMod(string modifiedPeptide)
-        {
-            string[] peptideParts = modifiedPeptide.Split(new [] { '[', ']', ':' });
-            bool supported = true;
-            foreach (string part in peptideParts)
-            {
-                if (int.TryParse(part, out int intResult))
-                {
-                    supported = supported && IsCcsSupportedMod(intResult);
-                }
-            }
-
-            return supported;
-=======
                     modifications.Add(intResult);
                 }
             }
@@ -318,7 +221,6 @@
         {
             return GetModificationIds(modifiedPeptide)
                 .All(id => true == GetModificationType(id)?.SupportedModels.Ccs);
->>>>>>> 230d7b79
         }
     }
 
@@ -328,13 +230,7 @@
     public abstract class AbstractDeepLibraryBuilder : ILibraryBuildWarning
     {
         private DateTime _nowTime = DateTime.Now;
-<<<<<<< HEAD
-        private IList<string> _noMs2SupportWarningMods;
-        private IList<string> _noRtSupportWarningMods;
-        private IList<string> _noCcsSupportWarningMods;
-=======
         private Dictionary<string, PredictionSupport> _warningModSupports;
->>>>>>> 230d7b79
         protected AbstractDeepLibraryBuilder(SrmDocument document, IrtStandard irtStandard)
         {
             Document = document;
@@ -348,15 +244,6 @@
             IrtStandard = irtStandard;
             DefaultTestDevice = DeviceTypes.cpu;
         }
-<<<<<<< HEAD
-=======
-        protected AbstractDeepLibraryBuilder(SrmDocument document, SrmDocument trainingDocument, IrtStandard irtStandard)
-        {
-            Document = document;
-            TrainingDocument = trainingDocument;
-            IrtStandard = irtStandard;
-        }
->>>>>>> 230d7b79
         public SrmDocument Document { get; private set; }
 
         public SrmDocument TrainingDocument { get; private set; }
@@ -371,7 +258,6 @@
         public string TimeStamp => _nowTime.ToString(@"yyyy-MM-dd_HH-mm-ss");
 
         public string WorkDir { get; private set; }
-<<<<<<< HEAD
 
         public enum DeviceTypes
         {
@@ -385,9 +271,6 @@
             protected set;
         }
 
-=======
-        
->>>>>>> 230d7b79
         public void EnsureWorkDir(string path, string tool)
         {
             if (WorkDir == null)
@@ -443,7 +326,6 @@
 
             // Build precursor table row by row
             if (training)
-<<<<<<< HEAD
             {
                 if (TrainingDocument != null)
                     foreach (var peptide in TrainingDocument.Peptides)
@@ -453,17 +335,6 @@
             }
             else
             {
-=======
-            {
-                if (TrainingDocument != null)
-                    foreach (var peptide in TrainingDocument.Peptides)
-                    {
-                        result.AddRange(GetTableRows(peptide, true));
-                    }
-            }
-            else
-            {
->>>>>>> 230d7b79
                 foreach (var peptide in Document.Peptides)
                 {
                     result.AddRange(GetTableRows(peptide, false));
@@ -480,17 +351,10 @@
         private IEnumerable<string> GetTableRows(PeptideDocNode peptide, bool training)
         {
             var modifiedSeq = ModifiedSequence.GetModifiedSequence(Document.Settings, peptide, IsotopeLabelType.light);
-<<<<<<< HEAD
-            var (ms2SupportedMod, rtSupportedMod, ccsSupportedMod) =
-                ValidateModifications(modifiedSeq, out var mods, out var modSites);
-
-            if (!ms2SupportedMod && !rtSupportedMod && !ccsSupportedMod)
-=======
             var peptidePredictionSupport =
                 ValidateSequenceModifications(modifiedSeq, out var mods, out var modSites);
 
             if (peptidePredictionSupport.Equals( PredictionSupport.NONE))
->>>>>>> 230d7b79
                 yield break;
 
             foreach (var charge in peptide.TransitionGroups
@@ -506,29 +370,16 @@
 
         protected abstract string ToolName { get; }
 
-<<<<<<< HEAD
-        protected abstract LibraryBuilderModificationSupport libraryBuilderModificationSupport { get; }
-
-        /// <summary>
-        /// Returns three booleans, first one is true if ms2 model supports all the mods, second one is true if rt model supports all the mods,
-        /// third is true if ccs model supports all the mods.
-=======
-
         protected abstract LibraryBuilderModificationSupport libraryBuilderModificationSupport { get; }
 
         /// <summary>
         /// Return the available PredictionSupport models for a modified peptide sequence.
->>>>>>> 230d7b79
         /// </summary>
         /// <param name="modifiedSequence">Modified peptide sequence.</param>
         /// <param name="mods">String representation of mods contained.</param>
         /// <param name="modSites">String representation of modification sites.</param>
         /// <returns></returns>
-<<<<<<< HEAD
-        protected internal (bool, bool, bool) ValidateModifications(ModifiedSequence modifiedSequence, out string mods, out string modSites)
-=======
         protected internal PredictionSupport ValidateSequenceModifications(ModifiedSequence modifiedSequence, out string mods, out string modSites)
->>>>>>> 230d7b79
         {
             var modsBuilder = new StringBuilder();
             var modSitesBuilder = new StringBuilder();
@@ -536,23 +387,15 @@
             // The list returned below is probably always short enough that determining
             // if it contains a modification would not be greatly improved by caching a set
             // for use here instead of the list.
-<<<<<<< HEAD
-            var (noMs2SupportWarningMods, noRtSupportWarningMods, noCcsSupportWarningMods) = GetWarningMods();
-=======
             var warningModSupports = GetWarningMods();
             var noMs2SupportWarningMods = warningModSupports.Where(kvp => kvp.Value.Fragmentation == false).Select(kvp => kvp.Key).ToList();
             var noRtSupportWarningMods = warningModSupports.Where(kvp => kvp.Value.RetentionTime == false).Select(kvp => kvp.Key).ToList();
             var noCcsSupportWarningMods = warningModSupports.Where(kvp => kvp.Value.Ccs == false).Select(kvp => kvp.Key).ToList();
->>>>>>> 230d7b79
 
             bool ms2SupportedMod = true;
             bool rtSupportedMod = true;
             bool ccsSupportedMod = true;
 
-<<<<<<< HEAD
-            //var setUnderSupported = new HashSet<string>();
-=======
->>>>>>> 230d7b79
             var setMs2Unsupported = new HashSet<string>();
             var setRtUnsupported = new HashSet<string>();
             var setCcsUnsupported = new HashSet<string>();
@@ -634,11 +477,7 @@
             mods = modsBuilder.ToString();
             modSites = modSitesBuilder.ToString();
             
-<<<<<<< HEAD
-            return (ms2SupportedMod, rtSupportedMod, ccsSupportedMod);
-=======
             return new PredictionSupport(ms2SupportedMod, rtSupportedMod, ccsSupportedMod);
->>>>>>> 230d7b79
         }
 
         protected virtual string GetModName(ModificationType mod, string unmodifiedSequence, int modIndexAA)
@@ -646,18 +485,8 @@
             return mod.AlphaNameWithAminoAcid(unmodifiedSequence, modIndexAA);
         }
 
-<<<<<<< HEAD
         public abstract string GetWarning();
         
-        public (IList<string>,IList<string>,IList<string>) GetWarningMods()
-        {
-            if (_noMs2SupportWarningMods != null && _noRtSupportWarningMods != null && _noCcsSupportWarningMods != null)
-                return (_noMs2SupportWarningMods, _noRtSupportWarningMods, _noCcsSupportWarningMods);
-    
-            _noMs2SupportWarningMods = new List<string>();
-            _noRtSupportWarningMods = new List<string>();
-            _noCcsSupportWarningMods = new List<string>();
-=======
         public string GetWarning()
         {
             var warningModSupports = GetWarningMods();
@@ -701,7 +530,6 @@
                 return _warningModSupports;
 
             _warningModSupports = new Dictionary<string, PredictionSupport>();
->>>>>>> 230d7b79
 
             // Build precursor table row by row
             foreach (var peptide in Document.Peptides)
@@ -713,52 +541,6 @@
                     var mod = modifiedSequence.ExplicitMods[i];
                     if (!mod.UnimodId.HasValue)
                     {
-<<<<<<< HEAD
-                        var haveMod = _noMs2SupportWarningMods.FirstOrDefault(m => m == mod.Name);
-                        if (haveMod == null)
-                        {
-                            _noMs2SupportWarningMods.Add(mod.Name);
-                        }
-
-                        haveMod = _noRtSupportWarningMods.FirstOrDefault(m => m == mod.Name);
-                        if (haveMod == null)
-                        {
-                            _noRtSupportWarningMods.Add(mod.Name);
-                        }
-
-                        haveMod = _noCcsSupportWarningMods.FirstOrDefault(m => m == mod.Name);
-                        if (haveMod == null)
-                        {
-                            _noCcsSupportWarningMods.Add(mod.Name);
-                        }
-                    }
-
-                    var unimodId = mod.UnimodId;
-                    
-                    if (!libraryBuilderModificationSupport.IsMs2SupportedMod(unimodId))
-                    {
-                        var haveMod = _noMs2SupportWarningMods.FirstOrDefault(m => m == mod.Name);
-                        if (haveMod == null)
-                        {
-                            _noMs2SupportWarningMods.Add(mod.Name);
-                        }
-                    }
-                    if (!libraryBuilderModificationSupport.IsRtSupportedMod(unimodId))
-                    {
-                        var haveMod = _noRtSupportWarningMods.FirstOrDefault(m => m == mod.Name);
-                        if (haveMod == null)
-                        {
-                            _noRtSupportWarningMods.Add(mod.Name);
-                        }
-                    }
-                    if (!libraryBuilderModificationSupport.IsCcsSupportedMod(unimodId))
-                    {
-                        var haveMod = _noCcsSupportWarningMods.FirstOrDefault(m => m == mod.Name);
-                        if (haveMod == null)
-                        {
-                            _noCcsSupportWarningMods.Add(mod.Name);
-                        }
-=======
                         _warningModSupports[mod.Name] = PredictionSupport.NONE;
                     }
                     else
@@ -770,18 +552,11 @@
                                 libraryBuilderModificationSupport.IsMs2SupportedMod(mod.UnimodId),
                                 libraryBuilderModificationSupport.IsRtSupportedMod(mod.UnimodId),
                                 libraryBuilderModificationSupport.IsCcsSupportedMod(mod.UnimodId));
->>>>>>> 230d7b79
-                    }
- 
-                }
-            }
-<<<<<<< HEAD
-            
-            return (_noMs2SupportWarningMods, _noRtSupportWarningMods, _noCcsSupportWarningMods);
-=======
+                    }
+                }
+            }
 
             return _warningModSupports;
->>>>>>> 230d7b79
         }
     }
 }