--- conflicted
+++ resolved
@@ -1,1163 +1,1147 @@
-﻿/*
- * Original author: Nicholas Shulman <nicksh .at. u.washington.edu>,
- *                  MacCoss Lab, Department of Genome Sciences, UW
- *
- * Copyright 2017 University of Washington - Seattle, WA
- *
- * Licensed under the Apache License, Version 2.0 (the "License");
- * you may not use this file except in compliance with the License.
- * You may obtain a copy of the License at
- *
- *     http://www.apache.org/licenses/LICENSE-2.0
- *
- * Unless required by applicable law or agreed to in writing, software
- * distributed under the License is distributed on an "AS IS" BASIS,
- * WITHOUT WARRANTIES OR CONDITIONS OF ANY KIND, either express or implied.
- * See the License for the specific language governing permissions and
- * limitations under the License.
- */
-using System;
-using System.Collections.Generic;
-using System.Data;
-using System.Data.Common;
-using System.Data.SQLite;
-using System.Diagnostics;
-using System.IO;
-using System.Linq;
-using System.Text;
-using System.Xml;
-using System.Xml.Serialization;
-using pwiz.BiblioSpec;
-using pwiz.Common.Collections;
-using pwiz.Common.SystemUtil;
-using pwiz.Skyline.Model.DocSettings;
-using pwiz.Skyline.Model.Results;
-using pwiz.Skyline.Model.RetentionTimes;
-using pwiz.Skyline.Properties;
-using pwiz.Skyline.Util;
-using pwiz.Skyline.Util.Extensions;
-// ReSharper disable InvokeAsExtensionMethod
-
-namespace pwiz.Skyline.Model.Lib
-{
-    [XmlRoot("elib_spec")]
-    public sealed class EncyclopeDiaSpec : LibrarySpec
-    {
-        public const string EXT = ".elib";
-        public static string FILTER_ELIB
-        {
-            get { return TextUtil.FileDialogFilter(LibResources.EncyclopediaSpec_FILTER_ELIB_EncyclopeDIA_Library, EXT); }
-        }
-
-        public EncyclopeDiaSpec(string name, string path)
-            : base(name, path)
-        {
-        }
-
-        public override Library LoadLibrary(ILoadMonitor loader)
-        {
-            return EncyclopeDiaLibrary.Load(this, loader);
-        }
-
-        public override IEnumerable<PeptideRankId> PeptideRankIds
-        {
-            get { return new[] { PEP_RANK_PICKED_INTENSITY }; }
-        }
-
-        public override string Filter
-        {
-            get { return FILTER_ELIB; }
-        }
-
-        public override string GetLibraryTypeName()
-        {
-            return LibResources.EncyclopediaSpec_FILTER_ELIB_EncyclopeDIA_Library;
-        }
-
-        #region Implementation of IXmlSerializable
-
-        /// <summary>
-        /// For serialization
-        /// </summary>
-        private EncyclopeDiaSpec()
-        {
-        }
-
-        public static EncyclopeDiaSpec Deserialize(XmlReader reader)
-        {
-            return reader.Deserialize(new EncyclopeDiaSpec());
-        }
-
-        #endregion
-    }
-
-    [XmlRoot("elib_library")]
-    public sealed class EncyclopeDiaLibrary : CachedLibrary<EncyclopeDiaLibrary.ElibSpectrumInfo>
-    {
-        private const int FORMAT_VERSION_CACHE = 5;
-        private const double MIN_QUANTITATIVE_INTENSITY = 1.0;
-<<<<<<< HEAD
-        private ImmutableList<string> _sourceFiles;
-        private Dictionary<MsDataFileUri, int> _msDataFileUriLookup;
-=======
-        private LibraryFiles _sourceFiles = LibraryFiles.EMPTY;
->>>>>>> 0dfd7d63
-        private readonly PooledSqliteConnection _pooledSqliteConnection;
-        // List of entries which includes items which do not have a spectrum but which do have peak boundaries
-        private LibKeyMap<ElibSpectrumInfo> _allLibraryEntries;
-        private bool _hasExplicitBoundsQValues;
-
-        private EncyclopeDiaLibrary()
-        {
-            
-        }
-
-        public override void ReadXml(XmlReader reader)
-        {
-            base.ReadXml(reader);
-            reader.Read();
-        }
-
-        public static string FILTER_ELIB
-        {
-            get
-            {
-                return TextUtil.FileDialogFilter(LibResources.EncyclopediaLibrary_FILTER_ELIB_EncyclopeDIA_Libraries, EncyclopeDiaSpec.EXT);
-            }
-        }
-
-        public EncyclopeDiaLibrary(EncyclopeDiaSpec spec) : base(spec)
-        {
-            LibrarySpec = spec;
-            FilePath = spec.FilePath;
-            CachePath = GetLibraryCachePath(FilePath);
-        }
-
-        private EncyclopeDiaLibrary(EncyclopeDiaSpec spec, IStreamManager streamManager) : this(spec)
-        {
-            _pooledSqliteConnection = new PooledSqliteConnection(streamManager.ConnectionPool, FilePath);
-        }
-
-        public EncyclopeDiaSpec LibrarySpec { get; private set; }
-        public string FilePath { get; private set; }
-        public override int CompareRevisions(Library library)
-        {
-            return 0;
-        }
-
-        protected override LibrarySpec CreateSpec()
-        {
-            return new EncyclopeDiaSpec(Name, FilePath);
-        }
-
-        public override bool IsSameLibrary(Library library)
-        {
-            var encyclopediaLibrary = library as EncyclopeDiaLibrary;
-            if (encyclopediaLibrary == null)
-            {
-                return false;
-            }
-            return Equals(Name, encyclopediaLibrary.Name);
-        }
-
-        public override LibraryDetails LibraryDetails
-        {
-            get
-            {
-                var detailsByFileName = new Dictionary<string, SpectrumSourceFileDetails>();
-
-                try
-                {
-                    lock (_pooledSqliteConnection)
-                    {
-                        using (var select = new SQLiteCommand(_pooledSqliteConnection.Connection))
-                        {
-                            // ReSharper disable LocalizableElement
-
-                            // Query for the source files detail information.
-                            select.CommandText = @"select one.SourceFile, BestSpectra, MatchedSpectra
-from (
-  select SourceFile, count(*) as MatchedSpectra
-  from entries as s
-  group by SourceFile) as one
-inner join (
-  select SourceFile, count(*) as BestSpectra
-  from entries as e
-  where Score = (select min(Score) from entries where e.PeptideModSeq = PeptideModSeq AND e.PrecursorCharge = PrecursorCharge)
-  group by SourceFile) as two
-on one.SourceFile = two.SourceFile";
-
-                            // ReSharper restore LocalizableElement
-                            using (SQLiteDataReader reader = select.ExecuteReader())
-                            {
-                                while (reader.Read())
-                                {
-                                    string filename = reader.GetString(0);
-                                    var fileDetails = new SpectrumSourceFileDetails(filename);
-                                    fileDetails.ScoreThresholds.Add(ScoreType.GenericQValue, null);
-                                    fileDetails.BestSpectrum = Convert.ToInt32(reader.GetValue(1));
-                                    fileDetails.MatchedSpectrum = Convert.ToInt32(reader.GetValue(2));
-                                    detailsByFileName.Add(filename, fileDetails);
-                                }
-                            }
-                        }
-                    }
-                }
-                catch (Exception)
-                {
-                    // Do nothing more. Simply return any details collected or minimum information.
-                }
-
-                return new LibraryDetails
-                {
-                    DataFiles = _sourceFiles.Select(file =>
-                    {
-                        if (!detailsByFileName.TryGetValue(file, out var fileDetails))
-                        {
-                            fileDetails = new SpectrumSourceFileDetails(file);
-                            fileDetails.ScoreThresholds.Add(ScoreType.GenericQValue, null);
-                        }
-                        return fileDetails;
-                    })
-                };
-            }
-        }
-
-        public override IPooledStream ReadStream
-        {
-            get { return _pooledSqliteConnection; }
-        }
-
-        public override string SpecFilter
-        {
-            get { return TextUtil.FileDialogFiltersAll(FILTER_ELIB); }
-        }
-
-        public static EncyclopeDiaLibrary Load(EncyclopeDiaSpec spec, ILoadMonitor loader)
-        {
-            if (File.Exists(spec.FilePath) && new FileInfo(spec.FilePath).Length > 0)
-            {
-                var library = new EncyclopeDiaLibrary(spec, loader.StreamManager);
-                if (library.Load(loader))
-                    return library;
-            }
-            return null;
-        }
-        private bool Load(ILoadMonitor loader)
-        {
-            try
-            {
-                if (LoadFromCache(loader))
-                {
-                    return true;
-                }
-
-                if (LoadLibraryFromDatabase(loader))
-                {
-                    try
-                    {
-                        WriteCache(loader);
-                    }
-                    catch
-                    {
-                        // Ignore any error writing the cache
-                    }
-                    return true;
-                }
-            }
-            catch (Exception e)
-            {
-                if (!loader.IsCanceled)
-                {
-                    var msgException = new ApplicationException(string.Format(Resources.BiblioSpecLiteLibrary_Load_Failed_loading_library__0__, FilePath), e);
-                    loader.UpdateProgress(new ProgressStatus().ChangeErrorException(msgException));
-                }
-            }
-            return false;
-        }
-
-        // ReSharper disable LocalizableElement
-        private bool LoadLibraryFromDatabase(ILoadMonitor loader)
-        {
-            IProgressStatus status = new ProgressStatus(
-                string.Format(Resources.ChromatogramLibrary_LoadLibraryFromDatabase_Reading_precursors_from__0_,
-                    Name));
-            try
-            {
-                loader.UpdateProgress(status);
-                var libKeySourceFileDatas = new Dictionary<PeptideLibraryKey, Dictionary<string, FileData>>();
-
-                HashSet<LibraryKey> quantPeptides = new HashSet<LibraryKey>();
-                using (var cmd = new SQLiteCommand(_pooledSqliteConnection.Connection))
-                {
-                    // From the "entries" table, read all of the peptides that were actually found
-                    cmd.CommandText =
-                        "SELECT PeptideModSeq, PrecursorCharge, SourceFile, Score, RTInSeconds, RTInSecondsStart, RTInSecondsStop FROM entries";
-                    using (var reader = cmd.ExecuteReader())
-                    {
-                        while (reader.Read())
-                        {
-                            if (loader.IsCanceled)
-                            {
-                                throw new OperationCanceledException();
-                            }
-
-                            var libKey = new PeptideLibraryKey(reader.GetString(0), Convert.ToInt32(reader.GetValue(1)));
-                            // Tuple of filename, score, FileData
-                            Dictionary<string, FileData> dataByFilename;
-                            
-                            if (!libKeySourceFileDatas.TryGetValue(libKey, out dataByFilename))
-                            {
-                                dataByFilename = new Dictionary<string, FileData>();
-                                libKeySourceFileDatas.Add(libKey, dataByFilename);
-                            }
-                            string fileName = reader.GetString(2);
-                            if (dataByFilename.ContainsKey(fileName))
-                            {
-                                continue;
-                            }
-                            double score = reader.GetDouble(3);
-                            double? rtInMinutes = null;
-                            if (!reader.IsDBNull(4))
-                            {
-                                double rtInSeconds = reader.GetDouble(4);
-                                // EncyclopeDIA version 2.0 uses "-1" to indicate that the chromatogram had no apex.
-                                if (rtInSeconds != -1.0)
-                                {
-                                    rtInMinutes = rtInSeconds / 60;
-                                }
-                            }
-                            dataByFilename.Add(fileName, new FileData(rtInMinutes,
-                                    new ExplicitPeakBounds(reader.GetDouble(5) / 60, reader.GetDouble(6) / 60,
-                                        score)));
-                        }
-                    }
-
-                    // Also, read the PeptideQuants table in order to get peak boundaries for any peptide&sourcefiles that were
-                    // not found in the Entries table.
-                    cmd.CommandText =
-                        "SELECT PeptideModSeq, PrecursorCharge, SourceFile, RTInSecondsStart, RTInSecondsStop FROM PeptideQuants"; 
-                    using (var reader = cmd.ExecuteReader())
-                    {
-                        while (reader.Read())
-                        {
-                            var libKey = new PeptideLibraryKey(reader.GetString(0), Convert.ToInt32(reader.GetValue(1)));
-                            quantPeptides.Add(libKey);
-                            // Tuple of filename, score, FileData
-                            Dictionary<string, FileData> dataByFilename;
-                            if (!libKeySourceFileDatas.TryGetValue(libKey, out dataByFilename))
-                            {
-                                dataByFilename = new Dictionary<string, FileData>();
-                                libKeySourceFileDatas.Add(libKey, dataByFilename);
-                            }
-                            string fileName = reader.GetString(2);
-                            if (dataByFilename.ContainsKey(fileName))
-                            {
-                                continue;
-                            }
-                            dataByFilename.Add(fileName,
-                                new FileData(null,
-                                    new ExplicitPeakBounds(reader.GetDouble(3) / 60, reader.GetDouble(4) / 60,
-                                        ExplicitPeakBounds.UNKNOWN_SCORE)));
-                        }
-                    }
-                }
-                // ReSharper disable PossibleMultipleEnumeration
-                var sourceFiles = libKeySourceFileDatas
-                    .SelectMany(entry => entry.Value.Keys)
-                    .Distinct()
-                    .ToArray();
-                Array.Sort(sourceFiles);
-                var sourceFileIds = sourceFiles.Select((file, index) => Tuple.Create(file, index))
-                    .ToDictionary(tuple => tuple.Item1, tuple => tuple.Item2);
-                var spectrumInfos = libKeySourceFileDatas
-                    .Where(entry => quantPeptides.Contains(entry.Key))
-                    .Select(entry => MakeSpectrumInfo(entry.Key, entry.Value, sourceFileIds));
-                SetLibraryEntries(FilterInvalidLibraryEntries(ref status, spectrumInfos));
-<<<<<<< HEAD
-                _sourceFiles = ImmutableList.ValueOf(sourceFiles);
-                _msDataFileUriLookup = new Dictionary<MsDataFileUri, int>();
-=======
-                _sourceFiles = new LibraryFiles(sourceFiles);
->>>>>>> 0dfd7d63
-                // ReSharper restore PossibleMultipleEnumeration
-                loader.UpdateProgress(status.Complete());
-                return true;
-            }
-            catch (Exception e)
-            {
-                e = new InvalidDataException(string.Format(Resources.BiblioSpecLiteLibrary_Load_Failed_loading_library__0__, FilePath), e);
-                loader.UpdateProgress(status.ChangeErrorException(e));
-                return false;
-            }
-        }
-        // ReSharper restore LocalizableElement
-
-        protected override void SetLibraryEntries(IEnumerable<ElibSpectrumInfo> entries)
-        {
-            var allEntries = ImmutableList.ValueOf(entries);
-            var entriesWithSpectra = ImmutableList.ValueOf(allEntries.Where(entry=>entry.BestFileId >= 0));
-            base.SetLibraryEntries(entriesWithSpectra);
-            if (entriesWithSpectra.Count == allEntries.Count)
-            {
-                _allLibraryEntries = _libraryEntries;
-            }
-            else
-            {
-                _allLibraryEntries = new LibKeyMap<ElibSpectrumInfo>(allEntries, allEntries.Select(entry => entry.Key.LibraryKey));
-            }
-
-            // Some EncyclopeDIA libraries assign the same q-value to all the replicates for a given peptide
-            // so we only want to say we have q-values if the numbers are sometimes different.
-            _hasExplicitBoundsQValues = _allLibraryEntries.Any(entry =>
-                entry.FileDatas.Values.Select(fileData => fileData.PeakBounds?.Score)
-                    .OfType<double>().Distinct().Count() > 1);
-        }
-
-        private void WriteCache(ILoadMonitor loader)
-        {
-            using (FileSaver fs = new FileSaver(CachePath, loader.StreamManager))
-            {
-                using (var stream = loader.StreamManager.CreateStream(fs.SafeName, FileMode.Create, true))
-                {
-                    PrimitiveArrays.WriteOneValue(stream, FORMAT_VERSION_CACHE);
-                    PrimitiveArrays.WriteOneValue(stream, _sourceFiles.Count);
-                    foreach (var file in _sourceFiles)
-                    {
-                        byte[] fileNameBytes = Encoding.UTF8.GetBytes(file);
-                        PrimitiveArrays.WriteOneValue(stream, fileNameBytes.Length);
-                        PrimitiveArrays.Write(stream, fileNameBytes);
-                    }
-                    PrimitiveArrays.WriteOneValue(stream, _allLibraryEntries.Length);
-                    foreach (var elibSpectrumInfo in _allLibraryEntries)
-                    {
-                        elibSpectrumInfo.Write(stream);
-                    }
-                    loader.StreamManager.Finish(stream);
-                    fs.Commit();
-                    loader.StreamManager.SetCache(FilePath, CachePath);
-                }
-            }
-        }
-
-        public static string GetLibraryCachePath(string filepath)
-        {
-            return Path.ChangeExtension(filepath, @".elibc");
-        }
-
-        private bool LoadFromCache(ILoadMonitor loader)
-        {
-            if (!loader.StreamManager.IsCached(FilePath, CachePath))
-            {
-                return false;
-            }
-            try
-            {
-                ValueCache valueCache = new ValueCache();
-                using (var stream = loader.StreamManager.CreateStream(CachePath, FileMode.Open, true))
-                {
-                    int version = PrimitiveArrays.ReadOneValue<int>(stream);
-                    if (version != FORMAT_VERSION_CACHE)
-                    {
-                        return false;
-                    }
-                    int fileCount = PrimitiveArrays.ReadOneValue<int>(stream);
-                    List<String> sourceFiles = new List<string>(fileCount);
-                    while (sourceFiles.Count < fileCount)
-                    {
-                        int byteCount = PrimitiveArrays.ReadOneValue<int>(stream);
-                        byte[] bytes = new byte[byteCount];
-                        stream.ReadOrThrow(bytes, 0, bytes.Length);
-                        sourceFiles.Add(Encoding.UTF8.GetString(bytes));
-                    }
-                    int spectrumInfoCount = PrimitiveArrays.ReadOneValue<int>(stream);
-<<<<<<< HEAD
-                    _sourceFiles = ImmutableList.ValueOf(sourceFiles);
-                    _msDataFileUriLookup = new Dictionary<MsDataFileUri, int>();
-=======
-                    _sourceFiles = new LibraryFiles(sourceFiles);
->>>>>>> 0dfd7d63
-                    List<ElibSpectrumInfo> spectrumInfos = new List<ElibSpectrumInfo>();
-                    while (spectrumInfos.Count < spectrumInfoCount)
-                    {
-                        spectrumInfos.Add(ElibSpectrumInfo.Read(valueCache, stream));
-                    }
-                    SetLibraryEntries(spectrumInfos);
-                    return true;
-                }
-            }
-            catch (Exception exception)
-            {
-                Trace.TraceWarning(@"Exception loading cache: {0}", exception);
-                return false;
-            }
-        }
-
-        protected override SpectrumPeaksInfo.MI[] ReadSpectrum(ElibSpectrumInfo info)
-        {
-            return ReadSpectrum(info, info.BestFileId);
-        }
-
-        private SpectrumPeaksInfo.MI[] ReadSpectrum(ElibSpectrumInfo info, int sourceFileId)
-        {
-            if (sourceFileId < 0)
-            {
-                return null;
-            }
-            return _pooledSqliteConnection.ExecuteWithConnection(connection =>
-            {
-                HashSet<double> mzs = new HashSet<double>();
-                List<SpectrumPeaksInfo.MI> spectrum = new List<SpectrumPeaksInfo.MI>();
-                // First read all of the quantifiable transitions from the PeptideQuants table.
-                var peptideQuantSpectrum = ReadSpectrumFromPeptideQuants(connection, info, sourceFileId);
-                if (peptideQuantSpectrum != null)
-                {
-                    foreach (var mi in peptideQuantSpectrum)
-                    {
-                        if (mzs.Add(mi.Mz))
-                        {
-                            spectrum.Add(mi);
-                        }
-                    }
-                }
-
-                var quantifiableMzs = mzs.OrderBy(mz => mz).ToList();
-                // Then read the spectrum for the specific file
-                var entriesSpectrum = ReadSpectrumFromEntriesTable(connection, info, sourceFileId);
-                foreach (var mi in entriesSpectrum)
-                {
-                    if (HasVeryCloseMatch(quantifiableMzs, mi.Mz))
-                    {
-                        continue;
-                    } 
-                    if (mzs.Add(mi.Mz))
-                    {
-                        var miToAdd = mi;
-                        if (peptideQuantSpectrum != null)
-                        {
-                            // If we successfully read from the PeptideQuants table, then the
-                            // rest of the mzs we find in the entries table are non-quantitative.
-                            miToAdd.Quantitative = false;
-                        }
-                        else
-                        {
-                            // If we were unable to read from the PeptideQuants table, then 
-                            // the non-quantitative transitions are the ones with really low intensity.
-                            miToAdd.Quantitative = miToAdd.Intensity >= MIN_QUANTITATIVE_INTENSITY;
-                        }
-                        spectrum.Add(miToAdd);
-                    }
-                }
-                return spectrum.ToArray();
-            });
-        }
-
-        /// <summary>
-        /// Some versions of EncyclopeDIA including 2.12.30 have tiny mismatches between
-        /// the m/z values found in the PeptideQuants and entries tables.
-        /// Therefore, when reading m/z's from the entries table, we ignore values from
-        /// the entries table that are really close to what was found in the PeptideQuants table.
-        /// </summary>
-        private bool HasVeryCloseMatch(IList<double> sortedMzs, double target)
-        {
-            int index = CollectionUtil.BinarySearch(sortedMzs, target);
-            if (index >= 0)
-            {
-                return true;
-            }
-
-            double minDistance = target / 1e-5;
-            index = ~index;
-            if (index < sortedMzs.Count && Math.Abs(sortedMzs[index] - target) < minDistance)
-            {
-                return true;
-            }
-
-            if (index > 0 && Math.Abs(sortedMzs[index - 1] - target) < minDistance)
-            {
-                return true;
-            }
-
-            return false;
-        }
-
-        private IEnumerable<SpectrumPeaksInfo.MI> ReadSpectrumFromPeptideQuants(SQLiteConnection connection, ElibSpectrumInfo info, int sourceFileId)
-        {
-            string sourceFile = _sourceFiles[sourceFileId];
-            using (var cmd = new SQLiteCommand(connection))
-            {
-                cmd.CommandText = @"SELECT QuantIonMassLength, QuantIonMassArray, QuantIonIntensityLength, QuantIonIntensityArray FROM peptidequants WHERE PrecursorCharge = ? AND PeptideModSeq = ? AND SourceFile = ?";
-                cmd.Parameters.Add(new SQLiteParameter(DbType.Int32) { Value = info.Key.Charge });
-                cmd.Parameters.Add(new SQLiteParameter(DbType.String) { Value = info.PeptideModSeq });
-                cmd.Parameters.Add(new SQLiteParameter(DbType.String) { Value = sourceFile });
-                SQLiteDataReader reader;
-                try
-                {
-                    reader = cmd.ExecuteReader();
-                }
-                catch (DbException)
-                {
-                    // Older .elib files do not have these columns, so just return null
-                    return null;
-                }
-                using (reader)
-                {
-                    if (!reader.Read())
-                    {
-                        // None of the transitions are considered Quantifiable.
-                        return new SpectrumPeaksInfo.MI[0];
-                    }
-                    double[] mzs = PrimitiveArrays.FromBytes<double>(
-                        PrimitiveArrays.ReverseBytesInBlocks(
-                            UncompressEncyclopeDiaData((byte[])reader.GetValue(1), reader.GetInt32(0)),
-                            sizeof(double)));
-                    float[] intensities =
-                        PrimitiveArrays.FromBytes<float>(PrimitiveArrays.ReverseBytesInBlocks(
-                            UncompressEncyclopeDiaData((byte[])reader.GetValue(3), reader.GetInt32(2)), sizeof(float)));
-                    return mzs.Select(
-                        (mz, index) => new SpectrumPeaksInfo.MI { Mz = mz, Intensity = intensities[index]});
-                }
-            }
-        }
-
-        private IEnumerable<SpectrumPeaksInfo.MI> ReadSpectrumFromEntriesTable(SQLiteConnection connection, ElibSpectrumInfo info,
-            int sourceFileId)
-        {
-            using (var cmd = new SQLiteCommand(connection))
-            {
-                cmd.CommandText =
-                    @"SELECT MassEncodedLength, MassArray, IntensityEncodedLength, IntensityArray FROM entries WHERE PrecursorCharge = ? AND PeptideModSeq = ? AND SourceFile = ?";
-                cmd.Parameters.Add(new SQLiteParameter(DbType.Int32) {Value = info.Key.Charge});
-                cmd.Parameters.Add(new SQLiteParameter(DbType.String) {Value = info.PeptideModSeq});
-                cmd.Parameters.Add(new SQLiteParameter(DbType.String) {Value = _sourceFiles[sourceFileId]});
-                using (var reader = cmd.ExecuteReader())
-                {
-                    if (reader.Read())
-                    {
-                        double[] mzs = PrimitiveArrays.FromBytes<double>(
-                            PrimitiveArrays.ReverseBytesInBlocks(
-                                UncompressEncyclopeDiaData((byte[]) reader.GetValue(1), reader.GetInt32(0)),
-                                sizeof(double)));
-                        float[] intensities =
-                            PrimitiveArrays.FromBytes<float>(PrimitiveArrays.ReverseBytesInBlocks(
-                                UncompressEncyclopeDiaData((byte[]) reader.GetValue(3), reader.GetInt32(2)),
-                                sizeof(float)));
-                        return mzs.Select((mz, index) => new SpectrumPeaksInfo.MI
-                                {
-                                    Mz = mz,
-                                    Intensity = intensities[index],
-                                }) // CONSIDER(bspratt): annotation?
-                            .ToArray();
-                    }
-                    return null;
-                }
-            }
-        }
-
-        /// <summary>
-        /// Uncompress a block of data found in an EncyclopeDIA library.
-        /// </summary>
-        private byte[] UncompressEncyclopeDiaData(byte[] compressedBytes, int uncompressedSize)
-        {
-            // Pass -1 in for uncompressed length since EnclyclopeDIA always compresses
-            // the bytes even if the uncompressed size is equal to the compresssed size.
-            byte[] uncompressedBytes = UtilDB.Uncompress(compressedBytes, -1, false);
-            if (uncompressedBytes.Length != uncompressedSize)
-            {
-                throw new IOException(Resources.UtilDB_Uncompress_Failure_uncompressing_data);
-            }
-            return uncompressedBytes;
-        }
-
-        protected override SpectrumHeaderInfo CreateSpectrumHeaderInfo(ElibSpectrumInfo info)
-        {
-            return CreateSpectrumHeaderInfo(info, null);
-        }
-
-        private SpectrumHeaderInfo CreateSpectrumHeaderInfo(ElibSpectrumInfo info, FileData fileData)
-        {
-            double? score = fileData?.PeakBounds.Score;
-            if (score.HasValue && double.IsNaN(score.Value))
-                score = null;
-            return new ElibSpectrumHeaderInfo(Name, score);
-        }
-
-        public override LibraryFiles LibraryFiles
-        {
-            get
-            {
-                return _sourceFiles;
-            }
-        }
-
-        public override ExplicitPeakBounds GetExplicitPeakBounds(MsDataFileUri filePath, IEnumerable<Target> peptideSequences)
-        {
-            int fileId = FindSource(filePath);
-            if (fileId < 0)
-            {
-                return null;
-            }
-
-            bool anyMatch = false;
-            foreach (var peptideSequence in peptideSequences)
-            {
-                foreach (var entry in
-                         _allLibraryEntries.ItemsMatching(new LibKey(peptideSequence, Adduct.EMPTY), false))
-                {
-                    FileData fileData;
-                    if (entry.FileDatas.TryGetValue(fileId, out fileData))
-                    {
-                        return fileData.PeakBounds;
-                    }
-
-                    if (entry.FileDatas.Any())
-                    {
-                        anyMatch = true;
-                    }
-                }
-            }
-            if (anyMatch)
-            {
-                return ExplicitPeakBounds.EMPTY;
-            }
-            return null;
-        }
-
-<<<<<<< HEAD
-        public override bool HasExplicitBoundsQValues
-        {
-            get { return _hasExplicitBoundsQValues; }
-=======
-        public override bool HasExplicitBounds
-        {
-            get
-            {
-                return true;
-            }
->>>>>>> 0dfd7d63
-        }
-
-        public override IEnumerable<SpectrumInfoLibrary> GetSpectra(LibKey key, IsotopeLabelType labelType, LibraryRedundancy redundancy)
-        {
-            int iEntry = FindEntry(key);
-            if (iEntry < 0)
-            {
-                yield break;
-            }
-            var entry = _libraryEntries[iEntry];
-            foreach (var keyValuePair in entry.FileDatas)
-            {
-                var fileIndex = keyValuePair.Key;
-                var fileData = keyValuePair.Value;
-                if (!fileData.ApexTime.HasValue)
-                {
-                    continue;
-                }
-                if (redundancy == LibraryRedundancy.best && keyValuePair.Key != entry.BestFileId)
-                {
-                    continue;
-                }
-                yield return new SpectrumInfoLibrary(this, labelType, _sourceFiles[fileIndex], fileData.ApexTime, null, null,
-                    fileIndex == entry.BestFileId, new ElibSpectrumKey(iEntry, fileIndex))
-                {
-                    SpectrumHeaderInfo = CreateSpectrumHeaderInfo(entry, fileData)
-                };
-            }
-        }
-
-        public override SpectrumPeaksInfo LoadSpectrum(object spectrumKey)
-        {
-            var elibSpectrumKey = spectrumKey as ElibSpectrumKey;
-            if (null != elibSpectrumKey)
-            {
-                return new SpectrumPeaksInfo(ReadSpectrum(_libraryEntries[elibSpectrumKey.EntryIndex], elibSpectrumKey.FileId));
-            }
-            return base.LoadSpectrum(spectrumKey);
-        }
-
-        public override LibraryChromGroup LoadChromatogramData(object spectrumKey)
-        {
-            return null;
-        }
-
-        public override bool TryGetRetentionTimes(int fileId, out LibraryRetentionTimes retentionTimes)
-        {
-            return TryGetRetentionTimes(fileId, _sourceFiles[fileId], out retentionTimes);
-        }
-
-        public override bool TryGetRetentionTimes(MsDataFileUri filePath, out LibraryRetentionTimes retentionTimes)
-        {
-            return TryGetRetentionTimes(FindSource(filePath), filePath.ToString(), out retentionTimes);
-        }
-
-        private bool TryGetRetentionTimes(int fileId, string filePath, out LibraryRetentionTimes retentionTimes)
-        {
-            if (fileId < 0)
-            {
-                retentionTimes = null;
-                return false;
-            }
-            ILookup<Target, double?> timesLookup = _libraryEntries.ToLookup(
-                entry => entry.Key.Target,
-                entry =>
-                {
-                    FileData fileData;
-                    if (!entry.FileDatas.TryGetValue(fileId, out fileData))
-                    {
-                        return null;
-                    }
-                    return fileData.ApexTime;
-                });
-            var nonEmptyTimesDict = timesLookup
-                .Where(grouping=>grouping.Any(value=>value.HasValue))
-                .ToDictionary(grouping=>grouping.Key, grouping=>Tuple.Create(TimeSource.peak, grouping.OfType<double>().ToArray()));
-            retentionTimes = new LibraryRetentionTimes(filePath, nonEmptyTimesDict);
-            return true;
-        }
-
-        // ReSharper disable PossibleMultipleEnumeration
-        private int FindSource(MsDataFileUri sourceFile)
-        {
-            
-            if (_sourceFiles == null || _sourceFiles.Count == 0)
-            {
-                return -1;
-            }
-            Assume.IsNotNull(_msDataFileUriLookup);
-            lock (_msDataFileUriLookup)
-            {
-                if (_msDataFileUriLookup.TryGetValue(sourceFile, out int index))
-                {
-                    return index;
-                }
-            }
-
-            string sourceFileToString = sourceFile.ToString();
-            int iFileFound = -1;
-            for (int iFile = 0; iFile < _sourceFiles.Count; iFile++)
-            {
-                if (_sourceFiles[iFile].Equals(sourceFileToString))
-                {
-                    iFileFound = iFile;
-                    break;
-                }
-            }
-
-            if (iFileFound == -1)
-            {
-                string baseName = sourceFile.GetFileNameWithoutExtension();
-
-                for (int iFile = 0; iFile < _sourceFiles.Count; iFile++)
-                {
-                    var fileName = _sourceFiles[iFile];
-                    try
-                    {
-                        if (MeasuredResults.IsBaseNameMatch(baseName, Path.GetFileNameWithoutExtension(fileName)))
-                        {
-                            iFileFound = iFile;
-                            break;
-                        }
-                    }
-                    catch (Exception)
-                    {
-                        // Ignore: Invalid filename
-                    }
-                }
-            }
-
-            lock (_msDataFileUriLookup)
-            {
-                _msDataFileUriLookup[sourceFile] = iFileFound;
-            }
-            return iFileFound;
-        }
-
-        public override bool TryGetRetentionTimes(LibKey key, MsDataFileUri filePath, out double[] retentionTimes)
-        {
-            retentionTimes = null;
-            int i = FindEntry(key);
-            if (i < 0)
-            {
-                return false;
-            }
-            int fileId = FindSource(filePath);
-            if (fileId < 0)
-            {
-                return false;
-            }
-            var entry = _libraryEntries[i];
-            FileData fileData;
-            if (!entry.FileDatas.TryGetValue(fileId, out fileData))
-            {
-                return false;
-            }
-            if (!fileData.ApexTime.HasValue)
-            {
-                return false;
-            }
-            retentionTimes = new[] {fileData.ApexTime.Value};
-            return true;
-        }
-
-        public override IEnumerable<double> GetRetentionTimesWithSequences(string filePath, IEnumerable<Target> peptideSequences, ref int? iFile)
-        {
-            if (!iFile.HasValue)
-                iFile = FindSource(MsDataFileUri.Parse(filePath));
-            if (iFile.Value < 0)
-            {
-                return new double[0];
-            }
-            var times = new List<double>();
-            
-            foreach (var entry in LibraryEntriesWithSequences(peptideSequences))
-            {
-                FileData fileData;
-                if (entry.FileDatas.TryGetValue(iFile.Value, out fileData))
-                {
-                    if (fileData.ApexTime.HasValue)
-                    {
-                        times.Add(fileData.ApexTime.Value);
-                    }
-                }
-            }
-            return times;
-        }
-
-        public override IList<RetentionTimeSource> ListRetentionTimeSources()
-        {
-            List<RetentionTimeSource> sources = new List<RetentionTimeSource>();
-            foreach (var sourceFile in _sourceFiles)
-            {
-                try
-                {
-                    sources.Add(new RetentionTimeSource(Path.GetFileNameWithoutExtension(sourceFile), Name));
-                }
-                catch (Exception)
-                {
-                    // ignore
-                }
-            }
-            return sources;
-        }
-
-        public static EncyclopeDiaLibrary Deserialize(XmlReader reader)
-        {
-            EncyclopeDiaLibrary encyclopeDiaLibrary = new EncyclopeDiaLibrary();
-            encyclopeDiaLibrary.ReadXml(reader);
-            return encyclopeDiaLibrary;
-        }
-
-        private static ElibSpectrumInfo MakeSpectrumInfo(PeptideLibraryKey libraryKey,
-            IDictionary<string, FileData> fileDatas, IDictionary<string, int> sourceFileIds)
-        {
-            double bestScore = double.MaxValue;
-            string bestFileName = null;
-
-            foreach (var entry in fileDatas)
-            {
-                if (double.IsNaN(entry.Value.PeakBounds.Score) || !entry.Value.ApexTime.HasValue)
-                {
-                    continue;
-                }
-                if (bestFileName == null || entry.Value.PeakBounds.Score < bestScore)
-                {
-                    bestFileName = entry.Key;
-                    bestScore = entry.Value.PeakBounds.Score;
-                }
-            }
-            return new ElibSpectrumInfo(libraryKey, bestFileName == null ? -1 : sourceFileIds[bestFileName],
-                fileDatas.Select(
-                    entry => new KeyValuePair<int, FileData>(sourceFileIds[entry.Key], entry.Value)));
-
-        }
-
-        [XmlRoot("encyclopedia_spectrum_info")]
-        public sealed class ElibSpectrumHeaderInfo : SpectrumHeaderInfo
-        {
-            public ElibSpectrumHeaderInfo(string libraryName, double? score)
-                : base(libraryName, score, BiblioSpec.ScoreType.GenericQValue.NameInvariant)
-            {
-            }
-
-            public override string LibraryTypeName => @"EncyclopeDIA";
-
-            public override IEnumerable<KeyValuePair<PeptideRankId, string>> RankValues
-            {
-                get { yield break; }
-            }
-
-            #region Implementation of IXmlSerializable
-
-            /// <summary>
-            /// For serialization
-            /// </summary>
-            private ElibSpectrumHeaderInfo()
-            {
-            }
-
-            // ReSharper disable once MemberHidesStaticFromOuterClass
-            public static ElibSpectrumHeaderInfo Deserialize(XmlReader reader)
-            {
-                return reader.Deserialize(new ElibSpectrumHeaderInfo());
-            }
-
-            public override void ReadXml(XmlReader reader)
-            {
-                base.ReadXml(reader);
-                // Consume tag
-                reader.Read();
-            }
-
-            #endregion
-        }
-
-        public class ElibSpectrumInfo : ICachedSpectrumInfo
-        {
-            public ElibSpectrumInfo(PeptideLibraryKey libKey, int bestFileId, IEnumerable<KeyValuePair<int, FileData>> fileDatas)
-            {
-                Key = new LibKey(libKey);
-                BestFileId = bestFileId;
-                FileDatas = ImmutableSortedList.FromValues(fileDatas);
-            }
-
-            public string PeptideModSeq
-            {
-                get { return Key.Sequence; }
-            }
-            public LibKey Key { get; private set; }
-
-            public double? BestScore
-            {
-                get
-                {
-                    if (FileDatas.TryGetValue(BestFileId, out var fileData))
-                        return fileData.PeakBounds.Score;
-                    return null;
-                }
-            }
-
-            public int BestFileId { get; private set;}
-            public ImmutableSortedList<int, FileData> FileDatas { get; private set; }
-
-            public void Write(Stream stream)
-            {
-                PrimitiveArrays.WriteOneValue(stream, PeptideModSeq.Length);
-                PrimitiveArrays.Write(stream, Encoding.UTF8.GetBytes(PeptideModSeq));
-                PrimitiveArrays.WriteOneValue(stream, Key.Charge);
-                PrimitiveArrays.WriteOneValue(stream, BestFileId);
-                PrimitiveArrays.WriteOneValue(stream, FileDatas.Count);
-                foreach (var peakBoundEntry in FileDatas)
-                {
-                    PrimitiveArrays.WriteOneValue(stream, peakBoundEntry.Key);
-                    PrimitiveArrays.WriteOneValue(stream, peakBoundEntry.Value.PeakBounds.StartTime);
-                    PrimitiveArrays.WriteOneValue(stream, peakBoundEntry.Value.PeakBounds.EndTime);
-                    PrimitiveArrays.WriteOneValue(stream, peakBoundEntry.Value.PeakBounds.Score);
-                    if (peakBoundEntry.Value.ApexTime.HasValue)
-                    {
-                        PrimitiveArrays.WriteOneValue<byte>(stream, 1);
-                        PrimitiveArrays.WriteOneValue(stream, peakBoundEntry.Value.ApexTime.Value);
-                    }
-                    else
-                    {
-                        PrimitiveArrays.WriteOneValue<byte>(stream, 0);
-                    }
-                }
-            }
-
-            public static ElibSpectrumInfo Read(ValueCache valueCache, Stream stream)
-            {
-                byte[] peptideModSeqBytes = new byte[PrimitiveArrays.ReadOneValue<int>(stream)];
-                stream.ReadOrThrow(peptideModSeqBytes, 0, peptideModSeqBytes.Length);
-                var peptideModSeq = valueCache.CacheValue(Encoding.UTF8.GetString(peptideModSeqBytes));
-                int charge = PrimitiveArrays.ReadOneValue<int>(stream);
-                int bestFileId = PrimitiveArrays.ReadOneValue<int>(stream);
-                int peakBoundCount = PrimitiveArrays.ReadOneValue<int>(stream);
-                var peakBounds = new List<KeyValuePair<int, FileData>>();
-                while (peakBounds.Count < peakBoundCount)
-                {
-                    var fileId = PrimitiveArrays.ReadOneValue<int>(stream);
-                    var startTime = PrimitiveArrays.ReadOneValue<double>(stream);
-                    var endTime = PrimitiveArrays.ReadOneValue<double>(stream);
-                    var score = PrimitiveArrays.ReadOneValue<double>(stream);
-                    byte bHasApexTime = PrimitiveArrays.ReadOneValue<byte>(stream);
-                    double? apexTime;
-                    if (bHasApexTime == 0)
-                    {
-                        apexTime = null;
-                    }
-                    else
-                    {
-                        apexTime = PrimitiveArrays.ReadOneValue<double>(stream);
-                    }
-                    peakBounds.Add(new KeyValuePair<int, FileData>(fileId, new FileData(apexTime, new ExplicitPeakBounds(startTime, endTime, score))));
-                }
-                return new ElibSpectrumInfo(new PeptideLibraryKey(peptideModSeq, charge), bestFileId, peakBounds);
-            }
-        }
-        public class FileData
-        {
-            public FileData(double? apexTime, ExplicitPeakBounds peakBounds)
-            {
-                ApexTime = apexTime;
-                PeakBounds = peakBounds;
-            }
-            public double? ApexTime { get; private set; }
-            public ExplicitPeakBounds PeakBounds { get; private set; }
-
-            public override string ToString()
-            {
-                if (ApexTime == null)
-                {
-                    return PeakBounds.ToString();
-                }
-
-                return string.Format(@"{0}({1:F04})", PeakBounds, ApexTime);
-            }
-        }
-
-        private class ElibSpectrumKey
-        {
-            public ElibSpectrumKey(int entryIndex, int fileId)
-            {
-                EntryIndex = entryIndex;
-                FileId = fileId;
-            }
-
-            public int EntryIndex { get; private set; }
-            public int FileId { get; private set; }
-        }
-
-        private struct ScoreValue
-        {
-            public ScoreValue(double qValue, double posteriorErrorProbability)
-            {
-                QValue = qValue;
-                PosteriorErrorProbability = posteriorErrorProbability;
-            }
-
-            public double QValue { get; }
-            public double PosteriorErrorProbability { get; }
-        }
-
-        private struct ScoredFileData
-        {
-            public ScoredFileData(double? score, FileData fileData)
-            {
-                Score = score;
-                FileData = fileData;
-            }
-
-            public double? Score { get; }
-            public FileData FileData { get; }
-
-            public override string ToString()
-            {
-                if (Score.HasValue)
-                {
-                    return string.Format(@"{0:F04}:{1}", Score, FileData);
-                }
-                return FileData.ToString();
-            }
-        }
-    }
-}
+﻿/*
+ * Original author: Nicholas Shulman <nicksh .at. u.washington.edu>,
+ *                  MacCoss Lab, Department of Genome Sciences, UW
+ *
+ * Copyright 2017 University of Washington - Seattle, WA
+ *
+ * Licensed under the Apache License, Version 2.0 (the "License");
+ * you may not use this file except in compliance with the License.
+ * You may obtain a copy of the License at
+ *
+ *     http://www.apache.org/licenses/LICENSE-2.0
+ *
+ * Unless required by applicable law or agreed to in writing, software
+ * distributed under the License is distributed on an "AS IS" BASIS,
+ * WITHOUT WARRANTIES OR CONDITIONS OF ANY KIND, either express or implied.
+ * See the License for the specific language governing permissions and
+ * limitations under the License.
+ */
+using System;
+using System.Collections.Generic;
+using System.Data;
+using System.Data.Common;
+using System.Data.SQLite;
+using System.Diagnostics;
+using System.IO;
+using System.Linq;
+using System.Text;
+using System.Xml;
+using System.Xml.Serialization;
+using pwiz.BiblioSpec;
+using pwiz.Common.Collections;
+using pwiz.Common.SystemUtil;
+using pwiz.Skyline.Model.DocSettings;
+using pwiz.Skyline.Model.Results;
+using pwiz.Skyline.Model.RetentionTimes;
+using pwiz.Skyline.Properties;
+using pwiz.Skyline.Util;
+using pwiz.Skyline.Util.Extensions;
+// ReSharper disable InvokeAsExtensionMethod
+
+namespace pwiz.Skyline.Model.Lib
+{
+    [XmlRoot("elib_spec")]
+    public sealed class EncyclopeDiaSpec : LibrarySpec
+    {
+        public const string EXT = ".elib";
+        public static string FILTER_ELIB
+        {
+            get { return TextUtil.FileDialogFilter(LibResources.EncyclopediaSpec_FILTER_ELIB_EncyclopeDIA_Library, EXT); }
+        }
+
+        public EncyclopeDiaSpec(string name, string path)
+            : base(name, path)
+        {
+        }
+
+        public override Library LoadLibrary(ILoadMonitor loader)
+        {
+            return EncyclopeDiaLibrary.Load(this, loader);
+        }
+
+        public override IEnumerable<PeptideRankId> PeptideRankIds
+        {
+            get { return new[] { PEP_RANK_PICKED_INTENSITY }; }
+        }
+
+        public override string Filter
+        {
+            get { return FILTER_ELIB; }
+        }
+
+        public override string GetLibraryTypeName()
+        {
+            return LibResources.EncyclopediaSpec_FILTER_ELIB_EncyclopeDIA_Library;
+        }
+
+        #region Implementation of IXmlSerializable
+
+        /// <summary>
+        /// For serialization
+        /// </summary>
+        private EncyclopeDiaSpec()
+        {
+        }
+
+        public static EncyclopeDiaSpec Deserialize(XmlReader reader)
+        {
+            return reader.Deserialize(new EncyclopeDiaSpec());
+        }
+
+        #endregion
+    }
+
+    [XmlRoot("elib_library")]
+    public sealed class EncyclopeDiaLibrary : CachedLibrary<EncyclopeDiaLibrary.ElibSpectrumInfo>
+    {
+        private const int FORMAT_VERSION_CACHE = 5;
+        private const double MIN_QUANTITATIVE_INTENSITY = 1.0;
+        private LibraryFiles _sourceFiles = LibraryFiles.EMPTY;
+        private readonly PooledSqliteConnection _pooledSqliteConnection;
+        // List of entries which includes items which do not have a spectrum but which do have peak boundaries
+        private LibKeyMap<ElibSpectrumInfo> _allLibraryEntries;
+        private bool _hasExplicitBoundsQValues;
+
+        private EncyclopeDiaLibrary()
+        {
+            
+        }
+
+        public override void ReadXml(XmlReader reader)
+        {
+            base.ReadXml(reader);
+            reader.Read();
+        }
+
+        public static string FILTER_ELIB
+        {
+            get
+            {
+                return TextUtil.FileDialogFilter(LibResources.EncyclopediaLibrary_FILTER_ELIB_EncyclopeDIA_Libraries, EncyclopeDiaSpec.EXT);
+            }
+        }
+
+        public EncyclopeDiaLibrary(EncyclopeDiaSpec spec) : base(spec)
+        {
+            LibrarySpec = spec;
+            FilePath = spec.FilePath;
+            CachePath = GetLibraryCachePath(FilePath);
+        }
+
+        private EncyclopeDiaLibrary(EncyclopeDiaSpec spec, IStreamManager streamManager) : this(spec)
+        {
+            _pooledSqliteConnection = new PooledSqliteConnection(streamManager.ConnectionPool, FilePath);
+        }
+
+        public EncyclopeDiaSpec LibrarySpec { get; private set; }
+        public string FilePath { get; private set; }
+        public override int CompareRevisions(Library library)
+        {
+            return 0;
+        }
+
+        protected override LibrarySpec CreateSpec()
+        {
+            return new EncyclopeDiaSpec(Name, FilePath);
+        }
+
+        public override bool IsSameLibrary(Library library)
+        {
+            var encyclopediaLibrary = library as EncyclopeDiaLibrary;
+            if (encyclopediaLibrary == null)
+            {
+                return false;
+            }
+            return Equals(Name, encyclopediaLibrary.Name);
+        }
+
+        public override LibraryDetails LibraryDetails
+        {
+            get
+            {
+                var detailsByFileName = new Dictionary<string, SpectrumSourceFileDetails>();
+
+                try
+                {
+                    lock (_pooledSqliteConnection)
+                    {
+                        using (var select = new SQLiteCommand(_pooledSqliteConnection.Connection))
+                        {
+                            // ReSharper disable LocalizableElement
+
+                            // Query for the source files detail information.
+                            select.CommandText = @"select one.SourceFile, BestSpectra, MatchedSpectra
+from (
+  select SourceFile, count(*) as MatchedSpectra
+  from entries as s
+  group by SourceFile) as one
+inner join (
+  select SourceFile, count(*) as BestSpectra
+  from entries as e
+  where Score = (select min(Score) from entries where e.PeptideModSeq = PeptideModSeq AND e.PrecursorCharge = PrecursorCharge)
+  group by SourceFile) as two
+on one.SourceFile = two.SourceFile";
+
+                            // ReSharper restore LocalizableElement
+                            using (SQLiteDataReader reader = select.ExecuteReader())
+                            {
+                                while (reader.Read())
+                                {
+                                    string filename = reader.GetString(0);
+                                    var fileDetails = new SpectrumSourceFileDetails(filename);
+                                    fileDetails.ScoreThresholds.Add(ScoreType.GenericQValue, null);
+                                    fileDetails.BestSpectrum = Convert.ToInt32(reader.GetValue(1));
+                                    fileDetails.MatchedSpectrum = Convert.ToInt32(reader.GetValue(2));
+                                    detailsByFileName.Add(filename, fileDetails);
+                                }
+                            }
+                        }
+                    }
+                }
+                catch (Exception)
+                {
+                    // Do nothing more. Simply return any details collected or minimum information.
+                }
+
+                return new LibraryDetails
+                {
+                    DataFiles = _sourceFiles.Select(file =>
+                    {
+                        if (!detailsByFileName.TryGetValue(file, out var fileDetails))
+                        {
+                            fileDetails = new SpectrumSourceFileDetails(file);
+                            fileDetails.ScoreThresholds.Add(ScoreType.GenericQValue, null);
+                        }
+                        return fileDetails;
+                    })
+                };
+            }
+        }
+
+        public override IPooledStream ReadStream
+        {
+            get { return _pooledSqliteConnection; }
+        }
+
+        public override string SpecFilter
+        {
+            get { return TextUtil.FileDialogFiltersAll(FILTER_ELIB); }
+        }
+
+        public static EncyclopeDiaLibrary Load(EncyclopeDiaSpec spec, ILoadMonitor loader)
+        {
+            if (File.Exists(spec.FilePath) && new FileInfo(spec.FilePath).Length > 0)
+            {
+                var library = new EncyclopeDiaLibrary(spec, loader.StreamManager);
+                if (library.Load(loader))
+                    return library;
+            }
+            return null;
+        }
+        private bool Load(ILoadMonitor loader)
+        {
+            try
+            {
+                if (LoadFromCache(loader))
+                {
+                    return true;
+                }
+
+                if (LoadLibraryFromDatabase(loader))
+                {
+                    try
+                    {
+                        WriteCache(loader);
+                    }
+                    catch
+                    {
+                        // Ignore any error writing the cache
+                    }
+                    return true;
+                }
+            }
+            catch (Exception e)
+            {
+                if (!loader.IsCanceled)
+                {
+                    var msgException = new ApplicationException(string.Format(Resources.BiblioSpecLiteLibrary_Load_Failed_loading_library__0__, FilePath), e);
+                    loader.UpdateProgress(new ProgressStatus().ChangeErrorException(msgException));
+                }
+            }
+            return false;
+        }
+
+        // ReSharper disable LocalizableElement
+        private bool LoadLibraryFromDatabase(ILoadMonitor loader)
+        {
+            IProgressStatus status = new ProgressStatus(
+                string.Format(Resources.ChromatogramLibrary_LoadLibraryFromDatabase_Reading_precursors_from__0_,
+                    Name));
+            try
+            {
+                loader.UpdateProgress(status);
+                var libKeySourceFileDatas = new Dictionary<PeptideLibraryKey, Dictionary<string, FileData>>();
+
+                HashSet<LibraryKey> quantPeptides = new HashSet<LibraryKey>();
+                using (var cmd = new SQLiteCommand(_pooledSqliteConnection.Connection))
+                {
+                    // From the "entries" table, read all of the peptides that were actually found
+                    cmd.CommandText =
+                        "SELECT PeptideModSeq, PrecursorCharge, SourceFile, Score, RTInSeconds, RTInSecondsStart, RTInSecondsStop FROM entries";
+                    using (var reader = cmd.ExecuteReader())
+                    {
+                        while (reader.Read())
+                        {
+                            if (loader.IsCanceled)
+                            {
+                                throw new OperationCanceledException();
+                            }
+
+                            var libKey = new PeptideLibraryKey(reader.GetString(0), Convert.ToInt32(reader.GetValue(1)));
+                            // Tuple of filename, score, FileData
+                            Dictionary<string, FileData> dataByFilename;
+                            
+                            if (!libKeySourceFileDatas.TryGetValue(libKey, out dataByFilename))
+                            {
+                                dataByFilename = new Dictionary<string, FileData>();
+                                libKeySourceFileDatas.Add(libKey, dataByFilename);
+                            }
+                            string fileName = reader.GetString(2);
+                            if (dataByFilename.ContainsKey(fileName))
+                            {
+                                continue;
+                            }
+                            double score = reader.GetDouble(3);
+                            double? rtInMinutes = null;
+                            if (!reader.IsDBNull(4))
+                            {
+                                double rtInSeconds = reader.GetDouble(4);
+                                // EncyclopeDIA version 2.0 uses "-1" to indicate that the chromatogram had no apex.
+                                if (rtInSeconds != -1.0)
+                                {
+                                    rtInMinutes = rtInSeconds / 60;
+                                }
+                            }
+                            dataByFilename.Add(fileName, new FileData(rtInMinutes,
+                                    new ExplicitPeakBounds(reader.GetDouble(5) / 60, reader.GetDouble(6) / 60,
+                                        score)));
+                        }
+                    }
+
+                    // Also, read the PeptideQuants table in order to get peak boundaries for any peptide&sourcefiles that were
+                    // not found in the Entries table.
+                    cmd.CommandText =
+                        "SELECT PeptideModSeq, PrecursorCharge, SourceFile, RTInSecondsStart, RTInSecondsStop FROM PeptideQuants"; 
+                    using (var reader = cmd.ExecuteReader())
+                    {
+                        while (reader.Read())
+                        {
+                            var libKey = new PeptideLibraryKey(reader.GetString(0), Convert.ToInt32(reader.GetValue(1)));
+                            quantPeptides.Add(libKey);
+                            // Tuple of filename, score, FileData
+                            Dictionary<string, FileData> dataByFilename;
+                            if (!libKeySourceFileDatas.TryGetValue(libKey, out dataByFilename))
+                            {
+                                dataByFilename = new Dictionary<string, FileData>();
+                                libKeySourceFileDatas.Add(libKey, dataByFilename);
+                            }
+                            string fileName = reader.GetString(2);
+                            if (dataByFilename.ContainsKey(fileName))
+                            {
+                                continue;
+                            }
+                            dataByFilename.Add(fileName,
+                                new FileData(null,
+                                    new ExplicitPeakBounds(reader.GetDouble(3) / 60, reader.GetDouble(4) / 60,
+                                        ExplicitPeakBounds.UNKNOWN_SCORE)));
+                        }
+                    }
+                }
+                // ReSharper disable PossibleMultipleEnumeration
+                var sourceFiles = libKeySourceFileDatas
+                    .SelectMany(entry => entry.Value.Keys)
+                    .Distinct()
+                    .ToArray();
+                Array.Sort(sourceFiles);
+                var sourceFileIds = sourceFiles.Select((file, index) => Tuple.Create(file, index))
+                    .ToDictionary(tuple => tuple.Item1, tuple => tuple.Item2);
+                var spectrumInfos = libKeySourceFileDatas
+                    .Where(entry => quantPeptides.Contains(entry.Key))
+                    .Select(entry => MakeSpectrumInfo(entry.Key, entry.Value, sourceFileIds));
+                SetLibraryEntries(FilterInvalidLibraryEntries(ref status, spectrumInfos));
+                _sourceFiles = new LibraryFiles(sourceFiles);
+                // ReSharper restore PossibleMultipleEnumeration
+                loader.UpdateProgress(status.Complete());
+                return true;
+            }
+            catch (Exception e)
+            {
+                e = new InvalidDataException(string.Format(Resources.BiblioSpecLiteLibrary_Load_Failed_loading_library__0__, FilePath), e);
+                loader.UpdateProgress(status.ChangeErrorException(e));
+                return false;
+            }
+        }
+        // ReSharper restore LocalizableElement
+
+        protected override void SetLibraryEntries(IEnumerable<ElibSpectrumInfo> entries)
+        {
+            var allEntries = ImmutableList.ValueOf(entries);
+            var entriesWithSpectra = ImmutableList.ValueOf(allEntries.Where(entry=>entry.BestFileId >= 0));
+            base.SetLibraryEntries(entriesWithSpectra);
+            if (entriesWithSpectra.Count == allEntries.Count)
+            {
+                _allLibraryEntries = _libraryEntries;
+            }
+            else
+            {
+                _allLibraryEntries = new LibKeyMap<ElibSpectrumInfo>(allEntries, allEntries.Select(entry => entry.Key.LibraryKey));
+            }
+
+            // Some EncyclopeDIA libraries assign the same q-value to all the replicates for a given peptide
+            // so we only want to say we have q-values if the numbers are sometimes different.
+            _hasExplicitBoundsQValues = _allLibraryEntries.Any(entry =>
+                entry.FileDatas.Values.Select(fileData => fileData.PeakBounds?.Score)
+                    .OfType<double>().Distinct().Count() > 1);
+        }
+
+        private void WriteCache(ILoadMonitor loader)
+        {
+            using (FileSaver fs = new FileSaver(CachePath, loader.StreamManager))
+            {
+                using (var stream = loader.StreamManager.CreateStream(fs.SafeName, FileMode.Create, true))
+                {
+                    PrimitiveArrays.WriteOneValue(stream, FORMAT_VERSION_CACHE);
+                    PrimitiveArrays.WriteOneValue(stream, _sourceFiles.Count);
+                    foreach (var file in _sourceFiles)
+                    {
+                        byte[] fileNameBytes = Encoding.UTF8.GetBytes(file);
+                        PrimitiveArrays.WriteOneValue(stream, fileNameBytes.Length);
+                        PrimitiveArrays.Write(stream, fileNameBytes);
+                    }
+                    PrimitiveArrays.WriteOneValue(stream, _allLibraryEntries.Length);
+                    foreach (var elibSpectrumInfo in _allLibraryEntries)
+                    {
+                        elibSpectrumInfo.Write(stream);
+                    }
+                    loader.StreamManager.Finish(stream);
+                    fs.Commit();
+                    loader.StreamManager.SetCache(FilePath, CachePath);
+                }
+            }
+        }
+
+        public static string GetLibraryCachePath(string filepath)
+        {
+            return Path.ChangeExtension(filepath, @".elibc");
+        }
+
+        private bool LoadFromCache(ILoadMonitor loader)
+        {
+            if (!loader.StreamManager.IsCached(FilePath, CachePath))
+            {
+                return false;
+            }
+            try
+            {
+                ValueCache valueCache = new ValueCache();
+                using (var stream = loader.StreamManager.CreateStream(CachePath, FileMode.Open, true))
+                {
+                    int version = PrimitiveArrays.ReadOneValue<int>(stream);
+                    if (version != FORMAT_VERSION_CACHE)
+                    {
+                        return false;
+                    }
+                    int fileCount = PrimitiveArrays.ReadOneValue<int>(stream);
+                    List<String> sourceFiles = new List<string>(fileCount);
+                    while (sourceFiles.Count < fileCount)
+                    {
+                        int byteCount = PrimitiveArrays.ReadOneValue<int>(stream);
+                        byte[] bytes = new byte[byteCount];
+                        stream.ReadOrThrow(bytes, 0, bytes.Length);
+                        sourceFiles.Add(Encoding.UTF8.GetString(bytes));
+                    }
+                    int spectrumInfoCount = PrimitiveArrays.ReadOneValue<int>(stream);
+                    _sourceFiles = new LibraryFiles(sourceFiles);
+                    List<ElibSpectrumInfo> spectrumInfos = new List<ElibSpectrumInfo>();
+                    while (spectrumInfos.Count < spectrumInfoCount)
+                    {
+                        spectrumInfos.Add(ElibSpectrumInfo.Read(valueCache, stream));
+                    }
+                    SetLibraryEntries(spectrumInfos);
+                    return true;
+                }
+            }
+            catch (Exception exception)
+            {
+                Trace.TraceWarning(@"Exception loading cache: {0}", exception);
+                return false;
+            }
+        }
+
+        protected override SpectrumPeaksInfo.MI[] ReadSpectrum(ElibSpectrumInfo info)
+        {
+            return ReadSpectrum(info, info.BestFileId);
+        }
+
+        private SpectrumPeaksInfo.MI[] ReadSpectrum(ElibSpectrumInfo info, int sourceFileId)
+        {
+            if (sourceFileId < 0)
+            {
+                return null;
+            }
+            return _pooledSqliteConnection.ExecuteWithConnection(connection =>
+            {
+                HashSet<double> mzs = new HashSet<double>();
+                List<SpectrumPeaksInfo.MI> spectrum = new List<SpectrumPeaksInfo.MI>();
+                // First read all of the quantifiable transitions from the PeptideQuants table.
+                var peptideQuantSpectrum = ReadSpectrumFromPeptideQuants(connection, info, sourceFileId);
+                if (peptideQuantSpectrum != null)
+                {
+                    foreach (var mi in peptideQuantSpectrum)
+                    {
+                        if (mzs.Add(mi.Mz))
+                        {
+                            spectrum.Add(mi);
+                        }
+                    }
+                }
+
+                var quantifiableMzs = mzs.OrderBy(mz => mz).ToList();
+                // Then read the spectrum for the specific file
+                var entriesSpectrum = ReadSpectrumFromEntriesTable(connection, info, sourceFileId);
+                foreach (var mi in entriesSpectrum)
+                {
+                    if (HasVeryCloseMatch(quantifiableMzs, mi.Mz))
+                    {
+                        continue;
+                    } 
+                    if (mzs.Add(mi.Mz))
+                    {
+                        var miToAdd = mi;
+                        if (peptideQuantSpectrum != null)
+                        {
+                            // If we successfully read from the PeptideQuants table, then the
+                            // rest of the mzs we find in the entries table are non-quantitative.
+                            miToAdd.Quantitative = false;
+                        }
+                        else
+                        {
+                            // If we were unable to read from the PeptideQuants table, then 
+                            // the non-quantitative transitions are the ones with really low intensity.
+                            miToAdd.Quantitative = miToAdd.Intensity >= MIN_QUANTITATIVE_INTENSITY;
+                        }
+                        spectrum.Add(miToAdd);
+                    }
+                }
+                return spectrum.ToArray();
+            });
+        }
+
+        /// <summary>
+        /// Some versions of EncyclopeDIA including 2.12.30 have tiny mismatches between
+        /// the m/z values found in the PeptideQuants and entries tables.
+        /// Therefore, when reading m/z's from the entries table, we ignore values from
+        /// the entries table that are really close to what was found in the PeptideQuants table.
+        /// </summary>
+        private bool HasVeryCloseMatch(IList<double> sortedMzs, double target)
+        {
+            int index = CollectionUtil.BinarySearch(sortedMzs, target);
+            if (index >= 0)
+            {
+                return true;
+            }
+
+            double minDistance = target / 1e-5;
+            index = ~index;
+            if (index < sortedMzs.Count && Math.Abs(sortedMzs[index] - target) < minDistance)
+            {
+                return true;
+            }
+
+            if (index > 0 && Math.Abs(sortedMzs[index - 1] - target) < minDistance)
+            {
+                return true;
+            }
+
+            return false;
+        }
+
+        private IEnumerable<SpectrumPeaksInfo.MI> ReadSpectrumFromPeptideQuants(SQLiteConnection connection, ElibSpectrumInfo info, int sourceFileId)
+        {
+            string sourceFile = _sourceFiles[sourceFileId];
+            using (var cmd = new SQLiteCommand(connection))
+            {
+                cmd.CommandText = @"SELECT QuantIonMassLength, QuantIonMassArray, QuantIonIntensityLength, QuantIonIntensityArray FROM peptidequants WHERE PrecursorCharge = ? AND PeptideModSeq = ? AND SourceFile = ?";
+                cmd.Parameters.Add(new SQLiteParameter(DbType.Int32) { Value = info.Key.Charge });
+                cmd.Parameters.Add(new SQLiteParameter(DbType.String) { Value = info.PeptideModSeq });
+                cmd.Parameters.Add(new SQLiteParameter(DbType.String) { Value = sourceFile });
+                SQLiteDataReader reader;
+                try
+                {
+                    reader = cmd.ExecuteReader();
+                }
+                catch (DbException)
+                {
+                    // Older .elib files do not have these columns, so just return null
+                    return null;
+                }
+                using (reader)
+                {
+                    if (!reader.Read())
+                    {
+                        // None of the transitions are considered Quantifiable.
+                        return new SpectrumPeaksInfo.MI[0];
+                    }
+                    double[] mzs = PrimitiveArrays.FromBytes<double>(
+                        PrimitiveArrays.ReverseBytesInBlocks(
+                            UncompressEncyclopeDiaData((byte[])reader.GetValue(1), reader.GetInt32(0)),
+                            sizeof(double)));
+                    float[] intensities =
+                        PrimitiveArrays.FromBytes<float>(PrimitiveArrays.ReverseBytesInBlocks(
+                            UncompressEncyclopeDiaData((byte[])reader.GetValue(3), reader.GetInt32(2)), sizeof(float)));
+                    return mzs.Select(
+                        (mz, index) => new SpectrumPeaksInfo.MI { Mz = mz, Intensity = intensities[index]});
+                }
+            }
+        }
+
+        private IEnumerable<SpectrumPeaksInfo.MI> ReadSpectrumFromEntriesTable(SQLiteConnection connection, ElibSpectrumInfo info,
+            int sourceFileId)
+        {
+            using (var cmd = new SQLiteCommand(connection))
+            {
+                cmd.CommandText =
+                    @"SELECT MassEncodedLength, MassArray, IntensityEncodedLength, IntensityArray FROM entries WHERE PrecursorCharge = ? AND PeptideModSeq = ? AND SourceFile = ?";
+                cmd.Parameters.Add(new SQLiteParameter(DbType.Int32) {Value = info.Key.Charge});
+                cmd.Parameters.Add(new SQLiteParameter(DbType.String) {Value = info.PeptideModSeq});
+                cmd.Parameters.Add(new SQLiteParameter(DbType.String) {Value = _sourceFiles[sourceFileId]});
+                using (var reader = cmd.ExecuteReader())
+                {
+                    if (reader.Read())
+                    {
+                        double[] mzs = PrimitiveArrays.FromBytes<double>(
+                            PrimitiveArrays.ReverseBytesInBlocks(
+                                UncompressEncyclopeDiaData((byte[]) reader.GetValue(1), reader.GetInt32(0)),
+                                sizeof(double)));
+                        float[] intensities =
+                            PrimitiveArrays.FromBytes<float>(PrimitiveArrays.ReverseBytesInBlocks(
+                                UncompressEncyclopeDiaData((byte[]) reader.GetValue(3), reader.GetInt32(2)),
+                                sizeof(float)));
+                        return mzs.Select((mz, index) => new SpectrumPeaksInfo.MI
+                                {
+                                    Mz = mz,
+                                    Intensity = intensities[index],
+                                }) // CONSIDER(bspratt): annotation?
+                            .ToArray();
+                    }
+                    return null;
+                }
+            }
+        }
+
+        /// <summary>
+        /// Uncompress a block of data found in an EncyclopeDIA library.
+        /// </summary>
+        private byte[] UncompressEncyclopeDiaData(byte[] compressedBytes, int uncompressedSize)
+        {
+            // Pass -1 in for uncompressed length since EnclyclopeDIA always compresses
+            // the bytes even if the uncompressed size is equal to the compresssed size.
+            byte[] uncompressedBytes = UtilDB.Uncompress(compressedBytes, -1, false);
+            if (uncompressedBytes.Length != uncompressedSize)
+            {
+                throw new IOException(Resources.UtilDB_Uncompress_Failure_uncompressing_data);
+            }
+            return uncompressedBytes;
+        }
+
+        protected override SpectrumHeaderInfo CreateSpectrumHeaderInfo(ElibSpectrumInfo info)
+        {
+            return CreateSpectrumHeaderInfo(info, null);
+        }
+
+        private SpectrumHeaderInfo CreateSpectrumHeaderInfo(ElibSpectrumInfo info, FileData fileData)
+        {
+            double? score = fileData?.PeakBounds.Score;
+            if (score.HasValue && double.IsNaN(score.Value))
+                score = null;
+            return new ElibSpectrumHeaderInfo(Name, score);
+        }
+
+        public override LibraryFiles LibraryFiles
+        {
+            get
+            {
+                return _sourceFiles;
+            }
+        }
+
+        public override ExplicitPeakBounds GetExplicitPeakBounds(MsDataFileUri filePath, IEnumerable<Target> peptideSequences)
+        {
+            int fileId = FindSource(filePath);
+            if (fileId < 0)
+            {
+                return null;
+            }
+
+            bool anyMatch = false;
+            foreach (var peptideSequence in peptideSequences)
+            {
+                foreach (var entry in
+                         _allLibraryEntries.ItemsMatching(new LibKey(peptideSequence, Adduct.EMPTY), false))
+                {
+                    FileData fileData;
+                    if (entry.FileDatas.TryGetValue(fileId, out fileData))
+                    {
+                        return fileData.PeakBounds;
+                    }
+
+                    if (entry.FileDatas.Any())
+                    {
+                        anyMatch = true;
+                    }
+                }
+            }
+            if (anyMatch)
+            {
+                return ExplicitPeakBounds.EMPTY;
+            }
+            return null;
+        {
+        }
+
+        public override bool HasExplicitBoundsQValues
+        {
+            get { return _hasExplicitBoundsQValues; }
+        }
+        public override bool HasExplicitBounds
+        {
+            get
+            {
+                return true;
+            }
+        }
+
+        public override IEnumerable<SpectrumInfoLibrary> GetSpectra(LibKey key, IsotopeLabelType labelType, LibraryRedundancy redundancy)
+        {
+            int iEntry = FindEntry(key);
+            if (iEntry < 0)
+            {
+                yield break;
+            }
+            var entry = _libraryEntries[iEntry];
+            foreach (var keyValuePair in entry.FileDatas)
+            {
+                var fileIndex = keyValuePair.Key;
+                var fileData = keyValuePair.Value;
+                if (!fileData.ApexTime.HasValue)
+                {
+                    continue;
+                }
+                if (redundancy == LibraryRedundancy.best && keyValuePair.Key != entry.BestFileId)
+                {
+                    continue;
+                }
+                yield return new SpectrumInfoLibrary(this, labelType, _sourceFiles[fileIndex], fileData.ApexTime, null, null,
+                    fileIndex == entry.BestFileId, new ElibSpectrumKey(iEntry, fileIndex))
+                {
+                    SpectrumHeaderInfo = CreateSpectrumHeaderInfo(entry, fileData)
+                };
+            }
+        }
+
+        public override SpectrumPeaksInfo LoadSpectrum(object spectrumKey)
+        {
+            var elibSpectrumKey = spectrumKey as ElibSpectrumKey;
+            if (null != elibSpectrumKey)
+            {
+                return new SpectrumPeaksInfo(ReadSpectrum(_libraryEntries[elibSpectrumKey.EntryIndex], elibSpectrumKey.FileId));
+            }
+            return base.LoadSpectrum(spectrumKey);
+        }
+
+        public override LibraryChromGroup LoadChromatogramData(object spectrumKey)
+        {
+            return null;
+        }
+
+        public override bool TryGetRetentionTimes(int fileId, out LibraryRetentionTimes retentionTimes)
+        {
+            return TryGetRetentionTimes(fileId, _sourceFiles[fileId], out retentionTimes);
+        }
+
+        public override bool TryGetRetentionTimes(MsDataFileUri filePath, out LibraryRetentionTimes retentionTimes)
+        {
+            return TryGetRetentionTimes(FindSource(filePath), filePath.ToString(), out retentionTimes);
+        }
+
+        private bool TryGetRetentionTimes(int fileId, string filePath, out LibraryRetentionTimes retentionTimes)
+        {
+            if (fileId < 0)
+            {
+                retentionTimes = null;
+                return false;
+            }
+            ILookup<Target, double?> timesLookup = _libraryEntries.ToLookup(
+                entry => entry.Key.Target,
+                entry =>
+                {
+                    FileData fileData;
+                    if (!entry.FileDatas.TryGetValue(fileId, out fileData))
+                    {
+                        return null;
+                    }
+                    return fileData.ApexTime;
+                });
+            var nonEmptyTimesDict = timesLookup
+                .Where(grouping=>grouping.Any(value=>value.HasValue))
+                .ToDictionary(grouping=>grouping.Key, grouping=>Tuple.Create(TimeSource.peak, grouping.OfType<double>().ToArray()));
+            retentionTimes = new LibraryRetentionTimes(filePath, nonEmptyTimesDict);
+            return true;
+        }
+
+        // ReSharper disable PossibleMultipleEnumeration
+        private int FindSource(MsDataFileUri sourceFile)
+        {
+            
+            if (_sourceFiles == null || _sourceFiles.Count == 0)
+            {
+                return -1;
+            }
+            Assume.IsNotNull(_msDataFileUriLookup);
+            lock (_msDataFileUriLookup)
+            {
+                if (_msDataFileUriLookup.TryGetValue(sourceFile, out int index))
+                {
+                    return index;
+                }
+            }
+
+            string sourceFileToString = sourceFile.ToString();
+            int iFileFound = -1;
+            for (int iFile = 0; iFile < _sourceFiles.Count; iFile++)
+            {
+                if (_sourceFiles[iFile].Equals(sourceFileToString))
+                {
+                    iFileFound = iFile;
+                    break;
+                }
+            }
+
+            if (iFileFound == -1)
+            {
+                string baseName = sourceFile.GetFileNameWithoutExtension();
+
+                for (int iFile = 0; iFile < _sourceFiles.Count; iFile++)
+                {
+                    var fileName = _sourceFiles[iFile];
+                    try
+                    {
+                        if (MeasuredResults.IsBaseNameMatch(baseName, Path.GetFileNameWithoutExtension(fileName)))
+                        {
+                            iFileFound = iFile;
+                            break;
+                        }
+                    }
+                    catch (Exception)
+                    {
+                        // Ignore: Invalid filename
+                    }
+                }
+            }
+
+            lock (_msDataFileUriLookup)
+            {
+                _msDataFileUriLookup[sourceFile] = iFileFound;
+            }
+            return iFileFound;
+        }
+
+        public override bool TryGetRetentionTimes(LibKey key, MsDataFileUri filePath, out double[] retentionTimes)
+        {
+            retentionTimes = null;
+            int i = FindEntry(key);
+            if (i < 0)
+            {
+                return false;
+            }
+            int fileId = FindSource(filePath);
+            if (fileId < 0)
+            {
+                return false;
+            }
+            var entry = _libraryEntries[i];
+            FileData fileData;
+            if (!entry.FileDatas.TryGetValue(fileId, out fileData))
+            {
+                return false;
+            }
+            if (!fileData.ApexTime.HasValue)
+            {
+                return false;
+            }
+            retentionTimes = new[] {fileData.ApexTime.Value};
+            return true;
+        }
+
+        public override IEnumerable<double> GetRetentionTimesWithSequences(string filePath, IEnumerable<Target> peptideSequences, ref int? iFile)
+        {
+            if (!iFile.HasValue)
+                iFile = FindSource(MsDataFileUri.Parse(filePath));
+            if (iFile.Value < 0)
+            {
+                return new double[0];
+            }
+            var times = new List<double>();
+            
+            foreach (var entry in LibraryEntriesWithSequences(peptideSequences))
+            {
+                FileData fileData;
+                if (entry.FileDatas.TryGetValue(iFile.Value, out fileData))
+                {
+                    if (fileData.ApexTime.HasValue)
+                    {
+                        times.Add(fileData.ApexTime.Value);
+                    }
+                }
+            }
+            return times;
+        }
+
+        public override IList<RetentionTimeSource> ListRetentionTimeSources()
+        {
+            List<RetentionTimeSource> sources = new List<RetentionTimeSource>();
+            foreach (var sourceFile in _sourceFiles)
+            {
+                try
+                {
+                    sources.Add(new RetentionTimeSource(Path.GetFileNameWithoutExtension(sourceFile), Name));
+                }
+                catch (Exception)
+                {
+                    // ignore
+                }
+            }
+            return sources;
+        }
+
+        public static EncyclopeDiaLibrary Deserialize(XmlReader reader)
+        {
+            EncyclopeDiaLibrary encyclopeDiaLibrary = new EncyclopeDiaLibrary();
+            encyclopeDiaLibrary.ReadXml(reader);
+            return encyclopeDiaLibrary;
+        }
+
+        private static ElibSpectrumInfo MakeSpectrumInfo(PeptideLibraryKey libraryKey,
+            IDictionary<string, FileData> fileDatas, IDictionary<string, int> sourceFileIds)
+        {
+            double bestScore = double.MaxValue;
+            string bestFileName = null;
+
+            foreach (var entry in fileDatas)
+            {
+                if (double.IsNaN(entry.Value.PeakBounds.Score) || !entry.Value.ApexTime.HasValue)
+                {
+                    continue;
+                }
+                if (bestFileName == null || entry.Value.PeakBounds.Score < bestScore)
+                {
+                    bestFileName = entry.Key;
+                    bestScore = entry.Value.PeakBounds.Score;
+                }
+            }
+            return new ElibSpectrumInfo(libraryKey, bestFileName == null ? -1 : sourceFileIds[bestFileName],
+                fileDatas.Select(
+                    entry => new KeyValuePair<int, FileData>(sourceFileIds[entry.Key], entry.Value)));
+
+        }
+
+        [XmlRoot("encyclopedia_spectrum_info")]
+        public sealed class ElibSpectrumHeaderInfo : SpectrumHeaderInfo
+        {
+            public ElibSpectrumHeaderInfo(string libraryName, double? score)
+                : base(libraryName, score, BiblioSpec.ScoreType.GenericQValue.NameInvariant)
+            {
+            }
+
+            public override string LibraryTypeName => @"EncyclopeDIA";
+
+            public override IEnumerable<KeyValuePair<PeptideRankId, string>> RankValues
+            {
+                get { yield break; }
+            }
+
+            #region Implementation of IXmlSerializable
+
+            /// <summary>
+            /// For serialization
+            /// </summary>
+            private ElibSpectrumHeaderInfo()
+            {
+            }
+
+            // ReSharper disable once MemberHidesStaticFromOuterClass
+            public static ElibSpectrumHeaderInfo Deserialize(XmlReader reader)
+            {
+                return reader.Deserialize(new ElibSpectrumHeaderInfo());
+            }
+
+            public override void ReadXml(XmlReader reader)
+            {
+                base.ReadXml(reader);
+                // Consume tag
+                reader.Read();
+            }
+
+            #endregion
+        }
+
+        public class ElibSpectrumInfo : ICachedSpectrumInfo
+        {
+            public ElibSpectrumInfo(PeptideLibraryKey libKey, int bestFileId, IEnumerable<KeyValuePair<int, FileData>> fileDatas)
+            {
+                Key = new LibKey(libKey);
+                BestFileId = bestFileId;
+                FileDatas = ImmutableSortedList.FromValues(fileDatas);
+            }
+
+            public string PeptideModSeq
+            {
+                get { return Key.Sequence; }
+            }
+            public LibKey Key { get; private set; }
+
+            public double? BestScore
+            {
+                get
+                {
+                    if (FileDatas.TryGetValue(BestFileId, out var fileData))
+                        return fileData.PeakBounds.Score;
+                    return null;
+                }
+            }
+
+            public int BestFileId { get; private set;}
+            public ImmutableSortedList<int, FileData> FileDatas { get; private set; }
+
+            public void Write(Stream stream)
+            {
+                PrimitiveArrays.WriteOneValue(stream, PeptideModSeq.Length);
+                PrimitiveArrays.Write(stream, Encoding.UTF8.GetBytes(PeptideModSeq));
+                PrimitiveArrays.WriteOneValue(stream, Key.Charge);
+                PrimitiveArrays.WriteOneValue(stream, BestFileId);
+                PrimitiveArrays.WriteOneValue(stream, FileDatas.Count);
+                foreach (var peakBoundEntry in FileDatas)
+                {
+                    PrimitiveArrays.WriteOneValue(stream, peakBoundEntry.Key);
+                    PrimitiveArrays.WriteOneValue(stream, peakBoundEntry.Value.PeakBounds.StartTime);
+                    PrimitiveArrays.WriteOneValue(stream, peakBoundEntry.Value.PeakBounds.EndTime);
+                    PrimitiveArrays.WriteOneValue(stream, peakBoundEntry.Value.PeakBounds.Score);
+                    if (peakBoundEntry.Value.ApexTime.HasValue)
+                    {
+                        PrimitiveArrays.WriteOneValue<byte>(stream, 1);
+                        PrimitiveArrays.WriteOneValue(stream, peakBoundEntry.Value.ApexTime.Value);
+                    }
+                    else
+                    {
+                        PrimitiveArrays.WriteOneValue<byte>(stream, 0);
+                    }
+                }
+            }
+
+            public static ElibSpectrumInfo Read(ValueCache valueCache, Stream stream)
+            {
+                byte[] peptideModSeqBytes = new byte[PrimitiveArrays.ReadOneValue<int>(stream)];
+                stream.ReadOrThrow(peptideModSeqBytes, 0, peptideModSeqBytes.Length);
+                var peptideModSeq = valueCache.CacheValue(Encoding.UTF8.GetString(peptideModSeqBytes));
+                int charge = PrimitiveArrays.ReadOneValue<int>(stream);
+                int bestFileId = PrimitiveArrays.ReadOneValue<int>(stream);
+                int peakBoundCount = PrimitiveArrays.ReadOneValue<int>(stream);
+                var peakBounds = new List<KeyValuePair<int, FileData>>();
+                while (peakBounds.Count < peakBoundCount)
+                {
+                    var fileId = PrimitiveArrays.ReadOneValue<int>(stream);
+                    var startTime = PrimitiveArrays.ReadOneValue<double>(stream);
+                    var endTime = PrimitiveArrays.ReadOneValue<double>(stream);
+                    var score = PrimitiveArrays.ReadOneValue<double>(stream);
+                    byte bHasApexTime = PrimitiveArrays.ReadOneValue<byte>(stream);
+                    double? apexTime;
+                    if (bHasApexTime == 0)
+                    {
+                        apexTime = null;
+                    }
+                    else
+                    {
+                        apexTime = PrimitiveArrays.ReadOneValue<double>(stream);
+                    }
+                    peakBounds.Add(new KeyValuePair<int, FileData>(fileId, new FileData(apexTime, new ExplicitPeakBounds(startTime, endTime, score))));
+                }
+                return new ElibSpectrumInfo(new PeptideLibraryKey(peptideModSeq, charge), bestFileId, peakBounds);
+            }
+        }
+        public class FileData
+        {
+            public FileData(double? apexTime, ExplicitPeakBounds peakBounds)
+            {
+                ApexTime = apexTime;
+                PeakBounds = peakBounds;
+            }
+            public double? ApexTime { get; private set; }
+            public ExplicitPeakBounds PeakBounds { get; private set; }
+
+            public override string ToString()
+            {
+                if (ApexTime == null)
+                {
+                    return PeakBounds.ToString();
+                }
+
+                return string.Format(@"{0}({1:F04})", PeakBounds, ApexTime);
+            }
+        }
+
+        private class ElibSpectrumKey
+        {
+            public ElibSpectrumKey(int entryIndex, int fileId)
+            {
+                EntryIndex = entryIndex;
+                FileId = fileId;
+            }
+
+            public int EntryIndex { get; private set; }
+            public int FileId { get; private set; }
+        }
+
+        private struct ScoreValue
+        {
+            public ScoreValue(double qValue, double posteriorErrorProbability)
+            {
+                QValue = qValue;
+                PosteriorErrorProbability = posteriorErrorProbability;
+            }
+
+            public double QValue { get; }
+            public double PosteriorErrorProbability { get; }
+        }
+
+        private struct ScoredFileData
+        {
+            public ScoredFileData(double? score, FileData fileData)
+            {
+                Score = score;
+                FileData = fileData;
+            }
+
+            public double? Score { get; }
+            public FileData FileData { get; }
+
+            public override string ToString()
+            {
+                if (Score.HasValue)
+                {
+                    return string.Format(@"{0:F04}:{1}", Score, FileData);
+                }
+                return FileData.ToString();
+            }
+        }
+    }
+}