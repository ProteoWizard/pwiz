/*
 * Original author: Daniel Broudy <daniel.broudy .at. gmail.com>,
 *                  MacCoss Lab, Department of Genome Sciences, UW
 *
 * Copyright 2012 University of Washington - Seattle, WA
 * 
 * Licensed under the Apache License, Version 2.0 (the "License");
 * you may not use this file except in compliance with the License.
 * You may obtain a copy of the License at
 *
 *     http://www.apache.org/licenses/LICENSE-2.0
 *
 * Unless required by applicable law or agreed to in writing, software
 * distributed under the License is distributed on an "AS IS" BASIS,
 * WITHOUT WARRANTIES OR CONDITIONS OF ANY KIND, either express or implied.
 * See the License for the specific language governing permissions and
 * limitations under the License.
 */

using System;
using System.Collections.Generic;
using System.IO;
using System.Linq;
using System.Reflection;
using System.Threading;
using System.Xml;
using System.Xml.Schema;
using System.Xml.Serialization;
using pwiz.Common.Collections;
using pwiz.Common.DataBinding;
using pwiz.Common.SystemUtil;
using pwiz.Skyline.Model.Databinding;
using pwiz.Skyline.Model.Hibernate;
using pwiz.Skyline.Model.DocSettings;
using pwiz.Skyline.Properties;
using pwiz.Skyline.Util;
using pwiz.Skyline.Util.Extensions;

namespace pwiz.Skyline.Model.Tools
{

    // A common interface for returning the relevant string for Tool Macros
    public interface IToolMacroProvider
    {
        string DocumentFilePath { get; }
        string SelectedProteinName { get; }
        string SelectedPeptideSequence { get; }       
        string SelectedPrecursor { get; }
        string ResultNameCurrent { get; }
        string FindProgramPath(ProgramPathContainer programPathContainer);
    }

    [XmlRoot("ToolDescription")]
    public class ToolDescription : IXmlSerializable, IKeyContainer<string>
    {
        public const string EXT_INSTALL = ".zip";

        public static readonly ToolDescription EMPTY = new ToolDescription(string.Empty, string.Empty, string.Empty, string.Empty, false, string.Empty);

        public static bool IsWebPageCommand(string command)
        {
            return command.StartsWith(@"http:") || command.StartsWith(@"https:");
        }

        /// <summary>
        /// Supported extensions
        /// <para>Changes to this array require corresponding changes to the FileDialogFiltersAll call below</para>
        /// </summary>
        public static readonly string[] EXTENSIONS = { @".exe", @".com", @".pif", @".cmd", @".bat", @".py", @".pl" };

        public static bool CheckExtension(string path)
        {
            // Avoid Path.GetExtension() because it throws an exception for an invalid path
            return EXTENSIONS.Any(extension => PathEx.HasExtension(path, extension));
        }

        public ToolDescription(ToolDescription t)
            : this(t.Title, t.Command, t.Arguments, t.InitialDirectory, t.OutputToImmediateWindow, t.ReportTitle, t.ArgsCollectorDllPath, t.ArgsCollectorClassName, t.ToolDirPath, t.Annotations, t.PackageVersion, t.PackageIdentifier, t.PackageName, t.UpdateAvailable )
        {            
        }

        public ToolDescription(string title, string command, string reportTitle)
            : this(title, command, string.Empty, string.Empty, false, reportTitle)
        {
        }

        public ToolDescription(string title, string command, string arguments, string initialDirectory,
                               bool outputToImmediateWindow, string reportTitle)
            : this( title,  command,  arguments,  initialDirectory,
                                outputToImmediateWindow,  reportTitle, string.Empty, string.Empty, null,new List<AnnotationDef>(), null, null, null)
        {            
        }

        public ToolDescription(string title, string command, string arguments, string initialDirectory,
                               bool outputToImmediateWindow, string reportTitle, string argsCollectorDllPath, 
                               string argsCollectorClassName, string toolDirPath, List<AnnotationDef> annotations, string packageVersion, string packageIdentifier, string packageName, bool updateAvailable = false )
        {
            Title = title;
            Command = command;
            Arguments = arguments ?? string.Empty;
            InitialDirectory = initialDirectory ?? string.Empty;
            OutputToImmediateWindow = outputToImmediateWindow;
            ReportTitle = reportTitle;
            ArgsCollectorDllPath = argsCollectorDllPath;
            ArgsCollectorClassName = argsCollectorClassName;
            ToolDirPath = toolDirPath;
            Annotations = annotations;
            PackageVersion = packageVersion;
            PackageIdentifier = packageIdentifier;
            PackageName = packageName;
            UpdateAvailable = updateAvailable;

            //Validate();  //Not immutable
        }

        public string GetKey()
        {
            return Title;
        }

        // CONSIDER: These properties get changed without being validated, which could result in an invalid ToolDescription
        public string Title { get; set; }
        public string Command { get; set; }
        public string Arguments { get; set; }
        public string InitialDirectory { get; set; }
        public bool OutputToImmediateWindow { get; set; }
        public string ReportTitle { get; set; }
        public string ArgsCollectorDllPath { get; set; }
        public string ArgsCollectorClassName { get; set; }
        public string ToolDirPath { get; set; }
        public List<AnnotationDef> Annotations { get; set; }
        public string PackageVersion { get; set; }
        public string PackageIdentifier { get; set; }
        public string PackageName { get; set; }
        public bool UpdateAvailable { get; set; }

        public bool IsWebPage { get { return IsWebPageCommand(Command); } }

        // The most recent command line arguments generated by the tool
        private string _lastCommandLineArgsGenerated;

        public string PreviousCommandLineArgs
        {
            get
            {
                lock (this)
                {
                    return _lastCommandLineArgsGenerated;
                }
            }
            set
            {
                lock (this)
                {
                    _lastCommandLineArgsGenerated = value;
                }
            }
        }

        public string GetUrl(SrmDocument doc, IToolMacroProvider toolMacroProvider, IProgressMonitor progressMonitor)
        {
            if (!IsWebPage)
                return null;
            string url = Command;
            const string querySep = "?";
            const string paramSep = "&";
            if (!string.IsNullOrEmpty(Arguments))
            {
                string query = GetArguments(doc, toolMacroProvider, progressMonitor);
                if (query == null)
                    return null;

                url += (!url.Contains(querySep) ? querySep : paramSep) + query;
            }
            return url;
        }

        /// <summary>
        ///  Return a string that is the Arguments string with the macros replaced.
        /// </summary>
        /// <param name="doc"> Document for report data. </param>
        /// <param name="toolMacroProvider"> Interface to use to get the current macro values </param>
        /// <param name="progressMonitor">Progress monitor. </param>
        /// <returns> Arguments with macros replaced or null if one of the macros was missing 
        /// (eg. no selected peptide for $(SelPeptide) then the return value is null </returns>
        public string GetArguments(SrmDocument doc, IToolMacroProvider toolMacroProvider, IProgressMonitor progressMonitor)
        {
            return ToolMacros.ReplaceMacrosArguments(doc, toolMacroProvider, this, progressMonitor);
        }

        /// <summary>
        ///  Return a string that is the InitialDirectory string with the macros replaced.
        /// </summary>
        /// <param name="doc"> Document for report data. </param>
        /// <param name="toolMacroProvider"> Interface to use to get the current macro values </param>
        /// <param name="progressMonitor">Progress monitor. </param>
        /// <returns> InitialDirectory with macros replaced or null if one of the macros was missing 
        /// (eg. no document for $(DocumentDir) then the return value is null </returns>
        public string GetInitialDirectory(SrmDocument doc, IToolMacroProvider toolMacroProvider, IProgressMonitor progressMonitor)
        {
            return ToolMacros.ReplaceMacrosInitialDirectory(doc, toolMacroProvider, this, progressMonitor);
        }

        public string GetCommand(SrmDocument doc, IToolMacroProvider toolMacroProvider, IProgressMonitor progressMonitor)
        {
            return ToolMacros.ReplaceMacrosCommand(doc, toolMacroProvider, this, progressMonitor);            
        }
        

        public static bool EquivalentAnnotations(AnnotationDef existingAnnotation, AnnotationDef annotationDef)
        {
            // if both annotations are value lists, we want to ignore the values in their lists in the comparison
            if (existingAnnotation.Type.Equals(AnnotationDef.AnnotationType.value_list) &&
                annotationDef.Type.Equals(AnnotationDef.AnnotationType.value_list))
            {
                return Equals(existingAnnotation.ChangeItems(new string[0]),
                              annotationDef.ChangeItems(new string[0]));
            }

            return existingAnnotation.Equals(annotationDef);
        }

        public IWebHelpers WebHelpers { get; set; }
        public string ReportTempPath_toDelete { get; set; }

        #region Implementation of IXmlSerializable

        private  ToolDescription()
        {
        }

        public static ToolDescription Deserialize(XmlReader reader)
        {
            return reader.Deserialize(new ToolDescription());
        }

        private enum ATTR
        {
            title,
            command,
            arguments,
            initial_directory,
            output_to_immediate_window,
            report_title,
            argument_generated,
            argscollector_dll_path,
            argscollector_class_name,
            tool_dir_path,
            package_version,
            package_identifier,
            package_name,
            update_available
        }
        
        private enum EL
        {
            annotation
        }

        private void Validate()
        {
            if (string.IsNullOrEmpty(Title))
                throw new InvalidDataException(ToolsResources.ToolDescription_Validate_Tools_must_have_a_title);
            if (string.IsNullOrEmpty(Command))
                throw new InvalidDataException(ToolsResources.ToolDescription_Validate_Tools_must_have_a_command_line);
        }

        public XmlSchema GetSchema()
        {
            return null;
        }

        public void ReadXml(XmlReader reader)
        {
            Title = reader.GetAttribute(ATTR.title);
            Command = reader.GetAttribute(ATTR.command);
            Arguments = reader.GetAttribute(ATTR.arguments) ?? string.Empty;
            InitialDirectory = reader.GetAttribute(ATTR.initial_directory) ?? string.Empty;
            OutputToImmediateWindow = reader.GetBoolAttribute(ATTR.output_to_immediate_window);
            ReportTitle = reader.GetAttribute(ATTR.report_title);
            PreviousCommandLineArgs = reader.GetAttribute(ATTR.argument_generated) ?? string.Empty;
            ArgsCollectorDllPath = reader.GetAttribute(ATTR.argscollector_dll_path) ?? string.Empty;
            ArgsCollectorClassName = reader.GetAttribute(ATTR.argscollector_class_name) ?? string.Empty;
            ToolDirPath = reader.GetAttribute(ATTR.tool_dir_path) ?? string.Empty;
            PackageVersion = reader.GetAttribute(ATTR.package_version) ?? string.Empty;
            PackageIdentifier = reader.GetAttribute(ATTR.package_identifier) ?? string.Empty;
            PackageName = reader.GetAttribute(ATTR.package_name) ?? string.Empty;
            UpdateAvailable = reader.GetBoolAttribute(ATTR.update_available);
            Annotations = new List<AnnotationDef>();
            if (!reader.IsEmptyElement)
            {
                reader.ReadStartElement();
                reader.ReadElementList(EL.annotation, Annotations);
                reader.ReadEndElement();
            }
            else
            {
                reader.Read();
            }
            Validate();
        }

        public void WriteXml(XmlWriter writer)
        {
            writer.WriteAttribute(ATTR.title, Title);
            writer.WriteAttribute(ATTR.command, Command);
            writer.WriteAttributeIfString(ATTR.arguments, Arguments);
            writer.WriteAttributeIfString(ATTR.initial_directory, InitialDirectory);
            writer.WriteAttribute(ATTR.output_to_immediate_window, OutputToImmediateWindow);
            writer.WriteAttributeIfString(ATTR.report_title, ReportTitle);
            writer.WriteAttributeIfString(ATTR.argument_generated, PreviousCommandLineArgs);
            writer.WriteAttributeIfString(ATTR.argscollector_dll_path, ArgsCollectorDllPath);
            writer.WriteAttributeIfString(ATTR.argscollector_class_name, ArgsCollectorClassName);
            writer.WriteAttributeIfString(ATTR.tool_dir_path, ToolDirPath);
            writer.WriteAttributeIfString(ATTR.package_version, PackageVersion);
            writer.WriteAttributeIfString(ATTR.package_identifier, PackageIdentifier);
            writer.WriteAttributeIfString(ATTR.package_name, PackageName);
            writer.WriteAttribute(ATTR.update_available, UpdateAvailable);
            writer.WriteElementList(EL.annotation, Annotations ?? new List<AnnotationDef>());
        }


        #endregion
        
        #region object overrides

        public override string ToString()
        {
            return Title;
        }

        public bool Equals(ToolDescription tool)
        {
            return (Equals(Title, tool.Title) &&
                    Equals(Command, tool.Command) &&
                    Equals(Arguments, tool.Arguments) &&
                    Equals(InitialDirectory, tool.InitialDirectory) &&
                    Equals(OutputToImmediateWindow, tool.OutputToImmediateWindow)) &&
                    Equals(ReportTitle, tool.ReportTitle) &&
                    Equals(ArgsCollectorDllPath, tool.ArgsCollectorDllPath) &&
                    Equals(ArgsCollectorClassName, tool.ArgsCollectorClassName) &&
                    Equals(ToolDirPath, tool.ToolDirPath) &&
                    Equals(PackageVersion, tool.PackageVersion) &&
                    Equals(PackageIdentifier, tool.PackageIdentifier) &&
                    Equals(PackageName, tool.PackageName);
        }

        public override int GetHashCode()
        {
            unchecked
            {
                int result = Title.GetHashCode();
                result = (result * 397) ^ Command.GetHashCode();
                result = (result * 397) ^ Arguments.GetHashCode();
                result = (result * 397) ^ InitialDirectory.GetHashCode();
                result = (result * 397) ^ OutputToImmediateWindow.GetHashCode();
                result = (result * 397) ^ ReportTitle.GetHashCode();
                result = (result * 397) ^ ArgsCollectorDllPath.GetHashCode();
                result = (result * 397) ^ ArgsCollectorClassName.GetHashCode();
                result = (result * 397) ^ ToolDirPath.GetHashCode();
                result = (result * 397) ^ (PackageVersion == null ? 0 : PackageVersion.GetHashCode());
                result = (result * 397) ^ (PackageIdentifier == null ? 0 : PackageIdentifier.GetHashCode());
                result = (result * 397) ^ (PackageName == null ? 0 : PackageName.GetHashCode());
                return result;
            }
        }

        #endregion
    }

    // A ToolArgsCollector collects command line arguments for an external tool
    public interface IToolArgsCollector
    {      
        /// <summary>
        /// Returns the argument string to pass to a tool's command line
        /// </summary>
        /// <param name="report">The input report as a string</param>
        /// <param name="args">The arguments most recently generated by the tool</param>
        /// <returns></returns>
        string[] CollectArgs(string report, string[] args);
    }


    /// <summary>
    /// An exception to be thrown when a WebTool fails to open.
    /// </summary>
    public class WebToolException : UserMessageException
    {
        /// <summary>
        /// Returns an instance of WebToolException.
        /// An exception to be thrown when a WebTool fails to open.
        /// </summary>
        public WebToolException (string errorMessage, string link) : base(errorMessage)
        {
            _link = link;
            _errorMessage = errorMessage;
        }
        
        private readonly string _errorMessage;
        private readonly string _link;

        public string ErrorMessage
        {
            get { return _errorMessage; }
        }

        public string Link
        {
            get { return _link; }
        }
    }

    public class ToolExecutionException : UserMessageException
    {
        public ToolExecutionException(string message) : base(message){}

        public ToolExecutionException(string message, Exception innerException) : base(message, innerException){}
    }

    public class ToolDeprecatedException : UserMessageException
    {
        public ToolDeprecatedException(string message) : base(message) { }

        public ToolDeprecatedException(string message, Exception innerException) : base(message, innerException) { }
    }

    public static class ToolDescriptionHelpers
    {
        /// <summary>
        ///  A helper function that generates the report with reportTitle from the SrmDocument.
        ///  Throws an error if the reportSpec no longer exists in Settings.Default.
        /// </summary>
        /// <param name="doc">Document to create the report from.</param>
        /// <param name="reportTitle">Title of the reportSpec to make a report from.</param>
        /// <param name="toolTitle">Title of tool for exception error message.</param>
        /// <param name="progressMonitor">Progress monitor.</param>
        /// <param name="writer">TextWriter that the report should be written to.</param>
        /// <returns> Returns a string representation of the ReportTitle report, or throws an error that the reportSpec no longer exist. </returns>
        public static void GetReport(SrmDocument doc, string reportTitle, string toolTitle, IProgressMonitor progressMonitor, TextWriter writer)
        {
            var container = new MemoryDocumentContainer();
            container.SetDocument(doc, container.Document);
            var dataSchema = new SkylineDataSchema(container, DataSchemaLocalizer.INVARIANT);
            var rowFactories = RowFactories.GetRowFactories(CancellationToken.None, dataSchema);
            IProgressStatus status =
                new ProgressStatus(string.Format(Resources.ReportSpec_ReportToCsvString_Exporting__0__report,
                    reportTitle));
            progressMonitor.UpdateProgress(status);
<<<<<<< HEAD
            using (var memoryStream = new MemoryStream())
            {
                var dsvWriter = new DsvWriter(dataSchema.DataSchemaLocalizer.FormatProvider,
                    dataSchema.DataSchemaLocalizer.Language, TextUtil.SEPARATOR_CSV);
                if (ReferenceEquals(dataSchema.DataSchemaLocalizer, DataSchemaLocalizer.INVARIANT))
                {
                    dsvWriter.NumberFormatOverride = Formats.RoundTrip;
                }
                var rowItemExporter = new RowItemExporter(dataSchema.DataSchemaLocalizer, dsvWriter);
                rowFactories.ExportReport(memoryStream, PersistedViews.ExternalToolsGroup.Id.ViewName(reportTitle), rowItemExporter, progressMonitor, ref status);
                memoryStream.Position = 0;
                using (var reader = new StreamReader(memoryStream))
                {
                    writer.Write(reader.ReadToEnd());
                }
            }
=======
            rowFactories.ExportReport(writer, PersistedViews.ExternalToolsGroup.Id.ViewName(reportTitle), TextUtil.SEPARATOR_CSV, progressMonitor, ref status);
>>>>>>> f3abbe55
        }


        // Long test names make for long Tools directory names, which can make for long command lines - maybe too long. So limit that directory name length by
        // shortening to acronym and original length (e.g. "Foo7WithBar" => "F7WB10", "Foo7WithoutBar" => "F7WB13"))
        private static string LimitDirectoryNameLength()
        {
            var testName = Program.TestName.Length > 10 // Arbitrary cutoff, but too little is likely to lead to ambiguous names
                ? string.Concat(Program.TestName.Replace(@"Test", string.Empty).Where(c => char.IsUpper(c) || char.IsDigit(c))) + Program.TestName.Length
                : Program.TestName;
            return $@"{testName}_{Thread.CurrentThread.CurrentCulture.Name}";
        }

        /// <summary>
        /// Get a name for the Skyline Tools directory - if we are running a test, make that name unique to the test in case tests are executing in parallel
        /// </summary>
        public static string GetToolsDirectory()
        {
            var skylineDirPath = GetSkylineInstallationPath();
            // Use a unique tools path when running tests to allow tests to run in parallel
            // ReSharper disable once AssignNullToNotNullAttribute
            var tools = GetToolsDirectoryBasis(); // Helps catch Unicode path issues on Windows
            return Path.Combine(skylineDirPath, Program.UnitTest ? $@"{tools}_{LimitDirectoryNameLength()}" : $@"{tools}");
        }

        public static string GetToolsDirectoryBasis()
        {
            return (Program.UnitTest && ProcessEx.CanConvertUnicodePaths.Value) ? @"Tööls" : @"Tools"; // Helps catch Unicode path issues on Windows
        }

        /// <summary>
        /// Gets the current installation directory, where we would expect to find Tools directory etc
        /// </summary>
        public static string GetSkylineInstallationPath()
        {
            var skylinePath = Assembly.GetExecutingAssembly().Location;
            Assume.IsFalse(string.IsNullOrEmpty(skylinePath), @"Could not determine Skyline installation location");
            var skylineDirPath = Path.GetDirectoryName(skylinePath);
            Assume.IsFalse(string.IsNullOrEmpty(skylineDirPath), @"Could not determine Skyline installation directory name");
            return skylineDirPath;
        }
    }
}<|MERGE_RESOLUTION|>--- conflicted
+++ resolved
@@ -446,26 +446,13 @@
                 new ProgressStatus(string.Format(Resources.ReportSpec_ReportToCsvString_Exporting__0__report,
                     reportTitle));
             progressMonitor.UpdateProgress(status);
-<<<<<<< HEAD
-            using (var memoryStream = new MemoryStream())
-            {
-                var dsvWriter = new DsvWriter(dataSchema.DataSchemaLocalizer.FormatProvider,
-                    dataSchema.DataSchemaLocalizer.Language, TextUtil.SEPARATOR_CSV);
-                if (ReferenceEquals(dataSchema.DataSchemaLocalizer, DataSchemaLocalizer.INVARIANT))
-                {
-                    dsvWriter.NumberFormatOverride = Formats.RoundTrip;
-                }
-                var rowItemExporter = new RowItemExporter(dataSchema.DataSchemaLocalizer, dsvWriter);
-                rowFactories.ExportReport(memoryStream, PersistedViews.ExternalToolsGroup.Id.ViewName(reportTitle), rowItemExporter, progressMonitor, ref status);
-                memoryStream.Position = 0;
-                using (var reader = new StreamReader(memoryStream))
-                {
-                    writer.Write(reader.ReadToEnd());
-                }
-            }
-=======
-            rowFactories.ExportReport(writer, PersistedViews.ExternalToolsGroup.Id.ViewName(reportTitle), TextUtil.SEPARATOR_CSV, progressMonitor, ref status);
->>>>>>> f3abbe55
+            using var memoryStream = new MemoryStream();
+            var rowItemExporter =
+                RowItemExporters.ForSeparator(DataSchemaLocalizer.INVARIANT, TextUtil.SEPARATOR_CSV);
+            rowFactories.ExportReport(memoryStream, PersistedViews.ExternalToolsGroup.Id.ViewName(reportTitle), rowItemExporter, progressMonitor, ref status);
+            memoryStream.Position = 0;
+            using var reader = new StreamReader(memoryStream);
+            writer.Write(reader.ReadToEnd());
         }
 
 
