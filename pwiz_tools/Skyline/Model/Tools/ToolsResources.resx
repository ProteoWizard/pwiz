<?xml version="1.0" encoding="utf-8"?>
<root>
  <!-- 
    Microsoft ResX Schema 
    
    Version 2.0
    
    The primary goals of this format is to allow a simple XML format 
    that is mostly human readable. The generation and parsing of the 
    various data types are done through the TypeConverter classes 
    associated with the data types.
    
    Example:
    
    ... ado.net/XML headers & schema ...
    <resheader name="resmimetype">text/microsoft-resx</resheader>
    <resheader name="version">2.0</resheader>
    <resheader name="reader">System.Resources.ResXResourceReader, System.Windows.Forms, ...</resheader>
    <resheader name="writer">System.Resources.ResXResourceWriter, System.Windows.Forms, ...</resheader>
    <data name="Name1"><value>this is my long string</value><comment>this is a comment</comment></data>
    <data name="Color1" type="System.Drawing.Color, System.Drawing">Blue</data>
    <data name="Bitmap1" mimetype="application/x-microsoft.net.object.binary.base64">
        <value>[base64 mime encoded serialized .NET Framework object]</value>
    </data>
    <data name="Icon1" type="System.Drawing.Icon, System.Drawing" mimetype="application/x-microsoft.net.object.bytearray.base64">
        <value>[base64 mime encoded string representing a byte array form of the .NET Framework object]</value>
        <comment>This is a comment</comment>
    </data>
                
    There are any number of "resheader" rows that contain simple 
    name/value pairs.
    
    Each data row contains a name, and value. The row also contains a 
    type or mimetype. Type corresponds to a .NET class that support 
    text/value conversion through the TypeConverter architecture. 
    Classes that don't support this are serialized and stored with the 
    mimetype set.
    
    The mimetype is used for serialized objects, and tells the 
    ResXResourceReader how to depersist the object. This is currently not 
    extensible. For a given mimetype the value must be set accordingly:
    
    Note - application/x-microsoft.net.object.binary.base64 is the format 
    that the ResXResourceWriter will generate, however the reader can 
    read any of the formats listed below.
    
    mimetype: application/x-microsoft.net.object.binary.base64
    value   : The object must be serialized with 
            : System.Runtime.Serialization.Formatters.Binary.BinaryFormatter
            : and then encoded with base64 encoding.
    
    mimetype: application/x-microsoft.net.object.soap.base64
    value   : The object must be serialized with 
            : System.Runtime.Serialization.Formatters.Soap.SoapFormatter
            : and then encoded with base64 encoding.

    mimetype: application/x-microsoft.net.object.bytearray.base64
    value   : The object must be serialized into a byte array 
            : using a System.ComponentModel.TypeConverter
            : and then encoded with base64 encoding.
    -->
  <xsd:schema id="root" xmlns="" xmlns:xsd="http://www.w3.org/2001/XMLSchema" xmlns:msdata="urn:schemas-microsoft-com:xml-msdata">
    <xsd:import namespace="http://www.w3.org/XML/1998/namespace" />
    <xsd:element name="root" msdata:IsDataSet="true">
      <xsd:complexType>
        <xsd:choice maxOccurs="unbounded">
          <xsd:element name="metadata">
            <xsd:complexType>
              <xsd:sequence>
                <xsd:element name="value" type="xsd:string" minOccurs="0" />
              </xsd:sequence>
              <xsd:attribute name="name" use="required" type="xsd:string" />
              <xsd:attribute name="type" type="xsd:string" />
              <xsd:attribute name="mimetype" type="xsd:string" />
              <xsd:attribute ref="xml:space" />
            </xsd:complexType>
          </xsd:element>
          <xsd:element name="assembly">
            <xsd:complexType>
              <xsd:attribute name="alias" type="xsd:string" />
              <xsd:attribute name="name" type="xsd:string" />
            </xsd:complexType>
          </xsd:element>
          <xsd:element name="data">
            <xsd:complexType>
              <xsd:sequence>
                <xsd:element name="value" type="xsd:string" minOccurs="0" msdata:Ordinal="1" />
                <xsd:element name="comment" type="xsd:string" minOccurs="0" msdata:Ordinal="2" />
              </xsd:sequence>
              <xsd:attribute name="name" type="xsd:string" use="required" msdata:Ordinal="1" />
              <xsd:attribute name="type" type="xsd:string" msdata:Ordinal="3" />
              <xsd:attribute name="mimetype" type="xsd:string" msdata:Ordinal="4" />
              <xsd:attribute ref="xml:space" />
            </xsd:complexType>
          </xsd:element>
          <xsd:element name="resheader">
            <xsd:complexType>
              <xsd:sequence>
                <xsd:element name="value" type="xsd:string" minOccurs="0" msdata:Ordinal="1" />
              </xsd:sequence>
              <xsd:attribute name="name" type="xsd:string" use="required" />
            </xsd:complexType>
          </xsd:element>
        </xsd:choice>
      </xsd:complexType>
    </xsd:element>
  </xsd:schema>
  <resheader name="resmimetype">
    <value>text/microsoft-resx</value>
  </resheader>
  <resheader name="version">
    <value>2.0</value>
  </resheader>
  <resheader name="reader">
    <value>System.Resources.ResXResourceReader, System.Windows.Forms, Version=4.0.0.0, Culture=neutral, PublicKeyToken=b77a5c561934e089</value>
  </resheader>
  <resheader name="writer">
    <value>System.Resources.ResXResourceWriter, System.Windows.Forms, Version=4.0.0.0, Culture=neutral, PublicKeyToken=b77a5c561934e089</value>
  </resheader>
  <assembly alias="System.Windows.Forms" name="System.Windows.Forms, Version=4.0.0.0, Culture=neutral, PublicKeyToken=b77a5c561934e089" />
  <data name="ConfigureToolsDlg_unpackZipTool_Error_unpacking_zipped_tools" xml:space="preserve">
    <value>Error unpacking zipped tools</value>
  </data>
  <data name="ConfigureToolsDlg_unpackZipTool_Failed_to_process_file_0_The_tool_described_failed_to_import" xml:space="preserve">
    <value>Failed to process file {0}. The tool described failed to import.</value>
  </data>
  <data name="ConfigureToolsDlg_unpackZipTool_Invalid_file_selected__No_tools_added_" xml:space="preserve">
    <value>Invalid file selected. No tools added.</value>
  </data>
  <data name="ProgramPathContainer_Validate_ProgramPathCollectors_must_have_a_program_name" xml:space="preserve">
    <value>ProgramPathCollectors must have a program name</value>
  </data>
  <data name="ToolDescription_Validate_Tools_must_have_a_command_line" xml:space="preserve">
    <value>Tools must have a command line</value>
  </data>
  <data name="ToolDescription_Validate_Tools_must_have_a_title" xml:space="preserve">
    <value>Tools must have a title</value>
  </data>
  <data name="ToolDescriptionHelpers_GetReport_Error_0_requires_a_report_titled_1_which_no_longer_exists__Please_select_a_new_report_or_import_the_report_format" xml:space="preserve">
    <value>Error: {0} requires a report titled {1} which no longer exists. Please select a new report or import the report format</value>
  </data>
  <data name="ToolInstaller_AddToolFromProperties_Missing_the_file__0___Tool__1__import_failed" xml:space="preserve">
    <value>Missing the file {0}. Tool {1} import failed</value>
  </data>
  <data name="ToolInstaller_GetToolInfo_Error__It_does_not_contain_the_required__0__in_the__1__directory_" xml:space="preserve">
    <value>Error: It does not contain the required {0} in the {1} directory.</value>
  </data>
  <data name="ToolInstaller_GetToolInfo_Failed_to_process_the__0__file" xml:space="preserve">
    <value>Failed to process the {0} file</value>
  </data>
  <data name="ToolInstaller_UnpackZipTool_Error__It_does_not_contain_the_required__0__directory_" xml:space="preserve">
    <value>Error: It does not contain the required {0} directory.</value>
  </data>
  <data name="ToolInstaller_UnpackZipTool_Error__There_is_a_file_missing_the__0__zip" xml:space="preserve">
    <value>Error: There is a file missing the {0}.zip</value>
  </data>
  <data name="ToolInstaller_UnpackZipTool_The_selected_zip_file_did_not_specify_any_items_to_add_to_the_Tools_menu_" xml:space="preserve">
    <value>The selected zip file did not specify any items to add to the Tools menu.</value>
  </data>
  <data name="ToolInstaller_UnpackZipTool_The_selected_zip_file_is_not_an_installable_tool_" xml:space="preserve">
    <value>The selected zip file is not an installable tool.</value>
  </data>
  <data name="ToolInstaller_UnpackZipTool_Tool_Uses_R_and_specifies_Packages_without_an__0__file_in_the_tool_inf_directory_" xml:space="preserve">
    <value>Tool Uses R and specifies Packages without an {0} file in the tool-inf directory.</value>
  </data>
  <data name="ToolMacros__listArguments_Active_Replicate_Name" xml:space="preserve">
    <value>Active Replicate Name</value>
  </data>
  <data name="ToolMacros__listArguments_Document_Directory" xml:space="preserve">
    <value>Document Directory</value>
  </data>
  <data name="ToolMacros__listArguments_Document_File_Name" xml:space="preserve">
    <value>Document File Name</value>
  </data>
  <data name="ToolMacros__listArguments_Document_File_Name_Without_Extension" xml:space="preserve">
    <value>Document File Name Without Extension</value>
  </data>
  <data name="ToolMacros__listArguments_Document_Path" xml:space="preserve">
    <value>Document Path</value>
  </data>
  <data name="ToolMacros__listArguments_Please_select_a_peptide_sequence_before_running_this_tool_" xml:space="preserve">
    <value>Please select a peptide sequence before running this tool.</value>
  </data>
  <data name="ToolMacros__listArguments_Please_select_a_protein_before_running_this_tool_" xml:space="preserve">
    <value>Please select a protein before running this tool.</value>
  </data>
  <data name="ToolMacros__listArguments_Selected_Peptide_Sequence" xml:space="preserve">
    <value>Selected Peptide Sequence</value>
  </data>
  <data name="ToolMacros__listArguments_Selected_Precursor" xml:space="preserve">
    <value>Selected Precursor</value>
  </data>
  <data name="ToolMacros__listArguments_Selected_Protein_Name" xml:space="preserve">
    <value>Selected Protein Name</value>
  </data>
  <data name="ToolMacros__listArguments_Skyline_Connection" xml:space="preserve">
    <value>Skyline Connection</value>
  </data>
  <data name="ToolMacros__listArguments_This_tool_does_not_provide_the_functionality_for_the_Collected_Arguments_macro__Please_edit_the_tool_" xml:space="preserve">
    <value>This tool does not provide the functionality for the Collected Arguments macro. Please edit the tool.</value>
  </data>
  <data name="ToolMacros__listArguments_This_tool_is_not_an_installed_tool_so_ToolDir_cannot_be_used_as_a_macro__Please_edit_the_tool_" xml:space="preserve">
    <value>This tool is not an installed tool so $(ToolDir) cannot be used as a macro. Please edit the tool.</value>
  </data>
  <data name="ToolMacros__listArguments_This_tool_requires_a_Document_Directory_to_run" xml:space="preserve">
    <value>This tool requires a Document Directory to run</value>
  </data>
  <data name="ToolMacros__listArguments_This_tool_requires_a_Document_File_Name__to_run_" xml:space="preserve">
    <value>This tool requires a Document File Name  to run.</value>
  </data>
  <data name="ToolMacros__listArguments_This_tool_requires_a_Document_File_Name_to_run" xml:space="preserve">
    <value>This tool requires a Document File Name to run</value>
  </data>
  <data name="ToolMacros__listArguments_This_tool_requires_a_Selected_Peptide_Sequence_to_run" xml:space="preserve">
    <value>This tool requires a Selected Peptide Sequence to run</value>
  </data>
  <data name="ToolMacros__listArguments_This_tool_requires_a_Selected_Protein_to_run_" xml:space="preserve">
    <value>This tool requires a Selected Protein to run.</value>
  </data>
  <data name="ToolMacros__listCommand__No_Path_Provided__Tool_execution_cancled_" xml:space="preserve">
    <value> No Path Provided. Tool execution cancled.</value>
  </data>
  <data name="ToolMacros__listCommand_Program_Path" xml:space="preserve">
    <value>Program Path</value>
  </data>
  <data name="ToolMacros__listCommand_This_tool_requires_a_Program_Path_to_run_" xml:space="preserve">
    <value>This tool requires a Program Path to run.</value>
  </data>
  <data name="ToolMacros_GetReportTempPath_Error_exporting_the_report__tool_execution_canceled_" xml:space="preserve">
    <value>Error exporting the report, tool execution canceled.</value>
  </data>
  <data name="ToolMacros_GetReportTempPath_The_selected_tool_0_requires_a_selected_report_Please_select_a_report_for_this_tool_" xml:space="preserve">
    <value>The selected tool ( {0} ) requires a selected report. Please select a report for this tool.</value>
  </data>
  <data name="ToolMacros_listArguments_Please_select_a_precursor_before_running_this_tool_" xml:space="preserve">
    <value>Please select a precursor before running this tool.</value>
  </data>
  <data name="ToolMacros_listArguments_This_tool_requires_a_Selected_Precursor_to_run" xml:space="preserve">
    <value>This tool requires a Selected Precursor to run</value>
  </data>
  <data name="ToolMacros_listArguments_This_tool_requires_a_selected_report" xml:space="preserve">
    <value>This tool requires a selected report</value>
  </data>
  <data name="ToolMacros_listArguments_This_tool_requires_an_Active_Replicate_Name_to_run" xml:space="preserve">
    <value>This tool requires an Active Replicate Name to run</value>
  </data>
  <data name="PythonInstaller_GetPackages_Installing_Packages" xml:space="preserve">
    <value>Installing Packages</value>
  </data>
  <data name="PythonInstaller_GetPip_Installing_Pip" xml:space="preserve">
    <value>Installing Pip</value>
  </data>
  <data name="PythonInstaller_GetPython_Installing_Python" xml:space="preserve">
    <value>Installing Python</value>
  </data>
  <data name="PythonInstaller_InstallPackages_Install" xml:space="preserve">
    <value>Install</value>
  </data>
  <data name="PythonInstaller_Download_failed__Check_your_network_connection_or_contact_Skyline_team_for_help_" xml:space="preserve">
    <value>Download failed. Check your network connection or contact Skyline team for help.</value>
  </data>
  <data name="PythonInstaller_GetPythonVirtualEnvironmentTask_Downloading_Python_embeddable_package" xml:space="preserve">
    <value>Downloading Python embeddable package</value>
  </data>
  <data name="PythonInstaller_GetPythonVirtualEnvironmentTask_Failed_to_download_Python_embeddable_package" xml:space="preserve">
    <value>Failed to download Python embeddable package</value>
  </data>
  <data name="PythonInstaller_GetPythonVirtualEnvironmentTask_Unzipping_Python_embeddable_package" xml:space="preserve">
    <value>Unzipping Python embeddable package</value>
  </data>
  <data name="PythonInstaller_GetPythonVirtualEnvironmentTask_Failed_to_unzip_Python_embeddable_package" xml:space="preserve">
    <value>Failed to unzip Python embeddable package</value>
  </data>
  <data name="PythonInstaller_GetPythonVirtualEnvironmentTask_Enabling_search_path_in_Python_embeddable_package" xml:space="preserve">
    <value>Enabling search path in Python embeddable package</value>
  </data>
  <data name="PythonInstaller_GetPythonVirtualEnvironmentTask_Failed_to_enable_search_path_in_Python_embeddable_package" xml:space="preserve">
    <value>Failed to enable search path in Python embeddable package</value>
  </data>
  <data name="PythonInstaller_GetPythonVirtualEnvironmentTask_Downloading_the_get_pip_py_script" xml:space="preserve">
    <value>Downloading the get pip py script</value>
  </data>
  <data name="PythonInstaller_GetPythonVirtualEnvironmentTask_Failed_to_download_the_get_pip_py_script" xml:space="preserve">
    <value>Failed to download the get pip py script</value>
  </data>
  <data name="PythonInstaller_GetPythonVirtualEnvironmentTask_Failed_to_run_the_get_pip_py_script" xml:space="preserve">
    <value>Failed to run the get pip py script</value>
  </data>
  <data name="PythonInstaller_GetPythonVirtualEnvironmentTask_Failed_to_create_virtual_environment__0_" xml:space="preserve">
    <value>Failed to create virtual environment {0}</value>
  </data>
  <data name="PythonInstaller_GetPythonVirtualEnvironmentTask_Installing_Python_packages_in_virtual_environment__0_" xml:space="preserve">
    <value>Installing Python packages in virtual environment {0}</value>
  </data>
  <data name="PythonInstaller_GetPythonVirtualEnvironmentTask_Failed_to_install_Python_packages_in_virtual_environment__0_" xml:space="preserve">
    <value>Failed to install Python packages in virtual environment {0}</value>
  </data>
  <data name="PythonInstaller_Failed_to_execute_command____0__" xml:space="preserve">
    <value>Failed to execute command: [{0}]</value>
  </data>
  <data name="PythonInstaller__0__Running_command____1____2__" xml:space="preserve">
    <value>{0} Running command: [{1}] {2} </value>
  </data>
  <data name="PythonInstaller_PipInstall__0__This_sometimes_could_take_3_5_minutes__Please_be_patient___1__" xml:space="preserve">
    <value>{0} This sometimes could take 3-5 minutes. Please be patient. {1} </value>
  </data>
  <data name="PythonInstallerUnsupportedTaskException_Task_with_action_type__0__is_not_supported_by_PythonInstaller_yet" xml:space="preserve">
    <value>Task with action type {0} is not supported by PythonInstaller yet</value>
  </data>
  <data name="PythonInstallerUnsupportedTaskNameException_Task_with_task_name__0__is_not_supported_by_PythonInstaller_yet" xml:space="preserve">
    <value>Task with task name {0} is not supported by PythonInstaller yet</value>
  </data>
  <data name="PythonInstaller_GetPythonTask_Downloading_Python_embeddable_package" xml:space="preserve">
    <value>Downloading Python embeddable package</value>
  </data>
  <data name="PythonInstaller_GetPythonTask_Failed_to_download_Python_embeddable_package" xml:space="preserve">
    <value>Failed to download Python embeddable package</value>
  </data>
  <data name="PythonInstaller_GetPythonTask_Unzipping_Python_embeddable_package" xml:space="preserve">
    <value>Unzipping Python embeddable package</value>
  </data>
  <data name="PythonInstaller_GetPythonTask_Failed_to_unzip_Python_embeddable_package" xml:space="preserve">
    <value>Failed to unzip Python embeddable package</value>
  </data>
  <data name="PythonInstaller_GetPythonTask_Enabling_search_path_in_Python_embeddable_package" xml:space="preserve">
    <value>Enabling search path in Python embeddable package</value>
  </data>
  <data name="PythonInstaller_GetPythonTask_Failed_to_enable_search_path_in_Python_embeddable_package" xml:space="preserve">
    <value>Failed to enable search path in Python embeddable package</value>
  </data>
  <data name="PythonInstaller_GetPythonTask_Downloading_the_get_pip_py_script" xml:space="preserve">
    <value>Downloading the get pip py script</value>
  </data>
  <data name="PythonInstaller_GetPythonTask_Failed_to_download_the_get_pip_py_script" xml:space="preserve">
    <value>Failed to download the get pip py script</value>
  </data>
  <data name="PythonInstaller_GetPythonTask_Running_the_get_pip_py_script" xml:space="preserve">
    <value>Running the get pip py script</value>
  </data>
  <data name="PythonInstaller_GetPythonTask_Failed_to_run_the_get_pip_py_script" xml:space="preserve">
    <value>Failed to run the get pip py script</value>
  </data>
  <data name="PythonInstaller_GetPythonTask_Running_pip_install__0_" xml:space="preserve">
    <value>Running pip install {0}</value>
  </data>
  <data name="PythonInstaller_GetPythonTask_Failed_to_run_pip_install__0_" xml:space="preserve">
    <value>Failed to run pip install {0}</value>
  </data>
  <data name="PythonInstaller_GetPythonTask_Creating_virtual_environment__0_" xml:space="preserve">
    <value>Creating virtual environment {0}</value>
  </data>
  <data name="PythonInstaller_GetPythonTask_Failed_to_create_virtual_environment__0_" xml:space="preserve">
    <value>Failed to create virtual environment {0}</value>
  </data>
  <data name="PythonInstaller_GetPythonTask_Installing_Python_packages_in_virtual_environment__0_" xml:space="preserve">
    <value>Installing Python packages in virtual environment {0}</value>
  </data>
  <data name="PythonInstaller_GetPythonTask_Failed_to_install_Python_packages_in_virtual_environment__0_" xml:space="preserve">
    <value>Failed to install Python packages in virtual environment {0}</value>
  </data>
  <data name="PythonInstaller_EnableSearchPathInPythonEmbeddablePackage_Found_0_or_more_than_one_files_with__pth_extension__this_is_unexpected" xml:space="preserve">
<<<<<<< HEAD
    <value>Found 0 or more than one files with _pth extension, this is unexpected</value>
=======
    <value>Expecting one and only one file with _pth extension</value>
>>>>>>> cb061bdf
  </data>
  <data name="PythonInstallerTaskValidator_ValidatePipInstallPackages_Failed_to_parse_package_name_and_version_from_entry___0__" xml:space="preserve">
    <value>Failed to parse package name and version from entry [{0}]</value>
  </data>
</root><|MERGE_RESOLUTION|>--- conflicted
+++ resolved
@@ -359,11 +359,7 @@
     <value>Failed to install Python packages in virtual environment {0}</value>
   </data>
   <data name="PythonInstaller_EnableSearchPathInPythonEmbeddablePackage_Found_0_or_more_than_one_files_with__pth_extension__this_is_unexpected" xml:space="preserve">
-<<<<<<< HEAD
-    <value>Found 0 or more than one files with _pth extension, this is unexpected</value>
-=======
     <value>Expecting one and only one file with _pth extension</value>
->>>>>>> cb061bdf
   </data>
   <data name="PythonInstallerTaskValidator_ValidatePipInstallPackages_Failed_to_parse_package_name_and_version_from_entry___0__" xml:space="preserve">
     <value>Failed to parse package name and version from entry [{0}]</value>
