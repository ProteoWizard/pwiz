--- conflicted
+++ resolved
@@ -1,428 +1,424 @@
-/*
- * Original author: Nick Shulman <nicksh .at. u.washington.edu>,
- *                  MacCoss Lab, Department of Genome Sciences, UW
- *
- * Copyright 2009 University of Washington - Seattle, WA
- * 
- * Licensed under the Apache License, Version 2.0 (the "License");
- * you may not use this file except in compliance with the License.
- * You may obtain a copy of the License at
- *
- *     http://www.apache.org/licenses/LICENSE-2.0
- *
- * Unless required by applicable law or agreed to in writing, software
- * distributed under the License is distributed on an "AS IS" BASIS,
- * WITHOUT WARRANTIES OR CONDITIONS OF ANY KIND, either express or implied.
- * See the License for the specific language governing permissions and
- * limitations under the License.
- */
-using System;
-using System.Collections.Generic;
-using System.Linq;
-using System.Xml;
-using System.Xml.Serialization;
-using pwiz.ProteomeDatabase.API;
-using pwiz.Skyline.Model.DocSettings;
-using pwiz.Skyline.Properties;
-using pwiz.Skyline.Util;
-
-namespace pwiz.Skyline.Model.Proteome
-{
-    /// <summary>
-    /// Class representing the state of a background proteome database.  The proteome is only digested when it is first needed,
-    /// so the BackgroundProteome class keeps track of which enzymes have been used to digest the proteome, and what the
-    /// value of "MaxMissedCleavages" was when the digestion was performed.
-    /// </summary>
-    [XmlRoot("background_proteome")]
-    public class BackgroundProteome : BackgroundProteomeSpec
-    {
-        // Info we may use to answer various questions faster the second time around, 
-        // but always the same answer because we are immutable
-        private readonly BackgroundProteomeMetadataCache _cache;
-        private class BackgroundProteomeMetadataCache : IEquatable<BackgroundProteomeMetadataCache>
-        {
-            private readonly BackgroundProteome _parent;
-            private bool? _needsProteinMetadataSearch;
-            private Dictionary<Target, DigestionPeptideStats> _peptideUniquenessDict;
-            private string _enzymeNameForPeptideUniquenessDictDigest;
-
-
-            public BackgroundProteomeMetadataCache(BackgroundProteome b)
-            {
-                _parent = b;
-                _peptideUniquenessDict = new Dictionary<Target, DigestionPeptideStats>(); // Prepare to cache any peptide uniqueness checks we may do
-            }
-
-            public bool GetNeedsProteinMetadataSearch()
-            {
-                if (!_needsProteinMetadataSearch.HasValue)
-                {
-                    _needsProteinMetadataSearch = true; // Until proven otherwise
-                    if (!_parent.IsNone)
-                    {
-                        try
-                        {
-                            using (var proteomeDb = _parent.OpenProteomeDb())
-                            {
-                                _needsProteinMetadataSearch = proteomeDb.HasProteinNamesWithUnresolvedMetadata();
-                            }
-                        }
-                        catch (Exception)
-                        {
-                            _parent.DatabaseInvalid = true;  // Note this breaks immutabilty, but has been that way forever
-                        }
-                    }
-                    else
-                    {
-                        _needsProteinMetadataSearch = false; // No parent, no proteins, no search needed
-                    }
-                }
-                return _needsProteinMetadataSearch.Value;
-            }
-
-            /// <summary>
-            /// Get, create, or update the current dictionary that gives uniqueness information for peptides of interest.
-            /// </summary>
-            /// <param name="peptideSettings">enzyme info in case we need to perform digestion</param>
-            /// <param name="peptidesOfInterest">this is a dictionary instead of a list only because we need an efficient lookup, and caller will already have created this which can be large and expensive to construct.</param>
-            /// <param name="progressMonitor">cancellation checker</param>
-            /// <returns>updated peptide settings with uniqueness information for peptides of interest</returns>
-            public Dictionary<Target, DigestionPeptideStats> GetUniquenessDict(PeptideSettings peptideSettings, Dictionary<Target, bool> peptidesOfInterest, SrmSettingsChangeMonitor progressMonitor)
-            {
-                // Do we have a cached dictionary suitable to the task?
-                var enzyme = peptideSettings.Enzyme;
-                if (!(enzyme.Name != _enzymeNameForPeptideUniquenessDictDigest || peptidesOfInterest.Keys.Any(pep => !_peptideUniquenessDict.ContainsKey(pep))))
-                {
-                    return _peptideUniquenessDict;  // No change needed
-                }
-
-                if (!_parent.UpdateProgressAndCheckForCancellation(progressMonitor, 0))
-                {
-                    return null;  // Cancelled
-                }
-                // Any peptides we were interested in before (ie in the current dict if any) are likely still 
-                // interesting in future calls, even if not of immediate interest
-                foreach (var seq in _peptideUniquenessDict.Where(i => !peptidesOfInterest.ContainsKey(i.Key)))
-                {
-                    peptidesOfInterest.Add(seq.Key, true);
-                }
-
-                var newDict = _parent.GetPeptidesAppearanceCounts(peptidesOfInterest, enzyme, peptideSettings, progressMonitor);
-                if (newDict == null)
-                {
-                    return null; // Cancelled
-                }
-                if (!Equals(enzyme.Name, _enzymeNameForPeptideUniquenessDictDigest))
-                {
-                    _peptideUniquenessDict = new Dictionary<Target, DigestionPeptideStats>();
-                }
-                else
-                {
-                    _peptideUniquenessDict = _peptideUniquenessDict.ToDictionary(s => s.Key, s => s.Value);
-                }
-                foreach (var pair in newDict)
-                {
-                    if (!_peptideUniquenessDict.ContainsKey(pair.Key))
-                    {
-                        _peptideUniquenessDict.Add(pair.Key, pair.Value);
-                    }
-                    else
-                    {
-                        _peptideUniquenessDict[pair.Key] = pair.Value;
-                    }
-                }
-                _enzymeNameForPeptideUniquenessDictDigest = enzyme.Name;
-                if (!_parent.UpdateProgressAndCheckForCancellation(progressMonitor, 100))
-                {
-                    return null;  // Cancelled
-                }
-                return _peptideUniquenessDict;
-            }
-
-            public bool Equals(BackgroundProteomeMetadataCache other)
-            {
-                return other != null &&
-                    Equals(_enzymeNameForPeptideUniquenessDictDigest, other._enzymeNameForPeptideUniquenessDictDigest) &&
-                    Equals(_needsProteinMetadataSearch, other._needsProteinMetadataSearch);
-            }
-        }
-
-        public static readonly BackgroundProteome NONE =
-            new BackgroundProteome(BackgroundProteomeList.GetDefault());
-
-        public BackgroundProteome(BackgroundProteomeSpec backgroundProteomeSpec) 
-            : base(backgroundProteomeSpec.Name, backgroundProteomeSpec.DatabasePath)
-        {
-            _cache = new BackgroundProteomeMetadataCache(this);
-            if (!IsNone)
-            {
-                try
-                {
-                    OpenProteomeDb();
-                }
-                catch (Exception)
-                {
-                    DatabaseInvalid = true;
-                }
-            }
-            DatabaseValidated = true;
-        }
-
-        private BackgroundProteome()
-        {
-            _cache = new BackgroundProteomeMetadataCache(this);
-        }
-
-        private bool UpdateProgressAndCheckForCancellation(SrmSettingsChangeMonitor progressMonitor, int pctComplete)
-        {
-            if (progressMonitor == null)
-                return true;  // It certainly wasn't cancelled
-            if (progressMonitor.IsCanceled())
-                return false;
-            var message = Resources.BackgroundProteome_GetUniquenessDict_Examining_background_proteome_for_uniqueness_constraints;
-            progressMonitor.ChangeProgress(s => s.ChangeMessage(message).ChangePercentComplete(pctComplete));
-            return true;
-        }
-
-        public bool NeedsProteinMetadataSearch
-        {
-            get
-            {
-                lock(_cache)
-                {
-                    return _cache.GetNeedsProteinMetadataSearch();
-                }
-            }
-        }
-
-        public bool IsReadyForUniquenessFilter(PeptideFilter.PeptideUniquenessConstraint constraint)
-        {
-            switch (constraint)
-            {
-                case PeptideFilter.PeptideUniquenessConstraint.none:
-                case PeptideFilter.PeptideUniquenessConstraint.protein:
-                    return true;
-                case PeptideFilter.PeptideUniquenessConstraint.gene:
-                case PeptideFilter.PeptideUniquenessConstraint.species:
-                    return !NeedsProteinMetadataSearch;
-                default:
-                    Assume.Fail();
-                    return false;  // Should never be here
-            }
-        }
-
-        public Dictionary<Target, DigestionPeptideStats> GetPeptidesAppearanceCounts(Dictionary<Target, bool> peptidesOfInterest, Enzyme enzyme, PeptideSettings settings, SrmSettingsChangeMonitor progressMonitor)
-        {
-            var appearances = GetPeptidesAppearances(peptidesOfInterest, enzyme, settings, progressMonitor);
-            if (appearances == null)
-            {
-                return null; // Cancelled
-            }
-            return appearances.ToDictionary(pep => new Target(pep.Key),
-                pep => new DigestionPeptideStats(pep.Value.Proteins.Count, pep.Value.Genes.Count, pep.Value.Species.Count));
-        }
-
-        // N.B. leaving this level of indirection in place as it will be useful in speeding up the Unique Peptides dialog
-        /// <summary>
-        /// Examine the background proteome for uniqueness information about the peptides of interest
-        /// </summary>
-        /// <param name="peptidesOfInterest">this is a dict instead of a list only because upstream callers have already prepared this, which can be large and expensive to construct</param>
-        /// <param name="enzyme">how we digest</param>
-        /// <param name="settings">details like max missed cleavages</param>
-        /// <param name="progressMonitor">cancellation checker</param>
-        /// <returns></returns>
-        public Dictionary<string, DigestionPeptideStatsDetailed> GetPeptidesAppearances(
-            Dictionary<Target, bool> peptidesOfInterest, Enzyme enzyme, PeptideSettings settings, SrmSettingsChangeMonitor progressMonitor)
-        {
-            if (string.IsNullOrEmpty(DatabasePath))
-            {
-                return null;
-            }
-            var results = peptidesOfInterest.ToDictionary(pep => pep.Key.Sequence, pep =>  new DigestionPeptideStatsDetailed());
-            if (results.Count == 0)
-            {
-                return results;
-            }
-            var protease = new ProteaseImpl(enzyme);
-            var maxPeptideLength = peptidesOfInterest.Max(p => p.Key.Sequence.Length); // No interest in any peptide longer than the longest one of interest
-            const int DIGEST_CHUNKSIZE = 1000; // Check for cancel every N proteins
-            var proteinCount = 0;
-            using (var proteomeDb = OpenProteomeDb())
-            {
-                var goal = Math.Max(proteomeDb.GetProteinCount(),1);
-                var batchCount = 0;
-                var minimalProteinInfos = new ProteomeDb.MinimalProteinInfo[DIGEST_CHUNKSIZE];
-                foreach (var minimalProteinInfo in proteomeDb.GetMinimalProteinInfo()) // Get list of sequence, proteinID, gene, species from the protdb file
-                {
-                    minimalProteinInfos[batchCount++] = minimalProteinInfo;
-                    var pct = Math.Max(1, 100*proteinCount++/goal); // Show at least a little progressat start  to give user hope
-                    if (batchCount==0 && !UpdateProgressAndCheckForCancellation(progressMonitor, pct))
-                    {
-                        return null;
-                    }
-                    else if (((minimalProteinInfo == null) && --batchCount > 0) || batchCount == DIGEST_CHUNKSIZE)
-                    {
-                        ParallelEx.For(0, batchCount, ii =>
-                        {
-                            var protein = minimalProteinInfos[ii];
-                            foreach (var peptide in
-                                protease.DigestSequence(protein.Sequence, settings.DigestSettings.MaxMissedCleavages, maxPeptideLength))
-                            {
-                                DigestionPeptideStatsDetailed appearances;
-                                if (results.TryGetValue(peptide.Sequence, out appearances))
-                                {
-                                    lock (appearances)
-                                    {
-                                        appearances.Proteins.Add(protein.Id);
-                                        appearances.Genes.Add(protein.Gene); // HashSet eliminates duplicates
-                                        appearances.Species.Add(protein.Species); // HashSet eliminates duplicates
-                                    }
-                                }
-                            }
-                        });
-                        batchCount = 0;
-                    }
-                }
-            }
-            return results;
-        }
-
-        public Dictionary<Target, bool> PeptidesUniquenessFilter(Dictionary<Target, bool> sequences, PeptideSettings peptideSettings, SrmSettingsChangeMonitor progressMonitor)
-        {
-            var peptideUniquenessConstraint = peptideSettings.Filter.PeptideUniqueness;
-            Assume.IsTrue(sequences.All(s => s.Value));  // Caller should seed this with all true
-            if (peptideUniquenessConstraint == PeptideFilter.PeptideUniquenessConstraint.none ||
-                peptideSettings.BackgroundProteome == null || peptideSettings.BackgroundProteome.IsNone)
-            {
-                return sequences;  // No filtering
-            }
-            lock(_cache)
-            {
-                var peptideUniquenessDict = _cache.GetUniquenessDict(peptideSettings, sequences, progressMonitor);
-                if (peptideUniquenessDict == null)
-                {
-                    return new Dictionary<Target, bool>();  // Cancelled
-                }
-                foreach (var seq in sequences.Keys.ToArray())
-                {
-                    DigestionPeptideStats appearances;
-                    if (peptideUniquenessDict.TryGetValue(seq, out appearances))
-                    {
-                        bool isUnique;
-                        switch (peptideUniquenessConstraint)
-                        {
-                            case PeptideFilter.PeptideUniquenessConstraint.protein:
-                                isUnique = appearances.Proteins <= 1;
-                                break;
-                            case PeptideFilter.PeptideUniquenessConstraint.gene:
-                                isUnique = appearances.Genes <= 1;
-                                break;
-                            case PeptideFilter.PeptideUniquenessConstraint.species:
-                                isUnique = appearances.Species <= 1;
-                                break;
-                            default:
-<<<<<<< HEAD
-                                throw new ArgumentOutOfRangeException(@"peptideSettings");
-=======
-                                throw new ArgumentOutOfRangeException(nameof(peptideSettings)); // Not L10N
->>>>>>> 32e7e35f
-                        }
-                        sequences[seq] = isUnique;
-                    }
-                }
-            }
-            return sequences;
-        }
-        
-        public Digestion GetDigestion(ProteomeDb proteomeDb, PeptideSettings peptideSettings)
-        {
-            return proteomeDb.GetDigestion();
-        }
-
-        public class DigestionPeptideStatsDetailed
-        {
-            public HashSet<long> Proteins { get; protected set; }  // All proteins sequence appears in
-            public HashSet<string> Genes { get; protected set; }    // All genes sequence appears in
-            public HashSet<string> Species { get; protected set; }   // All species sequence appears in
-
-            public DigestionPeptideStatsDetailed()
-            {
-                Proteins = new HashSet<long>();
-                Genes = new HashSet<string>(StringComparer.OrdinalIgnoreCase);
-                Species = new HashSet<string>(StringComparer.OrdinalIgnoreCase);
-            }
-        }
-
-        public class DigestionPeptideStats
-        {
-            public int Proteins { get; private set; }  // Count of all proteins sequence appears in
-            public int Genes { get; private set; }    // Count of all genes sequence appears in
-            public int Species { get; private set; }   // Count of all species sequence appears in
-
-            public DigestionPeptideStats(int proteins, int genes, int species)
-            {
-                Proteins = proteins;
-                Genes = genes;
-                Species = species;
-            }
-        }
-
-        /// <summary>
-        /// True if the database file does not exist
-        /// </summary>
-        public bool DatabaseInvalid { get; private set; }
-        /// <summary>
-        /// True if we have checked whether the database file exists
-        /// </summary>
-        public bool DatabaseValidated { get; private set; }
-
-        public BackgroundProteomeSpec BackgroundProteomeSpec
-        {
-            get { return this;}
-        }
-
-        public new static BackgroundProteome Deserialize(XmlReader reader)
-        {
-            return reader.Deserialize(new BackgroundProteome());
-        }
-
-        public override int GetHashCode()
-        {
-            return base.GetHashCode();
-        }
-
-        public override bool Equals(Object other)
-        {
-            if (other == this)
-            {
-                return true;
-            }
-            if (!base.Equals(other))
-            {
-                return false;
-            }
-            BackgroundProteome that = other as BackgroundProteome;
-            if (that == null)
-            {
-                return false;
-            }
-            if (DatabaseInvalid != that.DatabaseInvalid 
-               || DatabaseValidated != that.DatabaseValidated)
-            {
-                return false;
-            }
-            lock (_cache)
-            {
-                return _cache.Equals(that._cache);
-            }
-        }
-        // ReSharper disable InconsistentNaming
-        public enum DuplicateProteinsFilter
-        {
-            NoDuplicates,
-            FirstOccurence,
-            AddToAll
-        }
-        // ReSharper restore InconsistentNaming
-    }
-}
+﻿/*
+ * Original author: Nick Shulman <nicksh .at. u.washington.edu>,
+ *                  MacCoss Lab, Department of Genome Sciences, UW
+ *
+ * Copyright 2009 University of Washington - Seattle, WA
+ * 
+ * Licensed under the Apache License, Version 2.0 (the "License");
+ * you may not use this file except in compliance with the License.
+ * You may obtain a copy of the License at
+ *
+ *     http://www.apache.org/licenses/LICENSE-2.0
+ *
+ * Unless required by applicable law or agreed to in writing, software
+ * distributed under the License is distributed on an "AS IS" BASIS,
+ * WITHOUT WARRANTIES OR CONDITIONS OF ANY KIND, either express or implied.
+ * See the License for the specific language governing permissions and
+ * limitations under the License.
+ */
+using System;
+using System.Collections.Generic;
+using System.Linq;
+using System.Xml;
+using System.Xml.Serialization;
+using pwiz.ProteomeDatabase.API;
+using pwiz.Skyline.Model.DocSettings;
+using pwiz.Skyline.Properties;
+using pwiz.Skyline.Util;
+
+namespace pwiz.Skyline.Model.Proteome
+{
+    /// <summary>
+    /// Class representing the state of a background proteome database.  The proteome is only digested when it is first needed,
+    /// so the BackgroundProteome class keeps track of which enzymes have been used to digest the proteome, and what the
+    /// value of "MaxMissedCleavages" was when the digestion was performed.
+    /// </summary>
+    [XmlRoot("background_proteome")]
+    public class BackgroundProteome : BackgroundProteomeSpec
+    {
+        // Info we may use to answer various questions faster the second time around, 
+        // but always the same answer because we are immutable
+        private readonly BackgroundProteomeMetadataCache _cache;
+        private class BackgroundProteomeMetadataCache : IEquatable<BackgroundProteomeMetadataCache>
+        {
+            private readonly BackgroundProteome _parent;
+            private bool? _needsProteinMetadataSearch;
+            private Dictionary<Target, DigestionPeptideStats> _peptideUniquenessDict;
+            private string _enzymeNameForPeptideUniquenessDictDigest;
+
+
+            public BackgroundProteomeMetadataCache(BackgroundProteome b)
+            {
+                _parent = b;
+                _peptideUniquenessDict = new Dictionary<Target, DigestionPeptideStats>(); // Prepare to cache any peptide uniqueness checks we may do
+            }
+
+            public bool GetNeedsProteinMetadataSearch()
+            {
+                if (!_needsProteinMetadataSearch.HasValue)
+                {
+                    _needsProteinMetadataSearch = true; // Until proven otherwise
+                    if (!_parent.IsNone)
+                    {
+                        try
+                        {
+                            using (var proteomeDb = _parent.OpenProteomeDb())
+                            {
+                                _needsProteinMetadataSearch = proteomeDb.HasProteinNamesWithUnresolvedMetadata();
+                            }
+                        }
+                        catch (Exception)
+                        {
+                            _parent.DatabaseInvalid = true;  // Note this breaks immutabilty, but has been that way forever
+                        }
+                    }
+                    else
+                    {
+                        _needsProteinMetadataSearch = false; // No parent, no proteins, no search needed
+                    }
+                }
+                return _needsProteinMetadataSearch.Value;
+            }
+
+            /// <summary>
+            /// Get, create, or update the current dictionary that gives uniqueness information for peptides of interest.
+            /// </summary>
+            /// <param name="peptideSettings">enzyme info in case we need to perform digestion</param>
+            /// <param name="peptidesOfInterest">this is a dictionary instead of a list only because we need an efficient lookup, and caller will already have created this which can be large and expensive to construct.</param>
+            /// <param name="progressMonitor">cancellation checker</param>
+            /// <returns>updated peptide settings with uniqueness information for peptides of interest</returns>
+            public Dictionary<Target, DigestionPeptideStats> GetUniquenessDict(PeptideSettings peptideSettings, Dictionary<Target, bool> peptidesOfInterest, SrmSettingsChangeMonitor progressMonitor)
+            {
+                // Do we have a cached dictionary suitable to the task?
+                var enzyme = peptideSettings.Enzyme;
+                if (!(enzyme.Name != _enzymeNameForPeptideUniquenessDictDigest || peptidesOfInterest.Keys.Any(pep => !_peptideUniquenessDict.ContainsKey(pep))))
+                {
+                    return _peptideUniquenessDict;  // No change needed
+                }
+
+                if (!_parent.UpdateProgressAndCheckForCancellation(progressMonitor, 0))
+                {
+                    return null;  // Cancelled
+                }
+                // Any peptides we were interested in before (ie in the current dict if any) are likely still 
+                // interesting in future calls, even if not of immediate interest
+                foreach (var seq in _peptideUniquenessDict.Where(i => !peptidesOfInterest.ContainsKey(i.Key)))
+                {
+                    peptidesOfInterest.Add(seq.Key, true);
+                }
+
+                var newDict = _parent.GetPeptidesAppearanceCounts(peptidesOfInterest, enzyme, peptideSettings, progressMonitor);
+                if (newDict == null)
+                {
+                    return null; // Cancelled
+                }
+                if (!Equals(enzyme.Name, _enzymeNameForPeptideUniquenessDictDigest))
+                {
+                    _peptideUniquenessDict = new Dictionary<Target, DigestionPeptideStats>();
+                }
+                else
+                {
+                    _peptideUniquenessDict = _peptideUniquenessDict.ToDictionary(s => s.Key, s => s.Value);
+                }
+                foreach (var pair in newDict)
+                {
+                    if (!_peptideUniquenessDict.ContainsKey(pair.Key))
+                    {
+                        _peptideUniquenessDict.Add(pair.Key, pair.Value);
+                    }
+                    else
+                    {
+                        _peptideUniquenessDict[pair.Key] = pair.Value;
+                    }
+                }
+                _enzymeNameForPeptideUniquenessDictDigest = enzyme.Name;
+                if (!_parent.UpdateProgressAndCheckForCancellation(progressMonitor, 100))
+                {
+                    return null;  // Cancelled
+                }
+                return _peptideUniquenessDict;
+            }
+
+            public bool Equals(BackgroundProteomeMetadataCache other)
+            {
+                return other != null &&
+                    Equals(_enzymeNameForPeptideUniquenessDictDigest, other._enzymeNameForPeptideUniquenessDictDigest) &&
+                    Equals(_needsProteinMetadataSearch, other._needsProteinMetadataSearch);
+            }
+        }
+
+        public static readonly BackgroundProteome NONE =
+            new BackgroundProteome(BackgroundProteomeList.GetDefault());
+
+        public BackgroundProteome(BackgroundProteomeSpec backgroundProteomeSpec) 
+            : base(backgroundProteomeSpec.Name, backgroundProteomeSpec.DatabasePath)
+        {
+            _cache = new BackgroundProteomeMetadataCache(this);
+            if (!IsNone)
+            {
+                try
+                {
+                    OpenProteomeDb();
+                }
+                catch (Exception)
+                {
+                    DatabaseInvalid = true;
+                }
+            }
+            DatabaseValidated = true;
+        }
+
+        private BackgroundProteome()
+        {
+            _cache = new BackgroundProteomeMetadataCache(this);
+        }
+
+        private bool UpdateProgressAndCheckForCancellation(SrmSettingsChangeMonitor progressMonitor, int pctComplete)
+        {
+            if (progressMonitor == null)
+                return true;  // It certainly wasn't cancelled
+            if (progressMonitor.IsCanceled())
+                return false;
+            var message = Resources.BackgroundProteome_GetUniquenessDict_Examining_background_proteome_for_uniqueness_constraints;
+            progressMonitor.ChangeProgress(s => s.ChangeMessage(message).ChangePercentComplete(pctComplete));
+            return true;
+        }
+
+        public bool NeedsProteinMetadataSearch
+        {
+            get
+            {
+                lock(_cache)
+                {
+                    return _cache.GetNeedsProteinMetadataSearch();
+                }
+            }
+        }
+
+        public bool IsReadyForUniquenessFilter(PeptideFilter.PeptideUniquenessConstraint constraint)
+        {
+            switch (constraint)
+            {
+                case PeptideFilter.PeptideUniquenessConstraint.none:
+                case PeptideFilter.PeptideUniquenessConstraint.protein:
+                    return true;
+                case PeptideFilter.PeptideUniquenessConstraint.gene:
+                case PeptideFilter.PeptideUniquenessConstraint.species:
+                    return !NeedsProteinMetadataSearch;
+                default:
+                    Assume.Fail();
+                    return false;  // Should never be here
+            }
+        }
+
+        public Dictionary<Target, DigestionPeptideStats> GetPeptidesAppearanceCounts(Dictionary<Target, bool> peptidesOfInterest, Enzyme enzyme, PeptideSettings settings, SrmSettingsChangeMonitor progressMonitor)
+        {
+            var appearances = GetPeptidesAppearances(peptidesOfInterest, enzyme, settings, progressMonitor);
+            if (appearances == null)
+            {
+                return null; // Cancelled
+            }
+            return appearances.ToDictionary(pep => new Target(pep.Key),
+                pep => new DigestionPeptideStats(pep.Value.Proteins.Count, pep.Value.Genes.Count, pep.Value.Species.Count));
+        }
+
+        // N.B. leaving this level of indirection in place as it will be useful in speeding up the Unique Peptides dialog
+        /// <summary>
+        /// Examine the background proteome for uniqueness information about the peptides of interest
+        /// </summary>
+        /// <param name="peptidesOfInterest">this is a dict instead of a list only because upstream callers have already prepared this, which can be large and expensive to construct</param>
+        /// <param name="enzyme">how we digest</param>
+        /// <param name="settings">details like max missed cleavages</param>
+        /// <param name="progressMonitor">cancellation checker</param>
+        /// <returns></returns>
+        public Dictionary<string, DigestionPeptideStatsDetailed> GetPeptidesAppearances(
+            Dictionary<Target, bool> peptidesOfInterest, Enzyme enzyme, PeptideSettings settings, SrmSettingsChangeMonitor progressMonitor)
+        {
+            if (string.IsNullOrEmpty(DatabasePath))
+            {
+                return null;
+            }
+            var results = peptidesOfInterest.ToDictionary(pep => pep.Key.Sequence, pep =>  new DigestionPeptideStatsDetailed());
+            if (results.Count == 0)
+            {
+                return results;
+            }
+            var protease = new ProteaseImpl(enzyme);
+            var maxPeptideLength = peptidesOfInterest.Max(p => p.Key.Sequence.Length); // No interest in any peptide longer than the longest one of interest
+            const int DIGEST_CHUNKSIZE = 1000; // Check for cancel every N proteins
+            var proteinCount = 0;
+            using (var proteomeDb = OpenProteomeDb())
+            {
+                var goal = Math.Max(proteomeDb.GetProteinCount(),1);
+                var batchCount = 0;
+                var minimalProteinInfos = new ProteomeDb.MinimalProteinInfo[DIGEST_CHUNKSIZE];
+                foreach (var minimalProteinInfo in proteomeDb.GetMinimalProteinInfo()) // Get list of sequence, proteinID, gene, species from the protdb file
+                {
+                    minimalProteinInfos[batchCount++] = minimalProteinInfo;
+                    var pct = Math.Max(1, 100*proteinCount++/goal); // Show at least a little progressat start  to give user hope
+                    if (batchCount==0 && !UpdateProgressAndCheckForCancellation(progressMonitor, pct))
+                    {
+                        return null;
+                    }
+                    else if (((minimalProteinInfo == null) && --batchCount > 0) || batchCount == DIGEST_CHUNKSIZE)
+                    {
+                        ParallelEx.For(0, batchCount, ii =>
+                        {
+                            var protein = minimalProteinInfos[ii];
+                            foreach (var peptide in
+                                protease.DigestSequence(protein.Sequence, settings.DigestSettings.MaxMissedCleavages, maxPeptideLength))
+                            {
+                                DigestionPeptideStatsDetailed appearances;
+                                if (results.TryGetValue(peptide.Sequence, out appearances))
+                                {
+                                    lock (appearances)
+                                    {
+                                        appearances.Proteins.Add(protein.Id);
+                                        appearances.Genes.Add(protein.Gene); // HashSet eliminates duplicates
+                                        appearances.Species.Add(protein.Species); // HashSet eliminates duplicates
+                                    }
+                                }
+                            }
+                        });
+                        batchCount = 0;
+                    }
+                }
+            }
+            return results;
+        }
+
+        public Dictionary<Target, bool> PeptidesUniquenessFilter(Dictionary<Target, bool> sequences, PeptideSettings peptideSettings, SrmSettingsChangeMonitor progressMonitor)
+        {
+            var peptideUniquenessConstraint = peptideSettings.Filter.PeptideUniqueness;
+            Assume.IsTrue(sequences.All(s => s.Value));  // Caller should seed this with all true
+            if (peptideUniquenessConstraint == PeptideFilter.PeptideUniquenessConstraint.none ||
+                peptideSettings.BackgroundProteome == null || peptideSettings.BackgroundProteome.IsNone)
+            {
+                return sequences;  // No filtering
+            }
+            lock(_cache)
+            {
+                var peptideUniquenessDict = _cache.GetUniquenessDict(peptideSettings, sequences, progressMonitor);
+                if (peptideUniquenessDict == null)
+                {
+                    return new Dictionary<Target, bool>();  // Cancelled
+                }
+                foreach (var seq in sequences.Keys.ToArray())
+                {
+                    DigestionPeptideStats appearances;
+                    if (peptideUniquenessDict.TryGetValue(seq, out appearances))
+                    {
+                        bool isUnique;
+                        switch (peptideUniquenessConstraint)
+                        {
+                            case PeptideFilter.PeptideUniquenessConstraint.protein:
+                                isUnique = appearances.Proteins <= 1;
+                                break;
+                            case PeptideFilter.PeptideUniquenessConstraint.gene:
+                                isUnique = appearances.Genes <= 1;
+                                break;
+                            case PeptideFilter.PeptideUniquenessConstraint.species:
+                                isUnique = appearances.Species <= 1;
+                                break;
+                            default:
+                                throw new ArgumentOutOfRangeException(nameof(peptideSettings)); // Not L10N
+                        }
+                        sequences[seq] = isUnique;
+                    }
+                }
+            }
+            return sequences;
+        }
+        
+        public Digestion GetDigestion(ProteomeDb proteomeDb, PeptideSettings peptideSettings)
+        {
+            return proteomeDb.GetDigestion();
+        }
+
+        public class DigestionPeptideStatsDetailed
+        {
+            public HashSet<long> Proteins { get; protected set; }  // All proteins sequence appears in
+            public HashSet<string> Genes { get; protected set; }    // All genes sequence appears in
+            public HashSet<string> Species { get; protected set; }   // All species sequence appears in
+
+            public DigestionPeptideStatsDetailed()
+            {
+                Proteins = new HashSet<long>();
+                Genes = new HashSet<string>(StringComparer.OrdinalIgnoreCase);
+                Species = new HashSet<string>(StringComparer.OrdinalIgnoreCase);
+            }
+        }
+
+        public class DigestionPeptideStats
+        {
+            public int Proteins { get; private set; }  // Count of all proteins sequence appears in
+            public int Genes { get; private set; }    // Count of all genes sequence appears in
+            public int Species { get; private set; }   // Count of all species sequence appears in
+
+            public DigestionPeptideStats(int proteins, int genes, int species)
+            {
+                Proteins = proteins;
+                Genes = genes;
+                Species = species;
+            }
+        }
+
+        /// <summary>
+        /// True if the database file does not exist
+        /// </summary>
+        public bool DatabaseInvalid { get; private set; }
+        /// <summary>
+        /// True if we have checked whether the database file exists
+        /// </summary>
+        public bool DatabaseValidated { get; private set; }
+
+        public BackgroundProteomeSpec BackgroundProteomeSpec
+        {
+            get { return this;}
+        }
+
+        public new static BackgroundProteome Deserialize(XmlReader reader)
+        {
+            return reader.Deserialize(new BackgroundProteome());
+        }
+
+        public override int GetHashCode()
+        {
+            return base.GetHashCode();
+        }
+
+        public override bool Equals(Object other)
+        {
+            if (other == this)
+            {
+                return true;
+            }
+            if (!base.Equals(other))
+            {
+                return false;
+            }
+            BackgroundProteome that = other as BackgroundProteome;
+            if (that == null)
+            {
+                return false;
+            }
+            if (DatabaseInvalid != that.DatabaseInvalid 
+               || DatabaseValidated != that.DatabaseValidated)
+            {
+                return false;
+            }
+            lock (_cache)
+            {
+                return _cache.Equals(that._cache);
+            }
+        }
+        // ReSharper disable InconsistentNaming
+        public enum DuplicateProteinsFilter
+        {
+            NoDuplicates,
+            FirstOccurence,
+            AddToAll
+        }
+        // ReSharper restore InconsistentNaming
+    }
+}