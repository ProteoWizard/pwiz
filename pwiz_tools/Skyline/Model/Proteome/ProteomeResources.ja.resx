--- conflicted
+++ resolved
@@ -161,11 +161,7 @@
     <value>タンパク質詳細の分解中</value>
   </data>
   <data name="ProteinAssociation_CalculateProteinOrGeneGroups_Calculating_gene_groups" xml:space="preserve">
-<<<<<<< HEAD
-    <value>Calculating gene groups</value>
-=======
     <value>遺伝子グループを計算中</value>
->>>>>>> 83485fcc
     <comment>Needs Review:New resource</comment>
   </data>
 </root>