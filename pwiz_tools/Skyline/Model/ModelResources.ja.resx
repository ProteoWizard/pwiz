<?xml version="1.0" encoding="utf-8"?>
<root>
  <!-- 
    Microsoft ResX Schema 
    
    Version 2.0
    
    The primary goals of this format is to allow a simple XML format 
    that is mostly human readable. The generation and parsing of the 
    various data types are done through the TypeConverter classes 
    associated with the data types.
    
    Example:
    
    ... ado.net/XML headers & schema ...
    <resheader name="resmimetype">text/microsoft-resx</resheader>
    <resheader name="version">2.0</resheader>
    <resheader name="reader">System.Resources.ResXResourceReader, System.Windows.Forms, ...</resheader>
    <resheader name="writer">System.Resources.ResXResourceWriter, System.Windows.Forms, ...</resheader>
    <data name="Name1"><value>this is my long string</value><comment>this is a comment</comment></data>
    <data name="Color1" type="System.Drawing.Color, System.Drawing">Blue</data>
    <data name="Bitmap1" mimetype="application/x-microsoft.net.object.binary.base64">
        <value>[base64 mime encoded serialized .NET Framework object]</value>
    </data>
    <data name="Icon1" type="System.Drawing.Icon, System.Drawing" mimetype="application/x-microsoft.net.object.bytearray.base64">
        <value>[base64 mime encoded string representing a byte array form of the .NET Framework object]</value>
        <comment>This is a comment</comment>
    </data>
                
    There are any number of "resheader" rows that contain simple 
    name/value pairs.
    
    Each data row contains a name, and value. The row also contains a 
    type or mimetype. Type corresponds to a .NET class that support 
    text/value conversion through the TypeConverter architecture. 
    Classes that don't support this are serialized and stored with the 
    mimetype set.
    
    The mimetype is used for serialized objects, and tells the 
    ResXResourceReader how to depersist the object. This is currently not 
    extensible. For a given mimetype the value must be set accordingly:
    
    Note - application/x-microsoft.net.object.binary.base64 is the format 
    that the ResXResourceWriter will generate, however the reader can 
    read any of the formats listed below.
    
    mimetype: application/x-microsoft.net.object.binary.base64
    value   : The object must be serialized with 
            : System.Runtime.Serialization.Formatters.Binary.BinaryFormatter
            : and then encoded with base64 encoding.
    
    mimetype: application/x-microsoft.net.object.soap.base64
    value   : The object must be serialized with 
            : System.Runtime.Serialization.Formatters.Soap.SoapFormatter
            : and then encoded with base64 encoding.

    mimetype: application/x-microsoft.net.object.bytearray.base64
    value   : The object must be serialized into a byte array 
            : using a System.ComponentModel.TypeConverter
            : and then encoded with base64 encoding.
    -->
  <xsd:schema id="root" xmlns="" xmlns:xsd="http://www.w3.org/2001/XMLSchema" xmlns:msdata="urn:schemas-microsoft-com:xml-msdata">
    <xsd:import namespace="http://www.w3.org/XML/1998/namespace" />
    <xsd:element name="root" msdata:IsDataSet="true">
      <xsd:complexType>
        <xsd:choice maxOccurs="unbounded">
          <xsd:element name="metadata">
            <xsd:complexType>
              <xsd:sequence>
                <xsd:element name="value" type="xsd:string" minOccurs="0" />
              </xsd:sequence>
              <xsd:attribute name="name" use="required" type="xsd:string" />
              <xsd:attribute name="type" type="xsd:string" />
              <xsd:attribute name="mimetype" type="xsd:string" />
              <xsd:attribute ref="xml:space" />
            </xsd:complexType>
          </xsd:element>
          <xsd:element name="assembly">
            <xsd:complexType>
              <xsd:attribute name="alias" type="xsd:string" />
              <xsd:attribute name="name" type="xsd:string" />
            </xsd:complexType>
          </xsd:element>
          <xsd:element name="data">
            <xsd:complexType>
              <xsd:sequence>
                <xsd:element name="value" type="xsd:string" minOccurs="0" msdata:Ordinal="1" />
                <xsd:element name="comment" type="xsd:string" minOccurs="0" msdata:Ordinal="2" />
              </xsd:sequence>
              <xsd:attribute name="name" type="xsd:string" use="required" msdata:Ordinal="1" />
              <xsd:attribute name="type" type="xsd:string" msdata:Ordinal="3" />
              <xsd:attribute name="mimetype" type="xsd:string" msdata:Ordinal="4" />
              <xsd:attribute ref="xml:space" />
            </xsd:complexType>
          </xsd:element>
          <xsd:element name="resheader">
            <xsd:complexType>
              <xsd:sequence>
                <xsd:element name="value" type="xsd:string" minOccurs="0" msdata:Ordinal="1" />
              </xsd:sequence>
              <xsd:attribute name="name" type="xsd:string" use="required" />
            </xsd:complexType>
          </xsd:element>
        </xsd:choice>
      </xsd:complexType>
    </xsd:element>
  </xsd:schema>
  <resheader name="resmimetype">
    <value>text/microsoft-resx</value>
  </resheader>
  <resheader name="version">
    <value>2.0</value>
  </resheader>
  <resheader name="reader">
    <value>System.Resources.ResXResourceReader, System.Windows.Forms, Version=4.0.0.0, Culture=neutral, PublicKeyToken=b77a5c561934e089</value>
  </resheader>
  <resheader name="writer">
    <value>System.Resources.ResXResourceWriter, System.Windows.Forms, Version=4.0.0.0, Culture=neutral, PublicKeyToken=b77a5c561934e089</value>
  </resheader>
  <data name="AbiMethodExporter_EnsureAnalyst_Failed_to_find_a_valid_Analyst_installation" xml:space="preserve">
    <value>有効なAnalystのインストールが見つかりませんでした</value>
  </data>
  <data name="AbiMethodExporter_EnsureAnalyst_Waiting_for_Analyst_to_start" xml:space="preserve">
    <value>Analyst開始の待機中...</value>
  </data>
  <data name="AbiMethodExporter_EnsureAnalyst_Working" xml:space="preserve">
    <value>処理中...</value>
  </data>
  <data name="AbstractDiaExporter_Export_Cannot_save_to__0__" xml:space="preserve">
    <value>{0}に保存できません。</value>
  </data>
  <data name="AbstractDiaExporter_WriteMultiplexedWindows_Exporting_Isolation_List" xml:space="preserve">
    <value>単離リストのエクスポート中</value>
  </data>
  <data name="AbstractDiaExporter_WriteMultiplexedWindows_Exporting_Isolation_List__0__cycles_out_of__0__" xml:space="preserve">
    <value>単離リストのエクスポート中（{0}サイクル中{0}サイクル目）</value>
  </data>
  <data name="AbstractDiaExporter_WriteMultiplexedWindows_Exporting_Isolation_List__0__cycles_out_of__1__" xml:space="preserve">
    <value>単離リストのエクスポート中（{1}サイクル中{0}サイクル目）</value>
  </data>
  <data name="AbstractMassListExporter_Export_The_number_of_required_transitions__0__exceeds_the_maximum__1__" xml:space="preserve">
    <value>必要なトランジション数{0}が最大数{1}を超えています</value>
  </data>
  <data name="AbstractMassListExporter_ExportScheduledBuckets_Check_max_concurrent__0__count" xml:space="preserve">
    <value>最大共点数{0}を確認します。</value>
  </data>
  <data name="AbstractMassListExporter_ExportScheduledBuckets_Check_max_concurrent__0__count_and_optimization_step_count" xml:space="preserve">
    <value>最大共点数{0}と最適化ステップ数を確認します。</value>
  </data>
  <data name="AbstractMassListExporter_ExportScheduledBuckets_Failed_to_schedule_the_following_peptides_with_the_current_settings" xml:space="preserve">
    <value>現在の設定で以下のペプチドのスケジュールに失敗しました：</value>
  </data>
  <data name="AbstractMassListExporter_ExportScheduledBuckets_Maximum_transitions_per_file_required" xml:space="preserve">
    <value>ファイル毎に必要な最大トランジション数</value>
  </data>
  <data name="AbstractMassListExporter_ExportScheduledBuckets_precursors" xml:space="preserve">
    <value>プリカーサー</value>
  </data>
  <data name="AbstractMassListExporter_ExportScheduledBuckets_The_required_peptide__0__cannot_be_scheduled" xml:space="preserve">
    <value>必要なペプチド{0}がスケジュールできません</value>
  </data>
  <data name="AbstractMassListExporter_ExportScheduledBuckets_transitions" xml:space="preserve">
    <value>トランジション</value>
  </data>
  <data name="AbstractModificationMatcher_UninterpretedMods_The_following_modifications_could_not_be_interpreted" xml:space="preserve">
    <value>次の修飾を解釈できませんでした。</value>
  </data>
  <data name="AminoAcid_ValidateAAList_Invalid_amino_acid__0__found_in_the_value__1__" xml:space="preserve">
    <value>値「{1}」に無効なアミノ酸「{0}」が見つかりました。</value>
  </data>
  <data name="AminoAcid_ValidateAAList_The_amino_acid__0__is_repeated_in_the_value__1__" xml:space="preserve">
    <value>値「{1}」でアミノ酸「{0}」が繰り返されています。</value>
  </data>
  <data name="Annotations_Merge_Annotation_conflict_for__0__found_attempting_to_merge_annotations" xml:space="preserve">
    <value>注釈を統合しようとした際に「{0}」の注釈の不一致が見つかりました。</value>
  </data>
  <data name="BrukerTimsTofIsolationListExporter_CheckIonMobilities__0____1_____2__" xml:space="preserve">
    <value>{0} ({1} - {2})</value>
  </data>
  <data name="BrukerTimsTofIsolationListExporter_CheckIonMobilities_All_targets_must_have_an_ion_mobility_between__0__and__1__as_specified_in_the_template_method__Either_use_a_different_template_method__or_change_the_ion_mobility_values_for_the_following_targets_" xml:space="preserve">
    <value>すべてのターゲットのイオン移動度は、テンプレートメソッドでの指定にしたがって{0}と{1}の間である必要があります。別のテンプレートメソッドを使用するか、次のターゲットのイオン移動度値を変更してください。</value>
  </data>
  <data name="BrukerTimsTofMethodExporter_ExportMethod_Getting_scheduling___" xml:space="preserve">
    <value>スケジュールを取得しています...</value>
  </data>
  <data name="BrukerTimsTofMethodExporter_ExportMethod_Scheduling_failure__no_targets__" xml:space="preserve">
    <value>スケジュール失敗 (ターゲットがない可能性があります)</value>
  </data>
  <data name="BrukerTimsTofMethodExporter_ExportMethod_Template_is_required_for_method_export_" xml:space="preserve">
    <value>メソッドのエクスポートにはテンプレートが必要です。</value>
  </data>
  <data name="ChromatogramExporter_Export_Bad_chromatogram_data_for_charge__0__state_of_peptide__1_" xml:space="preserve">
    <value>ペプチド{1}の荷電{0}状態での不良クロマトグラムデータ</value>
  </data>
  <data name="ChromatogramExporter_Export_Exporting_Chromatograms_for__0_" xml:space="preserve">
    <value>{0}のクロマトグラムのエクスポート中</value>
  </data>
  <data name="ChromatogramExporter_ExportGroupNode_One_or_more_missing_chromatograms_at_charge_state__0__of__1_" xml:space="preserve">
    <value>{1}の荷電{0}状態での1つ以上の欠損クロマトグラム</value>
  </data>
  <data name="ChromatogramExporter_GetExtractorName_Invalid_extractor_name_" xml:space="preserve">
    <value>無効な抽出名。</value>
  </data>
  <data name="CustomMolecule_Validate_Custom_molecules_must_specify_a_formula_or_valid_monoisotopic_and_average_masses_" xml:space="preserve">
    <value>カスタム分子には、必ず式を指定するか、有効なモノアイソトピック質量と平均質量を指定する必要があります。</value>
  </data>
  <data name="DecoyGeneration_ADD_RANDOM_Random_Mass_Shift" xml:space="preserve">
    <value>質量のランダムシフト</value>
  </data>
  <data name="DecoyGeneration_REVERSE_SEQUENCE_Reverse_Sequence" xml:space="preserve">
    <value>逆シークエンス</value>
  </data>
  <data name="DiaUmpireDdaConverter_Run_Re_using_existing_DiaUmpire_file__with_equivalent_settings__for__0_" xml:space="preserve">
    <value>同等の設定を使用して{0}の既存のDIA-Umpireファイルを再使用しています</value>
  </data>
  <data name="DiaUmpireDdaConverter_Run_Starting_DIA_Umpire_conversion" xml:space="preserve">
    <value>DIA-Umpire変換を開始しています</value>
  </data>
  <data name="DisplayModificationOption_FULL_NAME_Full_Name" xml:space="preserve">
    <value>名前</value>
  </data>
  <data name="DisplayModificationOption_MASS_DELTA_Mass_Difference" xml:space="preserve">
    <value>質量の差</value>
  </data>
  <data name="DisplayModificationOption_NOT_SHOWN_Not_Shown" xml:space="preserve">
    <value>非表示</value>
  </data>
  <data name="DisplayModificationOption_THREE_LETTER_CODE_Three_Letter_Code" xml:space="preserve">
    <value>3文字のコード</value>
  </data>
  <data name="DisplayModificationOption_UNIMOD_ID_Unimod_ID" xml:space="preserve">
    <value>Unimod ID</value>
  </data>
  <data name="DocNodeParent_GetPathTo_Index__0__exceeds_length__1__" xml:space="preserve">
    <value>インデックス{0}が長さ{1}を超えています</value>
  </data>
  <data name="DocNodeParent_GetPathTo_Node_reported__0__descendants_at_depth__1__but_found_only__2__" xml:space="preserve">
    <value>ノードは深度{1}で{0}個の派生ノードを報告しましたが、{2}個しか見つかりませんでした。</value>
  </data>
  <data name="ExPeptideRowReader_CalcTransitionInfo_Invalid_extended_peptide_format__0__" xml:space="preserve">
    <value>拡張ペプチド形式{0}が無効</value>
    <comment>Protein or peptide sequence</comment>
  </data>
  <data name="ExPeptideRowReader_Create_Isotope_labeled_entry_found_without_matching_settings" xml:space="preserve">
    <value>一致設定なしの同位体標識エントリが見つかりました。</value>
  </data>
  <data name="ExPeptideRowReaderCreateCheck_the_Modifications_tab_in_Transition_Settings" xml:space="preserve">
    <value>トランジション設定の修飾タブを確認します。</value>
  </data>
  <data name="ExportFileTypeExtension_LOCALIZED_VALUES_IsolationList" xml:space="preserve">
    <value>IsolationList</value>
  </data>
  <data name="ExportFileTypeExtension_LOCALIZED_VALUES_List" xml:space="preserve">
    <value>リスト</value>
  </data>
  <data name="ExportFileTypeExtension_LOCALIZED_VALUES_Method" xml:space="preserve">
    <value>メソッド</value>
  </data>
  <data name="ExportMethodDlg_OkDialog_All_targets_must_have_an_ion_mobility_value__These_can_be_set_explicitly_or_contained_in_an_ion_mobility_library_or_spectral_library__The_following_ion_mobility_values_are_missing_" xml:space="preserve">
    <value>すべてのターゲットにはイオン移動度値が必要です。これらは数値を入力して設定することも、イオン移動度ライブラリやスペクトルライブラリに含まれている場合もあります。以下のイオン移動度値が欠損しています。</value>
  </data>
  <data name="ExportMethodTypeExtension_LOCALIZED_VALUES_Scheduled" xml:space="preserve">
    <value>スケジュール</value>
  </data>
  <data name="ExportMethodTypeExtension_LOCALIZED_VALUES_Standard" xml:space="preserve">
    <value>標準</value>
  </data>
  <data name="ExportMethodTypeExtension_LOCALIZED_VALUES_Triggered" xml:space="preserve">
    <value>トリガー</value>
  </data>
  <data name="ExportOptimize_CE_Collision_Energy" xml:space="preserve">
    <value>衝突エネルギー</value>
  </data>
  <data name="ExportOptimize_COV_Compensation_Voltage" xml:space="preserve">
    <value>補償電圧</value>
  </data>
  <data name="ExportOptimize_COV_FINE_Fine_Tune" xml:space="preserve">
    <value>微調整</value>
  </data>
  <data name="ExportOptimize_COV_MEDIUM_Medium_Tune" xml:space="preserve">
    <value>標準調整</value>
  </data>
  <data name="ExportOptimize_COV_ROUGH_Rough_Tune" xml:space="preserve">
    <value>粗調整</value>
  </data>
  <data name="ExportOptimize_DP_Declustering_Potential" xml:space="preserve">
    <value>デクラスタリングポテンシャル</value>
  </data>
  <data name="ExportOptimize_NONE_None" xml:space="preserve">
    <value>なし</value>
  </data>
  <data name="ExportProperties_ExportFile_Unrecognized_instrument_type__0__" xml:space="preserve">
    <value>未認識装置タイプ{0}。</value>
  </data>
  <data name="ExportSchedulingAlgorithmExtension_LOCALIZED_VALUES_Average" xml:space="preserve">
    <value>平均</value>
  </data>
  <data name="ExportSchedulingAlgorithmExtension_LOCALIZED_VALUES_Single" xml:space="preserve">
    <value>単一</value>
  </data>
  <data name="ExportSchedulingAlgorithmExtension_LOCALIZED_VALUES_Trends" xml:space="preserve">
    <value>トレンド</value>
  </data>
  <data name="ExportStrategyExtension_LOCALIZED_VALUES_Buckets" xml:space="preserve">
    <value>バケット</value>
  </data>
  <data name="ExportStrategyExtension_LOCALIZED_VALUES_Protein" xml:space="preserve">
    <value>タンパク質</value>
  </data>
  <data name="ExportStrategyExtension_LOCALIZED_VALUES_Single" xml:space="preserve">
    <value>単一</value>
  </data>
  <data name="FastaData_ParseFastaFile_Error_on_line__0___invalid_non_ASCII_character___1___at_position__2___are_you_sure_this_is_a_FASTA_file_" xml:space="preserve">
    <value>行{0}にエラーあり： 位置{2}に無効な非ASCII文字 '{1}' を確認： これがFASTAファイルであることに間違いありませんか？</value>
  </data>
  <data name="FastaImporter_Import__0__proteins_and__1__peptides_added" xml:space="preserve">
    <value>{0}個のタンパク質と{1}個のペプチドが追加されました</value>
  </data>
  <data name="FastaImporter_Import_Adding_protein__0__" xml:space="preserve">
    <value>タンパク質{0}の追加中</value>
  </data>
  <data name="FastaImporter_Import_Check_your_settings_to_make_sure_you_are_using_a_library_" xml:space="preserve">
    <value>設定をチェックし、ライブラリを使用していることを確認してください。</value>
  </data>
  <data name="FastaImporter_Import_Check_your_settings_to_make_sure_you_are_using_a_library_and_restrictive_enough_transition_selection_" xml:space="preserve">
    <value>設定をチェックし、ライブラリを使用しており、十分に制限されたトランジションを選択していることを確認してください。</value>
  </data>
  <data name="FastaImporter_Import_Error_at_or_around_line__0____1_" xml:space="preserve">
    <value>行{0}上またはその周辺のエラー：{1}</value>
  </data>
  <data name="FastaImporter_Import_This_import_causes_the_document_to_contain_more_than__0_n0__peptides_at_line__1_n0__" xml:space="preserve">
    <value>このインポートでは、ドキュメントの行{1:n0}に{0:n0}個を超えるペプチドが含まれている必要があります。</value>
  </data>
  <data name="FastaImporter_Import_This_import_causes_the_document_to_contain_more_than__0_n0__transitions_in__1_n0__peptides_at_line__2_n0__" xml:space="preserve">
    <value>このインポートでは、ドキュメントの行{2:n0}の{1:n0}個のペプチドに{0:n0}個を超えるトランジションが含まれている必要があります。</value>
  </data>
  <data name="FastaImporter_ToFasta_Last_column_does_not_contain_a_valid_protein_sequence" xml:space="preserve">
    <value>最後の列には有効なタンパク質シークエンスが含まれていません</value>
  </data>
  <data name="FastaImporter_ToFasta_Too_few_columns_found" xml:space="preserve">
    <value>見つかった列数が少なすぎます</value>
  </data>
  <data name="FastaSequence_ComparePeptides_Peptides_in_different_FASTA_sequences_may_not_be_compared" xml:space="preserve">
    <value>異なるFASTAシークエンス内のペプチドは比較できません。</value>
  </data>
  <data name="FastaSequence_ComparePeptides_Peptides_without_FASTA_sequence_information_may_not_be_compared" xml:space="preserve">
    <value>FASTAシークエンス情報なしのペプチドは比較できません。</value>
  </data>
  <data name="FastaSequence_ValidateSequence_A_protein_sequence_may_not_be_empty" xml:space="preserve">
    <value>タンパク質シークエンスは空にできません。</value>
  </data>
  <data name="FastaSequence_ValidateSequence_A_protein_sequence_may_not_contain_the_character__0__at__1__" xml:space="preserve">
    <value>タンパク質シークエンスは、{1}で文字「{0}」を含むことはできません。</value>
  </data>
  <data name="FileIterator_Init_Cannot_save_to__0__" xml:space="preserve">
    <value>{0}に保存できません。</value>
  </data>
  <data name="FileIterator_WriteTransition_Unexpected_failure_writing_transitions" xml:space="preserve">
    <value>トランジションの書き込みの予期しない失敗。</value>
  </data>
  <data name="GeneralRowReader_Create_No_valid_precursor_m_z_column_found" xml:space="preserve">
    <value>有効なプリカーサーm/z列が見つかりません。</value>
  </data>
  <data name="GeneralRowReader_Create_No_valid_product_m_z_column_found" xml:space="preserve">
    <value>有効なプロダクトm/z列が見つかりません。</value>
  </data>
  <data name="IdentityNotFoundException_IdentityNotFoundException_Failed_to_find_document_node" xml:space="preserve">
    <value>ドキュメントノードの検索に失敗しました。</value>
  </data>
  <data name="IdentityPath_GetPathTo_Index__0__out_of_range_1_to__1__" xml:space="preserve">
    <value>インデックス{0}が-1～{1}の範囲外です</value>
  </data>
  <data name="IdentityPathTraversal_Traverse_Invalid_attempt_to_perform_parent_operation_on_leaf_node" xml:space="preserve">
    <value>リーフノードでの親の操作の実行は無効です。</value>
  </data>
  <data name="ImportFastaControl_ImportFasta_iRT_standards" xml:space="preserve">
    <value>iRT標準</value>
  </data>
  <data name="ImportTransitionListColumnSelectDlg_ComboChanged_Declustering_Potential" xml:space="preserve">
    <value>デクラスタリングポテンシャル</value>
  </data>
  <data name="IonTypeExtension_LOCALIZED_VALUES_custom" xml:space="preserve">
    <value>カスタム</value>
  </data>
  <data name="IonTypeExtension_LOCALIZED_VALUES_precursor" xml:space="preserve">
    <value>プリカーサー</value>
  </data>
  <data name="IsolationSchemeReader_ReadIsolationRangesFromFiles_Reading_isolation_scheme_from__0_" xml:space="preserve">
    <value>{0}から単離スキームを読み出しています</value>
  </data>
  <data name="IsotopeModificationPermuter_PermuteIsotopeModifications_Permuting_isotope_modifications" xml:space="preserve">
    <value>同位体修飾を置換しています</value>
  </data>
  <data name="LibKeyModificationMatcher_EnumerateSequenceInfos_The_number___0___is_not_in_the_correct_format_" xml:space="preserve">
    <value>数値「{0}」が正しい形式ではありません。</value>
  </data>
  <data name="MassListImporter_Import_Importing__0__" xml:space="preserve">
    <value>{0}のインポート中</value>
  </data>
  <data name="MassListImporter_Import_Inspecting_peptide_sequence_information" xml:space="preserve">
    <value>ペプチド配列情報を検査中</value>
  </data>
  <data name="MassListImporter_Import_Invalid_transition_list_Transition_lists_must_contain_at_least_precursor_m_z_product_m_z_and_peptide_sequence" xml:space="preserve">
    <value>無効なトランジションリスト。トランジションリストには少なくともプリカーサーm/z、プロダクトm/z、ペプチドシークエンスが必要です。</value>
  </data>
  <data name="MassListImporter_Import_Reading_transition_list" xml:space="preserve">
    <value>トランジションリストを読み取り中</value>
  </data>
  <data name="MassListRowReader_CalcPrecursorExplanations_Check_the_isolation_scheme_in_the_full_scan_settings_" xml:space="preserve">
    <value>トランジション設定のフルスキャンタブで単離スキームを確認します。</value>
  </data>
  <data name="MassListRowReader_CalcPrecursorExplanations_The_precursor_m_z__0__of_the_peptide__1__is_out_of_range_for_the_instrument_settings_" xml:space="preserve">
    <value>ペプチド{1}のプリカーサーm/z{0}が装置設定の範囲外です。</value>
  </data>
  <data name="MassListRowReader_CalcPrecursorExplanations_The_precursor_m_z__0__of_the_peptide__1__is_outside_the_range_covered_by_the_DIA_isolation_scheme_" xml:space="preserve">
    <value>ペプチド{1}のプリカーサーm/z{0}がDIA単離スキームでカバーされている範囲外です。</value>
  </data>
  <data name="MassListRowReader_NextRow_Check_the_Modifications_tab_in_Transition_Settings" xml:space="preserve">
    <value>トランジション設定の修飾タブを確認します。</value>
  </data>
  <data name="MassListRowReader_NextRow_Isotope_labeled_entry_found_without_matching_settings_" xml:space="preserve">
    <value>一致設定なしの同位体標識エントリが見つかりました。</value>
  </data>
  <data name="MassListRowReader_NextRow_No_peptide_sequence_column_specified" xml:space="preserve">
    <value>ペプチド修飾シークエンス列が指定されていません</value>
  </data>
  <data name="MethodExporter_ExportMethod_Exporting_method__0__" xml:space="preserve">
    <value>メソッド{0}のエクスポート中...</value>
  </data>
  <data name="MethodExporter_ExportMethod_Exporting_methods" xml:space="preserve">
    <value>メソッドのエクスポート中...</value>
  </data>
  <data name="Metrics_Col1K0LowerLimit__1_K0_lower_limit" xml:space="preserve">
    <value>1/K0下限</value>
  </data>
  <data name="Metrics_Col1K0UpperLimit__1_K0_upper_limit" xml:space="preserve">
    <value>1/K0上限</value>
  </data>
  <data name="Metrics_ColMaxSamplingTime_Max_sampling_time__seconds_" xml:space="preserve">
    <value>最大サンプリング時間 (秒)</value>
  </data>
  <data name="Metrics_ColMeanSamplingTime_Mean_sampling_time__seconds_" xml:space="preserve">
    <value>平均サンプリング時間 (秒)</value>
  </data>
  <data name="Metrics_ColMz_m_z" xml:space="preserve">
    <value>m/z</value>
  </data>
  <data name="Metrics_ColRtBegin_RT_begin" xml:space="preserve">
    <value>RT開始</value>
  </data>
  <data name="Metrics_ColRtEnd_RT_end" xml:space="preserve">
    <value>RT終了</value>
  </data>
  <data name="Metrics_ColTarget_Target" xml:space="preserve">
    <value>ターゲット</value>
  </data>
  <data name="ModificationMatcher_CreateMatches_Matching_modifications" xml:space="preserve">
    <value>一致する修飾</value>
  </data>
  <data name="ModificationMatcher_ThrowUnimodException_Unrecognized_modification_placement_for_Unimod_id__0__in_modified_peptide_sequence__1___amino_acid__2____3___" xml:space="preserve">
    <value>修飾ペプチドシークエンス{1}にあるUnimod id {0}の修飾配置が認識できません（アミノ酸{2}、{3}）。</value>
  </data>
  <data name="ModificationMatcher_ThrowUnimodException_Unrecognized_Unimod_id__0__in_modified_peptide_sequence__1___amino_acid__2____3___" xml:space="preserve">
    <value>修飾ペプチドシークエンス{1}にあるUnimod id {0}が認識できません（アミノ酸{2}、{3}）。</value>
  </data>
  <data name="MProphetResultsHandler_ChangePeaks_Adjusting_peak_boundaries" xml:space="preserve">
    <value>ピーク境界の調整中</value>
  </data>
  <data name="PasteDlg_GetMoleculeTransitionGroup_The_precursor_m_z__0__is_not_measureable_with_your_current_instrument_settings_" xml:space="preserve">
    <value>現在の装置設定では、プリカーサーm/z{0}を測定することができません。</value>
  </data>
  <data name="PasteDlg_ReadPrecursorOrProductColumns_Invalid_drift_time_high_energy_offset_value__0_" xml:space="preserve">
    <value>無効なドリフト時間高エネルギーオフセット値{0}</value>
  </data>
  <data name="PasteDlg_ReadPrecursorOrProductColumns_Invalid_drift_time_value__0_" xml:space="preserve">
    <value>無効なドリフト時間値{0}</value>
  </data>
  <data name="PasteDlg_UpdateMoleculeType_Collision_Energy" xml:space="preserve">
    <value>衝突エネルギー</value>
  </data>
  <data name="PasteDlg_UpdateMoleculeType_Collisional_Cross_Section__sq_A_" xml:space="preserve">
    <value>衝突断面積（Sq A）</value>
  </data>
  <data name="PasteDlg_UpdateMoleculeType_Explicit_Declustering_Potential" xml:space="preserve">
    <value>明示的デクラスタリングポテンシャル</value>
  </data>
  <data name="PasteDlg_UpdateMoleculeType_Explicit_Drift_Time__msec_" xml:space="preserve">
    <value>明示的ドリフト時間（ミリ秒）</value>
  </data>
  <data name="PasteDlg_UpdateMoleculeType_Explicit_Drift_Time_High_Energy_Offset__msec_" xml:space="preserve">
    <value>明示的ドリフト時間高エネルギーオフセット（ミリ秒）</value>
  </data>
  <data name="PasteDlg_UpdateMoleculeType_Molecule_List_Name" xml:space="preserve">
    <value>分子リスト名</value>
  </data>
  <data name="PasteDlg_UpdateMoleculeType_Precursor_Charge" xml:space="preserve">
    <value>プリカーサー電荷</value>
  </data>
  <data name="PasteDlg_UpdateMoleculeType_Precursor_Formula" xml:space="preserve">
    <value>プリカーサーイオンの式</value>
  </data>
  <data name="PasteDlg_UpdateMoleculeType_Precursor_m_z" xml:space="preserve">
    <value>プリカーサーm/z</value>
  </data>
  <data name="PasteDlg_UpdateMoleculeType_Product_m_z" xml:space="preserve">
    <value>プロダクトm/z</value>
  </data>
  <data name="PeakBoundaryImporter_Import_Importing_Peak_Boundaries" xml:space="preserve">
    <value>ピーク境界のインポート中</value>
  </data>
  <data name="PeakBoundaryImporter_Import_Peptide_has_unrecognized_modifications__0__at_line__1_" xml:space="preserve">
    <value>ペプチドには{1}行目で認識されていない修飾{0}があります</value>
  </data>
  <data name="PeakBoundsMatch_PeakBoundsMatch_Unable_to_read_apex_retention_time_value_for_peptide__0__of_file__1__" xml:space="preserve">
    <value>ファイル{1}のペプチド{0}に対する頂点保持時間値を読み取ることができません。</value>
  </data>
  <data name="Peptide_ToString_missed__0__" xml:space="preserve">
    <value>（ミス{0}）</value>
  </data>
  <data name="Peptide_Validate_Peptide_sequence_exceeds_the_bounds_of_the_protein_sequence" xml:space="preserve">
    <value>ペプチドシークエンスがタンパク質シークエンスの境界を超えています。</value>
  </data>
  <data name="Peptide_Validate_Peptides_from_protein_sequences_must_have_start_and_end_values" xml:space="preserve">
    <value>タンパク質シークエンスからのペプチドには、開始値と終了値が必要です。</value>
  </data>
  <data name="Peptide_Validate_Peptides_without_a_protein_sequence_do_not_support_the_start_and_end_properties" xml:space="preserve">
    <value>タンパク質シークエンスなしのペプチドは開始および終了プロパティをサポートしません。</value>
  </data>
  <data name="Peptide_Validate_The_peptide_sequence__0__does_not_agree_with_the_protein_sequence__1__at__2__3__" xml:space="preserve">
    <value>({2}：{3}) でペプチドシークエンス{0}がタンパク質シークエンス{1}と一致しません。</value>
  </data>
  <data name="PeptideDocNode_GetStandardTypeDisplayName_iRT" xml:space="preserve">
    <value>iRT</value>
  </data>
  <data name="PeptideDocNode_GetStandardTypeDisplayName_Normalization" xml:space="preserve">
    <value>正規化</value>
  </data>
  <data name="PeptideDocNode_GetStandardTypeDisplayName_QC" xml:space="preserve">
    <value>QC</value>
  </data>
  <data name="PeptideDocNodeToString__0__rank__1__" xml:space="preserve">
    <value>{0}（ランク{1}）</value>
  </data>
  <data name="PeptideGroupBuilder_AppendTransition_Failed_to_explain_all_transitions_for_m_z__0___peptide__1___with_a_single_precursor" xml:space="preserve">
    <value>修飾の単一セットを持つm/z{0}（ペプチド{1}）のすべてのトランジションの説明に失敗しました。</value>
  </data>
  <data name="PeptideGroupBuilder_AppendTransition_The_peptide__0__was_not_found_in_the_sequence__1__" xml:space="preserve">
    <value>ペプチド{0}がシークエンス{1}で見つかりませんでした。</value>
  </data>
  <data name="PeptideGroupBuilder_FinalizeTransitionGroups_Missing_iRT_value_for_peptide__0___precursor_m_z__1_" xml:space="preserve">
    <value>ペプチド{0}、プリカーサーm/z{1}に対する欠損したiRT値。</value>
  </data>
  <data name="PeptideGroupDocNode_ChangeSettings_The_current_document_settings_would_cause_the_number_of_peptides_to_exceed__0_n0___The_document_settings_must_be_more_restrictive_or_add_fewer_proteins_" xml:space="preserve">
    <value>現在のドキュメント設定により、ペプチドの数が{0:n0}を超過する原因となります。ドキュメント設定をさらに制限するか、追加するタンパク質を減らさなければなりません。</value>
  </data>
  <data name="PersistedViews_ExternalToolsGroup_External_Tools" xml:space="preserve">
    <value>外部ツール</value>
  </data>
  <data name="PersistedViews_MainGroup_Main" xml:space="preserve">
    <value>メイン</value>
  </data>
  <data name="ProteinAssociation_CalculateProteinGroups_Group_of__0__proteins" xml:space="preserve">
    <value>{0}タンパク質のグループ</value>
  </data>
  <data name="RefinementSettings_ConvertToSmallMolecules_Converted_To_Small_Molecules" xml:space="preserve">
    <value>分子への変換</value>
  </data>
  <data name="RefinementSettings_GetLabelIndex_The_document_does_not_contain_the_given_reference_type_" xml:space="preserve">
    <value>ドキュメントに所定のリファレンスタイプが含まれていません。</value>
  </data>
  <data name="RefinementSettings_Refine_The_document_does_not_have_a_global_standard_to_normalize_by_" xml:space="preserve">
    <value>正規化するためのグローバル標準がドキュメントに含まれていません。</value>
  </data>
  <data name="SciexOsMethodExporter_EnsureSciexOs_Failed_to_find_a_valid_SCIEX_OS_installation_" xml:space="preserve">
    <value>有効なSCIEX OSインストールが見つかりませんでした。</value>
  </data>
  <data name="SciexOsMethodExporter_EnsureSciexOs_Waiting_for_SCIEX_OS_to_start" xml:space="preserve">
    <value>SCIEX OSの開始待ち</value>
  </data>
  <data name="SciexOsMethodExporter_EnsureSciexOs_Working___" xml:space="preserve">
    <value>処理中...</value>
  </data>
  <data name="SciexOsMethodExporter_SciexOsMethodExporter_Invalid_instrument_type_for_SCIEX_OS_method_export_" xml:space="preserve">
    <value>SCIEX OSメソッドエクスポートに無効な装置タイプです。</value>
  </data>
  <data name="SequenceMassCalc_GetFragmentMass_Precursor_isotope__0__is_outside_the_isotope_distribution__1__to__2__" xml:space="preserve">
    <value>プリカーサー同位体{0}は同位体分布{1}から{2}の範囲外です。</value>
  </data>
  <data name="SequenceMassCalc_GetHeavyFormula_No_formula_found_for_the_amino_acid___0__" xml:space="preserve">
    <value>アミノ酸「{0}」の式が見つかりません</value>
  </data>
  <data name="SequenceMassCalc_NormalizeModifiedSequence_Modification_definition__0__missing_close_bracket_" xml:space="preserve">
    <value>修飾定義{0}に括弧閉じが欠損しています。</value>
  </data>
  <data name="SequenceMassCalc_NormalizeModifiedSequence_The_modification__0__is_not_valid___Expected_a_numeric_delta_mass_" xml:space="preserve">
    <value>修飾{0}が有効ではありません。期待された数値誤差質量。</value>
  </data>
  <data name="Setting_Validate_The_value___0___is_not_valid_for_the_argument__1__which_must_be_either__True__or__False__" xml:space="preserve">
    <value>引数{1}は「True」または「False」でなければならないため、値「{0}」は無効です。</value>
  </data>
  <data name="SkylineVersion_GetCurrentVersionName_Developer_Build" xml:space="preserve">
    <value>開発者ビルド</value>
  </data>
  <data name="SkylineVersion_GetCurrentVersionName_Latest___0__" xml:space="preserve">
    <value>最新 ({0})</value>
  </data>
  <data name="SkylineWindow_OpenFile_The_file_you_are_trying_to_open____0____does_not_appear_to_be_a_Skyline_document__Skyline_documents_normally_have_a___1___or___2___filename_extension_and_are_in_XML_format_" xml:space="preserve">
    <value>開けようとしているファイル（「{0}」）は、Skylineドキュメントではないようです。通常Skylineドキュメントには「{1}」か「{2}」のファイル名拡張子があり、XML形式です。</value>
  </data>
  <data name="SkypFile_FILTER_SKYP_Skyline_Document_Pointer" xml:space="preserve">
    <value>Skylineドキュメントポインタ</value>
  </data>
  <data name="SkypFile_GetNonExistentPath_Name_of_shared_Skyline_archive_cannot_be_null_or_empty_" xml:space="preserve">
    <value>Skyline共有アーカイブの名前はNullや空白にできません。</value>
  </data>
  <data name="SmallMoleculeTransitionListColumnHeaders_SmallMoleculeTransitionListColumnHeaders_Compound" xml:space="preserve">
    <value>化合物</value>
  </data>
  <data name="SmallMoleculeTransitionListColumnHeaders_SmallMoleculeTransitionListColumnHeaders_Label" xml:space="preserve">
    <value>ラベル</value>
  </data>
  <data name="SmallMoleculeTransitionListColumnHeaders_SmallMoleculeTransitionListColumnHeaders_Molecule" xml:space="preserve">
    <value>分子</value>
  </data>
  <data name="SmallMoleculeTransitionListColumnHeaders_SmallMoleculeTransitionListColumnHeaders_RT__min_" xml:space="preserve">
    <value>RT（分）</value>
  </data>
  <data name="SmallMoleculeTransitionListReader_ReadPrecursorOrProductColumns_Missing_ion_mobility_units" xml:space="preserve">
    <value>イオン移動度の単位が欠損しています</value>
  </data>
  <data name="SmallMoleculeTransitionListReader_ReadPrecursorOrProductColumns_unknown_error" xml:space="preserve">
    <value>不明なエラー</value>
  </data>
  <data name="SrmDocument_AddIrtPeptides_Must_have_an_active_iRT_calculator_to_add_iRT_peptides" xml:space="preserve">
    <value>iRTペプチドを追加するには、アクティブなiRTカルキュレータが必要です。</value>
  </data>
  <data name="SrmDocument_ChangePeak_No_replicate_named__0__was_found" xml:space="preserve">
    <value>{0}という名前の繰り返し測定が見つかりませんでした</value>
  </data>
  <data name="SrmDocument_ChangePeak_No_results_found_for_the_precursor__0__in_the_file__1__" xml:space="preserve">
    <value>ファイル{1}にはプリカーサー{0}の結果がありません</value>
  </data>
  <data name="SrmDocument_ChangePeak_No_results_found_for_the_precursor__0__in_the_replicate__1__" xml:space="preserve">
    <value>繰り返し測定{1}にはプリカーサー{0}の結果がありません</value>
  </data>
  <data name="SrmDocument_ChangePeak_The_file__0__was_not_found_in_the_replicate__1__" xml:space="preserve">
    <value>ファイル{0}は繰り返し測定{1}にありませんでした。</value>
  </data>
  <data name="SrmDocument_FILTER_DOC_AND_SKY_ZIP_Skyline_Files" xml:space="preserve">
    <value>Skylineファイル</value>
  </data>
  <data name="SrmDocument_FILTER_DOC_Skyline_Documents" xml:space="preserve">
    <value>Skylineドキュメント</value>
  </data>
  <data name="SrmDocument_GetPeptideGroupId_peptides" xml:space="preserve">
    <value>ペプチド</value>
  </data>
  <data name="SrmDocument_GetPeptideGroupId_sequence" xml:space="preserve">
    <value>シークエンス</value>
  </data>
  <data name="SrmDocument_GetSmallMoleculeGroupId_molecules" xml:space="preserve">
    <value>分子</value>
  </data>
  <data name="SrmDocument_MergeMatchingPeptidesUserInfo_The_peptide__0__was_found_multiple_times_with_user_modifications" xml:space="preserve">
    <value>ユーザー修飾のあるペプチド{0}が複数回見つかりました。</value>
  </data>
  <data name="SrmDocument_MoveNode_Invalid_move_source" xml:space="preserve">
    <value>移動元が無効です。</value>
  </data>
  <data name="SrmDocument_MoveNode_Invalid_move_target" xml:space="preserve">
    <value>移動先が無効です。</value>
  </data>
  <data name="SrmDocumentSharing_DefaultMessage_Compressing_files_for_sharing_archive__0__" xml:space="preserve">
    <value>アーカイブ{0}を共有するためにファイルを圧縮中</value>
  </data>
  <data name="SrmDocumentSharing_DefaultMessage_Extracting_files_from_sharing_archive__0__" xml:space="preserve">
    <value>アーカイブ{0}を共有するためにファイルを抽出中</value>
  </data>
  <data name="SrmDocumentSharing_FILTER_SHARING_Shared_Files" xml:space="preserve">
    <value>共有ファイル</value>
  </data>
  <data name="SrmDocumentSharing_FindSharedSkylineFile_The_zip_file_is_not_a_shared_file_The_file_contains_multiple_Skyline_documents" xml:space="preserve">
    <value>zipファイルは共有ファイルではありません。ファイルには複数のSkylineドキュメントが含まれています。</value>
  </data>
  <data name="SrmDocumentSharing_FindSharedSkylineFile_The_zip_file_is_not_a_shared_file_The_file_does_not_contain_any_Skyline_documents" xml:space="preserve">
    <value>zipファイルは共有ファイルではありません。ファイルにはSkylineドキュメントが含まれていません。</value>
  </data>
  <data name="SrmDocumentSharing_MinimizeToFile_Writing_chromatograms" xml:space="preserve">
    <value>クロマトグラムを書き込んでいます</value>
  </data>
  <data name="SrmDocumentSharing_ShareMinimal_Failure_removing_temporary_directory__0__" xml:space="preserve">
    <value>一時ディレクトリ{0}の削除に失敗しました。</value>
  </data>
  <data name="SrmDocumentSharing_SrmDocumentSharing_SaveProgress_Compressing__0__" xml:space="preserve">
    <value>{0}の圧縮中</value>
  </data>
  <data name="SrmDocumentValidateChromInfoResults_found_in_document_with_no_replicates" xml:space="preserve">
    <value>ドキュメントに繰り返し測定のない結果が見つかりました。</value>
  </data>
  <data name="StandardType_SURROGATE_STANDARD_Surrogate_Standard" xml:space="preserve">
    <value>サロゲート標準</value>
  </data>
  <data name="TargetResolver_TryResolveTarget_Unable_to_resolve_molecule_from___0___" xml:space="preserve">
    <value>「{0}」から分子を解釈できません。</value>
  </data>
  <data name="TargetResolver_TryResolveTarget_Unable_to_resolve_molecule_from___0____could_be_any_of__1_" xml:space="preserve">
    <value>「{0}」から分子を解釈できません。{1}のいずれかの可能性があります。</value>
    <comment>{0} is search text, {1} is a list of molecule names that the search text could refer to</comment>
  </data>
  <data name="ThermoMassListExporter_EnsureLibraries_Failed_to_find_a_valid_Thermo_instrument_installation_" xml:space="preserve">
    <value>有効なThermo装置のソフトウェアがインストールされていません。</value>
  </data>
  <data name="ThermoMassListExporter_EnsureLibraries_Thermo_instrument_software_may_not_be_installed_correctly__The_library__0__could_not_be_found_" xml:space="preserve">
    <value>Thermo装置ソフトウェアが正しくインストールされていない可能性があります。ライブラリ{0}が見つかりませんでした。</value>
  </data>
  <data name="ThermoMassListExporter_EnsureLibraries_Thermo_method_creation_software_may_not_be_installed_correctly_" xml:space="preserve">
    <value>Thermoメソッド作成ソフトウェアが正しくインストールされていない可能性があります。</value>
  </data>
  <data name="Transition_ToString_precursor" xml:space="preserve">
    <value>プリカーサー</value>
  </data>
  <data name="Transition_Validate_A_transition_of_ion_type__0__can_t_have_a_custom_ion" xml:space="preserve">
    <value>イオンタイプ{0}のトランジションはカスタムイオンを持てません。</value>
  </data>
  <data name="Transition_Validate_A_transition_of_ion_type__0__must_have_a_custom_ion_" xml:space="preserve">
    <value>イオンタイプ{0}のトランジションにはカスタムイオンがなければなりません。</value>
  </data>
  <data name="Transition_Validate_Fragment_decoy_mass_shift__0__must_be_between__1__and__2__" xml:space="preserve">
    <value>断片デコイ質量シフト{0}は{1}と{2}の間でなければなりません。</value>
  </data>
  <data name="Transition_Validate_Fragment_ordinal__0__exceeds_the_maximum__1__for_the_peptide__2__" xml:space="preserve">
    <value>断片序数{0}がペプチド{2}の最大数{1}を超えています。</value>
  </data>
  <data name="Transition_Validate_Fragment_ordinal__0__may_not_be_less_than__1__" xml:space="preserve">
    <value>断片序数{0}は1未満にはできません。</value>
  </data>
  <data name="Transition_Validate_Precursor_charge__0__must_be_between__1__and__2__" xml:space="preserve">
    <value>プリカーサー電荷{0}は{1}と{2}の間でなければなりません。</value>
  </data>
  <data name="Transition_Validate_Precursor_ordinal_must_be_the_lenght_of_the_peptide" xml:space="preserve">
    <value>プリカーサー序数はペプチドの長さでなければなりません。</value>
  </data>
  <data name="Transition_Validate_Product_ion_charge__0__must_be_between__1__and__2__" xml:space="preserve">
    <value>プロダクトイオン電荷{0}は{1}と{2}の間でなければなりません。</value>
  </data>
  <data name="TransitionDocNode_ChangePeak_Duplicate_or_out_of_order_peak_in_transition__0_" xml:space="preserve">
    <value>トランジション{0}内に、重複または順序の違うピークがあります</value>
  </data>
  <data name="TransitionGroup_Validate_Precursor_charge__0__must_be_between__1__and__2__" xml:space="preserve">
    <value>プリカーサー電荷{0}は{1}と{2}の間でなければなりません。</value>
  </data>
  <data name="TransitionGroup_Validate_Precursor_decoy_mass_shift__0__must_be_between__1__and__2__" xml:space="preserve">
    <value>プリカーサーデコイ質量シフト{0}は{1}と{2}の間でなければなりません。</value>
  </data>
  <data name="TransitionGroupChromInfoCalculator_AddChromInfo_Grouping_transitions_from_file__0__with_file__1__" xml:space="preserve">
    <value>ファイル{1}からのトランジションをファイル{0}とグループ化中</value>
  </data>
  <data name="TransitionGroupChromInfoListCalculator_AddChromInfoList_Attempt_to_add_integration_information_for_missing_file" xml:space="preserve">
    <value>欠損しているファイルの積分情報を追加しようとしています。</value>
  </data>
  <data name="TransitionGroupDocNode_ChangePeak_Missing_End_Time_In_Change_Peak" xml:space="preserve">
    <value>ピークを変更内の欠損している終了時間</value>
  </data>
  <data name="TransitionGroupDocNode_ChangePeak_Missing_Start_Time_in_Change_Peak" xml:space="preserve">
    <value>ピークを変更内の欠損している開始時間</value>
  </data>
  <data name="TransitionGroupDocNode_ChangePeak_No_peak_found_at__0__" xml:space="preserve">
    <value>{0:F01}にはピークが見つかりませんでした</value>
  </data>
  <data name="TransitionGroupDocNode_ChangePrecursorAnnotations_File_Id__0__does_not_match_any_file_in_document_" xml:space="preserve">
    <value>ファイルID{0}はドキュメント内のどのファイルにも一致しません。</value>
  </data>
  <data name="UndoManager_BeginTransaction_Undo_transaction_may_not_be_started_in_undo_redo" xml:space="preserve">
    <value>トランザクションを元に戻すは、元に戻す/やり直し操作で開始することはできません。</value>
  </data>
  <data name="UndoManager_Commit_Commit_called_with_no_pending_undo_record" xml:space="preserve">
    <value>保留中の元に戻すレコードのないコミットが呼び出されました。</value>
  </data>
  <data name="UndoManager_Restore_Attempt_to_index__0__beyond_length__1__" xml:space="preserve">
    <value>長さが{1}を超えてインデックス{0}を作成しようとしています。</value>
  </data>
  <data name="UndoManager_Restore_Attempting_undo_redo_inside_undo_transaction" xml:space="preserve">
    <value>トランザクションを元に戻す内で元に戻す/やり直し操作を実行しようとしています。</value>
  </data>
  <data name="WatersMethodExporter_EnsureLibraries_Failed_to_find_a_valid_MassLynx_installation" xml:space="preserve">
    <value>有効なMassLynxのインストールが見つかりませんでした。</value>
  </data>
  <data name="WatersMethodExporter_EnsureLibraries_MassLynx_may_not_be_installed_correctly_The_library__0__could_not_be_found" xml:space="preserve">
    <value>MassLynxが正しくインストールされていない可能性があります。ライブラリ{0}が見つかりませんでした。</value>
  </data>
  <data name="WatersMethodExporter_EnsureLibraries_Waters_method_creation_software_may_not_be_installed_correctly" xml:space="preserve">
    <value>Watersメソッド作成ソフトウェアが正しくインストールされていない可能性があります。</value>
  </data>
  <data name="ZipFileShare_AddFile_Failed_attempting_to_add_the_file__0_" xml:space="preserve">
    <value>ファイル{0}の追加に失敗しました</value>
  </data>
  <data name="ZipFileShare_AddFile_The_name___0___is_already_in_use_from_the_path__1_" xml:space="preserve">
    <value>「{0}」という名前は既にパス{1}で使用されています。</value>
  </data>
  <data name="ModificationMatcher_GetStaticMod_found_more_than_one_UniMod_match__add_terminus_and_or_amino_acid_specificity_to_choose_a_single_match" xml:space="preserve">
<<<<<<< HEAD
    <value>found more than one UniMod match; add terminus and/or amino acid specificity to choose a single match</value>
=======
    <value>UniModに一致する結果が複数見つかりました。末端および/またはアミノ酸の特異性で絞り込み、一致する結果を1つだけ選択してください</value>
>>>>>>> 83485fcc
    <comment>Intended to be appended to a "Lookup failed" message as the reason for lookup failure.
Needs Review:New resource</comment>
  </data>
  <data name="ModificationMatcher_GetStaticMod_found_more_than_one_UniMod_match_but_the_given_specificity___0___does_not_match_any_of_them_" xml:space="preserve">
<<<<<<< HEAD
    <value>found more than one UniMod match but the given specificity ({0}) does not match any of them.</value>
=======
    <value>UniModに一致する結果が複数見つかりましたが、指定した特異性（{0}）に一致するものはありませんでした。</value>
>>>>>>> 83485fcc
    <comment>Intended to be appended to a "Lookup failed" message as the reason for lookup failure.
Needs Review:New resource</comment>
  </data>
  <data name="ModificationMatcher_GetStaticMod_no_UniMod_match" xml:space="preserve">
<<<<<<< HEAD
    <value>no UniMod match</value>
=======
    <value>UniModに一致する結果はありません</value>
>>>>>>> 83485fcc
    <comment>Intended to be appended to a "Lookup failed" message as the reason for lookup failure.
Needs Review:New resource</comment>
  </data>
  <data name="ImportPeptideSearch_GetLibBuilder_detected_features" xml:space="preserve">
<<<<<<< HEAD
    <value>detected features</value>
    <comment>Needs Review:New resource</comment>
  </data>
=======
    <value>検出されたフィーチャー</value>
    <comment>Needs Review:New resource</comment>
  </data>
  <data name="PasteDlg_UpdateMoleculeType_Library_Intensity" xml:space="preserve">
    <value>ライブラリ強度</value>
  </data>
>>>>>>> 83485fcc
</root><|MERGE_RESOLUTION|>--- conflicted
+++ resolved
@@ -798,43 +798,25 @@
     <value>「{0}」という名前は既にパス{1}で使用されています。</value>
   </data>
   <data name="ModificationMatcher_GetStaticMod_found_more_than_one_UniMod_match__add_terminus_and_or_amino_acid_specificity_to_choose_a_single_match" xml:space="preserve">
-<<<<<<< HEAD
-    <value>found more than one UniMod match; add terminus and/or amino acid specificity to choose a single match</value>
-=======
     <value>UniModに一致する結果が複数見つかりました。末端および/またはアミノ酸の特異性で絞り込み、一致する結果を1つだけ選択してください</value>
->>>>>>> 83485fcc
     <comment>Intended to be appended to a "Lookup failed" message as the reason for lookup failure.
 Needs Review:New resource</comment>
   </data>
   <data name="ModificationMatcher_GetStaticMod_found_more_than_one_UniMod_match_but_the_given_specificity___0___does_not_match_any_of_them_" xml:space="preserve">
-<<<<<<< HEAD
-    <value>found more than one UniMod match but the given specificity ({0}) does not match any of them.</value>
-=======
     <value>UniModに一致する結果が複数見つかりましたが、指定した特異性（{0}）に一致するものはありませんでした。</value>
->>>>>>> 83485fcc
     <comment>Intended to be appended to a "Lookup failed" message as the reason for lookup failure.
 Needs Review:New resource</comment>
   </data>
   <data name="ModificationMatcher_GetStaticMod_no_UniMod_match" xml:space="preserve">
-<<<<<<< HEAD
-    <value>no UniMod match</value>
-=======
     <value>UniModに一致する結果はありません</value>
->>>>>>> 83485fcc
     <comment>Intended to be appended to a "Lookup failed" message as the reason for lookup failure.
 Needs Review:New resource</comment>
   </data>
   <data name="ImportPeptideSearch_GetLibBuilder_detected_features" xml:space="preserve">
-<<<<<<< HEAD
-    <value>detected features</value>
-    <comment>Needs Review:New resource</comment>
-  </data>
-=======
     <value>検出されたフィーチャー</value>
     <comment>Needs Review:New resource</comment>
   </data>
   <data name="PasteDlg_UpdateMoleculeType_Library_Intensity" xml:space="preserve">
     <value>ライブラリ強度</value>
   </data>
->>>>>>> 83485fcc
 </root>