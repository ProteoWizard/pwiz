--- conflicted
+++ resolved
@@ -1,473 +1,464 @@
-﻿/*
- * Original author: Nicholas Shulman <nicksh .at. u.washington.edu>,
- *                  MacCoss Lab, Department of Genome Sciences, UW
- *
- * Copyright 2017 University of Washington - Seattle, WA
- *
- * Licensed under the Apache License, Version 2.0 (the "License");
- * you may not use this file except in compliance with the License.
- * You may obtain a copy of the License at
- *
- *     http://www.apache.org/licenses/LICENSE-2.0
- *
- * Unless required by applicable law or agreed to in writing, software
- * distributed under the License is distributed on an "AS IS" BASIS,
- * WITHOUT WARRANTIES OR CONDITIONS OF ANY KIND, either express or implied.
- * See the License for the specific language governing permissions and
- * limitations under the License.
- */
-using System;
-using System.Collections.Generic;
-using System.ComponentModel;
-using System.Globalization;
-using System.Linq;
-using System.Text;
-using pwiz.Common.Chemistry;
-using pwiz.Common.Collections;
-using pwiz.Common.SystemUtil;
-using pwiz.Skyline.Model.DocSettings;
-using pwiz.Skyline.Util;
-
-namespace pwiz.Skyline.Model
-{
-
-    /// <summary>
-    /// Holds an unmodified sequence and a list of explicit modifications (i.e. StatidMod and AminoAcid index).
-    /// This enables the sequence to be formatted in a number of ways, including mass deltas, or modification names.
-    /// </summary>
-    public class ModifiedSequence : ProteomicSequence
-    {
-        public const string UnimodPrefix = "unimod:";
-
-        /// <summary>
-        /// Constructs a ModifiedSequence from SrmSettings and PeptideDocNode.
-        /// </summary>
-        public static ModifiedSequence GetModifiedSequence(SrmSettings settings, PeptideDocNode peptideDocNode,
-            IsotopeLabelType labelType)
-        {
-            if (!peptideDocNode.IsProteomic)
-            {
-                return null;
-            }
-
-            return GetModifiedSequence(settings, peptideDocNode.Peptide.Sequence, peptideDocNode.ExplicitMods, labelType);
-        }
-
-        public static ModifiedSequence GetModifiedSequence(SrmSettings settings, string unmodifiedSequence, ExplicitMods peptideExplicitMods, IsotopeLabelType labelType) 
-        {
-            List<IsotopeLabelType> implicitLabelTypes = new List<IsotopeLabelType>();
-            implicitLabelTypes.Add(IsotopeLabelType.light);
-            if (!labelType.IsLight)
-            {
-                implicitLabelTypes.Add(labelType);
-            }
-            List<Modification> explicitMods = new List<Modification>();
-            if (null != peptideExplicitMods)
-            {
-                var staticBaseMods = peptideExplicitMods.GetStaticBaseMods(labelType);
-                if (staticBaseMods != null)
-                {
-                    implicitLabelTypes.Clear();
-                }
-                var labelMods = peptideExplicitMods.GetModifications(labelType);
-                if (labelMods != null)
-                {
-                    if (!peptideExplicitMods.IsVariableStaticMods)
-                    {
-                        implicitLabelTypes.Remove(labelType);
-                    }
-                }
-                else if (!labelType.IsLight)
-                {
-                    labelMods = peptideExplicitMods.GetModifications(IsotopeLabelType.light);
-                    if (labelMods != null && !peptideExplicitMods.IsVariableStaticMods)
-                    {
-                        implicitLabelTypes.Remove(IsotopeLabelType.light);
-                    }
-                }
-                if (labelMods != null || staticBaseMods != null)
-                {
-                    IEnumerable<ExplicitMod> modsToAdd = (labelMods ?? Enumerable.Empty<ExplicitMod>())
-                        .Concat(staticBaseMods ?? Enumerable.Empty<ExplicitMod>());
-                    foreach (var mod in modsToAdd)
-                    {
-                        explicitMods.Add(ResolveModification(settings, labelType, unmodifiedSequence, mod));
-                    }
-                }
-            }
-
-            List<StaticMod> implicitMods = new List<StaticMod>();
-            var peptideModifications = settings.PeptideSettings.Modifications;
-            foreach (var implicitLabelType in implicitLabelTypes)
-            {
-                implicitMods.AddRange(peptideModifications.GetModifications(implicitLabelType));
-            }
-
-            for (int i = 0; i < unmodifiedSequence.Length; i++)
-            {
-                foreach (var staticMod in implicitMods)
-                {
-                    if (staticMod.IsExplicit || staticMod.IsVariable || null != staticMod.CrosslinkerSettings)
-                    {
-                        continue;
-                    }
-                    if (staticMod.Terminus.HasValue)
-                    {
-                        if (staticMod.Terminus == ModTerminus.N && i != 0)
-                        {
-                            continue;
-                        }
-                        if (staticMod.Terminus == ModTerminus.C && i != unmodifiedSequence.Length - 1)
-                        {
-                            continue;
-                        }
-                    }
-                    if (!string.IsNullOrEmpty(staticMod.AAs) && !staticMod.AAs.Contains(unmodifiedSequence[i]))
-                    {
-                        continue;
-                    }
-                    explicitMods.Add(ResolveModification(settings, labelType, unmodifiedSequence, new ExplicitMod(i, staticMod)));
-                }
-            }
-            return new ModifiedSequence(unmodifiedSequence, explicitMods.Where(mod=>!mod.IsZeroMass), settings.TransitionSettings.Prediction.PrecursorMassType);
-        }
-        
-        private readonly string _unmodifiedSequence;
-        private readonly ImmutableList<Modification> _explicitMods;
-        private readonly MassType _defaultMassType;
-        public ModifiedSequence(string unmodifiedSequence, IEnumerable<Modification> explicitMods, MassType defaultMassType)
-        {
-            _unmodifiedSequence = unmodifiedSequence;
-            _explicitMods = ImmutableList.ValueOf(explicitMods.OrderBy(mod=>mod.IndexAA));
-            _defaultMassType = defaultMassType;
-        }
-
-        [Browsable(false)]
-        public ImmutableList<Modification> ExplicitMods
-        {
-            get { return _explicitMods; }
-        }
-
-       public override string MonoisotopicMasses
-        {
-            get { return Format(mods => FormatMassModification(mods, MassType.Monoisotopic, true)); }
-        }
-
-        public override string AverageMasses
-        {
-            get { return Format(mods => FormatMassModification(mods, MassType.Average, true)); }
-        }
-
-        public override string ThreeLetterCodes
-        {
-            get { return FormatModsIndividually(FormatThreeLetterCode); }
-        }
-
-        public override string FullNames
-        {
-            get { return FormatModsIndividually(FormatFullName); }
-        }
-
-        public override string UnimodIds
-        {
-            get { return Format(FormatUnimodIds); }
-        }
-
-        public override string FormatDefault()
-        {
-            return Format(mods => FormatMassModification(mods, _defaultMassType, false));
-        }
-
-        protected string FormatModsIndividually(Func<Modification, string> modFormatter)
-        {
-            return Format(mods => string.Concat(Enumerable.Select(mods, mod => Bracket(modFormatter(mod)))));
-        }
-
-        protected string Format(Func<IEnumerable<Modification>, string> modFormatter)
-        {
-            return FormatSelf(modFormatter);
-        }
-
-        private string FormatSelf(Func<IEnumerable<Modification>, string> modFormatter)
-        {
-            StringBuilder result = new StringBuilder();
-            int seqCharsReturned = 0;
-            foreach (var modGroup in Enumerable.Where(_explicitMods, mod => null == mod.ExplicitMod.LinkedPeptide).GroupBy(mod => mod.IndexAA))
-            {
-                result.Append(_unmodifiedSequence.Substring(seqCharsReturned,
-                    modGroup.Key + 1 - seqCharsReturned));
-                seqCharsReturned = modGroup.Key + 1;
-                result.Append(modFormatter(modGroup.ToArray()));
-            }
-            result.Append(_unmodifiedSequence.Substring(seqCharsReturned));
-            return result.ToString();
-        }
-
-
-
-        public override string ToString()
-        {
-            return FormatDefault();
-        }
-
-        public IEnumerable<Modification> GetModifications()
-        {
-            return _explicitMods;
-        }
-
-        public string GetUnmodifiedSequence()
-        {
-            return _unmodifiedSequence;
-        }
-
-        public static string FormatThreeLetterCode(Modification modification)
-        {
-            if (string.IsNullOrEmpty(modification.ShortName))
-            {
-                return FormatFullName(modification);
-            }
-            return modification.ShortName;
-        }
-
-        public static string FormatMassModification(IEnumerable<Modification> mods, MassType massType, bool fullPrecision)
-        {
-            double mass = 0;
-            foreach (var mod in mods)
-            {
-                double? modMass = (massType & MassType.Average) != 0 ? mod.AverageMass : mod.MonoisotopicMass;
-                mass += modMass.GetValueOrDefault();
-            }
-            if (mass == 0)
-            {
-                return String.Empty;
-            }
-            return Bracket(FormatMassDelta(mass, fullPrecision));
-        }
-
-        private static string FormatMassDelta(double mass, bool fullPrecision)
-        {
-            int precision = fullPrecision ? MassModification.MAX_PRECISION_TO_KEEP : 1;
-            string strMod = Math.Round(mass, precision).ToString(CultureInfo.InvariantCulture);
-            if (mass >= 0)
-            {
-                strMod = @"+" + strMod;
-            }
-
-            return strMod;
-        }
-
-        public static string FormatFullName(Modification mod)
-        {
-            if (string.IsNullOrEmpty(mod.Name))
-            {
-                return FormatFallback(mod);
-            }
-            return mod.Name;
-        }
-
-        public static string FormatUnimodIds(IEnumerable<Modification> mods)
-        {
-            return string.Concat(mods.Select(mod =>
-            {
-                if (mod.UnimodId.HasValue)
-                {
-                    return @"(" + UnimodPrefix + mod.UnimodId.Value + @")";
-                }
-                return Bracket(FormatFallback(mod));
-            }));
-        }
-
-        public static string FormatFallback(IEnumerable<Modification> mods)
-        {
-            return string.Concat(mods.Select(mod => Bracket(FormatFallback(mod))));
-        }
-
-        /// <summary>
-        /// Converts the modification to a string in the safest way possible. This is used
-        /// when the requested modification format (e.g. Three Letter Code) is not available
-        /// for this modification.
-        /// </summary>
-        public static string FormatFallback(Modification mod)
-        {
-            if (!string.IsNullOrEmpty(mod.Name))
-            {
-                return mod.Name;
-            }
-            if (!string.IsNullOrEmpty(mod.ShortName))
-            {
-                return mod.ShortName;
-            }
-            if (mod.MonoisotopicMass != 0)
-            {
-                return mod.MonoisotopicMass.ToString(CultureInfo.CurrentCulture);
-            }
-<<<<<<< HEAD
-            if (!Molecule.IsNullOrEmpty(mod.Formula))
-=======
-            if (!ParsedMolecule.IsNullOrEmpty(mod.Formula))
->>>>>>> 8116fa9d
-            {
-                return mod.Formula.ToString();
-            }
-            return @"#UNKNOWNMODIFICATION#";
-        }
-
-        /// <summary>
-        /// Adds brackets around a modification. If the modification itself contains the close
-        /// bracket character, then uses either parentheses or braces.
-        /// </summary>
-        public static string Bracket(string str)
-        {
-            // ReSharper disable LocalizableElement
-            if (!str.Contains("]"))
-            {
-                return "[" + str + "]";
-            }
-            if (!str.Contains(")"))
-            {
-                return "(" + str + ")";
-            }
-            if (!str.Contains("}"))
-            {
-                return "{" + str + "}";
-            }
-            // We could not find a safe type of bracket to use.
-            // Just replace all the close brackets with underscores.
-            return "[" + str.Replace("]", "_") + "]";
-            // ReSharper restore LocalizableElement
-        }
-
-        public class Modification : Immutable
-        {
-            public Modification(ExplicitMod explicitMod, double monoMass, double avgMass)
-            {
-                ExplicitMod = explicitMod;
-                MonoisotopicMass = monoMass;
-                AverageMass = avgMass;
-            }
-
-            public ExplicitMod ExplicitMod { get; private set; }
-            public StaticMod StaticMod { get { return ExplicitMod.Modification; } }
-            public int IndexAA { get { return ExplicitMod.IndexAA; } }
-            public Modification ChangeIndexAa(int newIndexAa)
-            {
-                return ChangeProp(ImClone(this),
-                    im => { im.ExplicitMod = new ExplicitMod(newIndexAa, ExplicitMod.Modification); });
-            }
-
-            public Modification ChangeLinkedPeptideSequence(ModifiedSequence linkedPeptideSequence)
-            {
-                return ChangeProp(ImClone(this), im => im.LinkedPeptideSequence = linkedPeptideSequence);
-            }
-
-            public string Name { get { return StaticMod.Name; } }
-            public string ShortName { get { return StaticMod.ShortName; } }
-<<<<<<< HEAD
-            public Molecule Formula { get { return StaticMod.Molecule; } }
-=======
-            public ParsedMolecule Formula { get { return StaticMod.ParsedMolecule; } }
->>>>>>> 8116fa9d
-            public int? UnimodId { get { return StaticMod.UnimodId; } }
-            public double MonoisotopicMass { get; private set; }
-            public double AverageMass { get; private set; }
-
-            public ModifiedSequence LinkedPeptideSequence { get; private set; }
-
-            protected bool Equals(Modification other)
-            {
-                return ExplicitMod.Equals(other.ExplicitMod) && MonoisotopicMass.Equals(other.MonoisotopicMass) &&
-                       AverageMass.Equals(other.AverageMass);
-            }
-
-            public override bool Equals(object obj)
-            {
-                if (ReferenceEquals(null, obj)) return false;
-                if (ReferenceEquals(this, obj)) return true;
-                if (obj.GetType() != GetType()) return false;
-                return Equals((Modification)obj);
-            }
-
-            public override int GetHashCode()
-            {
-                unchecked
-                {
-                    var hashCode = ExplicitMod.GetHashCode();
-                    hashCode = (hashCode * 397) ^ MonoisotopicMass.GetHashCode();
-                    hashCode = (hashCode * 397) ^ AverageMass.GetHashCode();
-                    return hashCode;
-                }
-            }
-
-            public bool IsZeroMass
-            {
-                get
-                {
-                    return AverageMass == 0 && MonoisotopicMass == 0;
-                }
-            }
-        }
-
-
-        protected bool Equals(ModifiedSequence other)
-        {
-            return string.Equals(_unmodifiedSequence, other._unmodifiedSequence) &&
-                   _explicitMods.Equals(other._explicitMods) && _defaultMassType == other._defaultMassType;
-        }
-
-        public override bool Equals(object obj)
-        {
-            if (ReferenceEquals(null, obj)) return false;
-            if (ReferenceEquals(this, obj)) return true;
-            if (obj.GetType() != GetType()) return false;
-            return Equals((ModifiedSequence) obj);
-        }
-
-        public override int GetHashCode()
-        {
-            unchecked
-            {
-                var hashCode = _unmodifiedSequence.GetHashCode();
-                hashCode = (hashCode * 397) ^ _explicitMods.GetHashCode();
-                hashCode = (hashCode * 397) ^ (int) _defaultMassType;
-                return hashCode;
-            }
-        }
-        public static Modification MakeModification(string unmodifiedSequence, ExplicitMod explicitMod)
-        {
-            var staticMod = explicitMod.Modification;
-            int i = explicitMod.IndexAA;
-            var monoMass = staticMod.MonoisotopicMass ??
-                           SrmSettings.MonoisotopicMassCalc.GetAAModMass(unmodifiedSequence[i], i,
-                               unmodifiedSequence.Length);
-            var avgMass = staticMod.AverageMass ??
-                          SrmSettings.AverageMassCalc.GetAAModMass(unmodifiedSequence[i], i,
-                              unmodifiedSequence.Length);
-            if (monoMass == 0 && avgMass == 0)
-            {
-                char aa = unmodifiedSequence[i];
-                if ((staticMod.LabelAtoms & LabelAtoms.LabelsAA) != LabelAtoms.None && AminoAcid.IsAA(aa))
-                {
-                    var heavyFormula = SequenceMassCalc.GetHeavyFormula(aa, staticMod.LabelAtoms);
-                    monoMass = SequenceMassCalc.FormulaMass(BioMassCalc.MONOISOTOPIC, heavyFormula,
-                        SequenceMassCalc.MassPrecision);
-                    avgMass = SequenceMassCalc.FormulaMass(BioMassCalc.AVERAGE, heavyFormula,
-                        SequenceMassCalc.MassPrecision);
-                }
-            }
-            return new Modification(explicitMod, monoMass, avgMass);
-        }
-
-        public static Modification ResolveModification(SrmSettings settings, IsotopeLabelType labelType, string unmodifiedSequence,
-            ExplicitMod explicitMod)
-        {
-            var modification = MakeModification(unmodifiedSequence, explicitMod);
-            if (explicitMod?.LinkedPeptide?.Peptide == null)
-            {
-                return modification;
-            }
-
-            return modification.ChangeLinkedPeptideSequence(GetModifiedSequence(settings,
-                explicitMod.LinkedPeptide.Peptide.Sequence, explicitMod.LinkedPeptide.ExplicitMods, labelType));
-        }
-    }
-}
+﻿/*
+ * Original author: Nicholas Shulman <nicksh .at. u.washington.edu>,
+ *                  MacCoss Lab, Department of Genome Sciences, UW
+ *
+ * Copyright 2017 University of Washington - Seattle, WA
+ *
+ * Licensed under the Apache License, Version 2.0 (the "License");
+ * you may not use this file except in compliance with the License.
+ * You may obtain a copy of the License at
+ *
+ *     http://www.apache.org/licenses/LICENSE-2.0
+ *
+ * Unless required by applicable law or agreed to in writing, software
+ * distributed under the License is distributed on an "AS IS" BASIS,
+ * WITHOUT WARRANTIES OR CONDITIONS OF ANY KIND, either express or implied.
+ * See the License for the specific language governing permissions and
+ * limitations under the License.
+ */
+using System;
+using System.Collections.Generic;
+using System.ComponentModel;
+using System.Globalization;
+using System.Linq;
+using System.Text;
+using pwiz.Common.Collections;
+using pwiz.Common.SystemUtil;
+using pwiz.Skyline.Model.DocSettings;
+using pwiz.Skyline.Util;
+
+namespace pwiz.Skyline.Model
+{
+
+    /// <summary>
+    /// Holds an unmodified sequence and a list of explicit modifications (i.e. StatidMod and AminoAcid index).
+    /// This enables the sequence to be formatted in a number of ways, including mass deltas, or modification names.
+    /// </summary>
+    public class ModifiedSequence : ProteomicSequence
+    {
+        public const string UnimodPrefix = "unimod:";
+
+        /// <summary>
+        /// Constructs a ModifiedSequence from SrmSettings and PeptideDocNode.
+        /// </summary>
+        public static ModifiedSequence GetModifiedSequence(SrmSettings settings, PeptideDocNode peptideDocNode,
+            IsotopeLabelType labelType)
+        {
+            if (!peptideDocNode.IsProteomic)
+            {
+                return null;
+            }
+
+            return GetModifiedSequence(settings, peptideDocNode.Peptide.Sequence, peptideDocNode.ExplicitMods, labelType);
+        }
+
+        public static ModifiedSequence GetModifiedSequence(SrmSettings settings, string unmodifiedSequence, ExplicitMods peptideExplicitMods, IsotopeLabelType labelType) 
+        {
+            List<IsotopeLabelType> implicitLabelTypes = new List<IsotopeLabelType>();
+            implicitLabelTypes.Add(IsotopeLabelType.light);
+            if (!labelType.IsLight)
+            {
+                implicitLabelTypes.Add(labelType);
+            }
+            List<Modification> explicitMods = new List<Modification>();
+            if (null != peptideExplicitMods)
+            {
+                var staticBaseMods = peptideExplicitMods.GetStaticBaseMods(labelType);
+                if (staticBaseMods != null)
+                {
+                    implicitLabelTypes.Clear();
+                }
+                var labelMods = peptideExplicitMods.GetModifications(labelType);
+                if (labelMods != null)
+                {
+                    if (!peptideExplicitMods.IsVariableStaticMods)
+                    {
+                        implicitLabelTypes.Remove(labelType);
+                    }
+                }
+                else if (!labelType.IsLight)
+                {
+                    labelMods = peptideExplicitMods.GetModifications(IsotopeLabelType.light);
+                    if (labelMods != null && !peptideExplicitMods.IsVariableStaticMods)
+                    {
+                        implicitLabelTypes.Remove(IsotopeLabelType.light);
+                    }
+                }
+                if (labelMods != null || staticBaseMods != null)
+                {
+                    IEnumerable<ExplicitMod> modsToAdd = (labelMods ?? Enumerable.Empty<ExplicitMod>())
+                        .Concat(staticBaseMods ?? Enumerable.Empty<ExplicitMod>());
+                    foreach (var mod in modsToAdd)
+                    {
+                        explicitMods.Add(ResolveModification(settings, labelType, unmodifiedSequence, mod));
+                    }
+                }
+            }
+
+            List<StaticMod> implicitMods = new List<StaticMod>();
+            var peptideModifications = settings.PeptideSettings.Modifications;
+            foreach (var implicitLabelType in implicitLabelTypes)
+            {
+                implicitMods.AddRange(peptideModifications.GetModifications(implicitLabelType));
+            }
+
+            for (int i = 0; i < unmodifiedSequence.Length; i++)
+            {
+                foreach (var staticMod in implicitMods)
+                {
+                    if (staticMod.IsExplicit || staticMod.IsVariable || null != staticMod.CrosslinkerSettings)
+                    {
+                        continue;
+                    }
+                    if (staticMod.Terminus.HasValue)
+                    {
+                        if (staticMod.Terminus == ModTerminus.N && i != 0)
+                        {
+                            continue;
+                        }
+                        if (staticMod.Terminus == ModTerminus.C && i != unmodifiedSequence.Length - 1)
+                        {
+                            continue;
+                        }
+                    }
+                    if (!string.IsNullOrEmpty(staticMod.AAs) && !staticMod.AAs.Contains(unmodifiedSequence[i]))
+                    {
+                        continue;
+                    }
+                    explicitMods.Add(ResolveModification(settings, labelType, unmodifiedSequence, new ExplicitMod(i, staticMod)));
+                }
+            }
+            return new ModifiedSequence(unmodifiedSequence, explicitMods.Where(mod=>!mod.IsZeroMass), settings.TransitionSettings.Prediction.PrecursorMassType);
+        }
+        
+        private readonly string _unmodifiedSequence;
+        private readonly ImmutableList<Modification> _explicitMods;
+        private readonly MassType _defaultMassType;
+        public ModifiedSequence(string unmodifiedSequence, IEnumerable<Modification> explicitMods, MassType defaultMassType)
+        {
+            _unmodifiedSequence = unmodifiedSequence;
+            _explicitMods = ImmutableList.ValueOf(explicitMods.OrderBy(mod=>mod.IndexAA));
+            _defaultMassType = defaultMassType;
+        }
+
+        [Browsable(false)]
+        public ImmutableList<Modification> ExplicitMods
+        {
+            get { return _explicitMods; }
+        }
+
+       public override string MonoisotopicMasses
+        {
+            get { return Format(mods => FormatMassModification(mods, MassType.Monoisotopic, true)); }
+        }
+
+        public override string AverageMasses
+        {
+            get { return Format(mods => FormatMassModification(mods, MassType.Average, true)); }
+        }
+
+        public override string ThreeLetterCodes
+        {
+            get { return FormatModsIndividually(FormatThreeLetterCode); }
+        }
+
+        public override string FullNames
+        {
+            get { return FormatModsIndividually(FormatFullName); }
+        }
+
+        public override string UnimodIds
+        {
+            get { return Format(FormatUnimodIds); }
+        }
+
+        public override string FormatDefault()
+        {
+            return Format(mods => FormatMassModification(mods, _defaultMassType, false));
+        }
+
+        protected string FormatModsIndividually(Func<Modification, string> modFormatter)
+        {
+            return Format(mods => string.Concat(Enumerable.Select(mods, mod => Bracket(modFormatter(mod)))));
+        }
+
+        protected string Format(Func<IEnumerable<Modification>, string> modFormatter)
+        {
+            return FormatSelf(modFormatter);
+        }
+
+        private string FormatSelf(Func<IEnumerable<Modification>, string> modFormatter)
+        {
+            StringBuilder result = new StringBuilder();
+            int seqCharsReturned = 0;
+            foreach (var modGroup in Enumerable.Where(_explicitMods, mod => null == mod.ExplicitMod.LinkedPeptide).GroupBy(mod => mod.IndexAA))
+            {
+                result.Append(_unmodifiedSequence.Substring(seqCharsReturned,
+                    modGroup.Key + 1 - seqCharsReturned));
+                seqCharsReturned = modGroup.Key + 1;
+                result.Append(modFormatter(modGroup.ToArray()));
+            }
+            result.Append(_unmodifiedSequence.Substring(seqCharsReturned));
+            return result.ToString();
+        }
+
+
+
+        public override string ToString()
+        {
+            return FormatDefault();
+        }
+
+        public IEnumerable<Modification> GetModifications()
+        {
+            return _explicitMods;
+        }
+
+        public string GetUnmodifiedSequence()
+        {
+            return _unmodifiedSequence;
+        }
+
+        public static string FormatThreeLetterCode(Modification modification)
+        {
+            if (string.IsNullOrEmpty(modification.ShortName))
+            {
+                return FormatFullName(modification);
+            }
+            return modification.ShortName;
+        }
+
+        public static string FormatMassModification(IEnumerable<Modification> mods, MassType massType, bool fullPrecision)
+        {
+            double mass = 0;
+            foreach (var mod in mods)
+            {
+                double? modMass = (massType & MassType.Average) != 0 ? mod.AverageMass : mod.MonoisotopicMass;
+                mass += modMass.GetValueOrDefault();
+            }
+            if (mass == 0)
+            {
+                return String.Empty;
+            }
+            return Bracket(FormatMassDelta(mass, fullPrecision));
+        }
+
+        private static string FormatMassDelta(double mass, bool fullPrecision)
+        {
+            int precision = fullPrecision ? MassModification.MAX_PRECISION_TO_KEEP : 1;
+            string strMod = Math.Round(mass, precision).ToString(CultureInfo.InvariantCulture);
+            if (mass >= 0)
+            {
+                strMod = @"+" + strMod;
+            }
+
+            return strMod;
+        }
+
+        public static string FormatFullName(Modification mod)
+        {
+            if (string.IsNullOrEmpty(mod.Name))
+            {
+                return FormatFallback(mod);
+            }
+            return mod.Name;
+        }
+
+        public static string FormatUnimodIds(IEnumerable<Modification> mods)
+        {
+            return string.Concat(mods.Select(mod =>
+            {
+                if (mod.UnimodId.HasValue)
+                {
+                    return @"(" + UnimodPrefix + mod.UnimodId.Value + @")";
+                }
+                return Bracket(FormatFallback(mod));
+            }));
+        }
+
+        public static string FormatFallback(IEnumerable<Modification> mods)
+        {
+            return string.Concat(mods.Select(mod => Bracket(FormatFallback(mod))));
+        }
+
+        /// <summary>
+        /// Converts the modification to a string in the safest way possible. This is used
+        /// when the requested modification format (e.g. Three Letter Code) is not available
+        /// for this modification.
+        /// </summary>
+        public static string FormatFallback(Modification mod)
+        {
+            if (!string.IsNullOrEmpty(mod.Name))
+            {
+                return mod.Name;
+            }
+            if (!string.IsNullOrEmpty(mod.ShortName))
+            {
+                return mod.ShortName;
+            }
+            if (mod.MonoisotopicMass != 0)
+            {
+                return mod.MonoisotopicMass.ToString(CultureInfo.CurrentCulture);
+            }
+            if (!ParsedMolecule.IsNullOrEmpty(mod.Formula))
+            {
+                return mod.Formula.ToString();
+            }
+            return @"#UNKNOWNMODIFICATION#";
+        }
+
+        /// <summary>
+        /// Adds brackets around a modification. If the modification itself contains the close
+        /// bracket character, then uses either parentheses or braces.
+        /// </summary>
+        public static string Bracket(string str)
+        {
+            // ReSharper disable LocalizableElement
+            if (!str.Contains("]"))
+            {
+                return "[" + str + "]";
+            }
+            if (!str.Contains(")"))
+            {
+                return "(" + str + ")";
+            }
+            if (!str.Contains("}"))
+            {
+                return "{" + str + "}";
+            }
+            // We could not find a safe type of bracket to use.
+            // Just replace all the close brackets with underscores.
+            return "[" + str.Replace("]", "_") + "]";
+            // ReSharper restore LocalizableElement
+        }
+
+        public class Modification : Immutable
+        {
+            public Modification(ExplicitMod explicitMod, double monoMass, double avgMass)
+            {
+                ExplicitMod = explicitMod;
+                MonoisotopicMass = monoMass;
+                AverageMass = avgMass;
+            }
+
+            public ExplicitMod ExplicitMod { get; private set; }
+            public StaticMod StaticMod { get { return ExplicitMod.Modification; } }
+            public int IndexAA { get { return ExplicitMod.IndexAA; } }
+            public Modification ChangeIndexAa(int newIndexAa)
+            {
+                return ChangeProp(ImClone(this),
+                    im => { im.ExplicitMod = new ExplicitMod(newIndexAa, ExplicitMod.Modification); });
+            }
+
+            public Modification ChangeLinkedPeptideSequence(ModifiedSequence linkedPeptideSequence)
+            {
+                return ChangeProp(ImClone(this), im => im.LinkedPeptideSequence = linkedPeptideSequence);
+            }
+
+            public string Name { get { return StaticMod.Name; } }
+            public string ShortName { get { return StaticMod.ShortName; } }
+            public ParsedMolecule Formula { get { return StaticMod.ParsedMolecule; } }
+            public int? UnimodId { get { return StaticMod.UnimodId; } }
+            public double MonoisotopicMass { get; private set; }
+            public double AverageMass { get; private set; }
+
+            public ModifiedSequence LinkedPeptideSequence { get; private set; }
+
+            protected bool Equals(Modification other)
+            {
+                return ExplicitMod.Equals(other.ExplicitMod) && MonoisotopicMass.Equals(other.MonoisotopicMass) &&
+                       AverageMass.Equals(other.AverageMass);
+            }
+
+            public override bool Equals(object obj)
+            {
+                if (ReferenceEquals(null, obj)) return false;
+                if (ReferenceEquals(this, obj)) return true;
+                if (obj.GetType() != GetType()) return false;
+                return Equals((Modification)obj);
+            }
+
+            public override int GetHashCode()
+            {
+                unchecked
+                {
+                    var hashCode = ExplicitMod.GetHashCode();
+                    hashCode = (hashCode * 397) ^ MonoisotopicMass.GetHashCode();
+                    hashCode = (hashCode * 397) ^ AverageMass.GetHashCode();
+                    return hashCode;
+                }
+            }
+
+            public bool IsZeroMass
+            {
+                get
+                {
+                    return AverageMass == 0 && MonoisotopicMass == 0;
+                }
+            }
+        }
+
+
+        protected bool Equals(ModifiedSequence other)
+        {
+            return string.Equals(_unmodifiedSequence, other._unmodifiedSequence) &&
+                   _explicitMods.Equals(other._explicitMods) && _defaultMassType == other._defaultMassType;
+        }
+
+        public override bool Equals(object obj)
+        {
+            if (ReferenceEquals(null, obj)) return false;
+            if (ReferenceEquals(this, obj)) return true;
+            if (obj.GetType() != GetType()) return false;
+            return Equals((ModifiedSequence) obj);
+        }
+
+        public override int GetHashCode()
+        {
+            unchecked
+            {
+                var hashCode = _unmodifiedSequence.GetHashCode();
+                hashCode = (hashCode * 397) ^ _explicitMods.GetHashCode();
+                hashCode = (hashCode * 397) ^ (int) _defaultMassType;
+                return hashCode;
+            }
+        }
+        public static Modification MakeModification(string unmodifiedSequence, ExplicitMod explicitMod)
+        {
+            var staticMod = explicitMod.Modification;
+            int i = explicitMod.IndexAA;
+            var monoMass = staticMod.MonoisotopicMass ??
+                           SrmSettings.MonoisotopicMassCalc.GetAAModMass(unmodifiedSequence[i], i,
+                               unmodifiedSequence.Length);
+            var avgMass = staticMod.AverageMass ??
+                          SrmSettings.AverageMassCalc.GetAAModMass(unmodifiedSequence[i], i,
+                              unmodifiedSequence.Length);
+            if (monoMass == 0 && avgMass == 0)
+            {
+                char aa = unmodifiedSequence[i];
+                if ((staticMod.LabelAtoms & LabelAtoms.LabelsAA) != LabelAtoms.None && AminoAcid.IsAA(aa))
+                {
+                    var heavyFormula = SequenceMassCalc.GetHeavyFormula(aa, staticMod.LabelAtoms);
+                    monoMass = SequenceMassCalc.FormulaMass(BioMassCalc.MONOISOTOPIC, heavyFormula,
+                        SequenceMassCalc.MassPrecision);
+                    avgMass = SequenceMassCalc.FormulaMass(BioMassCalc.AVERAGE, heavyFormula,
+                        SequenceMassCalc.MassPrecision);
+                }
+            }
+            return new Modification(explicitMod, monoMass, avgMass);
+        }
+
+        public static Modification ResolveModification(SrmSettings settings, IsotopeLabelType labelType, string unmodifiedSequence,
+            ExplicitMod explicitMod)
+        {
+            var modification = MakeModification(unmodifiedSequence, explicitMod);
+            if (explicitMod?.LinkedPeptide?.Peptide == null)
+            {
+                return modification;
+            }
+
+            return modification.ChangeLinkedPeptideSequence(GetModifiedSequence(settings,
+                explicitMod.LinkedPeptide.Peptide.Sequence, explicitMod.LinkedPeptide.ExplicitMods, labelType));
+        }
+    }
+}