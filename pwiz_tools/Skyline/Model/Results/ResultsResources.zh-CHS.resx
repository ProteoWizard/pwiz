--- conflicted
+++ resolved
@@ -297,11 +297,7 @@
     <value>未发现元素</value>
   </data>
   <data name="ScanProvider_GetMsDataFileSpectraWithCommonRetentionTime_The_scan_ID___0___could_not_be_found_in_the_file___1___" xml:space="preserve">
-<<<<<<< HEAD
-    <value>The scan ID '{0}' could not be found in the file '{1}'.</value>
-=======
     <value>在文件“{1}”中找不到扫描 ID“{0}”。</value>
->>>>>>> 83485fcc
     <comment>Needs Review:New resource</comment>
   </data>
   <data name="ScanProvider_GetScans_The_data_file__0__could_not_be_found__either_at_its_original_location_or_in_the_document_or_document_parent_folder_" xml:space="preserve">
@@ -335,25 +331,6 @@
     <value>无法在目录{2}中找到 {0}或{1}。 请重新安装 ProteinPilot 软件以便处理 .group 文件。</value>
   </data>
   <data name="PeptideChromDataSets_FilterByRetentionTime_Discarding_chromatograms_for___0___because_the_explicit_retention_time__1__is_not_between__2__and__3_" xml:space="preserve">
-<<<<<<< HEAD
-    <value>Discarding chromatograms for '{0}' because the explicit retention time {1} is not between {2} and {3}</value>
-    <comment>Needs Review:New resource</comment>
-  </data>
-  <data name="IonMobilityFinder_EvaluateBestIonMobilityValue_need_a_value_for_Transition_Settings___ion_mobility_filtering___Window_type" xml:space="preserve">
-    <value>need a value for  Transition Settings  Ion mobility filtering  Window type</value>
-    <comment>Needs Review:New resource</comment>
-  </data>
-  <data name="IonMobilityFinder_FindIonMobilityPeaks_mixed_ion_mobility_types_are_not_supported" xml:space="preserve">
-    <value>mixed ion mobility types are not supported</value>
-    <comment>Needs Review:New resource</comment>
-  </data>
-  <data name="DataFileInstrumentInfo_CCSFromIonMobility_no_conversion" xml:space="preserve">
-    <value>Vendor-supplied library is unable to determine CCS for {0} with mobility={1:0.###}, mz={2:0.####}, and charge={3}.</value>
-    <comment>Needs Review:New resource</comment>
-  </data>
-  <data name="DataFileInstrumentInfo_IonMobilityFromCCS_no_conversion" xml:space="preserve">
-    <value>Vendor-supplied library is unable to determine ion mobility for {0} with CCS={1:0.###}, mz={2:0.####}, and charge={3}.</value>
-=======
     <value>由于明确保留时间 {1} 不介于 {2} 和 {3} 之间，因此丢弃“{0}”的色谱图</value>
     <comment>Needs Review:New resource</comment>
   </data>
@@ -371,7 +348,6 @@
   </data>
   <data name="DataFileInstrumentInfo_IonMobilityFromCCS_no_conversion" xml:space="preserve">
     <value>供应商提供的库无法确定 CCS 为 {1:0.###}、质荷比为 {2:0.####}、电荷为 {3} 的 {0} 的离子迁移。</value>
->>>>>>> 83485fcc
     <comment>Needs Review:New resource</comment>
   </data>
 </root>