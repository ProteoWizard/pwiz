--- conflicted
+++ resolved
@@ -1,596 +1,310 @@
-<<<<<<< HEAD
-﻿/*
- * Original author: Don Marsh <donmarsh .at. u.washington.edu>,
- *                  MacCoss Lab, Department of Genome Sciences, UW
- *
- * Copyright 2014 University of Washington - Seattle, WA
- * 
- * Licensed under the Apache License, Version 2.0 (the "License");
- * you may not use this file except in compliance with the License.
- * You may obtain a copy of the License at
- *
- *     http://www.apache.org/licenses/LICENSE-2.0
- *
- * Unless required by applicable law or agreed to in writing, software
- * distributed under the License is distributed on an "AS IS" BASIS,
- * WITHOUT WARRANTIES OR CONDITIONS OF ANY KIND, either express or implied.
- * See the License for the specific language governing permissions and
- * limitations under the License.
- */
-
-using System;
-using System.Collections.Generic;
-using System.Drawing;
-using System.IO;
-using System.Linq;
-using pwiz.Common.Chemistry;
-using pwiz.ProteowizardWrapper;
-using pwiz.Skyline.Model.DocSettings;
-using pwiz.Skyline.Properties;
-using pwiz.Skyline.Util;
-
-namespace pwiz.Skyline.Model.Results
-{
-    public class TransitionFullScanInfo
-    {
-        public string Name;
-        public ChromSource Source;
-        public TimeIntensities TimeIntensities;
-        public Color Color;
-        public SignedMz PrecursorMz;
-        public SignedMz ProductMz;
-        public double? ExtractionWidth;
-        public IonMobilityFilter _ionMobilityInfo;
-        public Identity Id;  // ID of the associated TransitionDocNode
-
-        public override string ToString() // Not user facing, for debug convenience only
-        {
-            return $@"name={Name} src={Source} Q1={PrecursorMz} Q2={ProductMz} w={ExtractionWidth} im={_ionMobilityInfo} Id={Id}";
-        }
-    }
-
-    public interface IScanProvider : IDisposable
-    {
-        string DocFilePath { get; }
-        MsDataFileUri DataFilePath { get; }
-        ChromSource Source { get; }
-        IList<float> Times { get; }
-        TransitionFullScanInfo[] Transitions { get; }
-        // Return a collection of consecutive scans with common retention time and changing ion mobility (or a single scan if no drift info in file)
-        MsDataSpectrum[] GetMsDataFileSpectraWithCommonRetentionTime(int dataFileSpectrumStartIndex, bool ignoreZeroIntensityPoints, bool? centroidedMs1 = null, bool? centroidedMs2 = null); 
-        bool ProvidesCollisionalCrossSectionConverter { get; }
-        bool IsWatersSonarData { get; } // Returns true if data presents as ion mobility but is actually filtered on precursor m/z
-        Tuple<int, int> SonarMzToBinRange(double mz, double tolerance); // Maps an mz value into the Waters SONAR bin space
-        double? SonarBinToPrecursorMz(int bin); // Maps a Waters SONAR bin into precursor mz space - returns average of the m/z range for the bin
-        double? CCSFromIonMobility(IonMobilityValue ionMobilityValue, double mz, int charge); // Return a collisional cross section for this ion mobility value at this mz and charge, if reader supports this
-        eIonMobilityUnits IonMobilityUnits { get; } 
-        bool Adopt(IScanProvider scanProvider);
-    }
-
-    public class ScanProvider : IScanProvider
-    {
-        private MsDataFileImpl _dataFile;
-        private Dictionary<int, MsDataFileImpl> _dataFileCentroidedMap = new Dictionary<int, MsDataFileImpl>(4);
-        private MsDataFileScanIds _msDataFileScanIds; // Indexed container of MsDataFileImpl ids
-        private ChromCachedFile _cachedFile;    // Cached file for the ids
-        // Hold a strong reference to the measured results until the scan IDs are read
-        private MeasuredResults _measuredResults;
-        // And afterward only a weak reference to ensure we are caching values for the same results
-        private WeakReference<MeasuredResults> _measuredResultsReference;
-
-        public ScanProvider(string docFilePath, MsDataFileUri dataFilePath, ChromSource source,
-            IList<float> times, TransitionFullScanInfo[] transitions, MeasuredResults measuredResults)
-        {
-            DocFilePath = docFilePath;
-            DataFilePath = dataFilePath;
-            Source = source;
-            Times = times;
-            Transitions = transitions;
-            _measuredResults = measuredResults;
-            _measuredResultsReference = new WeakReference<MeasuredResults>(measuredResults);
-        }
-
-        public bool ProvidesCollisionalCrossSectionConverter { get { return _dataFile != null && _dataFile.ProvidesCollisionalCrossSectionConverter; } }
-
-        // Returns true if data presents as ion mobility but is actually filtered on precursor m/z
-        public bool IsWatersSonarData { get { return _dataFile?.IsWatersSonarData() ?? false; } }
-
-        public Tuple<int,int> SonarMzToBinRange(double mz, double tolerance) {  return _dataFile?.SonarMzToBinRange(mz, tolerance); }
-        public double? SonarBinToPrecursorMz(int bin) { return _dataFile?.SonarBinToPrecursorMz(bin); } // Maps a Waters SONAR bin into precursor mz space - returns average of the m/z range for the bin
-
-        public double? CCSFromIonMobility(IonMobilityValue ionMobilityValue, double mz, int charge)
-        {
-            if (_dataFile == null)
-                return null;
-            return _dataFile.CCSFromIonMobilityValue(ionMobilityValue, mz, charge);
-        }
-
-        public eIonMobilityUnits IonMobilityUnits
-        {
-            get
-            {
-                if (_dataFile == null)
-                    return eIonMobilityUnits.none;
-                return _dataFile.IonMobilityUnits;
-            }
-        }
-
-        public bool Adopt(IScanProvider other)
-        {
-            if (!Equals(DocFilePath, other.DocFilePath) || !Equals(DataFilePath, other.DataFilePath))
-                return false;
-            var scanProvider = other as ScanProvider;
-            if (scanProvider == null)
-                return false;
-            MeasuredResults thisMeasuredResults, otherMeasuredResults;
-            if (!_measuredResultsReference.TryGetTarget(out thisMeasuredResults) ||
-                !scanProvider._measuredResultsReference.TryGetTarget(out otherMeasuredResults))
-            {
-                return false;
-            }
-            if (!ReferenceEquals(thisMeasuredResults, otherMeasuredResults))
-            {
-                return false;
-            }
-            _dataFile = scanProvider._dataFile;
-            foreach (var key in scanProvider._dataFileCentroidedMap.Keys.ToList())
-                _dataFileCentroidedMap.Add(key, scanProvider._dataFileCentroidedMap[key]);
-            _msDataFileScanIds = scanProvider._msDataFileScanIds;
-            _cachedFile = scanProvider._cachedFile;
-            _measuredResults = scanProvider._measuredResults;
-            scanProvider._dataFile = null;
-            foreach (var key in scanProvider._dataFileCentroidedMap.Keys.ToList())
-                scanProvider._dataFileCentroidedMap[key] = null;
-            return true;
-        }
-
-        public string DocFilePath { get; private set; }
-        public MsDataFileUri DataFilePath { get; private set; }
-        public ChromSource Source { get; private set; }
-        public IList<float> Times { get; private set; }
-        public TransitionFullScanInfo[] Transitions { get; private set; }
-
-        /// <summary>
-        /// Retrieve a run of raw spectra with common retention time and changing ion mobility, or a single raw spectrum if no drift info
-        /// </summary>
-        /// <param name="internalScanIndex">an index in pwiz.Skyline.Model.Results space</param>
-        /// <param name="ignoreZeroIntensityPoints">display uses want zero intensity points, data processing uses typically do not</param>
-        /// <param name="centroidedMs1">explicitly specifies the type of the MS1 spectrum to retrieve (profile or centroided).
-        ///     If null the chromatogram extraction type is used.</param>
-        /// <param name="centroidedMs2">explicitly specifies the type of the MS2 spectrum to retrieve (profile or centroided)</param>
-        /// <returns>Array of spectra with the same retention time (potentially different ion mobility values for IMS, or just one spectrum)</returns>
-        public MsDataSpectrum[] GetMsDataFileSpectraWithCommonRetentionTime(int internalScanIndex, bool ignoreZeroIntensityPoints, bool? centroidedMs1 = null, bool? centroidedMs2 = null)
-        {
-            var spectra = new List<MsDataSpectrum>();
-            if (_measuredResults != null)
-            {
-                _msDataFileScanIds = _measuredResults.LoadMSDataFileScanIds(DataFilePath, out _cachedFile);
-                _measuredResults = null;
-            }
-            int dataFileSpectrumStartIndex = internalScanIndex;
-            GetDataFile(ignoreZeroIntensityPoints); //Make sure we always have the default file.
-            var dataFile = GetDataFile(ignoreZeroIntensityPoints, centroidedMs1, centroidedMs2);
-            // For backward compatibility support SKYD files that did not store scan ID bytes
-            if (_msDataFileScanIds != null)
-            {
-                var scanIdText = _msDataFileScanIds.GetMsDataFileSpectrumId(internalScanIndex);
-                dataFileSpectrumStartIndex = GetDataFile(ignoreZeroIntensityPoints).GetSpectrumIndex(scanIdText);
-                // TODO(brendanx): Improve this error message post-UI freeze
-//                if (dataFileSpectrumStartIndex == -1)
-//                    throw new ArgumentException(string.Format("The stored scan ID {0} was not found in the file {1}.", scanIdText, DataFilePath));
-            }
-
-            MsDataSpectrum currentSpectrum;
-            try
-            {
-                currentSpectrum = dataFile.GetSpectrum(dataFileSpectrumStartIndex);
-            }
-            catch (Exception ex)
-            {
-                //get default spectrum type if the requested type is not available
-                if (ex.Message.Contains(@"PeakDetector::NoVendorPeakPickingException"))
-                    currentSpectrum = GetDataFile(ignoreZeroIntensityPoints).GetSpectrum(dataFileSpectrumStartIndex);
-                else
-                    throw;
-
-            }
-
-            spectra.Add(currentSpectrum);
-            if (currentSpectrum.IonMobilities != null)  // Sort combined IMS spectra by m/z order
-            {
-                ArrayUtil.Sort(currentSpectrum.Mzs, currentSpectrum.Intensities, currentSpectrum.IonMobilities);
-            }
-            else if (currentSpectrum.IonMobility.HasValue) // Look ahead for uncombined IMS spectra
-            {
-                // Look for spectra with identical retention time and changing ion mobility values
-                while (true)
-                {
-                    dataFileSpectrumStartIndex++;
-                    //ignore the centroided options for ion mobility spectra.
-                    var nextSpectrum = GetDataFile(ignoreZeroIntensityPoints).GetSpectrum(dataFileSpectrumStartIndex);  
-                    if (!nextSpectrum.IonMobility.HasValue ||
-                        nextSpectrum.RetentionTime != currentSpectrum.RetentionTime)
-                    {
-                        break;
-                    }
-                    spectra.Add(nextSpectrum);
-                    currentSpectrum = nextSpectrum;
-                }
-            }
-            return spectra.ToArray();
-        }
-
-        private MsDataFileImpl GetDataFile(bool ignoreZeroIntensityPoints, bool? centroidedMs1 = null, bool? centroidedMs2 = null)
-        {
-            var centroidedMapKey = ((centroidedMs1 ?? _cachedFile?.UsedMs1Centroids ?? false) ? 1 : 0) << 1 |
-                                   ((centroidedMs2 ?? _cachedFile?.UsedMs2Centroids ?? false) ? 1 : 0);
-            if (!_dataFileCentroidedMap.ContainsKey(centroidedMapKey))
-            {
-                const bool simAsSpectra = true; // SIM always as spectra here
-                const bool preferOnlyMs1 = false; // Open with all available spectra indexed
-                MsDataFileImpl dataFile;
-
-                if (DataFilePath is MsDataFilePath)
-                {
-                    string dataFilePath = FindDataFilePath();
-                    var lockMassParameters = DataFilePath.GetLockMassParameters();
-                    if (dataFilePath == null)
-                        throw new FileNotFoundException(string.Format(
-                            Resources
-                                .ScanProvider_GetScans_The_data_file__0__could_not_be_found__either_at_its_original_location_or_in_the_document_or_document_parent_folder_,
-                            DataFilePath));
-                    int sampleIndex = SampleHelp.GetPathSampleIndexPart(dataFilePath);
-                    if (sampleIndex == -1)
-                        sampleIndex = 0;
-                    // Full-scan extraction always uses SIM as spectra
-                    dataFile = new MsDataFileImpl(dataFilePath, sampleIndex,
-                        lockMassParameters,
-                        simAsSpectra,
-                        combineIonMobilitySpectra: _cachedFile?.HasCombinedIonMobility ?? false,
-                        requireVendorCentroidedMS1: centroidedMs1 ?? _cachedFile?.UsedMs1Centroids ?? false,
-                        requireVendorCentroidedMS2: centroidedMs2 ?? _cachedFile?.UsedMs2Centroids ?? false,
-                        ignoreZeroIntensityPoints: ignoreZeroIntensityPoints);
-                }
-                else
-                {
-                    dataFile = DataFilePath.OpenMsDataFile(simAsSpectra, preferOnlyMs1,
-                        centroidedMs1 ?? _cachedFile?.UsedMs1Centroids ?? false, 
-                        centroidedMs2 ?? _cachedFile?.UsedMs2Centroids ?? false, ignoreZeroIntensityPoints);
-                }
-                if (centroidedMs1 == null && centroidedMs2 == null)
-                    _dataFile = dataFile;
-                _dataFileCentroidedMap.Add(centroidedMapKey, dataFile);
-            }
-            return _dataFileCentroidedMap[centroidedMapKey];
-        }
-
-        public string FindDataFilePath()
-        {
-            var msDataFilePath = DataFilePath as MsDataFilePath;
-            if (null == msDataFilePath)
-            {
-                return null;
-            }
-            string dataFilePath = msDataFilePath.FilePath;
-            
-            if (File.Exists(dataFilePath) || Directory.Exists(dataFilePath))
-                return dataFilePath;
-            // ReSharper disable ConstantNullCoalescingCondition
-            string fileName = Path.GetFileName(dataFilePath) ?? string.Empty;
-            string docDir = Path.GetDirectoryName(DocFilePath) ?? Directory.GetCurrentDirectory();
-            dataFilePath = Path.Combine(docDir,  fileName);
-            if (File.Exists(dataFilePath) || Directory.Exists(dataFilePath))
-                return dataFilePath;
-            string docParentDir = Path.GetDirectoryName(docDir) ?? Directory.GetCurrentDirectory();
-            dataFilePath = Path.Combine(docParentDir, fileName);
-            // ReSharper restore ConstantNullCoalescingCondition
-            if (File.Exists(dataFilePath) || Directory.Exists(dataFilePath))
-                return dataFilePath;
-            if (!string.IsNullOrEmpty(Program.ExtraRawFileSearchFolder))
-            {
-                // For testing, we may keep raw files in a semi permanent location other than the testdir
-                dataFilePath = Path.Combine(Program.ExtraRawFileSearchFolder, fileName);
-                if (File.Exists(dataFilePath) || Directory.Exists(dataFilePath))
-                    return dataFilePath;
-            }
-                    
-            return null;
-        }
-
-        public void Dispose()
-        {
-            lock (this)
-            {
-                foreach (var key in _dataFileCentroidedMap.Keys)
-                    _dataFileCentroidedMap[key]?.Dispose();
-                _dataFile = null;
-                _dataFileCentroidedMap.Clear();
-            }
-        }
-    }
-}
-=======
-﻿/*
- * Original author: Don Marsh <donmarsh .at. u.washington.edu>,
- *                  MacCoss Lab, Department of Genome Sciences, UW
- *
- * Copyright 2014 University of Washington - Seattle, WA
- * 
- * Licensed under the Apache License, Version 2.0 (the "License");
- * you may not use this file except in compliance with the License.
- * You may obtain a copy of the License at
- *
- *     http://www.apache.org/licenses/LICENSE-2.0
- *
- * Unless required by applicable law or agreed to in writing, software
- * distributed under the License is distributed on an "AS IS" BASIS,
- * WITHOUT WARRANTIES OR CONDITIONS OF ANY KIND, either express or implied.
- * See the License for the specific language governing permissions and
- * limitations under the License.
- */
-
-using System;
-using System.Collections.Generic;
-using System.Drawing;
-using System.IO;
-using pwiz.Common.Chemistry;
-using pwiz.ProteowizardWrapper;
-using pwiz.Skyline.Model.DocSettings;
-using pwiz.Skyline.Properties;
-using pwiz.Skyline.Util;
-
-namespace pwiz.Skyline.Model.Results
-{
-    public class TransitionFullScanInfo
-    {
-        public string Name;
-        public ChromSource Source;
-        public TimeIntensities TimeIntensities;
-        public Color Color;
-        public SignedMz PrecursorMz;
-        public SignedMz ProductMz;
-        public double? ExtractionWidth;
-        public IonMobilityFilter _ionMobilityInfo;
-        public Identity Id;  // ID of the associated TransitionDocNode
-
-        public bool MatchMz(double mz)
-        {
-            return mz >= ProductMz.Value - ExtractionWidth / 2 &&
-                   mz < ProductMz.Value + ExtractionWidth / 2;
-        }
-
-       public override string ToString() // Not user facing, for debug convenience only
-       {
-            return $@"name={Name} src={Source} Q1={PrecursorMz} Q2={ProductMz} w={ExtractionWidth} im={_ionMobilityInfo} Id={Id}";
-       }
-    }
-
-    public interface IScanProvider : IDisposable
-    {
-        string DocFilePath { get; }
-        MsDataFileUri DataFilePath { get; }
-        ChromSource Source { get; }
-        IList<float> Times { get; }
-        TransitionFullScanInfo[] Transitions { get; }
-        MsDataSpectrum[] GetMsDataFileSpectraWithCommonRetentionTime(int dataFileSpectrumStartIndex, bool ignoreZeroIntensityPoints); // Return a collection of consecutive scans with common retention time and changing ion mobility (or a single scan if no drift info in file)
-        bool ProvidesCollisionalCrossSectionConverter { get; }
-        bool IsWatersSonarData { get; } // Returns true if data presents as ion mobility but is actually filtered on precursor m/z
-        Tuple<int, int> SonarMzToBinRange(double mz, double tolerance); // Maps an mz value into the Waters SONAR bin space
-        double? SonarBinToPrecursorMz(int bin); // Maps a Waters SONAR bin into precursor mz space - returns average of the m/z range for the bin
-        double? CCSFromIonMobility(IonMobilityValue ionMobilityValue, double mz, int charge); // Return a collisional cross section for this ion mobility value at this mz and charge, if reader supports this
-        eIonMobilityUnits IonMobilityUnits { get; } 
-        bool Adopt(IScanProvider scanProvider);
-    }
-
-    public class ScanProvider : IScanProvider
-    {
-        private MsDataFileImpl _dataFile;
-        private MsDataFileScanIds _msDataFileScanIds; // Indexed container of MsDataFileImpl ids
-        private ChromCachedFile _cachedFile;    // Cached file for the ids
-        // Hold a strong reference to the measured results until the scan IDs are read
-        private MeasuredResults _measuredResults;
-        // And afterward only a weak reference to ensure we are caching values for the same results
-        private WeakReference<MeasuredResults> _measuredResultsReference;
-
-        public ScanProvider(string docFilePath, MsDataFileUri dataFilePath, ChromSource source,
-            IList<float> times, TransitionFullScanInfo[] transitions, MeasuredResults measuredResults)
-        {
-            DocFilePath = docFilePath;
-            DataFilePath = dataFilePath;
-            Source = source;
-            Times = times;
-            Transitions = transitions;
-            _measuredResults = measuredResults;
-            _measuredResultsReference = new WeakReference<MeasuredResults>(measuredResults);
-        }
-
-        public bool ProvidesCollisionalCrossSectionConverter { get { return _dataFile != null && _dataFile.ProvidesCollisionalCrossSectionConverter; } }
-
-        // Returns true if data presents as ion mobility but is actually filtered on precursor m/z
-        public bool IsWatersSonarData { get { return _dataFile?.IsWatersSonarData() ?? false; } }
-
-        public Tuple<int,int> SonarMzToBinRange(double mz, double tolerance) {  return _dataFile?.SonarMzToBinRange(mz, tolerance); }
-        public double? SonarBinToPrecursorMz(int bin) { return _dataFile?.SonarBinToPrecursorMz(bin); } // Maps a Waters SONAR bin into precursor mz space - returns average of the m/z range for the bin
-
-        public double? CCSFromIonMobility(IonMobilityValue ionMobilityValue, double mz, int charge)
-        {
-            if (_dataFile == null)
-                return null;
-            return _dataFile.CCSFromIonMobilityValue(ionMobilityValue, mz, charge);
-        }
-
-        public eIonMobilityUnits IonMobilityUnits
-        {
-            get
-            {
-                if (_dataFile == null)
-                    return eIonMobilityUnits.none;
-                return _dataFile.IonMobilityUnits;
-            }
-        }
-
-        public bool Adopt(IScanProvider other)
-        {
-            if (!Equals(DocFilePath, other.DocFilePath) || !Equals(DataFilePath, other.DataFilePath))
-                return false;
-            var scanProvider = other as ScanProvider;
-            if (scanProvider == null)
-                return false;
-            MeasuredResults thisMeasuredResults, otherMeasuredResults;
-            if (!_measuredResultsReference.TryGetTarget(out thisMeasuredResults) ||
-                !scanProvider._measuredResultsReference.TryGetTarget(out otherMeasuredResults))
-            {
-                return false;
-            }
-            if (!ReferenceEquals(thisMeasuredResults, otherMeasuredResults))
-            {
-                return false;
-            }
-            _dataFile = scanProvider._dataFile;
-            _msDataFileScanIds = scanProvider._msDataFileScanIds;
-            _cachedFile = scanProvider._cachedFile;
-            _measuredResults = scanProvider._measuredResults;
-            scanProvider._dataFile = null;
-            return true;
-        }
-
-        public string DocFilePath { get; private set; }
-        public MsDataFileUri DataFilePath { get; private set; }
-        public ChromSource Source { get; private set; }
-        public IList<float> Times { get; private set; }
-        public TransitionFullScanInfo[] Transitions { get; private set; }
-
-        /// <summary>
-        /// Retrieve a run of raw spectra with common retention time and changing ion mobility, or a single raw spectrum if no drift info
-        /// </summary>
-        /// <param name="internalScanIndex">an index in pwiz.Skyline.Model.Results space</param>
-        /// <param name="ignoreZeroIntensityPoints">display uses want zero intensity points, data processing uses typically do not</param>
-        /// <returns>Array of spectra with the same retention time (potentially different ion mobility values for IMS, or just one spectrum)</returns>
-        public MsDataSpectrum[] GetMsDataFileSpectraWithCommonRetentionTime(int internalScanIndex, bool ignoreZeroIntensityPoints)
-        {
-            var spectra = new List<MsDataSpectrum>();
-            if (_measuredResults != null)
-            {
-                _msDataFileScanIds = _measuredResults.LoadMSDataFileScanIds(DataFilePath, out _cachedFile);
-                _measuredResults = null;
-            }
-            int dataFileSpectrumStartIndex = internalScanIndex;
-            // For backward compatibility support SKYD files that did not store scan ID bytes
-            if (_msDataFileScanIds != null)
-            {
-                var scanIdText = _msDataFileScanIds.GetMsDataFileSpectrumId(internalScanIndex);
-                dataFileSpectrumStartIndex = GetDataFile(ignoreZeroIntensityPoints).GetSpectrumIndex(scanIdText);
-                // TODO(brendanx): Improve this error message post-UI freeze
-//                if (dataFileSpectrumStartIndex == -1)
-//                    throw new ArgumentException(string.Format("The stored scan ID {0} was not found in the file {1}.", scanIdText, DataFilePath));
-            }
-            var currentSpectrum = GetDataFile(ignoreZeroIntensityPoints).GetSpectrum(dataFileSpectrumStartIndex);
-
-            spectra.Add(currentSpectrum);
-            if (currentSpectrum.IonMobilities != null)  // Sort combined IMS spectra by m/z order
-            {
-                ArrayUtil.Sort(currentSpectrum.Mzs, currentSpectrum.Intensities, currentSpectrum.IonMobilities);
-            }
-            else if (currentSpectrum.IonMobility.HasValue) // Look ahead for uncombined IMS spectra
-            {
-                // Look for spectra with identical retention time and changing ion mobility values
-                while (true)
-                {
-                    dataFileSpectrumStartIndex++;
-                    var nextSpectrum = GetDataFile(ignoreZeroIntensityPoints).GetSpectrum(dataFileSpectrumStartIndex);
-                    if (!nextSpectrum.IonMobility.HasValue ||
-                        nextSpectrum.RetentionTime != currentSpectrum.RetentionTime)
-                    {
-                        break;
-                    }
-                    spectra.Add(nextSpectrum);
-                    currentSpectrum = nextSpectrum;
-                }
-            }
-            return spectra.ToArray();
-        }
-
-        private MsDataFileImpl GetDataFile(bool ignoreZeroIntensityPoints)
-        {
-            if (_dataFile == null)
-            {
-                const bool simAsSpectra = true; // SIM always as spectra here
-                const bool preferOnlyMs1 = false; // Open with all available spectra indexed
-
-                if (DataFilePath is MsDataFilePath)
-                {
-                    string dataFilePath = FindDataFilePath();
-                    var lockMassParameters = DataFilePath.GetLockMassParameters();
-                    if (dataFilePath == null)
-                        throw new FileNotFoundException(string.Format(
-                            Resources
-                                .ScanProvider_GetScans_The_data_file__0__could_not_be_found__either_at_its_original_location_or_in_the_document_or_document_parent_folder_,
-                            DataFilePath));
-                    int sampleIndex = SampleHelp.GetPathSampleIndexPart(dataFilePath);
-                    if (sampleIndex == -1)
-                        sampleIndex = 0;
-                    // Full-scan extraction always uses SIM as spectra
-                    _dataFile = new MsDataFileImpl(dataFilePath, sampleIndex,
-                        lockMassParameters,
-                        simAsSpectra,
-                        combineIonMobilitySpectra: _cachedFile?.HasCombinedIonMobility ?? false,
-                        requireVendorCentroidedMS1: _cachedFile?.UsedMs1Centroids ?? false,
-                        requireVendorCentroidedMS2: _cachedFile?.UsedMs2Centroids ?? false,
-                        ignoreZeroIntensityPoints: ignoreZeroIntensityPoints);
-                }
-                else
-                {
-                    _dataFile = DataFilePath.OpenMsDataFile(simAsSpectra, preferOnlyMs1,
-                        _cachedFile.UsedMs1Centroids, _cachedFile.UsedMs2Centroids, ignoreZeroIntensityPoints);
-                }
-            }
-            return _dataFile;
-        }
-
-        public string FindDataFilePath()
-        {
-            var msDataFilePath = DataFilePath as MsDataFilePath;
-            if (null == msDataFilePath)
-            {
-                return null;
-            }
-            string dataFilePath = msDataFilePath.FilePath;
-            
-            if (File.Exists(dataFilePath) || Directory.Exists(dataFilePath))
-                return dataFilePath;
-            // ReSharper disable ConstantNullCoalescingCondition
-            string fileName = Path.GetFileName(dataFilePath) ?? string.Empty;
-            string docDir = Path.GetDirectoryName(DocFilePath) ?? Directory.GetCurrentDirectory();
-            dataFilePath = Path.Combine(docDir,  fileName);
-            if (File.Exists(dataFilePath) || Directory.Exists(dataFilePath))
-                return dataFilePath;
-            string docParentDir = Path.GetDirectoryName(docDir) ?? Directory.GetCurrentDirectory();
-            dataFilePath = Path.Combine(docParentDir, fileName);
-            // ReSharper restore ConstantNullCoalescingCondition
-            if (File.Exists(dataFilePath) || Directory.Exists(dataFilePath))
-                return dataFilePath;
-            if (!string.IsNullOrEmpty(Program.ExtraRawFileSearchFolder))
-            {
-                // For testing, we may keep raw files in a semi permanent location other than the testdir
-                dataFilePath = Path.Combine(Program.ExtraRawFileSearchFolder, fileName);
-                if (File.Exists(dataFilePath) || Directory.Exists(dataFilePath))
-                    return dataFilePath;
-            }
-                    
-            return null;
-        }
-
-        public void Dispose()
-        {
-            lock (this)
-            {
-                if (_dataFile != null)
-                {
-                    _dataFile.Dispose();
-                    _dataFile = null;
-                }
-            }
-        }
-    }
-}
->>>>>>> 0b9c25a6
+/*
+ * Original author: Don Marsh <donmarsh .at. u.washington.edu>,
+ *                  MacCoss Lab, Department of Genome Sciences, UW
+ *
+ * Copyright 2014 University of Washington - Seattle, WA
+ * 
+ * Licensed under the Apache License, Version 2.0 (the "License");
+ * you may not use this file except in compliance with the License.
+ * You may obtain a copy of the License at
+ *
+ *     http://www.apache.org/licenses/LICENSE-2.0
+ *
+ * Unless required by applicable law or agreed to in writing, software
+ * distributed under the License is distributed on an "AS IS" BASIS,
+ * WITHOUT WARRANTIES OR CONDITIONS OF ANY KIND, either express or implied.
+ * See the License for the specific language governing permissions and
+ * limitations under the License.
+ */
+
+using System;
+using System.Collections.Generic;
+using System.Drawing;
+using System.IO;
+using System.Linq;
+using pwiz.Common.Chemistry;
+using pwiz.ProteowizardWrapper;
+using pwiz.Skyline.Model.DocSettings;
+using pwiz.Skyline.Properties;
+using pwiz.Skyline.Util;
+
+namespace pwiz.Skyline.Model.Results
+{
+    public class TransitionFullScanInfo
+    {
+        public string Name;
+        public ChromSource Source;
+        public TimeIntensities TimeIntensities;
+        public Color Color;
+        public SignedMz PrecursorMz;
+        public SignedMz ProductMz;
+        public double? ExtractionWidth;
+        public IonMobilityFilter _ionMobilityInfo;
+        public Identity Id;  // ID of the associated TransitionDocNode
+
+        public override string ToString() // Not user facing, for debug convenience only
+        {
+            return $@"name={Name} src={Source} Q1={PrecursorMz} Q2={ProductMz} w={ExtractionWidth} im={_ionMobilityInfo} Id={Id}";
+        }
+    }
+
+    public interface IScanProvider : IDisposable
+    {
+        string DocFilePath { get; }
+        MsDataFileUri DataFilePath { get; }
+        ChromSource Source { get; }
+        IList<float> Times { get; }
+        TransitionFullScanInfo[] Transitions { get; }
+        // Return a collection of consecutive scans with common retention time and changing ion mobility (or a single scan if no drift info in file)
+        MsDataSpectrum[] GetMsDataFileSpectraWithCommonRetentionTime(int dataFileSpectrumStartIndex, bool ignoreZeroIntensityPoints, bool? centroidedMs1 = null, bool? centroidedMs2 = null); 
+        bool ProvidesCollisionalCrossSectionConverter { get; }
+        bool IsWatersSonarData { get; } // Returns true if data presents as ion mobility but is actually filtered on precursor m/z
+        Tuple<int, int> SonarMzToBinRange(double mz, double tolerance); // Maps an mz value into the Waters SONAR bin space
+        double? SonarBinToPrecursorMz(int bin); // Maps a Waters SONAR bin into precursor mz space - returns average of the m/z range for the bin
+        double? CCSFromIonMobility(IonMobilityValue ionMobilityValue, double mz, int charge); // Return a collisional cross section for this ion mobility value at this mz and charge, if reader supports this
+        eIonMobilityUnits IonMobilityUnits { get; } 
+        bool Adopt(IScanProvider scanProvider);
+    }
+
+    public class ScanProvider : IScanProvider
+    {
+        private MsDataFileImpl _dataFile;
+        private Dictionary<int, MsDataFileImpl> _dataFileCentroidedMap = new Dictionary<int, MsDataFileImpl>(4);
+        private MsDataFileScanIds _msDataFileScanIds; // Indexed container of MsDataFileImpl ids
+        private ChromCachedFile _cachedFile;    // Cached file for the ids
+        // Hold a strong reference to the measured results until the scan IDs are read
+        private MeasuredResults _measuredResults;
+        // And afterward only a weak reference to ensure we are caching values for the same results
+        private WeakReference<MeasuredResults> _measuredResultsReference;
+
+        public ScanProvider(string docFilePath, MsDataFileUri dataFilePath, ChromSource source,
+            IList<float> times, TransitionFullScanInfo[] transitions, MeasuredResults measuredResults)
+        {
+            DocFilePath = docFilePath;
+            DataFilePath = dataFilePath;
+            Source = source;
+            Times = times;
+            Transitions = transitions;
+            _measuredResults = measuredResults;
+            _measuredResultsReference = new WeakReference<MeasuredResults>(measuredResults);
+        }
+
+        public bool ProvidesCollisionalCrossSectionConverter { get { return _dataFile != null && _dataFile.ProvidesCollisionalCrossSectionConverter; } }
+
+        // Returns true if data presents as ion mobility but is actually filtered on precursor m/z
+        public bool IsWatersSonarData { get { return _dataFile?.IsWatersSonarData() ?? false; } }
+
+        public Tuple<int,int> SonarMzToBinRange(double mz, double tolerance) {  return _dataFile?.SonarMzToBinRange(mz, tolerance); }
+        public double? SonarBinToPrecursorMz(int bin) { return _dataFile?.SonarBinToPrecursorMz(bin); } // Maps a Waters SONAR bin into precursor mz space - returns average of the m/z range for the bin
+
+        public double? CCSFromIonMobility(IonMobilityValue ionMobilityValue, double mz, int charge)
+        {
+            if (_dataFile == null)
+                return null;
+            return _dataFile.CCSFromIonMobilityValue(ionMobilityValue, mz, charge);
+        }
+
+        public eIonMobilityUnits IonMobilityUnits
+        {
+            get
+            {
+                if (_dataFile == null)
+                    return eIonMobilityUnits.none;
+                return _dataFile.IonMobilityUnits;
+            }
+        }
+
+        public bool Adopt(IScanProvider other)
+        {
+            if (!Equals(DocFilePath, other.DocFilePath) || !Equals(DataFilePath, other.DataFilePath))
+                return false;
+            var scanProvider = other as ScanProvider;
+            if (scanProvider == null)
+                return false;
+            MeasuredResults thisMeasuredResults, otherMeasuredResults;
+            if (!_measuredResultsReference.TryGetTarget(out thisMeasuredResults) ||
+                !scanProvider._measuredResultsReference.TryGetTarget(out otherMeasuredResults))
+            {
+                return false;
+            }
+            if (!ReferenceEquals(thisMeasuredResults, otherMeasuredResults))
+            {
+                return false;
+            }
+            _dataFile = scanProvider._dataFile;
+            foreach (var key in scanProvider._dataFileCentroidedMap.Keys.ToList())
+                _dataFileCentroidedMap.Add(key, scanProvider._dataFileCentroidedMap[key]);
+            _msDataFileScanIds = scanProvider._msDataFileScanIds;
+            _cachedFile = scanProvider._cachedFile;
+            _measuredResults = scanProvider._measuredResults;
+            scanProvider._dataFile = null;
+            foreach (var key in scanProvider._dataFileCentroidedMap.Keys.ToList())
+                scanProvider._dataFileCentroidedMap[key] = null;
+            return true;
+        }
+
+        public string DocFilePath { get; private set; }
+        public MsDataFileUri DataFilePath { get; private set; }
+        public ChromSource Source { get; private set; }
+        public IList<float> Times { get; private set; }
+        public TransitionFullScanInfo[] Transitions { get; private set; }
+
+        /// <summary>
+        /// Retrieve a run of raw spectra with common retention time and changing ion mobility, or a single raw spectrum if no drift info
+        /// </summary>
+        /// <param name="internalScanIndex">an index in pwiz.Skyline.Model.Results space</param>
+        /// <param name="ignoreZeroIntensityPoints">display uses want zero intensity points, data processing uses typically do not</param>
+        /// <param name="centroidedMs1">explicitly specifies the type of the MS1 spectrum to retrieve (profile or centroided).
+        ///     If null the chromatogram extraction type is used.</param>
+        /// <param name="centroidedMs2">explicitly specifies the type of the MS2 spectrum to retrieve (profile or centroided)</param>
+        /// <returns>Array of spectra with the same retention time (potentially different ion mobility values for IMS, or just one spectrum)</returns>
+        public MsDataSpectrum[] GetMsDataFileSpectraWithCommonRetentionTime(int internalScanIndex, bool ignoreZeroIntensityPoints, bool? centroidedMs1 = null, bool? centroidedMs2 = null)
+        {
+            var spectra = new List<MsDataSpectrum>();
+            if (_measuredResults != null)
+            {
+                _msDataFileScanIds = _measuredResults.LoadMSDataFileScanIds(DataFilePath, out _cachedFile);
+                _measuredResults = null;
+            }
+            int dataFileSpectrumStartIndex = internalScanIndex;
+            GetDataFile(ignoreZeroIntensityPoints); //Make sure we always have the default file.
+            var dataFile = GetDataFile(ignoreZeroIntensityPoints, centroidedMs1, centroidedMs2);
+            // For backward compatibility support SKYD files that did not store scan ID bytes
+            if (_msDataFileScanIds != null)
+            {
+                var scanIdText = _msDataFileScanIds.GetMsDataFileSpectrumId(internalScanIndex);
+                dataFileSpectrumStartIndex = GetDataFile(ignoreZeroIntensityPoints).GetSpectrumIndex(scanIdText);
+                // TODO(brendanx): Improve this error message post-UI freeze
+//                if (dataFileSpectrumStartIndex == -1)
+//                    throw new ArgumentException(string.Format("The stored scan ID {0} was not found in the file {1}.", scanIdText, DataFilePath));
+            }
+
+            MsDataSpectrum currentSpectrum;
+            try
+            {
+                currentSpectrum = dataFile.GetSpectrum(dataFileSpectrumStartIndex);
+            }
+            catch (Exception ex)
+            {
+                //get default spectrum type if the requested type is not available
+                if (ex.Message.Contains(@"PeakDetector::NoVendorPeakPickingException"))
+                    currentSpectrum = GetDataFile(ignoreZeroIntensityPoints).GetSpectrum(dataFileSpectrumStartIndex);
+                else
+                    throw;
+
+            }
+
+            spectra.Add(currentSpectrum);
+            if (currentSpectrum.IonMobilities != null)  // Sort combined IMS spectra by m/z order
+            {
+                ArrayUtil.Sort(currentSpectrum.Mzs, currentSpectrum.Intensities, currentSpectrum.IonMobilities);
+            }
+            else if (currentSpectrum.IonMobility.HasValue) // Look ahead for uncombined IMS spectra
+            {
+                // Look for spectra with identical retention time and changing ion mobility values
+                while (true)
+                {
+                    dataFileSpectrumStartIndex++;
+                    //ignore the centroided options for ion mobility spectra.
+                    var nextSpectrum = GetDataFile(ignoreZeroIntensityPoints).GetSpectrum(dataFileSpectrumStartIndex);  
+                    if (!nextSpectrum.IonMobility.HasValue ||
+                        nextSpectrum.RetentionTime != currentSpectrum.RetentionTime)
+                    {
+                        break;
+                    }
+                    spectra.Add(nextSpectrum);
+                    currentSpectrum = nextSpectrum;
+                }
+            }
+            return spectra.ToArray();
+        }
+
+        private MsDataFileImpl GetDataFile(bool ignoreZeroIntensityPoints, bool? centroidedMs1 = null, bool? centroidedMs2 = null)
+        {
+            var centroidedMapKey = ((centroidedMs1 ?? _cachedFile?.UsedMs1Centroids ?? false) ? 1 : 0) << 1 |
+                                   ((centroidedMs2 ?? _cachedFile?.UsedMs2Centroids ?? false) ? 1 : 0);
+            if (!_dataFileCentroidedMap.ContainsKey(centroidedMapKey))
+            {
+                const bool simAsSpectra = true; // SIM always as spectra here
+                const bool preferOnlyMs1 = false; // Open with all available spectra indexed
+                MsDataFileImpl dataFile;
+
+                if (DataFilePath is MsDataFilePath)
+                {
+                    string dataFilePath = FindDataFilePath();
+                    var lockMassParameters = DataFilePath.GetLockMassParameters();
+                    if (dataFilePath == null)
+                        throw new FileNotFoundException(string.Format(
+                            Resources
+                                .ScanProvider_GetScans_The_data_file__0__could_not_be_found__either_at_its_original_location_or_in_the_document_or_document_parent_folder_,
+                            DataFilePath));
+                    int sampleIndex = SampleHelp.GetPathSampleIndexPart(dataFilePath);
+                    if (sampleIndex == -1)
+                        sampleIndex = 0;
+                    // Full-scan extraction always uses SIM as spectra
+                    dataFile = new MsDataFileImpl(dataFilePath, sampleIndex,
+                        lockMassParameters,
+                        simAsSpectra,
+                        combineIonMobilitySpectra: _cachedFile?.HasCombinedIonMobility ?? false,
+                        requireVendorCentroidedMS1: centroidedMs1 ?? _cachedFile?.UsedMs1Centroids ?? false,
+                        requireVendorCentroidedMS2: centroidedMs2 ?? _cachedFile?.UsedMs2Centroids ?? false,
+                        ignoreZeroIntensityPoints: ignoreZeroIntensityPoints);
+                }
+                else
+                {
+                    dataFile = DataFilePath.OpenMsDataFile(simAsSpectra, preferOnlyMs1,
+                        centroidedMs1 ?? _cachedFile?.UsedMs1Centroids ?? false, 
+                        centroidedMs2 ?? _cachedFile?.UsedMs2Centroids ?? false, ignoreZeroIntensityPoints);
+                }
+                if (centroidedMs1 == null && centroidedMs2 == null)
+                    _dataFile = dataFile;
+                _dataFileCentroidedMap.Add(centroidedMapKey, dataFile);
+            }
+            return _dataFileCentroidedMap[centroidedMapKey];
+        }
+
+        public string FindDataFilePath()
+        {
+            var msDataFilePath = DataFilePath as MsDataFilePath;
+            if (null == msDataFilePath)
+            {
+                return null;
+            }
+            string dataFilePath = msDataFilePath.FilePath;
+            
+            if (File.Exists(dataFilePath) || Directory.Exists(dataFilePath))
+                return dataFilePath;
+            // ReSharper disable ConstantNullCoalescingCondition
+            string fileName = Path.GetFileName(dataFilePath) ?? string.Empty;
+            string docDir = Path.GetDirectoryName(DocFilePath) ?? Directory.GetCurrentDirectory();
+            dataFilePath = Path.Combine(docDir,  fileName);
+            if (File.Exists(dataFilePath) || Directory.Exists(dataFilePath))
+                return dataFilePath;
+            string docParentDir = Path.GetDirectoryName(docDir) ?? Directory.GetCurrentDirectory();
+            dataFilePath = Path.Combine(docParentDir, fileName);
+            // ReSharper restore ConstantNullCoalescingCondition
+            if (File.Exists(dataFilePath) || Directory.Exists(dataFilePath))
+                return dataFilePath;
+            if (!string.IsNullOrEmpty(Program.ExtraRawFileSearchFolder))
+            {
+                // For testing, we may keep raw files in a semi permanent location other than the testdir
+                dataFilePath = Path.Combine(Program.ExtraRawFileSearchFolder, fileName);
+                if (File.Exists(dataFilePath) || Directory.Exists(dataFilePath))
+                    return dataFilePath;
+            }
+                    
+            return null;
+        }
+
+        public void Dispose()
+        {
+            lock (this)
+            {
+                foreach (var key in _dataFileCentroidedMap.Keys)
+                    _dataFileCentroidedMap[key]?.Dispose();
+                _dataFile = null;
+                _dataFileCentroidedMap.Clear();
+            }
+        }
+    }
+}