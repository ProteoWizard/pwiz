﻿/*
 * Original author: Nicholas Shulman <nicksh .at. u.washington.edu>,
 *                  MacCoss Lab, Department of Genome Sciences, UW
 *
 * Copyright 2020 University of Washington - Seattle, WA
 *
 * Licensed under the Apache License, Version 2.0 (the "License");
 * you may not use this file except in compliance with the License.
 * You may obtain a copy of the License at
 *
 *     http://www.apache.org/licenses/LICENSE-2.0
 *
 * Unless required by applicable law or agreed to in writing, software
 * distributed under the License is distributed on an "AS IS" BASIS,
 * WITHOUT WARRANTIES OR CONDITIONS OF ANY KIND, either express or implied.
 * See the License for the specific language governing permissions and
 * limitations under the License.
 */
using System;
using System.Collections.Generic;
using System.Linq;
using pwiz.Common.Collections;
using pwiz.Skyline.Model.DocSettings;
using pwiz.Skyline.Model.DocSettings.AbsoluteQuantification;
using pwiz.Skyline.Model.GroupComparison;

namespace pwiz.Skyline.Model.Results
{
    public class NormalizedValueCalculator
    {
        private readonly Lazy<NormalizationData> _normalizationData;
        private readonly Dictionary<ChromFileInfoId, FileInfo> _fileInfos;
        public NormalizedValueCalculator(SrmDocument document)
        {
            Document = document;
            _normalizationData = new Lazy<NormalizationData>(()=>NormalizationData.GetNormalizationData(document, false, null));
            _fileInfos = new Dictionary<ChromFileInfoId, FileInfo>(new IdentityEqualityComparer<ChromFileInfoId>());
            if (document.MeasuredResults != null)
            {
                var chromatograms = document.Settings.MeasuredResults.Chromatograms;
                for (int resultsIndex = 0; resultsIndex < chromatograms.Count; resultsIndex++)
                {
                    foreach (var chromFileInfo in chromatograms[resultsIndex].MSDataFileInfos)
                    {
                        _fileInfos.Add(chromFileInfo.FileId, new FileInfo(chromFileInfo, resultsIndex, document.Settings));
                    }
                }
            }
        }

        public SrmDocument Document { get; private set; }

        public bool SimpleRatios
        {
            get { return Document.Settings.PeptideSettings.Quantification.SimpleRatios; }
        }

        public double? GetTransitionValue(NormalizationMethod normalizationMethod, PeptideDocNode peptideDocNode,
            TransitionDocNode transitionDocNode, TransitionChromInfo transitionChromInfo)
        {
            if (peptideDocNode == null)
            {
                return null;
            }
            var transitionGroupDocNode = (TransitionGroupDocNode) peptideDocNode.FindNode(transitionDocNode.Transition.Group);
            if (transitionGroupDocNode == null)
            {
                return null;
            }
            return GetTransitionValue(normalizationMethod, peptideDocNode, transitionGroupDocNode, transitionDocNode,
                transitionChromInfo);
        }

        public double? GetTransitionValue(NormalizationMethod normalizationMethod, PeptideDocNode peptideDocNode, TransitionGroupDocNode transitionGroupDocNode, TransitionDocNode transitionDocNode, TransitionChromInfo transitionChromInfo)
        {
            if (!transitionDocNode.IsQuantitative(Document.Settings))
            {
                return null;
            }
            if (transitionChromInfo == null || transitionChromInfo.IsEmpty)
            {
                return null;
            }

            if (TryGetDenominator(normalizationMethod, transitionGroupDocNode.LabelType, transitionChromInfo.FileId,
                out double? denominator))
            {
                return transitionChromInfo.Area / denominator;
            }

            if (normalizationMethod is NormalizationMethod.RatioToLabel ratioToLabel)
            {
                if (ratioToLabel.IsotopeLabelTypeName == transitionGroupDocNode.LabelType.Name)
                {
                    return null;
                }
                if (SimpleRatios)
                {
                    return null;
                }
                var otherTransitionGroup =
                    FindMatchingTransitionGroup(ratioToLabel, peptideDocNode, transitionGroupDocNode);
                if (otherTransitionGroup == null)
                {
                    return null;
                }

                var otherTransition = FindMatchingTransition(transitionGroupDocNode, transitionDocNode, otherTransitionGroup);
                if (otherTransition == null)
                {
                    return null;
                }

                if (!otherTransition.IsQuantitative(Document.Settings))
                {
                    return null;
                }

                var otherChrominfo = FindMatchingTransitionChromInfo(transitionChromInfo, otherTransition);
                if (otherChrominfo == null || otherChrominfo.IsEmpty)
                {
                    return null;
                }

                return transitionChromInfo.Area / otherChrominfo.Area;
            }

            return null;
        }

        public double? GetTransitionDataValue(NormalizeOption ratioIndex, TransitionChromInfoData transitionChromInfoData)
        {
            var normalizationMethod = NormalizationMethodForPrecursor(transitionChromInfoData.PeptideDocNode,
                transitionChromInfoData.TransitionGroupDocNode, ratioIndex);
            return GetTransitionValue(normalizationMethod, transitionChromInfoData.PeptideDocNode,
                transitionChromInfoData.TransitionGroupDocNode, transitionChromInfoData.TransitionDocNode,
                transitionChromInfoData.ChromInfo);
        }

        public double? GetTransitionGroupDataValue(NormalizeOption ratioIndex,
            TransitionGroupChromInfoData transitionGroupChromInfoData)
        {
            var normalizationMethod = NormalizationMethodForPrecursor(transitionGroupChromInfoData.PeptideDocNode,
                transitionGroupChromInfoData.TransitionGroupDocNode, ratioIndex);
            return GetTransitionGroupValue(normalizationMethod, transitionGroupChromInfoData.PeptideDocNode,
                transitionGroupChromInfoData.TransitionGroupDocNode,
                transitionGroupChromInfoData.ChromInfo);

        }

        public double? GetTransitionGroupValue(NormalizationMethod normalizationMethod, PeptideDocNode peptideDocNode,
            TransitionGroupDocNode transitionGroupDocNode, TransitionGroupChromInfo transitionGroupChromInfo)
        {
            if (transitionGroupChromInfo == null)
            {
                return null;
            }

            if (TryGetDenominator(normalizationMethod, transitionGroupDocNode.LabelType,
                transitionGroupChromInfo.FileId, out double? denominator))
            {
                return transitionGroupChromInfo.Area / denominator;
            }

            if (normalizationMethod is NormalizationMethod.RatioToLabel ratioToLabel)
            {
                return GetTransitionGroupRatioValue(ratioToLabel, peptideDocNode, transitionGroupDocNode, transitionGroupChromInfo)?.Ratio;
            }

            return null;
        }

        public RatioValue GetTransitionGroupRatioValue(NormalizationMethod.RatioToLabel ratioToLabel,
            PeptideDocNode peptideDocNode,
            TransitionGroupDocNode transitionGroupDocNode, TransitionGroupChromInfo transitionGroupChromInfo)
        {
            if (peptideDocNode == null || transitionGroupChromInfo == null)
            {
                return null;
            }
            if (transitionGroupDocNode.LabelType.Name == ratioToLabel.IsotopeLabelTypeName)
            {
                return null;
            }
            var otherTransitionGroup =
                FindMatchingTransitionGroup(ratioToLabel, peptideDocNode, transitionGroupDocNode);
            if (otherTransitionGroup == null)
            {
                return null;
            }

            var numerators = new List<double>();
            var denominators = new List<double>();
            if (SimpleRatios)
            {
                foreach (var tran in transitionGroupDocNode.Transitions.Where(tran =>
                    tran.IsQuantitative(Document.Settings)))
                {
                    var chromInfo = FindMatchingTransitionChromInfo(transitionGroupChromInfo.FileId,
                        transitionGroupChromInfo.OptimizationStep, tran);
                    if (chromInfo != null)
                    {
                        numerators.Add(chromInfo.Area);
                    }
                }
                foreach (var tran in otherTransitionGroup.Transitions.Where(tran =>
                    tran.IsQuantitative(Document.Settings)))
                {
                    var chromInfo = FindMatchingTransitionChromInfo(transitionGroupChromInfo.FileId,
                        transitionGroupChromInfo.OptimizationStep, tran);
                    if (chromInfo != null)
                    {
                        denominators.Add(chromInfo.Area);
                    }
                }

                if (numerators.Count == 0 || denominators.Count == 0)
                {
                    return null;
                }

                return RatioValue.ValueOf(numerators.Sum() / denominators.Sum());
            }

            var transitionMap = GetTransitionMap(otherTransitionGroup);
            foreach (var transition in transitionGroupDocNode.Transitions)
            {
                if (!transition.IsQuantitative(Document.Settings))
                {
                    continue;
                }
                var targetKey = new PeptideDocNode.TransitionKey(transitionGroupDocNode, new TransitionLossKey(transitionGroupDocNode, transition, transition.Losses), otherTransitionGroup.LabelType);
                if (!transitionMap.TryGetValue(
                    targetKey,
                    out TransitionDocNode otherTransition))
                {
                    continue;
                }

                if (!otherTransition.IsQuantitative(Document.Settings))
                {
                    continue;
                }

                var transitionChromInfo = FindMatchingTransitionChromInfo(transitionGroupChromInfo.FileId,
                    transitionGroupChromInfo.OptimizationStep, transition);
                var otherTransitionChromInfo = FindMatchingTransitionChromInfo(transitionGroupChromInfo.FileId,
                    transitionGroupChromInfo.OptimizationStep, otherTransition);
                if (transitionChromInfo == null || transitionChromInfo.IsEmpty || otherTransitionChromInfo == null || otherTransitionChromInfo.IsEmpty)
                {
                    continue;
                }
                numerators.Add(transitionChromInfo.Area);
                denominators.Add(otherTransitionChromInfo.Area);
            }

            return RatioValue.Calculate(numerators, denominators);
        }

        public TransitionDocNode FindMatchingTransition(TransitionGroupDocNode transitionGroup, TransitionDocNode transitionDocNode,
            TransitionGroupDocNode otherTransitionGroup)
        {
            var transitionKey = new PeptideDocNode.TransitionKey(transitionGroup, new TransitionLossKey(transitionGroup, transitionDocNode, transitionDocNode.Losses), otherTransitionGroup.LabelType);
            foreach (var otherTransition in otherTransitionGroup.Transitions)
            {
                var otherTransitionKey = new PeptideDocNode.TransitionKey(otherTransitionGroup, new TransitionLossKey(otherTransitionGroup, otherTransition, otherTransition.Losses), otherTransitionGroup.LabelType);
                if (transitionKey.Equals(otherTransitionKey))
                {
                    return otherTransition;
                }
            }

            return null;
        }

        public IDictionary<PeptideDocNode.TransitionKey, TransitionDocNode> GetTransitionMap(
            TransitionGroupDocNode transitionGroupDocNode)
        {
<<<<<<< HEAD
            return transitionGroupDocNode.Transitions.ToDictionary(transition =>
                new PeptideDocNode.TransitionKey(transitionGroupDocNode,
                    new TransitionLossKey(transitionGroupDocNode, transition, transition.Losses),
                    transitionGroupDocNode.LabelType)
=======
            return CollectionUtil.SafeToDictionary(transitionGroupDocNode.Transitions.Select(transition =>
                new KeyValuePair<PeptideDocNode.TransitionKey, TransitionDocNode>(
                    new PeptideDocNode.TransitionKey(transitionGroupDocNode,
                        new TransitionLossKey(transitionGroupDocNode, transition, transition.Losses),
                        transitionGroupDocNode.LabelType), transition))
>>>>>>> 1b24168b
            );
        }


        public TransitionChromInfo FindMatchingTransitionChromInfo(TransitionChromInfo transitionChromInfo,
            TransitionDocNode otherTransition)
        {
            return FindMatchingTransitionChromInfo(transitionChromInfo.FileId, transitionChromInfo.OptimizationStep,
                otherTransition);
        }
        public TransitionChromInfo FindMatchingTransitionChromInfo(ChromFileInfoId fileId, int optimizationStep, TransitionDocNode otherTransition) 
        {
            if (otherTransition.Results == null)
            {
                return null;
            }

            FileInfo fileInfo;
            if (!_fileInfos.TryGetValue(fileId, out fileInfo))
            {
                return null;
            }

            if (otherTransition.Results.Count <= fileInfo.ResultsIndex)
            {
                return null;
            }

            foreach (var otherChromInfo in otherTransition.Results[fileInfo.ResultsIndex])
            {
                if (otherChromInfo == null)
                {
                    continue;
                }

                if (!ReferenceEquals(otherChromInfo.FileId, fileId))
                {
                    continue;
                }

                if (otherChromInfo.OptimizationStep != 0)
                {
                    continue;
                }

                return otherChromInfo;
            }

            return null;
        }

        public TransitionGroupDocNode FindMatchingTransitionGroup(NormalizationMethod.RatioToLabel ratioToLabel,
            PeptideDocNode peptideDocNode, TransitionGroupDocNode transitionGroupDocNode)
        {
            foreach (var otherTransitionGroup in peptideDocNode.TransitionGroups)
            {
                if (ratioToLabel.IsotopeLabelTypeName != otherTransitionGroup.LabelType.Name)
                {
                    continue;
                }

                if (!Equals(otherTransitionGroup.PrecursorAdduct.Unlabeled, transitionGroupDocNode.PrecursorAdduct.Unlabeled))
                {
                    continue;
                }

                return otherTransitionGroup;
            }

            return null;
        }

        public IList<IsotopeLabelType> RatioInternalStandardTypes
        {
            get { return Document.Settings.PeptideSettings.Modifications.RatioInternalStandardTypes; }
        }

        public bool TryGetDenominator(NormalizationMethod normalizationMethod, IsotopeLabelType labelType, ChromFileInfoId fileId, out double? denominator)
        {
            if (Equals(normalizationMethod, NormalizationMethod.NONE))
            {
                denominator = 1;
                return true;
            }

            FileInfo fileInfo;
            if (!_fileInfos.TryGetValue(fileId, out fileInfo))
            {
                denominator = null;
                return true;
            }
            if (Equals(normalizationMethod, NormalizationMethod.GLOBAL_STANDARDS))
            {
                denominator = fileInfo.GlobalStandardArea;
                return true;
            }

            if (Equals(normalizationMethod, NormalizationMethod.EQUALIZE_MEDIANS))
            {
                var normalizationData = _normalizationData.Value;
                var medianAdjustment = normalizationData.GetMedian(fileId, labelType) - normalizationData.GetMedianMedian(fileInfo.SampleType, labelType);
                if (!medianAdjustment.HasValue)
                {
                    denominator = null;
                    return true;
                }

                denominator = 1 / Math.Pow(2, medianAdjustment.Value);
                return true;
            }

            if (Equals(normalizationMethod, NormalizationMethod.TIC))
            {
                denominator = Document.Settings.GetTicNormalizationDenominator(fileInfo.ResultsIndex, fileId);
                return denominator.HasValue;
            }

            if (normalizationMethod is NormalizationMethod.RatioToSurrogate ratioToSurrogate)
            {
                denominator = fileInfo.GetSurrogateStandardArea(ratioToSurrogate);
                return true;
            }

            denominator = null;
            return false;
        }

        public NormalizationMethod NormalizationMethodForMolecule(PeptideDocNode peptideDocNode, NormalizeOption normalizeOption)
        {
            if (normalizeOption.NormalizationMethod != null)
            {
                return normalizeOption.NormalizationMethod;
            }
            if (normalizeOption == NormalizeOption.CALIBRATED)
            {
                normalizeOption = NormalizeOption.DEFAULT;
            }

            if (normalizeOption == NormalizeOption.DEFAULT)
            {
                return peptideDocNode.NormalizationMethod ??
                       Document.Settings.PeptideSettings.Quantification.NormalizationMethod;
            }

            return NormalizationMethod.NONE;
        }

        public NormalizationMethod NormalizationMethodForPrecursor(PeptideDocNode peptideDocNode,
            TransitionGroupDocNode transitionGroup, NormalizeOption normalizeOption)
        {
            var normalizationMethod = NormalizationMethodForMolecule(peptideDocNode, normalizeOption);
            if (normalizationMethod is NormalizationMethod.RatioToLabel ratioToLabel)
            {
                if (ratioToLabel.IsotopeLabelTypeName == transitionGroup.LabelType.Name)
                {
                    return NormalizationMethod.NONE;
                }
            }

            return normalizationMethod;
        }

        private class FileInfo
        {
            private Dictionary<NormalizationMethod.RatioToSurrogate, double> _surrogateStandardAreas;
            public FileInfo(ChromFileInfo fileInfo, int resultsIndex, SrmSettings settings)
            {
                ChromFileInfo = fileInfo;
                ResultsIndex = resultsIndex;
                GlobalStandardArea = settings.CalcGlobalStandardArea(resultsIndex, fileInfo);
                SrmSettings = settings;
                _surrogateStandardAreas = new Dictionary<NormalizationMethod.RatioToSurrogate, double>();
            }

            public SrmSettings SrmSettings { get; private set; }

            public ChromFileInfo ChromFileInfo { get; private set; }
            public int ResultsIndex { get; private set; }

            public double GlobalStandardArea { get; private set; }

            public SampleType SampleType
            {
                get { return SrmSettings.MeasuredResults.Chromatograms[ResultsIndex].SampleType; }
            }

            public double GetSurrogateStandardArea(NormalizationMethod.RatioToSurrogate ratioToSurrogate)
            {
                lock (_surrogateStandardAreas)
                {
                    double value;
                    if (_surrogateStandardAreas.TryGetValue(ratioToSurrogate, out value))
                    {
                        return value;
                    }

                    value = ratioToSurrogate.GetStandardArea(SrmSettings, ResultsIndex, ChromFileInfo.FileId);
                    _surrogateStandardAreas.Add(ratioToSurrogate, value);
                    return value;
                }
            }
        }
    }
}<|MERGE_RESOLUTION|>--- conflicted
+++ resolved
@@ -276,18 +276,11 @@
         public IDictionary<PeptideDocNode.TransitionKey, TransitionDocNode> GetTransitionMap(
             TransitionGroupDocNode transitionGroupDocNode)
         {
-<<<<<<< HEAD
-            return transitionGroupDocNode.Transitions.ToDictionary(transition =>
-                new PeptideDocNode.TransitionKey(transitionGroupDocNode,
-                    new TransitionLossKey(transitionGroupDocNode, transition, transition.Losses),
-                    transitionGroupDocNode.LabelType)
-=======
             return CollectionUtil.SafeToDictionary(transitionGroupDocNode.Transitions.Select(transition =>
                 new KeyValuePair<PeptideDocNode.TransitionKey, TransitionDocNode>(
                     new PeptideDocNode.TransitionKey(transitionGroupDocNode,
                         new TransitionLossKey(transitionGroupDocNode, transition, transition.Losses),
                         transitionGroupDocNode.LabelType), transition))
->>>>>>> 1b24168b
             );
         }
 
