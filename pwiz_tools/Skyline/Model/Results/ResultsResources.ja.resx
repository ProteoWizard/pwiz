--- conflicted
+++ resolved
@@ -297,11 +297,7 @@
     <value>成分が見つかりません</value>
   </data>
   <data name="ScanProvider_GetMsDataFileSpectraWithCommonRetentionTime_The_scan_ID___0___could_not_be_found_in_the_file___1___" xml:space="preserve">
-<<<<<<< HEAD
-    <value>The scan ID '{0}' could not be found in the file '{1}'.</value>
-=======
     <value>ファイル「{1}」内でスキャンID「{0}」を見つけられませんでした。</value>
->>>>>>> 83485fcc
     <comment>Needs Review:New resource</comment>
   </data>
   <data name="ScanProvider_GetScans_The_data_file__0__could_not_be_found__either_at_its_original_location_or_in_the_document_or_document_parent_folder_" xml:space="preserve">
@@ -335,25 +331,6 @@
     <value>ディレクトリ{2}で{0}または{1}を見つけられません。 .groupファイルの処理を可能にするため、ProteinPilotソフトウェアを再インストールしてください。</value>
   </data>
   <data name="PeptideChromDataSets_FilterByRetentionTime_Discarding_chromatograms_for___0___because_the_explicit_retention_time__1__is_not_between__2__and__3_" xml:space="preserve">
-<<<<<<< HEAD
-    <value>Discarding chromatograms for '{0}' because the explicit retention time {1} is not between {2} and {3}</value>
-    <comment>Needs Review:New resource</comment>
-  </data>
-  <data name="IonMobilityFinder_EvaluateBestIonMobilityValue_need_a_value_for_Transition_Settings___ion_mobility_filtering___Window_type" xml:space="preserve">
-    <value>need a value for  Transition Settings  Ion mobility filtering  Window type</value>
-    <comment>Needs Review:New resource</comment>
-  </data>
-  <data name="IonMobilityFinder_FindIonMobilityPeaks_mixed_ion_mobility_types_are_not_supported" xml:space="preserve">
-    <value>mixed ion mobility types are not supported</value>
-    <comment>Needs Review:New resource</comment>
-  </data>
-  <data name="DataFileInstrumentInfo_CCSFromIonMobility_no_conversion" xml:space="preserve">
-    <value>Vendor-supplied library is unable to determine CCS for {0} with mobility={1:0.###}, mz={2:0.####}, and charge={3}.</value>
-    <comment>Needs Review:New resource</comment>
-  </data>
-  <data name="DataFileInstrumentInfo_IonMobilityFromCCS_no_conversion" xml:space="preserve">
-    <value>Vendor-supplied library is unable to determine ion mobility for {0} with CCS={1:0.###}, mz={2:0.####}, and charge={3}.</value>
-=======
     <value>明示的保持時間{1}が{2}と{3}の間でないため「{0}」 のクロマトグラムを破棄中</value>
     <comment>Needs Review:New resource</comment>
   </data>
@@ -371,7 +348,6 @@
   </data>
   <data name="DataFileInstrumentInfo_IonMobilityFromCCS_no_conversion" xml:space="preserve">
     <value>ベンダー提供のライブラリでは、{0}のイオン移動度をCSS={1:0.###}、mz={2:0.####}、電荷={3}で決定できません。</value>
->>>>>>> 83485fcc
     <comment>Needs Review:New resource</comment>
   </data>
 </root>