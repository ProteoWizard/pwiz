--- conflicted
+++ resolved
@@ -1,2064 +1,1968 @@
-﻿/*
- * Original author: Brendan MacLean <brendanx .at. u.washington.edu>,
- *                  MacCoss Lab, Department of Genome Sciences, UW
- *
- * Copyright 2009 University of Washington - Seattle, WA
- * 
- * Licensed under the Apache License, Version 2.0 (the "License");
- * you may not use this file except in compliance with the License.
- * You may obtain a copy of the License at
- *
- *     http://www.apache.org/licenses/LICENSE-2.0
- *
- * Unless required by applicable law or agreed to in writing, software
- * distributed under the License is distributed on an "AS IS" BASIS,
- * WITHOUT WARRANTIES OR CONDITIONS OF ANY KIND, either express or implied.
- * See the License for the specific language governing permissions and
- * limitations under the License.
- */
-using System;
-using System.Collections.Generic;
-using System.Diagnostics;
-using System.IO;
-using System.Linq;
-using System.Text;
-using Google.Protobuf;
-using pwiz.Common.Chemistry;
-using pwiz.Common.Collections;
-using pwiz.Common.SystemUtil;
-using pwiz.Skyline.Model.DocSettings;
-using pwiz.Skyline.Model.Lib;
-using pwiz.Skyline.Model.Results.Legacy;
-using pwiz.Skyline.Model.Results.ProtoBuf;
-using pwiz.Skyline.Model.Results.Scoring;
-using pwiz.Skyline.Model.Results.Spectra;
-using pwiz.Skyline.Properties;
-using pwiz.Skyline.Util;
-using pwiz.Skyline.Util.Extensions;
-
-namespace pwiz.Skyline.Model.Results
-{
-    public sealed class ChromatogramCache : Immutable, IDisposable
-    {
-        public const CacheFormatVersion FORMAT_VERSION_CACHE_11 = CacheFormatVersion.Eleven; // Adds chromatogram start, stop times, and uncompressed size info, and new flag bit for SignedMz
-        public const CacheFormatVersion FORMAT_VERSION_CACHE_10 = CacheFormatVersion.Ten; // Introduces waters lockmass correction in MSDataFileUri syntax
-        public const CacheFormatVersion FORMAT_VERSION_CACHE_9 = CacheFormatVersion.Nine; // Introduces abbreviated scan ids
-        public const CacheFormatVersion FORMAT_VERSION_CACHE_8 = CacheFormatVersion.Eight; // Introduces ion mobility data
-        public const CacheFormatVersion FORMAT_VERSION_CACHE_7 = CacheFormatVersion.Seven; // Introduces UTF8 character support
-        public const CacheFormatVersion FORMAT_VERSION_CACHE_6 = CacheFormatVersion.Six;
-        public const CacheFormatVersion FORMAT_VERSION_CACHE_5 = CacheFormatVersion.Five;
-        public const CacheFormatVersion FORMAT_VERSION_CACHE_4 = CacheFormatVersion.Four;
-        public const CacheFormatVersion FORMAT_VERSION_CACHE_3 = CacheFormatVersion.Three;
-        public const CacheFormatVersion FORMAT_VERSION_CACHE_2 = CacheFormatVersion.Two;
-
-<<<<<<< HEAD
-        public const CacheFormatVersion FORMAT_VERSION_RESULT_FILE_DATA = CacheFormatVersion.Sixteen;
-=======
-        public const CacheFormatVersion FORMAT_VERSION_CHROM_TRANSITION_OPTSTEP = CacheFormatVersion.Seventeen;
->>>>>>> 5333f491
-
-        public const string EXT = ".skyd";
-        public const string PEAKS_EXT = ".peaks";
-        public const string SCANS_EXT = ".scans";
-        public const string SCORES_EXT = ".scores";
-        public const int SCORE_VALUE_SIZE = sizeof(float);
-
-        public static CacheFormatVersion FORMAT_VERSION_CACHE
-        {
-            get { return CacheFormatVersion.CURRENT; }
-        }
-
-        // Set default block size for scores BlockedArray<float>
-        public const int DEFAULT_SCORES_BLOCK_SIZE = 100*1024*1024;  // 100 megabytes
-
-        /// <summary>
-        /// Construct path to a final data cache from the document path.
-        /// </summary>
-        /// <param name="documentPath">Path to saved document</param>
-        /// <param name="name">Name of data cache</param>
-        /// <returns>A path to the data cache</returns>
-        public static string FinalPathForName(string documentPath, string name)
-        {
-            string documentDir = Path.GetDirectoryName(documentPath) ?? string.Empty;
-            string modifier = (name != null ? '_' + name : string.Empty);
-            return Path.Combine(documentDir,
-                Path.GetFileNameWithoutExtension(documentPath) + modifier + EXT);
-        }
-
-        /// <summary>
-        /// Construct path to a part of a progressive data cache creation
-        /// in the document directory, named after the result file.
-        /// </summary>
-        /// <param name="documentPath">Path to saved document</param>
-        /// <param name="dataFilePath">Results file path</param>
-        /// <param name="name">Name of data cache</param>
-        /// <returns>A path to the data cache</returns>
-        public static string PartPathForName(string documentPath, MsDataFileUri dataFilePath, string name = null)
-        {
-            string dirDocument = Path.GetDirectoryName(documentPath) ?? string.Empty;
-
-            // Start with the file basename
-            StringBuilder sbName = new StringBuilder(dataFilePath.GetFileNameWithoutExtension());
-            // If the data file is not in the same directory as the document, add a checksum
-            // of the data directory.
-            var msDataFilePath = dataFilePath as MsDataFilePath;
-            if (msDataFilePath != null)
-            {
-                string dirData = Path.GetDirectoryName(msDataFilePath.FilePath);
-                // Perhaps one of these hasn't a path at all - are both in the current working directory?
-                string fullDocDirPath = String.IsNullOrEmpty(dirDocument) ? Directory.GetCurrentDirectory() : Path.GetFullPath(dirDocument);
-                string fullFileDirPath = String.IsNullOrEmpty(dirData) ? Directory.GetCurrentDirectory() : Path.GetFullPath(dirData);
-                if (!Equals(fullDocDirPath, fullFileDirPath))
-                    sbName.Append('_').Append(AdlerChecksum.MakeForString(fullFileDirPath));
-            }
-            // If it has a sample name, append the index to differentiate this name from
-            // the other samples in the multi-sample file
-            if (null != dataFilePath.GetSampleName())
-                sbName.Append('_').Append(dataFilePath.GetSampleIndex());
-            if (name != null)
-                sbName.Append('_').Append(name);
-            // Append the extension to differentiate between different file types (.mzML, .mzXML)
-            sbName.Append(dataFilePath.GetExtension());
-            sbName.Append(EXT);
-
-            return Path.Combine(dirDocument, sbName.ToString());
-        }
-
-        private RawData _rawData;
-        // ReadOnlyCollection is not fast enough for use with these arrays
-        private readonly LibKeyMap<int[]> _chromEntryIndex;
-        private readonly FeatureNames _scoreTypeIndices;
-
-        public ChromatogramCache(string cachePath, RawData raw, IPooledStream readStream)
-        {
-            CachePath = cachePath;
-            _rawData = raw;
-            _scoreTypeIndices = raw.ScoreTypes;
-            ReadStream = readStream;
-            _chromEntryIndex = MakeChromEntryIndex();
-        }
-
-        public string CachePath { get; private set; }
-        public CacheFormatVersion Version
-        {
-            get { return _rawData.FormatVersion; }
-        }
-        public IList<ChromCachedFile> CachedFiles { get { return _rawData.ChromCacheFiles; } }
-        public IPooledStream ReadStream { get; private set; }
-
-        public IEnumerable<MsDataFileUri> CachedFilePaths
-        {
-            get { return CachedFiles.Select(cachedFile => cachedFile.FilePath.GetLocation()); } // Strip any "?combine_ims=true" etc decoration
-        }
-
-        /// <summary>
-        /// In order enumeration of score types
-        /// </summary>
-        public FeatureNames ScoreTypes
-        {
-            get { return _scoreTypeIndices; }
-        }
-
-        public int ScoreTypesCount
-        {
-            get { return _scoreTypeIndices.Count; }
-        }
-
-        /// <summary>
-        /// True if cache version is acceptable for current use.
-        /// </summary>
-        public bool IsSupportedVersion
-        {
-            get { return (Version >= FORMAT_VERSION_CACHE_2); }
-        }
-
-        public bool IsCurrentVersion
-        {
-            get { return IsVersionCurrent(Version); }
-        }
-
-        public static bool IsVersionCurrent(CacheFormatVersion version)
-        {
-            return (version >= FORMAT_VERSION_CACHE_3 && FORMAT_VERSION_CACHE >= version);
-        }
-
-        public bool IsCurrentDisk
-        {
-            get { return CachedFiles.IndexOf(cachedFile => !cachedFile.IsCurrent) == -1; }
-        }
-
-        public ChromTransition GetTransition(int index)
-        {
-            return _rawData.ChromTransitions[index];
-        }
-
-        /// <summary>
-        /// Returns true if the cached file paths in this cache are completely covered
-        /// by an existing set of caches.
-        /// </summary>
-        /// <param name="caches">Existing caches to check for paths in this cache that are missing</param>
-        /// <returns>True if all paths in this cache are covered</returns>
-        public bool IsCovered(IEnumerable<ChromatogramCache> caches)
-        {
-            // True if there are not any paths that are not covered
-            return CachedFilePaths.All(path => IsCovered(path, caches));
-        }
-
-        /// <summary>
-        /// Returns true, if a single path can be found in a set of caches.
-        /// </summary>
-        private static bool IsCovered(MsDataFileUri path, IEnumerable<ChromatogramCache> caches)
-        {
-            return caches.Any(cache => cache.CachedFilePaths.Contains(path.GetLocation())); // Strip any "?combine_ims=true" etc decoration
-        }
-
-        public MsDataFileScanIds LoadMSDataFileScanIds(int fileIndex)
-        {
-            return GetOrLoadResultFileMetadata(fileIndex)?.ToMsDataFileScanIds();
-        }
-
-        public ResultFileMetaData GetResultFileMetadata(int fileIndex)
-        {
-            return _rawData.ResultFileDatas?[fileIndex];
-        }
-
-        public IResultFileMetadata GetOrLoadResultFileMetadata(int fileIndex)
-        {
-            var resultFileData = _rawData.ResultFileDatas?[fileIndex];
-
-            if (resultFileData != null)
-            {
-                return resultFileData.ToMsDataFileScanIds();
-            }
-            return MsDataFileScanIds.FromBytes(LoadMSDataFileScanIdBytes(fileIndex));
-        }
-
-        private byte[] LoadMSDataFileScanIdBytes(int fileIndex)
-        {
-            var cachedFile = CachedFiles[fileIndex];
-            if (cachedFile.SizeScanIds == 0)
-            {
-                return null;
-            }
-            return CallWithStream(stream =>
-            {
-                byte[] scanIdBytes = new byte[cachedFile.SizeScanIds];
-                stream.Seek(_rawData.LocationScanIds + cachedFile.LocationScanIds, SeekOrigin.Begin);
-
-                // Single read to get all the points
-                if (stream.Read(scanIdBytes, 0, scanIdBytes.Length) < scanIdBytes.Length)
-                    throw new IOException(Resources
-                        .ChromatogramCache_LoadScanIdBytes_Failure_trying_to_read_scan_IDs);
-                return scanIdBytes;
-            });
-        }
-
-        public IEnumerable<ChromatogramGroupInfo> LoadChromatogramInfos(PeptideDocNode nodePep, TransitionGroupDocNode nodeGroup,
-            float tolerance, ChromatogramSet chromatograms)
-        {
-            var precursorMz = nodeGroup != null ? nodeGroup.PrecursorMz : SignedMz.ZERO;
-            double? explicitRT = null;
-            if (nodePep != null && nodePep.ExplicitRetentionTime != null)
-            {
-                explicitRT = nodePep.ExplicitRetentionTime.RetentionTime;
-            }
-
-            return GetHeaderInfos(nodePep, nodeGroup?.SpectrumClassFilter, precursorMz, explicitRT, tolerance, chromatograms);
-        }
-
-        public bool HasAllIonsChromatograms
-        {
-            get
-            {
-                return LoadChromatogramInfos(null, null, 0, null).Any();
-            }
-        }
-
-        public IEnumerable<ChromatogramGroupInfo> LoadAllIonsChromatogramInfo(ChromExtractor extractor, ChromatogramSet chromatograms)
-        {
-            return LoadChromatogramInfos(null, null, 0, chromatograms)
-                .Where(groupInfo => groupInfo.Header.Extractor == extractor);
-        }
-
-        public ChromatogramGroupInfo LoadChromatogramInfo(int index)
-        {
-            return LoadChromatogramInfo(ChromGroupHeaderInfos[index]);
-        }
-
-        public ChromatogramGroupInfo LoadChromatogramInfo(ChromGroupHeaderInfo chromGroupHeaderInfo)
-        {
-            return new ChromatogramGroupInfo(chromGroupHeaderInfo,
-                                             _scoreTypeIndices,
-                                             GetChromatogramGroupId(chromGroupHeaderInfo),
-                                             _rawData.ChromCacheFiles,
-                                             _rawData.ChromTransitions,
-                                             this);
-        }
-
-        public IReadOnlyList<ChromGroupHeaderInfo> ChromGroupHeaderInfos
-        {
-            get { return _rawData.ChromatogramEntries; }
-        }
-
-        private ChromatogramCache ChangeCachePath(string prop, IStreamManager manager)
-        {
-            return ChangeProp(ImClone(this), im =>
-            {
-                im.CachePath = prop;
-                im.ReadStream.CloseStream();
-                im.ReadStream = manager.CreatePooledStream(prop,false);
-            });
-        }
-
-        private ChromatogramCache ChangeRawData(RawData rawData)
-        {
-            return ChangeProp(ImClone(this), im => im._rawData = rawData);
-        }
-
-        public void Dispose()
-        {
-            ReadStream.CloseStream();
-        }
-
-        private IEnumerable<ChromatogramGroupInfo> GetHeaderInfos(PeptideDocNode nodePep, SpectrumClassFilter spectrumClassFilter, SignedMz precursorMz, double? explicitRT, float tolerance,
-            ChromatogramSet chromatograms)
-        {
-            foreach (int i in ChromatogramIndexesMatching(nodePep, spectrumClassFilter, precursorMz, tolerance, chromatograms))
-            {
-                var entry = ChromGroupHeaderInfos[i];
-                // If explicit retention time info is available, use that to discard obvious mismatches
-                if (!explicitRT.HasValue || // No explicit RT
-                    !entry.StartTime.HasValue || // No time data loaded yet
-                    (entry.StartTime <= explicitRT && explicitRT <= entry.EndTime))
-                    // No overlap
-                {
-                    yield return LoadChromatogramInfo(entry);
-                }
-            }
-        }
-
-        public IEnumerable<int> ChromatogramIndexesMatching(PeptideDocNode nodePep, SpectrumClassFilter spectrumClassFilter, SignedMz precursorMz,
-            float tolerance, ChromatogramSet chromatograms)
-        {
-            spectrumClassFilter = SpectrumClassFilter.EmptyToNull(spectrumClassFilter);
-            var fileIndexesFound = new HashSet<int>();
-            if (nodePep != null && nodePep.IsProteomic && _chromEntryIndex != null)
-            {
-                var key = new LibKey(nodePep.ModifiedTarget, Adduct.EMPTY).LibraryKey;
-                foreach (var chromatogramIndex in _chromEntryIndex.ItemsMatching(key, false).SelectMany(list=>list))
-                {
-                    var entry = ChromGroupHeaderInfos[chromatogramIndex];
-                    if (!Equals(spectrumClassFilter, GetChromatogramGroupId(entry)?.SpectrumClassFilter))
-                    {
-                        continue;
-                    }
-                    if (!MatchMz(precursorMz, entry.Precursor, tolerance))
-                    {
-                        continue;
-                    }
-                    if (chromatograms != null &&
-                        !chromatograms.ContainsFile(_rawData.ChromCacheFiles[entry.FileIndex]
-                            .FilePath))
-                    {
-                        continue;
-                    }
-
-                    yield return chromatogramIndex;
-                    fileIndexesFound.Add(entry.FileIndex);
-                }
-
-                if (chromatograms == null)
-                {
-                    if (fileIndexesFound.Count == _rawData.ChromCacheFiles.Count)
-                    {
-                        // If matching chromatograms were found in every file, then we are finished
-                        yield break;
-                    }
-                    // Otherwise, there might be some matching chromatograms in other replicates which have no TextId
-                }
-                else
-                {
-                    if (fileIndexesFound.Any())
-                    {
-                        // If searching for chromatograms in a particular replicate, then we are done if we find any matches
-                        yield break;
-                    }
-                }
-            }
-            // Look for matching chromatograms which do not have a text id.
-            int i = FindEntry(precursorMz, tolerance);
-            if (i < 0)
-            {
-                yield break;
-            }
-            for (; i < ChromGroupHeaderInfos.Count; i++)
-            {
-                var entry = ChromGroupHeaderInfos[i];
-                if (!MatchMz(precursorMz, entry.Precursor, tolerance))
-                    break;
-                if (fileIndexesFound.Contains(entry.FileIndex))
-                {
-                    continue;
-                }
-                if (chromatograms != null &&
-                    !chromatograms.ContainsFile(_rawData.ChromCacheFiles[entry.FileIndex]
-                        .FilePath))
-                {
-                    continue;
-                }
-
-                if (nodePep != null && !TextIdEqual(entry, nodePep))
-                    continue;
-                yield return i;
-            }
-        }
-
-        private bool TextIdEqual(ChromGroupHeaderInfo entry, PeptideDocNode nodePep)
-        {
-            var chromatogramGroupId = GetChromatogramGroupId(entry);
-            if (chromatogramGroupId == null)
-            {
-                return true;
-            }
-            if (Equals(nodePep.Target, chromatogramGroupId.Target))
-            {
-                return true;
-            }
-            if (nodePep.Peptide.IsCustomMolecule)
-            {
-                // Older .skyd files used just the name of the molecule as the TextId.
-                // We can't rely on the FormatVersion in the .skyd, because of the way that .skyd files can get merged.
-                if (Equals(nodePep.CustomMolecule.InvariantName, chromatogramGroupId.Target.Sequence))
-                {
-                    return true;
-                }
-                // Test support - in "AsSmallMolecules" versions of tests where we transform a proteomic document to small molecules,
-                // cached chromatogram textID may be that of the original peptide. In that case, look for "PEPTIDER" instead of "pep_PEPTIDER"
-                if (SrmDocument.IsConvertedFromProteomicTestDocNode(nodePep) &&
-                    nodePep.CustomMolecule.Name.StartsWith(RefinementSettings.TestingConvertedFromProteomicPeptideNameDecorator))
-                {
-                    if (chromatogramGroupId.Target.Sequence ==
-                        nodePep.CustomMolecule.Name.Substring(RefinementSettings
-                            .TestingConvertedFromProteomicPeptideNameDecorator.Length))
-                    {
-                        return true;
-                    }
-                }
-                return false;
-            }
-            else
-            {
-                var key1 = new PeptideLibraryKey(nodePep.ModifiedSequence, 0);
-                var key2 = new PeptideLibraryKey(chromatogramGroupId.Target.Sequence, 0);
-                return LibKeyIndex.KeysMatch(key1, key2);
-            }
-        }
-
-        private int FindEntry(SignedMz precursorMz, float tolerance)
-        {
-            return FindEntry(precursorMz, tolerance, 0, ChromGroupHeaderInfos.Count - 1);
-        }
-
-        private int FindEntry(SignedMz precursorMz, float tolerance, int left, int right)
-        {
-            // Binary search for the right precursorMz
-            if (left > right)
-                return -1;
-            int mid = (left + right) / 2;
-            int compare = CompareMz(precursorMz, ChromGroupHeaderInfos[mid].Precursor, tolerance);
-            if (compare < 0)
-                return FindEntry(precursorMz, tolerance, left, mid - 1);
-            if (compare > 0)
-                return FindEntry(precursorMz, tolerance, mid + 1, right);
-            
-            // Scan backward until the first matching element is found.
-            while (mid > 0 && MatchMz(precursorMz, ChromGroupHeaderInfos[mid - 1].Precursor, tolerance))
-                mid--;
-
-            return mid;
-        }
-
-        private static int CompareMz(SignedMz precursorMz1, SignedMz precursorMz2, float tolerance)
-        {
-            return precursorMz1.CompareTolerant(precursorMz2, tolerance);
-        }
-
-        private static bool MatchMz(SignedMz mz1, SignedMz mz2, float tolerance)
-        {
-            return CompareMz(mz1, mz2, tolerance) == 0;
-        }
-
-        // ReSharper disable UnusedMember.Local
-
-        public static int HeaderSize
-        {
-            get
-            {
-                return CacheHeaderStruct.GetStructSize(FORMAT_VERSION_CACHE);
-            }
-        }
-
-        // ReSharper restore UnusedMember.Local
-
-        public ChromatogramCache ReleaseMemory()
-        {
-            return ChangeProp(ImClone(this), im =>
-            {
-                im._rawData = im._rawData.ChangeChromatogramEntries(BlockedArray<ChromGroupHeaderInfo>.EMPTY)
-                    .ChangeChromTransitions(BlockedArray<ChromTransition>.EMPTY)
-                    .ChangeChromatogramGroupIds(ImmutableList.Empty<ChromatogramGroupId>());
-            });
-        }
-
-        public class RawData : Immutable
-        {
-            public RawData(CacheHeaderStruct header, IEnumerable<ChromCachedFile> chromCacheFiles, IList<ResultFileMetaData> resultFileDatas,
-                BlockedArray<ChromGroupHeaderInfo> chromatogramEntries, BlockedArray<ChromTransition> transitions, 
-                FeatureNames scoreTypes, long locationScoreValues, IEnumerable<ChromatogramGroupId> chromatogramGroupIds) : this(header)
-            {
-                ChromCacheFiles = ImmutableList.ValueOf(chromCacheFiles);
-                ChromatogramEntries = chromatogramEntries;
-                ChromTransitions = transitions;
-                ScoreTypes = scoreTypes;
-                LocationScoreValues = locationScoreValues;
-                ChromatogramGroupIds = ImmutableList.ValueOf(chromatogramGroupIds);
-                ResultFileDatas = ImmutableList.ValueOf(resultFileDatas);
-                if (ResultFileDatas != null)
-                {
-                    Assume.AreEqual(ResultFileDatas.Count, ChromCacheFiles.Count);
-                }
-            }
-
-            public RawData(CacheHeaderStruct header) : this(CacheFormat.FromCacheHeader(header))
-            {
-                LocationPeaks = header.locationPeaks;
-                NumPeaks = header.numPeaks;
-                NumScores = header.numScores;
-                LocationScanIds = header.locationScanIds;
-                if (FormatVersion > CacheFormatVersion.Eight)
-                {
-                    LocationScanIds = header.locationScanIds;
-                }
-                else
-                {
-                    // scan ids were not part of a .skyd file until version 9.
-                    LocationScanIds = header.locationPeaks;
-                }
-            }
-            public RawData(CacheFormat cacheFormat)
-            {
-                CacheFormat = cacheFormat;
-                ChromCacheFiles = ImmutableList<ChromCachedFile>.EMPTY;
-                ChromatogramEntries = BlockedArray<ChromGroupHeaderInfo>.EMPTY;
-                ChromTransitions = BlockedArray<ChromTransition>.EMPTY;
-                ScoreTypes = FeatureNames.EMPTY;
-                ChromatogramGroupIds = ImmutableList.Empty<ChromatogramGroupId>();
-            }
-
-            public CacheFormat CacheFormat { get; private set; }
-            public CacheFormatVersion FormatVersion { get { return CacheFormat.FormatVersion; } }
-            public ImmutableList<ChromCachedFile> ChromCacheFiles { get; private set; }
-
-            public RawData ChangeChromCacheFiles(IEnumerable<ChromCachedFile> files)
-            {
-                return ChangeProp(ImClone(this), im =>
-                {
-                    im.ChromCacheFiles = ImmutableList.ValueOf(files);
-                    if (im.ResultFileDatas != null)
-                    {
-                        Assume.AreEqual(im.ChromCacheFiles.Count, im.ResultFileDatas.Count);
-                    }
-                });
-            }
-            public BlockedArray<ChromGroupHeaderInfo> ChromatogramEntries { get; private set; }
-
-            public RawData ChangeChromatogramEntries(BlockedArray<ChromGroupHeaderInfo> entries)
-            {
-                return ChangeProp(ImClone(this), im => im.ChromatogramEntries = entries);
-            }
-            public BlockedArray<ChromTransition> ChromTransitions { get; private set; }
-
-            public RawData ChangeChromTransitions(BlockedArray<ChromTransition> chromTransitions)
-            {
-                return ChangeProp(ImClone(this), im => im.ChromTransitions = chromTransitions);
-            }
-            public long LocationPeaks { get; private set; }
-            public int NumPeaks { get; private set; }
-            public FeatureNames ScoreTypes { get; private set; }
-
-            public RawData ChangeScoreTypes(FeatureNames types, long locationScoreValues)
-            {
-                return ChangeProp(ImClone(this), im =>
-                {
-                    im.ScoreTypes = types;
-                    im.LocationScoreValues = locationScoreValues;
-                });
-            }
-            public long LocationScoreValues { get; private set; }
-            public int NumScores { get; private set; }
-            public ImmutableList<ChromatogramGroupId> ChromatogramGroupIds { get; private set; }
-
-            public RawData ChangeChromatogramGroupIds(IEnumerable<ChromatogramGroupId> groupIds)
-            {
-                return ChangeProp(ImClone(this), im => im.ChromatogramGroupIds = ImmutableList.ValueOf(groupIds));
-            }
-            public long LocationScanIds { get; private set; }
-            public long CountBytesScanIds
-            {
-                get { return LocationPeaks - LocationScanIds; }
-            }
-
-            public ImmutableList<ResultFileMetaData> ResultFileDatas { get; private set; }
-
-            public RawData ChangeResultFileDatas(IEnumerable<ResultFileMetaData> resultFileDatas)
-            {
-                var list = ImmutableList.ValueOf(resultFileDatas);
-                if (list != null)
-                {
-                    Assume.AreEqual(ChromCacheFiles.Count, list.Count);
-                }
-                return ChangeProp(ImClone(this), im => im.ResultFileDatas = list);
-            }
-
-            public ChromGroupHeaderInfo RecalcEntry(int entryIndex,
-                int offsetFiles,
-                int offsetTransitions,
-                int offsetPeaks,
-                int offsetScores,
-                long offsetPoints,
-                ChromatogramGroupIds chromatogramGroupIds)
-            {
-                var entry = ChromatogramEntries[entryIndex];
-                entry.Offset(offsetFiles,
-                    offsetTransitions,
-                    offsetPeaks,
-                    offsetScores,
-                    offsetPoints);
-                if (entry.TextIdIndex >= 0)
-                {
-                    entry = chromatogramGroupIds.SetId(entry, ChromatogramGroupIds[entry.TextIdIndex]);
-                }
-                return entry;
-            }
-            
-            public void TransferPeaks(Stream readStream, CacheFormat targetFormat, int firstPeakIndex, int peakCount, Stream writeStream)
-            {
-                readStream.Seek(LocationPeaks + firstPeakIndex * CacheFormat.ChromPeakSize, SeekOrigin.Begin);
-                if (CacheFormat.ChromPeakSize == targetFormat.ChromPeakSize)
-                {
-                    readStream.TransferBytes(writeStream, (long) peakCount * CacheFormat.ChromPeakSize);
-                    return;
-                }
-
-                var peaks = CacheFormat.ChromPeakSerializer().ReadArray(readStream, peakCount);
-                targetFormat.ChromPeakSerializer().WriteItems(writeStream, peaks);
-            }
-        }
-
-        public static ChromatogramCache Load(string cachePath, IProgressStatus status, ILoadMonitor loader, SrmDocument doc)
-        {
-            status = status.ChangeMessage(string.Format(Resources.ChromatogramCache_Load_Loading__0__cache, Path.GetFileName(cachePath)));
-            loader.UpdateProgress(status);
-
-            IPooledStream readStream = null;
-            try
-            {
-                readStream = loader.StreamManager.CreatePooledStream(cachePath, false);
-                // DebugLog.Info("{0}. {1} - loaded", readStream.GlobalIndex, cachePath);
-
-                LoadStructs(readStream.Stream, status, loader, out var raw);
-
-                var result = new ChromatogramCache(cachePath, raw, readStream);
-                result = result.UpdateChargeSigns(doc);
-                result = result.UpdateOptimizationSteps(doc);
-                loader.UpdateProgress(status.Complete());
-                return result;
-            }
-            finally
-            {
-                if (readStream != null)
-                {
-                    // Close the read stream to ensure we never leak it.
-                    // This only costs on extra open, the first time the
-                    // active document tries to read.
-                    try { readStream.CloseStream(); }
-                    catch (IOException) { }
-                }
-            }
-        }
-
-        public static void Join(string cachePath, IPooledStream streamDest, IList<string> listCachePaths,
-            ILoadMonitor loader, Action<ChromatogramCache, IProgressStatus> complete)
-        {
-            var status = new ProgressStatus(string.Empty);
-            try
-            {
-                var joiner = new ChromCacheJoiner(cachePath, streamDest, listCachePaths, loader, status, complete);
-                joiner.JoinParts();
-            }
-            catch (Exception x)
-            {
-                complete(null, status.ChangeErrorException(x));
-            }
-        }
-
-        public static void Build(SrmDocument document, string documentFilePath, ChromatogramCache cacheRecalc,
-            string cachePath, MsDataFileUri msDataFileUri, IProgressStatus status, ILoadMonitor loader,
-            Action<ChromatogramCache, IProgressStatus> complete)
-        {
-            try
-            {
-                if (Program.MultiProcImport && Program.ImportProgressPipe == null)
-                {
-                    // Import using a child process.
-                    Run(msDataFileUri, documentFilePath, cachePath, status, loader);
-
-                    var cacheNew = Load(cachePath, status, loader, document);
-                    complete(cacheNew, status);
-                }
-                else
-                {
-                    // Import using threads in this process.
-                    status = ((ChromatogramLoadingStatus) status).ChangeFilePath(msDataFileUri);
-                    var builder = new ChromCacheBuilder(document, cacheRecalc, cachePath, msDataFileUri, loader, status, complete);
-                    builder.BuildCache();
-                }
-            }
-            catch (Exception x)
-            {
-                complete(null, status.ChangeErrorException(x));
-            }
-        }
-
-        private static void Run(MsDataFileUri msDataFileUri, string documentFilePath, string cachePath, IProgressStatus status, ILoadMonitor loader)
-        {
-            // Arguments for child Skyline process.
-            string importProgressPipe = @"SkylineImportProgress-" + Guid.NewGuid();
-            var argsText =
-                // ReSharper disable LocalizableElement
-                "--in=\"" + documentFilePath + "\" " +
-                "--import-file=\"" + msDataFileUri.GetFilePath() + "\" " +
-                "--import-file-cache=\"" + cachePath + "\" " +
-                "--import-progress-pipe=\"" + importProgressPipe + "\" " +
-                "--import-no-join";
-                // ReSharper restore LocalizableElement
-            var psi = new ProcessStartInfo
-            {
-                // ReSharper disable once PossibleNullReferenceException
-                FileName = Process.GetCurrentProcess().MainModule.FileName,
-                Arguments = argsText,
-                UseShellExecute = false,
-            };
-            RunProcess(psi, importProgressPipe, status, loader);
-        }
-
-        private static void RunProcess(ProcessStartInfo psi, string importProgressPipe, IProgressStatus status, ILoadMonitor loader)
-        {
-            // Make sure required streams are redirected.
-            psi.RedirectStandardOutput = true;
-            psi.RedirectStandardError = true;
-
-            var proc = Process.Start(psi);
-            if (proc == null)
-                throw new IOException(string.Format(@"Failure starting {0} command.", psi.FileName));
-
-            var reader = new ProcessStreamReader(proc);
-            string errorPrefix = Resources.Error___0_.Split('{')[0];
-            var errorMessage = new StringBuilder();
-            string line;
-            while ((line = reader.ReadLine()) != null)
-            {
-                var index = line.IndexOf(@"%%", StringComparison.Ordinal);
-                if (index >= 0)
-                {
-                    int percentComplete;
-                    if (int.TryParse(line.Substring(index + 2), out percentComplete))
-                    {
-                        status = status.ChangePercentComplete(percentComplete);
-                        loader.UpdateProgress(status);
-                    }
-                }
-                else if (line.StartsWith(errorPrefix) || errorMessage.Length > 0)
-                {
-                    errorMessage.AppendLine(line);
-                }
-            }
-
-            proc.WaitForExit();
-
-            if (errorMessage.Length > 0)
-                throw new IOException(errorMessage.ToString());
-        }
-
-        public static long LoadStructs(Stream stream, IProgressStatus status, IProgressMonitor progressMonitor, out RawData raw)
-        {
-            CacheHeaderStruct cacheHeader = CacheHeaderStruct.Read(stream);
-            if (cacheHeader.formatVersion < CacheFormatVersion.Two || cacheHeader.numFiles == 0)
-            {
-                // Unexpected empty cache.  Return values that will force it to be completely rebuild.
-                raw = new RawData(CacheFormat.EMPTY);
-                return 0;
-            }
-
-            if (cacheHeader.IsCorrupted(stream.Length))
-            {
-                throw new InvalidDataException(Resources.ChromatogramCache_LoadStructs_FileCorrupted);
-            }
-
-            var formatVersion = cacheHeader.formatVersion;
-            raw = new RawData(cacheHeader);
-            CacheFormat cacheFormat = raw.CacheFormat;
-            // Read list of files cached
-            stream.Seek(cacheHeader.locationFiles, SeekOrigin.Begin);
-            var chromCachedFiles = new List<ChromCachedFile>();
-
-            var cachedFileHeaderSerializer = cacheFormat.CachedFileSerializer();
-
-            for (int i = 0; i < cacheHeader.numFiles; i++)
-            {
-                var cachedFileStruct = cachedFileHeaderSerializer.ReadArray(stream, 1)[0];
-                int lenPath = cachedFileStruct.lenPath;
-                var filePathBuffer = new byte[lenPath];
-                ReadComplete(stream, filePathBuffer, lenPath);
-                string filePathString = formatVersion > CacheFormatVersion.Six
-                                      ? Encoding.UTF8.GetString(filePathBuffer, 0, lenPath)
-                                      : Encoding.Default.GetString(filePathBuffer, 0, lenPath); // Backward compatibility
-                var filePath = MsDataFileUri.Parse(filePathString);
-
-                string sampleId = null;
-                int lenSampleId = cachedFileStruct.lenSampleId;
-                if (formatVersion > CacheFormatVersion.Thirteen && lenSampleId > 0)
-                {
-                    byte[] sampleIdBuffer = new byte[lenSampleId];
-                    ReadComplete(stream, sampleIdBuffer, lenSampleId);
-                    sampleId = Encoding.UTF8.GetString(sampleIdBuffer, 0, lenSampleId);
-                }
-
-                string serialNumber = null;
-                int lenSerialNumber = cachedFileStruct.lenSerialNumber;
-                if (formatVersion > CacheFormatVersion.Thirteen && lenSerialNumber > 0)
-                {
-                    byte[] serialNumberBuffer = new byte[lenSerialNumber];
-                    ReadComplete(stream, serialNumberBuffer, lenSerialNumber);
-                    serialNumber = Encoding.UTF8.GetString(serialNumberBuffer, 0, lenSerialNumber);
-                }
-
-                string instrumentInfoStr = null;
-                if (formatVersion > CacheFormatVersion.Three)
-                {
-                    int lenInstrumentInfo = cachedFileStruct.lenInstrumentInfo;
-                    byte[] instrumentInfoBuffer = new byte[lenInstrumentInfo];
-                    ReadComplete(stream, instrumentInfoBuffer, lenInstrumentInfo);
-                    instrumentInfoStr = Encoding.UTF8.GetString(instrumentInfoBuffer, 0, lenInstrumentInfo);
-                }
-
-                DateTime modifiedTime = DateTime.FromBinary(cachedFileStruct.modified);
-                DateTime? runstartTime = cachedFileStruct.runstart != 0 ? DateTime.FromBinary(cachedFileStruct.runstart) : (DateTime?)null;
-                DateTime? importTime = cachedFileStruct.importTime != 0
-                    ? DateTime.FromBinary(cachedFileStruct.importTime)
-                    : (DateTime?) null;
-                var instrumentInfoList = InstrumentInfoUtil.GetInstrumentInfo(instrumentInfoStr);
-                chromCachedFiles.Add(new ChromCachedFile(filePath,
-                                                             cachedFileStruct.flags,
-                                                             modifiedTime,
-                                                             runstartTime,
-                                                             importTime,
-                                                             cachedFileStruct.maxRetentionTime,
-                                                             cachedFileStruct.maxIntensity,
-                                                             cachedFileStruct.sizeScanIds,
-                                                             cachedFileStruct.locationScanIds,
-                                                             cachedFileStruct.ticArea == 0 ? (float?) null : cachedFileStruct.ticArea,
-                                                             ChromCachedFile.IonMobilityUnitsFromFlags(cachedFileStruct.flags),
-                                                             sampleId,
-                                                             serialNumber,
-                                                             instrumentInfoList));
-            }
-            Assume.AreEqual(cacheHeader.numFiles, chromCachedFiles.Count);
-            raw = raw.ChangeChromCacheFiles(chromCachedFiles);
-
-            if (progressMonitor != null)
-                progressMonitor.UpdateProgress(status = status.ChangePercentComplete(10));
-
-<<<<<<< HEAD
-            if (formatVersion >= CacheFormatVersion.Seventeen)
-            {
-                stream.Seek(cacheHeader.locationTextIdBytes, SeekOrigin.Begin);
-                var proto = new ChromatogramGroupIdsProto();
-                proto.MergeFrom(stream.ReadBytes(cacheHeader.numTextIdBytes));
-                raw = raw.ChangeChromatogramGroupIds(ChromatogramGroupId.FromProto(proto));
-                stream.Seek(cacheHeader.locationHeaders, SeekOrigin.Begin);
-                var chromatogramEntries = new BlockedArray<ChromGroupHeaderInfo>(
-                    count => cacheFormat.ChromGroupHeaderInfoSerializer().ReadArray(stream, count),
-                    cacheHeader.numChromatograms,
-                    ChromGroupHeaderInfo.SizeOf,
-                    ChromGroupHeaderInfo.DEFAULT_BLOCK_SIZE,
-                    progressMonitor,
-                    status);
-                raw = raw.ChangeChromatogramEntries(chromatogramEntries);
-            }
-            else
-=======
-            // Read list of chromatogram group headers
-            stream.Seek(cacheHeader.locationHeaders, SeekOrigin.Begin);
-            raw = raw.ChangeChromatogramEntries(new BlockedArray<ChromGroupHeaderInfo>(
-                count => cacheFormat.ChromGroupHeaderInfoSerializer().ReadArray(stream, count),
-                cacheHeader.numChromatograms,
-                ChromGroupHeaderInfo.SizeOf,
-                ChromGroupHeaderInfo.DEFAULT_BLOCK_SIZE,
-                progressMonitor,
-                status));
-
-            if (formatVersion > CacheFormatVersion.Four)
->>>>>>> 5333f491
-            {
-                byte[] textIdBytes = null;
-                if (formatVersion > CacheFormatVersion.Four)
-                {
-                    stream.Seek(cacheHeader.locationTextIdBytes, SeekOrigin.Begin);
-                    textIdBytes = stream.ReadBytes(cacheHeader.numTextIdBytes);
-                }
-
-                stream.Seek(cacheHeader.locationHeaders, SeekOrigin.Begin);
-                var oldChromatogramEntries = new BlockedArray<ChromGroupHeaderInfo16>(
-                    count => cacheFormat.OldChromGroupHeaderInfoSerializer().ReadArray(stream, count),
-                    cacheHeader.numChromatograms,
-                    ChromGroupHeaderInfo16.SizeOf,
-                    ChromGroupHeaderInfo.DEFAULT_BLOCK_SIZE,
-                    progressMonitor,
-                    status);
-                if (formatVersion < CacheFormatVersion.Eleven && assumeNegativeChargeInPreV11Caches)
-                {
-                    oldChromatogramEntries =
-                        oldChromatogramEntries.ChangeAll(chromGroupHeader => chromGroupHeader.ChangeChargeToNegative());
-                }
-
-
-                var chromatogramGroupIds = new ChromatogramGroupIds();
-                var chromatogramEntries = BlockedArray<ChromGroupHeaderInfo>.FromEnumerable(
-                    chromatogramGroupIds.ConvertFromTextIdBytes(textIdBytes, oldChromatogramEntries),
-                    oldChromatogramEntries.Count, ChromGroupHeaderInfo.SizeOf, ChromGroupHeaderInfo.DEFAULT_BLOCK_SIZE,
-                    progressMonitor, status);
-                raw = raw.ChangeChromatogramEntries(chromatogramEntries).ChangeChromatogramGroupIds(chromatogramGroupIds);
-            }
-
-            if (formatVersion > CacheFormatVersion.Four && cacheHeader.numScoreTypes > 0)
-            {
-                // Read scores
-                var scoreTypes = new string[cacheHeader.numScoreTypes];
-                stream.Seek(cacheHeader.locationScores, SeekOrigin.Begin);
-                byte[] scoreTypeLengths = new byte[cacheHeader.numScoreTypes * 4];
-                byte[] typeNameBuffer = new byte[1024];
-                ReadComplete(stream, scoreTypeLengths, scoreTypeLengths.Length);
-                for (int i = 0; i < cacheHeader.numScoreTypes; i++)
-                {
-                    int lenTypeName = GetInt32(scoreTypeLengths, i);
-                    ReadComplete(stream, typeNameBuffer, lenTypeName);
-                    scoreTypes[i] = Encoding.UTF8.GetString(typeNameBuffer, 0, lenTypeName);
-                }
-
-                raw = raw.ChangeScoreTypes(new FeatureNames(scoreTypes), stream.Position);
-                Assume.AreEqual(raw.LocationScoreValues, stream.Position);
-            }
-            else
-            {
-                Assume.AreEqual(0, raw.ScoreTypes.Count);
-            }
-
-            if (progressMonitor != null)
-                progressMonitor.UpdateProgress(status = status.ChangePercentComplete(30));
-
-            // Read list of transitions
-            stream.Seek(cacheHeader.locationTransitions, SeekOrigin.Begin);
-            raw = raw.ChangeChromTransitions(new BlockedArray<ChromTransition>(
-                count => cacheFormat.ChromTransitionSerializer().ReadArray(stream, count),
-                cacheHeader.numTransitions,
-                ChromTransition.SizeOf,
-                ChromTransition.DEFAULT_BLOCK_SIZE,
-                progressMonitor,
-                status));
-            if (raw.ChromCacheFiles.Any(file => file.HasResultFileData))
-            {
-                var resultFileDatas = new List<ResultFileMetaData>();
-                foreach (var chromCachedFile in raw.ChromCacheFiles)
-                {
-                    if (!chromCachedFile.HasResultFileData)
-                    {
-                        resultFileDatas.Add(null);
-                        continue;
-                    }
-
-                    stream.Seek(chromCachedFile.LocationScanIds + cacheHeader.locationScanIds, SeekOrigin.Begin);
-                    var byteArray = new byte[chromCachedFile.SizeScanIds];
-                    ReadComplete(stream, byteArray, byteArray.Length);
-                    resultFileDatas.Add(ResultFileMetaData.FromByteArray(byteArray));
-                }
-
-                raw = raw.ChangeResultFileDatas(resultFileDatas);
-            }
-
-            if (progressMonitor != null)
-                progressMonitor.UpdateProgress(status = status.ChangePercentComplete(50));
-
-            return raw.LocationScanIds;  // Bytes of chromatogram data
-        }
-
-        private IList<ResultFileMetaData> ReadResultFileDatas(Stream stream,
-            CachedFileHeaderStruct cacheHeader,
-            IList<ChromCachedFile> chromCachedFiles)
-        {
-            if (chromCachedFiles.All(file=>!file.HasResultFileData))
-            {
-                return null;
-            }
-            var resultFileDatas = new List<ResultFileMetaData>();
-            foreach (var chromCachedFile in chromCachedFiles)
-            {
-                if (!chromCachedFile.HasResultFileData)
-                {
-                    resultFileDatas.Add(null);
-                    continue;
-                }
-
-                stream.Seek(chromCachedFile.LocationScanIds + cacheHeader.locationScanIds, SeekOrigin.Begin);
-                var byteArray = new byte[chromCachedFile.SizeScanIds];
-                ReadComplete(stream, byteArray, byteArray.Length);
-                resultFileDatas.Add(ResultFileMetaData.FromByteArray(byteArray));
-            }
-
-            return resultFileDatas;
-        }
-
-        private static int GetInt32(byte[] bytes, int index)
-        {
-            int ibyte = index * 4;
-            return BitConverter.ToInt32(bytes, ibyte);
-        }
-        
-        private static void ReadComplete(Stream stream, byte[] buffer, int size)
-        {
-            if (stream.Read(buffer, 0, size) != size)
-                throw new InvalidDataException(Resources.ChromatogramCache_ReadComplete_Data_truncation_in_cache_header_File_may_be_corrupted);
-        }
-
-        public static CacheHeaderStruct WriteStructs(CacheFormat cacheFormat,
-                                        Stream outStream,
-                                        Stream outStreamScans,
-                                        Stream outStreamPeaks,
-                                        Stream outStreamScores,
-                                        ICollection<ChromCachedFile> chromCachedFiles,
-                                        ICollection<ChromGroupHeaderInfo> chromatogramEntries,
-                                        ICollection<ChromTransition> chromTransitions,
-                                        ChromatogramGroupIds chromatogramGroupIds,
-                                        FeatureNames scoreTypes,
-                                        int scoreCount,
-                                        int peakCount,
-                                        out long scoreValueLocation)
-        {
-            scoreValueLocation = 0;
-            var formatVersion = cacheFormat.FormatVersion;
-            long locationScans = outStream.Position;
-            if (formatVersion > FORMAT_VERSION_CACHE_8)
-            {
-                // Write any scan ids
-                outStreamScans.Seek(0, SeekOrigin.Begin);
-                outStreamScans.CopyTo(outStream);
-            }
-            // Write the picked peaks
-            long locationPeaks = outStream.Position;
-            outStreamPeaks.Seek(0, SeekOrigin.Begin);
-            outStreamPeaks.CopyTo(outStream);
-
-            // Write the transitions
-            long locationTrans = outStream.Position;
-<<<<<<< HEAD
-            
-            cacheFormat.ChromTransitionSerializer().WriteItems(outStream, chromTransitions);
-
-=======
-            IEnumerable<ChromTransition> transitionsToWrite = chromTransitions;
-            if (formatVersion < FORMAT_VERSION_CHROM_TRANSITION_OPTSTEP &&
-                chromTransitions.Any(chromTransition => 0 != chromTransition.OptimizationStep))
-            {
-                transitionsToWrite = chromTransitions.Select(chromTransition =>
-                    chromTransition.ChangeOptimizationStep(0,
-                        chromTransition.Product +
-                        ChromatogramInfo.OPTIMIZE_SHIFT_SIZE * chromTransition.OptimizationStep));
-            }
-            cacheFormat.ChromTransitionSerializer().WriteItems(outStream, transitionsToWrite);
->>>>>>> 5333f491
-            long locationScores = outStream.Position;
-            long locationTextIdBytes = outStream.Position;
-            int countScores = (int) (outStreamScores.Position/sizeof (float));
-            long locationHeaders;
-            int numTextIdBytes;
-            if (formatVersion > FORMAT_VERSION_CACHE_4)
-            {
-                // Write the scores
-                StringBuilder sbTypes = new StringBuilder();
-                foreach (string scoreTypeName in scoreTypes)
-                {
-                    outStream.Write(BitConverter.GetBytes(scoreTypeName.Length), 0, sizeof(int));
-                    sbTypes.Append(scoreTypeName);
-                }
-                int len = sbTypes.Length;
-                if (len > 0)
-                {
-                    byte[] typesBuffer = new byte[len];
-                    Encoding.UTF8.GetBytes(sbTypes.ToString(), 0, sbTypes.Length, typesBuffer, 0);
-                    outStream.Write(typesBuffer, 0, len);
-                    scoreValueLocation = outStream.Position;
-                    outStreamScores.Seek(0, SeekOrigin.Begin);
-                    outStreamScores.CopyTo(outStream);
-                }
-
-                // Write sequence or custom ion id bytes
-                locationTextIdBytes = outStream.Position;
-                if (formatVersion >= CacheFormatVersion.Seventeen)
-                {
-                    chromatogramGroupIds.ToProtoMessage().WriteTo(outStream);
-                    numTextIdBytes = (int) (outStream.Position - locationTextIdBytes);
-                    locationHeaders = outStream.Position;
-                    cacheFormat.ChromGroupHeaderInfoSerializer().WriteItems(outStream, chromatogramEntries);
-                }
-                else
-                {
-                    var textIdBytes = new List<byte>();
-                    var map = new Dictionary<Target, TextIdLocation>();
-                    foreach (var chromGroupHeaderInfo in chromatogramEntries)
-                    {
-                        chromatogramGroupIds.ConvertToTextId(textIdBytes, map, chromGroupHeaderInfo);
-                    }
-                    outStream.Write(textIdBytes.ToArray(), 0, textIdBytes.Count);
-                    numTextIdBytes = textIdBytes.Count;
-                    locationHeaders = outStream.Position;
-                    cacheFormat.OldChromGroupHeaderInfoSerializer().WriteItems(outStream, chromatogramEntries
-                        .Select(chromGroupHeaderInfo=>chromatogramGroupIds.ConvertToTextId(textIdBytes, map, chromGroupHeaderInfo)));
-                    // Nothing should have been added to textIdBytes after the first pass
-                    Assume.AreEqual(numTextIdBytes, textIdBytes.Count);
-                }
-            }
-            else
-            {
-                numTextIdBytes = 0;
-                locationHeaders = outStream.Position;
-                cacheFormat.OldChromGroupHeaderInfoSerializer().WriteItems(outStream, 
-                    chromatogramEntries.Select(chromGroupHeaderInfo=>new ChromGroupHeaderInfo16(chromGroupHeaderInfo, -1, 0)));
-            }
-            // Write the list of cached files and their modification time stamps
-            long locationFiles = outStream.Position;
-            var cachedFileSerializer = cacheFormat.CachedFileSerializer();
-            foreach (var cachedFile in chromCachedFiles)
-            {
-                var filePath = cachedFile.FilePath;
-                if (formatVersion < CacheFormatVersion.Fourteen)
-                    filePath = filePath.RestoreLegacyParameters(cachedFile.UsedMs1Centroids, cachedFile.UsedMs2Centroids);
-                var filePathBytes = Encoding.UTF8.GetBytes(filePath.ToString());
-                var instrumentInfoBytes =
-                    Encoding.UTF8.GetBytes(InstrumentInfoUtil.GetInstrumentInfoString(cachedFile.InstrumentInfoList));
-                var sampleIdBytes = Encoding.UTF8.GetBytes(cachedFile.SampleId ?? string.Empty);
-                var serialNumberBytes = Encoding.UTF8.GetBytes(cachedFile.InstrumentSerialNumber ?? string.Empty);
-                var cachedFileStruct = new CachedFileHeaderStruct
-                {
-                    modified = cachedFile.FileWriteTime.ToBinary(),
-                    lenPath = filePathBytes.Length,
-                    runstart = cachedFile.RunStartTime?.ToBinary() ?? 0,
-                    lenInstrumentInfo = instrumentInfoBytes.Length,
-                    flags = cachedFile.Flags,
-                    maxRetentionTime = cachedFile.MaxRetentionTime,
-                    maxIntensity = cachedFile.MaxIntensity,
-                    sizeScanIds = cachedFile.SizeScanIds,
-                    locationScanIds = cachedFile.LocationScanIds,
-                    ticArea = cachedFile.TicArea.GetValueOrDefault(),
-                    lenSampleId = sampleIdBytes.Length,
-                    lenSerialNumber = serialNumberBytes.Length,
-                    importTime = cachedFile.ImportTime?.ToBinary() ?? 0
-                };
-                cachedFileSerializer.WriteItems(outStream, new []{cachedFileStruct});
-                // Write variable length buffers
-                outStream.Write(filePathBytes, 0, filePathBytes.Length);
-                if (formatVersion >= CacheFormatVersion.Fourteen)
-                {
-                    outStream.Write(sampleIdBytes, 0, sampleIdBytes.Length);
-                    outStream.Write(serialNumberBytes, 0, serialNumberBytes.Length);
-                }
-                outStream.Write(instrumentInfoBytes, 0, instrumentInfoBytes.Length);
-            }
-
-            CacheHeaderStruct cacheHeader = new CacheHeaderStruct(cacheFormat)
-            {
-                locationScanIds = locationScans,
-                numScoreTypes = scoreTypes.Count,
-                numScores = countScores,
-                locationScores = locationScores,
-                numTextIdBytes = numTextIdBytes,
-                locationTextIdBytes = locationTextIdBytes,
-                numPeaks = peakCount,
-                locationPeaks = locationPeaks,
-                numTransitions = chromTransitions.Count,
-                locationTransitions = locationTrans,
-                numChromatograms = chromatogramEntries.Count,
-                locationHeaders = locationHeaders,
-                numFiles = chromCachedFiles.Count,
-                locationFiles = locationFiles
-            };
-            cacheHeader.Write(outStream);
-            return cacheHeader;
-        }
-
-        public static void BytesToTimeIntensities(byte[] bytes, int numPoints, int numTrans, bool withErrors,
-            bool withMs1ScanIds, bool withFragmentScanIds, bool withSimScanIds,
-            out float[] times, out float[][] intensities, out short[][] massErrors, out int[][] scanIds)
-        {
-            times = new float[numPoints];
-            intensities = new float[numTrans][];
-            massErrors = withErrors ? new short[numTrans][] : null;
-            scanIds = null; 
-
-            int sizeArray = sizeof(float)*numPoints;
-            Buffer.BlockCopy(bytes, 0, times, 0, sizeArray);
-            int offset = sizeArray;
-            for (int i = 0; i < numTrans; i++, offset += sizeArray)
-            {
-                intensities[i] = new float[numPoints];
-                Buffer.BlockCopy(bytes, offset, intensities[i], 0, sizeArray);
-            }
-            if (withErrors)
-            {
-                int sizeArrayErrors = sizeof(short)*numPoints;
-                for (int i = 0; i < numTrans; i++, offset += sizeArrayErrors)
-                {
-                    massErrors[i] = new short[numPoints];
-                    Buffer.BlockCopy(bytes, offset, massErrors[i], 0, sizeArrayErrors);
-                }
-            }
-            if (withMs1ScanIds || withFragmentScanIds || withSimScanIds)
-            {
-                scanIds = new int[Helpers.CountEnumValues<ChromSource>() - 1][];
-                int sizeArrayScanIds = sizeof(int) * numPoints;
-                if (withMs1ScanIds)
-                    scanIds[(int)ChromSource.ms1] = new int[numPoints];
-                if (withFragmentScanIds)
-                    scanIds[(int)ChromSource.fragment] = new int[numPoints];
-                if (withSimScanIds)
-                    scanIds[(int)ChromSource.sim] = new int[numPoints];
-                for (int source = 0; source < scanIds.Length; source++)
-                {
-                    if (scanIds[source] != null)
-                    {
-                        Buffer.BlockCopy(bytes, offset, scanIds[source], 0, sizeArrayScanIds);
-                        offset += sizeArrayScanIds;
-                    }
-                }
-            }
-        }
-
-        public static byte[] TimeIntensitiesToBytes(float[] times, float[][] intensities, short[][] massErrors, int[][] scanIds)
-        {
-            int numPoints = times.Length;
-            int sizeArray = numPoints*sizeof(float);
-            int numTrans = intensities.Length;
-            bool hasErrors = massErrors != null;
-            bool hasMs1ScanIds = scanIds != null && scanIds[(int) ChromSource.ms1] != null;
-            bool hasFragmentScanIds = scanIds != null && scanIds[(int) ChromSource.fragment] != null;
-            bool hasSimScanIds = scanIds != null && scanIds[(int) ChromSource.sim] != null;
-            byte[] points = new byte[GetChromatogramsByteCount(numTrans, numPoints, hasErrors, hasMs1ScanIds, hasFragmentScanIds, hasSimScanIds)];
-
-            // Write times
-            Buffer.BlockCopy(times, 0, points, 0, sizeArray);
-            int offset = sizeArray;
-
-            // Write intensities
-            for (int i = 0; i < numTrans; i++, offset += sizeArray)
-            {
-                Buffer.BlockCopy(intensities[i], 0, points, offset, sizeArray);
-            }
-
-            // Write mass errors, if provided
-            if (hasErrors)
-            {
-                int sizeArrayErrors = numPoints*sizeof(short);
-                for (int i = 0; i < numTrans; i++, offset += sizeArrayErrors)
-                {
-                    if (massErrors[i] != null)
-                    {
-                        Buffer.BlockCopy(massErrors[i], 0, points, offset, sizeArrayErrors);
-                    }
-                }
-            }
-
-            // Write scan ids, if provided
-            if (scanIds != null)
-            {
-                int sizeArrayScanIds = numPoints*sizeof(int);
-                for (int source = 0; source < scanIds.Length; source++)
-                {
-                    if (scanIds[source] != null)
-                    {
-                        Buffer.BlockCopy(scanIds[source], 0, points, offset, sizeArrayScanIds);
-                        offset += sizeArrayScanIds;
-                    }
-                }
-            }
-
-            return points;
-        }
-
-        public static int GetChromatogramsByteCount(int numTrans, int numPoints, bool hasErrors, 
-            bool hasMs1ScanIds, bool hasFragmentScanIds, bool hasSimScanIds)
-        {
-            int sizeArray = sizeof(float)*numPoints;
-            int sizeArrayErrors = sizeof(short)*numPoints;
-            int sizeTotal = sizeArray*(numTrans + 1);
-            if (hasErrors)
-                sizeTotal += sizeArrayErrors*numTrans;
-            if (hasMs1ScanIds)
-                sizeTotal += sizeof (int)*numPoints;
-            if (hasFragmentScanIds)
-                sizeTotal += sizeof (int)*numPoints;
-            if (hasSimScanIds)
-                sizeTotal += sizeof (int)*numPoints;
-            return sizeTotal;
-        }
-
-        public void GetStatusDimensions(MsDataFileUri msDataFilePath, out float? maxRetentionTime, out float? maxIntensity)
-        {
-            int fileIndex = CachedFiles.IndexOf(f => Equals(f.FilePath, msDataFilePath));
-            if (fileIndex == -1)
-            {
-                maxRetentionTime = maxIntensity = null;
-            }
-            else
-            {
-                var cacheFile = CachedFiles[fileIndex];
-                maxRetentionTime = cacheFile.MaxRetentionTime;
-                maxIntensity = cacheFile.MaxIntensity;
-            }
-        }
-
-        public IEnumerable<ChromKeyIndices> GetChromKeys(MsDataFileUri msDataFilePath)
-        {
-            int fileIndex = CachedFiles.IndexOf(f => Equals(f.FilePath, msDataFilePath));
-            if (fileIndex == -1)
-                yield break;
-
-            for (int i = 0; i < ChromGroupHeaderInfos.Count; i++)
-            {
-                var groupInfo = ChromGroupHeaderInfos[i];
-                if (groupInfo.FileIndex != fileIndex)
-                    continue;
-
-                IonMobilityValue ionMobilityValue = null;
-                for (int j = 0; j < groupInfo.NumTransitions; j++)
-                {
-                    int tranIndex = groupInfo.StartTransitionIndex + j;
-                    var tranInfo = _rawData.ChromTransitions[tranIndex];
-                    var product = new SignedMz(tranInfo.Product, groupInfo.NegativeCharge);
-                    float extractionWidth = tranInfo.ExtractionWidth;
-                    var units = groupInfo.IonMobilityUnits;
-                    if (units == eIonMobilityUnits.none && extractionWidth != 0)
-                        units = eIonMobilityUnits.drift_time_msec; // Backward compatibility - drift time is all we had before
-                    ChromSource source = tranInfo.Source;
-                    ionMobilityValue = ionMobilityValue == null ? 
-                        IonMobilityValue.GetIonMobilityValue(tranInfo.IonMobilityValue, units) :
-                        ionMobilityValue.ChangeIonMobility(tranInfo.IonMobilityValue); // This likely doesn't change from transition to transition, so reuse it
-<<<<<<< HEAD
-                    ChromKey key = new ChromKey(GetChromatogramGroupId(groupInfo),
-                        groupInfo.Precursor, IonMobilityFilter.GetIonMobilityFilter(ionMobilityValue, tranInfo.IonMobilityExtractionWidth, groupInfo.CollisionalCrossSection), product, 
-                        0, extractionWidth, source, groupInfo.Extractor);
-=======
-                    ChromKey key = new ChromKey(_rawData.TextIdBytes, groupInfo.TextIdIndex, groupInfo.TextIdLen,
-                        groupInfo.Precursor, product, tranInfo.OptimizationStep, extractionWidth, 
-                        IonMobilityFilter.GetIonMobilityFilter(ionMobilityValue, tranInfo.IonMobilityExtractionWidth, groupInfo.CollisionalCrossSection),
-                        source, groupInfo.Extractor, true, true);
->>>>>>> 5333f491
-
-                    int id = i;
-                    int rank = -1;
-                    yield return new ChromKeyIndices(key, groupInfo.LocationPoints, i, id, rank, j);
-                }
-            }
-        }
-        /// <summary>
-        /// If the cache format is less than 11, and all of the precursors in the document
-        /// are negative, then assume that all of the chromatograms in the .skyd file
-        /// should be negative.
-        /// </summary>
-        private ChromatogramCache UpdateChargeSigns(SrmDocument doc)
-        {
-            if (_rawData.FormatVersion >= CacheFormatVersion.Eleven)
-            {
-                return this;
-            }
-
-            if (doc.MoleculeTransitionGroups.Any(p => !p.PrecursorMz.IsNegative))
-            {
-                return this;
-            }
-
-            var raw = _rawData;
-            raw = raw.ChangeChromatogramEntries(raw.ChromatogramEntries.ChangeAll(
-                chromGroupHeader => chromGroupHeader.ChangeChargeToNegative()));
-            return ChangeRawData(raw);
-
-        }
-
-        /// <summary>
-        /// When reading older format .skyd files, find the groups of ChromTransition's whose product
-        /// m/z's differ by <see cref="ChromatogramInfo.OPTIMIZE_SHIFT_SIZE"/>, and set the
-        /// <see cref="ChromTransition.OptimizationStep"/> appropriately.
-        /// </summary>
-        private ChromatogramCache UpdateOptimizationSteps(SrmDocument doc)
-        {
-            if (!doc.Settings.HasResults || Version >= FORMAT_VERSION_CHROM_TRANSITION_OPTSTEP)
-                return this;
-
-            // Determine which files belong to ChromatogramSets with optimization functions.
-            var optimizationFunctions = CachedFiles.Select(file =>
-                doc.MeasuredResults.Chromatograms
-                    .FirstOrDefault(c => c.OptimizationFunction != null && c.ContainsFile(file.FilePath))
-                    ?.OptimizationFunction).ToList();
-            if (optimizationFunctions.All(optFunc => null == optFunc))
-                return this;
-
-            var tolerance = (float)doc.Settings.TransitionSettings.Instrument.MzMatchTolerance;
-            var chromTransitions = new List<ChromTransition>(_rawData.ChromTransitions);
-            var anyChanges = false;
-
-            foreach (var nodePep in doc.Molecules)
-            {
-                foreach (var nodeTranGroup in nodePep.TransitionGroups)
-                {
-                    var transitions = nodeTranGroup.Transitions.OrderBy(nodeTran => nodeTran.Mz).ToArray();
-                    foreach (var chromIdx in ChromatogramIndexesMatching(nodePep, nodeTranGroup.PrecursorMz, tolerance, null))
-                    {
-                        var info = ChromGroupHeaderInfos[chromIdx];
-                        var optimizableRegression = optimizationFunctions[info.FileIndex];
-                        if (info.NumTransitions <= 1 || null == optimizableRegression)
-                            continue;
-
-                        var curTranIdx = 0;
-                        var curTran = transitions[curTranIdx];
-                        var nextTran = transitions.Length > 1 ? transitions[curTranIdx + 1] : null;
-
-                        var groupStartIdx = info.StartTransitionIndex;
-
-                        for (var i = info.StartTransitionIndex; i < info.StartTransitionIndex + info.NumTransitions; i++)
-                        {
-                            var chromTran = _rawData.ChromTransitions[i];
-                            while (nextTran != null && Math.Abs(curTran.Mz - chromTran.Product) > Math.Abs(nextTran.Mz - chromTran.Product))
-                            {
-                                // Matching a new transition.
-                                anyChanges |= ProcessOptimizationGroup(curTran, chromTransitions, groupStartIdx, i, optimizableRegression);
-
-                                curTranIdx++;
-                                curTran = nextTran;
-                                nextTran = curTranIdx < transitions.Length - 1 ? transitions[curTranIdx + 1] : null;
-
-                                groupStartIdx = i;
-                            }
-                        }
-
-                        anyChanges |= ProcessOptimizationGroup(curTran, chromTransitions, groupStartIdx, info.StartTransitionIndex + info.NumTransitions, optimizableRegression);
-                    }
-                }
-            }
-
-            if (!anyChanges)
-            {
-                return this;
-            }
-
-            return ChangeRawData(_rawData.ChangeChromTransitions(new BlockedArray<ChromTransition>(
-                chromTransitions, ChromTransition.SizeOf, ChromTransition.DEFAULT_BLOCK_SIZE)));
-        }
-
-        private static bool ProcessOptimizationGroup(TransitionDocNode transitionDocNode, IList<ChromTransition> transitions, int startIdx, int endIdx, OptimizableRegression optimizableRegression)
-        {
-            if (endIdx - startIdx <= 1)
-                return false;
-
-            // Make sure all of the transitions have optimization spacing.
-            var prev = transitions[startIdx];
-            for (var i = startIdx + 1; i < endIdx; i++)
-            {
-                var cur = transitions[i];
-                if (!ChromatogramInfo.IsOptimizationSpacing(prev.Product, cur.Product))
-                {
-                    return false;
-                }
-                prev = cur;
-            }
-
-            var productMzs = Enumerable.Range(startIdx, endIdx - startIdx).Select(i =>
-                new SignedMz(transitions[i].Product, transitionDocNode.Mz.IsNegative));
-            int centerIdx = startIdx + OptStepChromatograms.IndexOfCenter(
-                transitionDocNode.Mz, productMzs, optimizableRegression.StepCount);
-            // Update optimization steps.
-            for (var i = startIdx; i < endIdx; i++)
-                transitions[i] = transitions[i].ChangeOptimizationStep((short)(i - centerIdx), transitions[centerIdx].Product);
-
-            return true;
-        }
-
-        public ChromatogramCache Optimize(string documentPath, IEnumerable<MsDataFileUri> msDataFilePaths, IStreamManager streamManager,
-            ILongWaitBroker progress)
-        {
-            string cachePathOpt = FinalPathForName(documentPath, null);
-            return OptimizeToPath(null, cachePathOpt, msDataFilePaths, streamManager, progress);
-        }
-
-        public ChromatogramCache OptimizeToPath(CacheFormatVersion? formatVersion, string cachePathOpt,
-            IEnumerable<MsDataFileUri> msDataFilePaths, IStreamManager streamManager, ILongWaitBroker progress)
-        {
-            var keepFilePaths = new HashSet<MsDataFileUri>(msDataFilePaths);
-            var keepFileIndices = new HashSet<int>();
-            for (int i = 0; i < _rawData.ChromCacheFiles.Count; i++)
-            {
-                var filePath = _rawData.ChromCacheFiles[i].FilePath;
-                if (keepFilePaths.Contains(filePath))
-                    keepFileIndices.Add(i);
-            }
-
-            // If the cache contains only the files in the document, then no
-            // further optimization is necessary.
-            if (keepFilePaths.Count == CachedFiles.Count && !formatVersion.HasValue || formatVersion == Version)
-            {
-                if (Equals(cachePathOpt, CachePath))
-                    return this;
-                // Copy the cache, if moving to a new location
-                using (FileSaver fs = new FileSaver(cachePathOpt))
-                {
-                    // ReSharper disable once AssignNullToNotNullAttribute
-                    File.Copy(CachePath, fs.SafeName, true);
-                    fs.Commit(ReadStream);
-                }
-                return ChangeCachePath(cachePathOpt, streamManager);
-            }
-
-            CacheFormat cacheFormat = CacheFormat.FromVersion(formatVersion ?? CacheFormatVersion.CURRENT);
-            Assume.IsTrue(keepFilePaths.Count > 0);
-
-            // Sort by file, points location into new array
-            // CONSIDER: This is limited to 2 GB allocation size, but 4 bytes per Tuple instead of 72 bytes per header
-            var listEntries = ChromGroupHeaderInfos
-                .Select((e, i) => new Tuple<int, long, int>(e.FileIndex, e.LocationPoints, i))
-                .Where(t => keepFileIndices.Contains(t.Item1)).ToArray();
-            Array.Sort(listEntries);
-
-            var listKeepEntries = new BlockedArrayList<ChromGroupHeaderInfo>(
-                ChromGroupHeaderInfo.SizeOf, ChromGroupHeaderInfo.DEFAULT_BLOCK_SIZE);
-            var listKeepCachedFiles = new List<ChromCachedFile>();
-            List<ResultFileMetaData> listKeepResultFileDatas = null;
-            if (_rawData.ResultFileDatas != null && cacheFormat.FormatVersion >= FORMAT_VERSION_RESULT_FILE_DATA)
-            {
-                listKeepResultFileDatas = new List<ResultFileMetaData>();
-            }
-            var listKeepTransitions = new BlockedArrayList<ChromTransition>(
-                ChromTransition.SizeOf, ChromTransition.DEFAULT_BLOCK_SIZE);
-            ChromatogramGroupIds keepGroupIds = new ChromatogramGroupIds();
-            var dictKeepTextIdIndices = new Dictionary<ChromatogramGroupId, int>();
-
-            // TODO: Make these first 3 temporary files that delete on close
-            using (var fsPeaks = new FileSaver(cachePathOpt + PEAKS_EXT, true))
-            using (var fsScans = new FileSaver(cachePathOpt + SCANS_EXT, true))
-            using (var fsScores = new FileSaver(cachePathOpt + SCORES_EXT, true))
-            using (var fs = new FileSaver(cachePathOpt))
-            {
-                lock (ReadStream)
-                {
-                var inStream = ReadStream.Stream;
-                fs.Stream = streamManager.CreateStream(fs.SafeName, FileMode.Create, true);
-                int peakCount = 0, scoreCount = 0;
-
-                byte[] buffer = new byte[0x40000]; // 256K
-
-                int i = 0;
-                do
-                {
-                    var firstEntry = ChromGroupHeaderInfos[listEntries[i].Item3];
-                    var lastEntry = firstEntry;
-                    int fileIndex = firstEntry.FileIndex;
-                    long offsetPoints = fs.Stream.Position - firstEntry.LocationPoints;
-
-                    int iNext = i;
-                    int firstPeakToTransfer = 0;
-                    int numPeaksToTransfer = 0;
-                    // Enumerate until end of current file encountered
-                    while (iNext < listEntries.Length && fileIndex == ChromGroupHeaderInfos[listEntries[iNext].Item3].FileIndex)
-                    {
-                        lastEntry = ChromGroupHeaderInfos[listEntries[iNext++].Item3];
-<<<<<<< HEAD
-
-                        // Otherwise add entries to the keep lists
-                        listKeepEntries.Add(new ChromGroupHeaderInfo(lastEntry.Precursor,
-                            listKeepCachedFiles.Count,
-                            lastEntry.NumTransitions,
-                            listKeepTransitions.Count,
-                            lastEntry.NumPeaks,
-                            peakCount,
-                            scoreCount,
-                            lastEntry.MaxPeakIndex,
-                            lastEntry.NumPoints,
-                            lastEntry.CompressedSize,
-                            lastEntry.UncompressedSize,
-                            lastEntry.LocationPoints + offsetPoints,
-                            lastEntry.Flags,
-                            lastEntry.StartTime,
-                            lastEntry.EndTime,
-                            lastEntry.CollisionalCrossSection, 
-                            lastEntry.IonMobilityUnits).ChangeTextIdIndex(keepGroupIds.AddId(GetChromatogramGroupId(lastEntry))));
-
-                        int start = lastEntry.StartTransitionIndex;
-                        int end = start + lastEntry.NumTransitions;
-                        for (int j = start; j < end; j++)
-                            listKeepTransitions.Add(_rawData.ChromTransitions[j]);
-                        int numEntryPeaks = lastEntry.NumPeaks * lastEntry.NumTransitions;
-                        if (lastEntry.StartPeakIndex == firstPeakToTransfer + numPeaksToTransfer)
-                        {
-=======
-                        // Otherwise add entries to the keep lists
-                        int textIdIndex = -1;
-                        if (lastEntry.TextIdIndex != -1 &&
-                            !dictKeepTextIdIndices.TryGetValue(lastEntry.TextIdIndex, out textIdIndex))
-                        {
-                            textIdIndex = listKeepTextIdBytes.Count;
-                            dictKeepTextIdIndices.Add(lastEntry.TextIdIndex, textIdIndex);
-                        }
-                        listKeepEntries.Add(new ChromGroupHeaderInfo(lastEntry.Precursor,
-                            textIdIndex,
-                            lastEntry.TextIdLen,
-                            listKeepCachedFiles.Count,
-                            lastEntry.NumTransitions,
-                            listKeepTransitions.Count,
-                            lastEntry.NumPeaks,
-                            peakCount,
-                            scoreCount,
-                            lastEntry.MaxPeakIndex,
-                            lastEntry.NumPoints,
-                            lastEntry.CompressedSize,
-                            lastEntry.UncompressedSize,
-                            lastEntry.LocationPoints + offsetPoints,
-                            lastEntry.Flags,
-                            lastEntry.StatusId,
-                            lastEntry.StatusRank,
-                            lastEntry.StartTime,
-                            lastEntry.EndTime,
-                            lastEntry.CollisionalCrossSection, 
-                            lastEntry.IonMobilityUnits));
-                        int start = lastEntry.StartTransitionIndex;
-                        int end = start + lastEntry.NumTransitions;
-                        for (int j = start; j < end; j++)
-                                listKeepTransitions.Add(_rawData.ChromTransitions[j]);
-                        int numEntryPeaks = lastEntry.NumPeaks * lastEntry.NumTransitions;
-                        if (lastEntry.StartPeakIndex == firstPeakToTransfer + numPeaksToTransfer)
-                        {
->>>>>>> 5333f491
-                            numPeaksToTransfer += numEntryPeaks;
-                        }
-                        else
-                        {
-                            if (numPeaksToTransfer > 0)
-                            {
-                                TransferPeaks(cacheFormat, firstPeakToTransfer, numPeaksToTransfer, fsPeaks.FileStream);
-                            }
-
-                            firstPeakToTransfer = lastEntry.StartPeakIndex;
-                            numPeaksToTransfer = numEntryPeaks;
-                        }
-                        peakCount += numEntryPeaks;
-<<<<<<< HEAD
-=======
-                        
-                        start = lastEntry.TextIdIndex;
-                        end = start + lastEntry.TextIdLen;
-                        for (int j = start; j < end; j++)
-                            listKeepTextIdBytes.Add(_rawData.TextIdBytes[j]);
-
->>>>>>> 5333f491
-                        start = lastEntry.StartScoreIndex;
-                        if (start != -1)
-                        {
-                            end = start + lastEntry.NumPeaks * ScoreTypes.Count;
-                            scoreCount += end - start;
-                            if (scoreCount > 0)
-                            {
-                                inStream.Seek(_rawData.LocationScoreValues + start * SCORE_VALUE_SIZE, SeekOrigin.Begin);
-                                inStream.TransferBytes(fsScores.FileStream, (end - start) * SCORE_VALUE_SIZE);
-                            }
-                        }
-                    }
-
-                    if (numPeaksToTransfer > 0)
-                    {
-                        TransferPeaks(cacheFormat, firstPeakToTransfer, numPeaksToTransfer, fsPeaks.FileStream);
-                    }
-
-                    if (_rawData.ChromCacheFiles[fileIndex].SizeScanIds == 0)
-                        listKeepCachedFiles.Add(_rawData.ChromCacheFiles[fileIndex]);
-                    else
-                    {
-                        // Write all scan ids for the last file to the scan ids output stream
-                        inStream.Seek(_rawData.LocationScanIds + _rawData.ChromCacheFiles[fileIndex].LocationScanIds, SeekOrigin.Begin);
-                        int lenReadIds = _rawData.ChromCacheFiles[fileIndex].SizeScanIds;
-                        long locationScanIds = fsScans.Stream.Position;
-                        inStream.TransferBytes(fsScans.Stream, lenReadIds, buffer);
-                        listKeepCachedFiles.Add(_rawData.ChromCacheFiles[fileIndex].RelocateScanIds(locationScanIds));
-                    }
-
-<<<<<<< HEAD
-                    if (listKeepResultFileDatas != null)
-                    {
-                        listKeepResultFileDatas.Add(_rawData.ResultFileDatas[fileIndex]);
-                    }
-
-=======
->>>>>>> 5333f491
-                    // Write all points for the last file to the output stream
-                    inStream.Seek(firstEntry.LocationPoints, SeekOrigin.Begin);
-                    long lenRead = lastEntry.LocationPoints + lastEntry.CompressedSize - firstEntry.LocationPoints;
-                    inStream.TransferBytes(fs.Stream, lenRead, buffer);
-
-                    // Advance to next file
-                    i = iNext;
-
-                    if (progress != null)
-                        progress.SetProgressCheckCancel(i, listEntries.Length);
-                } while (i < listEntries.Length);
-
-                // CONSIDER: We should be able to figure out the order from the original order
-                //           without needing this second sort
-                listKeepEntries.Sort();
-
-                var newCacheHeader = WriteStructs(
-                    cacheFormat,
-                    fs.Stream,
-                    fsScans.Stream,
-                    fsPeaks.Stream,
-                    fsScores.Stream,
-                    listKeepCachedFiles,
-                    listKeepEntries,
-                    listKeepTransitions,
-<<<<<<< HEAD
-                    keepGroupIds,
-=======
-                    listKeepTextIdBytes,
->>>>>>> 5333f491
-                    ScoreTypes,
-                    scoreCount,
-                    peakCount, out long scoreValueLocation);
-
-                CommitCache(fs);
-
-                fsPeaks.Stream.Seek(0, SeekOrigin.Begin);
-                fsScores.Stream.Seek(0, SeekOrigin.Begin);
-                var rawData =
-<<<<<<< HEAD
-                    new RawData(newCacheHeader, listKeepCachedFiles, listKeepResultFileDatas, listKeepEntries.ToBlockedArray(),
-                        listKeepTransitions.ToBlockedArray(), ScoreTypes, scoreValueLocation, keepGroupIds);
-=======
-                    new RawData(newCacheHeader, listKeepCachedFiles, listKeepEntries.ToBlockedArray(),
-                        listKeepTransitions.ToBlockedArray(), ScoreTypes, scoreValueLocation, listKeepTextIdBytes.ToArray());
->>>>>>> 5333f491
-                return new ChromatogramCache(cachePathOpt, rawData,
-                    // Create a new read stream, for the newly created file
-                    streamManager.CreatePooledStream(cachePathOpt, false));
-            }
-        }
-        }
-
-        public void TransferPeaks(CacheFormat targetFormat, int firstPeakIndex, int peakCount, Stream writeStream)
-        {
-            _rawData.TransferPeaks(ReadStream.Stream, targetFormat, firstPeakIndex, peakCount, writeStream);
-        }
-
-        public void WriteScanIds(FileStream outputStreamScans)
-        {
-            if (_rawData.CountBytesScanIds == 0)
-                return;
-
-            var stream = ReadStream.Stream;
-            stream.Seek(_rawData.LocationScanIds, SeekOrigin.Begin);
-            ReadStream.Stream.TransferBytes(outputStreamScans, _rawData.CountBytesScanIds);
-        }
-
-        public void CommitCache(FileSaver fs)
-        {
-            // Close the read stream, in case the destination is the source, and
-            // overwrite is necessary.
-            ReadStream.CloseStream();
-            fs.Commit(ReadStream);
-        }
-
-        public class PathEqualityComparer : IEqualityComparer<ChromatogramCache>
-        {
-            public bool Equals(ChromatogramCache x, ChromatogramCache y)
-            {
-                if (ReferenceEquals(x, null) || ReferenceEquals(y, null))
-                {
-                    return ReferenceEquals(x, null) && ReferenceEquals(y, null);
-                }
-                return Equals(x.CachePath, y.CachePath);
-            }
-
-            public int GetHashCode(ChromatogramCache obj)
-            {
-                return obj.CachePath.GetHashCode();
-            }
-        }
-
-        public static PathEqualityComparer PathComparer { get; private set; }
-
-        static ChromatogramCache()
-        {
-            PathComparer = new PathEqualityComparer();
-        }
-
-        /// <summary>
-        /// Create a map of LibraryKey to the indexes into _chromatogramEntries that have that particular
-        /// TextId.
-        /// </summary>
-        private LibKeyMap<int[]> MakeChromEntryIndex()
-        {
-            if (_rawData.ChromatogramGroupIds.Count == 0)
-            {
-                return null;
-            }
-
-            var libraryKeyIndexes= new Dictionary<Target, int>();
-            List<LibraryKey> libraryKeys = new List<LibraryKey>();
-            List<List<int>> chromGroupIndexes = new List<List<int>>();
-
-            for (int i = 0; i < ChromGroupHeaderInfos.Count; i++)
-            {
-                var entry = ChromGroupHeaderInfos[i];
-                var target = GetChromatogramGroupId(entry)?.Target;
-                if (target == null)
-                {
-                    continue;
-                }
-                int libraryKeyIndex;
-                List<int> chromGroupIndexList;
-                if (libraryKeyIndexes.TryGetValue(target, out libraryKeyIndex))
-                {
-                    chromGroupIndexList = chromGroupIndexes[libraryKeyIndex];
-                }
-                else
-                {
-                    libraryKeyIndexes.Add(target, libraryKeys.Count);
-                    LibraryKey libraryKey;
-                    if (!target.IsProteomic)
-                    {
-                        libraryKey = new MoleculeLibraryKey(target.Molecule.GetSmallMoleculeLibraryAttributes(), Adduct.EMPTY);
-                    }
-                    else
-                    {
-                        libraryKey =
-                            new PeptideLibraryKey(target.Sequence, 0);
-                    }
-                    libraryKeys.Add(libraryKey);
-                    chromGroupIndexList = new List<int>();
-                    chromGroupIndexes.Add(chromGroupIndexList);
-                }
-                chromGroupIndexList.Add(i);
-            }
-            return new LibKeyMap<int[]>(
-                ImmutableList.ValueOf(chromGroupIndexes.Select(indexes=>indexes.ToArray())), 
-                libraryKeys);
-        }
-
-        public ChromatogramGroupId GetChromatogramGroupId(ChromGroupHeaderInfo chromGroupHeaderInfo)
-        {
-            if (chromGroupHeaderInfo.TextIdIndex == -1)
-            {
-                return null;
-            }
-
-            return _rawData.ChromatogramGroupIds[chromGroupHeaderInfo.TextIdIndex];
-        }
-
-        public byte[] ReadTimeIntensitiesBytes(ChromGroupHeaderInfo chromGroupHeaderInfo)
-        {
-            return CallWithStream(stream =>
-            {
-                byte[] pointsCompressed = new byte[chromGroupHeaderInfo.CompressedSize];
-                // Seek to stored location
-                stream.Seek(chromGroupHeaderInfo.LocationPoints, SeekOrigin.Begin);
-
-                // Single read to get all the points
-                if (stream.Read(pointsCompressed, 0, pointsCompressed.Length) < pointsCompressed.Length)
-                    throw new IOException(Resources
-                        .ChromatogramGroupInfo_ReadChromatogram_Failure_trying_to_read_points);
-                return pointsCompressed;
-
-            });
-        }
-
-        private T CallWithStream<T>(Func<Stream, T> func)
-        {
-            lock (ReadStream)
-            {
-            var stream = ReadStream.Stream;
-                try
-                {
-                    return func(stream);
-                }
-                catch (Exception)
-                {
-                    // If an exception is thrown, close the stream in case the failure is something
-                    // like a network failure that can be remedied by re-opening the stream.
-                    ReadStream.CloseStream();
-                    throw;
-                }
-            }
-        }
-
-        public TimeIntensitiesGroup ReadTimeIntensities(ChromGroupHeaderInfo chromGroupHeaderInfo)
-        {
-            var compressedBytes = ReadTimeIntensitiesBytes(chromGroupHeaderInfo);
-            int uncompressedSize = chromGroupHeaderInfo.UncompressedSize;
-            if (uncompressedSize < 0) // Before version 11
-            {
-                int numPoints = chromGroupHeaderInfo.NumPoints;
-                int numTrans = chromGroupHeaderInfo.NumTransitions;
-                bool hasErrors = chromGroupHeaderInfo.HasMassErrors;
-                bool hasMs1ScanIds = chromGroupHeaderInfo.HasMs1ScanIds;
-                bool hasFragmentScanIds = chromGroupHeaderInfo.HasFragmentScanIds;
-                bool hasSimScanIds = chromGroupHeaderInfo.HasSimScanIds;
-
-                uncompressedSize = GetChromatogramsByteCount(numTrans, numPoints, hasErrors, hasMs1ScanIds,
-                    hasFragmentScanIds, hasSimScanIds);
-            }
-            var uncompressedBytes = compressedBytes.Uncompress(uncompressedSize);
-            if (chromGroupHeaderInfo.HasRawChromatograms)
-            {
-                return RawTimeIntensities.ReadFromStream(new MemoryStream(uncompressedBytes));
-            }
-            else
-            {
-                var chromTransitions = Enumerable.Range(chromGroupHeaderInfo.StartTransitionIndex, chromGroupHeaderInfo.NumTransitions)
-                    .Select(i => _rawData.ChromTransitions[i]).ToArray();
-                return InterpolatedTimeIntensities.ReadFromStream(new MemoryStream(uncompressedBytes),
-                    chromGroupHeaderInfo, chromTransitions);
-            }
-        }
-
-        public IList<ChromPeak> ReadPeaks(ChromGroupHeaderInfo chromGroupHeaderInfo)
-        {
-            return ReadPeaksStartingAt(chromGroupHeaderInfo.StartPeakIndex,
-                chromGroupHeaderInfo.NumPeaks * chromGroupHeaderInfo.NumTransitions);
-        }
-
-        public IList<ChromPeak> ReadPeaksStartingAt(long startPeakIndex, int count)
-        {
-            if (count == 0)
-            {
-                return Array.Empty<ChromPeak>();
-            }
-            return CallWithStream(stream => ReadPeaksStartingAt(stream, startPeakIndex, count));
-        }
-
-        private IList<ChromPeak> ReadPeaks(Stream stream, ChromGroupHeaderInfo chromGroupHeaderInfo)
-        {
-            return ReadPeaksStartingAt(stream, chromGroupHeaderInfo.StartPeakIndex,
-                chromGroupHeaderInfo.NumPeaks * chromGroupHeaderInfo.NumTransitions);
-        }
-
-        private IList<ChromPeak> ReadPeaksStartingAt(Stream stream, long startPeakIndex, int count)
-        {
-            stream.Seek(_rawData.LocationPeaks + _rawData.CacheFormat.ChromPeakSize * startPeakIndex,
-                SeekOrigin.Begin);
-            return _rawData.CacheFormat.ChromPeakSerializer().ReadArray(stream, count);
-        }
-
-
-        public IList<float> ReadScores(ChromGroupHeaderInfo chromGroupHeaderInfo)
-        {
-            var scoreValueCount = chromGroupHeaderInfo.NumPeaks * _scoreTypeIndices.Count;
-            if (scoreValueCount == 0)
-            {
-                return Array.Empty<float>();
-            }
-            return CallWithStream(stream => ReadScoresStartingAt(stream, chromGroupHeaderInfo.StartScoreIndex, scoreValueCount));
-        }
-
-        private IList<float> ReadScoresStartingAt(Stream stream, long startScoreIndex, int scoreValueCount)
-        {
-            if (scoreValueCount == 0)
-            {
-                return Array.Empty<float>();
-            }
-            stream.Seek(_rawData.LocationScoreValues + startScoreIndex * SCORE_VALUE_SIZE, SeekOrigin.Begin);
-            return PrimitiveArrays.Read<float>(stream, scoreValueCount);
-        }
-
-        /// <summary>
-        /// Reads the peaks and/or the scores for a list of ChromGroupHeaderInfo's.
-        /// The passed in arrays must either be null, or must have a length equal to the number of ChromGroupHeaderInfo's.
-        /// </summary>
-        public void ReadDataForAll(IList<ChromGroupHeaderInfo> chromGroupHeaderInfos, IList<ChromPeak>[] peaks, IList<float>[] scores)
-        {
-            if (peaks != null)
-            {
-                Assume.AreEqual(chromGroupHeaderInfos.Count, peaks.Length);
-            }
-
-            if (scores != null)
-            {
-                Assume.AreEqual(chromGroupHeaderInfos.Count, scores.Length);
-            }
-            using (var stream = new FileStream(CachePath, FileMode.Open, FileAccess.Read, FileShare.Read))
-            {
-                if (peaks != null)
-                {
-                    // Read the peaks for all of the ChromGroupHeaderInfos
-                    // We process these in order of StartPeakIndex, because, in theory, it might make seeking in the file stream faster,
-                    // but it does not seem to make a difference in practice
-                    foreach (var index in Enumerable.Range(0, chromGroupHeaderInfos.Count)
-                        .OrderBy(i => chromGroupHeaderInfos[i].StartPeakIndex))
-                    {
-                        peaks[index] = ReadPeaks(stream, chromGroupHeaderInfos[index]);
-                    }
-                }
-
-                if (scores != null)
-                {
-                    // Read the scores. Some of the ChromGroupHeaderInfos may have the same StartScoreIndex and number of peaks,
-                    // so process those at the same time
-                    foreach (var indexGroup in Enumerable.Range(0, chromGroupHeaderInfos.Count)
-                        .GroupBy(i => Tuple.Create(chromGroupHeaderInfos[i].StartScoreIndex,
-                            chromGroupHeaderInfos[i].NumPeaks))
-                        .OrderBy(group => group.Key.Item1))
-                    {
-                        var groupScores = ReadScoresStartingAt(stream, indexGroup.Key.Item1,
-                            indexGroup.Key.Item2 * ScoreTypesCount);
-                        foreach (var index in indexGroup)
-                        {
-                            scores[index] = groupScores;
-                        }
-                    }
-                }
-            }
-        }
-    }
-
-    public struct ChromKeyIndices
-    {
-        public ChromKeyIndices(ChromKey key, long locationPoints, int groupIndex, int statusId, int statusRank, int tranIndex)
-            : this()
-        {
-            Key = key;
-            LocationPoints = locationPoints;
-            GroupIndex = groupIndex;
-            StatusId = statusId;
-            StatusRank = statusRank;
-            TranIndex = tranIndex;
-        }
-
-        public ChromKey Key { get; private set; }
-        public long LocationPoints { get; private set; }
-        public int GroupIndex { get; private set; }
-        public int StatusId { get; private set; }
-        public int StatusRank { get; private set; }
-        public int TranIndex { get; private set; }
-    }
-}
+﻿/*
+ * Original author: Brendan MacLean <brendanx .at. u.washington.edu>,
+ *                  MacCoss Lab, Department of Genome Sciences, UW
+ *
+ * Copyright 2009 University of Washington - Seattle, WA
+ * 
+ * Licensed under the Apache License, Version 2.0 (the "License");
+ * you may not use this file except in compliance with the License.
+ * You may obtain a copy of the License at
+ *
+ *     http://www.apache.org/licenses/LICENSE-2.0
+ *
+ * Unless required by applicable law or agreed to in writing, software
+ * distributed under the License is distributed on an "AS IS" BASIS,
+ * WITHOUT WARRANTIES OR CONDITIONS OF ANY KIND, either express or implied.
+ * See the License for the specific language governing permissions and
+ * limitations under the License.
+ */
+using System;
+using System.Collections.Generic;
+using System.Diagnostics;
+using System.IO;
+using System.Linq;
+using System.Text;
+using Google.Protobuf;
+using pwiz.Common.Chemistry;
+using pwiz.Common.Collections;
+using pwiz.Common.SystemUtil;
+using pwiz.Skyline.Model.DocSettings;
+using pwiz.Skyline.Model.Lib;
+using pwiz.Skyline.Model.Results.Legacy;
+using pwiz.Skyline.Model.Results.ProtoBuf;
+using pwiz.Skyline.Model.Results.Scoring;
+using pwiz.Skyline.Model.Results.Spectra;
+using pwiz.Skyline.Properties;
+using pwiz.Skyline.Util;
+using pwiz.Skyline.Util.Extensions;
+
+namespace pwiz.Skyline.Model.Results
+{
+    public sealed class ChromatogramCache : Immutable, IDisposable
+    {
+        public const CacheFormatVersion FORMAT_VERSION_CACHE_11 = CacheFormatVersion.Eleven; // Adds chromatogram start, stop times, and uncompressed size info, and new flag bit for SignedMz
+        public const CacheFormatVersion FORMAT_VERSION_CACHE_10 = CacheFormatVersion.Ten; // Introduces waters lockmass correction in MSDataFileUri syntax
+        public const CacheFormatVersion FORMAT_VERSION_CACHE_9 = CacheFormatVersion.Nine; // Introduces abbreviated scan ids
+        public const CacheFormatVersion FORMAT_VERSION_CACHE_8 = CacheFormatVersion.Eight; // Introduces ion mobility data
+        public const CacheFormatVersion FORMAT_VERSION_CACHE_7 = CacheFormatVersion.Seven; // Introduces UTF8 character support
+        public const CacheFormatVersion FORMAT_VERSION_CACHE_6 = CacheFormatVersion.Six;
+        public const CacheFormatVersion FORMAT_VERSION_CACHE_5 = CacheFormatVersion.Five;
+        public const CacheFormatVersion FORMAT_VERSION_CACHE_4 = CacheFormatVersion.Four;
+        public const CacheFormatVersion FORMAT_VERSION_CACHE_3 = CacheFormatVersion.Three;
+        public const CacheFormatVersion FORMAT_VERSION_CACHE_2 = CacheFormatVersion.Two;
+
+        public const CacheFormatVersion FORMAT_VERSION_CHROM_TRANSITION_OPTSTEP = CacheFormatVersion.Seventeen;
+        public const CacheFormatVersion FORMAT_VERSION_RESULT_FILE_DATA = CacheFormatVersion.Eighteen;
+
+        public const string EXT = ".skyd";
+        public const string PEAKS_EXT = ".peaks";
+        public const string SCANS_EXT = ".scans";
+        public const string SCORES_EXT = ".scores";
+        public const int SCORE_VALUE_SIZE = sizeof(float);
+
+        public static CacheFormatVersion FORMAT_VERSION_CACHE
+        {
+            get { return CacheFormatVersion.CURRENT; }
+        }
+
+        // Set default block size for scores BlockedArray<float>
+        public const int DEFAULT_SCORES_BLOCK_SIZE = 100*1024*1024;  // 100 megabytes
+
+        /// <summary>
+        /// Construct path to a final data cache from the document path.
+        /// </summary>
+        /// <param name="documentPath">Path to saved document</param>
+        /// <param name="name">Name of data cache</param>
+        /// <returns>A path to the data cache</returns>
+        public static string FinalPathForName(string documentPath, string name)
+        {
+            string documentDir = Path.GetDirectoryName(documentPath) ?? string.Empty;
+            string modifier = (name != null ? '_' + name : string.Empty);
+            return Path.Combine(documentDir,
+                Path.GetFileNameWithoutExtension(documentPath) + modifier + EXT);
+        }
+
+        /// <summary>
+        /// Construct path to a part of a progressive data cache creation
+        /// in the document directory, named after the result file.
+        /// </summary>
+        /// <param name="documentPath">Path to saved document</param>
+        /// <param name="dataFilePath">Results file path</param>
+        /// <param name="name">Name of data cache</param>
+        /// <returns>A path to the data cache</returns>
+        public static string PartPathForName(string documentPath, MsDataFileUri dataFilePath, string name = null)
+        {
+            string dirDocument = Path.GetDirectoryName(documentPath) ?? string.Empty;
+
+            // Start with the file basename
+            StringBuilder sbName = new StringBuilder(dataFilePath.GetFileNameWithoutExtension());
+            // If the data file is not in the same directory as the document, add a checksum
+            // of the data directory.
+            var msDataFilePath = dataFilePath as MsDataFilePath;
+            if (msDataFilePath != null)
+            {
+                string dirData = Path.GetDirectoryName(msDataFilePath.FilePath);
+                // Perhaps one of these hasn't a path at all - are both in the current working directory?
+                string fullDocDirPath = String.IsNullOrEmpty(dirDocument) ? Directory.GetCurrentDirectory() : Path.GetFullPath(dirDocument);
+                string fullFileDirPath = String.IsNullOrEmpty(dirData) ? Directory.GetCurrentDirectory() : Path.GetFullPath(dirData);
+                if (!Equals(fullDocDirPath, fullFileDirPath))
+                    sbName.Append('_').Append(AdlerChecksum.MakeForString(fullFileDirPath));
+            }
+            // If it has a sample name, append the index to differentiate this name from
+            // the other samples in the multi-sample file
+            if (null != dataFilePath.GetSampleName())
+                sbName.Append('_').Append(dataFilePath.GetSampleIndex());
+            if (name != null)
+                sbName.Append('_').Append(name);
+            // Append the extension to differentiate between different file types (.mzML, .mzXML)
+            sbName.Append(dataFilePath.GetExtension());
+            sbName.Append(EXT);
+
+            return Path.Combine(dirDocument, sbName.ToString());
+        }
+
+        private RawData _rawData;
+        // ReadOnlyCollection is not fast enough for use with these arrays
+        private readonly LibKeyMap<int[]> _chromEntryIndex;
+        private readonly FeatureNames _scoreTypeIndices;
+
+        public ChromatogramCache(string cachePath, RawData raw, IPooledStream readStream)
+        {
+            CachePath = cachePath;
+            _rawData = raw;
+            _scoreTypeIndices = raw.ScoreTypes;
+            ReadStream = readStream;
+            _chromEntryIndex = MakeChromEntryIndex();
+        }
+
+        public string CachePath { get; private set; }
+        public CacheFormatVersion Version
+        {
+            get { return _rawData.FormatVersion; }
+        }
+        public IList<ChromCachedFile> CachedFiles { get { return _rawData.ChromCacheFiles; } }
+        public IPooledStream ReadStream { get; private set; }
+
+        public IEnumerable<MsDataFileUri> CachedFilePaths
+        {
+            get { return CachedFiles.Select(cachedFile => cachedFile.FilePath.GetLocation()); } // Strip any "?combine_ims=true" etc decoration
+        }
+
+        /// <summary>
+        /// In order enumeration of score types
+        /// </summary>
+        public FeatureNames ScoreTypes
+        {
+            get { return _scoreTypeIndices; }
+        }
+
+        public int ScoreTypesCount
+        {
+            get { return _scoreTypeIndices.Count; }
+        }
+
+        /// <summary>
+        /// True if cache version is acceptable for current use.
+        /// </summary>
+        public bool IsSupportedVersion
+        {
+            get { return (Version >= FORMAT_VERSION_CACHE_2); }
+        }
+
+        public bool IsCurrentVersion
+        {
+            get { return IsVersionCurrent(Version); }
+        }
+
+        public static bool IsVersionCurrent(CacheFormatVersion version)
+        {
+            return (version >= FORMAT_VERSION_CACHE_3 && FORMAT_VERSION_CACHE >= version);
+        }
+
+        public bool IsCurrentDisk
+        {
+            get { return CachedFiles.IndexOf(cachedFile => !cachedFile.IsCurrent) == -1; }
+        }
+
+        public ChromTransition GetTransition(int index)
+        {
+            return _rawData.ChromTransitions[index];
+        }
+
+        /// <summary>
+        /// Returns true if the cached file paths in this cache are completely covered
+        /// by an existing set of caches.
+        /// </summary>
+        /// <param name="caches">Existing caches to check for paths in this cache that are missing</param>
+        /// <returns>True if all paths in this cache are covered</returns>
+        public bool IsCovered(IEnumerable<ChromatogramCache> caches)
+        {
+            // True if there are not any paths that are not covered
+            return CachedFilePaths.All(path => IsCovered(path, caches));
+        }
+
+        /// <summary>
+        /// Returns true, if a single path can be found in a set of caches.
+        /// </summary>
+        private static bool IsCovered(MsDataFileUri path, IEnumerable<ChromatogramCache> caches)
+        {
+            return caches.Any(cache => cache.CachedFilePaths.Contains(path.GetLocation())); // Strip any "?combine_ims=true" etc decoration
+        }
+
+        public MsDataFileScanIds LoadMSDataFileScanIds(int fileIndex)
+        {
+            return GetOrLoadResultFileMetadata(fileIndex)?.ToMsDataFileScanIds();
+        }
+
+        public ResultFileMetaData GetResultFileMetadata(int fileIndex)
+        {
+            return _rawData.ResultFileDatas?[fileIndex];
+        }
+
+        public IResultFileMetadata GetOrLoadResultFileMetadata(int fileIndex)
+        {
+            var resultFileData = _rawData.ResultFileDatas?[fileIndex];
+
+            if (resultFileData != null)
+            {
+                return resultFileData.ToMsDataFileScanIds();
+            }
+            return MsDataFileScanIds.FromBytes(LoadMSDataFileScanIdBytes(fileIndex));
+        }
+
+        private byte[] LoadMSDataFileScanIdBytes(int fileIndex)
+        {
+            var cachedFile = CachedFiles[fileIndex];
+            if (cachedFile.SizeScanIds == 0)
+            {
+                return null;
+            }
+            return CallWithStream(stream =>
+            {
+                byte[] scanIdBytes = new byte[cachedFile.SizeScanIds];
+                stream.Seek(_rawData.LocationScanIds + cachedFile.LocationScanIds, SeekOrigin.Begin);
+
+                // Single read to get all the points
+                if (stream.Read(scanIdBytes, 0, scanIdBytes.Length) < scanIdBytes.Length)
+                    throw new IOException(Resources
+                        .ChromatogramCache_LoadScanIdBytes_Failure_trying_to_read_scan_IDs);
+                return scanIdBytes;
+            });
+        }
+
+        public IEnumerable<ChromatogramGroupInfo> LoadChromatogramInfos(PeptideDocNode nodePep, TransitionGroupDocNode nodeGroup,
+            float tolerance, ChromatogramSet chromatograms)
+        {
+            var precursorMz = nodeGroup != null ? nodeGroup.PrecursorMz : SignedMz.ZERO;
+            double? explicitRT = null;
+            if (nodePep != null && nodePep.ExplicitRetentionTime != null)
+            {
+                explicitRT = nodePep.ExplicitRetentionTime.RetentionTime;
+            }
+
+            return GetHeaderInfos(nodePep, nodeGroup?.SpectrumClassFilter, precursorMz, explicitRT, tolerance, chromatograms);
+        }
+
+        public bool HasAllIonsChromatograms
+        {
+            get
+            {
+                return LoadChromatogramInfos(null, null, 0, null).Any();
+            }
+        }
+
+        public IEnumerable<ChromatogramGroupInfo> LoadAllIonsChromatogramInfo(ChromExtractor extractor, ChromatogramSet chromatograms)
+        {
+            return LoadChromatogramInfos(null, null, 0, chromatograms)
+                .Where(groupInfo => groupInfo.Header.Extractor == extractor);
+        }
+
+        public ChromatogramGroupInfo LoadChromatogramInfo(int index)
+        {
+            return LoadChromatogramInfo(ChromGroupHeaderInfos[index]);
+        }
+
+        public ChromatogramGroupInfo LoadChromatogramInfo(ChromGroupHeaderInfo chromGroupHeaderInfo)
+        {
+            return new ChromatogramGroupInfo(chromGroupHeaderInfo,
+                                             _scoreTypeIndices,
+                                             GetChromatogramGroupId(chromGroupHeaderInfo),
+                                             _rawData.ChromCacheFiles,
+                                             _rawData.ChromTransitions,
+                                             this);
+        }
+
+        public IReadOnlyList<ChromGroupHeaderInfo> ChromGroupHeaderInfos
+        {
+            get { return _rawData.ChromatogramEntries; }
+        }
+
+        private ChromatogramCache ChangeCachePath(string prop, IStreamManager manager)
+        {
+            return ChangeProp(ImClone(this), im =>
+            {
+                im.CachePath = prop;
+                im.ReadStream.CloseStream();
+                im.ReadStream = manager.CreatePooledStream(prop,false);
+            });
+        }
+
+        private ChromatogramCache ChangeRawData(RawData rawData)
+        {
+            return ChangeProp(ImClone(this), im => im._rawData = rawData);
+        }
+
+        public void Dispose()
+        {
+            ReadStream.CloseStream();
+        }
+
+        private IEnumerable<ChromatogramGroupInfo> GetHeaderInfos(PeptideDocNode nodePep, SpectrumClassFilter spectrumClassFilter, SignedMz precursorMz, double? explicitRT, float tolerance,
+            ChromatogramSet chromatograms)
+        {
+            foreach (int i in ChromatogramIndexesMatching(nodePep, spectrumClassFilter, precursorMz, tolerance, chromatograms))
+            {
+                var entry = ChromGroupHeaderInfos[i];
+                // If explicit retention time info is available, use that to discard obvious mismatches
+                if (!explicitRT.HasValue || // No explicit RT
+                    !entry.StartTime.HasValue || // No time data loaded yet
+                    (entry.StartTime <= explicitRT && explicitRT <= entry.EndTime))
+                    // No overlap
+                {
+                    yield return LoadChromatogramInfo(entry);
+                }
+            }
+        }
+
+        public IEnumerable<int> ChromatogramIndexesMatching(PeptideDocNode nodePep, SpectrumClassFilter spectrumClassFilter, SignedMz precursorMz,
+            float tolerance, ChromatogramSet chromatograms)
+        {
+            spectrumClassFilter = SpectrumClassFilter.EmptyToNull(spectrumClassFilter);
+            var fileIndexesFound = new HashSet<int>();
+            if (nodePep != null && nodePep.IsProteomic && _chromEntryIndex != null)
+            {
+                var key = new LibKey(nodePep.ModifiedTarget, Adduct.EMPTY).LibraryKey;
+                foreach (var chromatogramIndex in _chromEntryIndex.ItemsMatching(key, false).SelectMany(list=>list))
+                {
+                    var entry = ChromGroupHeaderInfos[chromatogramIndex];
+                    if (!Equals(spectrumClassFilter, GetChromatogramGroupId(entry)?.SpectrumClassFilter))
+                    {
+                        continue;
+                    }
+                    if (!MatchMz(precursorMz, entry.Precursor, tolerance))
+                    {
+                        continue;
+                    }
+                    if (chromatograms != null &&
+                        !chromatograms.ContainsFile(_rawData.ChromCacheFiles[entry.FileIndex]
+                            .FilePath))
+                    {
+                        continue;
+                    }
+
+                    yield return chromatogramIndex;
+                    fileIndexesFound.Add(entry.FileIndex);
+                }
+
+                if (chromatograms == null)
+                {
+                    if (fileIndexesFound.Count == _rawData.ChromCacheFiles.Count)
+                    {
+                        // If matching chromatograms were found in every file, then we are finished
+                        yield break;
+                    }
+                    // Otherwise, there might be some matching chromatograms in other replicates which have no TextId
+                }
+                else
+                {
+                    if (fileIndexesFound.Any())
+                    {
+                        // If searching for chromatograms in a particular replicate, then we are done if we find any matches
+                        yield break;
+                    }
+                }
+            }
+            // Look for matching chromatograms which do not have a text id.
+            int i = FindEntry(precursorMz, tolerance);
+            if (i < 0)
+            {
+                yield break;
+            }
+            for (; i < ChromGroupHeaderInfos.Count; i++)
+            {
+                var entry = ChromGroupHeaderInfos[i];
+                if (!MatchMz(precursorMz, entry.Precursor, tolerance))
+                    break;
+                if (fileIndexesFound.Contains(entry.FileIndex))
+                {
+                    continue;
+                }
+                if (chromatograms != null &&
+                    !chromatograms.ContainsFile(_rawData.ChromCacheFiles[entry.FileIndex]
+                        .FilePath))
+                {
+                    continue;
+                }
+
+                if (nodePep != null && !TextIdEqual(entry, nodePep))
+                    continue;
+                yield return i;
+            }
+        }
+
+        private bool TextIdEqual(ChromGroupHeaderInfo entry, PeptideDocNode nodePep)
+        {
+            var chromatogramGroupId = GetChromatogramGroupId(entry);
+            if (chromatogramGroupId == null)
+            {
+                return true;
+            }
+            if (Equals(nodePep.Target, chromatogramGroupId.Target))
+            {
+                return true;
+            }
+            if (nodePep.Peptide.IsCustomMolecule)
+            {
+                // Older .skyd files used just the name of the molecule as the TextId.
+                // We can't rely on the FormatVersion in the .skyd, because of the way that .skyd files can get merged.
+                if (Equals(nodePep.CustomMolecule.InvariantName, chromatogramGroupId.Target.Sequence))
+                {
+                    return true;
+                }
+                // Test support - in "AsSmallMolecules" versions of tests where we transform a proteomic document to small molecules,
+                // cached chromatogram textID may be that of the original peptide. In that case, look for "PEPTIDER" instead of "pep_PEPTIDER"
+                if (SrmDocument.IsConvertedFromProteomicTestDocNode(nodePep) &&
+                    nodePep.CustomMolecule.Name.StartsWith(RefinementSettings.TestingConvertedFromProteomicPeptideNameDecorator))
+                {
+                    if (chromatogramGroupId.Target.Sequence ==
+                        nodePep.CustomMolecule.Name.Substring(RefinementSettings
+                            .TestingConvertedFromProteomicPeptideNameDecorator.Length))
+                    {
+                        return true;
+                    }
+                }
+                return false;
+            }
+            else
+            {
+                var key1 = new PeptideLibraryKey(nodePep.ModifiedSequence, 0);
+                var key2 = new PeptideLibraryKey(chromatogramGroupId.Target.Sequence, 0);
+                return LibKeyIndex.KeysMatch(key1, key2);
+            }
+        }
+
+        private int FindEntry(SignedMz precursorMz, float tolerance)
+        {
+            return FindEntry(precursorMz, tolerance, 0, ChromGroupHeaderInfos.Count - 1);
+        }
+
+        private int FindEntry(SignedMz precursorMz, float tolerance, int left, int right)
+        {
+            // Binary search for the right precursorMz
+            if (left > right)
+                return -1;
+            int mid = (left + right) / 2;
+            int compare = CompareMz(precursorMz, ChromGroupHeaderInfos[mid].Precursor, tolerance);
+            if (compare < 0)
+                return FindEntry(precursorMz, tolerance, left, mid - 1);
+            if (compare > 0)
+                return FindEntry(precursorMz, tolerance, mid + 1, right);
+            
+            // Scan backward until the first matching element is found.
+            while (mid > 0 && MatchMz(precursorMz, ChromGroupHeaderInfos[mid - 1].Precursor, tolerance))
+                mid--;
+
+            return mid;
+        }
+
+        private static int CompareMz(SignedMz precursorMz1, SignedMz precursorMz2, float tolerance)
+        {
+            return precursorMz1.CompareTolerant(precursorMz2, tolerance);
+        }
+
+        private static bool MatchMz(SignedMz mz1, SignedMz mz2, float tolerance)
+        {
+            return CompareMz(mz1, mz2, tolerance) == 0;
+        }
+
+        // ReSharper disable UnusedMember.Local
+
+        public static int HeaderSize
+        {
+            get
+            {
+                return CacheHeaderStruct.GetStructSize(FORMAT_VERSION_CACHE);
+            }
+        }
+
+        // ReSharper restore UnusedMember.Local
+
+        public ChromatogramCache ReleaseMemory()
+        {
+            return ChangeProp(ImClone(this), im =>
+            {
+                im._rawData = im._rawData.ChangeChromatogramEntries(BlockedArray<ChromGroupHeaderInfo>.EMPTY)
+                    .ChangeChromTransitions(BlockedArray<ChromTransition>.EMPTY)
+                    .ChangeChromatogramGroupIds(ImmutableList.Empty<ChromatogramGroupId>());
+            });
+        }
+
+        public class RawData : Immutable
+        {
+            public RawData(CacheHeaderStruct header, IEnumerable<ChromCachedFile> chromCacheFiles, IList<ResultFileMetaData> resultFileDatas,
+                BlockedArray<ChromGroupHeaderInfo> chromatogramEntries, BlockedArray<ChromTransition> transitions, 
+                FeatureNames scoreTypes, long locationScoreValues, IEnumerable<ChromatogramGroupId> chromatogramGroupIds) : this(header)
+            {
+                ChromCacheFiles = ImmutableList.ValueOf(chromCacheFiles);
+                ChromatogramEntries = chromatogramEntries;
+                ChromTransitions = transitions;
+                ScoreTypes = scoreTypes;
+                LocationScoreValues = locationScoreValues;
+                ChromatogramGroupIds = ImmutableList.ValueOf(chromatogramGroupIds);
+                ResultFileDatas = ImmutableList.ValueOf(resultFileDatas);
+                if (ResultFileDatas != null)
+                {
+                    Assume.AreEqual(ResultFileDatas.Count, ChromCacheFiles.Count);
+                }
+            }
+
+            public RawData(CacheHeaderStruct header) : this(CacheFormat.FromCacheHeader(header))
+            {
+                LocationPeaks = header.locationPeaks;
+                NumPeaks = header.numPeaks;
+                NumScores = header.numScores;
+                LocationScanIds = header.locationScanIds;
+                if (FormatVersion > CacheFormatVersion.Eight)
+                {
+                    LocationScanIds = header.locationScanIds;
+                }
+                else
+                {
+                    // scan ids were not part of a .skyd file until version 9.
+                    LocationScanIds = header.locationPeaks;
+                }
+            }
+            public RawData(CacheFormat cacheFormat)
+            {
+                CacheFormat = cacheFormat;
+                ChromCacheFiles = ImmutableList<ChromCachedFile>.EMPTY;
+                ChromatogramEntries = BlockedArray<ChromGroupHeaderInfo>.EMPTY;
+                ChromTransitions = BlockedArray<ChromTransition>.EMPTY;
+                ScoreTypes = FeatureNames.EMPTY;
+                ChromatogramGroupIds = ImmutableList.Empty<ChromatogramGroupId>();
+            }
+
+            public CacheFormat CacheFormat { get; private set; }
+            public CacheFormatVersion FormatVersion { get { return CacheFormat.FormatVersion; } }
+            public ImmutableList<ChromCachedFile> ChromCacheFiles { get; private set; }
+
+            public RawData ChangeChromCacheFiles(IEnumerable<ChromCachedFile> files)
+            {
+                return ChangeProp(ImClone(this), im =>
+                {
+                    im.ChromCacheFiles = ImmutableList.ValueOf(files);
+                    if (im.ResultFileDatas != null)
+                    {
+                        Assume.AreEqual(im.ChromCacheFiles.Count, im.ResultFileDatas.Count);
+                    }
+                });
+            }
+            public BlockedArray<ChromGroupHeaderInfo> ChromatogramEntries { get; private set; }
+
+            public RawData ChangeChromatogramEntries(BlockedArray<ChromGroupHeaderInfo> entries)
+            {
+                return ChangeProp(ImClone(this), im => im.ChromatogramEntries = entries);
+            }
+            public BlockedArray<ChromTransition> ChromTransitions { get; private set; }
+
+            public RawData ChangeChromTransitions(BlockedArray<ChromTransition> chromTransitions)
+            {
+                return ChangeProp(ImClone(this), im => im.ChromTransitions = chromTransitions);
+            }
+            public long LocationPeaks { get; private set; }
+            public int NumPeaks { get; private set; }
+            public FeatureNames ScoreTypes { get; private set; }
+
+            public RawData ChangeScoreTypes(FeatureNames types, long locationScoreValues)
+            {
+                return ChangeProp(ImClone(this), im =>
+                {
+                    im.ScoreTypes = types;
+                    im.LocationScoreValues = locationScoreValues;
+                });
+            }
+            public long LocationScoreValues { get; private set; }
+            public int NumScores { get; private set; }
+            public ImmutableList<ChromatogramGroupId> ChromatogramGroupIds { get; private set; }
+
+            public RawData ChangeChromatogramGroupIds(IEnumerable<ChromatogramGroupId> groupIds)
+            {
+                return ChangeProp(ImClone(this), im => im.ChromatogramGroupIds = ImmutableList.ValueOf(groupIds));
+            }
+            public long LocationScanIds { get; private set; }
+            public long CountBytesScanIds
+            {
+                get { return LocationPeaks - LocationScanIds; }
+            }
+
+            public ImmutableList<ResultFileMetaData> ResultFileDatas { get; private set; }
+
+            public RawData ChangeResultFileDatas(IEnumerable<ResultFileMetaData> resultFileDatas)
+            {
+                var list = ImmutableList.ValueOf(resultFileDatas);
+                if (list != null)
+                {
+                    Assume.AreEqual(ChromCacheFiles.Count, list.Count);
+                }
+                return ChangeProp(ImClone(this), im => im.ResultFileDatas = list);
+            }
+
+            public ChromGroupHeaderInfo RecalcEntry(int entryIndex,
+                int offsetFiles,
+                int offsetTransitions,
+                int offsetPeaks,
+                int offsetScores,
+                long offsetPoints,
+                ChromatogramGroupIds chromatogramGroupIds)
+            {
+                var entry = ChromatogramEntries[entryIndex];
+                entry.Offset(offsetFiles,
+                    offsetTransitions,
+                    offsetPeaks,
+                    offsetScores,
+                    offsetPoints);
+                if (entry.TextIdIndex >= 0)
+                {
+                    entry = chromatogramGroupIds.SetId(entry, ChromatogramGroupIds[entry.TextIdIndex]);
+                }
+                return entry;
+            }
+            
+            public void TransferPeaks(Stream readStream, CacheFormat targetFormat, int firstPeakIndex, int peakCount, Stream writeStream)
+            {
+                readStream.Seek(LocationPeaks + firstPeakIndex * CacheFormat.ChromPeakSize, SeekOrigin.Begin);
+                if (CacheFormat.ChromPeakSize == targetFormat.ChromPeakSize)
+                {
+                    readStream.TransferBytes(writeStream, (long) peakCount * CacheFormat.ChromPeakSize);
+                    return;
+                }
+
+                var peaks = CacheFormat.ChromPeakSerializer().ReadArray(readStream, peakCount);
+                targetFormat.ChromPeakSerializer().WriteItems(writeStream, peaks);
+            }
+        }
+
+        public static ChromatogramCache Load(string cachePath, IProgressStatus status, ILoadMonitor loader, SrmDocument doc)
+        {
+            status = status.ChangeMessage(string.Format(Resources.ChromatogramCache_Load_Loading__0__cache, Path.GetFileName(cachePath)));
+            loader.UpdateProgress(status);
+
+            IPooledStream readStream = null;
+            try
+            {
+                readStream = loader.StreamManager.CreatePooledStream(cachePath, false);
+                // DebugLog.Info("{0}. {1} - loaded", readStream.GlobalIndex, cachePath);
+
+                LoadStructs(readStream.Stream, status, loader, out var raw);
+
+                var result = new ChromatogramCache(cachePath, raw, readStream);
+                result = result.UpdateChargeSigns(doc);
+                result = result.UpdateOptimizationSteps(doc);
+                loader.UpdateProgress(status.Complete());
+                return result;
+            }
+            finally
+            {
+                if (readStream != null)
+                {
+                    // Close the read stream to ensure we never leak it.
+                    // This only costs on extra open, the first time the
+                    // active document tries to read.
+                    try { readStream.CloseStream(); }
+                    catch (IOException) { }
+                }
+            }
+        }
+
+        public static void Join(string cachePath, IPooledStream streamDest, IList<string> listCachePaths,
+            ILoadMonitor loader, Action<ChromatogramCache, IProgressStatus> complete)
+        {
+            var status = new ProgressStatus(string.Empty);
+            try
+            {
+                var joiner = new ChromCacheJoiner(cachePath, streamDest, listCachePaths, loader, status, complete);
+                joiner.JoinParts();
+            }
+            catch (Exception x)
+            {
+                complete(null, status.ChangeErrorException(x));
+            }
+        }
+
+        public static void Build(SrmDocument document, string documentFilePath, ChromatogramCache cacheRecalc,
+            string cachePath, MsDataFileUri msDataFileUri, IProgressStatus status, ILoadMonitor loader,
+            Action<ChromatogramCache, IProgressStatus> complete)
+        {
+            try
+            {
+                if (Program.MultiProcImport && Program.ImportProgressPipe == null)
+                {
+                    // Import using a child process.
+                    Run(msDataFileUri, documentFilePath, cachePath, status, loader);
+
+                    var cacheNew = Load(cachePath, status, loader, document);
+                    complete(cacheNew, status);
+                }
+                else
+                {
+                    // Import using threads in this process.
+                    status = ((ChromatogramLoadingStatus) status).ChangeFilePath(msDataFileUri);
+                    var builder = new ChromCacheBuilder(document, cacheRecalc, cachePath, msDataFileUri, loader, status, complete);
+                    builder.BuildCache();
+                }
+            }
+            catch (Exception x)
+            {
+                complete(null, status.ChangeErrorException(x));
+            }
+        }
+
+        private static void Run(MsDataFileUri msDataFileUri, string documentFilePath, string cachePath, IProgressStatus status, ILoadMonitor loader)
+        {
+            // Arguments for child Skyline process.
+            string importProgressPipe = @"SkylineImportProgress-" + Guid.NewGuid();
+            var argsText =
+                // ReSharper disable LocalizableElement
+                "--in=\"" + documentFilePath + "\" " +
+                "--import-file=\"" + msDataFileUri.GetFilePath() + "\" " +
+                "--import-file-cache=\"" + cachePath + "\" " +
+                "--import-progress-pipe=\"" + importProgressPipe + "\" " +
+                "--import-no-join";
+                // ReSharper restore LocalizableElement
+            var psi = new ProcessStartInfo
+            {
+                // ReSharper disable once PossibleNullReferenceException
+                FileName = Process.GetCurrentProcess().MainModule.FileName,
+                Arguments = argsText,
+                UseShellExecute = false,
+            };
+            RunProcess(psi, importProgressPipe, status, loader);
+        }
+
+        private static void RunProcess(ProcessStartInfo psi, string importProgressPipe, IProgressStatus status, ILoadMonitor loader)
+        {
+            // Make sure required streams are redirected.
+            psi.RedirectStandardOutput = true;
+            psi.RedirectStandardError = true;
+
+            var proc = Process.Start(psi);
+            if (proc == null)
+                throw new IOException(string.Format(@"Failure starting {0} command.", psi.FileName));
+
+            var reader = new ProcessStreamReader(proc);
+            string errorPrefix = Resources.Error___0_.Split('{')[0];
+            var errorMessage = new StringBuilder();
+            string line;
+            while ((line = reader.ReadLine()) != null)
+            {
+                var index = line.IndexOf(@"%%", StringComparison.Ordinal);
+                if (index >= 0)
+                {
+                    int percentComplete;
+                    if (int.TryParse(line.Substring(index + 2), out percentComplete))
+                    {
+                        status = status.ChangePercentComplete(percentComplete);
+                        loader.UpdateProgress(status);
+                    }
+                }
+                else if (line.StartsWith(errorPrefix) || errorMessage.Length > 0)
+                {
+                    errorMessage.AppendLine(line);
+                }
+            }
+
+            proc.WaitForExit();
+
+            if (errorMessage.Length > 0)
+                throw new IOException(errorMessage.ToString());
+        }
+
+        public static long LoadStructs(Stream stream, IProgressStatus status, IProgressMonitor progressMonitor, out RawData raw)
+        {
+            CacheHeaderStruct cacheHeader = CacheHeaderStruct.Read(stream);
+            if (cacheHeader.formatVersion < CacheFormatVersion.Two || cacheHeader.numFiles == 0)
+            {
+                // Unexpected empty cache.  Return values that will force it to be completely rebuild.
+                raw = new RawData(CacheFormat.EMPTY);
+                return 0;
+            }
+
+            if (cacheHeader.IsCorrupted(stream.Length))
+            {
+                throw new InvalidDataException(Resources.ChromatogramCache_LoadStructs_FileCorrupted);
+            }
+
+            var formatVersion = cacheHeader.formatVersion;
+            raw = new RawData(cacheHeader);
+            CacheFormat cacheFormat = raw.CacheFormat;
+            // Read list of files cached
+            stream.Seek(cacheHeader.locationFiles, SeekOrigin.Begin);
+            var chromCachedFiles = new List<ChromCachedFile>();
+
+            var cachedFileHeaderSerializer = cacheFormat.CachedFileSerializer();
+
+            for (int i = 0; i < cacheHeader.numFiles; i++)
+            {
+                var cachedFileStruct = cachedFileHeaderSerializer.ReadArray(stream, 1)[0];
+                int lenPath = cachedFileStruct.lenPath;
+                var filePathBuffer = new byte[lenPath];
+                ReadComplete(stream, filePathBuffer, lenPath);
+                string filePathString = formatVersion > CacheFormatVersion.Six
+                                      ? Encoding.UTF8.GetString(filePathBuffer, 0, lenPath)
+                                      : Encoding.Default.GetString(filePathBuffer, 0, lenPath); // Backward compatibility
+                var filePath = MsDataFileUri.Parse(filePathString);
+
+                string sampleId = null;
+                int lenSampleId = cachedFileStruct.lenSampleId;
+                if (formatVersion > CacheFormatVersion.Thirteen && lenSampleId > 0)
+                {
+                    byte[] sampleIdBuffer = new byte[lenSampleId];
+                    ReadComplete(stream, sampleIdBuffer, lenSampleId);
+                    sampleId = Encoding.UTF8.GetString(sampleIdBuffer, 0, lenSampleId);
+                }
+
+                string serialNumber = null;
+                int lenSerialNumber = cachedFileStruct.lenSerialNumber;
+                if (formatVersion > CacheFormatVersion.Thirteen && lenSerialNumber > 0)
+                {
+                    byte[] serialNumberBuffer = new byte[lenSerialNumber];
+                    ReadComplete(stream, serialNumberBuffer, lenSerialNumber);
+                    serialNumber = Encoding.UTF8.GetString(serialNumberBuffer, 0, lenSerialNumber);
+                }
+
+                string instrumentInfoStr = null;
+                if (formatVersion > CacheFormatVersion.Three)
+                {
+                    int lenInstrumentInfo = cachedFileStruct.lenInstrumentInfo;
+                    byte[] instrumentInfoBuffer = new byte[lenInstrumentInfo];
+                    ReadComplete(stream, instrumentInfoBuffer, lenInstrumentInfo);
+                    instrumentInfoStr = Encoding.UTF8.GetString(instrumentInfoBuffer, 0, lenInstrumentInfo);
+                }
+
+                DateTime modifiedTime = DateTime.FromBinary(cachedFileStruct.modified);
+                DateTime? runstartTime = cachedFileStruct.runstart != 0 ? DateTime.FromBinary(cachedFileStruct.runstart) : (DateTime?)null;
+                DateTime? importTime = cachedFileStruct.importTime != 0
+                    ? DateTime.FromBinary(cachedFileStruct.importTime)
+                    : (DateTime?) null;
+                var instrumentInfoList = InstrumentInfoUtil.GetInstrumentInfo(instrumentInfoStr);
+                chromCachedFiles.Add(new ChromCachedFile(filePath,
+                                                             cachedFileStruct.flags,
+                                                             modifiedTime,
+                                                             runstartTime,
+                                                             importTime,
+                                                             cachedFileStruct.maxRetentionTime,
+                                                             cachedFileStruct.maxIntensity,
+                                                             cachedFileStruct.sizeScanIds,
+                                                             cachedFileStruct.locationScanIds,
+                                                             cachedFileStruct.ticArea == 0 ? (float?) null : cachedFileStruct.ticArea,
+                                                             ChromCachedFile.IonMobilityUnitsFromFlags(cachedFileStruct.flags),
+                                                             sampleId,
+                                                             serialNumber,
+                                                             instrumentInfoList));
+            }
+            Assume.AreEqual(cacheHeader.numFiles, chromCachedFiles.Count);
+            raw = raw.ChangeChromCacheFiles(chromCachedFiles);
+
+            if (progressMonitor != null)
+                progressMonitor.UpdateProgress(status = status.ChangePercentComplete(10));
+
+            if (formatVersion >= FORMAT_VERSION_RESULT_FILE_DATA)
+            {
+                stream.Seek(cacheHeader.locationTextIdBytes, SeekOrigin.Begin);
+                var proto = new ChromatogramGroupIdsProto();
+                proto.MergeFrom(stream.ReadBytes(cacheHeader.numTextIdBytes));
+                raw = raw.ChangeChromatogramGroupIds(ChromatogramGroupId.FromProto(proto));
+                stream.Seek(cacheHeader.locationHeaders, SeekOrigin.Begin);
+                var chromatogramEntries = new BlockedArray<ChromGroupHeaderInfo>(
+                    count => cacheFormat.ChromGroupHeaderInfoSerializer().ReadArray(stream, count),
+                    cacheHeader.numChromatograms,
+                    ChromGroupHeaderInfo.SizeOf,
+                    ChromGroupHeaderInfo.DEFAULT_BLOCK_SIZE,
+                    progressMonitor,
+                    status);
+                raw = raw.ChangeChromatogramEntries(chromatogramEntries);
+            }
+            else
+            {
+                byte[] textIdBytes = null;
+                if (formatVersion > CacheFormatVersion.Four)
+                {
+                    stream.Seek(cacheHeader.locationTextIdBytes, SeekOrigin.Begin);
+                    textIdBytes = stream.ReadBytes(cacheHeader.numTextIdBytes);
+                }
+
+                stream.Seek(cacheHeader.locationHeaders, SeekOrigin.Begin);
+                var oldChromatogramEntries = new BlockedArray<ChromGroupHeaderInfo16>(
+                    count => cacheFormat.OldChromGroupHeaderInfoSerializer().ReadArray(stream, count),
+                    cacheHeader.numChromatograms,
+                    ChromGroupHeaderInfo16.SizeOf,
+                    ChromGroupHeaderInfo.DEFAULT_BLOCK_SIZE,
+                    progressMonitor,
+                    status);
+
+                var chromatogramGroupIds = new ChromatogramGroupIds();
+                var chromatogramEntries = BlockedArray<ChromGroupHeaderInfo>.FromEnumerable(
+                    chromatogramGroupIds.ConvertFromTextIdBytes(textIdBytes, oldChromatogramEntries),
+                    oldChromatogramEntries.Count, ChromGroupHeaderInfo.SizeOf, ChromGroupHeaderInfo.DEFAULT_BLOCK_SIZE,
+                    progressMonitor, status);
+                raw = raw.ChangeChromatogramEntries(chromatogramEntries).ChangeChromatogramGroupIds(chromatogramGroupIds);
+            }
+
+            if (formatVersion > CacheFormatVersion.Four && cacheHeader.numScoreTypes > 0)
+            {
+                // Read scores
+                var scoreTypes = new string[cacheHeader.numScoreTypes];
+                stream.Seek(cacheHeader.locationScores, SeekOrigin.Begin);
+                byte[] scoreTypeLengths = new byte[cacheHeader.numScoreTypes * 4];
+                byte[] typeNameBuffer = new byte[1024];
+                ReadComplete(stream, scoreTypeLengths, scoreTypeLengths.Length);
+                for (int i = 0; i < cacheHeader.numScoreTypes; i++)
+                {
+                    int lenTypeName = GetInt32(scoreTypeLengths, i);
+                    ReadComplete(stream, typeNameBuffer, lenTypeName);
+                    scoreTypes[i] = Encoding.UTF8.GetString(typeNameBuffer, 0, lenTypeName);
+                }
+
+                raw = raw.ChangeScoreTypes(new FeatureNames(scoreTypes), stream.Position);
+                Assume.AreEqual(raw.LocationScoreValues, stream.Position);
+            }
+            else
+            {
+                Assume.AreEqual(0, raw.ScoreTypes.Count);
+            }
+
+            if (progressMonitor != null)
+                progressMonitor.UpdateProgress(status = status.ChangePercentComplete(30));
+
+            // Read list of transitions
+            stream.Seek(cacheHeader.locationTransitions, SeekOrigin.Begin);
+            raw = raw.ChangeChromTransitions(new BlockedArray<ChromTransition>(
+                count => cacheFormat.ChromTransitionSerializer().ReadArray(stream, count),
+                cacheHeader.numTransitions,
+                ChromTransition.SizeOf,
+                ChromTransition.DEFAULT_BLOCK_SIZE,
+                progressMonitor,
+                status));
+            if (raw.ChromCacheFiles.Any(file => file.HasResultFileData))
+            {
+                var resultFileDatas = new List<ResultFileMetaData>();
+                foreach (var chromCachedFile in raw.ChromCacheFiles)
+                {
+                    if (!chromCachedFile.HasResultFileData)
+                    {
+                        resultFileDatas.Add(null);
+                        continue;
+                    }
+
+                    stream.Seek(chromCachedFile.LocationScanIds + cacheHeader.locationScanIds, SeekOrigin.Begin);
+                    var byteArray = new byte[chromCachedFile.SizeScanIds];
+                    ReadComplete(stream, byteArray, byteArray.Length);
+                    resultFileDatas.Add(ResultFileMetaData.FromByteArray(byteArray));
+                }
+
+                raw = raw.ChangeResultFileDatas(resultFileDatas);
+            }
+
+            if (progressMonitor != null)
+                progressMonitor.UpdateProgress(status = status.ChangePercentComplete(50));
+
+            return raw.LocationScanIds;  // Bytes of chromatogram data
+        }
+
+        private IList<ResultFileMetaData> ReadResultFileDatas(Stream stream,
+            CachedFileHeaderStruct cacheHeader,
+            IList<ChromCachedFile> chromCachedFiles)
+        {
+            if (chromCachedFiles.All(file=>!file.HasResultFileData))
+            {
+                return null;
+            }
+            var resultFileDatas = new List<ResultFileMetaData>();
+            foreach (var chromCachedFile in chromCachedFiles)
+            {
+                if (!chromCachedFile.HasResultFileData)
+                {
+                    resultFileDatas.Add(null);
+                    continue;
+                }
+
+                stream.Seek(chromCachedFile.LocationScanIds + cacheHeader.locationScanIds, SeekOrigin.Begin);
+                var byteArray = new byte[chromCachedFile.SizeScanIds];
+                ReadComplete(stream, byteArray, byteArray.Length);
+                resultFileDatas.Add(ResultFileMetaData.FromByteArray(byteArray));
+            }
+
+            return resultFileDatas;
+        }
+
+        private static int GetInt32(byte[] bytes, int index)
+        {
+            int ibyte = index * 4;
+            return BitConverter.ToInt32(bytes, ibyte);
+        }
+        
+        private static void ReadComplete(Stream stream, byte[] buffer, int size)
+        {
+            if (stream.Read(buffer, 0, size) != size)
+                throw new InvalidDataException(Resources.ChromatogramCache_ReadComplete_Data_truncation_in_cache_header_File_may_be_corrupted);
+        }
+
+        public static CacheHeaderStruct WriteStructs(CacheFormat cacheFormat,
+                                        Stream outStream,
+                                        Stream outStreamScans,
+                                        Stream outStreamPeaks,
+                                        Stream outStreamScores,
+                                        ICollection<ChromCachedFile> chromCachedFiles,
+                                        ICollection<ChromGroupHeaderInfo> chromatogramEntries,
+                                        ICollection<ChromTransition> chromTransitions,
+                                        ChromatogramGroupIds chromatogramGroupIds,
+                                        FeatureNames scoreTypes,
+                                        int scoreCount,
+                                        int peakCount,
+                                        out long scoreValueLocation)
+        {
+            scoreValueLocation = 0;
+            var formatVersion = cacheFormat.FormatVersion;
+            long locationScans = outStream.Position;
+            if (formatVersion > FORMAT_VERSION_CACHE_8)
+            {
+                // Write any scan ids
+                outStreamScans.Seek(0, SeekOrigin.Begin);
+                outStreamScans.CopyTo(outStream);
+            }
+            // Write the picked peaks
+            long locationPeaks = outStream.Position;
+            outStreamPeaks.Seek(0, SeekOrigin.Begin);
+            outStreamPeaks.CopyTo(outStream);
+
+            // Write the transitions
+            long locationTrans = outStream.Position;
+            IEnumerable<ChromTransition> transitionsToWrite = chromTransitions;
+            if (formatVersion < FORMAT_VERSION_CHROM_TRANSITION_OPTSTEP &&
+                chromTransitions.Any(chromTransition => 0 != chromTransition.OptimizationStep))
+            {
+                transitionsToWrite = chromTransitions.Select(chromTransition =>
+                    chromTransition.ChangeOptimizationStep(0,
+                        chromTransition.Product +
+                        ChromatogramInfo.OPTIMIZE_SHIFT_SIZE * chromTransition.OptimizationStep));
+            }
+            cacheFormat.ChromTransitionSerializer().WriteItems(outStream, transitionsToWrite);
+            long locationScores = outStream.Position;
+            long locationTextIdBytes = outStream.Position;
+            int countScores = (int) (outStreamScores.Position/sizeof (float));
+            long locationHeaders;
+            int numTextIdBytes;
+            if (formatVersion > FORMAT_VERSION_CACHE_4)
+            {
+                // Write the scores
+                StringBuilder sbTypes = new StringBuilder();
+                foreach (string scoreTypeName in scoreTypes)
+                {
+                    outStream.Write(BitConverter.GetBytes(scoreTypeName.Length), 0, sizeof(int));
+                    sbTypes.Append(scoreTypeName);
+                }
+                int len = sbTypes.Length;
+                if (len > 0)
+                {
+                    byte[] typesBuffer = new byte[len];
+                    Encoding.UTF8.GetBytes(sbTypes.ToString(), 0, sbTypes.Length, typesBuffer, 0);
+                    outStream.Write(typesBuffer, 0, len);
+                    scoreValueLocation = outStream.Position;
+                    outStreamScores.Seek(0, SeekOrigin.Begin);
+                    outStreamScores.CopyTo(outStream);
+                }
+
+                // Write sequence or custom ion id bytes
+                locationTextIdBytes = outStream.Position;
+                if (formatVersion >= CacheFormatVersion.Seventeen)
+                {
+                    chromatogramGroupIds.ToProtoMessage().WriteTo(outStream);
+                    numTextIdBytes = (int) (outStream.Position - locationTextIdBytes);
+                    locationHeaders = outStream.Position;
+                    cacheFormat.ChromGroupHeaderInfoSerializer().WriteItems(outStream, chromatogramEntries);
+                }
+                else
+                {
+                    var textIdBytes = new List<byte>();
+                    var map = new Dictionary<Target, TextIdLocation>();
+                    foreach (var chromGroupHeaderInfo in chromatogramEntries)
+                    {
+                        chromatogramGroupIds.ConvertToTextId(textIdBytes, map, chromGroupHeaderInfo);
+                    }
+                    outStream.Write(textIdBytes.ToArray(), 0, textIdBytes.Count);
+                    numTextIdBytes = textIdBytes.Count;
+                    locationHeaders = outStream.Position;
+                    cacheFormat.OldChromGroupHeaderInfoSerializer().WriteItems(outStream, chromatogramEntries
+                        .Select(chromGroupHeaderInfo=>chromatogramGroupIds.ConvertToTextId(textIdBytes, map, chromGroupHeaderInfo)));
+                    // Nothing should have been added to textIdBytes after the first pass
+                    Assume.AreEqual(numTextIdBytes, textIdBytes.Count);
+                }
+            }
+            else
+            {
+                numTextIdBytes = 0;
+                locationHeaders = outStream.Position;
+                cacheFormat.OldChromGroupHeaderInfoSerializer().WriteItems(outStream, 
+                    chromatogramEntries.Select(chromGroupHeaderInfo=>new ChromGroupHeaderInfo16(chromGroupHeaderInfo, -1, 0)));
+            }
+            // Write the list of cached files and their modification time stamps
+            long locationFiles = outStream.Position;
+            var cachedFileSerializer = cacheFormat.CachedFileSerializer();
+            foreach (var cachedFile in chromCachedFiles)
+            {
+                var filePath = cachedFile.FilePath;
+                if (formatVersion < CacheFormatVersion.Fourteen)
+                    filePath = filePath.RestoreLegacyParameters(cachedFile.UsedMs1Centroids, cachedFile.UsedMs2Centroids);
+                var filePathBytes = Encoding.UTF8.GetBytes(filePath.ToString());
+                var instrumentInfoBytes =
+                    Encoding.UTF8.GetBytes(InstrumentInfoUtil.GetInstrumentInfoString(cachedFile.InstrumentInfoList));
+                var sampleIdBytes = Encoding.UTF8.GetBytes(cachedFile.SampleId ?? string.Empty);
+                var serialNumberBytes = Encoding.UTF8.GetBytes(cachedFile.InstrumentSerialNumber ?? string.Empty);
+                var cachedFileStruct = new CachedFileHeaderStruct
+                {
+                    modified = cachedFile.FileWriteTime.ToBinary(),
+                    lenPath = filePathBytes.Length,
+                    runstart = cachedFile.RunStartTime?.ToBinary() ?? 0,
+                    lenInstrumentInfo = instrumentInfoBytes.Length,
+                    flags = cachedFile.Flags,
+                    maxRetentionTime = cachedFile.MaxRetentionTime,
+                    maxIntensity = cachedFile.MaxIntensity,
+                    sizeScanIds = cachedFile.SizeScanIds,
+                    locationScanIds = cachedFile.LocationScanIds,
+                    ticArea = cachedFile.TicArea.GetValueOrDefault(),
+                    lenSampleId = sampleIdBytes.Length,
+                    lenSerialNumber = serialNumberBytes.Length,
+                    importTime = cachedFile.ImportTime?.ToBinary() ?? 0
+                };
+                cachedFileSerializer.WriteItems(outStream, new []{cachedFileStruct});
+                // Write variable length buffers
+                outStream.Write(filePathBytes, 0, filePathBytes.Length);
+                if (formatVersion >= CacheFormatVersion.Fourteen)
+                {
+                    outStream.Write(sampleIdBytes, 0, sampleIdBytes.Length);
+                    outStream.Write(serialNumberBytes, 0, serialNumberBytes.Length);
+                }
+                outStream.Write(instrumentInfoBytes, 0, instrumentInfoBytes.Length);
+            }
+
+            CacheHeaderStruct cacheHeader = new CacheHeaderStruct(cacheFormat)
+            {
+                locationScanIds = locationScans,
+                numScoreTypes = scoreTypes.Count,
+                numScores = countScores,
+                locationScores = locationScores,
+                numTextIdBytes = numTextIdBytes,
+                locationTextIdBytes = locationTextIdBytes,
+                numPeaks = peakCount,
+                locationPeaks = locationPeaks,
+                numTransitions = chromTransitions.Count,
+                locationTransitions = locationTrans,
+                numChromatograms = chromatogramEntries.Count,
+                locationHeaders = locationHeaders,
+                numFiles = chromCachedFiles.Count,
+                locationFiles = locationFiles
+            };
+            cacheHeader.Write(outStream);
+            return cacheHeader;
+        }
+
+        public static void BytesToTimeIntensities(byte[] bytes, int numPoints, int numTrans, bool withErrors,
+            bool withMs1ScanIds, bool withFragmentScanIds, bool withSimScanIds,
+            out float[] times, out float[][] intensities, out short[][] massErrors, out int[][] scanIds)
+        {
+            times = new float[numPoints];
+            intensities = new float[numTrans][];
+            massErrors = withErrors ? new short[numTrans][] : null;
+            scanIds = null; 
+
+            int sizeArray = sizeof(float)*numPoints;
+            Buffer.BlockCopy(bytes, 0, times, 0, sizeArray);
+            int offset = sizeArray;
+            for (int i = 0; i < numTrans; i++, offset += sizeArray)
+            {
+                intensities[i] = new float[numPoints];
+                Buffer.BlockCopy(bytes, offset, intensities[i], 0, sizeArray);
+            }
+            if (withErrors)
+            {
+                int sizeArrayErrors = sizeof(short)*numPoints;
+                for (int i = 0; i < numTrans; i++, offset += sizeArrayErrors)
+                {
+                    massErrors[i] = new short[numPoints];
+                    Buffer.BlockCopy(bytes, offset, massErrors[i], 0, sizeArrayErrors);
+                }
+            }
+            if (withMs1ScanIds || withFragmentScanIds || withSimScanIds)
+            {
+                scanIds = new int[Helpers.CountEnumValues<ChromSource>() - 1][];
+                int sizeArrayScanIds = sizeof(int) * numPoints;
+                if (withMs1ScanIds)
+                    scanIds[(int)ChromSource.ms1] = new int[numPoints];
+                if (withFragmentScanIds)
+                    scanIds[(int)ChromSource.fragment] = new int[numPoints];
+                if (withSimScanIds)
+                    scanIds[(int)ChromSource.sim] = new int[numPoints];
+                for (int source = 0; source < scanIds.Length; source++)
+                {
+                    if (scanIds[source] != null)
+                    {
+                        Buffer.BlockCopy(bytes, offset, scanIds[source], 0, sizeArrayScanIds);
+                        offset += sizeArrayScanIds;
+                    }
+                }
+            }
+        }
+
+        public static byte[] TimeIntensitiesToBytes(float[] times, float[][] intensities, short[][] massErrors, int[][] scanIds)
+        {
+            int numPoints = times.Length;
+            int sizeArray = numPoints*sizeof(float);
+            int numTrans = intensities.Length;
+            bool hasErrors = massErrors != null;
+            bool hasMs1ScanIds = scanIds != null && scanIds[(int) ChromSource.ms1] != null;
+            bool hasFragmentScanIds = scanIds != null && scanIds[(int) ChromSource.fragment] != null;
+            bool hasSimScanIds = scanIds != null && scanIds[(int) ChromSource.sim] != null;
+            byte[] points = new byte[GetChromatogramsByteCount(numTrans, numPoints, hasErrors, hasMs1ScanIds, hasFragmentScanIds, hasSimScanIds)];
+
+            // Write times
+            Buffer.BlockCopy(times, 0, points, 0, sizeArray);
+            int offset = sizeArray;
+
+            // Write intensities
+            for (int i = 0; i < numTrans; i++, offset += sizeArray)
+            {
+                Buffer.BlockCopy(intensities[i], 0, points, offset, sizeArray);
+            }
+
+            // Write mass errors, if provided
+            if (hasErrors)
+            {
+                int sizeArrayErrors = numPoints*sizeof(short);
+                for (int i = 0; i < numTrans; i++, offset += sizeArrayErrors)
+                {
+                    if (massErrors[i] != null)
+                    {
+                        Buffer.BlockCopy(massErrors[i], 0, points, offset, sizeArrayErrors);
+                    }
+                }
+            }
+
+            // Write scan ids, if provided
+            if (scanIds != null)
+            {
+                int sizeArrayScanIds = numPoints*sizeof(int);
+                for (int source = 0; source < scanIds.Length; source++)
+                {
+                    if (scanIds[source] != null)
+                    {
+                        Buffer.BlockCopy(scanIds[source], 0, points, offset, sizeArrayScanIds);
+                        offset += sizeArrayScanIds;
+                    }
+                }
+            }
+
+            return points;
+        }
+
+        public static int GetChromatogramsByteCount(int numTrans, int numPoints, bool hasErrors, 
+            bool hasMs1ScanIds, bool hasFragmentScanIds, bool hasSimScanIds)
+        {
+            int sizeArray = sizeof(float)*numPoints;
+            int sizeArrayErrors = sizeof(short)*numPoints;
+            int sizeTotal = sizeArray*(numTrans + 1);
+            if (hasErrors)
+                sizeTotal += sizeArrayErrors*numTrans;
+            if (hasMs1ScanIds)
+                sizeTotal += sizeof (int)*numPoints;
+            if (hasFragmentScanIds)
+                sizeTotal += sizeof (int)*numPoints;
+            if (hasSimScanIds)
+                sizeTotal += sizeof (int)*numPoints;
+            return sizeTotal;
+        }
+
+        public void GetStatusDimensions(MsDataFileUri msDataFilePath, out float? maxRetentionTime, out float? maxIntensity)
+        {
+            int fileIndex = CachedFiles.IndexOf(f => Equals(f.FilePath, msDataFilePath));
+            if (fileIndex == -1)
+            {
+                maxRetentionTime = maxIntensity = null;
+            }
+            else
+            {
+                var cacheFile = CachedFiles[fileIndex];
+                maxRetentionTime = cacheFile.MaxRetentionTime;
+                maxIntensity = cacheFile.MaxIntensity;
+            }
+        }
+
+        public IEnumerable<ChromKeyIndices> GetChromKeys(MsDataFileUri msDataFilePath)
+        {
+            int fileIndex = CachedFiles.IndexOf(f => Equals(f.FilePath, msDataFilePath));
+            if (fileIndex == -1)
+                yield break;
+
+            for (int i = 0; i < ChromGroupHeaderInfos.Count; i++)
+            {
+                var groupInfo = ChromGroupHeaderInfos[i];
+                if (groupInfo.FileIndex != fileIndex)
+                    continue;
+
+                IonMobilityValue ionMobilityValue = null;
+                for (int j = 0; j < groupInfo.NumTransitions; j++)
+                {
+                    int tranIndex = groupInfo.StartTransitionIndex + j;
+                    var tranInfo = _rawData.ChromTransitions[tranIndex];
+                    var product = new SignedMz(tranInfo.Product, groupInfo.NegativeCharge);
+                    float extractionWidth = tranInfo.ExtractionWidth;
+                    var units = groupInfo.IonMobilityUnits;
+                    if (units == eIonMobilityUnits.none && extractionWidth != 0)
+                        units = eIonMobilityUnits.drift_time_msec; // Backward compatibility - drift time is all we had before
+                    ChromSource source = tranInfo.Source;
+                    ionMobilityValue = ionMobilityValue == null ? 
+                        IonMobilityValue.GetIonMobilityValue(tranInfo.IonMobilityValue, units) :
+                        ionMobilityValue.ChangeIonMobility(tranInfo.IonMobilityValue); // This likely doesn't change from transition to transition, so reuse it
+                    ChromKey key = new ChromKey(GetChromatogramGroupId(groupInfo),
+                        groupInfo.Precursor, IonMobilityFilter.GetIonMobilityFilter(ionMobilityValue, tranInfo.IonMobilityExtractionWidth, groupInfo.CollisionalCrossSection), product, 
+                        tranInfo.OptimizationStep, 0, extractionWidth, source, groupInfo.Extractor);
+
+                    int id = i;
+                    int rank = -1;
+                    yield return new ChromKeyIndices(key, groupInfo.LocationPoints, i, id, rank, j);
+                }
+            }
+        }
+        /// <summary>
+        /// If the cache format is less than 11, and all of the precursors in the document
+        /// are negative, then assume that all of the chromatograms in the .skyd file
+        /// should be negative.
+        /// </summary>
+        private ChromatogramCache UpdateChargeSigns(SrmDocument doc)
+        {
+            if (_rawData.FormatVersion >= CacheFormatVersion.Eleven)
+            {
+                return this;
+            }
+
+            if (doc.MoleculeTransitionGroups.Any(p => !p.PrecursorMz.IsNegative))
+            {
+                return this;
+            }
+
+            var raw = _rawData;
+            raw = raw.ChangeChromatogramEntries(raw.ChromatogramEntries.ChangeAll(
+                chromGroupHeader => chromGroupHeader.ChangeChargeToNegative()));
+            return ChangeRawData(raw);
+
+        }
+
+        /// <summary>
+        /// When reading older format .skyd files, find the groups of ChromTransition's whose product
+        /// m/z's differ by <see cref="ChromatogramInfo.OPTIMIZE_SHIFT_SIZE"/>, and set the
+        /// <see cref="ChromTransition.OptimizationStep"/> appropriately.
+        /// </summary>
+        private ChromatogramCache UpdateOptimizationSteps(SrmDocument doc)
+        {
+            if (!doc.Settings.HasResults || Version >= FORMAT_VERSION_CHROM_TRANSITION_OPTSTEP)
+                return this;
+
+            // Determine which files belong to ChromatogramSets with optimization functions.
+            var optimizationFunctions = CachedFiles.Select(file =>
+                doc.MeasuredResults.Chromatograms
+                    .FirstOrDefault(c => c.OptimizationFunction != null && c.ContainsFile(file.FilePath))
+                    ?.OptimizationFunction).ToList();
+            if (optimizationFunctions.All(optFunc => null == optFunc))
+                return this;
+
+            var tolerance = (float)doc.Settings.TransitionSettings.Instrument.MzMatchTolerance;
+            var chromTransitions = new List<ChromTransition>(_rawData.ChromTransitions);
+            var anyChanges = false;
+
+            foreach (var nodePep in doc.Molecules)
+            {
+                foreach (var nodeTranGroup in nodePep.TransitionGroups)
+                {
+                    var transitions = nodeTranGroup.Transitions.OrderBy(nodeTran => nodeTran.Mz).ToArray();
+                    foreach (var chromIdx in ChromatogramIndexesMatching(nodePep, null, nodeTranGroup.PrecursorMz, tolerance, null))
+                    {
+                        var info = ChromGroupHeaderInfos[chromIdx];
+                        var optimizableRegression = optimizationFunctions[info.FileIndex];
+                        if (info.NumTransitions <= 1 || null == optimizableRegression)
+                            continue;
+
+                        var curTranIdx = 0;
+                        var curTran = transitions[curTranIdx];
+                        var nextTran = transitions.Length > 1 ? transitions[curTranIdx + 1] : null;
+
+                        var groupStartIdx = info.StartTransitionIndex;
+
+                        for (var i = info.StartTransitionIndex; i < info.StartTransitionIndex + info.NumTransitions; i++)
+                        {
+                            var chromTran = _rawData.ChromTransitions[i];
+                            while (nextTran != null && Math.Abs(curTran.Mz - chromTran.Product) > Math.Abs(nextTran.Mz - chromTran.Product))
+                            {
+                                // Matching a new transition.
+                                anyChanges |= ProcessOptimizationGroup(curTran, chromTransitions, groupStartIdx, i, optimizableRegression);
+
+                                curTranIdx++;
+                                curTran = nextTran;
+                                nextTran = curTranIdx < transitions.Length - 1 ? transitions[curTranIdx + 1] : null;
+
+                                groupStartIdx = i;
+                            }
+                        }
+
+                        anyChanges |= ProcessOptimizationGroup(curTran, chromTransitions, groupStartIdx, info.StartTransitionIndex + info.NumTransitions, optimizableRegression);
+                    }
+                }
+            }
+
+            if (!anyChanges)
+            {
+                return this;
+            }
+
+            return ChangeRawData(_rawData.ChangeChromTransitions(new BlockedArray<ChromTransition>(
+                chromTransitions, ChromTransition.SizeOf, ChromTransition.DEFAULT_BLOCK_SIZE)));
+        }
+
+        private static bool ProcessOptimizationGroup(TransitionDocNode transitionDocNode, IList<ChromTransition> transitions, int startIdx, int endIdx, OptimizableRegression optimizableRegression)
+        {
+            if (endIdx - startIdx <= 1)
+                return false;
+
+            // Make sure all of the transitions have optimization spacing.
+            var prev = transitions[startIdx];
+            for (var i = startIdx + 1; i < endIdx; i++)
+            {
+                var cur = transitions[i];
+                if (!ChromatogramInfo.IsOptimizationSpacing(prev.Product, cur.Product))
+                {
+                    return false;
+                }
+                prev = cur;
+            }
+
+            var productMzs = Enumerable.Range(startIdx, endIdx - startIdx).Select(i =>
+                new SignedMz(transitions[i].Product, transitionDocNode.Mz.IsNegative));
+            int centerIdx = startIdx + OptStepChromatograms.IndexOfCenter(
+                transitionDocNode.Mz, productMzs, optimizableRegression.StepCount);
+            // Update optimization steps.
+            for (var i = startIdx; i < endIdx; i++)
+                transitions[i] = transitions[i].ChangeOptimizationStep((short)(i - centerIdx), transitions[centerIdx].Product);
+
+            return true;
+        }
+
+        public ChromatogramCache Optimize(string documentPath, IEnumerable<MsDataFileUri> msDataFilePaths, IStreamManager streamManager,
+            ILongWaitBroker progress)
+        {
+            string cachePathOpt = FinalPathForName(documentPath, null);
+            return OptimizeToPath(null, cachePathOpt, msDataFilePaths, streamManager, progress);
+        }
+
+        public ChromatogramCache OptimizeToPath(CacheFormatVersion? formatVersion, string cachePathOpt,
+            IEnumerable<MsDataFileUri> msDataFilePaths, IStreamManager streamManager, ILongWaitBroker progress)
+        {
+            var keepFilePaths = new HashSet<MsDataFileUri>(msDataFilePaths);
+            var keepFileIndices = new HashSet<int>();
+            for (int i = 0; i < _rawData.ChromCacheFiles.Count; i++)
+            {
+                var filePath = _rawData.ChromCacheFiles[i].FilePath;
+                if (keepFilePaths.Contains(filePath))
+                    keepFileIndices.Add(i);
+            }
+
+            // If the cache contains only the files in the document, then no
+            // further optimization is necessary.
+            if (keepFilePaths.Count == CachedFiles.Count && !formatVersion.HasValue || formatVersion == Version)
+            {
+                if (Equals(cachePathOpt, CachePath))
+                    return this;
+                // Copy the cache, if moving to a new location
+                using (FileSaver fs = new FileSaver(cachePathOpt))
+                {
+                    // ReSharper disable once AssignNullToNotNullAttribute
+                    File.Copy(CachePath, fs.SafeName, true);
+                    fs.Commit(ReadStream);
+                }
+                return ChangeCachePath(cachePathOpt, streamManager);
+            }
+
+            CacheFormat cacheFormat = CacheFormat.FromVersion(formatVersion ?? CacheFormatVersion.CURRENT);
+            Assume.IsTrue(keepFilePaths.Count > 0);
+
+            // Sort by file, points location into new array
+            // CONSIDER: This is limited to 2 GB allocation size, but 4 bytes per Tuple instead of 72 bytes per header
+            var listEntries = ChromGroupHeaderInfos
+                .Select((e, i) => new Tuple<int, long, int>(e.FileIndex, e.LocationPoints, i))
+                .Where(t => keepFileIndices.Contains(t.Item1)).ToArray();
+            Array.Sort(listEntries);
+
+            var listKeepEntries = new BlockedArrayList<ChromGroupHeaderInfo>(
+                ChromGroupHeaderInfo.SizeOf, ChromGroupHeaderInfo.DEFAULT_BLOCK_SIZE);
+            var listKeepCachedFiles = new List<ChromCachedFile>();
+            List<ResultFileMetaData> listKeepResultFileDatas = null;
+            if (_rawData.ResultFileDatas != null && cacheFormat.FormatVersion >= FORMAT_VERSION_RESULT_FILE_DATA)
+            {
+                listKeepResultFileDatas = new List<ResultFileMetaData>();
+            }
+            var listKeepTransitions = new BlockedArrayList<ChromTransition>(
+                ChromTransition.SizeOf, ChromTransition.DEFAULT_BLOCK_SIZE);
+            ChromatogramGroupIds keepGroupIds = new ChromatogramGroupIds();
+            var dictKeepTextIdIndices = new Dictionary<ChromatogramGroupId, int>();
+
+            // TODO: Make these first 3 temporary files that delete on close
+            using (var fsPeaks = new FileSaver(cachePathOpt + PEAKS_EXT, true))
+            using (var fsScans = new FileSaver(cachePathOpt + SCANS_EXT, true))
+            using (var fsScores = new FileSaver(cachePathOpt + SCORES_EXT, true))
+            using (var fs = new FileSaver(cachePathOpt))
+            {
+                lock (ReadStream)
+                {
+                var inStream = ReadStream.Stream;
+                fs.Stream = streamManager.CreateStream(fs.SafeName, FileMode.Create, true);
+                int peakCount = 0, scoreCount = 0;
+
+                byte[] buffer = new byte[0x40000]; // 256K
+
+                int i = 0;
+                do
+                {
+                    var firstEntry = ChromGroupHeaderInfos[listEntries[i].Item3];
+                    var lastEntry = firstEntry;
+                    int fileIndex = firstEntry.FileIndex;
+                    long offsetPoints = fs.Stream.Position - firstEntry.LocationPoints;
+
+                    int iNext = i;
+                    int firstPeakToTransfer = 0;
+                    int numPeaksToTransfer = 0;
+                    // Enumerate until end of current file encountered
+                    while (iNext < listEntries.Length && fileIndex == ChromGroupHeaderInfos[listEntries[iNext].Item3].FileIndex)
+                    {
+                        lastEntry = ChromGroupHeaderInfos[listEntries[iNext++].Item3];
+
+                        // Otherwise add entries to the keep lists
+                        listKeepEntries.Add(new ChromGroupHeaderInfo(lastEntry.Precursor,
+                            listKeepCachedFiles.Count,
+                            lastEntry.NumTransitions,
+                            listKeepTransitions.Count,
+                            lastEntry.NumPeaks,
+                            peakCount,
+                            scoreCount,
+                            lastEntry.MaxPeakIndex,
+                            lastEntry.NumPoints,
+                            lastEntry.CompressedSize,
+                            lastEntry.UncompressedSize,
+                            lastEntry.LocationPoints + offsetPoints,
+                            lastEntry.Flags,
+                            lastEntry.StartTime,
+                            lastEntry.EndTime,
+                            lastEntry.CollisionalCrossSection, 
+                            lastEntry.IonMobilityUnits).ChangeTextIdIndex(keepGroupIds.AddId(GetChromatogramGroupId(lastEntry))));
+
+                        int start = lastEntry.StartTransitionIndex;
+                        int end = start + lastEntry.NumTransitions;
+                        for (int j = start; j < end; j++)
+                            listKeepTransitions.Add(_rawData.ChromTransitions[j]);
+                        int numEntryPeaks = lastEntry.NumPeaks * lastEntry.NumTransitions;
+                        if (lastEntry.StartPeakIndex == firstPeakToTransfer + numPeaksToTransfer)
+                        {
+                            numPeaksToTransfer += numEntryPeaks;
+                        }
+                        else
+                        {
+                            if (numPeaksToTransfer > 0)
+                            {
+                                TransferPeaks(cacheFormat, firstPeakToTransfer, numPeaksToTransfer, fsPeaks.FileStream);
+                            }
+
+                            firstPeakToTransfer = lastEntry.StartPeakIndex;
+                            numPeaksToTransfer = numEntryPeaks;
+                        }
+                        peakCount += numEntryPeaks;
+                        start = lastEntry.StartScoreIndex;
+                        if (start != -1)
+                        {
+                            end = start + lastEntry.NumPeaks * ScoreTypes.Count;
+                            scoreCount += end - start;
+                            if (scoreCount > 0)
+                            {
+                                inStream.Seek(_rawData.LocationScoreValues + start * SCORE_VALUE_SIZE, SeekOrigin.Begin);
+                                inStream.TransferBytes(fsScores.FileStream, (end - start) * SCORE_VALUE_SIZE);
+                            }
+                        }
+                    }
+
+                    if (numPeaksToTransfer > 0)
+                    {
+                        TransferPeaks(cacheFormat, firstPeakToTransfer, numPeaksToTransfer, fsPeaks.FileStream);
+                    }
+
+                    if (_rawData.ChromCacheFiles[fileIndex].SizeScanIds == 0)
+                        listKeepCachedFiles.Add(_rawData.ChromCacheFiles[fileIndex]);
+                    else
+                    {
+                        // Write all scan ids for the last file to the scan ids output stream
+                        inStream.Seek(_rawData.LocationScanIds + _rawData.ChromCacheFiles[fileIndex].LocationScanIds, SeekOrigin.Begin);
+                        int lenReadIds = _rawData.ChromCacheFiles[fileIndex].SizeScanIds;
+                        long locationScanIds = fsScans.Stream.Position;
+                        inStream.TransferBytes(fsScans.Stream, lenReadIds, buffer);
+                        listKeepCachedFiles.Add(_rawData.ChromCacheFiles[fileIndex].RelocateScanIds(locationScanIds));
+                    }
+
+                    if (listKeepResultFileDatas != null)
+                    {
+                        listKeepResultFileDatas.Add(_rawData.ResultFileDatas[fileIndex]);
+                    }
+
+                    // Write all points for the last file to the output stream
+                    inStream.Seek(firstEntry.LocationPoints, SeekOrigin.Begin);
+                    long lenRead = lastEntry.LocationPoints + lastEntry.CompressedSize - firstEntry.LocationPoints;
+                    inStream.TransferBytes(fs.Stream, lenRead, buffer);
+
+                    // Advance to next file
+                    i = iNext;
+
+                    if (progress != null)
+                        progress.SetProgressCheckCancel(i, listEntries.Length);
+                } while (i < listEntries.Length);
+
+                // CONSIDER: We should be able to figure out the order from the original order
+                //           without needing this second sort
+                listKeepEntries.Sort();
+
+                var newCacheHeader = WriteStructs(
+                    cacheFormat,
+                    fs.Stream,
+                    fsScans.Stream,
+                    fsPeaks.Stream,
+                    fsScores.Stream,
+                    listKeepCachedFiles,
+                    listKeepEntries,
+                    listKeepTransitions,
+                    keepGroupIds,
+                    ScoreTypes,
+                    scoreCount,
+                    peakCount, out long scoreValueLocation);
+
+                CommitCache(fs);
+
+                fsPeaks.Stream.Seek(0, SeekOrigin.Begin);
+                fsScores.Stream.Seek(0, SeekOrigin.Begin);
+                var rawData =
+                    new RawData(newCacheHeader, listKeepCachedFiles, listKeepResultFileDatas, listKeepEntries.ToBlockedArray(),
+                        listKeepTransitions.ToBlockedArray(), ScoreTypes, scoreValueLocation, keepGroupIds);
+                return new ChromatogramCache(cachePathOpt, rawData,
+                    // Create a new read stream, for the newly created file
+                    streamManager.CreatePooledStream(cachePathOpt, false));
+            }
+        }
+        }
+
+        public void TransferPeaks(CacheFormat targetFormat, int firstPeakIndex, int peakCount, Stream writeStream)
+        {
+            _rawData.TransferPeaks(ReadStream.Stream, targetFormat, firstPeakIndex, peakCount, writeStream);
+        }
+
+        public void WriteScanIds(FileStream outputStreamScans)
+        {
+            if (_rawData.CountBytesScanIds == 0)
+                return;
+
+            var stream = ReadStream.Stream;
+            stream.Seek(_rawData.LocationScanIds, SeekOrigin.Begin);
+            ReadStream.Stream.TransferBytes(outputStreamScans, _rawData.CountBytesScanIds);
+        }
+
+        public void CommitCache(FileSaver fs)
+        {
+            // Close the read stream, in case the destination is the source, and
+            // overwrite is necessary.
+            ReadStream.CloseStream();
+            fs.Commit(ReadStream);
+        }
+
+        public class PathEqualityComparer : IEqualityComparer<ChromatogramCache>
+        {
+            public bool Equals(ChromatogramCache x, ChromatogramCache y)
+            {
+                if (ReferenceEquals(x, null) || ReferenceEquals(y, null))
+                {
+                    return ReferenceEquals(x, null) && ReferenceEquals(y, null);
+                }
+                return Equals(x.CachePath, y.CachePath);
+            }
+
+            public int GetHashCode(ChromatogramCache obj)
+            {
+                return obj.CachePath.GetHashCode();
+            }
+        }
+
+        public static PathEqualityComparer PathComparer { get; private set; }
+
+        static ChromatogramCache()
+        {
+            PathComparer = new PathEqualityComparer();
+        }
+
+        /// <summary>
+        /// Create a map of LibraryKey to the indexes into _chromatogramEntries that have that particular
+        /// TextId.
+        /// </summary>
+        private LibKeyMap<int[]> MakeChromEntryIndex()
+        {
+            if (_rawData.ChromatogramGroupIds.Count == 0)
+            {
+                return null;
+            }
+
+            var libraryKeyIndexes= new Dictionary<Target, int>();
+            List<LibraryKey> libraryKeys = new List<LibraryKey>();
+            List<List<int>> chromGroupIndexes = new List<List<int>>();
+
+            for (int i = 0; i < ChromGroupHeaderInfos.Count; i++)
+            {
+                var entry = ChromGroupHeaderInfos[i];
+                var target = GetChromatogramGroupId(entry)?.Target;
+                if (target == null)
+                {
+                    continue;
+                }
+                int libraryKeyIndex;
+                List<int> chromGroupIndexList;
+                if (libraryKeyIndexes.TryGetValue(target, out libraryKeyIndex))
+                {
+                    chromGroupIndexList = chromGroupIndexes[libraryKeyIndex];
+                }
+                else
+                {
+                    libraryKeyIndexes.Add(target, libraryKeys.Count);
+                    LibraryKey libraryKey;
+                    if (!target.IsProteomic)
+                    {
+                        libraryKey = new MoleculeLibraryKey(target.Molecule.GetSmallMoleculeLibraryAttributes(), Adduct.EMPTY);
+                    }
+                    else
+                    {
+                        libraryKey =
+                            new PeptideLibraryKey(target.Sequence, 0);
+                    }
+                    libraryKeys.Add(libraryKey);
+                    chromGroupIndexList = new List<int>();
+                    chromGroupIndexes.Add(chromGroupIndexList);
+                }
+                chromGroupIndexList.Add(i);
+            }
+            return new LibKeyMap<int[]>(
+                ImmutableList.ValueOf(chromGroupIndexes.Select(indexes=>indexes.ToArray())), 
+                libraryKeys);
+        }
+
+        public ChromatogramGroupId GetChromatogramGroupId(ChromGroupHeaderInfo chromGroupHeaderInfo)
+        {
+            if (chromGroupHeaderInfo.TextIdIndex == -1)
+            {
+                return null;
+            }
+
+            return _rawData.ChromatogramGroupIds[chromGroupHeaderInfo.TextIdIndex];
+        }
+
+        public byte[] ReadTimeIntensitiesBytes(ChromGroupHeaderInfo chromGroupHeaderInfo)
+        {
+            return CallWithStream(stream =>
+            {
+                byte[] pointsCompressed = new byte[chromGroupHeaderInfo.CompressedSize];
+                // Seek to stored location
+                stream.Seek(chromGroupHeaderInfo.LocationPoints, SeekOrigin.Begin);
+
+                // Single read to get all the points
+                if (stream.Read(pointsCompressed, 0, pointsCompressed.Length) < pointsCompressed.Length)
+                    throw new IOException(Resources
+                        .ChromatogramGroupInfo_ReadChromatogram_Failure_trying_to_read_points);
+                return pointsCompressed;
+
+            });
+        }
+
+        private T CallWithStream<T>(Func<Stream, T> func)
+        {
+            lock (ReadStream)
+            {
+            var stream = ReadStream.Stream;
+                try
+                {
+                    return func(stream);
+                }
+                catch (Exception)
+                {
+                    // If an exception is thrown, close the stream in case the failure is something
+                    // like a network failure that can be remedied by re-opening the stream.
+                    ReadStream.CloseStream();
+                    throw;
+                }
+            }
+        }
+
+        public TimeIntensitiesGroup ReadTimeIntensities(ChromGroupHeaderInfo chromGroupHeaderInfo)
+        {
+            var compressedBytes = ReadTimeIntensitiesBytes(chromGroupHeaderInfo);
+            int uncompressedSize = chromGroupHeaderInfo.UncompressedSize;
+            if (uncompressedSize < 0) // Before version 11
+            {
+                int numPoints = chromGroupHeaderInfo.NumPoints;
+                int numTrans = chromGroupHeaderInfo.NumTransitions;
+                bool hasErrors = chromGroupHeaderInfo.HasMassErrors;
+                bool hasMs1ScanIds = chromGroupHeaderInfo.HasMs1ScanIds;
+                bool hasFragmentScanIds = chromGroupHeaderInfo.HasFragmentScanIds;
+                bool hasSimScanIds = chromGroupHeaderInfo.HasSimScanIds;
+
+                uncompressedSize = GetChromatogramsByteCount(numTrans, numPoints, hasErrors, hasMs1ScanIds,
+                    hasFragmentScanIds, hasSimScanIds);
+            }
+            var uncompressedBytes = compressedBytes.Uncompress(uncompressedSize);
+            if (chromGroupHeaderInfo.HasRawChromatograms)
+            {
+                return RawTimeIntensities.ReadFromStream(new MemoryStream(uncompressedBytes));
+            }
+            else
+            {
+                var chromTransitions = Enumerable.Range(chromGroupHeaderInfo.StartTransitionIndex, chromGroupHeaderInfo.NumTransitions)
+                    .Select(i => _rawData.ChromTransitions[i]).ToArray();
+                return InterpolatedTimeIntensities.ReadFromStream(new MemoryStream(uncompressedBytes),
+                    chromGroupHeaderInfo, chromTransitions);
+            }
+        }
+
+        public IList<ChromPeak> ReadPeaks(ChromGroupHeaderInfo chromGroupHeaderInfo)
+        {
+            return ReadPeaksStartingAt(chromGroupHeaderInfo.StartPeakIndex,
+                chromGroupHeaderInfo.NumPeaks * chromGroupHeaderInfo.NumTransitions);
+        }
+
+        public IList<ChromPeak> ReadPeaksStartingAt(long startPeakIndex, int count)
+        {
+            if (count == 0)
+            {
+                return Array.Empty<ChromPeak>();
+            }
+            return CallWithStream(stream => ReadPeaksStartingAt(stream, startPeakIndex, count));
+        }
+
+        private IList<ChromPeak> ReadPeaks(Stream stream, ChromGroupHeaderInfo chromGroupHeaderInfo)
+        {
+            return ReadPeaksStartingAt(stream, chromGroupHeaderInfo.StartPeakIndex,
+                chromGroupHeaderInfo.NumPeaks * chromGroupHeaderInfo.NumTransitions);
+        }
+
+        private IList<ChromPeak> ReadPeaksStartingAt(Stream stream, long startPeakIndex, int count)
+        {
+            stream.Seek(_rawData.LocationPeaks + _rawData.CacheFormat.ChromPeakSize * startPeakIndex,
+                SeekOrigin.Begin);
+            return _rawData.CacheFormat.ChromPeakSerializer().ReadArray(stream, count);
+        }
+
+
+        public IList<float> ReadScores(ChromGroupHeaderInfo chromGroupHeaderInfo)
+        {
+            var scoreValueCount = chromGroupHeaderInfo.NumPeaks * _scoreTypeIndices.Count;
+            if (scoreValueCount == 0)
+            {
+                return Array.Empty<float>();
+            }
+            return CallWithStream(stream => ReadScoresStartingAt(stream, chromGroupHeaderInfo.StartScoreIndex, scoreValueCount));
+        }
+
+        private IList<float> ReadScoresStartingAt(Stream stream, long startScoreIndex, int scoreValueCount)
+        {
+            if (scoreValueCount == 0)
+            {
+                return Array.Empty<float>();
+            }
+            stream.Seek(_rawData.LocationScoreValues + startScoreIndex * SCORE_VALUE_SIZE, SeekOrigin.Begin);
+            return PrimitiveArrays.Read<float>(stream, scoreValueCount);
+        }
+
+        /// <summary>
+        /// Reads the peaks and/or the scores for a list of ChromGroupHeaderInfo's.
+        /// The passed in arrays must either be null, or must have a length equal to the number of ChromGroupHeaderInfo's.
+        /// </summary>
+        public void ReadDataForAll(IList<ChromGroupHeaderInfo> chromGroupHeaderInfos, IList<ChromPeak>[] peaks, IList<float>[] scores)
+        {
+            if (peaks != null)
+            {
+                Assume.AreEqual(chromGroupHeaderInfos.Count, peaks.Length);
+            }
+
+            if (scores != null)
+            {
+                Assume.AreEqual(chromGroupHeaderInfos.Count, scores.Length);
+            }
+            using (var stream = new FileStream(CachePath, FileMode.Open, FileAccess.Read, FileShare.Read))
+            {
+                if (peaks != null)
+                {
+                    // Read the peaks for all of the ChromGroupHeaderInfos
+                    // We process these in order of StartPeakIndex, because, in theory, it might make seeking in the file stream faster,
+                    // but it does not seem to make a difference in practice
+                    foreach (var index in Enumerable.Range(0, chromGroupHeaderInfos.Count)
+                        .OrderBy(i => chromGroupHeaderInfos[i].StartPeakIndex))
+                    {
+                        peaks[index] = ReadPeaks(stream, chromGroupHeaderInfos[index]);
+                    }
+                }
+
+                if (scores != null)
+                {
+                    // Read the scores. Some of the ChromGroupHeaderInfos may have the same StartScoreIndex and number of peaks,
+                    // so process those at the same time
+                    foreach (var indexGroup in Enumerable.Range(0, chromGroupHeaderInfos.Count)
+                        .GroupBy(i => Tuple.Create(chromGroupHeaderInfos[i].StartScoreIndex,
+                            chromGroupHeaderInfos[i].NumPeaks))
+                        .OrderBy(group => group.Key.Item1))
+                    {
+                        var groupScores = ReadScoresStartingAt(stream, indexGroup.Key.Item1,
+                            indexGroup.Key.Item2 * ScoreTypesCount);
+                        foreach (var index in indexGroup)
+                        {
+                            scores[index] = groupScores;
+                        }
+                    }
+                }
+            }
+        }
+    }
+
+    public struct ChromKeyIndices
+    {
+        public ChromKeyIndices(ChromKey key, long locationPoints, int groupIndex, int statusId, int statusRank, int tranIndex)
+            : this()
+        {
+            Key = key;
+            LocationPoints = locationPoints;
+            GroupIndex = groupIndex;
+            StatusId = statusId;
+            StatusRank = statusRank;
+            TranIndex = tranIndex;
+        }
+
+        public ChromKey Key { get; private set; }
+        public long LocationPoints { get; private set; }
+        public int GroupIndex { get; private set; }
+        public int StatusId { get; private set; }
+        public int StatusRank { get; private set; }
+        public int TranIndex { get; private set; }
+    }
+}