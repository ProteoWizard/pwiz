﻿/*
 * Original author: Nicholas Shulman <nicksh .at. u.washington.edu>,
 *                  MacCoss Lab, Department of Genome Sciences, UW
 *
 * Copyright 2017 University of Washington - Seattle, WA
 *
 * Licensed under the Apache License, Version 2.0 (the "License");
 * you may not use this file except in compliance with the License.
 * You may obtain a copy of the License at
 *
 *     http://www.apache.org/licenses/LICENSE-2.0
 *
 * Unless required by applicable law or agreed to in writing, software
 * distributed under the License is distributed on an "AS IS" BASIS,
 * WITHOUT WARRANTIES OR CONDITIONS OF ANY KIND, either express or implied.
 * See the License for the specific language governing permissions and
 * limitations under the License.
 */

using System;
using System.Collections.Generic;
using System.Linq;
using pwiz.Common.Collections;
using pwiz.Common.SystemUtil;
using pwiz.Skyline.Util;

namespace pwiz.Skyline.Model.Results
{
    public class TimeIntensities : Immutable
    {
        public static readonly TimeIntensities EMPTY = new TimeIntensities(ImmutableList<float>.EMPTY, ImmutableList<float>.EMPTY, null, null);
        
        public TimeIntensities(IEnumerable<float> times, IEnumerable<float> intensities) : this(times, intensities, null, null)
        {
        }
        
        public TimeIntensities(IEnumerable<float> times, IEnumerable<float> intensities, IEnumerable<float> massErrors, IEnumerable<int> scanIds)
        {
            Times = ImmutableList.ValueOf(times);
            Intensities = ImmutableList.ValueOf(intensities);
            MassErrors = ImmutableList.ValueOf(massErrors);
            ScanIds = ImmutableList.ValueOf(scanIds);
            Assume.IsTrue(Times.Count == Intensities.Count);
            Assume.IsTrue(MassErrors == null || MassErrors.Count == Times.Count);
            Assume.IsTrue(ScanIds == null || ScanIds.Count == Times.Count);
        }

        public ImmutableList<float> Times { get; private set; }
        public ImmutableList<float> Intensities { get; private set; }
        public ImmutableList<float> MassErrors { get; private set; }
        public ImmutableList<int> ScanIds { get; private set; }
        public int NumPoints { get { return Times.Count; } }

        public TimeIntensities ChangeMassErrors(IEnumerable<float> massErrors)
        {
            return ChangeProp(ImClone(this), im => im.MassErrors = ImmutableList.ValueOf(massErrors));
        }

        public TimeIntensities ChangeScanIds(IEnumerable<int> scanIds)
        {
            return ChangeProp(ImClone(this), im => im.ScanIds = ImmutableList.ValueOf(scanIds));
        }

        public TimeIntensities ChangeIntensities(IEnumerable<float> intensities)
        {
            return ChangeProp(ImClone(this), im => im.Intensities = ImmutableList.ValueOf(intensities));
        }

        private TimeIntensities ChangePoints(IList<TimeIntensityPoint> newPoints)
        {
            return new TimeIntensities(newPoints.Select(p => (float)p.Time),
                newPoints.Select(p => (float)p.Intensity),
                MassErrors == null ? null : newPoints.Select(p => (float)p.MassError),
                ScanIds == null ? null : newPoints.Select(p => p.ScanIndex));
        }


        public TimeIntensities OldInterpolate(IList<float> timesNew, bool inferZeros)
        {
            if (timesNew.Count == 0)
                return this;
            double intervalDelta = 0;
            if (timesNew.Count > 1)
            {
                intervalDelta = (timesNew[timesNew.Count - 1] - timesNew[0]) / (timesNew.Count - 1);
            }

            var timesMeasured = Times;
            var intensMeasured = Intensities;
            IList<float> massErrorsMeasured = MassErrors;

            var intensNew = new List<float>();
            var massErrorsNew = massErrorsMeasured != null ? new List<float>() : null;

            int iTime = 0;
            double timeLast = timesNew[0];
            double intenLast = 0;
            double massErrorLast = 0;
            if (!inferZeros && intensMeasured.Count != 0)
            {
                intenLast = intensMeasured[0];
                if (massErrorsMeasured != null)
                    massErrorLast = massErrorsMeasured[0];
            }
            for (int i = 0; i < timesMeasured.Count && iTime < timesNew.Count; i++)
            {
                double intenNext;
                float time = timesMeasured[i];
                float inten = intensMeasured[i];
                double totalInten = inten;
                double massError = 0;
                if (massErrorsMeasured != null)
                    massError = massErrorsMeasured[i];

                // Continue enumerating points until one is encountered
                // that has a greater time value than the point being assigned.
                while (i < timesMeasured.Count - 1 && time < timesNew[iTime])
                {
                    i++;
                    time = timesMeasured[i];
                    inten = intensMeasured[i];

                    if (massErrorsMeasured != null)
                    {
                        // Average the mass error in these points weigthed by intensity
                        // into the next mass error value
                        totalInten += inten;
                        // TODO: Figure out whether this is an appropriate estimation method
                        massError += (massErrorsMeasured[i] - massError) * inten / totalInten;
                    }
                }

                if (i >= timesMeasured.Count)
                    break;

                // If the next measured intensity is more than the new delta
                // away from the intensity being assigned, then interpolate
                // the next point toward zero, and set the last intensity to
                // zero.
                if (inferZeros && intenLast > 0 && timesNew[iTime] + intervalDelta < time)
                {
                    intenNext = intenLast +
                                (timesNew[iTime] - timeLast) * (0 - intenLast) /
                                (timesNew[iTime] + intervalDelta - timeLast);
                    intensNew.Add((float)intenNext);
                    AddMassError(massErrorsNew, massError);
                    timeLast = timesNew[iTime++];
                    intenLast = 0;
                }

                if (inferZeros)
                {
                    // If the last intensity was zero, and the next measured time
                    // is more than a delta away, assign zeros until within a
                    // delta of the measured intensity.
                    while (intenLast == 0 && iTime < timesNew.Count && timesNew[iTime] + intervalDelta < time)
                    {
                        intensNew.Add(0);
                        AddMassError(massErrorsNew, massError);
                        timeLast = timesNew[iTime++];
                    }
                }
                else
                {
                    // Up to just before the current point, project the line from the
                    // last point to the current point at each interval.
                    while (iTime < timesNew.Count && timesNew[iTime] + intervalDelta < time)
                    {
                        intenNext = intenLast + (timesNew[iTime] - timeLast) * (inten - intenLast) / (time - timeLast);
                        intensNew.Add((float)intenNext);
                        AddMassError(massErrorsNew, massError);
                        iTime++;
                    }
                }

                if (iTime >= timesNew.Count)
                    break;

                // Interpolate from the last intensity toward the measured
                // intenisty now within a delta of the point being assigned.
                if (time == timeLast)
                    intenNext = intenLast;
                else
                    intenNext = intenLast + (timesNew[iTime] - timeLast) * (inten - intenLast) / (time - timeLast);
                intensNew.Add((float)intenNext);
                massErrorLast = AddMassError(massErrorsNew, massError);
                iTime++;
                intenLast = inten;
                timeLast = time;
            }

            // Fill any unassigned intensities with zeros.
            while (intensNew.Count < timesNew.Count)
            {
                intensNew.Add(0);
                AddMassError(massErrorsNew, massErrorLast);
            }
            int[] scanIndexesNew = null;
            // Replicate scan ids to match new times.
            if (ScanIds != null)
            {
                scanIndexesNew = new int[timesNew.Count];
                int rawIndex = 0;
                for (int i = 0; i < timesNew.Count; i++)
                {
                    // Choose the RawScanId corresponding to the closest RawTime to the new time.
                    float newTime = timesNew[i];
                    while (rawIndex < Times.Count && Times[rawIndex] <= newTime)
                        rawIndex++;
                    if (rawIndex >= Times.Count)
                        rawIndex--;
                    if (rawIndex > 0 && newTime - Times[rawIndex - 1] < Times[rawIndex] - newTime)
                        rawIndex--;
                    scanIndexesNew[i] = ScanIds[rawIndex];
                }
            }

            IEnumerable<float> massErrorsNewTruncated = null;
            if (massErrorsNew != null)
            {
                // Round off all the mass errors, since that is what will be persisted in the .skyd file
                massErrorsNewTruncated = massErrorsNew.Select(error => ChromPeak.To10x(error)/10f);
            }
            return new TimeIntensities(timesNew, intensNew, massErrorsNewTruncated, scanIndexesNew);
        }

        /// <summary>
        /// Returns a new TimeIntensities which uses the new set of times.
        /// Points outside of the current time range are extrapolated using the
        /// closest point (either the first or last point in this TimeIntensities).
        /// When <param name="inferZeroes"/> is true, then if there are three or more
        /// points get interpolated without having an existing point between them,
        /// then the middle interpolated points get replace with zeroes.
        /// </summary>
        public TimeIntensities Interpolate(IList<float> newTimes, bool inferZeroes)
        {
            return ReplaceTimes(newTimes, inferZeroes, false);
        }

        /// <summary>
        /// Returns a new TimeIntensities that uses the specified new times.
        /// <param name="newTimes">New times to use</param>
        /// <param name="inferZeroes">Whether within the interpolation to set points to zero if they are not next to an existing point.</param>
        /// <param name="extrapolateZeroes">Whether points before this start time or end time should be replaced by zero.</param>
        /// </summary>
        public TimeIntensities ReplaceTimes(IList<float> newTimes, bool inferZeroes,
            bool extrapolateZeroes)
        {
            var doubleTimes = new double[newTimes.Count];
            for (int i = 0; i < doubleTimes.Length; i++)
            {
                doubleTimes[i] = newTimes[i];
            }
            List<TimeIntensityPoint> points = TimeIntensityPoint.AddTimes(ToPointsArray(), doubleTimes, inferZeroes, extrapolateZeroes);
            if (points.Count >= 1)
            {
                List<int> indexesToRemove = IndexesOfPointsToBeRemoved(doubleTimes, points);
                Assume.IsTrue(points.Count - indexesToRemove.Count == newTimes.Count);
                points = TimeIntensityPoint.RemovePointsAt(points, indexesToRemove);
            }
            return new TimeIntensities(newTimes,
                points.Select(p => (float)p.Intensity),
                MassErrors == null ? null : points.Select(p => (float)p.MassError),
                ScanIds == null ? null : points.Select(p => p.ScanIndex));
        }

        private static List<int> IndexesOfPointsToBeRemoved(double[] timesToKeep, IList<TimeIntensityPoint> points)
        {
            List<int> indexesToRemove = new List<int>(points.Count - timesToKeep.Length);
            int iPoint = 0, iTime = 0;
            while (iPoint < points.Count)
            {
                int compare;
                if (iTime >= timesToKeep.Length)
                {
                    compare = -1;
                }
                else
                {
                    compare = points[iPoint].Time.CompareTo(timesToKeep[iTime]);
                }
                if (compare < 0)
                {
                    indexesToRemove.Add(iPoint);
                    iPoint++;
                }
                else
                {
                    iTime++;
                    if (compare == 0)
                    {
                        iPoint++;
                    }
                }
            }
            return indexesToRemove;
        }

        private static float AddMassError(ICollection<float> massErrors, double massError)
        {
            if (massErrors != null)
            {
                massErrors.Add((float) massError);
                return (float) massError;
            }
            return 0;
        }

        /// <summary>
        /// Adds the intensities from the other TimeIntensities to the intensities in this.
        /// The returned TimeIntensities will have the same set of times as this.
        /// </summary>
        public TimeIntensities AddIntensities(TimeIntensities other)
        {
            if (!Times.Equals(other.Times))
            {
                other = other.ReplaceTimes(Times, false, true);
            }
            float[] newIntensities = new float[Times.Count];
            for (int i = 0; i < Times.Count; i++)
            {
                // Avoid arithmetic overflow
                double intensitySum = Intensities[i] + other.Intensities[i];
                newIntensities[i] = intensitySum < float.MaxValue ? (float)intensitySum : float.MaxValue;
            }
            return new TimeIntensities(Times, newIntensities);
        }

        /// <summary>
        /// Adds the intensities from the other TimeIntensities to the intensities in this.
        /// The returned TimeIntensities whill have a set of times which is the union of the 
        /// times in this and <paramref name="other"/>.
        /// </summary>
        public TimeIntensities MergeTimesAndAddIntensities(TimeIntensities other)
        {
            if (Times.Equals(other.Times))
            {
                return AddIntensities(other);
            }
            var mergedTimes = ImmutableList.ValueOf(Times.Concat(other.Times).Distinct().OrderBy(time => time));
            if (mergedTimes.Equals(Times))
            {
                return AddIntensities(other);
            }
            return ReplaceTimes(mergedTimes, false, true).AddIntensities(other);
        }

        public TimeIntensities Truncate(double minRetentionTime, double maxRetentionTime)
        {
            int firstIndex = CollectionUtil.BinarySearch(Times, (float) minRetentionTime);
            if (firstIndex < 0)
            {
                firstIndex = ~firstIndex - 1;
            }
            firstIndex = Math.Max(firstIndex, 0);
            int lastIndex = CollectionUtil.BinarySearch(Times, (float) maxRetentionTime);
            if (lastIndex < 0)
            {
                lastIndex = ~lastIndex;
            }
            lastIndex = Math.Min(lastIndex, NumPoints - 1);
            if (firstIndex == 0 && lastIndex == NumPoints - 1)
            {
                return this;
            }
            return new TimeIntensities(
                SubList(Times, firstIndex, lastIndex),
                SubList(Intensities, firstIndex, lastIndex),
                SubList(MassErrors, firstIndex, lastIndex),
                SubList(ScanIds, firstIndex, lastIndex));
        }

        public TimeIntensityPoint GetPoint(int index)
        {
            return new TimeIntensityPoint(Times[index], Intensities[index],
                MassErrors == null ? 0 : MassErrors[index],
                ScanIds == null ? 0 : ScanIds[index]);
        }

        public List<TimeIntensityPoint> GetPointsInRange(double minTime, double maxTime)
        {
            var list = new List<TimeIntensityPoint>();
            if (maxTime < minTime)
            {
                return list;
            }

            int index = CollectionUtil.BinarySearch(Times, (float)minTime);
            if (index >= 0 && index < NumPoints)
            {
                list.Add(GetPoint(index).ChangeTime(minTime));
                index++;
            }
            else
            {
                list.Add(GetInterpolatedPoint(minTime));
                index = ~index;
            }
            while (index < NumPoints)
            {
                if (Times[index] > maxTime)
                {
                    break;
                }
                list.Add(GetPoint(index).ChangeTime(Math.Min(Times[index], maxTime)));
                index++;
            }
            if (list[list.Count - 1].Time < maxTime)
            {
                list.Add(GetInterpolatedPoint(maxTime));
            }
            for (int i = 1; i < list.Count; i++)
            {
                Assume.IsTrue(list[i].Time > list[i - 1].Time);
            }
            return list;
        }

        public TimeIntensityPoint GetInterpolatedPoint(double time)
        {
            int index = CollectionUtil.BinarySearch(Times, (float)time);
            if (index >= 0)
            {
                return GetPoint(index).ChangeTime(time);
            }
            index = ~index;
            if (index <= 0 || index >= NumPoints)
            {
                return TimeIntensityPoint.Zero(time);
            }
            return TimeIntensityPoint.Interpolate(GetPoint(index - 1), GetPoint(index), time);
        }

        private static IEnumerable<T> SubList<T>(IList<T> list, int firstIndex, int lastIndex)
        {
            if (list == null)
            {
                return null;
            }
            return list.Skip(firstIndex).Take(lastIndex - firstIndex + 1);
        }

        public double Integral(int startIndex, int endIndex)
        {
            if (startIndex >= endIndex)
            {
                return 0;
            }

            double total = 0;
            
            for (int i = startIndex + 1; i < endIndex; i++)
            {
                total += Intensities[i] * (Times[i + 1] - Times[i - 1]) / 2;
            }
            total += Intensities[startIndex] * (Times[startIndex + 1] - Times[startIndex]) / 2;
            total += Intensities[endIndex] * (Times[endIndex] - Times[endIndex - 1]) / 2;
            return total;
        }

        public int IndexOfNearestTime(float time)
        {
            int iTime = CollectionUtil.BinarySearch(Times, time);
            if (iTime < 0)
            {
                // Get index of first time greater than time argument
                iTime = ~iTime;
                // If the value before it was closer, then use that time
                if (iTime == Times.Count || (iTime > 0 && Times[iTime] - time > time - Times[iTime - 1]))
                    iTime--;
            }
            return iTime;
        }
<<<<<<< HEAD
        public void Integrate(double startTime, double endTime, out double area, out double massError)
        {
            area = 0;
            massError = 0;
            if (NumPoints == 0)
            {
                return;
            }
            startTime = Math.Max(startTime, Times[0]);
            endTime = Math.Min(endTime, Times[Times.Count - 1]);
            if (endTime <= startTime)
            {
                return;
            }
            var points = GetPointsInRange(startTime, endTime);
            if (points.Count == 0)
            {
                return;
            }
            var integral = TimeIntensityPoint.Integrate(startTime, endTime, points);
            area = integral.Intensity;
            massError = integral.MassError;
        }

        public IEnumerable<TimeIntensityPoint> ToPoints()
        {
            return Enumerable.Range(0, NumPoints).Select(GetPoint);
        }

        public TimeIntensityPoint[] ToPointsArray()
        {
            var result = new TimeIntensityPoint[NumPoints];
            for (int i = 0; i < result.Length; i++)
            {
                result[i] = new TimeIntensityPoint(Times[i], Intensities[i], MassErrors == null ? 0 : MassErrors[i], ScanIds == null ? 0 : ScanIds[i]);
            }
            return result;
=======

        /// <summary>
        /// Return a new TimeIntensities which includes the specified time point.
        /// The intensities and mass errors will be interpolated using the two values on either side
        /// of the inserted time.
        /// </summary>
        public TimeIntensities InterpolateTime(float newTime)
        {
            int index = CollectionUtil.BinarySearch(Times, newTime);
            if (index >= 0)
            {
                return this;
            }

            index = ~index;
            double newIntensity;
            double newMassError = 0;
            int newScanId = 0;
            if (index == 0)
            {
                newIntensity = Intensities[0];
                newMassError = MassErrors?[0] ?? 0;
                newScanId = ScanIds?[0] ?? 0;
            }
            else if (index >= Times.Count)
            {
                newIntensity = Intensities[NumPoints - 1];
                newMassError = MassErrors?[NumPoints - 1] ?? 0;
                newScanId = ScanIds?[NumPoints - 1] ?? 0;
            }
            else
            {
                double intensity1 = Intensities[index - 1];
                double intensity2 = Intensities[index];
                double time1 = Times[index - 1];
                double time2 = Times[index];
                double width = time2 - time1;
                newIntensity = (intensity2 * (newTime - time1) + intensity1 * (time2 - newTime)) / width;
                if (MassErrors != null)
                {
                    double massError1 = MassErrors[index - 1];
                    double massError2 = MassErrors[index];
                    double weight1 = intensity1 * (time2 - newTime);
                    double weight2 = intensity2 * (newTime - time1);
                    if (weight1 + weight2 > 0)
                    {
                        newMassError = (weight1 * massError1 + weight2 * massError2) / (weight1 + weight2);
                    }
                }

                if (ScanIds != null)
                {
                    if (newTime - time1 < time2 - newTime)
                    {
                        newScanId = ScanIds[index - 1];
                    }
                    else
                    {
                        newScanId = ScanIds[index];
                    }
                }
            }

            var newTimes = Times.ToList();
            newTimes.Insert(index, newTime);
            var newIntensities = Intensities.ToList();
            newIntensities.Insert(index, (float) newIntensity);
            IList<float> newMassErrors = null;
            if (MassErrors != null)
            {
                newMassErrors = MassErrors.ToList();
                newMassErrors.Insert(index, (float) newMassError);
            }

            IList<int> newScanIds = null;
            if (ScanIds != null)
            {
                newScanIds = ScanIds.ToList();
                newScanIds.Insert(index, newScanId);
            }

            return new TimeIntensities(newTimes, newIntensities, newMassErrors, newScanIds);
        }

        public float GetInterpolatedIntensity(float time)
        {
            int index = CollectionUtil.BinarySearch(Times, time);
            if (index >= 0)
            {
                return Intensities[index];
            }

            index = ~index;
            if (index <= 0)
            {
                return Intensities[0];
            }

            if (index >= Times.Count)
            {
                return Intensities[Intensities.Count - 1];
            }
            double intensity1 = Intensities[index - 1];
            double intensity2 = Intensities[index];
            double time1 = Times[index - 1];
            double time2 = Times[index];
            double width = time2 - time1;
            return (float) ((intensity2 * (time - time1) + intensity1 * (time2 - time)) / width);
        }

        public float MaxIntensityInRange(float startTime, float endTime)
        {
            int index = CollectionUtil.BinarySearch(Times, startTime);
            float max = 0;
            if (index < 0)
            {
                max = GetInterpolatedIntensity(startTime);
                index = ~index;
            }

            for (; index < NumPoints; index++)
            {
                if (Times[index] > endTime)
                {
                    max = Math.Max(max, GetInterpolatedIntensity(endTime));
                    break;
                }

                max = Math.Max(max, Intensities[index]);
                if (Times[index] == endTime)
                {
                    break;
                }
            }
            return max;
>>>>>>> c2749dd6
        }
    }
}<|MERGE_RESOLUTION|>--- conflicted
+++ resolved
@@ -1,651 +1,649 @@
-﻿/*
- * Original author: Nicholas Shulman <nicksh .at. u.washington.edu>,
- *                  MacCoss Lab, Department of Genome Sciences, UW
- *
- * Copyright 2017 University of Washington - Seattle, WA
- *
- * Licensed under the Apache License, Version 2.0 (the "License");
- * you may not use this file except in compliance with the License.
- * You may obtain a copy of the License at
- *
- *     http://www.apache.org/licenses/LICENSE-2.0
- *
- * Unless required by applicable law or agreed to in writing, software
- * distributed under the License is distributed on an "AS IS" BASIS,
- * WITHOUT WARRANTIES OR CONDITIONS OF ANY KIND, either express or implied.
- * See the License for the specific language governing permissions and
- * limitations under the License.
- */
-
-using System;
-using System.Collections.Generic;
-using System.Linq;
-using pwiz.Common.Collections;
-using pwiz.Common.SystemUtil;
-using pwiz.Skyline.Util;
-
-namespace pwiz.Skyline.Model.Results
-{
-    public class TimeIntensities : Immutable
-    {
-        public static readonly TimeIntensities EMPTY = new TimeIntensities(ImmutableList<float>.EMPTY, ImmutableList<float>.EMPTY, null, null);
-        
-        public TimeIntensities(IEnumerable<float> times, IEnumerable<float> intensities) : this(times, intensities, null, null)
-        {
-        }
-        
-        public TimeIntensities(IEnumerable<float> times, IEnumerable<float> intensities, IEnumerable<float> massErrors, IEnumerable<int> scanIds)
-        {
-            Times = ImmutableList.ValueOf(times);
-            Intensities = ImmutableList.ValueOf(intensities);
-            MassErrors = ImmutableList.ValueOf(massErrors);
-            ScanIds = ImmutableList.ValueOf(scanIds);
-            Assume.IsTrue(Times.Count == Intensities.Count);
-            Assume.IsTrue(MassErrors == null || MassErrors.Count == Times.Count);
-            Assume.IsTrue(ScanIds == null || ScanIds.Count == Times.Count);
-        }
-
-        public ImmutableList<float> Times { get; private set; }
-        public ImmutableList<float> Intensities { get; private set; }
-        public ImmutableList<float> MassErrors { get; private set; }
-        public ImmutableList<int> ScanIds { get; private set; }
-        public int NumPoints { get { return Times.Count; } }
-
-        public TimeIntensities ChangeMassErrors(IEnumerable<float> massErrors)
-        {
-            return ChangeProp(ImClone(this), im => im.MassErrors = ImmutableList.ValueOf(massErrors));
-        }
-
-        public TimeIntensities ChangeScanIds(IEnumerable<int> scanIds)
-        {
-            return ChangeProp(ImClone(this), im => im.ScanIds = ImmutableList.ValueOf(scanIds));
-        }
-
-        public TimeIntensities ChangeIntensities(IEnumerable<float> intensities)
-        {
-            return ChangeProp(ImClone(this), im => im.Intensities = ImmutableList.ValueOf(intensities));
-        }
-
-        private TimeIntensities ChangePoints(IList<TimeIntensityPoint> newPoints)
-        {
-            return new TimeIntensities(newPoints.Select(p => (float)p.Time),
-                newPoints.Select(p => (float)p.Intensity),
-                MassErrors == null ? null : newPoints.Select(p => (float)p.MassError),
-                ScanIds == null ? null : newPoints.Select(p => p.ScanIndex));
-        }
-
-
-        public TimeIntensities OldInterpolate(IList<float> timesNew, bool inferZeros)
-        {
-            if (timesNew.Count == 0)
-                return this;
-            double intervalDelta = 0;
-            if (timesNew.Count > 1)
-            {
-                intervalDelta = (timesNew[timesNew.Count - 1] - timesNew[0]) / (timesNew.Count - 1);
-            }
-
-            var timesMeasured = Times;
-            var intensMeasured = Intensities;
-            IList<float> massErrorsMeasured = MassErrors;
-
-            var intensNew = new List<float>();
-            var massErrorsNew = massErrorsMeasured != null ? new List<float>() : null;
-
-            int iTime = 0;
-            double timeLast = timesNew[0];
-            double intenLast = 0;
-            double massErrorLast = 0;
-            if (!inferZeros && intensMeasured.Count != 0)
-            {
-                intenLast = intensMeasured[0];
-                if (massErrorsMeasured != null)
-                    massErrorLast = massErrorsMeasured[0];
-            }
-            for (int i = 0; i < timesMeasured.Count && iTime < timesNew.Count; i++)
-            {
-                double intenNext;
-                float time = timesMeasured[i];
-                float inten = intensMeasured[i];
-                double totalInten = inten;
-                double massError = 0;
-                if (massErrorsMeasured != null)
-                    massError = massErrorsMeasured[i];
-
-                // Continue enumerating points until one is encountered
-                // that has a greater time value than the point being assigned.
-                while (i < timesMeasured.Count - 1 && time < timesNew[iTime])
-                {
-                    i++;
-                    time = timesMeasured[i];
-                    inten = intensMeasured[i];
-
-                    if (massErrorsMeasured != null)
-                    {
-                        // Average the mass error in these points weigthed by intensity
-                        // into the next mass error value
-                        totalInten += inten;
-                        // TODO: Figure out whether this is an appropriate estimation method
-                        massError += (massErrorsMeasured[i] - massError) * inten / totalInten;
-                    }
-                }
-
-                if (i >= timesMeasured.Count)
-                    break;
-
-                // If the next measured intensity is more than the new delta
-                // away from the intensity being assigned, then interpolate
-                // the next point toward zero, and set the last intensity to
-                // zero.
-                if (inferZeros && intenLast > 0 && timesNew[iTime] + intervalDelta < time)
-                {
-                    intenNext = intenLast +
-                                (timesNew[iTime] - timeLast) * (0 - intenLast) /
-                                (timesNew[iTime] + intervalDelta - timeLast);
-                    intensNew.Add((float)intenNext);
-                    AddMassError(massErrorsNew, massError);
-                    timeLast = timesNew[iTime++];
-                    intenLast = 0;
-                }
-
-                if (inferZeros)
-                {
-                    // If the last intensity was zero, and the next measured time
-                    // is more than a delta away, assign zeros until within a
-                    // delta of the measured intensity.
-                    while (intenLast == 0 && iTime < timesNew.Count && timesNew[iTime] + intervalDelta < time)
-                    {
-                        intensNew.Add(0);
-                        AddMassError(massErrorsNew, massError);
-                        timeLast = timesNew[iTime++];
-                    }
-                }
-                else
-                {
-                    // Up to just before the current point, project the line from the
-                    // last point to the current point at each interval.
-                    while (iTime < timesNew.Count && timesNew[iTime] + intervalDelta < time)
-                    {
-                        intenNext = intenLast + (timesNew[iTime] - timeLast) * (inten - intenLast) / (time - timeLast);
-                        intensNew.Add((float)intenNext);
-                        AddMassError(massErrorsNew, massError);
-                        iTime++;
-                    }
-                }
-
-                if (iTime >= timesNew.Count)
-                    break;
-
-                // Interpolate from the last intensity toward the measured
-                // intenisty now within a delta of the point being assigned.
-                if (time == timeLast)
-                    intenNext = intenLast;
-                else
-                    intenNext = intenLast + (timesNew[iTime] - timeLast) * (inten - intenLast) / (time - timeLast);
-                intensNew.Add((float)intenNext);
-                massErrorLast = AddMassError(massErrorsNew, massError);
-                iTime++;
-                intenLast = inten;
-                timeLast = time;
-            }
-
-            // Fill any unassigned intensities with zeros.
-            while (intensNew.Count < timesNew.Count)
-            {
-                intensNew.Add(0);
-                AddMassError(massErrorsNew, massErrorLast);
-            }
-            int[] scanIndexesNew = null;
-            // Replicate scan ids to match new times.
-            if (ScanIds != null)
-            {
-                scanIndexesNew = new int[timesNew.Count];
-                int rawIndex = 0;
-                for (int i = 0; i < timesNew.Count; i++)
-                {
-                    // Choose the RawScanId corresponding to the closest RawTime to the new time.
-                    float newTime = timesNew[i];
-                    while (rawIndex < Times.Count && Times[rawIndex] <= newTime)
-                        rawIndex++;
-                    if (rawIndex >= Times.Count)
-                        rawIndex--;
-                    if (rawIndex > 0 && newTime - Times[rawIndex - 1] < Times[rawIndex] - newTime)
-                        rawIndex--;
-                    scanIndexesNew[i] = ScanIds[rawIndex];
-                }
-            }
-
-            IEnumerable<float> massErrorsNewTruncated = null;
-            if (massErrorsNew != null)
-            {
-                // Round off all the mass errors, since that is what will be persisted in the .skyd file
-                massErrorsNewTruncated = massErrorsNew.Select(error => ChromPeak.To10x(error)/10f);
-            }
-            return new TimeIntensities(timesNew, intensNew, massErrorsNewTruncated, scanIndexesNew);
-        }
-
-        /// <summary>
-        /// Returns a new TimeIntensities which uses the new set of times.
-        /// Points outside of the current time range are extrapolated using the
-        /// closest point (either the first or last point in this TimeIntensities).
-        /// When <param name="inferZeroes"/> is true, then if there are three or more
-        /// points get interpolated without having an existing point between them,
-        /// then the middle interpolated points get replace with zeroes.
-        /// </summary>
-        public TimeIntensities Interpolate(IList<float> newTimes, bool inferZeroes)
-        {
-            return ReplaceTimes(newTimes, inferZeroes, false);
-        }
-
-        /// <summary>
-        /// Returns a new TimeIntensities that uses the specified new times.
-        /// <param name="newTimes">New times to use</param>
-        /// <param name="inferZeroes">Whether within the interpolation to set points to zero if they are not next to an existing point.</param>
-        /// <param name="extrapolateZeroes">Whether points before this start time or end time should be replaced by zero.</param>
-        /// </summary>
-        public TimeIntensities ReplaceTimes(IList<float> newTimes, bool inferZeroes,
-            bool extrapolateZeroes)
-        {
-            var doubleTimes = new double[newTimes.Count];
-            for (int i = 0; i < doubleTimes.Length; i++)
-            {
-                doubleTimes[i] = newTimes[i];
-            }
-            List<TimeIntensityPoint> points = TimeIntensityPoint.AddTimes(ToPointsArray(), doubleTimes, inferZeroes, extrapolateZeroes);
-            if (points.Count >= 1)
-            {
-                List<int> indexesToRemove = IndexesOfPointsToBeRemoved(doubleTimes, points);
-                Assume.IsTrue(points.Count - indexesToRemove.Count == newTimes.Count);
-                points = TimeIntensityPoint.RemovePointsAt(points, indexesToRemove);
-            }
-            return new TimeIntensities(newTimes,
-                points.Select(p => (float)p.Intensity),
-                MassErrors == null ? null : points.Select(p => (float)p.MassError),
-                ScanIds == null ? null : points.Select(p => p.ScanIndex));
-        }
-
-        private static List<int> IndexesOfPointsToBeRemoved(double[] timesToKeep, IList<TimeIntensityPoint> points)
-        {
-            List<int> indexesToRemove = new List<int>(points.Count - timesToKeep.Length);
-            int iPoint = 0, iTime = 0;
-            while (iPoint < points.Count)
-            {
-                int compare;
-                if (iTime >= timesToKeep.Length)
-                {
-                    compare = -1;
-                }
-                else
-                {
-                    compare = points[iPoint].Time.CompareTo(timesToKeep[iTime]);
-                }
-                if (compare < 0)
-                {
-                    indexesToRemove.Add(iPoint);
-                    iPoint++;
-                }
-                else
-                {
-                    iTime++;
-                    if (compare == 0)
-                    {
-                        iPoint++;
-                    }
-                }
-            }
-            return indexesToRemove;
-        }
-
-        private static float AddMassError(ICollection<float> massErrors, double massError)
-        {
-            if (massErrors != null)
-            {
-                massErrors.Add((float) massError);
-                return (float) massError;
-            }
-            return 0;
-        }
-
-        /// <summary>
-        /// Adds the intensities from the other TimeIntensities to the intensities in this.
-        /// The returned TimeIntensities will have the same set of times as this.
-        /// </summary>
-        public TimeIntensities AddIntensities(TimeIntensities other)
-        {
-            if (!Times.Equals(other.Times))
-            {
-                other = other.ReplaceTimes(Times, false, true);
-            }
-            float[] newIntensities = new float[Times.Count];
-            for (int i = 0; i < Times.Count; i++)
-            {
-                // Avoid arithmetic overflow
-                double intensitySum = Intensities[i] + other.Intensities[i];
-                newIntensities[i] = intensitySum < float.MaxValue ? (float)intensitySum : float.MaxValue;
-            }
-            return new TimeIntensities(Times, newIntensities);
-        }
-
-        /// <summary>
-        /// Adds the intensities from the other TimeIntensities to the intensities in this.
-        /// The returned TimeIntensities whill have a set of times which is the union of the 
-        /// times in this and <paramref name="other"/>.
-        /// </summary>
-        public TimeIntensities MergeTimesAndAddIntensities(TimeIntensities other)
-        {
-            if (Times.Equals(other.Times))
-            {
-                return AddIntensities(other);
-            }
-            var mergedTimes = ImmutableList.ValueOf(Times.Concat(other.Times).Distinct().OrderBy(time => time));
-            if (mergedTimes.Equals(Times))
-            {
-                return AddIntensities(other);
-            }
-            return ReplaceTimes(mergedTimes, false, true).AddIntensities(other);
-        }
-
-        public TimeIntensities Truncate(double minRetentionTime, double maxRetentionTime)
-        {
-            int firstIndex = CollectionUtil.BinarySearch(Times, (float) minRetentionTime);
-            if (firstIndex < 0)
-            {
-                firstIndex = ~firstIndex - 1;
-            }
-            firstIndex = Math.Max(firstIndex, 0);
-            int lastIndex = CollectionUtil.BinarySearch(Times, (float) maxRetentionTime);
-            if (lastIndex < 0)
-            {
-                lastIndex = ~lastIndex;
-            }
-            lastIndex = Math.Min(lastIndex, NumPoints - 1);
-            if (firstIndex == 0 && lastIndex == NumPoints - 1)
-            {
-                return this;
-            }
-            return new TimeIntensities(
-                SubList(Times, firstIndex, lastIndex),
-                SubList(Intensities, firstIndex, lastIndex),
-                SubList(MassErrors, firstIndex, lastIndex),
-                SubList(ScanIds, firstIndex, lastIndex));
-        }
-
-        public TimeIntensityPoint GetPoint(int index)
-        {
-            return new TimeIntensityPoint(Times[index], Intensities[index],
-                MassErrors == null ? 0 : MassErrors[index],
-                ScanIds == null ? 0 : ScanIds[index]);
-        }
-
-        public List<TimeIntensityPoint> GetPointsInRange(double minTime, double maxTime)
-        {
-            var list = new List<TimeIntensityPoint>();
-            if (maxTime < minTime)
-            {
-                return list;
-            }
-
-            int index = CollectionUtil.BinarySearch(Times, (float)minTime);
-            if (index >= 0 && index < NumPoints)
-            {
-                list.Add(GetPoint(index).ChangeTime(minTime));
-                index++;
-            }
-            else
-            {
-                list.Add(GetInterpolatedPoint(minTime));
-                index = ~index;
-            }
-            while (index < NumPoints)
-            {
-                if (Times[index] > maxTime)
-                {
-                    break;
-                }
-                list.Add(GetPoint(index).ChangeTime(Math.Min(Times[index], maxTime)));
-                index++;
-            }
-            if (list[list.Count - 1].Time < maxTime)
-            {
-                list.Add(GetInterpolatedPoint(maxTime));
-            }
-            for (int i = 1; i < list.Count; i++)
-            {
-                Assume.IsTrue(list[i].Time > list[i - 1].Time);
-            }
-            return list;
-        }
-
-        public TimeIntensityPoint GetInterpolatedPoint(double time)
-        {
-            int index = CollectionUtil.BinarySearch(Times, (float)time);
-            if (index >= 0)
-            {
-                return GetPoint(index).ChangeTime(time);
-            }
-            index = ~index;
-            if (index <= 0 || index >= NumPoints)
-            {
-                return TimeIntensityPoint.Zero(time);
-            }
-            return TimeIntensityPoint.Interpolate(GetPoint(index - 1), GetPoint(index), time);
-        }
-
-        private static IEnumerable<T> SubList<T>(IList<T> list, int firstIndex, int lastIndex)
-        {
-            if (list == null)
-            {
-                return null;
-            }
-            return list.Skip(firstIndex).Take(lastIndex - firstIndex + 1);
-        }
-
-        public double Integral(int startIndex, int endIndex)
-        {
-            if (startIndex >= endIndex)
-            {
-                return 0;
-            }
-
-            double total = 0;
-            
-            for (int i = startIndex + 1; i < endIndex; i++)
-            {
-                total += Intensities[i] * (Times[i + 1] - Times[i - 1]) / 2;
-            }
-            total += Intensities[startIndex] * (Times[startIndex + 1] - Times[startIndex]) / 2;
-            total += Intensities[endIndex] * (Times[endIndex] - Times[endIndex - 1]) / 2;
-            return total;
-        }
-
-        public int IndexOfNearestTime(float time)
-        {
-            int iTime = CollectionUtil.BinarySearch(Times, time);
-            if (iTime < 0)
-            {
-                // Get index of first time greater than time argument
-                iTime = ~iTime;
-                // If the value before it was closer, then use that time
-                if (iTime == Times.Count || (iTime > 0 && Times[iTime] - time > time - Times[iTime - 1]))
-                    iTime--;
-            }
-            return iTime;
-        }
-<<<<<<< HEAD
-        public void Integrate(double startTime, double endTime, out double area, out double massError)
-        {
-            area = 0;
-            massError = 0;
-            if (NumPoints == 0)
-            {
-                return;
-            }
-            startTime = Math.Max(startTime, Times[0]);
-            endTime = Math.Min(endTime, Times[Times.Count - 1]);
-            if (endTime <= startTime)
-            {
-                return;
-            }
-            var points = GetPointsInRange(startTime, endTime);
-            if (points.Count == 0)
-            {
-                return;
-            }
-            var integral = TimeIntensityPoint.Integrate(startTime, endTime, points);
-            area = integral.Intensity;
-            massError = integral.MassError;
-        }
-
-        public IEnumerable<TimeIntensityPoint> ToPoints()
-        {
-            return Enumerable.Range(0, NumPoints).Select(GetPoint);
-        }
-
-        public TimeIntensityPoint[] ToPointsArray()
-        {
-            var result = new TimeIntensityPoint[NumPoints];
-            for (int i = 0; i < result.Length; i++)
-            {
-                result[i] = new TimeIntensityPoint(Times[i], Intensities[i], MassErrors == null ? 0 : MassErrors[i], ScanIds == null ? 0 : ScanIds[i]);
-            }
-            return result;
-=======
-
-        /// <summary>
-        /// Return a new TimeIntensities which includes the specified time point.
-        /// The intensities and mass errors will be interpolated using the two values on either side
-        /// of the inserted time.
-        /// </summary>
-        public TimeIntensities InterpolateTime(float newTime)
-        {
-            int index = CollectionUtil.BinarySearch(Times, newTime);
-            if (index >= 0)
-            {
-                return this;
-            }
-
-            index = ~index;
-            double newIntensity;
-            double newMassError = 0;
-            int newScanId = 0;
-            if (index == 0)
-            {
-                newIntensity = Intensities[0];
-                newMassError = MassErrors?[0] ?? 0;
-                newScanId = ScanIds?[0] ?? 0;
-            }
-            else if (index >= Times.Count)
-            {
-                newIntensity = Intensities[NumPoints - 1];
-                newMassError = MassErrors?[NumPoints - 1] ?? 0;
-                newScanId = ScanIds?[NumPoints - 1] ?? 0;
-            }
-            else
-            {
-                double intensity1 = Intensities[index - 1];
-                double intensity2 = Intensities[index];
-                double time1 = Times[index - 1];
-                double time2 = Times[index];
-                double width = time2 - time1;
-                newIntensity = (intensity2 * (newTime - time1) + intensity1 * (time2 - newTime)) / width;
-                if (MassErrors != null)
-                {
-                    double massError1 = MassErrors[index - 1];
-                    double massError2 = MassErrors[index];
-                    double weight1 = intensity1 * (time2 - newTime);
-                    double weight2 = intensity2 * (newTime - time1);
-                    if (weight1 + weight2 > 0)
-                    {
-                        newMassError = (weight1 * massError1 + weight2 * massError2) / (weight1 + weight2);
-                    }
-                }
-
-                if (ScanIds != null)
-                {
-                    if (newTime - time1 < time2 - newTime)
-                    {
-                        newScanId = ScanIds[index - 1];
-                    }
-                    else
-                    {
-                        newScanId = ScanIds[index];
-                    }
-                }
-            }
-
-            var newTimes = Times.ToList();
-            newTimes.Insert(index, newTime);
-            var newIntensities = Intensities.ToList();
-            newIntensities.Insert(index, (float) newIntensity);
-            IList<float> newMassErrors = null;
-            if (MassErrors != null)
-            {
-                newMassErrors = MassErrors.ToList();
-                newMassErrors.Insert(index, (float) newMassError);
-            }
-
-            IList<int> newScanIds = null;
-            if (ScanIds != null)
-            {
-                newScanIds = ScanIds.ToList();
-                newScanIds.Insert(index, newScanId);
-            }
-
-            return new TimeIntensities(newTimes, newIntensities, newMassErrors, newScanIds);
-        }
-
-        public float GetInterpolatedIntensity(float time)
-        {
-            int index = CollectionUtil.BinarySearch(Times, time);
-            if (index >= 0)
-            {
-                return Intensities[index];
-            }
-
-            index = ~index;
-            if (index <= 0)
-            {
-                return Intensities[0];
-            }
-
-            if (index >= Times.Count)
-            {
-                return Intensities[Intensities.Count - 1];
-            }
-            double intensity1 = Intensities[index - 1];
-            double intensity2 = Intensities[index];
-            double time1 = Times[index - 1];
-            double time2 = Times[index];
-            double width = time2 - time1;
-            return (float) ((intensity2 * (time - time1) + intensity1 * (time2 - time)) / width);
-        }
-
-        public float MaxIntensityInRange(float startTime, float endTime)
-        {
-            int index = CollectionUtil.BinarySearch(Times, startTime);
-            float max = 0;
-            if (index < 0)
-            {
-                max = GetInterpolatedIntensity(startTime);
-                index = ~index;
-            }
-
-            for (; index < NumPoints; index++)
-            {
-                if (Times[index] > endTime)
-                {
-                    max = Math.Max(max, GetInterpolatedIntensity(endTime));
-                    break;
-                }
-
-                max = Math.Max(max, Intensities[index]);
-                if (Times[index] == endTime)
-                {
-                    break;
-                }
-            }
-            return max;
->>>>>>> c2749dd6
-        }
-    }
+﻿/*
+ * Original author: Nicholas Shulman <nicksh .at. u.washington.edu>,
+ *                  MacCoss Lab, Department of Genome Sciences, UW
+ *
+ * Copyright 2017 University of Washington - Seattle, WA
+ *
+ * Licensed under the Apache License, Version 2.0 (the "License");
+ * you may not use this file except in compliance with the License.
+ * You may obtain a copy of the License at
+ *
+ *     http://www.apache.org/licenses/LICENSE-2.0
+ *
+ * Unless required by applicable law or agreed to in writing, software
+ * distributed under the License is distributed on an "AS IS" BASIS,
+ * WITHOUT WARRANTIES OR CONDITIONS OF ANY KIND, either express or implied.
+ * See the License for the specific language governing permissions and
+ * limitations under the License.
+ */
+
+using System;
+using System.Collections.Generic;
+using System.Linq;
+using pwiz.Common.Collections;
+using pwiz.Common.SystemUtil;
+using pwiz.Skyline.Util;
+
+namespace pwiz.Skyline.Model.Results
+{
+    public class TimeIntensities : Immutable
+    {
+        public static readonly TimeIntensities EMPTY = new TimeIntensities(ImmutableList<float>.EMPTY, ImmutableList<float>.EMPTY, null, null);
+        
+        public TimeIntensities(IEnumerable<float> times, IEnumerable<float> intensities) : this(times, intensities, null, null)
+        {
+        }
+        
+        public TimeIntensities(IEnumerable<float> times, IEnumerable<float> intensities, IEnumerable<float> massErrors, IEnumerable<int> scanIds)
+        {
+            Times = ImmutableList.ValueOf(times);
+            Intensities = ImmutableList.ValueOf(intensities);
+            MassErrors = ImmutableList.ValueOf(massErrors);
+            ScanIds = ImmutableList.ValueOf(scanIds);
+            Assume.IsTrue(Times.Count == Intensities.Count);
+            Assume.IsTrue(MassErrors == null || MassErrors.Count == Times.Count);
+            Assume.IsTrue(ScanIds == null || ScanIds.Count == Times.Count);
+        }
+
+        public ImmutableList<float> Times { get; private set; }
+        public ImmutableList<float> Intensities { get; private set; }
+        public ImmutableList<float> MassErrors { get; private set; }
+        public ImmutableList<int> ScanIds { get; private set; }
+        public int NumPoints { get { return Times.Count; } }
+
+        public TimeIntensities ChangeMassErrors(IEnumerable<float> massErrors)
+        {
+            return ChangeProp(ImClone(this), im => im.MassErrors = ImmutableList.ValueOf(massErrors));
+        }
+
+        public TimeIntensities ChangeScanIds(IEnumerable<int> scanIds)
+        {
+            return ChangeProp(ImClone(this), im => im.ScanIds = ImmutableList.ValueOf(scanIds));
+        }
+
+        public TimeIntensities ChangeIntensities(IEnumerable<float> intensities)
+        {
+            return ChangeProp(ImClone(this), im => im.Intensities = ImmutableList.ValueOf(intensities));
+        }
+
+        private TimeIntensities ChangePoints(IList<TimeIntensityPoint> newPoints)
+        {
+            return new TimeIntensities(newPoints.Select(p => (float)p.Time),
+                newPoints.Select(p => (float)p.Intensity),
+                MassErrors == null ? null : newPoints.Select(p => (float)p.MassError),
+                ScanIds == null ? null : newPoints.Select(p => p.ScanIndex));
+        }
+
+
+        public TimeIntensities OldInterpolate(IList<float> timesNew, bool inferZeros)
+        {
+            if (timesNew.Count == 0)
+                return this;
+            double intervalDelta = 0;
+            if (timesNew.Count > 1)
+            {
+                intervalDelta = (timesNew[timesNew.Count - 1] - timesNew[0]) / (timesNew.Count - 1);
+            }
+
+            var timesMeasured = Times;
+            var intensMeasured = Intensities;
+            IList<float> massErrorsMeasured = MassErrors;
+
+            var intensNew = new List<float>();
+            var massErrorsNew = massErrorsMeasured != null ? new List<float>() : null;
+
+            int iTime = 0;
+            double timeLast = timesNew[0];
+            double intenLast = 0;
+            double massErrorLast = 0;
+            if (!inferZeros && intensMeasured.Count != 0)
+            {
+                intenLast = intensMeasured[0];
+                if (massErrorsMeasured != null)
+                    massErrorLast = massErrorsMeasured[0];
+            }
+            for (int i = 0; i < timesMeasured.Count && iTime < timesNew.Count; i++)
+            {
+                double intenNext;
+                float time = timesMeasured[i];
+                float inten = intensMeasured[i];
+                double totalInten = inten;
+                double massError = 0;
+                if (massErrorsMeasured != null)
+                    massError = massErrorsMeasured[i];
+
+                // Continue enumerating points until one is encountered
+                // that has a greater time value than the point being assigned.
+                while (i < timesMeasured.Count - 1 && time < timesNew[iTime])
+                {
+                    i++;
+                    time = timesMeasured[i];
+                    inten = intensMeasured[i];
+
+                    if (massErrorsMeasured != null)
+                    {
+                        // Average the mass error in these points weigthed by intensity
+                        // into the next mass error value
+                        totalInten += inten;
+                        // TODO: Figure out whether this is an appropriate estimation method
+                        massError += (massErrorsMeasured[i] - massError) * inten / totalInten;
+                    }
+                }
+
+                if (i >= timesMeasured.Count)
+                    break;
+
+                // If the next measured intensity is more than the new delta
+                // away from the intensity being assigned, then interpolate
+                // the next point toward zero, and set the last intensity to
+                // zero.
+                if (inferZeros && intenLast > 0 && timesNew[iTime] + intervalDelta < time)
+                {
+                    intenNext = intenLast +
+                                (timesNew[iTime] - timeLast) * (0 - intenLast) /
+                                (timesNew[iTime] + intervalDelta - timeLast);
+                    intensNew.Add((float)intenNext);
+                    AddMassError(massErrorsNew, massError);
+                    timeLast = timesNew[iTime++];
+                    intenLast = 0;
+                }
+
+                if (inferZeros)
+                {
+                    // If the last intensity was zero, and the next measured time
+                    // is more than a delta away, assign zeros until within a
+                    // delta of the measured intensity.
+                    while (intenLast == 0 && iTime < timesNew.Count && timesNew[iTime] + intervalDelta < time)
+                    {
+                        intensNew.Add(0);
+                        AddMassError(massErrorsNew, massError);
+                        timeLast = timesNew[iTime++];
+                    }
+                }
+                else
+                {
+                    // Up to just before the current point, project the line from the
+                    // last point to the current point at each interval.
+                    while (iTime < timesNew.Count && timesNew[iTime] + intervalDelta < time)
+                    {
+                        intenNext = intenLast + (timesNew[iTime] - timeLast) * (inten - intenLast) / (time - timeLast);
+                        intensNew.Add((float)intenNext);
+                        AddMassError(massErrorsNew, massError);
+                        iTime++;
+                    }
+                }
+
+                if (iTime >= timesNew.Count)
+                    break;
+
+                // Interpolate from the last intensity toward the measured
+                // intenisty now within a delta of the point being assigned.
+                if (time == timeLast)
+                    intenNext = intenLast;
+                else
+                    intenNext = intenLast + (timesNew[iTime] - timeLast) * (inten - intenLast) / (time - timeLast);
+                intensNew.Add((float)intenNext);
+                massErrorLast = AddMassError(massErrorsNew, massError);
+                iTime++;
+                intenLast = inten;
+                timeLast = time;
+            }
+
+            // Fill any unassigned intensities with zeros.
+            while (intensNew.Count < timesNew.Count)
+            {
+                intensNew.Add(0);
+                AddMassError(massErrorsNew, massErrorLast);
+            }
+            int[] scanIndexesNew = null;
+            // Replicate scan ids to match new times.
+            if (ScanIds != null)
+            {
+                scanIndexesNew = new int[timesNew.Count];
+                int rawIndex = 0;
+                for (int i = 0; i < timesNew.Count; i++)
+                {
+                    // Choose the RawScanId corresponding to the closest RawTime to the new time.
+                    float newTime = timesNew[i];
+                    while (rawIndex < Times.Count && Times[rawIndex] <= newTime)
+                        rawIndex++;
+                    if (rawIndex >= Times.Count)
+                        rawIndex--;
+                    if (rawIndex > 0 && newTime - Times[rawIndex - 1] < Times[rawIndex] - newTime)
+                        rawIndex--;
+                    scanIndexesNew[i] = ScanIds[rawIndex];
+                }
+            }
+
+            IEnumerable<float> massErrorsNewTruncated = null;
+            if (massErrorsNew != null)
+            {
+                // Round off all the mass errors, since that is what will be persisted in the .skyd file
+                massErrorsNewTruncated = massErrorsNew.Select(error => ChromPeak.To10x(error)/10f);
+            }
+            return new TimeIntensities(timesNew, intensNew, massErrorsNewTruncated, scanIndexesNew);
+        }
+
+        /// <summary>
+        /// Returns a new TimeIntensities which uses the new set of times.
+        /// Points outside of the current time range are extrapolated using the
+        /// closest point (either the first or last point in this TimeIntensities).
+        /// When <param name="inferZeroes"/> is true, then if there are three or more
+        /// points get interpolated without having an existing point between them,
+        /// then the middle interpolated points get replace with zeroes.
+        /// </summary>
+        public TimeIntensities Interpolate(IList<float> newTimes, bool inferZeroes)
+        {
+            return ReplaceTimes(newTimes, inferZeroes, false);
+        }
+
+        /// <summary>
+        /// Returns a new TimeIntensities that uses the specified new times.
+        /// <param name="newTimes">New times to use</param>
+        /// <param name="inferZeroes">Whether within the interpolation to set points to zero if they are not next to an existing point.</param>
+        /// <param name="extrapolateZeroes">Whether points before this start time or end time should be replaced by zero.</param>
+        /// </summary>
+        public TimeIntensities ReplaceTimes(IList<float> newTimes, bool inferZeroes,
+            bool extrapolateZeroes)
+        {
+            var doubleTimes = new double[newTimes.Count];
+            for (int i = 0; i < doubleTimes.Length; i++)
+            {
+                doubleTimes[i] = newTimes[i];
+            }
+            List<TimeIntensityPoint> points = TimeIntensityPoint.AddTimes(ToPointsArray(), doubleTimes, inferZeroes, extrapolateZeroes);
+            if (points.Count >= 1)
+            {
+                List<int> indexesToRemove = IndexesOfPointsToBeRemoved(doubleTimes, points);
+                Assume.IsTrue(points.Count - indexesToRemove.Count == newTimes.Count);
+                points = TimeIntensityPoint.RemovePointsAt(points, indexesToRemove);
+            }
+            return new TimeIntensities(newTimes,
+                points.Select(p => (float)p.Intensity),
+                MassErrors == null ? null : points.Select(p => (float)p.MassError),
+                ScanIds == null ? null : points.Select(p => p.ScanIndex));
+        }
+
+        private static List<int> IndexesOfPointsToBeRemoved(double[] timesToKeep, IList<TimeIntensityPoint> points)
+        {
+            List<int> indexesToRemove = new List<int>(points.Count - timesToKeep.Length);
+            int iPoint = 0, iTime = 0;
+            while (iPoint < points.Count)
+            {
+                int compare;
+                if (iTime >= timesToKeep.Length)
+                {
+                    compare = -1;
+                }
+                else
+                {
+                    compare = points[iPoint].Time.CompareTo(timesToKeep[iTime]);
+                }
+                if (compare < 0)
+                {
+                    indexesToRemove.Add(iPoint);
+                    iPoint++;
+                }
+                else
+                {
+                    iTime++;
+                    if (compare == 0)
+                    {
+                        iPoint++;
+                    }
+                }
+            }
+            return indexesToRemove;
+        }
+
+        private static float AddMassError(ICollection<float> massErrors, double massError)
+        {
+            if (massErrors != null)
+            {
+                massErrors.Add((float) massError);
+                return (float) massError;
+            }
+            return 0;
+        }
+
+        /// <summary>
+        /// Adds the intensities from the other TimeIntensities to the intensities in this.
+        /// The returned TimeIntensities will have the same set of times as this.
+        /// </summary>
+        public TimeIntensities AddIntensities(TimeIntensities other)
+        {
+            if (!Times.Equals(other.Times))
+            {
+                other = other.ReplaceTimes(Times, false, true);
+            }
+            float[] newIntensities = new float[Times.Count];
+            for (int i = 0; i < Times.Count; i++)
+            {
+                // Avoid arithmetic overflow
+                double intensitySum = Intensities[i] + other.Intensities[i];
+                newIntensities[i] = intensitySum < float.MaxValue ? (float)intensitySum : float.MaxValue;
+            }
+            return new TimeIntensities(Times, newIntensities);
+        }
+
+        /// <summary>
+        /// Adds the intensities from the other TimeIntensities to the intensities in this.
+        /// The returned TimeIntensities whill have a set of times which is the union of the 
+        /// times in this and <paramref name="other"/>.
+        /// </summary>
+        public TimeIntensities MergeTimesAndAddIntensities(TimeIntensities other)
+        {
+            if (Times.Equals(other.Times))
+            {
+                return AddIntensities(other);
+            }
+            var mergedTimes = ImmutableList.ValueOf(Times.Concat(other.Times).Distinct().OrderBy(time => time));
+            if (mergedTimes.Equals(Times))
+            {
+                return AddIntensities(other);
+            }
+            return ReplaceTimes(mergedTimes, false, true).AddIntensities(other);
+        }
+
+        public TimeIntensities Truncate(double minRetentionTime, double maxRetentionTime)
+        {
+            int firstIndex = CollectionUtil.BinarySearch(Times, (float) minRetentionTime);
+            if (firstIndex < 0)
+            {
+                firstIndex = ~firstIndex - 1;
+            }
+            firstIndex = Math.Max(firstIndex, 0);
+            int lastIndex = CollectionUtil.BinarySearch(Times, (float) maxRetentionTime);
+            if (lastIndex < 0)
+            {
+                lastIndex = ~lastIndex;
+            }
+            lastIndex = Math.Min(lastIndex, NumPoints - 1);
+            if (firstIndex == 0 && lastIndex == NumPoints - 1)
+            {
+                return this;
+            }
+            return new TimeIntensities(
+                SubList(Times, firstIndex, lastIndex),
+                SubList(Intensities, firstIndex, lastIndex),
+                SubList(MassErrors, firstIndex, lastIndex),
+                SubList(ScanIds, firstIndex, lastIndex));
+        }
+
+        public TimeIntensityPoint GetPoint(int index)
+        {
+            return new TimeIntensityPoint(Times[index], Intensities[index],
+                MassErrors == null ? 0 : MassErrors[index],
+                ScanIds == null ? 0 : ScanIds[index]);
+        }
+
+        public List<TimeIntensityPoint> GetPointsInRange(double minTime, double maxTime)
+        {
+            var list = new List<TimeIntensityPoint>();
+            if (maxTime < minTime)
+            {
+                return list;
+            }
+
+            int index = CollectionUtil.BinarySearch(Times, (float)minTime);
+            if (index >= 0 && index < NumPoints)
+            {
+                list.Add(GetPoint(index).ChangeTime(minTime));
+                index++;
+            }
+            else
+            {
+                list.Add(GetInterpolatedPoint(minTime));
+                index = ~index;
+            }
+            while (index < NumPoints)
+            {
+                if (Times[index] > maxTime)
+                {
+                    break;
+                }
+                list.Add(GetPoint(index).ChangeTime(Math.Min(Times[index], maxTime)));
+                index++;
+            }
+            if (list[list.Count - 1].Time < maxTime)
+            {
+                list.Add(GetInterpolatedPoint(maxTime));
+            }
+            for (int i = 1; i < list.Count; i++)
+            {
+                Assume.IsTrue(list[i].Time > list[i - 1].Time);
+            }
+            return list;
+        }
+
+        public TimeIntensityPoint GetInterpolatedPoint(double time)
+        {
+            int index = CollectionUtil.BinarySearch(Times, (float)time);
+            if (index >= 0)
+            {
+                return GetPoint(index).ChangeTime(time);
+            }
+            index = ~index;
+            if (index <= 0 || index >= NumPoints)
+            {
+                return TimeIntensityPoint.Zero(time);
+            }
+            return TimeIntensityPoint.Interpolate(GetPoint(index - 1), GetPoint(index), time);
+        }
+
+        private static IEnumerable<T> SubList<T>(IList<T> list, int firstIndex, int lastIndex)
+        {
+            if (list == null)
+            {
+                return null;
+            }
+            return list.Skip(firstIndex).Take(lastIndex - firstIndex + 1);
+        }
+
+        public double Integral(int startIndex, int endIndex)
+        {
+            if (startIndex >= endIndex)
+            {
+                return 0;
+            }
+
+            double total = 0;
+            
+            for (int i = startIndex + 1; i < endIndex; i++)
+            {
+                total += Intensities[i] * (Times[i + 1] - Times[i - 1]) / 2;
+            }
+            total += Intensities[startIndex] * (Times[startIndex + 1] - Times[startIndex]) / 2;
+            total += Intensities[endIndex] * (Times[endIndex] - Times[endIndex - 1]) / 2;
+            return total;
+        }
+
+        public int IndexOfNearestTime(float time)
+        {
+            int iTime = CollectionUtil.BinarySearch(Times, time);
+            if (iTime < 0)
+            {
+                // Get index of first time greater than time argument
+                iTime = ~iTime;
+                // If the value before it was closer, then use that time
+                if (iTime == Times.Count || (iTime > 0 && Times[iTime] - time > time - Times[iTime - 1]))
+                    iTime--;
+            }
+            return iTime;
+        }
+
+        /// <summary>
+        /// Return a new TimeIntensities which includes the specified time point.
+        /// The intensities and mass errors will be interpolated using the two values on either side
+        /// of the inserted time.
+        /// </summary>
+        public TimeIntensities InterpolateTime(float newTime)
+        {
+            int index = CollectionUtil.BinarySearch(Times, newTime);
+            if (index >= 0)
+            {
+                return this;
+            }
+
+            index = ~index;
+            double newIntensity;
+            double newMassError = 0;
+            int newScanId = 0;
+            if (index == 0)
+            {
+                newIntensity = Intensities[0];
+                newMassError = MassErrors?[0] ?? 0;
+                newScanId = ScanIds?[0] ?? 0;
+            }
+            else if (index >= Times.Count)
+            {
+                newIntensity = Intensities[NumPoints - 1];
+                newMassError = MassErrors?[NumPoints - 1] ?? 0;
+                newScanId = ScanIds?[NumPoints - 1] ?? 0;
+            }
+            else
+            {
+                double intensity1 = Intensities[index - 1];
+                double intensity2 = Intensities[index];
+                double time1 = Times[index - 1];
+                double time2 = Times[index];
+                double width = time2 - time1;
+                newIntensity = (intensity2 * (newTime - time1) + intensity1 * (time2 - newTime)) / width;
+                if (MassErrors != null)
+                {
+                    double massError1 = MassErrors[index - 1];
+                    double massError2 = MassErrors[index];
+                    double weight1 = intensity1 * (time2 - newTime);
+                    double weight2 = intensity2 * (newTime - time1);
+                    if (weight1 + weight2 > 0)
+                    {
+                        newMassError = (weight1 * massError1 + weight2 * massError2) / (weight1 + weight2);
+                    }
+                }
+
+                if (ScanIds != null)
+                {
+                    if (newTime - time1 < time2 - newTime)
+                    {
+                        newScanId = ScanIds[index - 1];
+                    }
+                    else
+                    {
+                        newScanId = ScanIds[index];
+                    }
+                }
+            }
+
+            var newTimes = Times.ToList();
+            newTimes.Insert(index, newTime);
+            var newIntensities = Intensities.ToList();
+            newIntensities.Insert(index, (float) newIntensity);
+            IList<float> newMassErrors = null;
+            if (MassErrors != null)
+            {
+                newMassErrors = MassErrors.ToList();
+                newMassErrors.Insert(index, (float) newMassError);
+            }
+
+            IList<int> newScanIds = null;
+            if (ScanIds != null)
+            {
+                newScanIds = ScanIds.ToList();
+                newScanIds.Insert(index, newScanId);
+            }
+
+            return new TimeIntensities(newTimes, newIntensities, newMassErrors, newScanIds);
+        }
+
+        public float GetInterpolatedIntensity(float time)
+        {
+            int index = CollectionUtil.BinarySearch(Times, time);
+            if (index >= 0)
+            {
+                return Intensities[index];
+            }
+
+            index = ~index;
+            if (index <= 0)
+            {
+                return Intensities[0];
+            }
+
+            if (index >= Times.Count)
+            {
+                return Intensities[Intensities.Count - 1];
+            }
+            double intensity1 = Intensities[index - 1];
+            double intensity2 = Intensities[index];
+            double time1 = Times[index - 1];
+            double time2 = Times[index];
+            double width = time2 - time1;
+            return (float) ((intensity2 * (time - time1) + intensity1 * (time2 - time)) / width);
+        }
+
+        public float MaxIntensityInRange(float startTime, float endTime)
+        {
+            int index = CollectionUtil.BinarySearch(Times, startTime);
+            float max = 0;
+            if (index < 0)
+            {
+                max = GetInterpolatedIntensity(startTime);
+                index = ~index;
+            }
+
+            for (; index < NumPoints; index++)
+            {
+                if (Times[index] > endTime)
+                {
+                    max = Math.Max(max, GetInterpolatedIntensity(endTime));
+                    break;
+                }
+
+                max = Math.Max(max, Intensities[index]);
+                if (Times[index] == endTime)
+                {
+                    break;
+                }
+            }
+            return max;
+        }
+        public void Integrate(double startTime, double endTime, out double area, out double massError)
+        {
+            area = 0;
+            massError = 0;
+            if (NumPoints == 0)
+            {
+                return;
+            }
+            startTime = Math.Max(startTime, Times[0]);
+            endTime = Math.Min(endTime, Times[Times.Count - 1]);
+            if (endTime <= startTime)
+            {
+                return;
+            }
+            var points = GetPointsInRange(startTime, endTime);
+            if (points.Count == 0)
+            {
+                return;
+            }
+            var integral = TimeIntensityPoint.Integrate(startTime, endTime, points);
+            area = integral.Intensity;
+            massError = integral.MassError;
+        }
+
+        public IEnumerable<TimeIntensityPoint> ToPoints()
+        {
+            return Enumerable.Range(0, NumPoints).Select(GetPoint);
+        }
+
+        public TimeIntensityPoint[] ToPointsArray()
+        {
+            var result = new TimeIntensityPoint[NumPoints];
+            for (int i = 0; i < result.Length; i++)
+            {
+                result[i] = new TimeIntensityPoint(Times[i], Intensities[i], MassErrors == null ? 0 : MassErrors[i], ScanIds == null ? 0 : ScanIds[i]);
+            }
+            return result;
+        }
+    }
 }