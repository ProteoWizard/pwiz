﻿/*
 * Original author: Brendan MacLean <brendanx .at. u.washington.edu>,
 *                  MacCoss Lab, Department of Genome Sciences, UW
 *
 * Copyright 2010 University of Washington - Seattle, WA
 * 
 * Licensed under the Apache License, Version 2.0 (the "License");
 * you may not use this file except in compliance with the License.
 * You may obtain a copy of the License at
 *
 *     http://www.apache.org/licenses/LICENSE-2.0
 *
 * Unless required by applicable law or agreed to in writing, software
 * distributed under the License is distributed on an "AS IS" BASIS,
 * WITHOUT WARRANTIES OR CONDITIONS OF ANY KIND, either express or implied.
 * See the License for the specific language governing permissions and
 * limitations under the License.
 */

using System;
using System.Collections;
using System.Collections.Generic;
using System.Drawing;
using System.Linq;
using pwiz.Common.Chemistry;
using pwiz.Common.Collections;
using pwiz.ProteowizardWrapper;
using pwiz.Skyline.Model.DocSettings;
using pwiz.Skyline.Util;

namespace pwiz.Skyline.Model.Results
{
    public sealed class SpectrumFilterPair : IComparable<SpectrumFilterPair>
    {
        private static readonly SpectrumProductFilter[] EMPTY_FILTERS = new SpectrumProductFilter[0];
        private readonly bool _filterByTime;
        private readonly double _maxTime;
        private readonly double _minTime;
        private readonly IonMobilityFilterSet _ionMobilityFilters;

        public SpectrumFilterPair(PrecursorTextId precursorTextId, Color peptideColor, int id, double? minTime, double? maxTime,
            bool highAccQ1, bool highAccQ3)
        {
            Id = id;
            ModifiedSequence = precursorTextId.Target;
            PeptideColor = peptideColor;
            Q1 = precursorTextId.PrecursorMz;
            Extractor = precursorTextId.Extractor;

            if (minTime.HasValue && maxTime.HasValue)
            {
                _filterByTime = true;
                _minTime = minTime.Value;
                _maxTime = maxTime.Value;
            }
            else
            {
                // If not min and max, then it should be neither. Asymmetric limits not supported.
                Assume.IsTrue(!minTime.HasValue && !maxTime.HasValue);
            }
            _ionMobilityFilters = precursorTextId.IonMobility;
            HighAccQ1 = highAccQ1;
            HighAccQ3 = highAccQ3;

            Ms1ProductFilters = SimProductFilters = Ms2ProductFilters = EMPTY_FILTERS;

            if (Q1 == 0)
            {
                Ms1ProductFilters = new[] {new SpectrumProductFilter(SignedMz.ZERO, 0, IonMobilityFilterSet.EMPTY)};
                SimProductFilters = Ms1ProductFilters;  // We want TIC and BPC for all scans, even if they have narrow machine settings and look like SIM
            }
        }

        public int Id { get; private set; }
        public ChromExtractor Extractor { get; private set; }
        public bool HighAccQ1 { get; private set; }
        public bool HighAccQ3 { get; private set; }
        public Target ModifiedSequence { get; private set; }
        public Color PeptideColor { get; private set; }
        public SignedMz Q1 { get; private set; }
        public double? MinTime { get { return _filterByTime ? _minTime : (double?) null; } }
        public double? MaxTime { get { return _filterByTime ? _maxTime : (double?) null; } }
        public int? BestWindowGroup { get; private set; }
        public double? BestWindowGroupDistance { get; private set; }
        public IList<int> OtherWindowGroups { get; private set; }

        public IonMobilityFilterSet IonMobilityFilters  // As used by Ms1Product filters - ms2ProductFilters may use a high energy offset version that differs
        {
            get { return _ionMobilityFilters; }
        }
        private bool HasCombinedIonMobility { get; set; } // When true, data was read in 3-array format, which affects spectrum ID format
        private SpectrumProductFilter[] Ms1ProductFilters { get; set; }
        private SpectrumProductFilter[] SimProductFilters { get; set; }
        public SpectrumProductFilter[] Ms2ProductFilters { get; set; }

<<<<<<< HEAD
        public int AddQ1FilterValues(IEnumerable<SignedMz> filterValues, Func<double, double> getFilterWindow, IonMobilityFilterSet ionMobilityFilters)
=======
        public string ScanDescriptionFilter { get; set; }

        public int AddQ1FilterValues(IEnumerable<SignedMz> filterValues, Func<double, double> getFilterWindow)
>>>>>>> 89a91d86
        {

            int filterCount = AddFilterValues(MergeFilters(Ms1ProductFilters, filterValues.Select(mz => new SpectrumFilterValues(mz, ionMobilityFilters))).Distinct(),
                getFilterWindow, filters => Ms1ProductFilters = filters);
            // Make complete copies for SIM scans. Some day these may be different.
            SimProductFilters = Ms1ProductFilters.Select(f => new SpectrumProductFilter(f.TargetMz, f.FilterWidth, f.IonMobilityFilters)).ToArray();
            return filterCount * 2;
        }

        public int AddQ3FilterValues(IEnumerable<SpectrumFilterValues> filterValues, Func<double, double> getFilterWindow)
        {
            return AddFilterValues(MergeFilters(Ms2ProductFilters, filterValues).Distinct(),
                getFilterWindow, filters => Ms2ProductFilters = filters);
        }

        private static IEnumerable<SpectrumFilterValues> MergeFilters(IEnumerable<SpectrumProductFilter> existing, IEnumerable<SpectrumFilterValues> added)
        {
            if (existing == null)
                return added;
            return existing.Select(f => new SpectrumFilterValues(f.TargetMz, f.IonMobilityFilters)).Union(added);
        }

        private int AddFilterValues(IEnumerable<SpectrumFilterValues> filterValues,
                                            Func<double, double> getFilterWindow,
                                            Action<SpectrumProductFilter[]> setFilters)
        {
            var arrayFilters = filterValues.OrderBy(mz => mz)
                .Select(mz => new SpectrumProductFilter(mz.mz, getFilterWindow(mz.mz), mz.ionMobilityFilters))
                .ToArray();
            setFilters(arrayFilters);
            return arrayFilters.Length;
        }

        public ExtractedSpectrum FilterQ1SpectrumList(MsDataSpectrum[] spectra, bool isSimSpectra = false)
        {
            var filters = isSimSpectra ? SimProductFilters : Ms1ProductFilters;
            return FilterSpectrumList(spectra, filters, HighAccQ1, false);
        }

        public ExtractedSpectrum FilterQ3SpectrumList(MsDataSpectrum[] spectra, bool useIonMobilityHighEnergyOffset)
        {
            // All-ions extraction for MS1 scans only
            if (Q1 == 0)
                return null;

            return FilterSpectrumList(spectra, Ms2ProductFilters, HighAccQ3, useIonMobilityHighEnergyOffset);
        }

        /// <summary>
        /// Apply the filter to a list of spectra.  In "normal" operation
        /// this list has a length of one. For ion mobility data it
        /// may be a list of spectra with the same retention time but
        /// different ion mobility values. For Agilent Mse data it may be
        /// a list of MS2 spectra that need averaging (or even a list
        /// of MS2 spectra with mixed retention and ion mobility values).  Averaging
        /// is done by unique retention time count, rather than by spectrum
        /// count, so that ion mobility data ion counts are additive (we're
        /// trying to measure ions per injection, basically).
        /// </summary>
        private ExtractedSpectrum FilterSpectrumList(MsDataSpectrum[] spectra,
            SpectrumProductFilter[] productFilters, bool highAcc, bool useIonMobilityHighEnergyOffset)
        {
            int targetCount = 1;
            if (Q1 == 0)
                highAcc = false;    // No mass error for all-ions extraction
            else
            {
                if (productFilters.Length == 0)
                    return null;
                targetCount = productFilters.Length;
            }

            float[] extractedIntensities = new float[targetCount];
            float[] massErrors = highAcc ? new float[targetCount] : null;
            double[] meanErrors = highAcc ? new double[targetCount] : null;

            int spectrumCount = 0;
            int rtCount = 0;
            double lastRT = 0;

            var imRangeHelper =  IonMobilityFilterSet.IsNullOrEmpty(IonMobilityFilters) ? 
                null : 
                new IonMobilityRangeHelper(spectra, useIonMobilityHighEnergyOffset ? productFilters : null, IonMobilityFilters);
            var indexFirst = imRangeHelper?.IndexFirst ?? 0;
            for (int specIndex = indexFirst; specIndex < spectra.Length; specIndex++)
            {
                var spectrum = spectra[specIndex];

                if (imRangeHelper != null && imRangeHelper.IsBeyondRange(spectrum))
                    break;

                // If these are spectra from distinct retention times, average them.
                // Note that for ion mobility data we will see fewer retention time changes 
                // than the total spectra count - ascending DT (or descending 1/K0) within each RT.  Within a
                // single retention time the ions are additive.
                var rt = spectrum.RetentionTime ?? 0;
                if (lastRT != rt)
                {
                    rtCount++;
                    lastRT = rt;
                }

                // Filter on scan polarity
                if (Q1.IsNegative != spectrum.NegativeCharge)
                    continue;

                spectrumCount++;

                var mzArray = spectrum.Mzs;
                if (mzArray == null || mzArray.Length == 0)
                    continue;

                // It's not unusual for mzarray and centerArray to have no overlap, esp. with ion mobility data
                if (Q1 != 0)
                {
                    var lastProductFilter = productFilters[targetCount - 1];
                    if (lastProductFilter.TargetMz.Value + lastProductFilter.FilterWidth/2 < mzArray[0])
                        continue;
                }

                var intensityArray = spectrum.Intensities;
                var imsArray = spectrum.IonMobilities;

                // Search for matching peaks for each Q3 filter
                // Use binary search to get to the first m/z value to be considered more quickly
                // This should help MS1 where isotope distributions will be very close in m/z
                // It should also help MS/MS when more selective, larger fragment ions are used,
                // since then a lot of less selective, smaller peaks must be skipped
                int iPeak = 0;
                for (int targetIndex = 0; targetIndex < targetCount; targetIndex++)
                {
                    var productFilter = productFilters[targetIndex];
                    // Ensure uncombined IM spectra (non-3-array, one IM value per scan) are within range
                    if ( spectrum.IonMobilities == null && // Non-null in 3-array format
                        !productFilter.IonMobilityFilters.ContainsIonMobility(spectrum.IonMobility, useIonMobilityHighEnergyOffset))
                    {
                        continue;
                    }

                    // Look for the first peak that is greater than the start of the filter
                    double targetMz = 0, endFilter = double.MaxValue;
                    if (Q1 != 0)
                    {
                        targetMz = productFilter.TargetMz;
                        double filterWindow = productFilter.FilterWidth;
                        double startFilter = targetMz - filterWindow / 2;
                        endFilter = startFilter + filterWindow;

                        if (iPeak < mzArray.Length)
                        {
                            iPeak = Array.BinarySearch(mzArray, iPeak, mzArray.Length - iPeak, startFilter);
                            if (iPeak < 0)
                                iPeak = ~iPeak;
                        }
                        if (iPeak >= mzArray.Length)
                            break; // No further overlap
                    }

                    // Add the intensity values of all peaks that pass the filter
                    double totalIntensity = extractedIntensities[targetIndex]; // Start with the value from the previous spectrum, if any
                    double meanError =  highAcc ? meanErrors[targetIndex] : 0;
                    for (int iNext = iPeak; iNext < mzArray.Length && mzArray[iNext] < endFilter; iNext++)
                    {
                        double mz = mzArray[iNext];
                        double intensity = intensityArray[iNext];

                        // Avoid adding points that are not within the allowed ion mobility range
                        if (imsArray != null && !ContainsIonMobilityValue(imsArray[iNext], useIonMobilityHighEnergyOffset))
                            continue;
                    
                        if (Extractor == ChromExtractor.summed)
                            totalIntensity += intensity;
                        else if (intensity > totalIntensity)
                        {
                            totalIntensity = intensity;
                            meanError = 0;
                        }

                        // Accumulate weighted mean mass error for summed, or take a single
                        // mass error of the most intense peak for base peak.
                        if (highAcc && (Extractor == ChromExtractor.summed || meanError == 0))
                        {
                            if (totalIntensity > 0.0)
                            {
                                double deltaPeak = mz - targetMz;
                                meanError += (deltaPeak - meanError) * intensity / totalIntensity;
                            }
                        }
                    }
                    extractedIntensities[targetIndex] = (float) totalIntensity;
                    if (meanErrors != null)
                        meanErrors[targetIndex] = meanError;
                }
                
            }
            if (spectrumCount == 0)
            {
                return null;
            }
            if (meanErrors != null)
            {
                for (int i = 0; i < targetCount; i++)
                    massErrors[i] = (float)SequenceMassCalc.GetPpm(productFilters[i].TargetMz, meanErrors[i]);
            }

            // If we summed across spectra of different retention times, scale per
            // unique retention time (but not per ion mobility value)
            if (Extractor == ChromExtractor.summed && rtCount > 1)
            {
                float scale = (float)(1.0 / rtCount);
                for (int i = 0; i < targetCount; i++)
                    extractedIntensities[i] *= scale;
            }

            return new ExtractedSpectrum(ModifiedSequence,
                PeptideColor,
                Q1,
                IonMobilityFilters, 
                Extractor,
                Id,
                productFilters,
                extractedIntensities,
                massErrors);
        }

        public int CompareTo(SpectrumFilterPair other)
        {
            return Comparer.Default.Compare(Q1, other.Q1);
        }

        public bool ContainsRetentionTime(double retentionTime)
        {
            return !_filterByTime || (_minTime <= retentionTime && retentionTime <= _maxTime);
        }

        public IEnumerable<int> ProductFilterIds
        {
            get
            {
                foreach (var filters in new[] {Ms1ProductFilters, SimProductFilters, Ms2ProductFilters})
                {
                    foreach (var spectrumProductFilter in filters)
                    {
                        yield return spectrumProductFilter.FilterId;
                    }
                }
            }
        }

        public void AddChromKeys(List<ChromKey> listChromKeys)
        {
            AddChromKeys(ChromSource.ms1, Ms1ProductFilters, listChromKeys);
            AddChromKeys(ChromSource.sim, SimProductFilters, listChromKeys);
            AddChromKeys(ChromSource.fragment, Ms2ProductFilters, listChromKeys);
        }

        private void AddChromKeys(ChromSource source, SpectrumProductFilter[] productFilters,
                                  List<ChromKey> listChromKeys)
        {
            if (null != productFilters)
            {
                foreach (var spectrumProductFilter in productFilters)
                {
                    spectrumProductFilter.FilterId = listChromKeys.Count;
                    var key = new ChromKey(ModifiedSequence,
                        Q1,
                        spectrumProductFilter.IonMobilityFilters,
                        spectrumProductFilter.TargetMz,
                        0,  // CE value (Shimadzu SRM only)
                        spectrumProductFilter.FilterWidth,
                        source,
                        Extractor,
                        true,
                        true,
                        MinTime,
                        MaxTime);
                    listChromKeys.Add(key);
                }
            }
        }

        public bool HasIonMobilityFAIMS()
        {
            return !IonMobilityFilterSet.IsNullOrEmpty(IonMobilityFilters) && 
                   IonMobilityFilters.First().IonMobilityUnits == eIonMobilityUnits.compensation_V;
        }

        public bool ContainsIonMobilityValue(IonMobilityValue ionMobility, bool useHighEnergyOffset)
        {
            return !ionMobility.HasValue || ContainsIonMobilityValue(ionMobility.Mobility.Value, useHighEnergyOffset);
        }

        public bool ContainsIonMobilityValue(double ionMobilityValue, bool useHighEnergyOffset)
        {
            return IonMobilityFilters.IsEmpty || // An empty filter contains all values
                   IonMobilityFilters.Any(filter =>
                   {
                       var mobility = useHighEnergyOffset ?
                           ionMobilityValue + (filter.HighEnergyIonMobilityOffset ?? 0) :
                           ionMobilityValue;
                       var halfWin = filter.IonMobilityExtractionWindowWidth / 2;
                       return filter.IonMobilityAndCCS.IonMobility.Mobility - halfWin <= mobility &&
                              mobility <= filter.IonMobilityAndCCS.IonMobility.Mobility + halfWin;
                   });
        }

        public bool IsKnownWindowGroup(int windowGroup)
        {
            return windowGroup == BestWindowGroup ||
                   (OtherWindowGroups != null && OtherWindowGroups.Contains(windowGroup));
        }

        public bool IsBestWindowGroup(int windowGroup)
        {
            return windowGroup == BestWindowGroup;
        }

        public bool UpdateBestWindowGroup(int windowGroup, double distance)
        {
            if (BestWindowGroup.HasValue)
            {
                // Already have a best value and this is it
                if (BestWindowGroup.Value == windowGroup)
                    return true;
                // Not it and the distance is not closer
                if (BestWindowGroupDistance.Value <= distance)
                    return false;
            }
            // This becomes the best window group
            if (BestWindowGroup.HasValue)
            {
                // Save any previously seen window groups, providing for most likely cases:
                // 1. No other possible window groups
                // 2. 1 other possible window group
                if (OtherWindowGroups == null)
                    OtherWindowGroups = new[] {BestWindowGroup.Value};
                else
                {
                    if (OtherWindowGroups.Count == 1)
                        OtherWindowGroups = new List<int>(OtherWindowGroups);
                    OtherWindowGroups.Add(BestWindowGroup.Value);
                }
            }
            BestWindowGroup = windowGroup;
            BestWindowGroupDistance = distance;
            return true;
        }

        public bool MatchesDdaPrecursor(SignedMz precursorMz)
        {
            return Ms1ProductFilters.Any(filter => 0 == filter.TargetMz.CompareTolerant(precursorMz, filter.FilterWidth));
        }
    }

    internal class IonMobilityRangeHelper
    {
        private readonly bool _isDescending;    // As with 1/K0
        private double? _endIonMobilityValue;
        private double? _endIonMobilityValueMs2;

        public IonMobilityRangeHelper(MsDataSpectrum[] spectra, SpectrumProductFilter[] productFilters, IonMobilityFilterSet imFilters)
        {
            // Identify the end of the IM range
            _isDescending = IsDescending(spectra);
            imFilters.GetIonMobilityRange(false, out var startIonMobilityValue, out var endIonMobilityValue);
            SwapIfDescending(ref startIonMobilityValue, ref endIonMobilityValue);
            _endIonMobilityValue = endIonMobilityValue;

            var rangeStart = startIonMobilityValue.Value;
            var rangeEnd = _endIonMobilityValue.Value;

            if (productFilters != null)
            {
                var imProductFilters =
                    IonMobilityFilterSet.GetIonMobilityFilterSet(
                        productFilters.Where(pf => !IonMobilityFilterSet.IsNullOrEmpty(pf.IonMobilityFilters))
                            .SelectMany(f => f.IonMobilityFilters.Where(im => !IonMobilityFilter.IsNullOrEmpty(im))).Distinct());
                if (imProductFilters.Any())
                {
                    imProductFilters.GetIonMobilityRange(true, out var startMs2, out _endIonMobilityValueMs2);
                    SwapIfDescending(ref startMs2, ref _endIonMobilityValueMs2);
                    rangeStart = _isDescending
                        ? Math.Max(startMs2.Value, rangeStart)
                        : Math.Min(startMs2.Value, rangeStart);
                    rangeEnd = _isDescending
                        ? Math.Min(_endIonMobilityValueMs2.Value, rangeEnd)
                        : Math.Max(_endIonMobilityValueMs2.Value, rangeEnd);
                }
            }

            // Identify first spectrum to fall within the IM range
            if (spectra.Length != 1)
            {
                IndexFirst = CollectionUtil.BinarySearch(spectra, s => Compare(s, rangeStart), true);
                if (IndexFirst < 0)
                    IndexFirst = ~IndexFirst;
            }
            else
            {
                var spectrum = spectra[0];
                if (spectrum.IonMobilities != null)
                {
                    var startSpectrumIonMobility = spectrum.MinIonMobility.Value;
                    var endSpectrumIonMobility = spectrum.MaxIonMobility.Value;
                    SwapIfDescending(ref startSpectrumIonMobility, ref endSpectrumIonMobility);
                    if (Compare(endSpectrumIonMobility, rangeStart) < 0 ||
                        Compare(startSpectrumIonMobility, rangeEnd) > 0)
                    {
                        IndexFirst = 1;
                    }
                }
            }
        }

        public int IndexFirst { get; private set; }

        public int DirectionMultiplier { get { return _isDescending ? -1 : 1; } }

        private bool IsDescending(MsDataSpectrum[] spectra)
        {
            if (spectra.Length > 1)
            {
                var im0 = spectra[0].IonMobility.Mobility;
                var im1 = spectra[1].IonMobility.Mobility;
                if (im0.HasValue && im1.HasValue)
                    return im0 > im1;
            }
            return false;
        }

        public bool IsBeyondRange(MsDataSpectrum spectrum)
        {
            if (!_endIonMobilityValue.HasValue)
                return false;

            if (_endIonMobilityValueMs2.HasValue && spectrum.Level > 1)
            {
                return Compare(spectrum, _endIonMobilityValueMs2.Value) > 0;
            }
            return Compare(spectrum, _endIonMobilityValue.Value) > 0;
        }

        private void SwapIfDescending<TItem>(ref TItem item1, ref TItem item2)
        {
            if (_isDescending)
                Helpers.Swap(ref item1, ref item2);
        }

        private int Compare(MsDataSpectrum spectrum, double ionMobilityValue)
        {
            var sim = spectrum.IonMobility.Mobility;
            if (!sim.HasValue)
                return 0;

            return Compare(sim.Value, ionMobilityValue);
        }

        private int Compare(double ionMobilityValue1, double ionMobilityValue2)
        {
            return DirectionMultiplier * ionMobilityValue1.CompareTo(ionMobilityValue2);
        }
    }

    public class SpectrumProductFilter
    {
        public SpectrumProductFilter(double targetMz, double filterWidth, IonMobilityFilterSet ionMobilityFilters) :
            this(new SignedMz(targetMz), filterWidth, ionMobilityFilters)
        {
        }

        public SpectrumProductFilter(SignedMz targetMz, double filterWidth, IonMobilityFilterSet ionMobilityFilters)
        {
            TargetMz = targetMz;
            FilterWidth = filterWidth;
            IonMobilityFilters =  ionMobilityFilters ?? IonMobilityFilterSet.EMPTY;
        }

        public SignedMz TargetMz { get; private set; }
        public double FilterWidth { get; private set; }
        public int FilterId { get; set; }
        public IonMobilityFilterSet IonMobilityFilters { get; private set; }


        #region object overrides

        protected bool Equals(SpectrumProductFilter other)
        {
            return TargetMz.Equals(other.TargetMz) && FilterWidth.Equals(other.FilterWidth) &&
                   FilterId == other.FilterId && 
                   Equals(IonMobilityFilters, other.IonMobilityFilters);
        }

        public override bool Equals(object obj)
        {
            if (ReferenceEquals(null, obj)) return false;
            if (ReferenceEquals(this, obj)) return true;
            if (obj.GetType() != GetType()) return false;
            return Equals((SpectrumProductFilter) obj);
        }

        public override int GetHashCode()
        {
            unchecked
            {
                var hashCode = TargetMz.GetHashCode();
                hashCode = (hashCode*397) ^ FilterWidth.GetHashCode();
                hashCode = (hashCode*397) ^ FilterId;
                hashCode = (hashCode * 397) ^ IonMobilityFilters.GetHashCode();
                return hashCode;
            }
        }

        #endregion
    }

    public class SpectrumFilterValues : IComparable<SpectrumFilterValues>, IComparable
    {
        public SignedMz mz;
        public IonMobilityFilterSet ionMobilityFilters;

        public SpectrumFilterValues(SignedMz mz, IonMobilityFilterSet ionMobilityFilters)
        {
            this.mz = mz;
            this.ionMobilityFilters = ionMobilityFilters ?? IonMobilityFilterSet.EMPTY;
        }

        public override bool Equals(object obj)
        {
            return Equals(obj as SpectrumFilterValues);
        }

        public bool Equals(SpectrumFilterValues other)
        {
            return other != null &&
                   mz.Equals(other.mz) &&
                   Equals(ionMobilityFilters, other.ionMobilityFilters);
        }

        public override int GetHashCode()
        {
            var hashCode = 1155459730;
            hashCode = hashCode * -1521134295 + EqualityComparer<SignedMz>.Default.GetHashCode(mz);
            hashCode = hashCode * -1521134295 + ionMobilityFilters.GetHashCode();
            return hashCode;
        }

        public int CompareTo(SpectrumFilterValues other)
        {
            if (ReferenceEquals(this, other)) return 0;
            if (ReferenceEquals(null, other)) return 1;
            var mzComparison = mz.CompareTo(other.mz);
            if (mzComparison != 0) return mzComparison;
            return ionMobilityFilters.CompareTo(other.ionMobilityFilters);
        }

        public int CompareTo(object obj)
        {
            if (ReferenceEquals(null, obj)) return 1;
            if (ReferenceEquals(this, obj)) return 0;
            if (!(obj is SpectrumFilterValues)) throw new ArgumentException(@"Object must be of typeSpectrumFilterValues");
            return CompareTo((SpectrumFilterValues)obj);
        }
    }
}<|MERGE_RESOLUTION|>--- conflicted
+++ resolved
@@ -1,666 +1,661 @@
-﻿/*
- * Original author: Brendan MacLean <brendanx .at. u.washington.edu>,
- *                  MacCoss Lab, Department of Genome Sciences, UW
- *
- * Copyright 2010 University of Washington - Seattle, WA
- * 
- * Licensed under the Apache License, Version 2.0 (the "License");
- * you may not use this file except in compliance with the License.
- * You may obtain a copy of the License at
- *
- *     http://www.apache.org/licenses/LICENSE-2.0
- *
- * Unless required by applicable law or agreed to in writing, software
- * distributed under the License is distributed on an "AS IS" BASIS,
- * WITHOUT WARRANTIES OR CONDITIONS OF ANY KIND, either express or implied.
- * See the License for the specific language governing permissions and
- * limitations under the License.
- */
-
-using System;
-using System.Collections;
-using System.Collections.Generic;
-using System.Drawing;
-using System.Linq;
-using pwiz.Common.Chemistry;
-using pwiz.Common.Collections;
-using pwiz.ProteowizardWrapper;
-using pwiz.Skyline.Model.DocSettings;
-using pwiz.Skyline.Util;
-
-namespace pwiz.Skyline.Model.Results
-{
-    public sealed class SpectrumFilterPair : IComparable<SpectrumFilterPair>
-    {
-        private static readonly SpectrumProductFilter[] EMPTY_FILTERS = new SpectrumProductFilter[0];
-        private readonly bool _filterByTime;
-        private readonly double _maxTime;
-        private readonly double _minTime;
-        private readonly IonMobilityFilterSet _ionMobilityFilters;
-
-        public SpectrumFilterPair(PrecursorTextId precursorTextId, Color peptideColor, int id, double? minTime, double? maxTime,
-            bool highAccQ1, bool highAccQ3)
-        {
-            Id = id;
-            ModifiedSequence = precursorTextId.Target;
-            PeptideColor = peptideColor;
-            Q1 = precursorTextId.PrecursorMz;
-            Extractor = precursorTextId.Extractor;
-
-            if (minTime.HasValue && maxTime.HasValue)
-            {
-                _filterByTime = true;
-                _minTime = minTime.Value;
-                _maxTime = maxTime.Value;
-            }
-            else
-            {
-                // If not min and max, then it should be neither. Asymmetric limits not supported.
-                Assume.IsTrue(!minTime.HasValue && !maxTime.HasValue);
-            }
-            _ionMobilityFilters = precursorTextId.IonMobility;
-            HighAccQ1 = highAccQ1;
-            HighAccQ3 = highAccQ3;
-
-            Ms1ProductFilters = SimProductFilters = Ms2ProductFilters = EMPTY_FILTERS;
-
-            if (Q1 == 0)
-            {
-                Ms1ProductFilters = new[] {new SpectrumProductFilter(SignedMz.ZERO, 0, IonMobilityFilterSet.EMPTY)};
-                SimProductFilters = Ms1ProductFilters;  // We want TIC and BPC for all scans, even if they have narrow machine settings and look like SIM
-            }
-        }
-
-        public int Id { get; private set; }
-        public ChromExtractor Extractor { get; private set; }
-        public bool HighAccQ1 { get; private set; }
-        public bool HighAccQ3 { get; private set; }
-        public Target ModifiedSequence { get; private set; }
-        public Color PeptideColor { get; private set; }
-        public SignedMz Q1 { get; private set; }
-        public double? MinTime { get { return _filterByTime ? _minTime : (double?) null; } }
-        public double? MaxTime { get { return _filterByTime ? _maxTime : (double?) null; } }
-        public int? BestWindowGroup { get; private set; }
-        public double? BestWindowGroupDistance { get; private set; }
-        public IList<int> OtherWindowGroups { get; private set; }
-
-        public IonMobilityFilterSet IonMobilityFilters  // As used by Ms1Product filters - ms2ProductFilters may use a high energy offset version that differs
-        {
-            get { return _ionMobilityFilters; }
-        }
-        private bool HasCombinedIonMobility { get; set; } // When true, data was read in 3-array format, which affects spectrum ID format
-        private SpectrumProductFilter[] Ms1ProductFilters { get; set; }
-        private SpectrumProductFilter[] SimProductFilters { get; set; }
-        public SpectrumProductFilter[] Ms2ProductFilters { get; set; }
-
-<<<<<<< HEAD
-        public int AddQ1FilterValues(IEnumerable<SignedMz> filterValues, Func<double, double> getFilterWindow, IonMobilityFilterSet ionMobilityFilters)
-=======
-        public string ScanDescriptionFilter { get; set; }
-
-        public int AddQ1FilterValues(IEnumerable<SignedMz> filterValues, Func<double, double> getFilterWindow)
->>>>>>> 89a91d86
-        {
-
-            int filterCount = AddFilterValues(MergeFilters(Ms1ProductFilters, filterValues.Select(mz => new SpectrumFilterValues(mz, ionMobilityFilters))).Distinct(),
-                getFilterWindow, filters => Ms1ProductFilters = filters);
-            // Make complete copies for SIM scans. Some day these may be different.
-            SimProductFilters = Ms1ProductFilters.Select(f => new SpectrumProductFilter(f.TargetMz, f.FilterWidth, f.IonMobilityFilters)).ToArray();
-            return filterCount * 2;
-        }
-
-        public int AddQ3FilterValues(IEnumerable<SpectrumFilterValues> filterValues, Func<double, double> getFilterWindow)
-        {
-            return AddFilterValues(MergeFilters(Ms2ProductFilters, filterValues).Distinct(),
-                getFilterWindow, filters => Ms2ProductFilters = filters);
-        }
-
-        private static IEnumerable<SpectrumFilterValues> MergeFilters(IEnumerable<SpectrumProductFilter> existing, IEnumerable<SpectrumFilterValues> added)
-        {
-            if (existing == null)
-                return added;
-            return existing.Select(f => new SpectrumFilterValues(f.TargetMz, f.IonMobilityFilters)).Union(added);
-        }
-
-        private int AddFilterValues(IEnumerable<SpectrumFilterValues> filterValues,
-                                            Func<double, double> getFilterWindow,
-                                            Action<SpectrumProductFilter[]> setFilters)
-        {
-            var arrayFilters = filterValues.OrderBy(mz => mz)
-                .Select(mz => new SpectrumProductFilter(mz.mz, getFilterWindow(mz.mz), mz.ionMobilityFilters))
-                .ToArray();
-            setFilters(arrayFilters);
-            return arrayFilters.Length;
-        }
-
-        public ExtractedSpectrum FilterQ1SpectrumList(MsDataSpectrum[] spectra, bool isSimSpectra = false)
-        {
-            var filters = isSimSpectra ? SimProductFilters : Ms1ProductFilters;
-            return FilterSpectrumList(spectra, filters, HighAccQ1, false);
-        }
-
-        public ExtractedSpectrum FilterQ3SpectrumList(MsDataSpectrum[] spectra, bool useIonMobilityHighEnergyOffset)
-        {
-            // All-ions extraction for MS1 scans only
-            if (Q1 == 0)
-                return null;
-
-            return FilterSpectrumList(spectra, Ms2ProductFilters, HighAccQ3, useIonMobilityHighEnergyOffset);
-        }
-
-        /// <summary>
-        /// Apply the filter to a list of spectra.  In "normal" operation
-        /// this list has a length of one. For ion mobility data it
-        /// may be a list of spectra with the same retention time but
-        /// different ion mobility values. For Agilent Mse data it may be
-        /// a list of MS2 spectra that need averaging (or even a list
-        /// of MS2 spectra with mixed retention and ion mobility values).  Averaging
-        /// is done by unique retention time count, rather than by spectrum
-        /// count, so that ion mobility data ion counts are additive (we're
-        /// trying to measure ions per injection, basically).
-        /// </summary>
-        private ExtractedSpectrum FilterSpectrumList(MsDataSpectrum[] spectra,
-            SpectrumProductFilter[] productFilters, bool highAcc, bool useIonMobilityHighEnergyOffset)
-        {
-            int targetCount = 1;
-            if (Q1 == 0)
-                highAcc = false;    // No mass error for all-ions extraction
-            else
-            {
-                if (productFilters.Length == 0)
-                    return null;
-                targetCount = productFilters.Length;
-            }
-
-            float[] extractedIntensities = new float[targetCount];
-            float[] massErrors = highAcc ? new float[targetCount] : null;
-            double[] meanErrors = highAcc ? new double[targetCount] : null;
-
-            int spectrumCount = 0;
-            int rtCount = 0;
-            double lastRT = 0;
-
-            var imRangeHelper =  IonMobilityFilterSet.IsNullOrEmpty(IonMobilityFilters) ? 
-                null : 
-                new IonMobilityRangeHelper(spectra, useIonMobilityHighEnergyOffset ? productFilters : null, IonMobilityFilters);
-            var indexFirst = imRangeHelper?.IndexFirst ?? 0;
-            for (int specIndex = indexFirst; specIndex < spectra.Length; specIndex++)
-            {
-                var spectrum = spectra[specIndex];
-
-                if (imRangeHelper != null && imRangeHelper.IsBeyondRange(spectrum))
-                    break;
-
-                // If these are spectra from distinct retention times, average them.
-                // Note that for ion mobility data we will see fewer retention time changes 
-                // than the total spectra count - ascending DT (or descending 1/K0) within each RT.  Within a
-                // single retention time the ions are additive.
-                var rt = spectrum.RetentionTime ?? 0;
-                if (lastRT != rt)
-                {
-                    rtCount++;
-                    lastRT = rt;
-                }
-
-                // Filter on scan polarity
-                if (Q1.IsNegative != spectrum.NegativeCharge)
-                    continue;
-
-                spectrumCount++;
-
-                var mzArray = spectrum.Mzs;
-                if (mzArray == null || mzArray.Length == 0)
-                    continue;
-
-                // It's not unusual for mzarray and centerArray to have no overlap, esp. with ion mobility data
-                if (Q1 != 0)
-                {
-                    var lastProductFilter = productFilters[targetCount - 1];
-                    if (lastProductFilter.TargetMz.Value + lastProductFilter.FilterWidth/2 < mzArray[0])
-                        continue;
-                }
-
-                var intensityArray = spectrum.Intensities;
-                var imsArray = spectrum.IonMobilities;
-
-                // Search for matching peaks for each Q3 filter
-                // Use binary search to get to the first m/z value to be considered more quickly
-                // This should help MS1 where isotope distributions will be very close in m/z
-                // It should also help MS/MS when more selective, larger fragment ions are used,
-                // since then a lot of less selective, smaller peaks must be skipped
-                int iPeak = 0;
-                for (int targetIndex = 0; targetIndex < targetCount; targetIndex++)
-                {
-                    var productFilter = productFilters[targetIndex];
-                    // Ensure uncombined IM spectra (non-3-array, one IM value per scan) are within range
-                    if ( spectrum.IonMobilities == null && // Non-null in 3-array format
-                        !productFilter.IonMobilityFilters.ContainsIonMobility(spectrum.IonMobility, useIonMobilityHighEnergyOffset))
-                    {
-                        continue;
-                    }
-
-                    // Look for the first peak that is greater than the start of the filter
-                    double targetMz = 0, endFilter = double.MaxValue;
-                    if (Q1 != 0)
-                    {
-                        targetMz = productFilter.TargetMz;
-                        double filterWindow = productFilter.FilterWidth;
-                        double startFilter = targetMz - filterWindow / 2;
-                        endFilter = startFilter + filterWindow;
-
-                        if (iPeak < mzArray.Length)
-                        {
-                            iPeak = Array.BinarySearch(mzArray, iPeak, mzArray.Length - iPeak, startFilter);
-                            if (iPeak < 0)
-                                iPeak = ~iPeak;
-                        }
-                        if (iPeak >= mzArray.Length)
-                            break; // No further overlap
-                    }
-
-                    // Add the intensity values of all peaks that pass the filter
-                    double totalIntensity = extractedIntensities[targetIndex]; // Start with the value from the previous spectrum, if any
-                    double meanError =  highAcc ? meanErrors[targetIndex] : 0;
-                    for (int iNext = iPeak; iNext < mzArray.Length && mzArray[iNext] < endFilter; iNext++)
-                    {
-                        double mz = mzArray[iNext];
-                        double intensity = intensityArray[iNext];
-
-                        // Avoid adding points that are not within the allowed ion mobility range
-                        if (imsArray != null && !ContainsIonMobilityValue(imsArray[iNext], useIonMobilityHighEnergyOffset))
-                            continue;
-                    
-                        if (Extractor == ChromExtractor.summed)
-                            totalIntensity += intensity;
-                        else if (intensity > totalIntensity)
-                        {
-                            totalIntensity = intensity;
-                            meanError = 0;
-                        }
-
-                        // Accumulate weighted mean mass error for summed, or take a single
-                        // mass error of the most intense peak for base peak.
-                        if (highAcc && (Extractor == ChromExtractor.summed || meanError == 0))
-                        {
-                            if (totalIntensity > 0.0)
-                            {
-                                double deltaPeak = mz - targetMz;
-                                meanError += (deltaPeak - meanError) * intensity / totalIntensity;
-                            }
-                        }
-                    }
-                    extractedIntensities[targetIndex] = (float) totalIntensity;
-                    if (meanErrors != null)
-                        meanErrors[targetIndex] = meanError;
-                }
-                
-            }
-            if (spectrumCount == 0)
-            {
-                return null;
-            }
-            if (meanErrors != null)
-            {
-                for (int i = 0; i < targetCount; i++)
-                    massErrors[i] = (float)SequenceMassCalc.GetPpm(productFilters[i].TargetMz, meanErrors[i]);
-            }
-
-            // If we summed across spectra of different retention times, scale per
-            // unique retention time (but not per ion mobility value)
-            if (Extractor == ChromExtractor.summed && rtCount > 1)
-            {
-                float scale = (float)(1.0 / rtCount);
-                for (int i = 0; i < targetCount; i++)
-                    extractedIntensities[i] *= scale;
-            }
-
-            return new ExtractedSpectrum(ModifiedSequence,
-                PeptideColor,
-                Q1,
-                IonMobilityFilters, 
-                Extractor,
-                Id,
-                productFilters,
-                extractedIntensities,
-                massErrors);
-        }
-
-        public int CompareTo(SpectrumFilterPair other)
-        {
-            return Comparer.Default.Compare(Q1, other.Q1);
-        }
-
-        public bool ContainsRetentionTime(double retentionTime)
-        {
-            return !_filterByTime || (_minTime <= retentionTime && retentionTime <= _maxTime);
-        }
-
-        public IEnumerable<int> ProductFilterIds
-        {
-            get
-            {
-                foreach (var filters in new[] {Ms1ProductFilters, SimProductFilters, Ms2ProductFilters})
-                {
-                    foreach (var spectrumProductFilter in filters)
-                    {
-                        yield return spectrumProductFilter.FilterId;
-                    }
-                }
-            }
-        }
-
-        public void AddChromKeys(List<ChromKey> listChromKeys)
-        {
-            AddChromKeys(ChromSource.ms1, Ms1ProductFilters, listChromKeys);
-            AddChromKeys(ChromSource.sim, SimProductFilters, listChromKeys);
-            AddChromKeys(ChromSource.fragment, Ms2ProductFilters, listChromKeys);
-        }
-
-        private void AddChromKeys(ChromSource source, SpectrumProductFilter[] productFilters,
-                                  List<ChromKey> listChromKeys)
-        {
-            if (null != productFilters)
-            {
-                foreach (var spectrumProductFilter in productFilters)
-                {
-                    spectrumProductFilter.FilterId = listChromKeys.Count;
-                    var key = new ChromKey(ModifiedSequence,
-                        Q1,
-                        spectrumProductFilter.IonMobilityFilters,
-                        spectrumProductFilter.TargetMz,
-                        0,  // CE value (Shimadzu SRM only)
-                        spectrumProductFilter.FilterWidth,
-                        source,
-                        Extractor,
-                        true,
-                        true,
-                        MinTime,
-                        MaxTime);
-                    listChromKeys.Add(key);
-                }
-            }
-        }
-
-        public bool HasIonMobilityFAIMS()
-        {
-            return !IonMobilityFilterSet.IsNullOrEmpty(IonMobilityFilters) && 
-                   IonMobilityFilters.First().IonMobilityUnits == eIonMobilityUnits.compensation_V;
-        }
-
-        public bool ContainsIonMobilityValue(IonMobilityValue ionMobility, bool useHighEnergyOffset)
-        {
-            return !ionMobility.HasValue || ContainsIonMobilityValue(ionMobility.Mobility.Value, useHighEnergyOffset);
-        }
-
-        public bool ContainsIonMobilityValue(double ionMobilityValue, bool useHighEnergyOffset)
-        {
-            return IonMobilityFilters.IsEmpty || // An empty filter contains all values
-                   IonMobilityFilters.Any(filter =>
-                   {
-                       var mobility = useHighEnergyOffset ?
-                           ionMobilityValue + (filter.HighEnergyIonMobilityOffset ?? 0) :
-                           ionMobilityValue;
-                       var halfWin = filter.IonMobilityExtractionWindowWidth / 2;
-                       return filter.IonMobilityAndCCS.IonMobility.Mobility - halfWin <= mobility &&
-                              mobility <= filter.IonMobilityAndCCS.IonMobility.Mobility + halfWin;
-                   });
-        }
-
-        public bool IsKnownWindowGroup(int windowGroup)
-        {
-            return windowGroup == BestWindowGroup ||
-                   (OtherWindowGroups != null && OtherWindowGroups.Contains(windowGroup));
-        }
-
-        public bool IsBestWindowGroup(int windowGroup)
-        {
-            return windowGroup == BestWindowGroup;
-        }
-
-        public bool UpdateBestWindowGroup(int windowGroup, double distance)
-        {
-            if (BestWindowGroup.HasValue)
-            {
-                // Already have a best value and this is it
-                if (BestWindowGroup.Value == windowGroup)
-                    return true;
-                // Not it and the distance is not closer
-                if (BestWindowGroupDistance.Value <= distance)
-                    return false;
-            }
-            // This becomes the best window group
-            if (BestWindowGroup.HasValue)
-            {
-                // Save any previously seen window groups, providing for most likely cases:
-                // 1. No other possible window groups
-                // 2. 1 other possible window group
-                if (OtherWindowGroups == null)
-                    OtherWindowGroups = new[] {BestWindowGroup.Value};
-                else
-                {
-                    if (OtherWindowGroups.Count == 1)
-                        OtherWindowGroups = new List<int>(OtherWindowGroups);
-                    OtherWindowGroups.Add(BestWindowGroup.Value);
-                }
-            }
-            BestWindowGroup = windowGroup;
-            BestWindowGroupDistance = distance;
-            return true;
-        }
-
-        public bool MatchesDdaPrecursor(SignedMz precursorMz)
-        {
-            return Ms1ProductFilters.Any(filter => 0 == filter.TargetMz.CompareTolerant(precursorMz, filter.FilterWidth));
-        }
-    }
-
-    internal class IonMobilityRangeHelper
-    {
-        private readonly bool _isDescending;    // As with 1/K0
-        private double? _endIonMobilityValue;
-        private double? _endIonMobilityValueMs2;
-
-        public IonMobilityRangeHelper(MsDataSpectrum[] spectra, SpectrumProductFilter[] productFilters, IonMobilityFilterSet imFilters)
-        {
-            // Identify the end of the IM range
-            _isDescending = IsDescending(spectra);
-            imFilters.GetIonMobilityRange(false, out var startIonMobilityValue, out var endIonMobilityValue);
-            SwapIfDescending(ref startIonMobilityValue, ref endIonMobilityValue);
-            _endIonMobilityValue = endIonMobilityValue;
-
-            var rangeStart = startIonMobilityValue.Value;
-            var rangeEnd = _endIonMobilityValue.Value;
-
-            if (productFilters != null)
-            {
-                var imProductFilters =
-                    IonMobilityFilterSet.GetIonMobilityFilterSet(
-                        productFilters.Where(pf => !IonMobilityFilterSet.IsNullOrEmpty(pf.IonMobilityFilters))
-                            .SelectMany(f => f.IonMobilityFilters.Where(im => !IonMobilityFilter.IsNullOrEmpty(im))).Distinct());
-                if (imProductFilters.Any())
-                {
-                    imProductFilters.GetIonMobilityRange(true, out var startMs2, out _endIonMobilityValueMs2);
-                    SwapIfDescending(ref startMs2, ref _endIonMobilityValueMs2);
-                    rangeStart = _isDescending
-                        ? Math.Max(startMs2.Value, rangeStart)
-                        : Math.Min(startMs2.Value, rangeStart);
-                    rangeEnd = _isDescending
-                        ? Math.Min(_endIonMobilityValueMs2.Value, rangeEnd)
-                        : Math.Max(_endIonMobilityValueMs2.Value, rangeEnd);
-                }
-            }
-
-            // Identify first spectrum to fall within the IM range
-            if (spectra.Length != 1)
-            {
-                IndexFirst = CollectionUtil.BinarySearch(spectra, s => Compare(s, rangeStart), true);
-                if (IndexFirst < 0)
-                    IndexFirst = ~IndexFirst;
-            }
-            else
-            {
-                var spectrum = spectra[0];
-                if (spectrum.IonMobilities != null)
-                {
-                    var startSpectrumIonMobility = spectrum.MinIonMobility.Value;
-                    var endSpectrumIonMobility = spectrum.MaxIonMobility.Value;
-                    SwapIfDescending(ref startSpectrumIonMobility, ref endSpectrumIonMobility);
-                    if (Compare(endSpectrumIonMobility, rangeStart) < 0 ||
-                        Compare(startSpectrumIonMobility, rangeEnd) > 0)
-                    {
-                        IndexFirst = 1;
-                    }
-                }
-            }
-        }
-
-        public int IndexFirst { get; private set; }
-
-        public int DirectionMultiplier { get { return _isDescending ? -1 : 1; } }
-
-        private bool IsDescending(MsDataSpectrum[] spectra)
-        {
-            if (spectra.Length > 1)
-            {
-                var im0 = spectra[0].IonMobility.Mobility;
-                var im1 = spectra[1].IonMobility.Mobility;
-                if (im0.HasValue && im1.HasValue)
-                    return im0 > im1;
-            }
-            return false;
-        }
-
-        public bool IsBeyondRange(MsDataSpectrum spectrum)
-        {
-            if (!_endIonMobilityValue.HasValue)
-                return false;
-
-            if (_endIonMobilityValueMs2.HasValue && spectrum.Level > 1)
-            {
-                return Compare(spectrum, _endIonMobilityValueMs2.Value) > 0;
-            }
-            return Compare(spectrum, _endIonMobilityValue.Value) > 0;
-        }
-
-        private void SwapIfDescending<TItem>(ref TItem item1, ref TItem item2)
-        {
-            if (_isDescending)
-                Helpers.Swap(ref item1, ref item2);
-        }
-
-        private int Compare(MsDataSpectrum spectrum, double ionMobilityValue)
-        {
-            var sim = spectrum.IonMobility.Mobility;
-            if (!sim.HasValue)
-                return 0;
-
-            return Compare(sim.Value, ionMobilityValue);
-        }
-
-        private int Compare(double ionMobilityValue1, double ionMobilityValue2)
-        {
-            return DirectionMultiplier * ionMobilityValue1.CompareTo(ionMobilityValue2);
-        }
-    }
-
-    public class SpectrumProductFilter
-    {
-        public SpectrumProductFilter(double targetMz, double filterWidth, IonMobilityFilterSet ionMobilityFilters) :
-            this(new SignedMz(targetMz), filterWidth, ionMobilityFilters)
-        {
-        }
-
-        public SpectrumProductFilter(SignedMz targetMz, double filterWidth, IonMobilityFilterSet ionMobilityFilters)
-        {
-            TargetMz = targetMz;
-            FilterWidth = filterWidth;
-            IonMobilityFilters =  ionMobilityFilters ?? IonMobilityFilterSet.EMPTY;
-        }
-
-        public SignedMz TargetMz { get; private set; }
-        public double FilterWidth { get; private set; }
-        public int FilterId { get; set; }
-        public IonMobilityFilterSet IonMobilityFilters { get; private set; }
-
-
-        #region object overrides
-
-        protected bool Equals(SpectrumProductFilter other)
-        {
-            return TargetMz.Equals(other.TargetMz) && FilterWidth.Equals(other.FilterWidth) &&
-                   FilterId == other.FilterId && 
-                   Equals(IonMobilityFilters, other.IonMobilityFilters);
-        }
-
-        public override bool Equals(object obj)
-        {
-            if (ReferenceEquals(null, obj)) return false;
-            if (ReferenceEquals(this, obj)) return true;
-            if (obj.GetType() != GetType()) return false;
-            return Equals((SpectrumProductFilter) obj);
-        }
-
-        public override int GetHashCode()
-        {
-            unchecked
-            {
-                var hashCode = TargetMz.GetHashCode();
-                hashCode = (hashCode*397) ^ FilterWidth.GetHashCode();
-                hashCode = (hashCode*397) ^ FilterId;
-                hashCode = (hashCode * 397) ^ IonMobilityFilters.GetHashCode();
-                return hashCode;
-            }
-        }
-
-        #endregion
-    }
-
-    public class SpectrumFilterValues : IComparable<SpectrumFilterValues>, IComparable
-    {
-        public SignedMz mz;
-        public IonMobilityFilterSet ionMobilityFilters;
-
-        public SpectrumFilterValues(SignedMz mz, IonMobilityFilterSet ionMobilityFilters)
-        {
-            this.mz = mz;
-            this.ionMobilityFilters = ionMobilityFilters ?? IonMobilityFilterSet.EMPTY;
-        }
-
-        public override bool Equals(object obj)
-        {
-            return Equals(obj as SpectrumFilterValues);
-        }
-
-        public bool Equals(SpectrumFilterValues other)
-        {
-            return other != null &&
-                   mz.Equals(other.mz) &&
-                   Equals(ionMobilityFilters, other.ionMobilityFilters);
-        }
-
-        public override int GetHashCode()
-        {
-            var hashCode = 1155459730;
-            hashCode = hashCode * -1521134295 + EqualityComparer<SignedMz>.Default.GetHashCode(mz);
-            hashCode = hashCode * -1521134295 + ionMobilityFilters.GetHashCode();
-            return hashCode;
-        }
-
-        public int CompareTo(SpectrumFilterValues other)
-        {
-            if (ReferenceEquals(this, other)) return 0;
-            if (ReferenceEquals(null, other)) return 1;
-            var mzComparison = mz.CompareTo(other.mz);
-            if (mzComparison != 0) return mzComparison;
-            return ionMobilityFilters.CompareTo(other.ionMobilityFilters);
-        }
-
-        public int CompareTo(object obj)
-        {
-            if (ReferenceEquals(null, obj)) return 1;
-            if (ReferenceEquals(this, obj)) return 0;
-            if (!(obj is SpectrumFilterValues)) throw new ArgumentException(@"Object must be of typeSpectrumFilterValues");
-            return CompareTo((SpectrumFilterValues)obj);
-        }
-    }
+﻿/*
+ * Original author: Brendan MacLean <brendanx .at. u.washington.edu>,
+ *                  MacCoss Lab, Department of Genome Sciences, UW
+ *
+ * Copyright 2010 University of Washington - Seattle, WA
+ * 
+ * Licensed under the Apache License, Version 2.0 (the "License");
+ * you may not use this file except in compliance with the License.
+ * You may obtain a copy of the License at
+ *
+ *     http://www.apache.org/licenses/LICENSE-2.0
+ *
+ * Unless required by applicable law or agreed to in writing, software
+ * distributed under the License is distributed on an "AS IS" BASIS,
+ * WITHOUT WARRANTIES OR CONDITIONS OF ANY KIND, either express or implied.
+ * See the License for the specific language governing permissions and
+ * limitations under the License.
+ */
+
+using System;
+using System.Collections;
+using System.Collections.Generic;
+using System.Drawing;
+using System.Linq;
+using pwiz.Common.Chemistry;
+using pwiz.Common.Collections;
+using pwiz.ProteowizardWrapper;
+using pwiz.Skyline.Model.DocSettings;
+using pwiz.Skyline.Util;
+
+namespace pwiz.Skyline.Model.Results
+{
+    public sealed class SpectrumFilterPair : IComparable<SpectrumFilterPair>
+    {
+        private static readonly SpectrumProductFilter[] EMPTY_FILTERS = new SpectrumProductFilter[0];
+        private readonly bool _filterByTime;
+        private readonly double _maxTime;
+        private readonly double _minTime;
+        private readonly IonMobilityFilterSet _ionMobilityFilters;
+
+        public SpectrumFilterPair(PrecursorTextId precursorTextId, Color peptideColor, int id, double? minTime, double? maxTime,
+            bool highAccQ1, bool highAccQ3)
+        {
+            Id = id;
+            ModifiedSequence = precursorTextId.Target;
+            PeptideColor = peptideColor;
+            Q1 = precursorTextId.PrecursorMz;
+            Extractor = precursorTextId.Extractor;
+
+            if (minTime.HasValue && maxTime.HasValue)
+            {
+                _filterByTime = true;
+                _minTime = minTime.Value;
+                _maxTime = maxTime.Value;
+            }
+            else
+            {
+                // If not min and max, then it should be neither. Asymmetric limits not supported.
+                Assume.IsTrue(!minTime.HasValue && !maxTime.HasValue);
+            }
+            _ionMobilityFilters = precursorTextId.IonMobility;
+            HighAccQ1 = highAccQ1;
+            HighAccQ3 = highAccQ3;
+
+            Ms1ProductFilters = SimProductFilters = Ms2ProductFilters = EMPTY_FILTERS;
+
+            if (Q1 == 0)
+            {
+                Ms1ProductFilters = new[] {new SpectrumProductFilter(SignedMz.ZERO, 0, IonMobilityFilterSet.EMPTY)};
+                SimProductFilters = Ms1ProductFilters;  // We want TIC and BPC for all scans, even if they have narrow machine settings and look like SIM
+            }
+        }
+
+        public int Id { get; private set; }
+        public ChromExtractor Extractor { get; private set; }
+        public bool HighAccQ1 { get; private set; }
+        public bool HighAccQ3 { get; private set; }
+        public Target ModifiedSequence { get; private set; }
+        public Color PeptideColor { get; private set; }
+        public SignedMz Q1 { get; private set; }
+        public double? MinTime { get { return _filterByTime ? _minTime : (double?) null; } }
+        public double? MaxTime { get { return _filterByTime ? _maxTime : (double?) null; } }
+        public int? BestWindowGroup { get; private set; }
+        public double? BestWindowGroupDistance { get; private set; }
+        public IList<int> OtherWindowGroups { get; private set; }
+
+        public IonMobilityFilterSet IonMobilityFilters  // As used by Ms1Product filters - ms2ProductFilters may use a high energy offset version that differs
+        {
+            get { return _ionMobilityFilters; }
+        }
+        private bool HasCombinedIonMobility { get; set; } // When true, data was read in 3-array format, which affects spectrum ID format
+        private SpectrumProductFilter[] Ms1ProductFilters { get; set; }
+        private SpectrumProductFilter[] SimProductFilters { get; set; }
+        public SpectrumProductFilter[] Ms2ProductFilters { get; set; }
+        public string ScanDescriptionFilter { get; set; }
+
+        public int AddQ1FilterValues(IEnumerable<SignedMz> filterValues, Func<double, double> getFilterWindow, IonMobilityFilterSet ionMobilityFilters)
+        {
+
+            int filterCount = AddFilterValues(MergeFilters(Ms1ProductFilters, filterValues.Select(mz => new SpectrumFilterValues(mz, ionMobilityFilters))).Distinct(),
+                getFilterWindow, filters => Ms1ProductFilters = filters);
+            // Make complete copies for SIM scans. Some day these may be different.
+            SimProductFilters = Ms1ProductFilters.Select(f => new SpectrumProductFilter(f.TargetMz, f.FilterWidth, f.IonMobilityFilters)).ToArray();
+            return filterCount * 2;
+        }
+
+        public int AddQ3FilterValues(IEnumerable<SpectrumFilterValues> filterValues, Func<double, double> getFilterWindow)
+        {
+            return AddFilterValues(MergeFilters(Ms2ProductFilters, filterValues).Distinct(),
+                getFilterWindow, filters => Ms2ProductFilters = filters);
+        }
+
+        private static IEnumerable<SpectrumFilterValues> MergeFilters(IEnumerable<SpectrumProductFilter> existing, IEnumerable<SpectrumFilterValues> added)
+        {
+            if (existing == null)
+                return added;
+            return existing.Select(f => new SpectrumFilterValues(f.TargetMz, f.IonMobilityFilters)).Union(added);
+        }
+
+        private int AddFilterValues(IEnumerable<SpectrumFilterValues> filterValues,
+                                            Func<double, double> getFilterWindow,
+                                            Action<SpectrumProductFilter[]> setFilters)
+        {
+            var arrayFilters = filterValues.OrderBy(mz => mz)
+                .Select(mz => new SpectrumProductFilter(mz.mz, getFilterWindow(mz.mz), mz.ionMobilityFilters))
+                .ToArray();
+            setFilters(arrayFilters);
+            return arrayFilters.Length;
+        }
+
+        public ExtractedSpectrum FilterQ1SpectrumList(MsDataSpectrum[] spectra, bool isSimSpectra = false)
+        {
+            var filters = isSimSpectra ? SimProductFilters : Ms1ProductFilters;
+            return FilterSpectrumList(spectra, filters, HighAccQ1, false);
+        }
+
+        public ExtractedSpectrum FilterQ3SpectrumList(MsDataSpectrum[] spectra, bool useIonMobilityHighEnergyOffset)
+        {
+            // All-ions extraction for MS1 scans only
+            if (Q1 == 0)
+                return null;
+
+            return FilterSpectrumList(spectra, Ms2ProductFilters, HighAccQ3, useIonMobilityHighEnergyOffset);
+        }
+
+        /// <summary>
+        /// Apply the filter to a list of spectra.  In "normal" operation
+        /// this list has a length of one. For ion mobility data it
+        /// may be a list of spectra with the same retention time but
+        /// different ion mobility values. For Agilent Mse data it may be
+        /// a list of MS2 spectra that need averaging (or even a list
+        /// of MS2 spectra with mixed retention and ion mobility values).  Averaging
+        /// is done by unique retention time count, rather than by spectrum
+        /// count, so that ion mobility data ion counts are additive (we're
+        /// trying to measure ions per injection, basically).
+        /// </summary>
+        private ExtractedSpectrum FilterSpectrumList(MsDataSpectrum[] spectra,
+            SpectrumProductFilter[] productFilters, bool highAcc, bool useIonMobilityHighEnergyOffset)
+        {
+            int targetCount = 1;
+            if (Q1 == 0)
+                highAcc = false;    // No mass error for all-ions extraction
+            else
+            {
+                if (productFilters.Length == 0)
+                    return null;
+                targetCount = productFilters.Length;
+            }
+
+            float[] extractedIntensities = new float[targetCount];
+            float[] massErrors = highAcc ? new float[targetCount] : null;
+            double[] meanErrors = highAcc ? new double[targetCount] : null;
+
+            int spectrumCount = 0;
+            int rtCount = 0;
+            double lastRT = 0;
+
+            var imRangeHelper =  IonMobilityFilterSet.IsNullOrEmpty(IonMobilityFilters) ? 
+                null : 
+                new IonMobilityRangeHelper(spectra, useIonMobilityHighEnergyOffset ? productFilters : null, IonMobilityFilters);
+            var indexFirst = imRangeHelper?.IndexFirst ?? 0;
+            for (int specIndex = indexFirst; specIndex < spectra.Length; specIndex++)
+            {
+                var spectrum = spectra[specIndex];
+
+                if (imRangeHelper != null && imRangeHelper.IsBeyondRange(spectrum))
+                    break;
+
+                // If these are spectra from distinct retention times, average them.
+                // Note that for ion mobility data we will see fewer retention time changes 
+                // than the total spectra count - ascending DT (or descending 1/K0) within each RT.  Within a
+                // single retention time the ions are additive.
+                var rt = spectrum.RetentionTime ?? 0;
+                if (lastRT != rt)
+                {
+                    rtCount++;
+                    lastRT = rt;
+                }
+
+                // Filter on scan polarity
+                if (Q1.IsNegative != spectrum.NegativeCharge)
+                    continue;
+
+                spectrumCount++;
+
+                var mzArray = spectrum.Mzs;
+                if (mzArray == null || mzArray.Length == 0)
+                    continue;
+
+                // It's not unusual for mzarray and centerArray to have no overlap, esp. with ion mobility data
+                if (Q1 != 0)
+                {
+                    var lastProductFilter = productFilters[targetCount - 1];
+                    if (lastProductFilter.TargetMz.Value + lastProductFilter.FilterWidth/2 < mzArray[0])
+                        continue;
+                }
+
+                var intensityArray = spectrum.Intensities;
+                var imsArray = spectrum.IonMobilities;
+
+                // Search for matching peaks for each Q3 filter
+                // Use binary search to get to the first m/z value to be considered more quickly
+                // This should help MS1 where isotope distributions will be very close in m/z
+                // It should also help MS/MS when more selective, larger fragment ions are used,
+                // since then a lot of less selective, smaller peaks must be skipped
+                int iPeak = 0;
+                for (int targetIndex = 0; targetIndex < targetCount; targetIndex++)
+                {
+                    var productFilter = productFilters[targetIndex];
+                    // Ensure uncombined IM spectra (non-3-array, one IM value per scan) are within range
+                    if ( spectrum.IonMobilities == null && // Non-null in 3-array format
+                        !productFilter.IonMobilityFilters.ContainsIonMobility(spectrum.IonMobility, useIonMobilityHighEnergyOffset))
+                    {
+                        continue;
+                    }
+
+                    // Look for the first peak that is greater than the start of the filter
+                    double targetMz = 0, endFilter = double.MaxValue;
+                    if (Q1 != 0)
+                    {
+                        targetMz = productFilter.TargetMz;
+                        double filterWindow = productFilter.FilterWidth;
+                        double startFilter = targetMz - filterWindow / 2;
+                        endFilter = startFilter + filterWindow;
+
+                        if (iPeak < mzArray.Length)
+                        {
+                            iPeak = Array.BinarySearch(mzArray, iPeak, mzArray.Length - iPeak, startFilter);
+                            if (iPeak < 0)
+                                iPeak = ~iPeak;
+                        }
+                        if (iPeak >= mzArray.Length)
+                            break; // No further overlap
+                    }
+
+                    // Add the intensity values of all peaks that pass the filter
+                    double totalIntensity = extractedIntensities[targetIndex]; // Start with the value from the previous spectrum, if any
+                    double meanError =  highAcc ? meanErrors[targetIndex] : 0;
+                    for (int iNext = iPeak; iNext < mzArray.Length && mzArray[iNext] < endFilter; iNext++)
+                    {
+                        double mz = mzArray[iNext];
+                        double intensity = intensityArray[iNext];
+
+                        // Avoid adding points that are not within the allowed ion mobility range
+                        if (imsArray != null && !ContainsIonMobilityValue(imsArray[iNext], useIonMobilityHighEnergyOffset))
+                            continue;
+                    
+                        if (Extractor == ChromExtractor.summed)
+                            totalIntensity += intensity;
+                        else if (intensity > totalIntensity)
+                        {
+                            totalIntensity = intensity;
+                            meanError = 0;
+                        }
+
+                        // Accumulate weighted mean mass error for summed, or take a single
+                        // mass error of the most intense peak for base peak.
+                        if (highAcc && (Extractor == ChromExtractor.summed || meanError == 0))
+                        {
+                            if (totalIntensity > 0.0)
+                            {
+                                double deltaPeak = mz - targetMz;
+                                meanError += (deltaPeak - meanError) * intensity / totalIntensity;
+                            }
+                        }
+                    }
+                    extractedIntensities[targetIndex] = (float) totalIntensity;
+                    if (meanErrors != null)
+                        meanErrors[targetIndex] = meanError;
+                }
+                
+            }
+            if (spectrumCount == 0)
+            {
+                return null;
+            }
+            if (meanErrors != null)
+            {
+                for (int i = 0; i < targetCount; i++)
+                    massErrors[i] = (float)SequenceMassCalc.GetPpm(productFilters[i].TargetMz, meanErrors[i]);
+            }
+
+            // If we summed across spectra of different retention times, scale per
+            // unique retention time (but not per ion mobility value)
+            if (Extractor == ChromExtractor.summed && rtCount > 1)
+            {
+                float scale = (float)(1.0 / rtCount);
+                for (int i = 0; i < targetCount; i++)
+                    extractedIntensities[i] *= scale;
+            }
+
+            return new ExtractedSpectrum(ModifiedSequence,
+                PeptideColor,
+                Q1,
+                IonMobilityFilters, 
+                Extractor,
+                Id,
+                productFilters,
+                extractedIntensities,
+                massErrors);
+        }
+
+        public int CompareTo(SpectrumFilterPair other)
+        {
+            return Comparer.Default.Compare(Q1, other.Q1);
+        }
+
+        public bool ContainsRetentionTime(double retentionTime)
+        {
+            return !_filterByTime || (_minTime <= retentionTime && retentionTime <= _maxTime);
+        }
+
+        public IEnumerable<int> ProductFilterIds
+        {
+            get
+            {
+                foreach (var filters in new[] {Ms1ProductFilters, SimProductFilters, Ms2ProductFilters})
+                {
+                    foreach (var spectrumProductFilter in filters)
+                    {
+                        yield return spectrumProductFilter.FilterId;
+                    }
+                }
+            }
+        }
+
+        public void AddChromKeys(List<ChromKey> listChromKeys)
+        {
+            AddChromKeys(ChromSource.ms1, Ms1ProductFilters, listChromKeys);
+            AddChromKeys(ChromSource.sim, SimProductFilters, listChromKeys);
+            AddChromKeys(ChromSource.fragment, Ms2ProductFilters, listChromKeys);
+        }
+
+        private void AddChromKeys(ChromSource source, SpectrumProductFilter[] productFilters,
+                                  List<ChromKey> listChromKeys)
+        {
+            if (null != productFilters)
+            {
+                foreach (var spectrumProductFilter in productFilters)
+                {
+                    spectrumProductFilter.FilterId = listChromKeys.Count;
+                    var key = new ChromKey(ModifiedSequence,
+                        Q1,
+                        spectrumProductFilter.IonMobilityFilters,
+                        spectrumProductFilter.TargetMz,
+                        0,  // CE value (Shimadzu SRM only)
+                        spectrumProductFilter.FilterWidth,
+                        source,
+                        Extractor,
+                        true,
+                        true,
+                        MinTime,
+                        MaxTime);
+                    listChromKeys.Add(key);
+                }
+            }
+        }
+
+        public bool HasIonMobilityFAIMS()
+        {
+            return !IonMobilityFilterSet.IsNullOrEmpty(IonMobilityFilters) && 
+                   IonMobilityFilters.First().IonMobilityUnits == eIonMobilityUnits.compensation_V;
+        }
+
+        public bool ContainsIonMobilityValue(IonMobilityValue ionMobility, bool useHighEnergyOffset)
+        {
+            return !ionMobility.HasValue || ContainsIonMobilityValue(ionMobility.Mobility.Value, useHighEnergyOffset);
+        }
+
+        public bool ContainsIonMobilityValue(double ionMobilityValue, bool useHighEnergyOffset)
+        {
+            return IonMobilityFilters.IsEmpty || // An empty filter contains all values
+                   IonMobilityFilters.Any(filter =>
+                   {
+                       var mobility = useHighEnergyOffset ?
+                           ionMobilityValue + (filter.HighEnergyIonMobilityOffset ?? 0) :
+                           ionMobilityValue;
+                       var halfWin = filter.IonMobilityExtractionWindowWidth / 2;
+                       return filter.IonMobilityAndCCS.IonMobility.Mobility - halfWin <= mobility &&
+                              mobility <= filter.IonMobilityAndCCS.IonMobility.Mobility + halfWin;
+                   });
+        }
+
+        public bool IsKnownWindowGroup(int windowGroup)
+        {
+            return windowGroup == BestWindowGroup ||
+                   (OtherWindowGroups != null && OtherWindowGroups.Contains(windowGroup));
+        }
+
+        public bool IsBestWindowGroup(int windowGroup)
+        {
+            return windowGroup == BestWindowGroup;
+        }
+
+        public bool UpdateBestWindowGroup(int windowGroup, double distance)
+        {
+            if (BestWindowGroup.HasValue)
+            {
+                // Already have a best value and this is it
+                if (BestWindowGroup.Value == windowGroup)
+                    return true;
+                // Not it and the distance is not closer
+                if (BestWindowGroupDistance.Value <= distance)
+                    return false;
+            }
+            // This becomes the best window group
+            if (BestWindowGroup.HasValue)
+            {
+                // Save any previously seen window groups, providing for most likely cases:
+                // 1. No other possible window groups
+                // 2. 1 other possible window group
+                if (OtherWindowGroups == null)
+                    OtherWindowGroups = new[] {BestWindowGroup.Value};
+                else
+                {
+                    if (OtherWindowGroups.Count == 1)
+                        OtherWindowGroups = new List<int>(OtherWindowGroups);
+                    OtherWindowGroups.Add(BestWindowGroup.Value);
+                }
+            }
+            BestWindowGroup = windowGroup;
+            BestWindowGroupDistance = distance;
+            return true;
+        }
+
+        public bool MatchesDdaPrecursor(SignedMz precursorMz)
+        {
+            return Ms1ProductFilters.Any(filter => 0 == filter.TargetMz.CompareTolerant(precursorMz, filter.FilterWidth));
+        }
+    }
+
+    internal class IonMobilityRangeHelper
+    {
+        private readonly bool _isDescending;    // As with 1/K0
+        private double? _endIonMobilityValue;
+        private double? _endIonMobilityValueMs2;
+
+        public IonMobilityRangeHelper(MsDataSpectrum[] spectra, SpectrumProductFilter[] productFilters, IonMobilityFilterSet imFilters)
+        {
+            // Identify the end of the IM range
+            _isDescending = IsDescending(spectra);
+            imFilters.GetIonMobilityRange(false, out var startIonMobilityValue, out var endIonMobilityValue);
+            SwapIfDescending(ref startIonMobilityValue, ref endIonMobilityValue);
+            _endIonMobilityValue = endIonMobilityValue;
+
+            var rangeStart = startIonMobilityValue.Value;
+            var rangeEnd = _endIonMobilityValue.Value;
+
+            if (productFilters != null)
+            {
+                var imProductFilters =
+                    IonMobilityFilterSet.GetIonMobilityFilterSet(
+                        productFilters.Where(pf => !IonMobilityFilterSet.IsNullOrEmpty(pf.IonMobilityFilters))
+                            .SelectMany(f => f.IonMobilityFilters.Where(im => !IonMobilityFilter.IsNullOrEmpty(im))).Distinct());
+                if (imProductFilters.Any())
+                {
+                    imProductFilters.GetIonMobilityRange(true, out var startMs2, out _endIonMobilityValueMs2);
+                    SwapIfDescending(ref startMs2, ref _endIonMobilityValueMs2);
+                    rangeStart = _isDescending
+                        ? Math.Max(startMs2.Value, rangeStart)
+                        : Math.Min(startMs2.Value, rangeStart);
+                    rangeEnd = _isDescending
+                        ? Math.Min(_endIonMobilityValueMs2.Value, rangeEnd)
+                        : Math.Max(_endIonMobilityValueMs2.Value, rangeEnd);
+                }
+            }
+
+            // Identify first spectrum to fall within the IM range
+            if (spectra.Length != 1)
+            {
+                IndexFirst = CollectionUtil.BinarySearch(spectra, s => Compare(s, rangeStart), true);
+                if (IndexFirst < 0)
+                    IndexFirst = ~IndexFirst;
+            }
+            else
+            {
+                var spectrum = spectra[0];
+                if (spectrum.IonMobilities != null)
+                {
+                    var startSpectrumIonMobility = spectrum.MinIonMobility.Value;
+                    var endSpectrumIonMobility = spectrum.MaxIonMobility.Value;
+                    SwapIfDescending(ref startSpectrumIonMobility, ref endSpectrumIonMobility);
+                    if (Compare(endSpectrumIonMobility, rangeStart) < 0 ||
+                        Compare(startSpectrumIonMobility, rangeEnd) > 0)
+                    {
+                        IndexFirst = 1;
+                    }
+                }
+            }
+        }
+
+        public int IndexFirst { get; private set; }
+
+        public int DirectionMultiplier { get { return _isDescending ? -1 : 1; } }
+
+        private bool IsDescending(MsDataSpectrum[] spectra)
+        {
+            if (spectra.Length > 1)
+            {
+                var im0 = spectra[0].IonMobility.Mobility;
+                var im1 = spectra[1].IonMobility.Mobility;
+                if (im0.HasValue && im1.HasValue)
+                    return im0 > im1;
+            }
+            return false;
+        }
+
+        public bool IsBeyondRange(MsDataSpectrum spectrum)
+        {
+            if (!_endIonMobilityValue.HasValue)
+                return false;
+
+            if (_endIonMobilityValueMs2.HasValue && spectrum.Level > 1)
+            {
+                return Compare(spectrum, _endIonMobilityValueMs2.Value) > 0;
+            }
+            return Compare(spectrum, _endIonMobilityValue.Value) > 0;
+        }
+
+        private void SwapIfDescending<TItem>(ref TItem item1, ref TItem item2)
+        {
+            if (_isDescending)
+                Helpers.Swap(ref item1, ref item2);
+        }
+
+        private int Compare(MsDataSpectrum spectrum, double ionMobilityValue)
+        {
+            var sim = spectrum.IonMobility.Mobility;
+            if (!sim.HasValue)
+                return 0;
+
+            return Compare(sim.Value, ionMobilityValue);
+        }
+
+        private int Compare(double ionMobilityValue1, double ionMobilityValue2)
+        {
+            return DirectionMultiplier * ionMobilityValue1.CompareTo(ionMobilityValue2);
+        }
+    }
+
+    public class SpectrumProductFilter
+    {
+        public SpectrumProductFilter(double targetMz, double filterWidth, IonMobilityFilterSet ionMobilityFilters) :
+            this(new SignedMz(targetMz), filterWidth, ionMobilityFilters)
+        {
+        }
+
+        public SpectrumProductFilter(SignedMz targetMz, double filterWidth, IonMobilityFilterSet ionMobilityFilters)
+        {
+            TargetMz = targetMz;
+            FilterWidth = filterWidth;
+            IonMobilityFilters =  ionMobilityFilters ?? IonMobilityFilterSet.EMPTY;
+        }
+
+        public SignedMz TargetMz { get; private set; }
+        public double FilterWidth { get; private set; }
+        public int FilterId { get; set; }
+        public IonMobilityFilterSet IonMobilityFilters { get; private set; }
+
+
+        #region object overrides
+
+        protected bool Equals(SpectrumProductFilter other)
+        {
+            return TargetMz.Equals(other.TargetMz) && FilterWidth.Equals(other.FilterWidth) &&
+                   FilterId == other.FilterId && 
+                   Equals(IonMobilityFilters, other.IonMobilityFilters);
+        }
+
+        public override bool Equals(object obj)
+        {
+            if (ReferenceEquals(null, obj)) return false;
+            if (ReferenceEquals(this, obj)) return true;
+            if (obj.GetType() != GetType()) return false;
+            return Equals((SpectrumProductFilter) obj);
+        }
+
+        public override int GetHashCode()
+        {
+            unchecked
+            {
+                var hashCode = TargetMz.GetHashCode();
+                hashCode = (hashCode*397) ^ FilterWidth.GetHashCode();
+                hashCode = (hashCode*397) ^ FilterId;
+                hashCode = (hashCode * 397) ^ IonMobilityFilters.GetHashCode();
+                return hashCode;
+            }
+        }
+
+        #endregion
+    }
+
+    public class SpectrumFilterValues : IComparable<SpectrumFilterValues>, IComparable
+    {
+        public SignedMz mz;
+        public IonMobilityFilterSet ionMobilityFilters;
+
+        public SpectrumFilterValues(SignedMz mz, IonMobilityFilterSet ionMobilityFilters)
+        {
+            this.mz = mz;
+            this.ionMobilityFilters = ionMobilityFilters ?? IonMobilityFilterSet.EMPTY;
+        }
+
+        public override bool Equals(object obj)
+        {
+            return Equals(obj as SpectrumFilterValues);
+        }
+
+        public bool Equals(SpectrumFilterValues other)
+        {
+            return other != null &&
+                   mz.Equals(other.mz) &&
+                   Equals(ionMobilityFilters, other.ionMobilityFilters);
+        }
+
+        public override int GetHashCode()
+        {
+            var hashCode = 1155459730;
+            hashCode = hashCode * -1521134295 + EqualityComparer<SignedMz>.Default.GetHashCode(mz);
+            hashCode = hashCode * -1521134295 + ionMobilityFilters.GetHashCode();
+            return hashCode;
+        }
+
+        public int CompareTo(SpectrumFilterValues other)
+        {
+            if (ReferenceEquals(this, other)) return 0;
+            if (ReferenceEquals(null, other)) return 1;
+            var mzComparison = mz.CompareTo(other.mz);
+            if (mzComparison != 0) return mzComparison;
+            return ionMobilityFilters.CompareTo(other.ionMobilityFilters);
+        }
+
+        public int CompareTo(object obj)
+        {
+            if (ReferenceEquals(null, obj)) return 1;
+            if (ReferenceEquals(this, obj)) return 0;
+            if (!(obj is SpectrumFilterValues)) throw new ArgumentException(@"Object must be of typeSpectrumFilterValues");
+            return CompareTo((SpectrumFilterValues)obj);
+        }
+    }
 }