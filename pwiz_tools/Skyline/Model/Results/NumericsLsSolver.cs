--- conflicted
+++ resolved
@@ -1,636 +1,628 @@
-/*
- * Translator: Jarrett Egertson <jegertso .at. u.washington.edu>,
- *             MacCoss Lab, Department of Genome Sciences, UW
- *
- * Translated to C# from the Matlab implementation lsqnonneg:
- * 
- * http://www.mathworks.com/help/techdoc/ref/lsqnonneg.html
- */
-
-
-/***************************************************************************
-*  Copyright 1984-2008 The MathWorks, Inc.
-*  $Revision: 1.15.4.12.2.1 $  $Date: 2008/12/22 17:26:15 $
-*
-*  Reference:
-*  Lawson and Hanson, "Solving Least Squares Problems", Prentice-Hall, 1974.
-****************************************************************************/
-
-using System;
-using System.Collections.Generic;
-using System.Linq;
-using MathNet.Numerics.LinearAlgebra;
-using MathNet.Numerics.LinearAlgebra.Double;
-using MathNet.Numerics.LinearAlgebra.Factorization;
-using pwiz.Skyline.Properties;
-using LinProvider = MathNet.Numerics.Providers.LinearAlgebra.ManagedLinearAlgebraProvider;
-
-namespace pwiz.Skyline.Model.Results
-{
-    /// <summary>
-    /// a simple wrapper around Matrix to keep track of the virtual and real size
-    /// of the matrix are
-    /// </summary>
-    public class MatrixWrap
-    {
-        public Matrix<double> Matrix { get; set; }
-        public int MaxRows { get; private set; }
-        public int NumRows { get; private set; }
-        public int MaxCols { get; private set; }
-        public int NumCols { get; private set; }
-        public MatrixWrap (int maxRows, int maxCols)
-        {
-            Matrix = new DenseMatrix(maxRows, maxCols);
-            MaxRows = maxRows;
-            MaxCols = maxCols;
-            NumRows = 0;
-            NumCols = 0;
-        }
-
-        public void Resize(int numRows, int numCols)
-        {
-            SetNumRows(numRows);
-            SetNumCols(numCols);
-        }
-        public void SetNumCols(int numCols)
-        {
-            if (numCols < 0 || numCols > MaxCols)
-<<<<<<< HEAD
-                throw new ArgumentOutOfRangeException(@"numCols");
-=======
-                throw new ArgumentOutOfRangeException(nameof(numCols));
->>>>>>> 32e7e35f
-            NumCols = numCols;
-        }
-        public void IncrementNumCols()
-        {
-            SetNumCols(NumCols + 1);
-        }
-        public void SetNumRows(int numRows)
-        {
-            if (numRows < 0 || numRows > MaxRows)
-<<<<<<< HEAD
-                throw new ArgumentOutOfRangeException(@"numRows");
-=======
-                throw new ArgumentOutOfRangeException(nameof(numRows));
->>>>>>> 32e7e35f
-            NumRows = numRows;
-        }
-        public void IncrementNumRows()
-        {
-            SetNumRows(NumRows+1);
-        }
-
-        public void Clear()
-        {
-            Matrix.Clear();
-        }
-        public void Reset()
-        {
-            Matrix.Clear();
-            NumRows = 0;
-            NumCols = 0;
-        }
-    }
-
-    public interface IBlockConditioner
-    {
-        void Condition(DeconvBlock db);
-    }
-
-    public interface ILsSolver
-    {
-        void Solve(DeconvBlock db);
-    }
-
-
-
-    public class WeightedConditioner : IBlockConditioner
-    {
-        private readonly double[] _smoothCoefs;
-        public WeightedConditioner()
-        {
-            _smoothCoefs = new[]{-0.086, 0.343, 0.486, 0.343, -0.086 };
-        }
-        public WeightedConditioner(double[] smoothCoefs)
-        {
-            _smoothCoefs = smoothCoefs;
-        }
-        public void Condition(DeconvBlock db)
-        {
-            int numRows = db.NumRows;
-            if (numRows >=5)
-            {
-                int rowsPerSection = numRows/5;
-                for (int i = 0; i < numRows; ++i)
-                {
-                    int smoothCoefIndex = i/rowsPerSection;
-                    // boundary scenario
-                    if (smoothCoefIndex >= 5)
-                    {
-                        smoothCoefIndex = 4;
-                    }
-                    double smoothCoef = _smoothCoefs[smoothCoefIndex];
-                    for (int j = 0; j < db.Masks.NumCols; ++j)
-                        db.Masks.Matrix[i, j] *= smoothCoef;
-                    for (int j = 0; j < db.BinnedData.NumCols; ++j)
-                        db.BinnedData.Matrix[i, j] *= smoothCoef;
-                }
-            }
-            db.BinnedData.Matrix.NormalizeColumns(1);
-        }
-    }
-
-    /// <summary>
-    /// An efficient set which holds a integers given constrained to 
-    /// </summary>
-    public class SizedSet : IEnumerable<int>
-    {
-        private readonly bool[] _data;
-        public int Count { get; private set; }
-        public int Size { get; private set; }
-
-        public SizedSet(int setSize)
-        {
-            _data = new bool[setSize];
-            for (int i = 0; i < _data.Length; ++i)
-                _data[i] = false;
-            Size = setSize;
-        }
-
-        public void Clear()
-        {
-            for (int i = 0; i < _data.Length; ++i)
-                _data[i] = false;
-            Count = 0;
-        }
-
-        public void Add(int value)
-        {
-            if (!CheckBoundary(value))
-                throw new IndexOutOfRangeException(Resources.SizedSet_Add_SizedSet_index_value_is_out_of_range);
-            if (_data[value]) return;
-            _data[value] = true;
-            ++Count;
-        }
-
-        public bool Contains(int value)
-        {
-            return CheckBoundary(value) && _data[value];
-        }
-
-        public bool Remove(int value)
-        {
-            if (!Contains(value)) return false;
-            _data[value] = false;
-            --Count;
-            return true;
-        }
-
-        private bool CheckBoundary(int index)
-        {
-            return index >= 0 && index < _data.Length;
-        }
-
-        public IEnumerator<int> GetEnumerator()
-        {
-            if (Count == 0) yield break;
-            for (int i = 0; i < _data.Length; ++i)
-            {
-                if (_data[i])
-                    yield return i;
-            }
-        }
-
-        System.Collections.IEnumerator System.Collections.IEnumerable.GetEnumerator()
-        {
-            return GetEnumerator();
-        }
-    }
-
-
-    public class OverlapLsSolver : NonNegLsSolver
-    {
-        private readonly Dictionary<Matrix<double>, QR<double>> _decompCache; 
-
-        public OverlapLsSolver(int numIsos, int maxRow, int maxTransitions, bool useFirstGuess = false):
-            base(numIsos,maxRow,maxTransitions, useFirstGuess)
-        {
-            double[] smoothCoefs = { 1.0, 1.0, 1.0, 1.0, 1.0 };
-            _conditioner = new WeightedConditioner(smoothCoefs);
-            _decompCache = new Dictionary<Matrix<double>, QR<double>>();
-        }
-
-        protected override void SetTolerance(DeconvBlock db)
-        {
-            base.SetTolerance(db);
-            _tol = 1e-8;
-        }
-
-        // ReSharper disable UnusedMember.Local
-        protected override Vector<double> DecompSolve(Matrix<double> a, Vector<double> b)
-        // ReSharper restore UnusedMember.Local
-        {
-            return GetSolver(a).Solve(b);
-        }
-
-        protected override Matrix<double> DecompSolve(Matrix<double> a, Matrix<double> b)
-        {
-            return GetSolver(a).Solve(b);
-        }
-
-        protected QR<double> GetSolver(Matrix<double> a)
-        {
-            QR<double> solver;
-            if (!_decompCache.TryGetValue(a, out solver))
-            {
-                solver = a.QR();
-                _decompCache.Add(a, solver);
-            }
-            return solver;
-        }
-    }
-
-    /// <summary>
-    /// implementation of the non negative least squares algorithm implemented in matlab
-    /// </summary>
-    public class NonNegLsSolver : ILsSolver
-    {
-        protected IBlockConditioner _conditioner;
-
-        // data structures to reuse
-        private Matrix<double> _firstGuess;
-        private readonly Matrix<double> _matrixAx;
-        private readonly Matrix<double> _matrixWs;
-        private readonly Matrix<double> _x;
-        private readonly Matrix<double> _z;
-        private Vector<double> _solutionCol;
-        private readonly Vector<double> _initializeCol;
-        private readonly Vector<double> _binnedDataCol;
-        private readonly Vector<double> _matrixAxCol;
-        private readonly Vector<double> _matrixWsCol;
-        private readonly SizedSet _zSet;
-        private readonly SizedSet _pSet;
-        private readonly Matrix<double> _colMatrixB;
-        private readonly Matrix<double> _w;
-        private readonly Matrix<double> _matrixAxC;
-        private readonly Matrix<double> _matrixDiff;
-        private readonly Matrix<double> _matrixDiffBig;
-        private readonly bool _useFirstGuess;
-
-        protected double? _tol;
-        protected int? _maxIter;
-
-        public NonNegLsSolver(int numIsos, int maxRows, int maxTransitions, bool useFirstGuess = false)
-        {
-            _conditioner = new WeightedConditioner();
-            _firstGuess = new DenseMatrix(numIsos, maxTransitions);
-            _matrixAx = new DenseMatrix(maxRows, maxTransitions);
-            _matrixWs = new DenseMatrix(numIsos, maxTransitions);
-            _x = new DenseMatrix(numIsos, 1);
-            _z = new DenseMatrix(numIsos, 1);
-            _solutionCol = new DenseVector(numIsos);
-            _initializeCol = new DenseVector(numIsos);
-            _binnedDataCol = new DenseVector(maxRows);
-            _matrixAxCol = new DenseVector(maxRows);
-            _matrixWsCol = new DenseVector(numIsos);
-            _tol = null;
-            _maxIter = null;
-            _zSet = new SizedSet(numIsos);
-            _pSet = new SizedSet(numIsos);
-            _colMatrixB = new DenseMatrix(maxRows, 1);
-            _w = new DenseMatrix(numIsos, 1);
-            _matrixAxC = new DenseMatrix(maxRows, 1);
-            _matrixDiff = new DenseMatrix(maxRows, 1);
-            _matrixDiffBig = new DenseMatrix(maxRows, maxTransitions);
-            _useFirstGuess = useFirstGuess;
-
-            SetMathNetParameters();
-        }
-
-        #region Test
-        public void SetConditioner(IBlockConditioner conditioner)
-        {
-            _conditioner = conditioner;
-        }
-
-        public void SetTolerance(double tol)
-        {
-            _tol = tol;
-        }
-
-        public void SetMaxIter(int maxIter)
-        {
-            _maxIter = maxIter;
-        }
-
-        public bool SolveColumnTest(Matrix<double> matrixA, Vector<double> colB,
-            Vector<double> initialize, Matrix<double> matrixAt,
-            Vector<double> ax, Vector<double> w, ref Vector<double> solution)
-        {
-            return SolveColumn(matrixA, colB, initialize, matrixAt, ax, w, ref solution);
-        }
-        #endregion Test
-
-        private static void SetMathNetParameters()
-        {
-            MathNet.Numerics.Control.LinearAlgebraProvider = new LinProvider();
-        }
-
-        protected virtual void ClearMatrices()
-        {
-            _firstGuess.Clear();
-            _matrixAx.Clear();
-            _matrixWs.Clear();
-            _x.Clear();
-            _z.Clear();
-            _solutionCol.Clear();
-            _initializeCol.Clear();
-            _binnedDataCol.Clear();
-            _matrixAxCol.Clear();
-            _matrixWsCol.Clear();
-        }
-
-        protected virtual void SetTolerance(DeconvBlock db)
-        {
-            // Number of blocks of scans that you average over
-            int maxCount = db.Masks.NumRows;
-            _tol = db.Masks.Matrix.L1Norm() * 10.0 * double.Epsilon * maxCount;
-            _maxIter = db.Masks.NumCols * 3;
-        }
-
-        public virtual void Solve (DeconvBlock db)
-        {
-            ClearMatrices();
-            _conditioner.Condition(db);
-
-            if (!_tol.HasValue)
-            {
-                SetTolerance(db);
-            }
-            var matrixAt = db.Masks.Matrix.Transpose();
-            FindFirstGuess(db.Masks.Matrix, db.BinnedData.Matrix, ref _firstGuess);
-            db.Masks.Matrix.Multiply(_firstGuess, _matrixAx);
-            _matrixDiffBig.Clear();
-            db.BinnedData.Matrix.Subtract(_matrixAx, _matrixDiffBig);
-            matrixAt.Multiply(_matrixDiffBig, _matrixWs);
-
-            var matrixResult = db.Solution;
-            // if useFirstGuess constructor parameter is true,
-            // don't bother iterating, just use the first guess
-            if (_useFirstGuess)
-            {
-                for (int colNum = 0; colNum < db.BinnedData.NumCols; ++colNum)
-                {
-                    CopyColumnToVector(_firstGuess, colNum, _initializeCol);
-                    matrixResult.Matrix.SetColumn(colNum, _initializeCol);
-                }
-                return;
-            }
-            for (int colNum = 0; colNum < db.BinnedData.NumCols; ++colNum)
-            {
-                _initializeCol.Clear();
-                CopyColumnToVector(_firstGuess, colNum, _initializeCol);
-                CopyColumnToVector(db.BinnedData.Matrix, colNum, _binnedDataCol);
-                _matrixAxCol.Clear();
-                _matrixWsCol.Clear();
-                CopyColumnToVector(_matrixAx, colNum, _matrixAxCol);
-                CopyColumnToVector(_matrixWs, colNum, _matrixWsCol);
-                if (SolveColumn(db.Masks.Matrix, _binnedDataCol,
-                    _initializeCol, matrixAt, _matrixAxCol, _matrixWsCol,
-                    ref _solutionCol))
-                {
-                    matrixResult.Matrix.SetColumn(colNum, _solutionCol);
-                }
-                else
-                {
-                    // can't figure out the results, so set the value to the 
-                    // least squares initial guess
-                    matrixResult.Matrix.SetColumn(colNum, _initializeCol);
-                }
-            }
-        }
-
-        private bool SolveColumn(Matrix<double> matrixA, Vector<double> colB,
-            Vector<double> initialize, Matrix<double> matrixAt, 
-            Vector<double> ax, Vector<double> wFullVector, ref Vector<double> solution)
-        {
-            // initialize sets to keep track of which columns are active (zero)
-            // and which are not active (positive)
-            int numColumns = matrixA.ColumnCount;
-            var zSet = _zSet;
-            zSet.Clear();
-            var pSet = _pSet;
-            pSet.Clear();
-            // currently, all columns are active
-            for (int i = 0; i < numColumns; ++i)
-            {
-                zSet.Add(i);
-            }
-            // TODO: should not need to make a new hash set or zeros here each time either
-            var z = _z;
-            z.Clear();
-            // TODO: end
-            for (int i = 0; i<initialize.Count; ++i)
-            {
-                if (initialize[i] < 0.0)
-                    initialize[i] = 0.0;
-            }
-
-            var x = _x;
-            for (int i = 0; i < initialize.Count; ++i)
-                x[i,0] = initialize[i];
-
-            var colMatrixB = _colMatrixB;
-            colMatrixB.Clear();
-            for (int i = 0; i < colB.Count; ++i)
-                colMatrixB[i,0] = colB[i];
-            var w = _w;
-            w.Clear();
-            // var w = wFullVector.ToColumnMatrix();
-            for (int i = 0; i < wFullVector.Count; ++i)
-                w[i, 0] = wFullVector[i];
-            int iter = 0;
-            CopyColumnToVector(x, 0, solution);
-            // The initialized variable keeps track of whether we're on the first iteration,
-            // which needs to be treated specially
-            bool initialized = false;
-            // Move the nonzero variables to the non-active set
-            var initialMove = zSet.Where(item => initialize[item] > _tol);
-            foreach (var index in initialMove)
-            {
-                zSet.Remove(index);
-                pSet.Add(index);
-            }
-            while (((zSet.Count > 0) && zSet.Any(item => w[item, 0] > _tol)) ||
-                    !initialized)
-            {
-                int maxW = 0;
-                double maxVal = double.MinValue;
-                foreach (var activeIndex in zSet)
-                {
-                    if (w[activeIndex, 0] > maxVal)
-                    {
-                        maxVal = w[activeIndex, 0];
-                        maxW = activeIndex;
-                    }
-                }
-                // Handles the case where initialization is zero and it happens to be an optimum
-                if (maxVal <= _tol && pSet.Count == 0 && !initialized)
-                    break;
-                initialized = true;
-                zSet.Remove(maxW);
-                pSet.Add(maxW);
-                // compute the intermediate solution with only the non-active columns
-                Matrix<double> intermediateA = GetMatrixColumns(matrixA, pSet);
-                Matrix<double> intermediateZ;
-                try
-                {
-                    intermediateZ = DecompSolve(intermediateA, colMatrixB);
-                }
-                catch
-                {
-                    // usually happens if matrix is rank deficient
-                    return false;
-                }
-                for (int i = 0; i < z.RowCount; ++i)
-                    z[i, 0] = 0.0;
-                int counter = 0;
-
-                foreach (var index in pSet)
-                {
-                    if (double.IsNaN(intermediateZ[counter, 0]))
-                        return false;
-                    z[index, 0] = intermediateZ[counter++, 0];
-                }
-
-                while (pSet.Any(item => z[item, 0] <= _tol))
-                {
-                    ++iter;
-                    if (iter > _maxIter)
-                    {
-                        CopyColumnToVector(z, 0, solution);
-                        return true;
-                    }
-                    // create a set of indices from the non active set where z[index]<= tolerance
-                    var qSet = pSet.Where(item => z[item, 0] <= _tol);
-                    double alpha = qSet.Min(item => (x[item, 0] == z[item, 0]) ? double.MaxValue : x[item, 0] / (x[item, 0] - z[item, 0]));
-                    
-                    x = (x + alpha * (z - x));
-                    Matrix<double> x1 = x;
-                    var toMove = pSet.Where(item => Math.Abs(x1[item, 0]) < _tol);
-                    foreach (var index in toMove)
-                    {
-                        pSet.Remove(index);
-                        zSet.Add(index);
-                    }
-                    if (pSet.Count > 0)
-                    {
-                        intermediateA = GetMatrixColumns(matrixA, pSet);
-                        try
-                        {
-                            intermediateZ = DecompSolve(intermediateA, colMatrixB);
-                        }
-                        catch
-                        {
-                            // usually happens if matrix is rank deficient
-                            return false;
-                        }
-                    }
-                    for (int i = 0; i < z.RowCount; ++i)
-                        z[i, 0] = 0.0;
-
-                    counter = 0;
-                    foreach (var index in pSet)
-                        z[index, 0] = intermediateZ[counter++, 0];
-                }
-                z.CopyTo(x);
-                _matrixAxC.Clear();
-                matrixA.Multiply(x, _matrixAxC);
-                _matrixDiff.Clear();
-                colMatrixB.Subtract(_matrixAxC, _matrixDiff);
-                matrixAt.Multiply(_matrixDiff, w);
-            }
-            CopyColumnToVector(x, 0, solution);
-            return true;
-        }
-
-        /// <summary>
-        /// Copies a column from a matrix into a vector.  The supplied vector must be at least as long as
-        /// the number of rows in the matrix.
-        /// </summary>
-        private static void CopyColumnToVector(Matrix<double> matrix, int columnIndex, Vector<double> targetVector)
-        {
-            for (int rowIndex = 0; rowIndex < matrix.RowCount; rowIndex++)
-            {
-                targetVector[rowIndex] = matrix[rowIndex, columnIndex];
-            }
-        }
-       
-// ReSharper disable UnusedMember.Local
-        protected virtual Vector<double> DecompSolve(Matrix<double> a, Vector<double> b)
-// ReSharper restore UnusedMember.Local
-        {
-            var solver = a.QR();
-            return solver.Solve(b);
-        }
-
-        protected virtual Matrix<double> DecompSolve(Matrix<double> a, Matrix<double> b)
-        {
-            var solver = a.QR();
-            return solver.Solve(b);
-        }
-
-        private ISolver<double> GetSolver(Matrix<double> a)
-        {
-            if (a.RowCount == a.ColumnCount)
-            {
-                return a.LU();
-            }
-            else if (a.RowCount > a.ColumnCount)
-            {
-                return a.QR();
-            }
-            else
-            {
-                // This shouldn't happen because the number of scans in a cycle should never be less than the number of windows
-                throw new NotSupportedException(@"NonNegLsSolver DecompSolve: LQ decomposition not supported");
-            }
-        }
-
-        private void DecompSolve(Matrix<double> a, Matrix<double> b, ref Matrix<double> solution)
-        {
-            var solver = GetSolver(a);
-            solver.Solve(b, solution);
-        }
-
-
-        private Matrix<double> GetMatrixColumns(Matrix<double> input, SizedSet columns)
-        {
-            double[,] matrixData = new double[input.RowCount, columns.Count]; 
-            for (int row = 0; row <input.RowCount; ++row)
-            {
-                int destColumn = 0;
-                foreach (var column in columns)
-                    matrixData[row, destColumn++] = input[row, column];
-            }
-            return DenseMatrix.OfArray(matrixData);
-        }
-
-        private void FindFirstGuess(Matrix<double> matrixA, Matrix<double> matrixB, 
-            ref Matrix<double> solution)
-        {
-            DecompSolve(matrixA, matrixB, ref solution);
-            // this matrix now contains the deconvolved spectra, for each isolation window
-
-            for (int row = 0; row < solution.RowCount; ++row)
-            {
-                for (int col = 0; col < solution.ColumnCount; ++col)
-                {
-                    if (solution[row, col] < 0.0 || double.IsNaN(solution[row,col]))
-                        solution[row, col] = 0.0;
-                }
-            }
-        }
-    }
-}
+﻿/*
+ * Translator: Jarrett Egertson <jegertso .at. u.washington.edu>,
+ *             MacCoss Lab, Department of Genome Sciences, UW
+ *
+ * Translated to C# from the Matlab implementation lsqnonneg:
+ * 
+ * http://www.mathworks.com/help/techdoc/ref/lsqnonneg.html
+ */
+
+
+/***************************************************************************
+*  Copyright 1984-2008 The MathWorks, Inc.
+*  $Revision: 1.15.4.12.2.1 $  $Date: 2008/12/22 17:26:15 $
+*
+*  Reference:
+*  Lawson and Hanson, "Solving Least Squares Problems", Prentice-Hall, 1974.
+****************************************************************************/
+
+using System;
+using System.Collections.Generic;
+using System.Linq;
+using MathNet.Numerics.LinearAlgebra;
+using MathNet.Numerics.LinearAlgebra.Double;
+using MathNet.Numerics.LinearAlgebra.Factorization;
+using pwiz.Skyline.Properties;
+using LinProvider = MathNet.Numerics.Providers.LinearAlgebra.ManagedLinearAlgebraProvider;
+
+namespace pwiz.Skyline.Model.Results
+{
+    /// <summary>
+    /// a simple wrapper around Matrix to keep track of the virtual and real size
+    /// of the matrix are
+    /// </summary>
+    public class MatrixWrap
+    {
+        public Matrix<double> Matrix { get; set; }
+        public int MaxRows { get; private set; }
+        public int NumRows { get; private set; }
+        public int MaxCols { get; private set; }
+        public int NumCols { get; private set; }
+        public MatrixWrap (int maxRows, int maxCols)
+        {
+            Matrix = new DenseMatrix(maxRows, maxCols);
+            MaxRows = maxRows;
+            MaxCols = maxCols;
+            NumRows = 0;
+            NumCols = 0;
+        }
+
+        public void Resize(int numRows, int numCols)
+        {
+            SetNumRows(numRows);
+            SetNumCols(numCols);
+        }
+        public void SetNumCols(int numCols)
+        {
+            if (numCols < 0 || numCols > MaxCols)
+                throw new ArgumentOutOfRangeException(nameof(numCols));
+            NumCols = numCols;
+        }
+        public void IncrementNumCols()
+        {
+            SetNumCols(NumCols + 1);
+        }
+        public void SetNumRows(int numRows)
+        {
+            if (numRows < 0 || numRows > MaxRows)
+                throw new ArgumentOutOfRangeException(nameof(numRows));
+            NumRows = numRows;
+        }
+        public void IncrementNumRows()
+        {
+            SetNumRows(NumRows+1);
+        }
+
+        public void Clear()
+        {
+            Matrix.Clear();
+        }
+        public void Reset()
+        {
+            Matrix.Clear();
+            NumRows = 0;
+            NumCols = 0;
+        }
+    }
+
+    public interface IBlockConditioner
+    {
+        void Condition(DeconvBlock db);
+    }
+
+    public interface ILsSolver
+    {
+        void Solve(DeconvBlock db);
+    }
+
+
+
+    public class WeightedConditioner : IBlockConditioner
+    {
+        private readonly double[] _smoothCoefs;
+        public WeightedConditioner()
+        {
+            _smoothCoefs = new[]{-0.086, 0.343, 0.486, 0.343, -0.086 };
+        }
+        public WeightedConditioner(double[] smoothCoefs)
+        {
+            _smoothCoefs = smoothCoefs;
+        }
+        public void Condition(DeconvBlock db)
+        {
+            int numRows = db.NumRows;
+            if (numRows >=5)
+            {
+                int rowsPerSection = numRows/5;
+                for (int i = 0; i < numRows; ++i)
+                {
+                    int smoothCoefIndex = i/rowsPerSection;
+                    // boundary scenario
+                    if (smoothCoefIndex >= 5)
+                    {
+                        smoothCoefIndex = 4;
+                    }
+                    double smoothCoef = _smoothCoefs[smoothCoefIndex];
+                    for (int j = 0; j < db.Masks.NumCols; ++j)
+                        db.Masks.Matrix[i, j] *= smoothCoef;
+                    for (int j = 0; j < db.BinnedData.NumCols; ++j)
+                        db.BinnedData.Matrix[i, j] *= smoothCoef;
+                }
+            }
+            db.BinnedData.Matrix.NormalizeColumns(1);
+        }
+    }
+
+    /// <summary>
+    /// An efficient set which holds a integers given constrained to 
+    /// </summary>
+    public class SizedSet : IEnumerable<int>
+    {
+        private readonly bool[] _data;
+        public int Count { get; private set; }
+        public int Size { get; private set; }
+
+        public SizedSet(int setSize)
+        {
+            _data = new bool[setSize];
+            for (int i = 0; i < _data.Length; ++i)
+                _data[i] = false;
+            Size = setSize;
+        }
+
+        public void Clear()
+        {
+            for (int i = 0; i < _data.Length; ++i)
+                _data[i] = false;
+            Count = 0;
+        }
+
+        public void Add(int value)
+        {
+            if (!CheckBoundary(value))
+                throw new IndexOutOfRangeException(Resources.SizedSet_Add_SizedSet_index_value_is_out_of_range);
+            if (_data[value]) return;
+            _data[value] = true;
+            ++Count;
+        }
+
+        public bool Contains(int value)
+        {
+            return CheckBoundary(value) && _data[value];
+        }
+
+        public bool Remove(int value)
+        {
+            if (!Contains(value)) return false;
+            _data[value] = false;
+            --Count;
+            return true;
+        }
+
+        private bool CheckBoundary(int index)
+        {
+            return index >= 0 && index < _data.Length;
+        }
+
+        public IEnumerator<int> GetEnumerator()
+        {
+            if (Count == 0) yield break;
+            for (int i = 0; i < _data.Length; ++i)
+            {
+                if (_data[i])
+                    yield return i;
+            }
+        }
+
+        System.Collections.IEnumerator System.Collections.IEnumerable.GetEnumerator()
+        {
+            return GetEnumerator();
+        }
+    }
+
+
+    public class OverlapLsSolver : NonNegLsSolver
+    {
+        private readonly Dictionary<Matrix<double>, QR<double>> _decompCache; 
+
+        public OverlapLsSolver(int numIsos, int maxRow, int maxTransitions, bool useFirstGuess = false):
+            base(numIsos,maxRow,maxTransitions, useFirstGuess)
+        {
+            double[] smoothCoefs = { 1.0, 1.0, 1.0, 1.0, 1.0 };
+            _conditioner = new WeightedConditioner(smoothCoefs);
+            _decompCache = new Dictionary<Matrix<double>, QR<double>>();
+        }
+
+        protected override void SetTolerance(DeconvBlock db)
+        {
+            base.SetTolerance(db);
+            _tol = 1e-8;
+        }
+
+        // ReSharper disable UnusedMember.Local
+        protected override Vector<double> DecompSolve(Matrix<double> a, Vector<double> b)
+        // ReSharper restore UnusedMember.Local
+        {
+            return GetSolver(a).Solve(b);
+        }
+
+        protected override Matrix<double> DecompSolve(Matrix<double> a, Matrix<double> b)
+        {
+            return GetSolver(a).Solve(b);
+        }
+
+        protected QR<double> GetSolver(Matrix<double> a)
+        {
+            QR<double> solver;
+            if (!_decompCache.TryGetValue(a, out solver))
+            {
+                solver = a.QR();
+                _decompCache.Add(a, solver);
+            }
+            return solver;
+        }
+    }
+
+    /// <summary>
+    /// implementation of the non negative least squares algorithm implemented in matlab
+    /// </summary>
+    public class NonNegLsSolver : ILsSolver
+    {
+        protected IBlockConditioner _conditioner;
+
+        // data structures to reuse
+        private Matrix<double> _firstGuess;
+        private readonly Matrix<double> _matrixAx;
+        private readonly Matrix<double> _matrixWs;
+        private readonly Matrix<double> _x;
+        private readonly Matrix<double> _z;
+        private Vector<double> _solutionCol;
+        private readonly Vector<double> _initializeCol;
+        private readonly Vector<double> _binnedDataCol;
+        private readonly Vector<double> _matrixAxCol;
+        private readonly Vector<double> _matrixWsCol;
+        private readonly SizedSet _zSet;
+        private readonly SizedSet _pSet;
+        private readonly Matrix<double> _colMatrixB;
+        private readonly Matrix<double> _w;
+        private readonly Matrix<double> _matrixAxC;
+        private readonly Matrix<double> _matrixDiff;
+        private readonly Matrix<double> _matrixDiffBig;
+        private readonly bool _useFirstGuess;
+
+        protected double? _tol;
+        protected int? _maxIter;
+
+        public NonNegLsSolver(int numIsos, int maxRows, int maxTransitions, bool useFirstGuess = false)
+        {
+            _conditioner = new WeightedConditioner();
+            _firstGuess = new DenseMatrix(numIsos, maxTransitions);
+            _matrixAx = new DenseMatrix(maxRows, maxTransitions);
+            _matrixWs = new DenseMatrix(numIsos, maxTransitions);
+            _x = new DenseMatrix(numIsos, 1);
+            _z = new DenseMatrix(numIsos, 1);
+            _solutionCol = new DenseVector(numIsos);
+            _initializeCol = new DenseVector(numIsos);
+            _binnedDataCol = new DenseVector(maxRows);
+            _matrixAxCol = new DenseVector(maxRows);
+            _matrixWsCol = new DenseVector(numIsos);
+            _tol = null;
+            _maxIter = null;
+            _zSet = new SizedSet(numIsos);
+            _pSet = new SizedSet(numIsos);
+            _colMatrixB = new DenseMatrix(maxRows, 1);
+            _w = new DenseMatrix(numIsos, 1);
+            _matrixAxC = new DenseMatrix(maxRows, 1);
+            _matrixDiff = new DenseMatrix(maxRows, 1);
+            _matrixDiffBig = new DenseMatrix(maxRows, maxTransitions);
+            _useFirstGuess = useFirstGuess;
+
+            SetMathNetParameters();
+        }
+
+        #region Test
+        public void SetConditioner(IBlockConditioner conditioner)
+        {
+            _conditioner = conditioner;
+        }
+
+        public void SetTolerance(double tol)
+        {
+            _tol = tol;
+        }
+
+        public void SetMaxIter(int maxIter)
+        {
+            _maxIter = maxIter;
+        }
+
+        public bool SolveColumnTest(Matrix<double> matrixA, Vector<double> colB,
+            Vector<double> initialize, Matrix<double> matrixAt,
+            Vector<double> ax, Vector<double> w, ref Vector<double> solution)
+        {
+            return SolveColumn(matrixA, colB, initialize, matrixAt, ax, w, ref solution);
+        }
+        #endregion Test
+
+        private static void SetMathNetParameters()
+        {
+            MathNet.Numerics.Control.LinearAlgebraProvider = new LinProvider();
+        }
+
+        protected virtual void ClearMatrices()
+        {
+            _firstGuess.Clear();
+            _matrixAx.Clear();
+            _matrixWs.Clear();
+            _x.Clear();
+            _z.Clear();
+            _solutionCol.Clear();
+            _initializeCol.Clear();
+            _binnedDataCol.Clear();
+            _matrixAxCol.Clear();
+            _matrixWsCol.Clear();
+        }
+
+        protected virtual void SetTolerance(DeconvBlock db)
+        {
+            // Number of blocks of scans that you average over
+            int maxCount = db.Masks.NumRows;
+            _tol = db.Masks.Matrix.L1Norm() * 10.0 * double.Epsilon * maxCount;
+            _maxIter = db.Masks.NumCols * 3;
+        }
+
+        public virtual void Solve (DeconvBlock db)
+        {
+            ClearMatrices();
+            _conditioner.Condition(db);
+
+            if (!_tol.HasValue)
+            {
+                SetTolerance(db);
+            }
+            var matrixAt = db.Masks.Matrix.Transpose();
+            FindFirstGuess(db.Masks.Matrix, db.BinnedData.Matrix, ref _firstGuess);
+            db.Masks.Matrix.Multiply(_firstGuess, _matrixAx);
+            _matrixDiffBig.Clear();
+            db.BinnedData.Matrix.Subtract(_matrixAx, _matrixDiffBig);
+            matrixAt.Multiply(_matrixDiffBig, _matrixWs);
+
+            var matrixResult = db.Solution;
+            // if useFirstGuess constructor parameter is true,
+            // don't bother iterating, just use the first guess
+            if (_useFirstGuess)
+            {
+                for (int colNum = 0; colNum < db.BinnedData.NumCols; ++colNum)
+                {
+                    CopyColumnToVector(_firstGuess, colNum, _initializeCol);
+                    matrixResult.Matrix.SetColumn(colNum, _initializeCol);
+                }
+                return;
+            }
+            for (int colNum = 0; colNum < db.BinnedData.NumCols; ++colNum)
+            {
+                _initializeCol.Clear();
+                CopyColumnToVector(_firstGuess, colNum, _initializeCol);
+                CopyColumnToVector(db.BinnedData.Matrix, colNum, _binnedDataCol);
+                _matrixAxCol.Clear();
+                _matrixWsCol.Clear();
+                CopyColumnToVector(_matrixAx, colNum, _matrixAxCol);
+                CopyColumnToVector(_matrixWs, colNum, _matrixWsCol);
+                if (SolveColumn(db.Masks.Matrix, _binnedDataCol,
+                    _initializeCol, matrixAt, _matrixAxCol, _matrixWsCol,
+                    ref _solutionCol))
+                {
+                    matrixResult.Matrix.SetColumn(colNum, _solutionCol);
+                }
+                else
+                {
+                    // can't figure out the results, so set the value to the 
+                    // least squares initial guess
+                    matrixResult.Matrix.SetColumn(colNum, _initializeCol);
+                }
+            }
+        }
+
+        private bool SolveColumn(Matrix<double> matrixA, Vector<double> colB,
+            Vector<double> initialize, Matrix<double> matrixAt, 
+            Vector<double> ax, Vector<double> wFullVector, ref Vector<double> solution)
+        {
+            // initialize sets to keep track of which columns are active (zero)
+            // and which are not active (positive)
+            int numColumns = matrixA.ColumnCount;
+            var zSet = _zSet;
+            zSet.Clear();
+            var pSet = _pSet;
+            pSet.Clear();
+            // currently, all columns are active
+            for (int i = 0; i < numColumns; ++i)
+            {
+                zSet.Add(i);
+            }
+            // TODO: should not need to make a new hash set or zeros here each time either
+            var z = _z;
+            z.Clear();
+            // TODO: end
+            for (int i = 0; i<initialize.Count; ++i)
+            {
+                if (initialize[i] < 0.0)
+                    initialize[i] = 0.0;
+            }
+
+            var x = _x;
+            for (int i = 0; i < initialize.Count; ++i)
+                x[i,0] = initialize[i];
+
+            var colMatrixB = _colMatrixB;
+            colMatrixB.Clear();
+            for (int i = 0; i < colB.Count; ++i)
+                colMatrixB[i,0] = colB[i];
+            var w = _w;
+            w.Clear();
+            // var w = wFullVector.ToColumnMatrix();
+            for (int i = 0; i < wFullVector.Count; ++i)
+                w[i, 0] = wFullVector[i];
+            int iter = 0;
+            CopyColumnToVector(x, 0, solution);
+            // The initialized variable keeps track of whether we're on the first iteration,
+            // which needs to be treated specially
+            bool initialized = false;
+            // Move the nonzero variables to the non-active set
+            var initialMove = zSet.Where(item => initialize[item] > _tol);
+            foreach (var index in initialMove)
+            {
+                zSet.Remove(index);
+                pSet.Add(index);
+            }
+            while (((zSet.Count > 0) && zSet.Any(item => w[item, 0] > _tol)) ||
+                    !initialized)
+            {
+                int maxW = 0;
+                double maxVal = double.MinValue;
+                foreach (var activeIndex in zSet)
+                {
+                    if (w[activeIndex, 0] > maxVal)
+                    {
+                        maxVal = w[activeIndex, 0];
+                        maxW = activeIndex;
+                    }
+                }
+                // Handles the case where initialization is zero and it happens to be an optimum
+                if (maxVal <= _tol && pSet.Count == 0 && !initialized)
+                    break;
+                initialized = true;
+                zSet.Remove(maxW);
+                pSet.Add(maxW);
+                // compute the intermediate solution with only the non-active columns
+                Matrix<double> intermediateA = GetMatrixColumns(matrixA, pSet);
+                Matrix<double> intermediateZ;
+                try
+                {
+                    intermediateZ = DecompSolve(intermediateA, colMatrixB);
+                }
+                catch
+                {
+                    // usually happens if matrix is rank deficient
+                    return false;
+                }
+                for (int i = 0; i < z.RowCount; ++i)
+                    z[i, 0] = 0.0;
+                int counter = 0;
+
+                foreach (var index in pSet)
+                {
+                    if (double.IsNaN(intermediateZ[counter, 0]))
+                        return false;
+                    z[index, 0] = intermediateZ[counter++, 0];
+                }
+
+                while (pSet.Any(item => z[item, 0] <= _tol))
+                {
+                    ++iter;
+                    if (iter > _maxIter)
+                    {
+                        CopyColumnToVector(z, 0, solution);
+                        return true;
+                    }
+                    // create a set of indices from the non active set where z[index]<= tolerance
+                    var qSet = pSet.Where(item => z[item, 0] <= _tol);
+                    double alpha = qSet.Min(item => (x[item, 0] == z[item, 0]) ? double.MaxValue : x[item, 0] / (x[item, 0] - z[item, 0]));
+                    
+                    x = (x + alpha * (z - x));
+                    Matrix<double> x1 = x;
+                    var toMove = pSet.Where(item => Math.Abs(x1[item, 0]) < _tol);
+                    foreach (var index in toMove)
+                    {
+                        pSet.Remove(index);
+                        zSet.Add(index);
+                    }
+                    if (pSet.Count > 0)
+                    {
+                        intermediateA = GetMatrixColumns(matrixA, pSet);
+                        try
+                        {
+                            intermediateZ = DecompSolve(intermediateA, colMatrixB);
+                        }
+                        catch
+                        {
+                            // usually happens if matrix is rank deficient
+                            return false;
+                        }
+                    }
+                    for (int i = 0; i < z.RowCount; ++i)
+                        z[i, 0] = 0.0;
+
+                    counter = 0;
+                    foreach (var index in pSet)
+                        z[index, 0] = intermediateZ[counter++, 0];
+                }
+                z.CopyTo(x);
+                _matrixAxC.Clear();
+                matrixA.Multiply(x, _matrixAxC);
+                _matrixDiff.Clear();
+                colMatrixB.Subtract(_matrixAxC, _matrixDiff);
+                matrixAt.Multiply(_matrixDiff, w);
+            }
+            CopyColumnToVector(x, 0, solution);
+            return true;
+        }
+
+        /// <summary>
+        /// Copies a column from a matrix into a vector.  The supplied vector must be at least as long as
+        /// the number of rows in the matrix.
+        /// </summary>
+        private static void CopyColumnToVector(Matrix<double> matrix, int columnIndex, Vector<double> targetVector)
+        {
+            for (int rowIndex = 0; rowIndex < matrix.RowCount; rowIndex++)
+            {
+                targetVector[rowIndex] = matrix[rowIndex, columnIndex];
+            }
+        }
+       
+// ReSharper disable UnusedMember.Local
+        protected virtual Vector<double> DecompSolve(Matrix<double> a, Vector<double> b)
+// ReSharper restore UnusedMember.Local
+        {
+            var solver = a.QR();
+            return solver.Solve(b);
+        }
+
+        protected virtual Matrix<double> DecompSolve(Matrix<double> a, Matrix<double> b)
+        {
+            var solver = a.QR();
+            return solver.Solve(b);
+        }
+
+        private ISolver<double> GetSolver(Matrix<double> a)
+        {
+            if (a.RowCount == a.ColumnCount)
+            {
+                return a.LU();
+            }
+            else if (a.RowCount > a.ColumnCount)
+            {
+                return a.QR();
+            }
+            else
+            {
+                // This shouldn't happen because the number of scans in a cycle should never be less than the number of windows
+                throw new NotSupportedException("NonNegLsSolver DecompSolve: LQ decomposition not supported"); // Not L10N
+            }
+        }
+
+        private void DecompSolve(Matrix<double> a, Matrix<double> b, ref Matrix<double> solution)
+        {
+            var solver = GetSolver(a);
+            solver.Solve(b, solution);
+        }
+
+
+        private Matrix<double> GetMatrixColumns(Matrix<double> input, SizedSet columns)
+        {
+            double[,] matrixData = new double[input.RowCount, columns.Count]; 
+            for (int row = 0; row <input.RowCount; ++row)
+            {
+                int destColumn = 0;
+                foreach (var column in columns)
+                    matrixData[row, destColumn++] = input[row, column];
+            }
+            return DenseMatrix.OfArray(matrixData);
+        }
+
+        private void FindFirstGuess(Matrix<double> matrixA, Matrix<double> matrixB, 
+            ref Matrix<double> solution)
+        {
+            DecompSolve(matrixA, matrixB, ref solution);
+            // this matrix now contains the deconvolved spectra, for each isolation window
+
+            for (int row = 0; row < solution.RowCount; ++row)
+            {
+                for (int col = 0; col < solution.ColumnCount; ++col)
+                {
+                    if (solution[row, col] < 0.0 || double.IsNaN(solution[row,col]))
+                        solution[row, col] = 0.0;
+                }
+            }
+        }
+    }
+}