/*
 * Original author: Brendan MacLean <brendanx .at. u.washington.edu>,
 *                  MacCoss Lab, Department of Genome Sciences, UW
 *
 * Copyright 2009 University of Washington - Seattle, WA
 * 
 * Licensed under the Apache License, Version 2.0 (the "License");
 * you may not use this file except in compliance with the License.
 * You may obtain a copy of the License at
 *
 *     http://www.apache.org/licenses/LICENSE-2.0
 *
 * Unless required by applicable law or agreed to in writing, software
 * distributed under the License is distributed on an "AS IS" BASIS,
 * WITHOUT WARRANTIES OR CONDITIONS OF ANY KIND, either express or implied.
 * See the License for the specific language governing permissions and
 * limitations under the License.
 */
using System;
using System.Collections.Generic;
using System.Globalization;
using System.IO;
using System.Linq;
using System.Text;
using System.Xml;
using System.Xml.Serialization;
using pwiz.Common.Collections;
using pwiz.ProteowizardWrapper;
using pwiz.Skyline.Model.DocSettings;
using pwiz.Skyline.Model.DocSettings.AbsoluteQuantification;
using pwiz.Skyline.Model.Results.RemoteApi;
using pwiz.Skyline.Model.Results.RemoteApi.Chorus;
using pwiz.Skyline.Model.RetentionTimes;
using pwiz.Skyline.Model.Serialization;
using pwiz.Skyline.Properties;
using pwiz.Skyline.Util;

namespace pwiz.Skyline.Model.Results
{
    public sealed class ChromatogramManager : BackgroundLoader, IDisposable
    {
        private readonly MultiFileLoader _multiFileLoader;

        public bool SupportAllGraphs { get; set; }
        public int? LoadingThreads { get; set; }
        public MultiProgressStatus Status { get { return _multiFileLoader.Status; } }

        public ChromatogramManager(bool synchronousMode)
        {
            IsMultiThreadAware = true;
            _multiFileLoader = new MultiFileLoader(synchronousMode);
        }

        public MultiProgressStatus ChangeStatus(ChromatogramLoadingStatus loadingStatus)
        {
            return _multiFileLoader.ChangeStatus(loadingStatus);
        }

        protected override bool StateChanged(SrmDocument document, SrmDocument previous)
        {
            if (previous == null)
                return true;
            // If using full-scan filtering, then completion of library load
            // is a state change event, since peak picking cannot occur until
            // libraries are loaded.
            if (!IsReadyToLoad(previous) && IsReadyToLoad(document))
            {
                return true;
            }
            return !ReferenceEquals(document.Settings.MeasuredResults, previous.Settings.MeasuredResults);
        }

        public override void ClearCache()
        {
        }

        protected override string IsNotLoadedExplained(SrmDocument document)
        {
            SrmSettings settings = document.Settings;
            
            // If using full-scan filtering, then the chromatograms may not be loaded
            // until the libraries are loaded, since they are used for peak picking.
            if (!IsReadyToLoad(document))
            {
                return null;
            } 
            if (!settings.HasResults)
            {
                return null;
            } 
            return settings.MeasuredResults.IsNotLoadedExplained;
        }

        public override void ResetProgress(SrmDocument document)
        {
            _multiFileLoader.ResetStatus();
            _multiFileLoader.ClearDocument(document);
        }

        public void CancelProgress()
        {
            if (!_multiFileLoader.Status.IsEmpty)
                UpdateProgress(_multiFileLoader.CancelStatus());
        }

        public void RemoveFile(MsDataFileUri filePath)
        {
            _multiFileLoader.ClearFile(filePath);
        }

        public override bool AnyProcessing()
        {
            return _multiFileLoader.AnyLoading();
        }

        public void Dispose()
        {
            _multiFileLoader.DoneAddingFiles();
        }

        protected override IEnumerable<IPooledStream> GetOpenStreams(SrmDocument document)
        {
            if (document == null || !document.Settings.HasResults)
                return new IPooledStream[0];
            return document.Settings.MeasuredResults.ReadStreams;
        }

        protected override bool IsCanceled(IDocumentContainer container, object tag)
        {
            SrmSettings settings = container.Document.Settings;
            // If the document no longer contains any measured results, or the
            // measured results for the document are completely loaded.
            if (!settings.HasResults || settings.MeasuredResults.IsLoaded)
                return true;

            var dataFilePath = tag as MsDataFileUri;
            if (dataFilePath != null)
            {
                // Cancelled if file is no longer part of the document, or it is
                // already loaded.
                var res = settings.MeasuredResults;
                return !res.IsDataFilePath(dataFilePath) || res.IsCachedFile(dataFilePath);
            }
            return false;
        }

        private bool IsReadyToLoad(SrmDocument document)
        {
            if (null == document)
            {
                return false;
            }
            if (document.Settings.TransitionSettings.FullScan.IsEnabled)
            {
                if (!document.Settings.PeptideSettings.Libraries.IsLoaded)
                {
                    return false;
                }
                if (DocumentRetentionTimes.IsNotLoadedExplained(document) != null)
                {
                    return false;
                }
            }
            // Make sure any iRT calculater gets loaded before starting to import
            var rtPrediction = document.Settings.PeptideSettings.Prediction.RetentionTime;
            if (rtPrediction != null && !rtPrediction.Calculator.IsUsable)
                return false;
            return true;
        }

        protected override bool LoadBackground(IDocumentContainer container, SrmDocument document, SrmDocument docCurrent)
        {
            lock (this)
            {
                // Now that we're in the lock, we have to refresh the current document.
                // If during the time this thread was waiting for the lock, the document
                // has changed state in a way that means another thread will be following
                // behind this one, or the document has become loaded, then this thread
                // has nothing to do.
                var docInLock = container.Document;
                if (StateChanged(docCurrent, docInLock) || IsLoaded(docInLock))
                    return false;
                docCurrent = docInLock;

                _multiFileLoader.InitializeThreadCount(LoadingThreads);

                // The Thread.Sleep below caused many issues loading code, which were fixed
                // This may still be good to keep around for periodic testing of synchronization logic
//                Thread.Sleep(1000);

                var loader = new Loader(this, container, document, docCurrent, _multiFileLoader);
                loader.Load();
            }

            return false;
        }

        private sealed class Loader
        {
            private readonly ChromatogramManager _manager;
            private readonly IDocumentContainer _container;
            private readonly SrmDocument _document;
            private readonly SrmDocument _docCurrent;
            private readonly MultiFileLoader _multiFileLoader;
            private MultiFileLoadMonitor _loadMonitor;

            public Loader(ChromatogramManager manager, IDocumentContainer container, SrmDocument document, SrmDocument docCurrent, MultiFileLoader multiFileLoader)
            {
                _manager = manager;
                _container = container;
                _document = document;
                _docCurrent = docCurrent;
                _multiFileLoader = multiFileLoader;
            }

            public void Load()
            {
                string documentFilePath = _container.DocumentFilePath;
                if (documentFilePath == null)
                    return;

                var results = _docCurrent.Settings.MeasuredResults;
                if (results.IsLoaded)
                    return;

                Assume.IsNull(_loadMonitor);
                _loadMonitor = new MultiFileLoadMonitor(_manager, _container, results) {HasUI = _manager.SupportAllGraphs};
                results.Load(_docCurrent, documentFilePath, _loadMonitor, _multiFileLoader, FinishLoad);
            }

            private void CancelLoad(MeasuredResults results)
            {
                _manager.CancelProgress();
                _manager.EndProcessing(_document);
            }

            private static readonly object _finishLock = new object();

            private void FinishLoad(string documentPath, MeasuredResults resultsLoad, MeasuredResults resultsPrevious)
            {
                // Only one finisher at a time, otherwise guaranteed wasted work
                // CONSIDER: In thoery this should be a lock per document container, but in
                //           practice we have only one document container per process
                lock (_finishLock)
                {
                    FinishLoadSynch(documentPath, resultsLoad, resultsPrevious);
                }
            }

            private void FinishLoadSynch(string documentPath, MeasuredResults resultsLoad, MeasuredResults resultsPrevious)
            {
                if (resultsLoad == null)
                {
                    // Loading was cancelled
                    _manager.EndProcessing(_document);
                    return;
                }

                SrmDocument docNew, docCurrent;
                do
                {
                    docCurrent = _container.Document;
                    var results = docCurrent.Settings.MeasuredResults;
                    // If current document has no results, then cancel
                    if (results == null)
                    {
                        CancelLoad(resultsLoad);
                        return;
                    }
                    else if (results.IsLoaded)
                    {
                        // No need to continue
                        _manager.EndProcessing(_document);
                        return;
                    }
                    // Full precision XML serialization started on r9730 (see Xml.cs) and 3.53 was added at r9743
                    else if (resultsLoad.IsJoiningDisabled ||   // Always skip settings update if joining is disabled
                        (docCurrent.FormatVersion.CompareTo(DocumentFormat.VERSION_3_53) >= 0 &&
                        resultsLoad.CacheVersion.HasValue &&
                        resultsPrevious != null && resultsPrevious.IsDeserialized))
                    {
                        // Skip settings change for deserialized document when it first becomes connected with its cache
                        results = results.UpdateCaches(documentPath, resultsLoad);
                        docNew = docCurrent.ChangeSettingsNoDiff(docCurrent.Settings.ChangeMeasuredResults(results));
                    }
                    else
                    {
                        try
                        {
                            using (var settingsChangeMonitor = new SrmSettingsChangeMonitor(new LoadMonitor(_manager, _container, null),
                                                                                            Resources.Loader_FinishLoad_Updating_peak_statistics,
                                                                                            _container, docCurrent))
                            {
                                // First remove any chromatogram sets that were removed during processing
                                results = results.ApplyChromatogramSetRemovals(resultsLoad, resultsPrevious);
                                // Then update caches
                                if (results != null)
                                    results = results.UpdateCaches(documentPath, resultsLoad);
                                docNew = docCurrent.ChangeMeasuredResults(results, settingsChangeMonitor);
                            }
                        }
                        catch (OperationCanceledException)
                        {
                            // Restart the processing form the top
                            docNew = null;
                        }
                    }
                }
                while (docNew == null || !_manager.CompleteProcessing(_container, docNew, docCurrent));
            }
        }
    }

    [XmlRoot("replicate")]
    [XmlRootAlias("chromatogram_group")]
    public sealed class ChromatogramSet : XmlNamedIdElement
    {
        /// <summary>
        /// Info for all files contained in this replicate
        /// </summary>
        private ImmutableList<ChromFileInfo> _msDataFileInfo;

        /// <summary>
        /// Ids used in XML to refer to the files in this replicate
        /// </summary>
        private string[] _fileLoadIds;

        /// <summary>
        /// Counter to differentiate rescored versions
        /// </summary>
        private int _rescoreCount;

        private const double DEFAULT_DILUTION_FACTOR = 1;

        public ChromatogramSet(string name,
            IEnumerable<MsDataFileUri> msDataFileNames)
            : this(name, msDataFileNames, Annotations.EMPTY, null)
        {
        }

        public ChromatogramSet(string name,
            IEnumerable<string> msDataFileNames)
            : this(name, msDataFileNames.Select(file => new MsDataFilePath(file)))
        {
            
        }

        public ChromatogramSet(string name, 
                IEnumerable<MsDataFileUri> msDataFileNames,
                Annotations annotations,
                OptimizableRegression optimizationFunction)
            : base(new ChromatogramSetId(), name)
        {
            MSDataFileInfos = msDataFileNames.ToList().ConvertAll(path => new ChromFileInfo(path));

            OptimizationFunction = optimizationFunction;
            Annotations = annotations;
            SampleType = SampleType.DEFAULT;
            SampleDilutionFactor = DEFAULT_DILUTION_FACTOR;
        }

        public IList<ChromFileInfo> MSDataFileInfos
        {
            get { return _msDataFileInfo; }
            private set
            {
                // Make sure paths are unique
                _msDataFileInfo = MakeReadOnly(value.Distinct(new PathComparer<ChromFileInfo>()).ToArray());
            }
        }

        public bool ContainsFile(MsDataFileUri filePath)
        {
            for (int i = 0; i < _msDataFileInfo.Count; i++)
            {
                if (Equals(_msDataFileInfo[i].FilePath, filePath))
                    return true;
            }
            return false;
        }

        public int FileCount { get { return _msDataFileInfo.Count; } }

        public IEnumerable<MsDataFileUri> MSDataFilePaths { get { return MSDataFileInfos.Select(info => info.FilePath); } }

        public bool IsLoaded { get { return !MSDataFileInfos.Contains(info => !info.FileWriteTime.HasValue); } }

        public bool IsLoadedAndAvailable(MeasuredResults measuredResults)
        {
            if (!IsLoaded)
            {
                return false;
            }
            return MSDataFilePaths.All(measuredResults.IsCachedFile);
        }

        public string IsLoadedExplained() // For test and debug purposes, gives a descriptive string for IsLoaded failure
        {
            return IsLoaded ? string.Empty : @"No ChromFileInfo.FileWriteTime for " + string.Join(@",", MSDataFileInfos.Where(info => !info.FileWriteTime.HasValue).Select(f => f.FilePath.GetFilePath()));
        }

        public Annotations Annotations { get; private set; }

        public OptimizableRegression OptimizationFunction { get; private set; }

        public bool UseForRetentionTimeFilter { get; private set; }

        public ChromFileInfo GetFileInfo(ChromFileInfoId fileId)
        {
            return GetFileInfo(IndexOfId(fileId));
        }

        public ChromFileInfo GetFileInfo(ChromatogramGroupInfo chromGroupInfo)
        {
            return GetFileInfo(chromGroupInfo.FilePath);
        }

        public ChromFileInfo GetFileInfo(MsDataFileUri filePath)
        {
            return GetFileInfo(IndexOfPath(filePath));
        }

        public int IndexOfId(ChromFileInfoId fileId)
        {
            // Faster than IndexOf and shows up in a profiler for large document loading
            if (MSDataFileInfos.Count == 1)
                return ReferenceEquals(MSDataFileInfos[0].Id, fileId) ? 0 : -1;

            return MSDataFileInfos.IndexOf(info => ReferenceEquals(info.Id, fileId));
        }

        public int IndexOfPath(MsDataFileUri filePath)
        {
            return MSDataFileInfos.IndexOf(info => Equals(filePath, info.FilePath));
        }

        public ChromFileInfoId FindFile(ChromatogramGroupInfo chromGroupInfo)
        {
            return FindFile(chromGroupInfo.FilePath);
        }

        public ChromFileInfoId FindFile(MsDataFileUri filePath)
        {
            return GetFileId(IndexOfPath(filePath));
        }

        public ChromFileInfoId FindFileById(string id)
        {
            return GetFileId(Array.IndexOf(_fileLoadIds, id));
        }

        private ChromFileInfo GetFileInfo(int ordinalIndex)
        {
            return ordinalIndex != -1 ? MSDataFileInfos[ordinalIndex] : null;
        }

        private ChromFileInfoId GetFileId(int ordinalIndex)
        {
            return (ChromFileInfoId) (ordinalIndex != -1 ? MSDataFileInfos[ordinalIndex].Id : null);
        }

        public double? AnalyteConcentration { get; private set; }

        public double SampleDilutionFactor { get; private set; }

        public SampleType SampleType { get; private set; }

        #region Property change methods

        public ChromatogramSet ChangeMSDataFileInfos(IList<ChromFileInfo> prop)
        {
            return ChangeProp(ImClone(this), im => im.MSDataFileInfos = prop);
        }

        public ChromatogramSet ChangeMSDataFilePaths(IList<MsDataFileUri> prop)
        {
            var set = ImClone(this);

            // Be sure to preserve existing file info objects
            var dictPathToFileInfo = MSDataFileInfos.ToDictionary(info => info.FilePath);
            var listFileInfos = new List<ChromFileInfo>();
            foreach (var filePath in prop)
            {
                ChromFileInfo chromFileInfo;
                if (!dictPathToFileInfo.TryGetValue(filePath, out chromFileInfo))
                {
                    chromFileInfo = new ChromFileInfo(filePath);
                }
                listFileInfos.Add(chromFileInfo);
            }

            set.MSDataFileInfos = listFileInfos;

            if (ReferenceEquals(MSDataFileInfos, set.MSDataFileInfos))
                return this;

            return set;
        }

        public ChromatogramSet ChangeFileCacheFlags(IDictionary<MsDataFileUri, ChromCachedFile> cachedPaths,
            HashSet<string> cachedFileNames, string cachePath)
        {
            var set = ImClone(this);

            set.CalcCachedFlags(cachedPaths, cachedFileNames, cachePath);

            if (ReferenceEquals(MSDataFileInfos, set.MSDataFileInfos))
                return this;

            return set;
        }

        /// <summary>
        /// Calculates the fileCacheFlags from a collection of cached paths.
        /// This function modifies 'this', and should only be called on a clone
        /// before it is returned from a change operation.
        /// <para>
        /// If a path is not found in the cached set, its name is checked in
        /// the names set, and if found, then disk is checked to see if the
        /// file location has been moved.</para>
        /// </summary>
        /// <param name="cachedPaths">Set of known cached paths</param>
        /// <param name="cachedFileNames">Set of known cached file names</param>
        /// <param name="cachePath">Final cache path</param>
        private void CalcCachedFlags(IDictionary<MsDataFileUri, ChromCachedFile> cachedPaths,
            ICollection<string> cachedFileNames, string cachePath)
        {
            ChromFileInfo[] fileInfos = new ChromFileInfo[FileCount];
            for (int i = 0; i < fileInfos.Length; i++)
            {
                fileInfos[i] = MSDataFileInfos[i];
                
                var path = fileInfos[i].FilePath;

                ChromCachedFile fileInfo;
                if (cachedPaths.TryGetValue(path, out fileInfo))
                    fileInfos[i] = fileInfos[i].ChangeInfo(fileInfo);
                else if (cachedFileNames == null || cachedFileNames.Contains(path.GetFileName()))
                {
                    // If the name but not the file was found, check for an
                    // existing file in the cache file's directory.
                    var dataFilePath = GetExistingDataFilePath(cachePath, path);
                    if (dataFilePath != null && cachedPaths.TryGetValue(dataFilePath, out fileInfo))
                        fileInfos[i] = fileInfos[i].ChangeInfo(fileInfo);
                }
            }

            if (!ArrayUtil.EqualsDeep(MSDataFileInfos, fileInfos))
                MSDataFileInfos = fileInfos;
        }

        public ChromatogramSet ChangeOptimizationFunction(OptimizableRegression prop)
        {
            return ChangeProp(ImClone(this), im => im.OptimizationFunction = prop);
        }

        public ChromatogramSet ChangeAnnotations(Annotations prop)
        {
            return ChangeProp(ImClone(this), im => im.Annotations = prop);
        }

        public ChromatogramSet ChangeUseForRetentionTimeFilter(bool value)
        {
            return ChangeProp(ImClone(this), im => im.UseForRetentionTimeFilter = value);
        }

        public ChromatogramSet ChangeRescoreCount()
        {
            return ChangeProp(ImClone(this), im => im._rescoreCount++);
        }

        public ChromatogramSet ChangeAnalyteConcentration(double? concentration)
        {
            return ChangeProp(ImClone(this), im => im.AnalyteConcentration = concentration);
        }

        public ChromatogramSet ChangeSampleType(SampleType sampleType)
        {
            return ChangeProp(ImClone(this), im => im.SampleType = sampleType ?? SampleType.DEFAULT);
        }

        public ChromatogramSet ChangeDilutionFactor(double dilutionFactor)
        {
            return ChangeProp(ImClone(this), im => im.SampleDilutionFactor = dilutionFactor);
        }

        #endregion

        public static MsDataFileUri GetExistingDataFilePath(string cachePath, MsDataFileUri msDataFileUri)
        {
            MsDataFilePath msDataFilePath = msDataFileUri as MsDataFilePath;
            if (null == msDataFilePath)
            {
                return msDataFileUri;
            }
            string dataFilePathPartIgnore;
            return GetExistingDataFilePath(cachePath, msDataFilePath, out dataFilePathPartIgnore);
        }
        
        /// <summary>
        /// Gets a full MSDataFile path to an existing file.  If the original path is not found to
        /// exist, the folder containing the chromatogram cache is tried with the filename part.
        /// </summary>
        /// <param name="cachePath">The path to the cache file</param>
        /// <param name="dataFilePath">A full MSDataFile path, potentially including a sample part</param>
        /// <param name="dataFilePathPart">A file path only to an existing file</param>
        /// <returns>A full MSDataFile path, potentially including a sample part, to an existing file, or null if no file is found</returns>
        public static MsDataFilePath GetExistingDataFilePath(string cachePath, MsDataFilePath dataFilePath, out string dataFilePathPart)
        {
            // Check file (directory for Waters) existence, because ProteoWizard can hang on this
            if (File.Exists(dataFilePath.FilePath) || Directory.Exists(dataFilePath.FilePath))
            {
                dataFilePathPart = dataFilePath.FilePath;
                return dataFilePath;
            }

            string dataFileName = Path.GetFileName(dataFilePath.FilePath);
            // ReSharper disable once ConditionIsAlwaysTrueOrFalse
            if (null != dataFileName)
            {
                // Check the most common case where the file is in the same directory
                // where the cache is being written.
                // Also, for tests, check Program.ExtraRawFileSearchFolder
                foreach (string folder in new[] { 
                    Path.GetDirectoryName(cachePath), 
                    Program.ExtraRawFileSearchFolder })
                {
                    if (null == folder)
                    {
                        continue;
                    }
                    var pathToCheck = Path.Combine(folder, dataFileName);
                    if (File.Exists(pathToCheck) || Directory.Exists(pathToCheck))
                    {
                        dataFilePathPart = pathToCheck;
                        return dataFilePath.SetFilePath(pathToCheck);
                    }
                }
            }
            dataFilePathPart = dataFilePath.FilePath;
            return null;
        }

        #region Implementation of IXmlSerializable

        /// <summary>
        /// For serialization
        /// </summary>
        private ChromatogramSet()
            : base(new ChromatogramSetId())
        {
        }

        public static ChromatogramSet Deserialize(XmlReader reader)
        {
            return reader.Deserialize(new ChromatogramSet());
        }

        public enum EL
        {
            sample_file,
            replicate_file,
            chromatogram_file,
            instrument_info_list,
            instrument_info,
            model,
            ionsource,
            analyzer,
            detector,
            alignment,
        }

        public enum ATTR
        {
            id,
            file_path,
            sample_name,
            modified_time,
            acquired_time,
            cvid,
            name,
            value,
            use_for_retention_time_prediction,
            analyte_concentration,
            sample_type,
            has_midas_spectra,
            explicit_global_standard_area,
            tic_area,
            ion_mobility_type,
            sample_dilution_factor,
        }

        private static readonly IXmlElementHelper<OptimizableRegression>[] OPTIMIZATION_HELPERS =
        {
            new XmlElementHelperSuper<CollisionEnergyRegression, OptimizableRegression>(),
            new XmlElementHelperSuper<DeclusteringPotentialRegression, OptimizableRegression>(),
            new XmlElementHelperSuper<CompensationVoltageRegressionRough, OptimizableRegression>(),
            new XmlElementHelperSuper<CompensationVoltageRegressionMedium, OptimizableRegression>(),
            new XmlElementHelperSuper<CompensationVoltageRegressionFine, OptimizableRegression>(),
        };

        public override void ReadXml(XmlReader reader)
        {
            // Read tag attributes
            base.ReadXml(reader);
            UseForRetentionTimeFilter = reader.GetBoolAttribute(ATTR.use_for_retention_time_prediction, false);
            AnalyteConcentration = reader.GetNullableDoubleAttribute(ATTR.analyte_concentration);
            SampleType = SampleType.FromName(reader.GetAttribute(ATTR.sample_type));
            SampleDilutionFactor = reader.GetDoubleAttribute(ATTR.sample_dilution_factor, DEFAULT_DILUTION_FACTOR);
            // Consume tag
            reader.Read();

            // Check if there is an optimization function element, and read
            // if if there is.
            IXmlElementHelper<OptimizableRegression> helper =
                reader.FindHelper(OPTIMIZATION_HELPERS);
            if (helper != null)
                OptimizationFunction = helper.Deserialize(reader);

            var chromFileInfos = new List<ChromFileInfo>();
            var fileLoadIds = new List<string>();
            while (reader.IsStartElement(EL.sample_file) ||
                    reader.IsStartElement(EL.replicate_file) ||
                    reader.IsStartElement(EL.chromatogram_file))
            {
                // Note that the file path may actually be a URI that encodes things like lockmass correction as well as filename
                ChromFileInfo chromFileInfo = new ChromFileInfo(MsDataFileUri.Parse(reader.GetAttribute(ATTR.file_path)));
                chromFileInfo = chromFileInfo.ChangeHasMidasSpectra(reader.GetBoolAttribute(ATTR.has_midas_spectra, false));
                var imUnitsStr = reader.GetAttribute(ATTR.ion_mobility_type);
                var imUnits = SmallMoleculeTransitionListReader.IonMobilityUnitsFromAttributeValue(imUnitsStr);
                chromFileInfo = chromFileInfo.ChangeIonMobilityUnits(imUnits);
                chromFileInfo = chromFileInfo.ChangeExplicitGlobalStandardArea(
                    reader.GetNullableDoubleAttribute(ATTR.explicit_global_standard_area));
                chromFileInfo = chromFileInfo.ChangeTicArea(reader.GetNullableDoubleAttribute(ATTR.tic_area));
                chromFileInfos.Add(chromFileInfo);
                
                string id = reader.GetAttribute(ATTR.id) ?? GetOrdinalSaveId(fileLoadIds.Count);
                fileLoadIds.Add(id);
                reader.Read();
                if (reader.IsStartElement(EL.instrument_info_list))
                {
                    reader.Skip();
                    reader.Read();
                } 
            }
            Annotations = DocumentReader.ReadAnnotations(reader);

            MSDataFileInfos = chromFileInfos;
            _fileLoadIds = fileLoadIds.ToArray();

            // Consume end tag
            reader.ReadEndElement();
        }

        public override void WriteXml(XmlWriter writer)
        {
            // Write tag attributes
            base.WriteXml(writer);
            writer.WriteAttribute(ATTR.use_for_retention_time_prediction, false);
            writer.WriteAttributeNullable(ATTR.analyte_concentration, AnalyteConcentration);
            if (null != SampleType && !Equals(SampleType, SampleType.DEFAULT))
            {
                writer.WriteAttribute(ATTR.sample_type, SampleType.Name);
            }
            writer.WriteAttribute(ATTR.sample_dilution_factor, SampleDilutionFactor, DEFAULT_DILUTION_FACTOR);

            // Write optimization element, if present
            if (OptimizationFunction != null)
            {
                IXmlElementHelper<OptimizableRegression> helper = XmlUtil.FindHelper(
                    OptimizationFunction, OPTIMIZATION_HELPERS);
                if (helper == null)
                    throw new InvalidOperationException(Resources.ChromatogramSet_WriteXml_Attempt_to_serialize_list_containing_invalid_type);
                writer.WriteElement(helper.ElementNames[0], OptimizationFunction);                
            }

            int i = 0;
            foreach (var fileInfo in MSDataFileInfos)
            {
                writer.WriteStartElement(EL.sample_file);
                writer.WriteAttribute(ATTR.id, GetOrdinalSaveId(i++));
                writer.WriteAttribute(ATTR.file_path, fileInfo.FilePath);
                writer.WriteAttribute(ATTR.sample_name, fileInfo.FilePath.GetSampleOrFileName());
                if(fileInfo.RunStartTime != null)
                {
                    writer.WriteAttribute(ATTR.acquired_time, XmlConvert.ToString((DateTime) fileInfo.RunStartTime, @"yyyy-MM-ddTHH:mm:ss"));
                }
                if(fileInfo.FileWriteTime != null)
                {
                    writer.WriteAttribute(ATTR.modified_time, XmlConvert.ToString((DateTime)fileInfo.FileWriteTime, @"yyyy-MM-ddTHH:mm:ss"));
                }
                writer.WriteAttribute(ATTR.has_midas_spectra, fileInfo.HasMidasSpectra, false);
                writer.WriteAttributeNullable(ATTR.explicit_global_standard_area, fileInfo.ExplicitGlobalStandardArea);
                writer.WriteAttributeNullable(ATTR.tic_area, fileInfo.TicArea);
                if (fileInfo.IonMobilityUnits != MsDataFileImpl.eIonMobilityUnits.none)
                    writer.WriteAttribute(ATTR.ion_mobility_type, fileInfo.IonMobilityUnits.ToString());

                // instrument information
                WriteInstrumentConfigList(writer, fileInfo.InstrumentInfoList);

                writer.WriteEndElement();
            }
            DocumentWriter.WriteAnnotations(writer, Annotations);
        }

        private void WriteInstrumentConfigList(XmlWriter writer, IList<MsInstrumentConfigInfo> instrumentInfoList)
        {
            if (instrumentInfoList == null || instrumentInfoList.Count == 0)
                return;

            writer.WriteStartElement(EL.instrument_info_list);

            foreach (var instrumentInfo in instrumentInfoList)
            {
                writer.WriteStartElement(EL.instrument_info);

                if(!string.IsNullOrWhiteSpace(instrumentInfo.Model))
                    writer.WriteElementString(EL.model, instrumentInfo.Model);

                if(!string.IsNullOrWhiteSpace(instrumentInfo.Ionization))
                    writer.WriteElementString(EL.ionsource, instrumentInfo.Ionization);

                if (!string.IsNullOrWhiteSpace(instrumentInfo.Analyzer))
                    writer.WriteElementString(EL.analyzer, instrumentInfo.Analyzer);

                if (!string.IsNullOrWhiteSpace(instrumentInfo.Detector))
                    writer.WriteElementString(EL.detector, instrumentInfo.Detector);

                writer.WriteEndElement();
            }
            writer.WriteEndElement();
        }

        private string GetOrdinalSaveId(int ordinalIndex)
        {
            if (ordinalIndex == -1)
<<<<<<< HEAD
                throw new ArgumentOutOfRangeException(@"ordinalIndex",
=======
                throw new ArgumentOutOfRangeException(nameof(ordinalIndex),
>>>>>>> 32e7e35f
                                                      Resources.ChromatogramSet_GetOrdinalSaveId_Attempting_to_save_results_info_for_a_file_that_cannot_be_found);

            return string.Format(@"{0}_f{1}", Helpers.MakeXmlId(Name), ordinalIndex);
        }

        public string GetFileSaveId(ChromFileInfoId fileId)
        {
            return GetOrdinalSaveId(IndexOfId(fileId));
        }

        #endregion

        #region object overrides

        public bool Equals(ChromatogramSet obj)
        {
            if (ReferenceEquals(null, obj)) return false;
            if (ReferenceEquals(this, obj)) return true;
            // Why isn't "OptimizationFunction" included in "Equals"?
            if (!base.Equals(obj))
                return false;
            if (!ArrayUtil.EqualsDeep(obj.MSDataFileInfos, MSDataFileInfos))
                return false; 
            if (!Equals(obj.Annotations, Annotations))
                return false;
            if (!obj.UseForRetentionTimeFilter == UseForRetentionTimeFilter)
                return false;
            if (!Equals(obj.OptimizationFunction, OptimizationFunction))
                return false;
            if (obj._rescoreCount != _rescoreCount)
                return false;
            if (!Equals(obj.AnalyteConcentration, AnalyteConcentration))
                return false;
            if (!Equals(obj.SampleType, SampleType))
                return false;
            if (!Equals(obj.SampleDilutionFactor, SampleDilutionFactor))
                return false;
            return true;
        }

        public override bool Equals(object obj)
        {
            if (ReferenceEquals(null, obj)) return false;
            if (ReferenceEquals(this, obj)) return true;
            return Equals(obj as ChromatogramSet);
        }

        public override int GetHashCode()
        {
            unchecked
            {
                int result = base.GetHashCode();
                result = (result*397) ^ MSDataFileInfos.GetHashCodeDeep();
                result = (result*397) ^ Annotations.GetHashCode();
                result = (result*397) ^ UseForRetentionTimeFilter.GetHashCode();
                result = (result*397) ^ (OptimizationFunction != null ? OptimizationFunction.GetHashCode() : 0);
                result = (result*397) ^ _rescoreCount;
                result = (result*397) ^ AnalyteConcentration.GetHashCode();
                result = (result*397) ^ SampleType.GetHashCode();
                result = (result*397) ^ SampleDilutionFactor.GetHashCode();
                return result;
            }
        }

        #endregion
    }

    /// <summary>
    /// Identity class to allow identity equality on <see cref="ChromatogramSetId"/>.
    /// </summary>
    public sealed class ChromatogramSetId : Identity
    {        
    }

    public sealed class ChromFileInfo : DocNode, IPathContainer
    {
        public ChromFileInfo(MsDataFileUri filePath)
            : base(new ChromFileInfoId())
        {
            RemoteUrl remoteUrl = filePath as RemoteUrl;
            if (null != remoteUrl)
            {
                FileWriteTime = remoteUrl.ModifiedTime;
                filePath = remoteUrl.ChangeModifiedTime(null);
            }
            var chorusUrl = filePath as ChorusUrl;
            if (chorusUrl != null)
            {
                RunStartTime = chorusUrl.RunStartTime;
                filePath = chorusUrl.ChangeRunStartTime(null);
            }
            FilePath = filePath;
            InstrumentInfoList = new MsInstrumentConfigInfo[0];
        }

        private ImmutableList<MsInstrumentConfigInfo> _instrumentInfoList;

        public ChromFileInfoId FileId { get { return (ChromFileInfoId) Id; }}
        public int FileIndex { get { return Id.GlobalIndex; } }
        public MsDataFileUri FilePath { get; private set; }
        public DateTime? FileWriteTime { get; private set; }
        public DateTime? RunStartTime { get; private set; }
        public double MaxRetentionTime { get; private set; }
        public double MaxIntensity { get; private set; }
        public bool HasMidasSpectra { get; private set; }
        public double? ExplicitGlobalStandardArea { get; private set; }
        public double? TicArea { get; private set; }
        public MsDataFileImpl.eIonMobilityUnits IonMobilityUnits { get; private set; }

        public IList<MsInstrumentConfigInfo> InstrumentInfoList
        {
            get { return _instrumentInfoList; }
            private set { _instrumentInfoList = MakeReadOnly(value); }
        }

        public override AnnotationDef.AnnotationTarget AnnotationTarget
        {
            get { throw new InvalidOperationException(); }
        }

        public IList<KeyValuePair<ChromFileInfoId, RegressionLineElement>> RetentionTimeAlignments { get; private set; }

        #region Property change methods

        public ChromFileInfo ChangeFilePath(MsDataFileUri prop)
        {
            return ChangeProp(ImClone(this), im => im.FilePath = prop);
        }

        public ChromFileInfo ChangeHasMidasSpectra(bool prop)
        {
            return ChangeProp(ImClone(this), im => im.HasMidasSpectra = prop);
        }

        public ChromFileInfo ChangeIonMobilityUnits(MsDataFileImpl.eIonMobilityUnits prop)
        {
            return ChangeProp(ImClone(this), im => im.IonMobilityUnits = prop);
        }

        public ChromFileInfo ChangeInfo(ChromCachedFile fileInfo)
        {
            return ChangeProp(ImClone(this), im =>
                                                 {
                                                     im.FilePath = fileInfo.FilePath;
                                                     im.FileWriteTime = fileInfo.FileWriteTime;
                                                     im.RunStartTime = fileInfo.RunStartTime;
                                                     im.InstrumentInfoList = fileInfo.InstrumentInfoList.ToArray();
                                                     im.MaxRetentionTime = fileInfo.MaxRetentionTime;
                                                     im.MaxIntensity = fileInfo.MaxIntensity;
                                                     im.HasMidasSpectra = fileInfo.HasMidasSpectra;
                                                     im.TicArea = fileInfo.TicArea;
                                                     im.IonMobilityUnits = fileInfo.IonMobilityUnits;
                                                 });
        }

        public ChromFileInfo ChangeTicArea(double? ticArea)
        {
            return ChangeProp(ImClone(this), im => im.TicArea = ticArea);
        }

        public ChromFileInfo ChangeRetentionTimeAlignments(IEnumerable<KeyValuePair<ChromFileInfoId, RegressionLineElement>> retentionTimeAlignments)
        {
            return ChangeProp(ImClone(this),
                              im =>
                                  {
                                      im.RetentionTimeAlignments = Array.AsReadOnly(retentionTimeAlignments.ToArray());
                                  });
        }

        public ChromFileInfo ChangeExplicitGlobalStandardArea(double? globalStandardArea)
        {
            return ChangeProp(ImClone(this), im => im.ExplicitGlobalStandardArea = globalStandardArea);
        }

        #endregion

        #region object overrides

        public bool Equals(ChromFileInfo other)
        {
            if (ReferenceEquals(null, other)) return false;
            if (ReferenceEquals(this, other)) return true;
            if (!Equals(other.Id, Id))
                return false;
            if (!Equals(other.FilePath, FilePath))
                return false;
            if (!other.FileWriteTime.Equals(FileWriteTime))
                return false;
            if (!other.RunStartTime.Equals(RunStartTime))
                return false;
            if (!other.MaxIntensity.Equals(MaxIntensity))
                return false;
            if (!other.MaxRetentionTime.Equals(MaxRetentionTime))
                return false;
            if (HasMidasSpectra != other.HasMidasSpectra)
                return false;
            if (!Equals(ExplicitGlobalStandardArea, other.ExplicitGlobalStandardArea))
                return false;
            if (!Equals(TicArea, other.TicArea))
                return false;
            if (!Equals(IonMobilityUnits, other.IonMobilityUnits))
                return false;
            if (!ArrayUtil.EqualsDeep(other.InstrumentInfoList, InstrumentInfoList))
                return false;
            if (!ArrayUtil.EqualsDeep(other.RetentionTimeAlignments, RetentionTimeAlignments))
                return false;

            return true;
        }

        public override bool Equals(object obj)
        {
            if (ReferenceEquals(null, obj)) return false;
            if (ReferenceEquals(this, obj)) return true;
            if (obj.GetType() != typeof (ChromFileInfo)) return false;
            return Equals((ChromFileInfo) obj);
        }

        public override int GetHashCode()
        {
            unchecked
            {
                int result = Id.GetHashCode();
                result = (result*397) ^ FilePath.GetHashCode();
                result = (result*397) ^ (FileWriteTime.HasValue ? FileWriteTime.Value.GetHashCode() : 0);
                result = (result*397) ^ (RunStartTime.HasValue ? RunStartTime.Value.GetHashCode() : 0);
                result = (result*397) ^
                         (InstrumentInfoList != null ? InstrumentInfoList.GetHashCodeDeep() : 0);
                result = (result*397) ^
                         (RetentionTimeAlignments == null ? 0 : RetentionTimeAlignments.GetHashCodeDeep());
                result = (result * 397) ^ MaxIntensity.GetHashCode();
                result = (result * 397) ^ MaxRetentionTime.GetHashCode();
                result = (result*397) ^ HasMidasSpectra.GetHashCode();
                result = (result*397) ^ ExplicitGlobalStandardArea.GetHashCode();
                result = (result * 397) ^ TicArea.GetHashCode();
                result = (result * 397) ^ IonMobilityUnits.GetHashCode();
                return result;
            }
        }

        #endregion
    }

    /// <summary>
    /// Identity class to allow identity equality on <see cref="ChromFileInfo"/>.
    /// This ID is used in peak integration objects.  Since a change in this ID will
    /// cause the loss of all manual integration and annotations associated with the
    /// file, there is no suitable content information for this ID, since it is desirable
    /// to allow the path to a result file to change without losing manually entered
    /// information.
    /// </summary>
    public sealed class ChromFileInfoId : Identity
    {        
    }

    /// <summary>
    /// Helper functions for specifying a single sample injected into a mass
    /// spectrometer.
    /// 
    /// Ideally this would be represented with a complete object, but that would
    /// require both XML and cache format changes.  Implemented late in v0.5,
    /// the simplest solution is to encode the necessary information into the
    /// existing path string used to identify a single sample file.
    /// 
    /// It's now (v3.5) being expanded to include other information needed to reproducably 
    /// read raw data - lockmass settings, for example.  Probably ought to be moved out to 
    /// MSDataFileUri, really
    /// 
    /// </summary>
    public static class SampleHelp
    {
        private const string TAG_LOCKMASS_POS = "lockmass_pos";
        private const string TAG_LOCKMASS_NEG = "lockmass_neg";
        private const string TAG_LOCKMASS_TOL = "lockmass_tol";
        private const string TAG_CENTROID_MS1 = "centroid_ms1";
        private const string TAG_CENTROID_MS2 = "centroid_ms2";
        private const string VAL_TRUE = "true";

        public static string EncodePath(string filePath, string sampleName, int sampleIndex, LockMassParameters lockMassParameters,
            bool centroidMS1, bool centroidMS2)
        {
            var parameters = new List<string>();
            const string pairFormat = "{0}={1}";
            string filePart;
            if (!(string.IsNullOrEmpty(sampleName) && -1 == sampleIndex))
            {
                // Info for distinguishing a single sample within a WIFF file.
                filePart = string.Format(@"{0}|{1}|{2}", filePath, sampleName ?? string.Empty, sampleIndex);
            }
            else
            {
                filePart = filePath;
            }

            if (lockMassParameters != null && !lockMassParameters.IsEmpty)
            {
                if (lockMassParameters.LockmassPositive.HasValue)
                    parameters.Add(string.Format(CultureInfo.InvariantCulture, pairFormat, TAG_LOCKMASS_POS, lockMassParameters.LockmassPositive.Value));
                if (lockMassParameters.LockmassNegative.HasValue)
                    parameters.Add(string.Format(CultureInfo.InvariantCulture, pairFormat, TAG_LOCKMASS_NEG, lockMassParameters.LockmassNegative.Value));
                if (lockMassParameters.LockmassTolerance.HasValue)
                    parameters.Add(string.Format(CultureInfo.InvariantCulture, pairFormat, TAG_LOCKMASS_TOL, lockMassParameters.LockmassTolerance.Value));
            }
            if (centroidMS1)
            {
                parameters.Add(string.Format(CultureInfo.InvariantCulture, pairFormat, TAG_CENTROID_MS1, VAL_TRUE));
            }
            if (centroidMS2)
            {
                parameters.Add(string.Format(CultureInfo.InvariantCulture, pairFormat, TAG_CENTROID_MS2, VAL_TRUE));
            }

            return parameters.Any() ? string.Format(@"{0}?{1}", filePart, string.Join(@"&", parameters)) : filePart;
        }

        public static string EscapeSampleId(string sampleId)
        {
            var invalidFileChars = Path.GetInvalidFileNameChars();
            var invalidNameChars = new[] {',', '.', ';'};
            if (sampleId.IndexOfAny(invalidFileChars) == -1 &&
                    sampleId.IndexOfAny(invalidNameChars) == -1)
                return sampleId;
            var sb = new StringBuilder();
            foreach (char c in sampleId)
                sb.Append(invalidFileChars.Contains(c) || invalidNameChars.Contains(c) ? '_' : c);
            return sb.ToString();
        }

        public static string GetLocationPart(string path)
        {
            return path.Split('?')[0];
        }

        public static string GetPathFilePart(string path)
        {
            path = GetLocationPart(path); // Just in case the url args contain '|'
            if (path.IndexOf('|') == -1)
                return path;
            return path.Split('|')[0];
        }

        public static bool HasSamplePart(string path)
        {
            path = GetLocationPart(path); // Just in case the url args contain '|'
            string[] parts = path.Split('|');

            int sampleIndex;
            return parts.Length == 3 && int.TryParse(parts[2], out sampleIndex);
        }

        public static string GetPathSampleNamePart(string path)
        {
            path = GetLocationPart(path); // Just in case the url args contain '|'
            if (path.IndexOf('|') == -1)
                return null;
            return path.Split('|')[1];
        }

        public static string GetPathSampleNamePart(MsDataFileUri msDataFileUri)
        {
            return msDataFileUri.GetSampleName();
        }

        public static int GetPathSampleIndexPart(string path)
        {
            path = GetLocationPart(path); // Just in case the url args contain '|'
            int sampleIndex = -1;
            if (path.IndexOf('|') != -1)
            {
                string[] parts = path.Split('|');
                int index;
                if (parts.Length == 3 && int.TryParse(parts[2], out index))
                    sampleIndex = index;
            }
            return sampleIndex;
        }        

        /// <summary>
        /// Returns just the file name from a path that may contain sample information.
        /// </summary>
        /// <param name="path">The full path with any sample information</param>
        /// <returns>The file name part</returns>
        public static string GetFileName(string path)
        {
            return Path.GetFileName(GetPathFilePart(path));
        }

        public static string GetFileName(MsDataFileUri msDataFileUri)
        {
            return msDataFileUri.GetFileName();
        }

        public static bool GetCentroidMs1(string path)
        {
            return ParseParameterBool(TAG_CENTROID_MS1, path) ?? false;
        }

        public static bool GetCentroidMs2(string path)
        {
            return ParseParameterBool(TAG_CENTROID_MS2, path) ?? false;
        }

        /// <summary>
        /// Returns a sample name for any file path, using either the available sample
        /// information on the path, or the file basename, if no sample information is present.
        /// </summary>
        /// <param name="path">The full path with any sample information</param>
        /// <returns>The sample name part or file basename</returns>
        public static string GetFileSampleName(string path)
        {
            return GetPathSampleNamePart(path) ?? Path.GetFileNameWithoutExtension(path);
        }

        private static string ParseParameter(string name, string url)
        {
<<<<<<< HEAD
            var parts = url.Split('?');
            if (parts.Count() > 1)
=======
            var parts = url.Split('?'); // Not L10N
            if (parts.Length > 1)
>>>>>>> 32e7e35f
            {
                var parameters = parts[1].Split('&');
                var parameter = parameters.FirstOrDefault(p => p.StartsWith(name));
                if (parameter != null)
                {
                    return parameter.Split('=')[1];
                }
            }
            return null;
        }

        private static bool? ParseParameterBool(string name, string url)
        {
            var valStr = ParseParameter(name, url);
            if (valStr != null)
            {
                return valStr.Equals(VAL_TRUE);
            }
            return null;
        }

        private static double? ParseParameterDouble(string name, string url)
        {
            var valStr = ParseParameter(name, url);
            if (valStr != null)
            {
                double dval;
                if (double.TryParse(valStr, NumberStyles.AllowDecimalPoint, CultureInfo.InvariantCulture, out dval))
                    return dval;
            }
            return null;
        }

        private static int? ParseParameterInt(string name, string url) 
        {
            var valStr = ParseParameter(name, url);
            if (valStr != null)
            {
                int ival;
                if (int.TryParse(valStr, NumberStyles.AllowDecimalPoint, CultureInfo.InvariantCulture, out ival))
                    return ival;
            }
            return null;
        }

        public static LockMassParameters GetLockmassParameters(string url)
        {
            if (url == null || string.IsNullOrEmpty(url))
                return LockMassParameters.EMPTY;
            return new LockMassParameters(ParseParameterDouble(TAG_LOCKMASS_POS, url), ParseParameterDouble(TAG_LOCKMASS_NEG, url), ParseParameterDouble(TAG_LOCKMASS_TOL, url));
        }
    }
}
<|MERGE_RESOLUTION|>--- conflicted
+++ resolved
@@ -1,1316 +1,1307 @@
-/*
- * Original author: Brendan MacLean <brendanx .at. u.washington.edu>,
- *                  MacCoss Lab, Department of Genome Sciences, UW
- *
- * Copyright 2009 University of Washington - Seattle, WA
- * 
- * Licensed under the Apache License, Version 2.0 (the "License");
- * you may not use this file except in compliance with the License.
- * You may obtain a copy of the License at
- *
- *     http://www.apache.org/licenses/LICENSE-2.0
- *
- * Unless required by applicable law or agreed to in writing, software
- * distributed under the License is distributed on an "AS IS" BASIS,
- * WITHOUT WARRANTIES OR CONDITIONS OF ANY KIND, either express or implied.
- * See the License for the specific language governing permissions and
- * limitations under the License.
- */
-using System;
-using System.Collections.Generic;
-using System.Globalization;
-using System.IO;
-using System.Linq;
-using System.Text;
-using System.Xml;
-using System.Xml.Serialization;
-using pwiz.Common.Collections;
-using pwiz.ProteowizardWrapper;
-using pwiz.Skyline.Model.DocSettings;
-using pwiz.Skyline.Model.DocSettings.AbsoluteQuantification;
-using pwiz.Skyline.Model.Results.RemoteApi;
-using pwiz.Skyline.Model.Results.RemoteApi.Chorus;
-using pwiz.Skyline.Model.RetentionTimes;
-using pwiz.Skyline.Model.Serialization;
-using pwiz.Skyline.Properties;
-using pwiz.Skyline.Util;
-
-namespace pwiz.Skyline.Model.Results
-{
-    public sealed class ChromatogramManager : BackgroundLoader, IDisposable
-    {
-        private readonly MultiFileLoader _multiFileLoader;
-
-        public bool SupportAllGraphs { get; set; }
-        public int? LoadingThreads { get; set; }
-        public MultiProgressStatus Status { get { return _multiFileLoader.Status; } }
-
-        public ChromatogramManager(bool synchronousMode)
-        {
-            IsMultiThreadAware = true;
-            _multiFileLoader = new MultiFileLoader(synchronousMode);
-        }
-
-        public MultiProgressStatus ChangeStatus(ChromatogramLoadingStatus loadingStatus)
-        {
-            return _multiFileLoader.ChangeStatus(loadingStatus);
-        }
-
-        protected override bool StateChanged(SrmDocument document, SrmDocument previous)
-        {
-            if (previous == null)
-                return true;
-            // If using full-scan filtering, then completion of library load
-            // is a state change event, since peak picking cannot occur until
-            // libraries are loaded.
-            if (!IsReadyToLoad(previous) && IsReadyToLoad(document))
-            {
-                return true;
-            }
-            return !ReferenceEquals(document.Settings.MeasuredResults, previous.Settings.MeasuredResults);
-        }
-
-        public override void ClearCache()
-        {
-        }
-
-        protected override string IsNotLoadedExplained(SrmDocument document)
-        {
-            SrmSettings settings = document.Settings;
-            
-            // If using full-scan filtering, then the chromatograms may not be loaded
-            // until the libraries are loaded, since they are used for peak picking.
-            if (!IsReadyToLoad(document))
-            {
-                return null;
-            } 
-            if (!settings.HasResults)
-            {
-                return null;
-            } 
-            return settings.MeasuredResults.IsNotLoadedExplained;
-        }
-
-        public override void ResetProgress(SrmDocument document)
-        {
-            _multiFileLoader.ResetStatus();
-            _multiFileLoader.ClearDocument(document);
-        }
-
-        public void CancelProgress()
-        {
-            if (!_multiFileLoader.Status.IsEmpty)
-                UpdateProgress(_multiFileLoader.CancelStatus());
-        }
-
-        public void RemoveFile(MsDataFileUri filePath)
-        {
-            _multiFileLoader.ClearFile(filePath);
-        }
-
-        public override bool AnyProcessing()
-        {
-            return _multiFileLoader.AnyLoading();
-        }
-
-        public void Dispose()
-        {
-            _multiFileLoader.DoneAddingFiles();
-        }
-
-        protected override IEnumerable<IPooledStream> GetOpenStreams(SrmDocument document)
-        {
-            if (document == null || !document.Settings.HasResults)
-                return new IPooledStream[0];
-            return document.Settings.MeasuredResults.ReadStreams;
-        }
-
-        protected override bool IsCanceled(IDocumentContainer container, object tag)
-        {
-            SrmSettings settings = container.Document.Settings;
-            // If the document no longer contains any measured results, or the
-            // measured results for the document are completely loaded.
-            if (!settings.HasResults || settings.MeasuredResults.IsLoaded)
-                return true;
-
-            var dataFilePath = tag as MsDataFileUri;
-            if (dataFilePath != null)
-            {
-                // Cancelled if file is no longer part of the document, or it is
-                // already loaded.
-                var res = settings.MeasuredResults;
-                return !res.IsDataFilePath(dataFilePath) || res.IsCachedFile(dataFilePath);
-            }
-            return false;
-        }
-
-        private bool IsReadyToLoad(SrmDocument document)
-        {
-            if (null == document)
-            {
-                return false;
-            }
-            if (document.Settings.TransitionSettings.FullScan.IsEnabled)
-            {
-                if (!document.Settings.PeptideSettings.Libraries.IsLoaded)
-                {
-                    return false;
-                }
-                if (DocumentRetentionTimes.IsNotLoadedExplained(document) != null)
-                {
-                    return false;
-                }
-            }
-            // Make sure any iRT calculater gets loaded before starting to import
-            var rtPrediction = document.Settings.PeptideSettings.Prediction.RetentionTime;
-            if (rtPrediction != null && !rtPrediction.Calculator.IsUsable)
-                return false;
-            return true;
-        }
-
-        protected override bool LoadBackground(IDocumentContainer container, SrmDocument document, SrmDocument docCurrent)
-        {
-            lock (this)
-            {
-                // Now that we're in the lock, we have to refresh the current document.
-                // If during the time this thread was waiting for the lock, the document
-                // has changed state in a way that means another thread will be following
-                // behind this one, or the document has become loaded, then this thread
-                // has nothing to do.
-                var docInLock = container.Document;
-                if (StateChanged(docCurrent, docInLock) || IsLoaded(docInLock))
-                    return false;
-                docCurrent = docInLock;
-
-                _multiFileLoader.InitializeThreadCount(LoadingThreads);
-
-                // The Thread.Sleep below caused many issues loading code, which were fixed
-                // This may still be good to keep around for periodic testing of synchronization logic
-//                Thread.Sleep(1000);
-
-                var loader = new Loader(this, container, document, docCurrent, _multiFileLoader);
-                loader.Load();
-            }
-
-            return false;
-        }
-
-        private sealed class Loader
-        {
-            private readonly ChromatogramManager _manager;
-            private readonly IDocumentContainer _container;
-            private readonly SrmDocument _document;
-            private readonly SrmDocument _docCurrent;
-            private readonly MultiFileLoader _multiFileLoader;
-            private MultiFileLoadMonitor _loadMonitor;
-
-            public Loader(ChromatogramManager manager, IDocumentContainer container, SrmDocument document, SrmDocument docCurrent, MultiFileLoader multiFileLoader)
-            {
-                _manager = manager;
-                _container = container;
-                _document = document;
-                _docCurrent = docCurrent;
-                _multiFileLoader = multiFileLoader;
-            }
-
-            public void Load()
-            {
-                string documentFilePath = _container.DocumentFilePath;
-                if (documentFilePath == null)
-                    return;
-
-                var results = _docCurrent.Settings.MeasuredResults;
-                if (results.IsLoaded)
-                    return;
-
-                Assume.IsNull(_loadMonitor);
-                _loadMonitor = new MultiFileLoadMonitor(_manager, _container, results) {HasUI = _manager.SupportAllGraphs};
-                results.Load(_docCurrent, documentFilePath, _loadMonitor, _multiFileLoader, FinishLoad);
-            }
-
-            private void CancelLoad(MeasuredResults results)
-            {
-                _manager.CancelProgress();
-                _manager.EndProcessing(_document);
-            }
-
-            private static readonly object _finishLock = new object();
-
-            private void FinishLoad(string documentPath, MeasuredResults resultsLoad, MeasuredResults resultsPrevious)
-            {
-                // Only one finisher at a time, otherwise guaranteed wasted work
-                // CONSIDER: In thoery this should be a lock per document container, but in
-                //           practice we have only one document container per process
-                lock (_finishLock)
-                {
-                    FinishLoadSynch(documentPath, resultsLoad, resultsPrevious);
-                }
-            }
-
-            private void FinishLoadSynch(string documentPath, MeasuredResults resultsLoad, MeasuredResults resultsPrevious)
-            {
-                if (resultsLoad == null)
-                {
-                    // Loading was cancelled
-                    _manager.EndProcessing(_document);
-                    return;
-                }
-
-                SrmDocument docNew, docCurrent;
-                do
-                {
-                    docCurrent = _container.Document;
-                    var results = docCurrent.Settings.MeasuredResults;
-                    // If current document has no results, then cancel
-                    if (results == null)
-                    {
-                        CancelLoad(resultsLoad);
-                        return;
-                    }
-                    else if (results.IsLoaded)
-                    {
-                        // No need to continue
-                        _manager.EndProcessing(_document);
-                        return;
-                    }
-                    // Full precision XML serialization started on r9730 (see Xml.cs) and 3.53 was added at r9743
-                    else if (resultsLoad.IsJoiningDisabled ||   // Always skip settings update if joining is disabled
-                        (docCurrent.FormatVersion.CompareTo(DocumentFormat.VERSION_3_53) >= 0 &&
-                        resultsLoad.CacheVersion.HasValue &&
-                        resultsPrevious != null && resultsPrevious.IsDeserialized))
-                    {
-                        // Skip settings change for deserialized document when it first becomes connected with its cache
-                        results = results.UpdateCaches(documentPath, resultsLoad);
-                        docNew = docCurrent.ChangeSettingsNoDiff(docCurrent.Settings.ChangeMeasuredResults(results));
-                    }
-                    else
-                    {
-                        try
-                        {
-                            using (var settingsChangeMonitor = new SrmSettingsChangeMonitor(new LoadMonitor(_manager, _container, null),
-                                                                                            Resources.Loader_FinishLoad_Updating_peak_statistics,
-                                                                                            _container, docCurrent))
-                            {
-                                // First remove any chromatogram sets that were removed during processing
-                                results = results.ApplyChromatogramSetRemovals(resultsLoad, resultsPrevious);
-                                // Then update caches
-                                if (results != null)
-                                    results = results.UpdateCaches(documentPath, resultsLoad);
-                                docNew = docCurrent.ChangeMeasuredResults(results, settingsChangeMonitor);
-                            }
-                        }
-                        catch (OperationCanceledException)
-                        {
-                            // Restart the processing form the top
-                            docNew = null;
-                        }
-                    }
-                }
-                while (docNew == null || !_manager.CompleteProcessing(_container, docNew, docCurrent));
-            }
-        }
-    }
-
-    [XmlRoot("replicate")]
-    [XmlRootAlias("chromatogram_group")]
-    public sealed class ChromatogramSet : XmlNamedIdElement
-    {
-        /// <summary>
-        /// Info for all files contained in this replicate
-        /// </summary>
-        private ImmutableList<ChromFileInfo> _msDataFileInfo;
-
-        /// <summary>
-        /// Ids used in XML to refer to the files in this replicate
-        /// </summary>
-        private string[] _fileLoadIds;
-
-        /// <summary>
-        /// Counter to differentiate rescored versions
-        /// </summary>
-        private int _rescoreCount;
-
-        private const double DEFAULT_DILUTION_FACTOR = 1;
-
-        public ChromatogramSet(string name,
-            IEnumerable<MsDataFileUri> msDataFileNames)
-            : this(name, msDataFileNames, Annotations.EMPTY, null)
-        {
-        }
-
-        public ChromatogramSet(string name,
-            IEnumerable<string> msDataFileNames)
-            : this(name, msDataFileNames.Select(file => new MsDataFilePath(file)))
-        {
-            
-        }
-
-        public ChromatogramSet(string name, 
-                IEnumerable<MsDataFileUri> msDataFileNames,
-                Annotations annotations,
-                OptimizableRegression optimizationFunction)
-            : base(new ChromatogramSetId(), name)
-        {
-            MSDataFileInfos = msDataFileNames.ToList().ConvertAll(path => new ChromFileInfo(path));
-
-            OptimizationFunction = optimizationFunction;
-            Annotations = annotations;
-            SampleType = SampleType.DEFAULT;
-            SampleDilutionFactor = DEFAULT_DILUTION_FACTOR;
-        }
-
-        public IList<ChromFileInfo> MSDataFileInfos
-        {
-            get { return _msDataFileInfo; }
-            private set
-            {
-                // Make sure paths are unique
-                _msDataFileInfo = MakeReadOnly(value.Distinct(new PathComparer<ChromFileInfo>()).ToArray());
-            }
-        }
-
-        public bool ContainsFile(MsDataFileUri filePath)
-        {
-            for (int i = 0; i < _msDataFileInfo.Count; i++)
-            {
-                if (Equals(_msDataFileInfo[i].FilePath, filePath))
-                    return true;
-            }
-            return false;
-        }
-
-        public int FileCount { get { return _msDataFileInfo.Count; } }
-
-        public IEnumerable<MsDataFileUri> MSDataFilePaths { get { return MSDataFileInfos.Select(info => info.FilePath); } }
-
-        public bool IsLoaded { get { return !MSDataFileInfos.Contains(info => !info.FileWriteTime.HasValue); } }
-
-        public bool IsLoadedAndAvailable(MeasuredResults measuredResults)
-        {
-            if (!IsLoaded)
-            {
-                return false;
-            }
-            return MSDataFilePaths.All(measuredResults.IsCachedFile);
-        }
-
-        public string IsLoadedExplained() // For test and debug purposes, gives a descriptive string for IsLoaded failure
-        {
-            return IsLoaded ? string.Empty : @"No ChromFileInfo.FileWriteTime for " + string.Join(@",", MSDataFileInfos.Where(info => !info.FileWriteTime.HasValue).Select(f => f.FilePath.GetFilePath()));
-        }
-
-        public Annotations Annotations { get; private set; }
-
-        public OptimizableRegression OptimizationFunction { get; private set; }
-
-        public bool UseForRetentionTimeFilter { get; private set; }
-
-        public ChromFileInfo GetFileInfo(ChromFileInfoId fileId)
-        {
-            return GetFileInfo(IndexOfId(fileId));
-        }
-
-        public ChromFileInfo GetFileInfo(ChromatogramGroupInfo chromGroupInfo)
-        {
-            return GetFileInfo(chromGroupInfo.FilePath);
-        }
-
-        public ChromFileInfo GetFileInfo(MsDataFileUri filePath)
-        {
-            return GetFileInfo(IndexOfPath(filePath));
-        }
-
-        public int IndexOfId(ChromFileInfoId fileId)
-        {
-            // Faster than IndexOf and shows up in a profiler for large document loading
-            if (MSDataFileInfos.Count == 1)
-                return ReferenceEquals(MSDataFileInfos[0].Id, fileId) ? 0 : -1;
-
-            return MSDataFileInfos.IndexOf(info => ReferenceEquals(info.Id, fileId));
-        }
-
-        public int IndexOfPath(MsDataFileUri filePath)
-        {
-            return MSDataFileInfos.IndexOf(info => Equals(filePath, info.FilePath));
-        }
-
-        public ChromFileInfoId FindFile(ChromatogramGroupInfo chromGroupInfo)
-        {
-            return FindFile(chromGroupInfo.FilePath);
-        }
-
-        public ChromFileInfoId FindFile(MsDataFileUri filePath)
-        {
-            return GetFileId(IndexOfPath(filePath));
-        }
-
-        public ChromFileInfoId FindFileById(string id)
-        {
-            return GetFileId(Array.IndexOf(_fileLoadIds, id));
-        }
-
-        private ChromFileInfo GetFileInfo(int ordinalIndex)
-        {
-            return ordinalIndex != -1 ? MSDataFileInfos[ordinalIndex] : null;
-        }
-
-        private ChromFileInfoId GetFileId(int ordinalIndex)
-        {
-            return (ChromFileInfoId) (ordinalIndex != -1 ? MSDataFileInfos[ordinalIndex].Id : null);
-        }
-
-        public double? AnalyteConcentration { get; private set; }
-
-        public double SampleDilutionFactor { get; private set; }
-
-        public SampleType SampleType { get; private set; }
-
-        #region Property change methods
-
-        public ChromatogramSet ChangeMSDataFileInfos(IList<ChromFileInfo> prop)
-        {
-            return ChangeProp(ImClone(this), im => im.MSDataFileInfos = prop);
-        }
-
-        public ChromatogramSet ChangeMSDataFilePaths(IList<MsDataFileUri> prop)
-        {
-            var set = ImClone(this);
-
-            // Be sure to preserve existing file info objects
-            var dictPathToFileInfo = MSDataFileInfos.ToDictionary(info => info.FilePath);
-            var listFileInfos = new List<ChromFileInfo>();
-            foreach (var filePath in prop)
-            {
-                ChromFileInfo chromFileInfo;
-                if (!dictPathToFileInfo.TryGetValue(filePath, out chromFileInfo))
-                {
-                    chromFileInfo = new ChromFileInfo(filePath);
-                }
-                listFileInfos.Add(chromFileInfo);
-            }
-
-            set.MSDataFileInfos = listFileInfos;
-
-            if (ReferenceEquals(MSDataFileInfos, set.MSDataFileInfos))
-                return this;
-
-            return set;
-        }
-
-        public ChromatogramSet ChangeFileCacheFlags(IDictionary<MsDataFileUri, ChromCachedFile> cachedPaths,
-            HashSet<string> cachedFileNames, string cachePath)
-        {
-            var set = ImClone(this);
-
-            set.CalcCachedFlags(cachedPaths, cachedFileNames, cachePath);
-
-            if (ReferenceEquals(MSDataFileInfos, set.MSDataFileInfos))
-                return this;
-
-            return set;
-        }
-
-        /// <summary>
-        /// Calculates the fileCacheFlags from a collection of cached paths.
-        /// This function modifies 'this', and should only be called on a clone
-        /// before it is returned from a change operation.
-        /// <para>
-        /// If a path is not found in the cached set, its name is checked in
-        /// the names set, and if found, then disk is checked to see if the
-        /// file location has been moved.</para>
-        /// </summary>
-        /// <param name="cachedPaths">Set of known cached paths</param>
-        /// <param name="cachedFileNames">Set of known cached file names</param>
-        /// <param name="cachePath">Final cache path</param>
-        private void CalcCachedFlags(IDictionary<MsDataFileUri, ChromCachedFile> cachedPaths,
-            ICollection<string> cachedFileNames, string cachePath)
-        {
-            ChromFileInfo[] fileInfos = new ChromFileInfo[FileCount];
-            for (int i = 0; i < fileInfos.Length; i++)
-            {
-                fileInfos[i] = MSDataFileInfos[i];
-                
-                var path = fileInfos[i].FilePath;
-
-                ChromCachedFile fileInfo;
-                if (cachedPaths.TryGetValue(path, out fileInfo))
-                    fileInfos[i] = fileInfos[i].ChangeInfo(fileInfo);
-                else if (cachedFileNames == null || cachedFileNames.Contains(path.GetFileName()))
-                {
-                    // If the name but not the file was found, check for an
-                    // existing file in the cache file's directory.
-                    var dataFilePath = GetExistingDataFilePath(cachePath, path);
-                    if (dataFilePath != null && cachedPaths.TryGetValue(dataFilePath, out fileInfo))
-                        fileInfos[i] = fileInfos[i].ChangeInfo(fileInfo);
-                }
-            }
-
-            if (!ArrayUtil.EqualsDeep(MSDataFileInfos, fileInfos))
-                MSDataFileInfos = fileInfos;
-        }
-
-        public ChromatogramSet ChangeOptimizationFunction(OptimizableRegression prop)
-        {
-            return ChangeProp(ImClone(this), im => im.OptimizationFunction = prop);
-        }
-
-        public ChromatogramSet ChangeAnnotations(Annotations prop)
-        {
-            return ChangeProp(ImClone(this), im => im.Annotations = prop);
-        }
-
-        public ChromatogramSet ChangeUseForRetentionTimeFilter(bool value)
-        {
-            return ChangeProp(ImClone(this), im => im.UseForRetentionTimeFilter = value);
-        }
-
-        public ChromatogramSet ChangeRescoreCount()
-        {
-            return ChangeProp(ImClone(this), im => im._rescoreCount++);
-        }
-
-        public ChromatogramSet ChangeAnalyteConcentration(double? concentration)
-        {
-            return ChangeProp(ImClone(this), im => im.AnalyteConcentration = concentration);
-        }
-
-        public ChromatogramSet ChangeSampleType(SampleType sampleType)
-        {
-            return ChangeProp(ImClone(this), im => im.SampleType = sampleType ?? SampleType.DEFAULT);
-        }
-
-        public ChromatogramSet ChangeDilutionFactor(double dilutionFactor)
-        {
-            return ChangeProp(ImClone(this), im => im.SampleDilutionFactor = dilutionFactor);
-        }
-
-        #endregion
-
-        public static MsDataFileUri GetExistingDataFilePath(string cachePath, MsDataFileUri msDataFileUri)
-        {
-            MsDataFilePath msDataFilePath = msDataFileUri as MsDataFilePath;
-            if (null == msDataFilePath)
-            {
-                return msDataFileUri;
-            }
-            string dataFilePathPartIgnore;
-            return GetExistingDataFilePath(cachePath, msDataFilePath, out dataFilePathPartIgnore);
-        }
-        
-        /// <summary>
-        /// Gets a full MSDataFile path to an existing file.  If the original path is not found to
-        /// exist, the folder containing the chromatogram cache is tried with the filename part.
-        /// </summary>
-        /// <param name="cachePath">The path to the cache file</param>
-        /// <param name="dataFilePath">A full MSDataFile path, potentially including a sample part</param>
-        /// <param name="dataFilePathPart">A file path only to an existing file</param>
-        /// <returns>A full MSDataFile path, potentially including a sample part, to an existing file, or null if no file is found</returns>
-        public static MsDataFilePath GetExistingDataFilePath(string cachePath, MsDataFilePath dataFilePath, out string dataFilePathPart)
-        {
-            // Check file (directory for Waters) existence, because ProteoWizard can hang on this
-            if (File.Exists(dataFilePath.FilePath) || Directory.Exists(dataFilePath.FilePath))
-            {
-                dataFilePathPart = dataFilePath.FilePath;
-                return dataFilePath;
-            }
-
-            string dataFileName = Path.GetFileName(dataFilePath.FilePath);
-            // ReSharper disable once ConditionIsAlwaysTrueOrFalse
-            if (null != dataFileName)
-            {
-                // Check the most common case where the file is in the same directory
-                // where the cache is being written.
-                // Also, for tests, check Program.ExtraRawFileSearchFolder
-                foreach (string folder in new[] { 
-                    Path.GetDirectoryName(cachePath), 
-                    Program.ExtraRawFileSearchFolder })
-                {
-                    if (null == folder)
-                    {
-                        continue;
-                    }
-                    var pathToCheck = Path.Combine(folder, dataFileName);
-                    if (File.Exists(pathToCheck) || Directory.Exists(pathToCheck))
-                    {
-                        dataFilePathPart = pathToCheck;
-                        return dataFilePath.SetFilePath(pathToCheck);
-                    }
-                }
-            }
-            dataFilePathPart = dataFilePath.FilePath;
-            return null;
-        }
-
-        #region Implementation of IXmlSerializable
-
-        /// <summary>
-        /// For serialization
-        /// </summary>
-        private ChromatogramSet()
-            : base(new ChromatogramSetId())
-        {
-        }
-
-        public static ChromatogramSet Deserialize(XmlReader reader)
-        {
-            return reader.Deserialize(new ChromatogramSet());
-        }
-
-        public enum EL
-        {
-            sample_file,
-            replicate_file,
-            chromatogram_file,
-            instrument_info_list,
-            instrument_info,
-            model,
-            ionsource,
-            analyzer,
-            detector,
-            alignment,
-        }
-
-        public enum ATTR
-        {
-            id,
-            file_path,
-            sample_name,
-            modified_time,
-            acquired_time,
-            cvid,
-            name,
-            value,
-            use_for_retention_time_prediction,
-            analyte_concentration,
-            sample_type,
-            has_midas_spectra,
-            explicit_global_standard_area,
-            tic_area,
-            ion_mobility_type,
-            sample_dilution_factor,
-        }
-
-        private static readonly IXmlElementHelper<OptimizableRegression>[] OPTIMIZATION_HELPERS =
-        {
-            new XmlElementHelperSuper<CollisionEnergyRegression, OptimizableRegression>(),
-            new XmlElementHelperSuper<DeclusteringPotentialRegression, OptimizableRegression>(),
-            new XmlElementHelperSuper<CompensationVoltageRegressionRough, OptimizableRegression>(),
-            new XmlElementHelperSuper<CompensationVoltageRegressionMedium, OptimizableRegression>(),
-            new XmlElementHelperSuper<CompensationVoltageRegressionFine, OptimizableRegression>(),
-        };
-
-        public override void ReadXml(XmlReader reader)
-        {
-            // Read tag attributes
-            base.ReadXml(reader);
-            UseForRetentionTimeFilter = reader.GetBoolAttribute(ATTR.use_for_retention_time_prediction, false);
-            AnalyteConcentration = reader.GetNullableDoubleAttribute(ATTR.analyte_concentration);
-            SampleType = SampleType.FromName(reader.GetAttribute(ATTR.sample_type));
-            SampleDilutionFactor = reader.GetDoubleAttribute(ATTR.sample_dilution_factor, DEFAULT_DILUTION_FACTOR);
-            // Consume tag
-            reader.Read();
-
-            // Check if there is an optimization function element, and read
-            // if if there is.
-            IXmlElementHelper<OptimizableRegression> helper =
-                reader.FindHelper(OPTIMIZATION_HELPERS);
-            if (helper != null)
-                OptimizationFunction = helper.Deserialize(reader);
-
-            var chromFileInfos = new List<ChromFileInfo>();
-            var fileLoadIds = new List<string>();
-            while (reader.IsStartElement(EL.sample_file) ||
-                    reader.IsStartElement(EL.replicate_file) ||
-                    reader.IsStartElement(EL.chromatogram_file))
-            {
-                // Note that the file path may actually be a URI that encodes things like lockmass correction as well as filename
-                ChromFileInfo chromFileInfo = new ChromFileInfo(MsDataFileUri.Parse(reader.GetAttribute(ATTR.file_path)));
-                chromFileInfo = chromFileInfo.ChangeHasMidasSpectra(reader.GetBoolAttribute(ATTR.has_midas_spectra, false));
-                var imUnitsStr = reader.GetAttribute(ATTR.ion_mobility_type);
-                var imUnits = SmallMoleculeTransitionListReader.IonMobilityUnitsFromAttributeValue(imUnitsStr);
-                chromFileInfo = chromFileInfo.ChangeIonMobilityUnits(imUnits);
-                chromFileInfo = chromFileInfo.ChangeExplicitGlobalStandardArea(
-                    reader.GetNullableDoubleAttribute(ATTR.explicit_global_standard_area));
-                chromFileInfo = chromFileInfo.ChangeTicArea(reader.GetNullableDoubleAttribute(ATTR.tic_area));
-                chromFileInfos.Add(chromFileInfo);
-                
-                string id = reader.GetAttribute(ATTR.id) ?? GetOrdinalSaveId(fileLoadIds.Count);
-                fileLoadIds.Add(id);
-                reader.Read();
-                if (reader.IsStartElement(EL.instrument_info_list))
-                {
-                    reader.Skip();
-                    reader.Read();
-                } 
-            }
-            Annotations = DocumentReader.ReadAnnotations(reader);
-
-            MSDataFileInfos = chromFileInfos;
-            _fileLoadIds = fileLoadIds.ToArray();
-
-            // Consume end tag
-            reader.ReadEndElement();
-        }
-
-        public override void WriteXml(XmlWriter writer)
-        {
-            // Write tag attributes
-            base.WriteXml(writer);
-            writer.WriteAttribute(ATTR.use_for_retention_time_prediction, false);
-            writer.WriteAttributeNullable(ATTR.analyte_concentration, AnalyteConcentration);
-            if (null != SampleType && !Equals(SampleType, SampleType.DEFAULT))
-            {
-                writer.WriteAttribute(ATTR.sample_type, SampleType.Name);
-            }
-            writer.WriteAttribute(ATTR.sample_dilution_factor, SampleDilutionFactor, DEFAULT_DILUTION_FACTOR);
-
-            // Write optimization element, if present
-            if (OptimizationFunction != null)
-            {
-                IXmlElementHelper<OptimizableRegression> helper = XmlUtil.FindHelper(
-                    OptimizationFunction, OPTIMIZATION_HELPERS);
-                if (helper == null)
-                    throw new InvalidOperationException(Resources.ChromatogramSet_WriteXml_Attempt_to_serialize_list_containing_invalid_type);
-                writer.WriteElement(helper.ElementNames[0], OptimizationFunction);                
-            }
-
-            int i = 0;
-            foreach (var fileInfo in MSDataFileInfos)
-            {
-                writer.WriteStartElement(EL.sample_file);
-                writer.WriteAttribute(ATTR.id, GetOrdinalSaveId(i++));
-                writer.WriteAttribute(ATTR.file_path, fileInfo.FilePath);
-                writer.WriteAttribute(ATTR.sample_name, fileInfo.FilePath.GetSampleOrFileName());
-                if(fileInfo.RunStartTime != null)
-                {
-                    writer.WriteAttribute(ATTR.acquired_time, XmlConvert.ToString((DateTime) fileInfo.RunStartTime, @"yyyy-MM-ddTHH:mm:ss"));
-                }
-                if(fileInfo.FileWriteTime != null)
-                {
-                    writer.WriteAttribute(ATTR.modified_time, XmlConvert.ToString((DateTime)fileInfo.FileWriteTime, @"yyyy-MM-ddTHH:mm:ss"));
-                }
-                writer.WriteAttribute(ATTR.has_midas_spectra, fileInfo.HasMidasSpectra, false);
-                writer.WriteAttributeNullable(ATTR.explicit_global_standard_area, fileInfo.ExplicitGlobalStandardArea);
-                writer.WriteAttributeNullable(ATTR.tic_area, fileInfo.TicArea);
-                if (fileInfo.IonMobilityUnits != MsDataFileImpl.eIonMobilityUnits.none)
-                    writer.WriteAttribute(ATTR.ion_mobility_type, fileInfo.IonMobilityUnits.ToString());
-
-                // instrument information
-                WriteInstrumentConfigList(writer, fileInfo.InstrumentInfoList);
-
-                writer.WriteEndElement();
-            }
-            DocumentWriter.WriteAnnotations(writer, Annotations);
-        }
-
-        private void WriteInstrumentConfigList(XmlWriter writer, IList<MsInstrumentConfigInfo> instrumentInfoList)
-        {
-            if (instrumentInfoList == null || instrumentInfoList.Count == 0)
-                return;
-
-            writer.WriteStartElement(EL.instrument_info_list);
-
-            foreach (var instrumentInfo in instrumentInfoList)
-            {
-                writer.WriteStartElement(EL.instrument_info);
-
-                if(!string.IsNullOrWhiteSpace(instrumentInfo.Model))
-                    writer.WriteElementString(EL.model, instrumentInfo.Model);
-
-                if(!string.IsNullOrWhiteSpace(instrumentInfo.Ionization))
-                    writer.WriteElementString(EL.ionsource, instrumentInfo.Ionization);
-
-                if (!string.IsNullOrWhiteSpace(instrumentInfo.Analyzer))
-                    writer.WriteElementString(EL.analyzer, instrumentInfo.Analyzer);
-
-                if (!string.IsNullOrWhiteSpace(instrumentInfo.Detector))
-                    writer.WriteElementString(EL.detector, instrumentInfo.Detector);
-
-                writer.WriteEndElement();
-            }
-            writer.WriteEndElement();
-        }
-
-        private string GetOrdinalSaveId(int ordinalIndex)
-        {
-            if (ordinalIndex == -1)
-<<<<<<< HEAD
-                throw new ArgumentOutOfRangeException(@"ordinalIndex",
-=======
-                throw new ArgumentOutOfRangeException(nameof(ordinalIndex),
->>>>>>> 32e7e35f
-                                                      Resources.ChromatogramSet_GetOrdinalSaveId_Attempting_to_save_results_info_for_a_file_that_cannot_be_found);
-
-            return string.Format(@"{0}_f{1}", Helpers.MakeXmlId(Name), ordinalIndex);
-        }
-
-        public string GetFileSaveId(ChromFileInfoId fileId)
-        {
-            return GetOrdinalSaveId(IndexOfId(fileId));
-        }
-
-        #endregion
-
-        #region object overrides
-
-        public bool Equals(ChromatogramSet obj)
-        {
-            if (ReferenceEquals(null, obj)) return false;
-            if (ReferenceEquals(this, obj)) return true;
-            // Why isn't "OptimizationFunction" included in "Equals"?
-            if (!base.Equals(obj))
-                return false;
-            if (!ArrayUtil.EqualsDeep(obj.MSDataFileInfos, MSDataFileInfos))
-                return false; 
-            if (!Equals(obj.Annotations, Annotations))
-                return false;
-            if (!obj.UseForRetentionTimeFilter == UseForRetentionTimeFilter)
-                return false;
-            if (!Equals(obj.OptimizationFunction, OptimizationFunction))
-                return false;
-            if (obj._rescoreCount != _rescoreCount)
-                return false;
-            if (!Equals(obj.AnalyteConcentration, AnalyteConcentration))
-                return false;
-            if (!Equals(obj.SampleType, SampleType))
-                return false;
-            if (!Equals(obj.SampleDilutionFactor, SampleDilutionFactor))
-                return false;
-            return true;
-        }
-
-        public override bool Equals(object obj)
-        {
-            if (ReferenceEquals(null, obj)) return false;
-            if (ReferenceEquals(this, obj)) return true;
-            return Equals(obj as ChromatogramSet);
-        }
-
-        public override int GetHashCode()
-        {
-            unchecked
-            {
-                int result = base.GetHashCode();
-                result = (result*397) ^ MSDataFileInfos.GetHashCodeDeep();
-                result = (result*397) ^ Annotations.GetHashCode();
-                result = (result*397) ^ UseForRetentionTimeFilter.GetHashCode();
-                result = (result*397) ^ (OptimizationFunction != null ? OptimizationFunction.GetHashCode() : 0);
-                result = (result*397) ^ _rescoreCount;
-                result = (result*397) ^ AnalyteConcentration.GetHashCode();
-                result = (result*397) ^ SampleType.GetHashCode();
-                result = (result*397) ^ SampleDilutionFactor.GetHashCode();
-                return result;
-            }
-        }
-
-        #endregion
-    }
-
-    /// <summary>
-    /// Identity class to allow identity equality on <see cref="ChromatogramSetId"/>.
-    /// </summary>
-    public sealed class ChromatogramSetId : Identity
-    {        
-    }
-
-    public sealed class ChromFileInfo : DocNode, IPathContainer
-    {
-        public ChromFileInfo(MsDataFileUri filePath)
-            : base(new ChromFileInfoId())
-        {
-            RemoteUrl remoteUrl = filePath as RemoteUrl;
-            if (null != remoteUrl)
-            {
-                FileWriteTime = remoteUrl.ModifiedTime;
-                filePath = remoteUrl.ChangeModifiedTime(null);
-            }
-            var chorusUrl = filePath as ChorusUrl;
-            if (chorusUrl != null)
-            {
-                RunStartTime = chorusUrl.RunStartTime;
-                filePath = chorusUrl.ChangeRunStartTime(null);
-            }
-            FilePath = filePath;
-            InstrumentInfoList = new MsInstrumentConfigInfo[0];
-        }
-
-        private ImmutableList<MsInstrumentConfigInfo> _instrumentInfoList;
-
-        public ChromFileInfoId FileId { get { return (ChromFileInfoId) Id; }}
-        public int FileIndex { get { return Id.GlobalIndex; } }
-        public MsDataFileUri FilePath { get; private set; }
-        public DateTime? FileWriteTime { get; private set; }
-        public DateTime? RunStartTime { get; private set; }
-        public double MaxRetentionTime { get; private set; }
-        public double MaxIntensity { get; private set; }
-        public bool HasMidasSpectra { get; private set; }
-        public double? ExplicitGlobalStandardArea { get; private set; }
-        public double? TicArea { get; private set; }
-        public MsDataFileImpl.eIonMobilityUnits IonMobilityUnits { get; private set; }
-
-        public IList<MsInstrumentConfigInfo> InstrumentInfoList
-        {
-            get { return _instrumentInfoList; }
-            private set { _instrumentInfoList = MakeReadOnly(value); }
-        }
-
-        public override AnnotationDef.AnnotationTarget AnnotationTarget
-        {
-            get { throw new InvalidOperationException(); }
-        }
-
-        public IList<KeyValuePair<ChromFileInfoId, RegressionLineElement>> RetentionTimeAlignments { get; private set; }
-
-        #region Property change methods
-
-        public ChromFileInfo ChangeFilePath(MsDataFileUri prop)
-        {
-            return ChangeProp(ImClone(this), im => im.FilePath = prop);
-        }
-
-        public ChromFileInfo ChangeHasMidasSpectra(bool prop)
-        {
-            return ChangeProp(ImClone(this), im => im.HasMidasSpectra = prop);
-        }
-
-        public ChromFileInfo ChangeIonMobilityUnits(MsDataFileImpl.eIonMobilityUnits prop)
-        {
-            return ChangeProp(ImClone(this), im => im.IonMobilityUnits = prop);
-        }
-
-        public ChromFileInfo ChangeInfo(ChromCachedFile fileInfo)
-        {
-            return ChangeProp(ImClone(this), im =>
-                                                 {
-                                                     im.FilePath = fileInfo.FilePath;
-                                                     im.FileWriteTime = fileInfo.FileWriteTime;
-                                                     im.RunStartTime = fileInfo.RunStartTime;
-                                                     im.InstrumentInfoList = fileInfo.InstrumentInfoList.ToArray();
-                                                     im.MaxRetentionTime = fileInfo.MaxRetentionTime;
-                                                     im.MaxIntensity = fileInfo.MaxIntensity;
-                                                     im.HasMidasSpectra = fileInfo.HasMidasSpectra;
-                                                     im.TicArea = fileInfo.TicArea;
-                                                     im.IonMobilityUnits = fileInfo.IonMobilityUnits;
-                                                 });
-        }
-
-        public ChromFileInfo ChangeTicArea(double? ticArea)
-        {
-            return ChangeProp(ImClone(this), im => im.TicArea = ticArea);
-        }
-
-        public ChromFileInfo ChangeRetentionTimeAlignments(IEnumerable<KeyValuePair<ChromFileInfoId, RegressionLineElement>> retentionTimeAlignments)
-        {
-            return ChangeProp(ImClone(this),
-                              im =>
-                                  {
-                                      im.RetentionTimeAlignments = Array.AsReadOnly(retentionTimeAlignments.ToArray());
-                                  });
-        }
-
-        public ChromFileInfo ChangeExplicitGlobalStandardArea(double? globalStandardArea)
-        {
-            return ChangeProp(ImClone(this), im => im.ExplicitGlobalStandardArea = globalStandardArea);
-        }
-
-        #endregion
-
-        #region object overrides
-
-        public bool Equals(ChromFileInfo other)
-        {
-            if (ReferenceEquals(null, other)) return false;
-            if (ReferenceEquals(this, other)) return true;
-            if (!Equals(other.Id, Id))
-                return false;
-            if (!Equals(other.FilePath, FilePath))
-                return false;
-            if (!other.FileWriteTime.Equals(FileWriteTime))
-                return false;
-            if (!other.RunStartTime.Equals(RunStartTime))
-                return false;
-            if (!other.MaxIntensity.Equals(MaxIntensity))
-                return false;
-            if (!other.MaxRetentionTime.Equals(MaxRetentionTime))
-                return false;
-            if (HasMidasSpectra != other.HasMidasSpectra)
-                return false;
-            if (!Equals(ExplicitGlobalStandardArea, other.ExplicitGlobalStandardArea))
-                return false;
-            if (!Equals(TicArea, other.TicArea))
-                return false;
-            if (!Equals(IonMobilityUnits, other.IonMobilityUnits))
-                return false;
-            if (!ArrayUtil.EqualsDeep(other.InstrumentInfoList, InstrumentInfoList))
-                return false;
-            if (!ArrayUtil.EqualsDeep(other.RetentionTimeAlignments, RetentionTimeAlignments))
-                return false;
-
-            return true;
-        }
-
-        public override bool Equals(object obj)
-        {
-            if (ReferenceEquals(null, obj)) return false;
-            if (ReferenceEquals(this, obj)) return true;
-            if (obj.GetType() != typeof (ChromFileInfo)) return false;
-            return Equals((ChromFileInfo) obj);
-        }
-
-        public override int GetHashCode()
-        {
-            unchecked
-            {
-                int result = Id.GetHashCode();
-                result = (result*397) ^ FilePath.GetHashCode();
-                result = (result*397) ^ (FileWriteTime.HasValue ? FileWriteTime.Value.GetHashCode() : 0);
-                result = (result*397) ^ (RunStartTime.HasValue ? RunStartTime.Value.GetHashCode() : 0);
-                result = (result*397) ^
-                         (InstrumentInfoList != null ? InstrumentInfoList.GetHashCodeDeep() : 0);
-                result = (result*397) ^
-                         (RetentionTimeAlignments == null ? 0 : RetentionTimeAlignments.GetHashCodeDeep());
-                result = (result * 397) ^ MaxIntensity.GetHashCode();
-                result = (result * 397) ^ MaxRetentionTime.GetHashCode();
-                result = (result*397) ^ HasMidasSpectra.GetHashCode();
-                result = (result*397) ^ ExplicitGlobalStandardArea.GetHashCode();
-                result = (result * 397) ^ TicArea.GetHashCode();
-                result = (result * 397) ^ IonMobilityUnits.GetHashCode();
-                return result;
-            }
-        }
-
-        #endregion
-    }
-
-    /// <summary>
-    /// Identity class to allow identity equality on <see cref="ChromFileInfo"/>.
-    /// This ID is used in peak integration objects.  Since a change in this ID will
-    /// cause the loss of all manual integration and annotations associated with the
-    /// file, there is no suitable content information for this ID, since it is desirable
-    /// to allow the path to a result file to change without losing manually entered
-    /// information.
-    /// </summary>
-    public sealed class ChromFileInfoId : Identity
-    {        
-    }
-
-    /// <summary>
-    /// Helper functions for specifying a single sample injected into a mass
-    /// spectrometer.
-    /// 
-    /// Ideally this would be represented with a complete object, but that would
-    /// require both XML and cache format changes.  Implemented late in v0.5,
-    /// the simplest solution is to encode the necessary information into the
-    /// existing path string used to identify a single sample file.
-    /// 
-    /// It's now (v3.5) being expanded to include other information needed to reproducably 
-    /// read raw data - lockmass settings, for example.  Probably ought to be moved out to 
-    /// MSDataFileUri, really
-    /// 
-    /// </summary>
-    public static class SampleHelp
-    {
-        private const string TAG_LOCKMASS_POS = "lockmass_pos";
-        private const string TAG_LOCKMASS_NEG = "lockmass_neg";
-        private const string TAG_LOCKMASS_TOL = "lockmass_tol";
-        private const string TAG_CENTROID_MS1 = "centroid_ms1";
-        private const string TAG_CENTROID_MS2 = "centroid_ms2";
-        private const string VAL_TRUE = "true";
-
-        public static string EncodePath(string filePath, string sampleName, int sampleIndex, LockMassParameters lockMassParameters,
-            bool centroidMS1, bool centroidMS2)
-        {
-            var parameters = new List<string>();
-            const string pairFormat = "{0}={1}";
-            string filePart;
-            if (!(string.IsNullOrEmpty(sampleName) && -1 == sampleIndex))
-            {
-                // Info for distinguishing a single sample within a WIFF file.
-                filePart = string.Format(@"{0}|{1}|{2}", filePath, sampleName ?? string.Empty, sampleIndex);
-            }
-            else
-            {
-                filePart = filePath;
-            }
-
-            if (lockMassParameters != null && !lockMassParameters.IsEmpty)
-            {
-                if (lockMassParameters.LockmassPositive.HasValue)
-                    parameters.Add(string.Format(CultureInfo.InvariantCulture, pairFormat, TAG_LOCKMASS_POS, lockMassParameters.LockmassPositive.Value));
-                if (lockMassParameters.LockmassNegative.HasValue)
-                    parameters.Add(string.Format(CultureInfo.InvariantCulture, pairFormat, TAG_LOCKMASS_NEG, lockMassParameters.LockmassNegative.Value));
-                if (lockMassParameters.LockmassTolerance.HasValue)
-                    parameters.Add(string.Format(CultureInfo.InvariantCulture, pairFormat, TAG_LOCKMASS_TOL, lockMassParameters.LockmassTolerance.Value));
-            }
-            if (centroidMS1)
-            {
-                parameters.Add(string.Format(CultureInfo.InvariantCulture, pairFormat, TAG_CENTROID_MS1, VAL_TRUE));
-            }
-            if (centroidMS2)
-            {
-                parameters.Add(string.Format(CultureInfo.InvariantCulture, pairFormat, TAG_CENTROID_MS2, VAL_TRUE));
-            }
-
-            return parameters.Any() ? string.Format(@"{0}?{1}", filePart, string.Join(@"&", parameters)) : filePart;
-        }
-
-        public static string EscapeSampleId(string sampleId)
-        {
-            var invalidFileChars = Path.GetInvalidFileNameChars();
-            var invalidNameChars = new[] {',', '.', ';'};
-            if (sampleId.IndexOfAny(invalidFileChars) == -1 &&
-                    sampleId.IndexOfAny(invalidNameChars) == -1)
-                return sampleId;
-            var sb = new StringBuilder();
-            foreach (char c in sampleId)
-                sb.Append(invalidFileChars.Contains(c) || invalidNameChars.Contains(c) ? '_' : c);
-            return sb.ToString();
-        }
-
-        public static string GetLocationPart(string path)
-        {
-            return path.Split('?')[0];
-        }
-
-        public static string GetPathFilePart(string path)
-        {
-            path = GetLocationPart(path); // Just in case the url args contain '|'
-            if (path.IndexOf('|') == -1)
-                return path;
-            return path.Split('|')[0];
-        }
-
-        public static bool HasSamplePart(string path)
-        {
-            path = GetLocationPart(path); // Just in case the url args contain '|'
-            string[] parts = path.Split('|');
-
-            int sampleIndex;
-            return parts.Length == 3 && int.TryParse(parts[2], out sampleIndex);
-        }
-
-        public static string GetPathSampleNamePart(string path)
-        {
-            path = GetLocationPart(path); // Just in case the url args contain '|'
-            if (path.IndexOf('|') == -1)
-                return null;
-            return path.Split('|')[1];
-        }
-
-        public static string GetPathSampleNamePart(MsDataFileUri msDataFileUri)
-        {
-            return msDataFileUri.GetSampleName();
-        }
-
-        public static int GetPathSampleIndexPart(string path)
-        {
-            path = GetLocationPart(path); // Just in case the url args contain '|'
-            int sampleIndex = -1;
-            if (path.IndexOf('|') != -1)
-            {
-                string[] parts = path.Split('|');
-                int index;
-                if (parts.Length == 3 && int.TryParse(parts[2], out index))
-                    sampleIndex = index;
-            }
-            return sampleIndex;
-        }        
-
-        /// <summary>
-        /// Returns just the file name from a path that may contain sample information.
-        /// </summary>
-        /// <param name="path">The full path with any sample information</param>
-        /// <returns>The file name part</returns>
-        public static string GetFileName(string path)
-        {
-            return Path.GetFileName(GetPathFilePart(path));
-        }
-
-        public static string GetFileName(MsDataFileUri msDataFileUri)
-        {
-            return msDataFileUri.GetFileName();
-        }
-
-        public static bool GetCentroidMs1(string path)
-        {
-            return ParseParameterBool(TAG_CENTROID_MS1, path) ?? false;
-        }
-
-        public static bool GetCentroidMs2(string path)
-        {
-            return ParseParameterBool(TAG_CENTROID_MS2, path) ?? false;
-        }
-
-        /// <summary>
-        /// Returns a sample name for any file path, using either the available sample
-        /// information on the path, or the file basename, if no sample information is present.
-        /// </summary>
-        /// <param name="path">The full path with any sample information</param>
-        /// <returns>The sample name part or file basename</returns>
-        public static string GetFileSampleName(string path)
-        {
-            return GetPathSampleNamePart(path) ?? Path.GetFileNameWithoutExtension(path);
-        }
-
-        private static string ParseParameter(string name, string url)
-        {
-<<<<<<< HEAD
-            var parts = url.Split('?');
-            if (parts.Count() > 1)
-=======
-            var parts = url.Split('?'); // Not L10N
-            if (parts.Length > 1)
->>>>>>> 32e7e35f
-            {
-                var parameters = parts[1].Split('&');
-                var parameter = parameters.FirstOrDefault(p => p.StartsWith(name));
-                if (parameter != null)
-                {
-                    return parameter.Split('=')[1];
-                }
-            }
-            return null;
-        }
-
-        private static bool? ParseParameterBool(string name, string url)
-        {
-            var valStr = ParseParameter(name, url);
-            if (valStr != null)
-            {
-                return valStr.Equals(VAL_TRUE);
-            }
-            return null;
-        }
-
-        private static double? ParseParameterDouble(string name, string url)
-        {
-            var valStr = ParseParameter(name, url);
-            if (valStr != null)
-            {
-                double dval;
-                if (double.TryParse(valStr, NumberStyles.AllowDecimalPoint, CultureInfo.InvariantCulture, out dval))
-                    return dval;
-            }
-            return null;
-        }
-
-        private static int? ParseParameterInt(string name, string url) 
-        {
-            var valStr = ParseParameter(name, url);
-            if (valStr != null)
-            {
-                int ival;
-                if (int.TryParse(valStr, NumberStyles.AllowDecimalPoint, CultureInfo.InvariantCulture, out ival))
-                    return ival;
-            }
-            return null;
-        }
-
-        public static LockMassParameters GetLockmassParameters(string url)
-        {
-            if (url == null || string.IsNullOrEmpty(url))
-                return LockMassParameters.EMPTY;
-            return new LockMassParameters(ParseParameterDouble(TAG_LOCKMASS_POS, url), ParseParameterDouble(TAG_LOCKMASS_NEG, url), ParseParameterDouble(TAG_LOCKMASS_TOL, url));
-        }
-    }
-}
+﻿/*
+ * Original author: Brendan MacLean <brendanx .at. u.washington.edu>,
+ *                  MacCoss Lab, Department of Genome Sciences, UW
+ *
+ * Copyright 2009 University of Washington - Seattle, WA
+ * 
+ * Licensed under the Apache License, Version 2.0 (the "License");
+ * you may not use this file except in compliance with the License.
+ * You may obtain a copy of the License at
+ *
+ *     http://www.apache.org/licenses/LICENSE-2.0
+ *
+ * Unless required by applicable law or agreed to in writing, software
+ * distributed under the License is distributed on an "AS IS" BASIS,
+ * WITHOUT WARRANTIES OR CONDITIONS OF ANY KIND, either express or implied.
+ * See the License for the specific language governing permissions and
+ * limitations under the License.
+ */
+using System;
+using System.Collections.Generic;
+using System.Globalization;
+using System.IO;
+using System.Linq;
+using System.Text;
+using System.Xml;
+using System.Xml.Serialization;
+using pwiz.Common.Collections;
+using pwiz.ProteowizardWrapper;
+using pwiz.Skyline.Model.DocSettings;
+using pwiz.Skyline.Model.DocSettings.AbsoluteQuantification;
+using pwiz.Skyline.Model.Results.RemoteApi;
+using pwiz.Skyline.Model.Results.RemoteApi.Chorus;
+using pwiz.Skyline.Model.RetentionTimes;
+using pwiz.Skyline.Model.Serialization;
+using pwiz.Skyline.Properties;
+using pwiz.Skyline.Util;
+
+namespace pwiz.Skyline.Model.Results
+{
+    public sealed class ChromatogramManager : BackgroundLoader, IDisposable
+    {
+        private readonly MultiFileLoader _multiFileLoader;
+
+        public bool SupportAllGraphs { get; set; }
+        public int? LoadingThreads { get; set; }
+        public MultiProgressStatus Status { get { return _multiFileLoader.Status; } }
+
+        public ChromatogramManager(bool synchronousMode)
+        {
+            IsMultiThreadAware = true;
+            _multiFileLoader = new MultiFileLoader(synchronousMode);
+        }
+
+        public MultiProgressStatus ChangeStatus(ChromatogramLoadingStatus loadingStatus)
+        {
+            return _multiFileLoader.ChangeStatus(loadingStatus);
+        }
+
+        protected override bool StateChanged(SrmDocument document, SrmDocument previous)
+        {
+            if (previous == null)
+                return true;
+            // If using full-scan filtering, then completion of library load
+            // is a state change event, since peak picking cannot occur until
+            // libraries are loaded.
+            if (!IsReadyToLoad(previous) && IsReadyToLoad(document))
+            {
+                return true;
+            }
+            return !ReferenceEquals(document.Settings.MeasuredResults, previous.Settings.MeasuredResults);
+        }
+
+        public override void ClearCache()
+        {
+        }
+
+        protected override string IsNotLoadedExplained(SrmDocument document)
+        {
+            SrmSettings settings = document.Settings;
+            
+            // If using full-scan filtering, then the chromatograms may not be loaded
+            // until the libraries are loaded, since they are used for peak picking.
+            if (!IsReadyToLoad(document))
+            {
+                return null;
+            } 
+            if (!settings.HasResults)
+            {
+                return null;
+            } 
+            return settings.MeasuredResults.IsNotLoadedExplained;
+        }
+
+        public override void ResetProgress(SrmDocument document)
+        {
+            _multiFileLoader.ResetStatus();
+            _multiFileLoader.ClearDocument(document);
+        }
+
+        public void CancelProgress()
+        {
+            if (!_multiFileLoader.Status.IsEmpty)
+                UpdateProgress(_multiFileLoader.CancelStatus());
+        }
+
+        public void RemoveFile(MsDataFileUri filePath)
+        {
+            _multiFileLoader.ClearFile(filePath);
+        }
+
+        public override bool AnyProcessing()
+        {
+            return _multiFileLoader.AnyLoading();
+        }
+
+        public void Dispose()
+        {
+            _multiFileLoader.DoneAddingFiles();
+        }
+
+        protected override IEnumerable<IPooledStream> GetOpenStreams(SrmDocument document)
+        {
+            if (document == null || !document.Settings.HasResults)
+                return new IPooledStream[0];
+            return document.Settings.MeasuredResults.ReadStreams;
+        }
+
+        protected override bool IsCanceled(IDocumentContainer container, object tag)
+        {
+            SrmSettings settings = container.Document.Settings;
+            // If the document no longer contains any measured results, or the
+            // measured results for the document are completely loaded.
+            if (!settings.HasResults || settings.MeasuredResults.IsLoaded)
+                return true;
+
+            var dataFilePath = tag as MsDataFileUri;
+            if (dataFilePath != null)
+            {
+                // Cancelled if file is no longer part of the document, or it is
+                // already loaded.
+                var res = settings.MeasuredResults;
+                return !res.IsDataFilePath(dataFilePath) || res.IsCachedFile(dataFilePath);
+            }
+            return false;
+        }
+
+        private bool IsReadyToLoad(SrmDocument document)
+        {
+            if (null == document)
+            {
+                return false;
+            }
+            if (document.Settings.TransitionSettings.FullScan.IsEnabled)
+            {
+                if (!document.Settings.PeptideSettings.Libraries.IsLoaded)
+                {
+                    return false;
+                }
+                if (DocumentRetentionTimes.IsNotLoadedExplained(document) != null)
+                {
+                    return false;
+                }
+            }
+            // Make sure any iRT calculater gets loaded before starting to import
+            var rtPrediction = document.Settings.PeptideSettings.Prediction.RetentionTime;
+            if (rtPrediction != null && !rtPrediction.Calculator.IsUsable)
+                return false;
+            return true;
+        }
+
+        protected override bool LoadBackground(IDocumentContainer container, SrmDocument document, SrmDocument docCurrent)
+        {
+            lock (this)
+            {
+                // Now that we're in the lock, we have to refresh the current document.
+                // If during the time this thread was waiting for the lock, the document
+                // has changed state in a way that means another thread will be following
+                // behind this one, or the document has become loaded, then this thread
+                // has nothing to do.
+                var docInLock = container.Document;
+                if (StateChanged(docCurrent, docInLock) || IsLoaded(docInLock))
+                    return false;
+                docCurrent = docInLock;
+
+                _multiFileLoader.InitializeThreadCount(LoadingThreads);
+
+                // The Thread.Sleep below caused many issues loading code, which were fixed
+                // This may still be good to keep around for periodic testing of synchronization logic
+//                Thread.Sleep(1000);
+
+                var loader = new Loader(this, container, document, docCurrent, _multiFileLoader);
+                loader.Load();
+            }
+
+            return false;
+        }
+
+        private sealed class Loader
+        {
+            private readonly ChromatogramManager _manager;
+            private readonly IDocumentContainer _container;
+            private readonly SrmDocument _document;
+            private readonly SrmDocument _docCurrent;
+            private readonly MultiFileLoader _multiFileLoader;
+            private MultiFileLoadMonitor _loadMonitor;
+
+            public Loader(ChromatogramManager manager, IDocumentContainer container, SrmDocument document, SrmDocument docCurrent, MultiFileLoader multiFileLoader)
+            {
+                _manager = manager;
+                _container = container;
+                _document = document;
+                _docCurrent = docCurrent;
+                _multiFileLoader = multiFileLoader;
+            }
+
+            public void Load()
+            {
+                string documentFilePath = _container.DocumentFilePath;
+                if (documentFilePath == null)
+                    return;
+
+                var results = _docCurrent.Settings.MeasuredResults;
+                if (results.IsLoaded)
+                    return;
+
+                Assume.IsNull(_loadMonitor);
+                _loadMonitor = new MultiFileLoadMonitor(_manager, _container, results) {HasUI = _manager.SupportAllGraphs};
+                results.Load(_docCurrent, documentFilePath, _loadMonitor, _multiFileLoader, FinishLoad);
+            }
+
+            private void CancelLoad(MeasuredResults results)
+            {
+                _manager.CancelProgress();
+                _manager.EndProcessing(_document);
+            }
+
+            private static readonly object _finishLock = new object();
+
+            private void FinishLoad(string documentPath, MeasuredResults resultsLoad, MeasuredResults resultsPrevious)
+            {
+                // Only one finisher at a time, otherwise guaranteed wasted work
+                // CONSIDER: In thoery this should be a lock per document container, but in
+                //           practice we have only one document container per process
+                lock (_finishLock)
+                {
+                    FinishLoadSynch(documentPath, resultsLoad, resultsPrevious);
+                }
+            }
+
+            private void FinishLoadSynch(string documentPath, MeasuredResults resultsLoad, MeasuredResults resultsPrevious)
+            {
+                if (resultsLoad == null)
+                {
+                    // Loading was cancelled
+                    _manager.EndProcessing(_document);
+                    return;
+                }
+
+                SrmDocument docNew, docCurrent;
+                do
+                {
+                    docCurrent = _container.Document;
+                    var results = docCurrent.Settings.MeasuredResults;
+                    // If current document has no results, then cancel
+                    if (results == null)
+                    {
+                        CancelLoad(resultsLoad);
+                        return;
+                    }
+                    else if (results.IsLoaded)
+                    {
+                        // No need to continue
+                        _manager.EndProcessing(_document);
+                        return;
+                    }
+                    // Full precision XML serialization started on r9730 (see Xml.cs) and 3.53 was added at r9743
+                    else if (resultsLoad.IsJoiningDisabled ||   // Always skip settings update if joining is disabled
+                        (docCurrent.FormatVersion.CompareTo(DocumentFormat.VERSION_3_53) >= 0 &&
+                        resultsLoad.CacheVersion.HasValue &&
+                        resultsPrevious != null && resultsPrevious.IsDeserialized))
+                    {
+                        // Skip settings change for deserialized document when it first becomes connected with its cache
+                        results = results.UpdateCaches(documentPath, resultsLoad);
+                        docNew = docCurrent.ChangeSettingsNoDiff(docCurrent.Settings.ChangeMeasuredResults(results));
+                    }
+                    else
+                    {
+                        try
+                        {
+                            using (var settingsChangeMonitor = new SrmSettingsChangeMonitor(new LoadMonitor(_manager, _container, null),
+                                                                                            Resources.Loader_FinishLoad_Updating_peak_statistics,
+                                                                                            _container, docCurrent))
+                            {
+                                // First remove any chromatogram sets that were removed during processing
+                                results = results.ApplyChromatogramSetRemovals(resultsLoad, resultsPrevious);
+                                // Then update caches
+                                if (results != null)
+                                    results = results.UpdateCaches(documentPath, resultsLoad);
+                                docNew = docCurrent.ChangeMeasuredResults(results, settingsChangeMonitor);
+                            }
+                        }
+                        catch (OperationCanceledException)
+                        {
+                            // Restart the processing form the top
+                            docNew = null;
+                        }
+                    }
+                }
+                while (docNew == null || !_manager.CompleteProcessing(_container, docNew, docCurrent));
+            }
+        }
+    }
+
+    [XmlRoot("replicate")]
+    [XmlRootAlias("chromatogram_group")]
+    public sealed class ChromatogramSet : XmlNamedIdElement
+    {
+        /// <summary>
+        /// Info for all files contained in this replicate
+        /// </summary>
+        private ImmutableList<ChromFileInfo> _msDataFileInfo;
+
+        /// <summary>
+        /// Ids used in XML to refer to the files in this replicate
+        /// </summary>
+        private string[] _fileLoadIds;
+
+        /// <summary>
+        /// Counter to differentiate rescored versions
+        /// </summary>
+        private int _rescoreCount;
+
+        private const double DEFAULT_DILUTION_FACTOR = 1;
+
+        public ChromatogramSet(string name,
+            IEnumerable<MsDataFileUri> msDataFileNames)
+            : this(name, msDataFileNames, Annotations.EMPTY, null)
+        {
+        }
+
+        public ChromatogramSet(string name,
+            IEnumerable<string> msDataFileNames)
+            : this(name, msDataFileNames.Select(file => new MsDataFilePath(file)))
+        {
+            
+        }
+
+        public ChromatogramSet(string name, 
+                IEnumerable<MsDataFileUri> msDataFileNames,
+                Annotations annotations,
+                OptimizableRegression optimizationFunction)
+            : base(new ChromatogramSetId(), name)
+        {
+            MSDataFileInfos = msDataFileNames.ToList().ConvertAll(path => new ChromFileInfo(path));
+
+            OptimizationFunction = optimizationFunction;
+            Annotations = annotations;
+            SampleType = SampleType.DEFAULT;
+            SampleDilutionFactor = DEFAULT_DILUTION_FACTOR;
+        }
+
+        public IList<ChromFileInfo> MSDataFileInfos
+        {
+            get { return _msDataFileInfo; }
+            private set
+            {
+                // Make sure paths are unique
+                _msDataFileInfo = MakeReadOnly(value.Distinct(new PathComparer<ChromFileInfo>()).ToArray());
+            }
+        }
+
+        public bool ContainsFile(MsDataFileUri filePath)
+        {
+            for (int i = 0; i < _msDataFileInfo.Count; i++)
+            {
+                if (Equals(_msDataFileInfo[i].FilePath, filePath))
+                    return true;
+            }
+            return false;
+        }
+
+        public int FileCount { get { return _msDataFileInfo.Count; } }
+
+        public IEnumerable<MsDataFileUri> MSDataFilePaths { get { return MSDataFileInfos.Select(info => info.FilePath); } }
+
+        public bool IsLoaded { get { return !MSDataFileInfos.Contains(info => !info.FileWriteTime.HasValue); } }
+
+        public bool IsLoadedAndAvailable(MeasuredResults measuredResults)
+        {
+            if (!IsLoaded)
+            {
+                return false;
+            }
+            return MSDataFilePaths.All(measuredResults.IsCachedFile);
+        }
+
+        public string IsLoadedExplained() // For test and debug purposes, gives a descriptive string for IsLoaded failure
+        {
+            return IsLoaded ? string.Empty : "No ChromFileInfo.FileWriteTime for " + string.Join(",", MSDataFileInfos.Where(info => !info.FileWriteTime.HasValue).Select(f => f.FilePath.GetFilePath())); // Not L10N
+        }
+
+        public Annotations Annotations { get; private set; }
+
+        public OptimizableRegression OptimizationFunction { get; private set; }
+
+        public bool UseForRetentionTimeFilter { get; private set; }
+
+        public ChromFileInfo GetFileInfo(ChromFileInfoId fileId)
+        {
+            return GetFileInfo(IndexOfId(fileId));
+        }
+
+        public ChromFileInfo GetFileInfo(ChromatogramGroupInfo chromGroupInfo)
+        {
+            return GetFileInfo(chromGroupInfo.FilePath);
+        }
+
+        public ChromFileInfo GetFileInfo(MsDataFileUri filePath)
+        {
+            return GetFileInfo(IndexOfPath(filePath));
+        }
+
+        public int IndexOfId(ChromFileInfoId fileId)
+        {
+            // Faster than IndexOf and shows up in a profiler for large document loading
+            if (MSDataFileInfos.Count == 1)
+                return ReferenceEquals(MSDataFileInfos[0].Id, fileId) ? 0 : -1;
+
+            return MSDataFileInfos.IndexOf(info => ReferenceEquals(info.Id, fileId));
+        }
+
+        public int IndexOfPath(MsDataFileUri filePath)
+        {
+            return MSDataFileInfos.IndexOf(info => Equals(filePath, info.FilePath));
+        }
+
+        public ChromFileInfoId FindFile(ChromatogramGroupInfo chromGroupInfo)
+        {
+            return FindFile(chromGroupInfo.FilePath);
+        }
+
+        public ChromFileInfoId FindFile(MsDataFileUri filePath)
+        {
+            return GetFileId(IndexOfPath(filePath));
+        }
+
+        public ChromFileInfoId FindFileById(string id)
+        {
+            return GetFileId(Array.IndexOf(_fileLoadIds, id));
+        }
+
+        private ChromFileInfo GetFileInfo(int ordinalIndex)
+        {
+            return ordinalIndex != -1 ? MSDataFileInfos[ordinalIndex] : null;
+        }
+
+        private ChromFileInfoId GetFileId(int ordinalIndex)
+        {
+            return (ChromFileInfoId) (ordinalIndex != -1 ? MSDataFileInfos[ordinalIndex].Id : null);
+        }
+
+        public double? AnalyteConcentration { get; private set; }
+
+        public double SampleDilutionFactor { get; private set; }
+
+        public SampleType SampleType { get; private set; }
+
+        #region Property change methods
+
+        public ChromatogramSet ChangeMSDataFileInfos(IList<ChromFileInfo> prop)
+        {
+            return ChangeProp(ImClone(this), im => im.MSDataFileInfos = prop);
+        }
+
+        public ChromatogramSet ChangeMSDataFilePaths(IList<MsDataFileUri> prop)
+        {
+            var set = ImClone(this);
+
+            // Be sure to preserve existing file info objects
+            var dictPathToFileInfo = MSDataFileInfos.ToDictionary(info => info.FilePath);
+            var listFileInfos = new List<ChromFileInfo>();
+            foreach (var filePath in prop)
+            {
+                ChromFileInfo chromFileInfo;
+                if (!dictPathToFileInfo.TryGetValue(filePath, out chromFileInfo))
+                {
+                    chromFileInfo = new ChromFileInfo(filePath);
+                }
+                listFileInfos.Add(chromFileInfo);
+            }
+
+            set.MSDataFileInfos = listFileInfos;
+
+            if (ReferenceEquals(MSDataFileInfos, set.MSDataFileInfos))
+                return this;
+
+            return set;
+        }
+
+        public ChromatogramSet ChangeFileCacheFlags(IDictionary<MsDataFileUri, ChromCachedFile> cachedPaths,
+            HashSet<string> cachedFileNames, string cachePath)
+        {
+            var set = ImClone(this);
+
+            set.CalcCachedFlags(cachedPaths, cachedFileNames, cachePath);
+
+            if (ReferenceEquals(MSDataFileInfos, set.MSDataFileInfos))
+                return this;
+
+            return set;
+        }
+
+        /// <summary>
+        /// Calculates the fileCacheFlags from a collection of cached paths.
+        /// This function modifies 'this', and should only be called on a clone
+        /// before it is returned from a change operation.
+        /// <para>
+        /// If a path is not found in the cached set, its name is checked in
+        /// the names set, and if found, then disk is checked to see if the
+        /// file location has been moved.</para>
+        /// </summary>
+        /// <param name="cachedPaths">Set of known cached paths</param>
+        /// <param name="cachedFileNames">Set of known cached file names</param>
+        /// <param name="cachePath">Final cache path</param>
+        private void CalcCachedFlags(IDictionary<MsDataFileUri, ChromCachedFile> cachedPaths,
+            ICollection<string> cachedFileNames, string cachePath)
+        {
+            ChromFileInfo[] fileInfos = new ChromFileInfo[FileCount];
+            for (int i = 0; i < fileInfos.Length; i++)
+            {
+                fileInfos[i] = MSDataFileInfos[i];
+                
+                var path = fileInfos[i].FilePath;
+
+                ChromCachedFile fileInfo;
+                if (cachedPaths.TryGetValue(path, out fileInfo))
+                    fileInfos[i] = fileInfos[i].ChangeInfo(fileInfo);
+                else if (cachedFileNames == null || cachedFileNames.Contains(path.GetFileName()))
+                {
+                    // If the name but not the file was found, check for an
+                    // existing file in the cache file's directory.
+                    var dataFilePath = GetExistingDataFilePath(cachePath, path);
+                    if (dataFilePath != null && cachedPaths.TryGetValue(dataFilePath, out fileInfo))
+                        fileInfos[i] = fileInfos[i].ChangeInfo(fileInfo);
+                }
+            }
+
+            if (!ArrayUtil.EqualsDeep(MSDataFileInfos, fileInfos))
+                MSDataFileInfos = fileInfos;
+        }
+
+        public ChromatogramSet ChangeOptimizationFunction(OptimizableRegression prop)
+        {
+            return ChangeProp(ImClone(this), im => im.OptimizationFunction = prop);
+        }
+
+        public ChromatogramSet ChangeAnnotations(Annotations prop)
+        {
+            return ChangeProp(ImClone(this), im => im.Annotations = prop);
+        }
+
+        public ChromatogramSet ChangeUseForRetentionTimeFilter(bool value)
+        {
+            return ChangeProp(ImClone(this), im => im.UseForRetentionTimeFilter = value);
+        }
+
+        public ChromatogramSet ChangeRescoreCount()
+        {
+            return ChangeProp(ImClone(this), im => im._rescoreCount++);
+        }
+
+        public ChromatogramSet ChangeAnalyteConcentration(double? concentration)
+        {
+            return ChangeProp(ImClone(this), im => im.AnalyteConcentration = concentration);
+        }
+
+        public ChromatogramSet ChangeSampleType(SampleType sampleType)
+        {
+            return ChangeProp(ImClone(this), im => im.SampleType = sampleType ?? SampleType.DEFAULT);
+        }
+
+        public ChromatogramSet ChangeDilutionFactor(double dilutionFactor)
+        {
+            return ChangeProp(ImClone(this), im => im.SampleDilutionFactor = dilutionFactor);
+        }
+
+        #endregion
+
+        public static MsDataFileUri GetExistingDataFilePath(string cachePath, MsDataFileUri msDataFileUri)
+        {
+            MsDataFilePath msDataFilePath = msDataFileUri as MsDataFilePath;
+            if (null == msDataFilePath)
+            {
+                return msDataFileUri;
+            }
+            string dataFilePathPartIgnore;
+            return GetExistingDataFilePath(cachePath, msDataFilePath, out dataFilePathPartIgnore);
+        }
+        
+        /// <summary>
+        /// Gets a full MSDataFile path to an existing file.  If the original path is not found to
+        /// exist, the folder containing the chromatogram cache is tried with the filename part.
+        /// </summary>
+        /// <param name="cachePath">The path to the cache file</param>
+        /// <param name="dataFilePath">A full MSDataFile path, potentially including a sample part</param>
+        /// <param name="dataFilePathPart">A file path only to an existing file</param>
+        /// <returns>A full MSDataFile path, potentially including a sample part, to an existing file, or null if no file is found</returns>
+        public static MsDataFilePath GetExistingDataFilePath(string cachePath, MsDataFilePath dataFilePath, out string dataFilePathPart)
+        {
+            // Check file (directory for Waters) existence, because ProteoWizard can hang on this
+            if (File.Exists(dataFilePath.FilePath) || Directory.Exists(dataFilePath.FilePath))
+            {
+                dataFilePathPart = dataFilePath.FilePath;
+                return dataFilePath;
+            }
+
+            string dataFileName = Path.GetFileName(dataFilePath.FilePath);
+            // ReSharper disable once ConditionIsAlwaysTrueOrFalse
+            if (null != dataFileName)
+            {
+                // Check the most common case where the file is in the same directory
+                // where the cache is being written.
+                // Also, for tests, check Program.ExtraRawFileSearchFolder
+                foreach (string folder in new[] { 
+                    Path.GetDirectoryName(cachePath), 
+                    Program.ExtraRawFileSearchFolder })
+                {
+                    if (null == folder)
+                    {
+                        continue;
+                    }
+                    var pathToCheck = Path.Combine(folder, dataFileName);
+                    if (File.Exists(pathToCheck) || Directory.Exists(pathToCheck))
+                    {
+                        dataFilePathPart = pathToCheck;
+                        return dataFilePath.SetFilePath(pathToCheck);
+                    }
+                }
+            }
+            dataFilePathPart = dataFilePath.FilePath;
+            return null;
+        }
+
+        #region Implementation of IXmlSerializable
+
+        /// <summary>
+        /// For serialization
+        /// </summary>
+        private ChromatogramSet()
+            : base(new ChromatogramSetId())
+        {
+        }
+
+        public static ChromatogramSet Deserialize(XmlReader reader)
+        {
+            return reader.Deserialize(new ChromatogramSet());
+        }
+
+        public enum EL
+        {
+            sample_file,
+            replicate_file,
+            chromatogram_file,
+            instrument_info_list,
+            instrument_info,
+            model,
+            ionsource,
+            analyzer,
+            detector,
+            alignment,
+        }
+
+        public enum ATTR
+        {
+            id,
+            file_path,
+            sample_name,
+            modified_time,
+            acquired_time,
+            cvid,
+            name,
+            value,
+            use_for_retention_time_prediction,
+            analyte_concentration,
+            sample_type,
+            has_midas_spectra,
+            explicit_global_standard_area,
+            tic_area,
+            ion_mobility_type,
+            sample_dilution_factor,
+        }
+
+        private static readonly IXmlElementHelper<OptimizableRegression>[] OPTIMIZATION_HELPERS =
+        {
+            new XmlElementHelperSuper<CollisionEnergyRegression, OptimizableRegression>(),
+            new XmlElementHelperSuper<DeclusteringPotentialRegression, OptimizableRegression>(),
+            new XmlElementHelperSuper<CompensationVoltageRegressionRough, OptimizableRegression>(),
+            new XmlElementHelperSuper<CompensationVoltageRegressionMedium, OptimizableRegression>(),
+            new XmlElementHelperSuper<CompensationVoltageRegressionFine, OptimizableRegression>(),
+        };
+
+        public override void ReadXml(XmlReader reader)
+        {
+            // Read tag attributes
+            base.ReadXml(reader);
+            UseForRetentionTimeFilter = reader.GetBoolAttribute(ATTR.use_for_retention_time_prediction, false);
+            AnalyteConcentration = reader.GetNullableDoubleAttribute(ATTR.analyte_concentration);
+            SampleType = SampleType.FromName(reader.GetAttribute(ATTR.sample_type));
+            SampleDilutionFactor = reader.GetDoubleAttribute(ATTR.sample_dilution_factor, DEFAULT_DILUTION_FACTOR);
+            // Consume tag
+            reader.Read();
+
+            // Check if there is an optimization function element, and read
+            // if if there is.
+            IXmlElementHelper<OptimizableRegression> helper =
+                reader.FindHelper(OPTIMIZATION_HELPERS);
+            if (helper != null)
+                OptimizationFunction = helper.Deserialize(reader);
+
+            var chromFileInfos = new List<ChromFileInfo>();
+            var fileLoadIds = new List<string>();
+            while (reader.IsStartElement(EL.sample_file) ||
+                    reader.IsStartElement(EL.replicate_file) ||
+                    reader.IsStartElement(EL.chromatogram_file))
+            {
+                // Note that the file path may actually be a URI that encodes things like lockmass correction as well as filename
+                ChromFileInfo chromFileInfo = new ChromFileInfo(MsDataFileUri.Parse(reader.GetAttribute(ATTR.file_path)));
+                chromFileInfo = chromFileInfo.ChangeHasMidasSpectra(reader.GetBoolAttribute(ATTR.has_midas_spectra, false));
+                var imUnitsStr = reader.GetAttribute(ATTR.ion_mobility_type);
+                var imUnits = SmallMoleculeTransitionListReader.IonMobilityUnitsFromAttributeValue(imUnitsStr);
+                chromFileInfo = chromFileInfo.ChangeIonMobilityUnits(imUnits);
+                chromFileInfo = chromFileInfo.ChangeExplicitGlobalStandardArea(
+                    reader.GetNullableDoubleAttribute(ATTR.explicit_global_standard_area));
+                chromFileInfo = chromFileInfo.ChangeTicArea(reader.GetNullableDoubleAttribute(ATTR.tic_area));
+                chromFileInfos.Add(chromFileInfo);
+                
+                string id = reader.GetAttribute(ATTR.id) ?? GetOrdinalSaveId(fileLoadIds.Count);
+                fileLoadIds.Add(id);
+                reader.Read();
+                if (reader.IsStartElement(EL.instrument_info_list))
+                {
+                    reader.Skip();
+                    reader.Read();
+                } 
+            }
+            Annotations = DocumentReader.ReadAnnotations(reader);
+
+            MSDataFileInfos = chromFileInfos;
+            _fileLoadIds = fileLoadIds.ToArray();
+
+            // Consume end tag
+            reader.ReadEndElement();
+        }
+
+        public override void WriteXml(XmlWriter writer)
+        {
+            // Write tag attributes
+            base.WriteXml(writer);
+            writer.WriteAttribute(ATTR.use_for_retention_time_prediction, false);
+            writer.WriteAttributeNullable(ATTR.analyte_concentration, AnalyteConcentration);
+            if (null != SampleType && !Equals(SampleType, SampleType.DEFAULT))
+            {
+                writer.WriteAttribute(ATTR.sample_type, SampleType.Name);
+            }
+            writer.WriteAttribute(ATTR.sample_dilution_factor, SampleDilutionFactor, DEFAULT_DILUTION_FACTOR);
+
+            // Write optimization element, if present
+            if (OptimizationFunction != null)
+            {
+                IXmlElementHelper<OptimizableRegression> helper = XmlUtil.FindHelper(
+                    OptimizationFunction, OPTIMIZATION_HELPERS);
+                if (helper == null)
+                    throw new InvalidOperationException(Resources.ChromatogramSet_WriteXml_Attempt_to_serialize_list_containing_invalid_type);
+                writer.WriteElement(helper.ElementNames[0], OptimizationFunction);                
+            }
+
+            int i = 0;
+            foreach (var fileInfo in MSDataFileInfos)
+            {
+                writer.WriteStartElement(EL.sample_file);
+                writer.WriteAttribute(ATTR.id, GetOrdinalSaveId(i++));
+                writer.WriteAttribute(ATTR.file_path, fileInfo.FilePath);
+                writer.WriteAttribute(ATTR.sample_name, fileInfo.FilePath.GetSampleOrFileName());
+                if(fileInfo.RunStartTime != null)
+                {
+                    writer.WriteAttribute(ATTR.acquired_time, XmlConvert.ToString((DateTime) fileInfo.RunStartTime, "yyyy-MM-ddTHH:mm:ss")); // Not L10N
+                }
+                if(fileInfo.FileWriteTime != null)
+                {
+                    writer.WriteAttribute(ATTR.modified_time, XmlConvert.ToString((DateTime)fileInfo.FileWriteTime, "yyyy-MM-ddTHH:mm:ss")); // Not L10N
+                }
+                writer.WriteAttribute(ATTR.has_midas_spectra, fileInfo.HasMidasSpectra, false);
+                writer.WriteAttributeNullable(ATTR.explicit_global_standard_area, fileInfo.ExplicitGlobalStandardArea);
+                writer.WriteAttributeNullable(ATTR.tic_area, fileInfo.TicArea);
+                if (fileInfo.IonMobilityUnits != MsDataFileImpl.eIonMobilityUnits.none)
+                    writer.WriteAttribute(ATTR.ion_mobility_type, fileInfo.IonMobilityUnits.ToString());
+
+                // instrument information
+                WriteInstrumentConfigList(writer, fileInfo.InstrumentInfoList);
+
+                writer.WriteEndElement();
+            }
+            DocumentWriter.WriteAnnotations(writer, Annotations);
+        }
+
+        private void WriteInstrumentConfigList(XmlWriter writer, IList<MsInstrumentConfigInfo> instrumentInfoList)
+        {
+            if (instrumentInfoList == null || instrumentInfoList.Count == 0)
+                return;
+
+            writer.WriteStartElement(EL.instrument_info_list);
+
+            foreach (var instrumentInfo in instrumentInfoList)
+            {
+                writer.WriteStartElement(EL.instrument_info);
+
+                if(!string.IsNullOrWhiteSpace(instrumentInfo.Model))
+                    writer.WriteElementString(EL.model, instrumentInfo.Model);
+
+                if(!string.IsNullOrWhiteSpace(instrumentInfo.Ionization))
+                    writer.WriteElementString(EL.ionsource, instrumentInfo.Ionization);
+
+                if (!string.IsNullOrWhiteSpace(instrumentInfo.Analyzer))
+                    writer.WriteElementString(EL.analyzer, instrumentInfo.Analyzer);
+
+                if (!string.IsNullOrWhiteSpace(instrumentInfo.Detector))
+                    writer.WriteElementString(EL.detector, instrumentInfo.Detector);
+
+                writer.WriteEndElement();
+            }
+            writer.WriteEndElement();
+        }
+
+        private string GetOrdinalSaveId(int ordinalIndex)
+        {
+            if (ordinalIndex == -1)
+                throw new ArgumentOutOfRangeException(nameof(ordinalIndex),
+                                                      Resources.ChromatogramSet_GetOrdinalSaveId_Attempting_to_save_results_info_for_a_file_that_cannot_be_found);
+
+            return string.Format("{0}_f{1}", Helpers.MakeXmlId(Name), ordinalIndex); // Not L10N
+        }
+
+        public string GetFileSaveId(ChromFileInfoId fileId)
+        {
+            return GetOrdinalSaveId(IndexOfId(fileId));
+        }
+
+        #endregion
+
+        #region object overrides
+
+        public bool Equals(ChromatogramSet obj)
+        {
+            if (ReferenceEquals(null, obj)) return false;
+            if (ReferenceEquals(this, obj)) return true;
+            // Why isn't "OptimizationFunction" included in "Equals"?
+            if (!base.Equals(obj))
+                return false;
+            if (!ArrayUtil.EqualsDeep(obj.MSDataFileInfos, MSDataFileInfos))
+                return false; 
+            if (!Equals(obj.Annotations, Annotations))
+                return false;
+            if (!obj.UseForRetentionTimeFilter == UseForRetentionTimeFilter)
+                return false;
+            if (!Equals(obj.OptimizationFunction, OptimizationFunction))
+                return false;
+            if (obj._rescoreCount != _rescoreCount)
+                return false;
+            if (!Equals(obj.AnalyteConcentration, AnalyteConcentration))
+                return false;
+            if (!Equals(obj.SampleType, SampleType))
+                return false;
+            if (!Equals(obj.SampleDilutionFactor, SampleDilutionFactor))
+                return false;
+            return true;
+        }
+
+        public override bool Equals(object obj)
+        {
+            if (ReferenceEquals(null, obj)) return false;
+            if (ReferenceEquals(this, obj)) return true;
+            return Equals(obj as ChromatogramSet);
+        }
+
+        public override int GetHashCode()
+        {
+            unchecked
+            {
+                int result = base.GetHashCode();
+                result = (result*397) ^ MSDataFileInfos.GetHashCodeDeep();
+                result = (result*397) ^ Annotations.GetHashCode();
+                result = (result*397) ^ UseForRetentionTimeFilter.GetHashCode();
+                result = (result*397) ^ (OptimizationFunction != null ? OptimizationFunction.GetHashCode() : 0);
+                result = (result*397) ^ _rescoreCount;
+                result = (result*397) ^ AnalyteConcentration.GetHashCode();
+                result = (result*397) ^ SampleType.GetHashCode();
+                result = (result*397) ^ SampleDilutionFactor.GetHashCode();
+                return result;
+            }
+        }
+
+        #endregion
+    }
+
+    /// <summary>
+    /// Identity class to allow identity equality on <see cref="ChromatogramSetId"/>.
+    /// </summary>
+    public sealed class ChromatogramSetId : Identity
+    {        
+    }
+
+    public sealed class ChromFileInfo : DocNode, IPathContainer
+    {
+        public ChromFileInfo(MsDataFileUri filePath)
+            : base(new ChromFileInfoId())
+        {
+            RemoteUrl remoteUrl = filePath as RemoteUrl;
+            if (null != remoteUrl)
+            {
+                FileWriteTime = remoteUrl.ModifiedTime;
+                filePath = remoteUrl.ChangeModifiedTime(null);
+            }
+            var chorusUrl = filePath as ChorusUrl;
+            if (chorusUrl != null)
+            {
+                RunStartTime = chorusUrl.RunStartTime;
+                filePath = chorusUrl.ChangeRunStartTime(null);
+            }
+            FilePath = filePath;
+            InstrumentInfoList = new MsInstrumentConfigInfo[0];
+        }
+
+        private ImmutableList<MsInstrumentConfigInfo> _instrumentInfoList;
+
+        public ChromFileInfoId FileId { get { return (ChromFileInfoId) Id; }}
+        public int FileIndex { get { return Id.GlobalIndex; } }
+        public MsDataFileUri FilePath { get; private set; }
+        public DateTime? FileWriteTime { get; private set; }
+        public DateTime? RunStartTime { get; private set; }
+        public double MaxRetentionTime { get; private set; }
+        public double MaxIntensity { get; private set; }
+        public bool HasMidasSpectra { get; private set; }
+        public double? ExplicitGlobalStandardArea { get; private set; }
+        public double? TicArea { get; private set; }
+        public MsDataFileImpl.eIonMobilityUnits IonMobilityUnits { get; private set; }
+
+        public IList<MsInstrumentConfigInfo> InstrumentInfoList
+        {
+            get { return _instrumentInfoList; }
+            private set { _instrumentInfoList = MakeReadOnly(value); }
+        }
+
+        public override AnnotationDef.AnnotationTarget AnnotationTarget
+        {
+            get { throw new InvalidOperationException(); }
+        }
+
+        public IList<KeyValuePair<ChromFileInfoId, RegressionLineElement>> RetentionTimeAlignments { get; private set; }
+
+        #region Property change methods
+
+        public ChromFileInfo ChangeFilePath(MsDataFileUri prop)
+        {
+            return ChangeProp(ImClone(this), im => im.FilePath = prop);
+        }
+
+        public ChromFileInfo ChangeHasMidasSpectra(bool prop)
+        {
+            return ChangeProp(ImClone(this), im => im.HasMidasSpectra = prop);
+        }
+
+        public ChromFileInfo ChangeIonMobilityUnits(MsDataFileImpl.eIonMobilityUnits prop)
+        {
+            return ChangeProp(ImClone(this), im => im.IonMobilityUnits = prop);
+        }
+
+        public ChromFileInfo ChangeInfo(ChromCachedFile fileInfo)
+        {
+            return ChangeProp(ImClone(this), im =>
+                                                 {
+                                                     im.FilePath = fileInfo.FilePath;
+                                                     im.FileWriteTime = fileInfo.FileWriteTime;
+                                                     im.RunStartTime = fileInfo.RunStartTime;
+                                                     im.InstrumentInfoList = fileInfo.InstrumentInfoList.ToArray();
+                                                     im.MaxRetentionTime = fileInfo.MaxRetentionTime;
+                                                     im.MaxIntensity = fileInfo.MaxIntensity;
+                                                     im.HasMidasSpectra = fileInfo.HasMidasSpectra;
+                                                     im.TicArea = fileInfo.TicArea;
+                                                     im.IonMobilityUnits = fileInfo.IonMobilityUnits;
+                                                 });
+        }
+
+        public ChromFileInfo ChangeTicArea(double? ticArea)
+        {
+            return ChangeProp(ImClone(this), im => im.TicArea = ticArea);
+        }
+
+        public ChromFileInfo ChangeRetentionTimeAlignments(IEnumerable<KeyValuePair<ChromFileInfoId, RegressionLineElement>> retentionTimeAlignments)
+        {
+            return ChangeProp(ImClone(this),
+                              im =>
+                                  {
+                                      im.RetentionTimeAlignments = Array.AsReadOnly(retentionTimeAlignments.ToArray());
+                                  });
+        }
+
+        public ChromFileInfo ChangeExplicitGlobalStandardArea(double? globalStandardArea)
+        {
+            return ChangeProp(ImClone(this), im => im.ExplicitGlobalStandardArea = globalStandardArea);
+        }
+
+        #endregion
+
+        #region object overrides
+
+        public bool Equals(ChromFileInfo other)
+        {
+            if (ReferenceEquals(null, other)) return false;
+            if (ReferenceEquals(this, other)) return true;
+            if (!Equals(other.Id, Id))
+                return false;
+            if (!Equals(other.FilePath, FilePath))
+                return false;
+            if (!other.FileWriteTime.Equals(FileWriteTime))
+                return false;
+            if (!other.RunStartTime.Equals(RunStartTime))
+                return false;
+            if (!other.MaxIntensity.Equals(MaxIntensity))
+                return false;
+            if (!other.MaxRetentionTime.Equals(MaxRetentionTime))
+                return false;
+            if (HasMidasSpectra != other.HasMidasSpectra)
+                return false;
+            if (!Equals(ExplicitGlobalStandardArea, other.ExplicitGlobalStandardArea))
+                return false;
+            if (!Equals(TicArea, other.TicArea))
+                return false;
+            if (!Equals(IonMobilityUnits, other.IonMobilityUnits))
+                return false;
+            if (!ArrayUtil.EqualsDeep(other.InstrumentInfoList, InstrumentInfoList))
+                return false;
+            if (!ArrayUtil.EqualsDeep(other.RetentionTimeAlignments, RetentionTimeAlignments))
+                return false;
+
+            return true;
+        }
+
+        public override bool Equals(object obj)
+        {
+            if (ReferenceEquals(null, obj)) return false;
+            if (ReferenceEquals(this, obj)) return true;
+            if (obj.GetType() != typeof (ChromFileInfo)) return false;
+            return Equals((ChromFileInfo) obj);
+        }
+
+        public override int GetHashCode()
+        {
+            unchecked
+            {
+                int result = Id.GetHashCode();
+                result = (result*397) ^ FilePath.GetHashCode();
+                result = (result*397) ^ (FileWriteTime.HasValue ? FileWriteTime.Value.GetHashCode() : 0);
+                result = (result*397) ^ (RunStartTime.HasValue ? RunStartTime.Value.GetHashCode() : 0);
+                result = (result*397) ^
+                         (InstrumentInfoList != null ? InstrumentInfoList.GetHashCodeDeep() : 0);
+                result = (result*397) ^
+                         (RetentionTimeAlignments == null ? 0 : RetentionTimeAlignments.GetHashCodeDeep());
+                result = (result * 397) ^ MaxIntensity.GetHashCode();
+                result = (result * 397) ^ MaxRetentionTime.GetHashCode();
+                result = (result*397) ^ HasMidasSpectra.GetHashCode();
+                result = (result*397) ^ ExplicitGlobalStandardArea.GetHashCode();
+                result = (result * 397) ^ TicArea.GetHashCode();
+                result = (result * 397) ^ IonMobilityUnits.GetHashCode();
+                return result;
+            }
+        }
+
+        #endregion
+    }
+
+    /// <summary>
+    /// Identity class to allow identity equality on <see cref="ChromFileInfo"/>.
+    /// This ID is used in peak integration objects.  Since a change in this ID will
+    /// cause the loss of all manual integration and annotations associated with the
+    /// file, there is no suitable content information for this ID, since it is desirable
+    /// to allow the path to a result file to change without losing manually entered
+    /// information.
+    /// </summary>
+    public sealed class ChromFileInfoId : Identity
+    {        
+    }
+
+    /// <summary>
+    /// Helper functions for specifying a single sample injected into a mass
+    /// spectrometer.
+    /// 
+    /// Ideally this would be represented with a complete object, but that would
+    /// require both XML and cache format changes.  Implemented late in v0.5,
+    /// the simplest solution is to encode the necessary information into the
+    /// existing path string used to identify a single sample file.
+    /// 
+    /// It's now (v3.5) being expanded to include other information needed to reproducably 
+    /// read raw data - lockmass settings, for example.  Probably ought to be moved out to 
+    /// MSDataFileUri, really
+    /// 
+    /// </summary>
+    public static class SampleHelp
+    {
+        private const string TAG_LOCKMASS_POS = "lockmass_pos"; // Not L10N
+        private const string TAG_LOCKMASS_NEG = "lockmass_neg"; // Not L10N
+        private const string TAG_LOCKMASS_TOL = "lockmass_tol"; // Not L10N
+        private const string TAG_CENTROID_MS1 = "centroid_ms1"; // Not L10N
+        private const string TAG_CENTROID_MS2 = "centroid_ms2"; // Not L10N
+        private const string VAL_TRUE = "true"; // Not L10N
+
+        public static string EncodePath(string filePath, string sampleName, int sampleIndex, LockMassParameters lockMassParameters,
+            bool centroidMS1, bool centroidMS2)
+        {
+            var parameters = new List<string>();
+            const string pairFormat = "{0}={1}"; // Not L10N
+            string filePart;
+            if (!(string.IsNullOrEmpty(sampleName) && -1 == sampleIndex))
+            {
+                // Info for distinguishing a single sample within a WIFF file.
+                filePart = string.Format("{0}|{1}|{2}", filePath, sampleName ?? string.Empty, sampleIndex); // Not L10N
+            }
+            else
+            {
+                filePart = filePath;
+            }
+
+            if (lockMassParameters != null && !lockMassParameters.IsEmpty)
+            {
+                if (lockMassParameters.LockmassPositive.HasValue)
+                    parameters.Add(string.Format(CultureInfo.InvariantCulture, pairFormat, TAG_LOCKMASS_POS, lockMassParameters.LockmassPositive.Value));
+                if (lockMassParameters.LockmassNegative.HasValue)
+                    parameters.Add(string.Format(CultureInfo.InvariantCulture, pairFormat, TAG_LOCKMASS_NEG, lockMassParameters.LockmassNegative.Value));
+                if (lockMassParameters.LockmassTolerance.HasValue)
+                    parameters.Add(string.Format(CultureInfo.InvariantCulture, pairFormat, TAG_LOCKMASS_TOL, lockMassParameters.LockmassTolerance.Value));
+            }
+            if (centroidMS1)
+            {
+                parameters.Add(string.Format(CultureInfo.InvariantCulture, pairFormat, TAG_CENTROID_MS1, VAL_TRUE)); // Not L10N
+            }
+            if (centroidMS2)
+            {
+                parameters.Add(string.Format(CultureInfo.InvariantCulture, pairFormat, TAG_CENTROID_MS2, VAL_TRUE)); // Not L10N
+            }
+
+            return parameters.Any() ? string.Format("{0}?{1}", filePart, string.Join("&", parameters)) : filePart; // Not L10N
+        }
+
+        public static string EscapeSampleId(string sampleId)
+        {
+            var invalidFileChars = Path.GetInvalidFileNameChars();
+            var invalidNameChars = new[] {',', '.', ';'}; // Not L10N
+            if (sampleId.IndexOfAny(invalidFileChars) == -1 &&
+                    sampleId.IndexOfAny(invalidNameChars) == -1)
+                return sampleId;
+            var sb = new StringBuilder();
+            foreach (char c in sampleId)
+                sb.Append(invalidFileChars.Contains(c) || invalidNameChars.Contains(c) ? '_' : c); // Not L10N
+            return sb.ToString();
+        }
+
+        public static string GetLocationPart(string path)
+        {
+            return path.Split('?')[0];
+        }
+
+        public static string GetPathFilePart(string path)
+        {
+            path = GetLocationPart(path); // Just in case the url args contain '|'  // Not L10N
+            if (path.IndexOf('|') == -1) // Not L10N
+                return path;
+            return path.Split('|')[0]; // Not L10N
+        }
+
+        public static bool HasSamplePart(string path)
+        {
+            path = GetLocationPart(path); // Just in case the url args contain '|'  // Not L10N
+            string[] parts = path.Split('|'); // Not L10N
+
+            int sampleIndex;
+            return parts.Length == 3 && int.TryParse(parts[2], out sampleIndex);
+        }
+
+        public static string GetPathSampleNamePart(string path)
+        {
+            path = GetLocationPart(path); // Just in case the url args contain '|'  // Not L10N
+            if (path.IndexOf('|') == -1) // Not L10N
+                return null;
+            return path.Split('|')[1]; // Not L10N
+        }
+
+        public static string GetPathSampleNamePart(MsDataFileUri msDataFileUri)
+        {
+            return msDataFileUri.GetSampleName();
+        }
+
+        public static int GetPathSampleIndexPart(string path)
+        {
+            path = GetLocationPart(path); // Just in case the url args contain '|'  // Not L10N
+            int sampleIndex = -1;
+            if (path.IndexOf('|') != -1) // Not L10N
+            {
+                string[] parts = path.Split('|'); // Not L10N
+                int index;
+                if (parts.Length == 3 && int.TryParse(parts[2], out index))
+                    sampleIndex = index;
+            }
+            return sampleIndex;
+        }        
+
+        /// <summary>
+        /// Returns just the file name from a path that may contain sample information.
+        /// </summary>
+        /// <param name="path">The full path with any sample information</param>
+        /// <returns>The file name part</returns>
+        public static string GetFileName(string path)
+        {
+            return Path.GetFileName(GetPathFilePart(path));
+        }
+
+        public static string GetFileName(MsDataFileUri msDataFileUri)
+        {
+            return msDataFileUri.GetFileName();
+        }
+
+        public static bool GetCentroidMs1(string path)
+        {
+            return ParseParameterBool(TAG_CENTROID_MS1, path) ?? false;
+        }
+
+        public static bool GetCentroidMs2(string path)
+        {
+            return ParseParameterBool(TAG_CENTROID_MS2, path) ?? false;
+        }
+
+        /// <summary>
+        /// Returns a sample name for any file path, using either the available sample
+        /// information on the path, or the file basename, if no sample information is present.
+        /// </summary>
+        /// <param name="path">The full path with any sample information</param>
+        /// <returns>The sample name part or file basename</returns>
+        public static string GetFileSampleName(string path)
+        {
+            return GetPathSampleNamePart(path) ?? Path.GetFileNameWithoutExtension(path);
+        }
+
+        private static string ParseParameter(string name, string url)
+        {
+            var parts = url.Split('?'); // Not L10N
+            if (parts.Length > 1)
+            {
+                var parameters = parts[1].Split('&'); // Not L10N
+                var parameter = parameters.FirstOrDefault(p => p.StartsWith(name));
+                if (parameter != null)
+                {
+                    return parameter.Split('=')[1];
+                }
+            }
+            return null;
+        }
+
+        private static bool? ParseParameterBool(string name, string url)
+        {
+            var valStr = ParseParameter(name, url);
+            if (valStr != null)
+            {
+                return valStr.Equals(VAL_TRUE);
+            }
+            return null;
+        }
+
+        private static double? ParseParameterDouble(string name, string url)
+        {
+            var valStr = ParseParameter(name, url);
+            if (valStr != null)
+            {
+                double dval;
+                if (double.TryParse(valStr, NumberStyles.AllowDecimalPoint, CultureInfo.InvariantCulture, out dval))
+                    return dval;
+            }
+            return null;
+        }
+
+        private static int? ParseParameterInt(string name, string url) 
+        {
+            var valStr = ParseParameter(name, url);
+            if (valStr != null)
+            {
+                int ival;
+                if (int.TryParse(valStr, NumberStyles.AllowDecimalPoint, CultureInfo.InvariantCulture, out ival))
+                    return ival;
+            }
+            return null;
+        }
+
+        public static LockMassParameters GetLockmassParameters(string url)
+        {
+            if (url == null || string.IsNullOrEmpty(url))
+                return LockMassParameters.EMPTY;
+            return new LockMassParameters(ParseParameterDouble(TAG_LOCKMASS_POS, url), ParseParameterDouble(TAG_LOCKMASS_NEG, url), ParseParameterDouble(TAG_LOCKMASS_TOL, url));
+        }
+    }
+}