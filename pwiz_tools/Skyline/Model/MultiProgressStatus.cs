﻿/*
 * Original author: Don Marsh <donmarsh .at. u.washington.edu>,
 *                  MacCoss Lab, Department of Genome Sciences, UW
 *
 * Copyright 2015 University of Washington - Seattle, WA
 *
 * Licensed under the Apache License, Version 2.0 (the "License");
 * you may not use this file except in compliance with the License.
 * You may obtain a copy of the License at
 *
 *     http://www.apache.org/licenses/LICENSE-2.0
 *
 * Unless required by applicable law or agreed to in writing, software
 * distributed under the License is distributed on an "AS IS" BASIS,
 * WITHOUT WARRANTIES OR CONDITIONS OF ANY KIND, either express or implied.
 * See the License for the specific language governing permissions and
 * limitations under the License.
 */

using System;
using System.Collections.Generic;
using System.Linq;
using pwiz.Common.Collections;
using pwiz.Common.SystemUtil;
using pwiz.Skyline.Model.Results;
using pwiz.Skyline.Util;
using pwiz.Skyline.Util.Extensions;

namespace pwiz.Skyline.Model
{
    public class MultiProgressStatus : Immutable, IProgressStatus
    {
        private readonly bool _synchronousMode;

        /// <summary>
        /// Flag indicating completeness required to get to 100%
        /// </summary>
        private bool _complete;

        /// <summary>
        /// Support cancelation with empty list
        /// </summary>
        private bool _cancelled;

        public MultiProgressStatus(bool synchronousMode)
        {
            _synchronousMode = synchronousMode;
            ProgressList = ImmutableList<ChromatogramLoadingStatus>.EMPTY;
            Id = new object();
            Tag = 0;
        }

        public IProgressStatus ChangePercentComplete(int percent)
        {
            throw new NotImplementedException();
        }

        public IProgressStatus ChangeMessage(string prop)
        {
            throw new NotImplementedException();
        }

        public IProgressStatus ChangeWarningMessage(string prop)
        {
            throw new NotImplementedException();
        }

        IProgressStatus IProgressStatus.ChangeErrorException(Exception prop)
        {
            throw new NotImplementedException();
        }

        public IProgressStatus ChangeSegments(int segment, int segmentCount)
        {
            throw new NotImplementedException();
        }

        public IProgressStatus NextSegment()
        {
            throw new NotImplementedException();
        }

        public IProgressStatus UpdatePercentCompleteProgress(IProgressMonitor progressMonitor, long currentCount, long totalCount)
        {
            throw new NotImplementedException();
        }

        public bool IsPercentComplete(int percent)
        {
            throw new NotImplementedException();
        }

        public string Message { get { return string.Empty; } }
        public ImmutableList<ChromatogramLoadingStatus> ProgressList { get; private set; }

        public Exception ErrorException
        {
            get
            {
                MultiException exception = null;
                foreach (var progressStatus in ProgressList)
                {
                    if (progressStatus.IsError)
                    {
                        if (exception == null)
                            exception = new MultiException();
                        exception.Add(progressStatus.ErrorException);
                    }
                }
                return exception;
            }
        }

        public int SegmentCount { get { return 1; } }
        public object Id { get; private set; }
        public int Tag { get; private set; }

        public bool IsFinal
        {
            get
            {
                var state = State;
                // If the overall state is error, make sure nothing else is still waiting to run or running
                if (state == ProgressState.error)
                    return ProgressList.All(p => p.State != ProgressState.begin && p.State != ProgressState.running);
                return state != ProgressState.begin && state != ProgressState.running;
            }
        }

<<<<<<< HEAD

        /// <summary>
        /// Like IsFinal, except that IsFinal returns true if it finds an error state even if others are still running
        /// </summary>
        public bool IsFinalIgnoringErrors
        {
            get
            {
                if (ProgressList.Any(p => p.State == ProgressState.begin || p.State == ProgressState.running))
                    return false;
                return _complete; // Did we explicitly declare completion?
            }
        }

=======
>>>>>>> cca6de75
        public bool IsComplete { get { return State == ProgressState.complete; } }
        public bool IsError { get { return State == ProgressState.error; } }

        public bool HasWarnings
        {
            get { return ProgressList.Any(status => !string.IsNullOrEmpty(status.WarningMessage)); }
        }

        public bool IsCanceled { get { return State == ProgressState.cancelled; } }
        public bool IsBegin { get { return State == ProgressState.begin; } }

        public bool IsEmpty { get { return ProgressList.Count == 0; } }

        public MultiProgressStatus Add(ChromatogramLoadingStatus status)
        {
            var uniqueList = new List<ChromatogramLoadingStatus>();
            bool added = false;
            foreach (var loadingStatus in ProgressList)
            {
                if (loadingStatus.FilePath.Equals(status.FilePath))
                {
                    uniqueList.Add(status);
                    added = true;
                }
                else
                {
                    uniqueList.Add(loadingStatus);
                }
            }
            if (!added)
            {
                uniqueList.Add(status);
            }
            return ChangeProp(ImClone(this), s =>
            {
                s.ProgressList = ImmutableList.ValueOf(uniqueList);
            });
        }

        public ProgressState State
        {
            get
            {
                if (ProgressList.All(p => p.State == ProgressState.begin))
                    return ProgressState.begin;
                if (_synchronousMode && ProgressList.Any(p => p.State == ProgressState.error))
                    return ProgressState.error;
                if (ProgressList.Any(p => p.State == ProgressState.begin || p.State == ProgressState.running))
                    return ProgressState.running;
                if (ProgressList.Any(p => p.State == ProgressState.error))
                    return ProgressState.error;
                if (ProgressList.Any(p => p.State == ProgressState.cancelled) || _cancelled)
                    return ProgressState.cancelled;
                return _complete ? ProgressState.complete : ProgressState.running;
            }
        }

        public int PercentComplete
        {
            get
            {
                if (ProgressList.Count == 0)
                    return 0;
                int percent = 0;
                foreach (var progressStatus in ProgressList)
                    percent += progressStatus.PercentComplete;
                return percent / ProgressList.Count;
            }
        }

        public bool ProgressEqual(IProgressStatus status)
        {
            var multiProgressStatus = status as MultiProgressStatus;
            if (multiProgressStatus == null)
                return PercentComplete == status.PercentComplete;
            else if (ProgressList.Count != multiProgressStatus.ProgressList.Count)
                return false;
            else
            {
                for (int i = 0; i < ProgressList.Count; i++)
                {
                    var s1 = ProgressList[i];
                    var s2 = multiProgressStatus.ProgressList[i];
                    if (!ReferenceEquals(s1.Id, s2.Id))
                        return false;
                    if (s1.PercentComplete != s2.PercentComplete)
                        return false;
                }
            }
            return true;
        }

        public MultiProgressStatus ChangeStatus(ChromatogramLoadingStatus status)
        {
            var progressList = new List<ChromatogramLoadingStatus>(ProgressList.Count);
            foreach (var progressStatus in ProgressList)
            {
                if (!ReferenceEquals(status.Id, progressStatus.Id))
                    progressList.Add(progressStatus);
                // Avoid overwriting a final status with a non-final status
                else if (status.IsFinal || !progressStatus.IsFinal)
                    progressList.Add(status);
                else
                {
                    return this;    // The list already contains a progress value that is final
                }
            }
            return ChangeProp(ImClone(this), s => s.ProgressList = ImmutableList.ValueOf(progressList));
        }

        public IProgressStatus Complete()
        {
            var notFinal = ProgressList.Where(s => !s.IsFinal).ToArray();
            if (notFinal.Any())
            {
                Assume.Fail(TextUtil.LineSeparate(@"Completing with non-final status:",
                    TextUtil.LineSeparate(notFinal.Select(s => string.Format(@"{0} {1}% - {2}", s.State, s.PercentComplete, s.FilePath)))));
            }
            return ChangeProp(ImClone(this), s => s._complete = true);
        }

        public IProgressStatus Cancel()
        {
            var progressList = new List<ChromatogramLoadingStatus>(ProgressList.Count);
            foreach (var progressStatus in ProgressList)
                progressList.Add((ChromatogramLoadingStatus)progressStatus.Cancel());
            return ChangeProp(ImClone(this), s =>
            {
                s.ProgressList = ImmutableList.ValueOf(progressList);
                s._cancelled = true;
            });
        }

        public IProgressStatus GetStatus(MsDataFileUri filePath)
        {
            foreach (var loadingStatus in ProgressList)
            {
                if (loadingStatus.FilePath.Equals(filePath))
                    return loadingStatus;
            }
            return null;
        }
    }

    public class MultiException : Exception
    {
        public List<Exception> Exceptions { get; private set; }

        public MultiException()
        {
            Exceptions = new List<Exception>();
        }

        public void Add(Exception exception)
        {
            Exceptions.Add(exception);
        }

        public override string Message
        {
            get { return Exceptions[0].Message; }
        }

        public override string ToString()
        {
            return Exceptions[0].ToString();
        }
    }
}
<|MERGE_RESOLUTION|>--- conflicted
+++ resolved
@@ -1,315 +1,312 @@
-﻿/*
- * Original author: Don Marsh <donmarsh .at. u.washington.edu>,
- *                  MacCoss Lab, Department of Genome Sciences, UW
- *
- * Copyright 2015 University of Washington - Seattle, WA
- *
- * Licensed under the Apache License, Version 2.0 (the "License");
- * you may not use this file except in compliance with the License.
- * You may obtain a copy of the License at
- *
- *     http://www.apache.org/licenses/LICENSE-2.0
- *
- * Unless required by applicable law or agreed to in writing, software
- * distributed under the License is distributed on an "AS IS" BASIS,
- * WITHOUT WARRANTIES OR CONDITIONS OF ANY KIND, either express or implied.
- * See the License for the specific language governing permissions and
- * limitations under the License.
- */
-
-using System;
-using System.Collections.Generic;
-using System.Linq;
-using pwiz.Common.Collections;
-using pwiz.Common.SystemUtil;
-using pwiz.Skyline.Model.Results;
-using pwiz.Skyline.Util;
-using pwiz.Skyline.Util.Extensions;
-
-namespace pwiz.Skyline.Model
-{
-    public class MultiProgressStatus : Immutable, IProgressStatus
-    {
-        private readonly bool _synchronousMode;
-
-        /// <summary>
-        /// Flag indicating completeness required to get to 100%
-        /// </summary>
-        private bool _complete;
-
-        /// <summary>
-        /// Support cancelation with empty list
-        /// </summary>
-        private bool _cancelled;
-
-        public MultiProgressStatus(bool synchronousMode)
-        {
-            _synchronousMode = synchronousMode;
-            ProgressList = ImmutableList<ChromatogramLoadingStatus>.EMPTY;
-            Id = new object();
-            Tag = 0;
-        }
-
-        public IProgressStatus ChangePercentComplete(int percent)
-        {
-            throw new NotImplementedException();
-        }
-
-        public IProgressStatus ChangeMessage(string prop)
-        {
-            throw new NotImplementedException();
-        }
-
-        public IProgressStatus ChangeWarningMessage(string prop)
-        {
-            throw new NotImplementedException();
-        }
-
-        IProgressStatus IProgressStatus.ChangeErrorException(Exception prop)
-        {
-            throw new NotImplementedException();
-        }
-
-        public IProgressStatus ChangeSegments(int segment, int segmentCount)
-        {
-            throw new NotImplementedException();
-        }
-
-        public IProgressStatus NextSegment()
-        {
-            throw new NotImplementedException();
-        }
-
-        public IProgressStatus UpdatePercentCompleteProgress(IProgressMonitor progressMonitor, long currentCount, long totalCount)
-        {
-            throw new NotImplementedException();
-        }
-
-        public bool IsPercentComplete(int percent)
-        {
-            throw new NotImplementedException();
-        }
-
-        public string Message { get { return string.Empty; } }
-        public ImmutableList<ChromatogramLoadingStatus> ProgressList { get; private set; }
-
-        public Exception ErrorException
-        {
-            get
-            {
-                MultiException exception = null;
-                foreach (var progressStatus in ProgressList)
-                {
-                    if (progressStatus.IsError)
-                    {
-                        if (exception == null)
-                            exception = new MultiException();
-                        exception.Add(progressStatus.ErrorException);
-                    }
-                }
-                return exception;
-            }
-        }
-
-        public int SegmentCount { get { return 1; } }
-        public object Id { get; private set; }
-        public int Tag { get; private set; }
-
-        public bool IsFinal
-        {
-            get
-            {
-                var state = State;
-                // If the overall state is error, make sure nothing else is still waiting to run or running
-                if (state == ProgressState.error)
-                    return ProgressList.All(p => p.State != ProgressState.begin && p.State != ProgressState.running);
-                return state != ProgressState.begin && state != ProgressState.running;
-            }
-        }
-
-<<<<<<< HEAD
-
-        /// <summary>
-        /// Like IsFinal, except that IsFinal returns true if it finds an error state even if others are still running
-        /// </summary>
-        public bool IsFinalIgnoringErrors
-        {
-            get
-            {
-                if (ProgressList.Any(p => p.State == ProgressState.begin || p.State == ProgressState.running))
-                    return false;
-                return _complete; // Did we explicitly declare completion?
-            }
-        }
-
-=======
->>>>>>> cca6de75
-        public bool IsComplete { get { return State == ProgressState.complete; } }
-        public bool IsError { get { return State == ProgressState.error; } }
-
-        public bool HasWarnings
-        {
-            get { return ProgressList.Any(status => !string.IsNullOrEmpty(status.WarningMessage)); }
-        }
-
-        public bool IsCanceled { get { return State == ProgressState.cancelled; } }
-        public bool IsBegin { get { return State == ProgressState.begin; } }
-
-        public bool IsEmpty { get { return ProgressList.Count == 0; } }
-
-        public MultiProgressStatus Add(ChromatogramLoadingStatus status)
-        {
-            var uniqueList = new List<ChromatogramLoadingStatus>();
-            bool added = false;
-            foreach (var loadingStatus in ProgressList)
-            {
-                if (loadingStatus.FilePath.Equals(status.FilePath))
-                {
-                    uniqueList.Add(status);
-                    added = true;
-                }
-                else
-                {
-                    uniqueList.Add(loadingStatus);
-                }
-            }
-            if (!added)
-            {
-                uniqueList.Add(status);
-            }
-            return ChangeProp(ImClone(this), s =>
-            {
-                s.ProgressList = ImmutableList.ValueOf(uniqueList);
-            });
-        }
-
-        public ProgressState State
-        {
-            get
-            {
-                if (ProgressList.All(p => p.State == ProgressState.begin))
-                    return ProgressState.begin;
-                if (_synchronousMode && ProgressList.Any(p => p.State == ProgressState.error))
-                    return ProgressState.error;
-                if (ProgressList.Any(p => p.State == ProgressState.begin || p.State == ProgressState.running))
-                    return ProgressState.running;
-                if (ProgressList.Any(p => p.State == ProgressState.error))
-                    return ProgressState.error;
-                if (ProgressList.Any(p => p.State == ProgressState.cancelled) || _cancelled)
-                    return ProgressState.cancelled;
-                return _complete ? ProgressState.complete : ProgressState.running;
-            }
-        }
-
-        public int PercentComplete
-        {
-            get
-            {
-                if (ProgressList.Count == 0)
-                    return 0;
-                int percent = 0;
-                foreach (var progressStatus in ProgressList)
-                    percent += progressStatus.PercentComplete;
-                return percent / ProgressList.Count;
-            }
-        }
-
-        public bool ProgressEqual(IProgressStatus status)
-        {
-            var multiProgressStatus = status as MultiProgressStatus;
-            if (multiProgressStatus == null)
-                return PercentComplete == status.PercentComplete;
-            else if (ProgressList.Count != multiProgressStatus.ProgressList.Count)
-                return false;
-            else
-            {
-                for (int i = 0; i < ProgressList.Count; i++)
-                {
-                    var s1 = ProgressList[i];
-                    var s2 = multiProgressStatus.ProgressList[i];
-                    if (!ReferenceEquals(s1.Id, s2.Id))
-                        return false;
-                    if (s1.PercentComplete != s2.PercentComplete)
-                        return false;
-                }
-            }
-            return true;
-        }
-
-        public MultiProgressStatus ChangeStatus(ChromatogramLoadingStatus status)
-        {
-            var progressList = new List<ChromatogramLoadingStatus>(ProgressList.Count);
-            foreach (var progressStatus in ProgressList)
-            {
-                if (!ReferenceEquals(status.Id, progressStatus.Id))
-                    progressList.Add(progressStatus);
-                // Avoid overwriting a final status with a non-final status
-                else if (status.IsFinal || !progressStatus.IsFinal)
-                    progressList.Add(status);
-                else
-                {
-                    return this;    // The list already contains a progress value that is final
-                }
-            }
-            return ChangeProp(ImClone(this), s => s.ProgressList = ImmutableList.ValueOf(progressList));
-        }
-
-        public IProgressStatus Complete()
-        {
-            var notFinal = ProgressList.Where(s => !s.IsFinal).ToArray();
-            if (notFinal.Any())
-            {
-                Assume.Fail(TextUtil.LineSeparate(@"Completing with non-final status:",
-                    TextUtil.LineSeparate(notFinal.Select(s => string.Format(@"{0} {1}% - {2}", s.State, s.PercentComplete, s.FilePath)))));
-            }
-            return ChangeProp(ImClone(this), s => s._complete = true);
-        }
-
-        public IProgressStatus Cancel()
-        {
-            var progressList = new List<ChromatogramLoadingStatus>(ProgressList.Count);
-            foreach (var progressStatus in ProgressList)
-                progressList.Add((ChromatogramLoadingStatus)progressStatus.Cancel());
-            return ChangeProp(ImClone(this), s =>
-            {
-                s.ProgressList = ImmutableList.ValueOf(progressList);
-                s._cancelled = true;
-            });
-        }
-
-        public IProgressStatus GetStatus(MsDataFileUri filePath)
-        {
-            foreach (var loadingStatus in ProgressList)
-            {
-                if (loadingStatus.FilePath.Equals(filePath))
-                    return loadingStatus;
-            }
-            return null;
-        }
-    }
-
-    public class MultiException : Exception
-    {
-        public List<Exception> Exceptions { get; private set; }
-
-        public MultiException()
-        {
-            Exceptions = new List<Exception>();
-        }
-
-        public void Add(Exception exception)
-        {
-            Exceptions.Add(exception);
-        }
-
-        public override string Message
-        {
-            get { return Exceptions[0].Message; }
-        }
-
-        public override string ToString()
-        {
-            return Exceptions[0].ToString();
-        }
-    }
-}
+﻿/*
+ * Original author: Don Marsh <donmarsh .at. u.washington.edu>,
+ *                  MacCoss Lab, Department of Genome Sciences, UW
+ *
+ * Copyright 2015 University of Washington - Seattle, WA
+ *
+ * Licensed under the Apache License, Version 2.0 (the "License");
+ * you may not use this file except in compliance with the License.
+ * You may obtain a copy of the License at
+ *
+ *     http://www.apache.org/licenses/LICENSE-2.0
+ *
+ * Unless required by applicable law or agreed to in writing, software
+ * distributed under the License is distributed on an "AS IS" BASIS,
+ * WITHOUT WARRANTIES OR CONDITIONS OF ANY KIND, either express or implied.
+ * See the License for the specific language governing permissions and
+ * limitations under the License.
+ */
+
+using System;
+using System.Collections.Generic;
+using System.Linq;
+using pwiz.Common.Collections;
+using pwiz.Common.SystemUtil;
+using pwiz.Skyline.Model.Results;
+using pwiz.Skyline.Util;
+using pwiz.Skyline.Util.Extensions;
+
+namespace pwiz.Skyline.Model
+{
+    public class MultiProgressStatus : Immutable, IProgressStatus
+    {
+        private readonly bool _synchronousMode;
+
+        /// <summary>
+        /// Flag indicating completeness required to get to 100%
+        /// </summary>
+        private bool _complete;
+
+        /// <summary>
+        /// Support cancelation with empty list
+        /// </summary>
+        private bool _cancelled;
+
+        public MultiProgressStatus(bool synchronousMode)
+        {
+            _synchronousMode = synchronousMode;
+            ProgressList = ImmutableList<ChromatogramLoadingStatus>.EMPTY;
+            Id = new object();
+            Tag = 0;
+        }
+
+        public IProgressStatus ChangePercentComplete(int percent)
+        {
+            throw new NotImplementedException();
+        }
+
+        public IProgressStatus ChangeMessage(string prop)
+        {
+            throw new NotImplementedException();
+        }
+
+        public IProgressStatus ChangeWarningMessage(string prop)
+        {
+            throw new NotImplementedException();
+        }
+
+        IProgressStatus IProgressStatus.ChangeErrorException(Exception prop)
+        {
+            throw new NotImplementedException();
+        }
+
+        public IProgressStatus ChangeSegments(int segment, int segmentCount)
+        {
+            throw new NotImplementedException();
+        }
+
+        public IProgressStatus NextSegment()
+        {
+            throw new NotImplementedException();
+        }
+
+        public IProgressStatus UpdatePercentCompleteProgress(IProgressMonitor progressMonitor, long currentCount, long totalCount)
+        {
+            throw new NotImplementedException();
+        }
+
+        public bool IsPercentComplete(int percent)
+        {
+            throw new NotImplementedException();
+        }
+
+        public string Message { get { return string.Empty; } }
+        public ImmutableList<ChromatogramLoadingStatus> ProgressList { get; private set; }
+
+        public Exception ErrorException
+        {
+            get
+            {
+                MultiException exception = null;
+                foreach (var progressStatus in ProgressList)
+                {
+                    if (progressStatus.IsError)
+                    {
+                        if (exception == null)
+                            exception = new MultiException();
+                        exception.Add(progressStatus.ErrorException);
+                    }
+                }
+                return exception;
+            }
+        }
+
+        public int SegmentCount { get { return 1; } }
+        public object Id { get; private set; }
+        public int Tag { get; private set; }
+
+        public bool IsFinal
+        {
+            get
+            {
+                var state = State;
+                // If the overall state is error, make sure nothing else is still waiting to run or running
+                if (state == ProgressState.error)
+                    return ProgressList.All(p => p.State != ProgressState.begin && p.State != ProgressState.running);
+                return state != ProgressState.begin && state != ProgressState.running;
+            }
+        }
+
+
+        /// <summary>
+        /// Like IsFinal, except that IsFinal returns true if it finds an error state even if others are still running
+        /// </summary>
+        public bool IsFinalIgnoringErrors
+        {
+            get
+            {
+                if (ProgressList.Any(p => p.State == ProgressState.begin || p.State == ProgressState.running))
+                    return false;
+                return _complete; // Did we explicitly declare completion?
+            }
+        }
+
+        public bool IsComplete { get { return State == ProgressState.complete; } }
+        public bool IsError { get { return State == ProgressState.error; } }
+
+        public bool HasWarnings
+        {
+            get { return ProgressList.Any(status => !string.IsNullOrEmpty(status.WarningMessage)); }
+        }
+
+        public bool IsCanceled { get { return State == ProgressState.cancelled; } }
+        public bool IsBegin { get { return State == ProgressState.begin; } }
+
+        public bool IsEmpty { get { return ProgressList.Count == 0; } }
+
+        public MultiProgressStatus Add(ChromatogramLoadingStatus status)
+        {
+            var uniqueList = new List<ChromatogramLoadingStatus>();
+            bool added = false;
+            foreach (var loadingStatus in ProgressList)
+            {
+                if (loadingStatus.FilePath.Equals(status.FilePath))
+                {
+                    uniqueList.Add(status);
+                    added = true;
+                }
+                else
+                {
+                    uniqueList.Add(loadingStatus);
+                }
+            }
+            if (!added)
+            {
+                uniqueList.Add(status);
+            }
+            return ChangeProp(ImClone(this), s =>
+            {
+                s.ProgressList = ImmutableList.ValueOf(uniqueList);
+            });
+        }
+
+        public ProgressState State
+        {
+            get
+            {
+                if (ProgressList.All(p => p.State == ProgressState.begin))
+                    return ProgressState.begin;
+                if (_synchronousMode && ProgressList.Any(p => p.State == ProgressState.error))
+                    return ProgressState.error;
+                if (ProgressList.Any(p => p.State == ProgressState.begin || p.State == ProgressState.running))
+                    return ProgressState.running;
+                if (ProgressList.Any(p => p.State == ProgressState.error))
+                    return ProgressState.error;
+                if (ProgressList.Any(p => p.State == ProgressState.cancelled) || _cancelled)
+                    return ProgressState.cancelled;
+                return _complete ? ProgressState.complete : ProgressState.running;
+            }
+        }
+
+        public int PercentComplete
+        {
+            get
+            {
+                if (ProgressList.Count == 0)
+                    return 0;
+                int percent = 0;
+                foreach (var progressStatus in ProgressList)
+                    percent += progressStatus.PercentComplete;
+                return percent / ProgressList.Count;
+            }
+        }
+
+        public bool ProgressEqual(IProgressStatus status)
+        {
+            var multiProgressStatus = status as MultiProgressStatus;
+            if (multiProgressStatus == null)
+                return PercentComplete == status.PercentComplete;
+            else if (ProgressList.Count != multiProgressStatus.ProgressList.Count)
+                return false;
+            else
+            {
+                for (int i = 0; i < ProgressList.Count; i++)
+                {
+                    var s1 = ProgressList[i];
+                    var s2 = multiProgressStatus.ProgressList[i];
+                    if (!ReferenceEquals(s1.Id, s2.Id))
+                        return false;
+                    if (s1.PercentComplete != s2.PercentComplete)
+                        return false;
+                }
+            }
+            return true;
+        }
+
+        public MultiProgressStatus ChangeStatus(ChromatogramLoadingStatus status)
+        {
+            var progressList = new List<ChromatogramLoadingStatus>(ProgressList.Count);
+            foreach (var progressStatus in ProgressList)
+            {
+                if (!ReferenceEquals(status.Id, progressStatus.Id))
+                    progressList.Add(progressStatus);
+                // Avoid overwriting a final status with a non-final status
+                else if (status.IsFinal || !progressStatus.IsFinal)
+                    progressList.Add(status);
+                else
+                {
+                    return this;    // The list already contains a progress value that is final
+                }
+            }
+            return ChangeProp(ImClone(this), s => s.ProgressList = ImmutableList.ValueOf(progressList));
+        }
+
+        public IProgressStatus Complete()
+        {
+            var notFinal = ProgressList.Where(s => !s.IsFinal).ToArray();
+            if (notFinal.Any())
+            {
+                Assume.Fail(TextUtil.LineSeparate(@"Completing with non-final status:",
+                    TextUtil.LineSeparate(notFinal.Select(s => string.Format(@"{0} {1}% - {2}", s.State, s.PercentComplete, s.FilePath)))));
+            }
+            return ChangeProp(ImClone(this), s => s._complete = true);
+        }
+
+        public IProgressStatus Cancel()
+        {
+            var progressList = new List<ChromatogramLoadingStatus>(ProgressList.Count);
+            foreach (var progressStatus in ProgressList)
+                progressList.Add((ChromatogramLoadingStatus)progressStatus.Cancel());
+            return ChangeProp(ImClone(this), s =>
+            {
+                s.ProgressList = ImmutableList.ValueOf(progressList);
+                s._cancelled = true;
+            });
+        }
+
+        public IProgressStatus GetStatus(MsDataFileUri filePath)
+        {
+            foreach (var loadingStatus in ProgressList)
+            {
+                if (loadingStatus.FilePath.Equals(filePath))
+                    return loadingStatus;
+            }
+            return null;
+        }
+    }
+
+    public class MultiException : Exception
+    {
+        public List<Exception> Exceptions { get; private set; }
+
+        public MultiException()
+        {
+            Exceptions = new List<Exception>();
+        }
+
+        public void Add(Exception exception)
+        {
+            Exceptions.Add(exception);
+        }
+
+        public override string Message
+        {
+            get { return Exceptions[0].Message; }
+        }
+
+        public override string ToString()
+        {
+            return Exceptions[0].ToString();
+        }
+    }
+}