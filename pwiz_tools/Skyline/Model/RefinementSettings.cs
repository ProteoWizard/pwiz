--- conflicted
+++ resolved
@@ -1380,18 +1380,13 @@
                             if (decoyNodeTranGroupList.Count == 0)
                                 continue;
 
-<<<<<<< HEAD
                             var nodePepNew = new PeptideDocNode(decoyPeptide, settings, seqMods.Mods,
                                 null, nodePep.ExplicitRetentionTime, decoyNodeTranGroupList.ToArray(), false);
-=======
-                        var nodePepNew = new PeptideDocNode(decoyPeptide, settings, seqMods.Mods,
-                            null, nodePep.ExplicitRetentionTime, decoyNodeTranGroupList.ToArray(), false);
-                        
-                        // Avoid adding empty peptide nodes
-                        nodePepNew = nodePepNew.ChangeSettings(settings, SrmSettingsDiff.ALL);
-                        if (nodePepNew.Children.Count == 0)
-                            continue;
->>>>>>> da94b986
+
+                            // Avoid adding empty peptide nodes
+                            nodePepNew = nodePepNew.ChangeSettings(settings, SrmSettingsDiff.ALL);
+                            if (nodePepNew.Children.Count == 0)
+                                continue;
 
                             if (multiCycle && nodePepNew.ChangeSettings(settings, SrmSettingsDiff.ALL).TransitionCount != nodePep.TransitionCount)
                             {
