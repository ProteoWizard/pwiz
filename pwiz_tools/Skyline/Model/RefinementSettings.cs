--- conflicted
+++ resolved
@@ -23,7 +23,6 @@
 using System.IO;
 using System.Linq;
 using System.Threading;
-using pwiz.Common.Chemistry;
 using pwiz.Common.DataBinding;
 using pwiz.Common.SystemUtil;
 using pwiz.Skyline.Controls.Graphs;
@@ -907,15 +906,6 @@
             // Determine the molecular formula of the charged/labeled peptide
             var moleculeFormula = masscalc.GetMolecularFormula(peptideTarget.Sequence); // Get molecular formula, possibly with isotopes in it (as with iTraq)
             adduct = 
-<<<<<<< HEAD
-                Adduct.NonProteomicProtonatedFromCharge(precursorCharge, BioMassCalc.MONOISOTOPIC.FindIsotopeLabelsInFormula(moleculeFormula));
-            if (moleculeFormula.HasIsotopes())
-            {
-                // Isotopes are already accounted for in the adduct
-                moleculeFormula = moleculeFormula.StripIsotopicLabelsFromFormulaAndMassOffset();
-            }
-            var customMolecule = new CustomMolecule(moleculeFormula, TestingConvertedFromProteomicPeptideNameDecorator + masscalc.GetModifiedSequence(peptideTarget, false)); // Make sure name isn't a valid peptide seq
-=======
                 Adduct.NonProteomicProtonatedFromCharge(precursorCharge, BioMassCalc.FindIsotopeLabelsInFormula(moleculeFormula.Molecule));
             if (BioMassCalc.ContainsIsotopicElement(moleculeFormula.Molecule))
             {
@@ -925,7 +915,6 @@
 
             var mol = ParsedMolecule.Create(moleculeFormula); // Convert to ParsedMolecule
             var customMolecule = new CustomMolecule(mol, TestingConvertedFromProteomicPeptideNameDecorator + masscalc.GetModifiedSequence(peptideTarget, false)); // Make sure name isn't a valid peptide seq
->>>>>>> 8116fa9d
 
             if (mode == ConvertToSmallMoleculesMode.masses_only)
             {
@@ -1114,8 +1103,8 @@
                                     var chargeOnly = Adduct.FromChargeNoMass(transition.Transition.Charge);
                                     mass = chargeOnly.MassFromMz(transition.Mz, mzMassType);
                                     // We can't really get at both mono and average mass from m/z, but for test purposes this is fine
-                                    var massMono = TypedMass.Create(mass.Value, MassType.Monoisotopic);
-                                    var massAverage = TypedMass.Create(mass.Value, MassType.Average);
+                                    var massMono = new TypedMass(mass.Value, MassType.Monoisotopic);
+                                    var massAverage = new TypedMass(mass.Value, MassType.Average);
                                     var name = transition.HasLoss ?
                                         string.Format(@"{0}[-{1}]", transition.Transition.FragmentIonName, (int)transition.LostMass) :
                                         transition.Transition.FragmentIonName;
@@ -1151,7 +1140,7 @@
                                 var mzShift = transition.Transition.IonType == IonType.precursor ?
                                     mzShiftPrecursor :
                                     mzShiftFragment;
-                                Assume.IsTrue(Math.Abs(newTransitionDocNode.Mz + mzShift - transition.Mz.Value) <= 1.001*BioMassCalc.MassElectron, String.Format(@"unexpected mz difference {0}-{1}={2}", newTransitionDocNode.Mz, transition.Mz, newTransitionDocNode.Mz - transition.Mz.Value));
+                                Assume.IsTrue(Math.Abs(newTransitionDocNode.Mz + mzShift - transition.Mz.Value) <= .5 * BioMassCalc.MassElectron, String.Format(@"unexpected mz difference {0}-{1}={2}", newTransitionDocNode.Mz, transition.Mz, newTransitionDocNode.Mz - transition.Mz.Value));
                                 newTransitionGroupDocNode =
                                     (TransitionGroupDocNode)newTransitionGroupDocNode.Add(newTransitionDocNode);
                             }
