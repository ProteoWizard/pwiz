--- conflicted
+++ resolved
@@ -1,961 +1,957 @@
-﻿/*
- * Original author: Brendan MacLean <brendanx .at. u.washington.edu>,
- *                  MacCoss Lab, Department of Genome Sciences, UW
- *
- * Copyright 2009 University of Washington - Seattle, WA
- * 
- * Licensed under the Apache License, Version 2.0 (the "License");
- * you may not use this file except in compliance with the License.
- * You may obtain a copy of the License at
- *
- *     http://www.apache.org/licenses/LICENSE-2.0
- *
- * Unless required by applicable law or agreed to in writing, software
- * distributed under the License is distributed on an "AS IS" BASIS,
- * WITHOUT WARRANTIES OR CONDITIONS OF ANY KIND, either express or implied.
- * See the License for the specific language governing permissions and
- * limitations under the License.
- */
-using System;
-using System.Collections.Generic;
-using System.Drawing;
-using System.Globalization;
-using System.IO;
-using System.Linq;
-using pwiz.Common.Chemistry;
-using pwiz.Common.SystemUtil;
-using pwiz.Skyline.Model.Crosslinking;
-using pwiz.Skyline.Model.DocSettings;
-using pwiz.Skyline.Properties;
-using pwiz.Skyline.Util;
-using pwiz.Skyline.Util.Extensions;
-
-namespace pwiz.Skyline.Model
-{
-    public enum IonType
-    {
-        precursor = -2, custom = -1, a, b, c, x, y, z, zh, zhh
-    }
-
-    public static class IonTypeExtension
-    {
-        private static readonly string[] VALUES = {string.Empty, string.Empty, @"a", @"b", @"c", @"x", @"y", @"z", @"z" + '\u2022', @"z" + '\u2032' };
-        private static readonly Dictionary<IonType, string[]> INPUT_ALIASES = new Dictionary<IonType, string[]>()
-        {
-            {IonType.zh, new[]{@"z.", @"z*"}},
-            { IonType.zhh, new[]{@"z'", @"z"""}}
-        };
-
-        private static readonly Color COLOR_A = Color.YellowGreen;
-        private static readonly Color COLOR_X = Color.Green;
-        private static readonly Color COLOR_B = Color.BlueViolet;
-        private static readonly Color COLOR_Y = Color.Blue;
-        private static readonly Color COLOR_C = Color.Orange;
-        private static readonly Color COLOR_Z = Color.OrangeRed;
-        private static readonly Color COLOR_ZH = Color.Brown;
-        private static readonly Color COLOR_ZHH = Color.Sienna;
-        private static readonly Color COLOR_OTHER_IONS = Color.DodgerBlue; // Other ion types, as in small molecule
-        private static readonly Color COLOR_PRECURSOR = Color.DarkCyan;
-        private static readonly Color COLOR_NONE = COLOR_A;
-
-        private static string[] LOCALIZED_VALUES
-        {
-            get
-            {
-                VALUES[0] = Resources.IonTypeExtension_LOCALIZED_VALUES_precursor;
-                VALUES[1] = Resources.IonTypeExtension_LOCALIZED_VALUES_custom;
-                return VALUES;
-            }
-        }
-        public static string GetLocalizedString(this IonType val)
-        {
-            return LOCALIZED_VALUES[(int) val + 2]; // To include precursor and custom
-        }
-
-        public static IEnumerable<string> GetInputAliases(this IonType val)
-        {
-            if (!INPUT_ALIASES.ContainsKey(val))
-                return new[] {val.ToString()};
-            return INPUT_ALIASES[val].Concat(new [] {val.ToString()});
-        }
-
-        public static IonType GetEnum(string enumValue)
-        {
-            int i = LOCALIZED_VALUES.IndexOf(v => Equals(v, enumValue));
-            if (i >= 0)
-                return (IonType) (i-2);
-            var result = INPUT_ALIASES.Keys.First(ion => GetInputAliases(ion).Any(str => str.Equals(enumValue)));
-            return result;
-        }
-
-        public static bool IsNTerminal(this IonType type)
-        {
-            return type == IonType.a || type == IonType.b || type == IonType.c || type == IonType.precursor;
-        }
-
-        public static bool IsCTerminal(this IonType type)
-        {
-            return type == IonType.x || type == IonType.y || type == IonType.z || type == IonType.zh || type == IonType.zhh;
-        }
-
-        public static List<IonType> GetFragmentList()
-        {
-            return Enumerable.Range(0, 1 + (int) IonType.zhh).Select(i => (IonType) i).ToList();
-        }
-
-        public static Color GetTypeColor(IonType? type, int rank = 0)
-        {
-            Color color;
-            if(!type.HasValue)
-                return COLOR_NONE;
-
-            switch (type)
-            {
-                default: color = COLOR_NONE; break;
-                case IonType.a: color = COLOR_A; break;
-                case IonType.x: color = COLOR_X; break;
-                case IonType.b: color = COLOR_B; break;
-                case IonType.y: color = COLOR_Y; break;
-                case IonType.c: color = COLOR_C; break;
-                case IonType.z: color = COLOR_Z; break;
-                case IonType.zh: color = COLOR_ZH; break;
-                case IonType.zhh:color = COLOR_ZHH; break;
-                case IonType.custom: color = (rank > 0) ? COLOR_OTHER_IONS : COLOR_NONE; break; // Small molecule fragments - only color if ranked
-                case IonType.precursor: color = COLOR_PRECURSOR; break;
-            }
-            return color;
-        }
-    }
-
-    public class Transition : Identity
-    {
-        public const int MIN_PRODUCT_CHARGE = 1;
-        public const int MAX_PRODUCT_CHARGE = 20;
-
-        public const int MIN_PRODUCT_DECOY_MASS_SHIFT = -5;
-        public const int MAX_PRODUCT_DECOY_MASS_SHIFT = 5;
-
-        /// <summary>
-        /// MProphet reverse decoy algorithm requires these mass shifts for
-        /// singly charged product ions
-        /// </summary>
-        private static readonly int[] MPROPHET_REVERSED_MASS_SHIFTS = {8, -8, 10, -10};
-
-        public static ICollection<int> MassShifts { get { return MASS_SHIFTS; } }
-
-        private static readonly HashSet<int> MASS_SHIFTS = new HashSet<int>(MassShiftEnum);
-
-        private static IEnumerable<int> MassShiftEnum
-        {
-            get
-            {
-                for (int i = MIN_PRODUCT_DECOY_MASS_SHIFT; i <= MAX_PRODUCT_DECOY_MASS_SHIFT; i++)
-                {
-                    if (i != 0)
-                        yield return i;
-                }
-                foreach (var i in MPROPHET_REVERSED_MASS_SHIFTS)
-                {
-                    yield return i;
-                }
-            }
-        }
-
-        /// <summary>
-        /// Prioritized list of default product ion charges
-        /// </summary>
-        public static readonly Adduct[] DEFAULT_PEPTIDE_CHARGES = { Adduct.SINGLY_PROTONATED, Adduct.DOUBLY_PROTONATED, Adduct.TRIPLY_PROTONATED };
-        public static readonly Adduct[] DEFAULT_PEPTIDE_LIBRARY_CHARGES = { Adduct.SINGLY_PROTONATED, Adduct.DOUBLY_PROTONATED, Adduct.TRIPLY_PROTONATED, Adduct.QUADRUPLY_PROTONATED };
-        public static readonly Adduct[] DEFAULT_MOLECULE_CHARGES = { Adduct.M_MINUS_3H, Adduct.M_MINUS_2H, Adduct.M_MINUS_H, Adduct.M_MINUS, Adduct.M_PLUS, Adduct.M_PLUS_H, Adduct.M_PLUS_2H, Adduct.M_PLUS_3H };
-        public static readonly Adduct[] DEFAULT_MOLECULE_FRAGMENT_CHARGES = { Adduct.M_MINUS, Adduct.M_MINUS_2, Adduct.M_MINUS_3, Adduct.M_PLUS, Adduct.M_PLUS_2, Adduct.M_PLUS_3 };
-
-        /// <summary>
-        /// Prioritize, paired list of non-custom product ion types
-        /// </summary>
-        public static readonly IonType[] PEPTIDE_ION_TYPES =
-            {IonType.y, IonType.b, IonType.z, IonType.c, IonType.x, IonType.a, IonType.zh, IonType.zhh};
-        // And its small molecule equivalent
-        public static readonly IonType[] MOLECULE_ION_TYPES = { IonType.custom };
-        public static readonly IonType[] DEFAULT_MOLECULE_FILTER_ION_TYPES = { IonType.custom }; 
-
-        public static readonly int[] PEPTIDE_ION_TYPES_ORDERS;
-
-        static Transition()
-        {
-            PEPTIDE_ION_TYPES_ORDERS = new int[PEPTIDE_ION_TYPES.Length];
-            for (int i = 0; i < PEPTIDE_ION_TYPES.Length; i++)
-            {
-                PEPTIDE_ION_TYPES_ORDERS[(int) PEPTIDE_ION_TYPES[i]] = i;
-            }
-        }
-
-        public static bool IsPrecursor(IonType type)
-        {
-            return type == IonType.precursor;
-        }
-
-        public static bool IsPeptideFragment(IonType type)
-        {
-            return type >= IonType.a;
-        }
-
-        public static bool IsCustom(IonType type, TransitionGroup parent)
-        {
-            return type == IonType.custom || (type == IonType.precursor && parent.IsCustomIon);
-        }
-
-        public static IonType[] GetTypePairs(ICollection<IonType> types)
-        {
-            var listTypes = new List<IonType>();
-            for (int i = 0; i < PEPTIDE_ION_TYPES.Length; i++)
-            {
-                if (types.Contains(PEPTIDE_ION_TYPES[i]))
-                {
-                    if (i % 2 == 0)
-                        i++;
-                    listTypes.Add(PEPTIDE_ION_TYPES[i - 1]);
-                    listTypes.Add(PEPTIDE_ION_TYPES[i]);
-                }
-            }
-            return listTypes.ToArray();
-        }
-
-        public static char GetFragmentNTermAA(string sequence, int cleavageOffset)
-        {
-            return sequence[cleavageOffset + 1];
-        }
-
-        public static char GetFragmentCTermAA(string sequence, int cleavageOffset)
-        {
-            return sequence[cleavageOffset];
-        }
-
-        public static int OrdinalToOffset(IonType type, int ordinal, int len)
-        {
-            if (type.IsNTerminal())
-                return ordinal - 1;
-            else
-                return len - ordinal - 1;
-        }
-
-        public static int OffsetToOrdinal(IonType type, int offset, int len)
-        {
-            if (type.IsNTerminal() || type==IonType.custom) // Custom for small molecule work
-                return offset + 1;
-            else
-                return len - offset - 1;
-        }
-
-        public static string GetChargeIndicator(Adduct adduct)
-        {
-            return GetChargeIndicator(adduct, LocalizationHelper.CurrentCulture);
-        }
-
-        public static string GetChargeIndicator(Adduct adduct, CultureInfo cultureInfo)
-        {
-            return !adduct.IsProteomic && !adduct.IsChargeOnly
-                ? adduct.AsFormulaOrSignedInt()
-                : GetChargeIndicator(adduct.AdductCharge, cultureInfo);
-        }
-
-        public static string GetChargeIndicator(int charge)
-        {
-            return GetChargeIndicator(charge, LocalizationHelper.CurrentCulture);
-        }
-
-        public static string GetChargeIndicator(int charge, CultureInfo cultureInfo)
-        {
-            if (charge >= 0)
-            {
-                const string pluses = "++++";
-                return charge <= pluses.Length
-                    ? pluses.Substring(0, Math.Min(charge, pluses.Length))
-                    : string.Format(@"{0} +{1}", GetChargeSeparator(cultureInfo), charge);
-            }
-            else
-            {
-                const string minuses = "--";
-                charge = -charge;
-                return charge <= minuses.Length
-                    ? minuses.Substring(0, Math.Min(charge, minuses.Length))
-                    : string.Format(@"{0} -{1}", GetChargeSeparator(cultureInfo), charge);
-            }
-        }
-
-        private static string GetChargeSeparator(CultureInfo cultureInfo)
-        {
-            return cultureInfo.TextInfo.ListSeparator;
-        }
-
-        public static int FindAdductDescription(string line, out Adduct adduct)
-        {
-            // Check for adduct description
-            var chargePos = -1;
-            adduct = Adduct.EMPTY;
-            var adductStart = line.LastIndexOf('[');
-            if (adductStart >= 0)
-            {
-                if (adductStart + 2 > line.Length || line[adductStart + 1] == '+')
-                {
-                    // It was probably a modification like "[+57]", and we're being called by StripChargeIndicators on a peptide
-                    return chargePos;
-                }
-                var adductText = line.Substring(adductStart);
-                if (adductStart > 0 && line[adductStart - 1] == '(')
-                {
-                    adductText = adductText.TrimEnd(')', ' ');
-                    adductStart--; // Consider adduct description as beginning at start of enclosing parens
-                }
-                if (!Adduct.TryParse(adductText, out adduct))
-                {
-                    // Whatever it was, it's not an adduct
-                    return chargePos;
-                }
-                chargePos = adductStart;
-            }
-            return chargePos;
-        }
-
-        public static string StripChargeIndicators(string text, int min, int max)
-        {
-            if (!MayHaveChargeIndicator(text))
-                return text;
-
-            var sequences = new List<string>();
-            var consecutiveLinesWithoutChargeIndicators = 0;
-            foreach (var line in text.Split('\n').Select(seq => seq.Trim()))
-            {
-                if (consecutiveLinesWithoutChargeIndicators > 1000)
-                {
-                    sequences.Add(line); // If we haven't seen anything like "PEPTIDER+++" by now, we aren't going to 
-                    continue;
-                }
-                // Allow any run of charge indicators no matter how long, because users guess this might work
-                int chargePos = FindChargeSymbolRepeatStart(line, min, max);
-                if (chargePos == -1)
-                {
-                    // Or any formal protonated charge state indicator
-                    chargePos = FindChargeIndicatorPos(line, min, max, CultureInfo.CurrentCulture);
-                    // Or the US/Invariant formatted version
-                    if (chargePos == -1 && GetChargeSeparator(CultureInfo.CurrentCulture) != GetChargeSeparator(CultureInfo.InvariantCulture))
-                        chargePos = FindChargeIndicatorPos(line, min, max, CultureInfo.InvariantCulture);
-                }
-                if (chargePos == -1)
-                {
-                    // Check for adduct description
-                    Adduct adduct;
-                    var adductStart = FindAdductDescription(line, out adduct);
-                    if (adductStart >= 0)
-                    {
-                        var z = Math.Abs(adduct.AdductCharge);
-                        if (min <= z && z <= max)
-                        {
-                            chargePos = adductStart;
-                        }
-                    }
-                }
-
-                if (chargePos == -1)
-                {
-                    consecutiveLinesWithoutChargeIndicators++;
-                }
-                else
-                {
-                    consecutiveLinesWithoutChargeIndicators = 0;
-                }
-                sequences.Add(chargePos == -1 ? line : line.Substring(0, chargePos));
-            }
-            return TextUtil.LineSeparate(sequences);
-        }
-
-        private static int FindChargeSymbolRepeatStart(string line, int min, int max)
-        {
-            int chargePos = FindChargeSymbolRepeatStart('+', line, min, max);
-            if (chargePos == -1)
-                chargePos = FindChargeSymbolRepeatStart('-', line, min, max);
-            return chargePos;
-        }
-
-        private static int FindChargeSymbolRepeatStart(char c, string line, int min, int max)
-        {
-            int countCharges = CountEndsWith(c, line);
-            if (min <= countCharges && countCharges <= max)
-                return line.Length - countCharges;
-            return -1;
-        }
-
-        private static int CountEndsWith(char c, string line)
-        {
-            int i = line.Length - 1;
-            while (i >= 0 && line[i] == c)
-                i--;
-            i++; // Advance to the last position of a c
-            if (i < line.Length)
-                return line.Length - i;
-            return -1;
-        }
-
-        private static int FindChargeIndicatorPos(string line, int min, int max, CultureInfo cultureInfo)
-        {
-            for (int i = max; i >= min; i--)
-            {
-                // Handle negative charges
-                int pos = FindChargeIndicatorPos(line, GetChargeIndicator(Adduct.FromChargeProtonated(-i), cultureInfo));
-                if (pos != -1)
-                    return pos;
-                // Handle positive charges
-                pos = FindChargeIndicatorPos(line, GetChargeIndicator(Adduct.FromChargeProtonated(i), cultureInfo));
-                if (pos != -1)
-                    return pos;
-            }
-
-            return -1;
-        }
-
-        private static int FindChargeIndicatorPos(string line, string charge)
-        {
-            if (line.EndsWith(charge))
-                return line.Length - charge.Length;
-            // Try without the space, if the indicator contains a space
-            if (charge.Contains(' '))
-            {
-                var chargeCompact = charge.Replace(@" ", string.Empty);
-                if (line.EndsWith(chargeCompact))
-                    return line.Length - chargeCompact.Length;
-            }
-            return -1;
-        }
-
-        public static bool MayHaveChargeIndicator(string text)
-        {
-            foreach (char c in text)
-            {
-                if (c == '-' || c == '+' || c== '[')  // looking for something like +++, --, or [M+Na]
-                    return true;
-            }
-            return false;
-        }
-
-        public static Adduct GetChargeFromIndicator(string text, int min, int max)
-        {
-            int foundAt;
-            return GetChargeFromIndicator(text, min, max, out foundAt);
-        }
-
-        public static Adduct GetChargeFromIndicator(string text, int min, int max, Adduct defaultVal)
-        {
-            var result = GetChargeFromIndicator(text, min, max);
-            return result.IsEmpty ? defaultVal : result;
-        }
-
-        public static Adduct GetChargeFromIndicator(string text, int min, int max, out int foundAt)
-        {
-            foundAt = -1;
-            if (!MayHaveChargeIndicator(text))
-            {
-                return Adduct.EMPTY;
-            }
-
-            // Handle runs of charge characters no matter how long, because users guess this should work
-            foundAt = FindChargeSymbolRepeatStart('+', text, min, max);
-            if (foundAt != -1)
-                return Adduct.FromChargeProtonated(text.Length - foundAt);
-            foundAt = FindChargeSymbolRepeatStart('-', text, min, max);
-            if (foundAt != -1)
-                return Adduct.FromChargeProtonated(foundAt - text.Length);
-
-            Adduct adduct;
-            for (int i = max; i >= min; i--)
-            {
-                adduct = GetChargeFromIndicator(text, i, out foundAt);
-                if (!adduct.IsEmpty)
-                    return adduct;
-                adduct = GetChargeFromIndicator(text, -i, out foundAt);
-                if (!adduct.IsEmpty)
-                    return adduct;
-            }
-            foundAt = FindAdductDescription(text, out adduct);
-            if (foundAt != -1)
-                return adduct;
-            return Adduct.EMPTY;
-        }
-
-        private static Adduct GetChargeFromIndicator(string text, int i, out int foundAt)
-        {
-            var adduct = Adduct.FromChargeProtonated(i);
-            foundAt = FindChargeIndicatorPos(text, GetChargeIndicator(adduct));
-            if (foundAt == -1 && GetChargeSeparator(CultureInfo.CurrentCulture) != GetChargeSeparator(CultureInfo.InvariantCulture))
-                foundAt = FindChargeIndicatorPos(text, GetChargeIndicator(adduct, CultureInfo.InvariantCulture));
-            return foundAt != -1 ? adduct : Adduct.EMPTY;
-        }
-
-        public static string GetMassIndexText(int massIndex)
-        {
-            if (massIndex == 0)
-                return string.Empty;
-
-            return @" " + SequenceMassCalc.GetMassIDescripion(massIndex);
-        }
-
-        public static string GetDecoyText(int? decoyMassShift)
-        {
-            if (!decoyMassShift.HasValue || decoyMassShift.Value == 0)
-                return string.Empty;
-            return string.Format(@"({0}{1})",
-                                 decoyMassShift.Value >= 0 ? @"+" : string.Empty,
-                                 decoyMassShift.Value);
-        }
-
-        private readonly TransitionGroup _group;
-
-        /// <summary>
-        /// Creates a precursor transition
-        /// </summary>
-        /// <param name="group">The <see cref="TransitionGroup"/> which the transition represents</param>
-        /// <param name="massIndex">Isotope mass shift</param>
-        /// <param name="productAdduct">Adduct on the transition</param>
-        /// <param name="customMolecule">Non-null if this is a custom transition</param>
-        public Transition(TransitionGroup group, int massIndex, Adduct productAdduct, CustomMolecule customMolecule = null)
-            : this(group, IonType.precursor, group.Peptide.Length - 1, massIndex, productAdduct, null, customMolecule)
-        {
-        }
-
-        public Transition(TransitionGroup group, IonType type, int offset, int massIndex, Adduct charge)
-            :this(group, type, offset, massIndex, charge, null)
-        {
-        }
-
-        public Transition(TransitionGroup group, Adduct charge, int? massIndex, CustomMolecule customMolecule, IonType type=IonType.custom)
-            :this(group, type, null, massIndex, charge, null, customMolecule)
-        {
-        }
-
-        public Transition(TransitionGroup group, IonType type, int? offset, int? massIndex, Adduct adduct,
-            int? decoyMassShift, CustomMolecule customMolecule = null)
-        {
-            _group = group;
-
-            IonType = type;
-            CleavageOffset = offset ?? 0;
-            MassIndex = massIndex ?? 0;
-            Adduct = adduct;
-            DecoyMassShift = decoyMassShift;
-            // Small molecule precursor transition should have same custom molecule as parent
-            if (IsPrecursor(type) && group.IsCustomIon)
-            {
-                CustomIon = new CustomIon(group.CustomMolecule, adduct);
-            }
-            else if (customMolecule is CustomIon)
-            {
-                // As with reporter ions
-                CustomIon = (CustomIon)customMolecule;
-                Assume.IsTrue(Equals(adduct.AdductCharge, CustomIon.Adduct.AdductCharge));
-                Adduct = CustomIon.Adduct; // Ion mass is part of formula, so use charge only adduct
-            }
-            else if (customMolecule != null)
-            {
-                CustomIon = new CustomIon(customMolecule, adduct);
-            }
-            // Derived values
-            if (!IsCustom(type, group))
-            {
-                Peptide peptide = group.Peptide;
-                Ordinal = OffsetToOrdinal(type, (int)offset, peptide.Length);
-                AA = (IsNTerminal()
-                    ? peptide.Sequence[(int)offset]
-                    : peptide.Sequence[(int)offset + 1]);
-            }
-            else
-            {
-                // caller may have passed in offset = group.Peptide.Length - 1, which for custom ions gives -1
-                CleavageOffset = 0;
-            }
-            Validate();
-        }
-
-        public TransitionGroup Group
-        {
-            get { return _group; }
-        }
-
-        // NB an adduct (rather than a simple integer charge) is arguably overkill for transitions that are not precursors, 
-        // but it simplifies the code to treat them all as having a potentially complex charge mechanism
-        public Adduct Adduct { get; private set; } 
-        public int Charge { get { return Adduct.AdductCharge; } } 
-        public IonType IonType { get; private set; }
-
-        public int CleavageOffset { get; private set; }
-        public int MassIndex { get; private set; }
-        public int? DecoyMassShift { get; private set; }
-
-        public CustomIon CustomIon { get; private set; } // May be instantiated as a CustomIon or SettingsCustomIon
-
-        // Derived values
-        public int Ordinal { get; private set; }
-        public char AA { get; private set; }
-
-        public string FragmentIonName
-        {
-            get { return GetFragmentIonName(LocalizationHelper.CurrentCulture); }
-        }
-
-        public string GetFragmentIonName(CultureInfo cultureInfo, MzTolerance tolerance=null)
-        {
-            if (IsCustom() && !IsPrecursor())
-                return CustomIon.ToString(tolerance);
-            string ionName = ReferenceEquals(cultureInfo, CultureInfo.InvariantCulture)
-                ? IonType.ToString() : IonType.GetLocalizedString();
-            if (!IsPrecursor())
-                ionName += Ordinal;
-            return ionName;
-        }
-
-        public bool IsNTerminal()
-        {
-            return IonType.IsNTerminal();
-        }
-
-        public bool IsCTerminal()
-        {
-            return IonType.IsCTerminal();
-        }
-
-        public bool IsPrecursor()
-        {
-            return IsPrecursor(IonType);
-        }
-
-        public bool IsNegative()
-        {
-            return Charge < 0;
-        }
-
-        public bool IsCustom()
-        {
-            return IsCustom(IonType, Group);
-        }
-
-        public bool IsNonPrecursorNonReporterCustomIon()
-        {
-            return !IsPrecursor() && IsNonReporterCustomIon();
-        }
-
-        public bool IsNonReporterCustomIon()
-        {
-            return IsCustom() && !(CustomIon is SettingsCustomIon);
-        }
-
-        public char FragmentNTermAA
-        {
-            get { return GetFragmentNTermAA(_group.Peptide.Sequence, CleavageOffset); }
-        }
-
-        public char FragmentCTermAA
-        {
-            get { return GetFragmentCTermAA(_group.Peptide.Sequence, CleavageOffset); }
-        }
-
-        public static TypedMass CalcMass(TypedMass massH, TransitionLosses losses)
-        {
-            return massH - (losses != null ? losses.Mass : 0);
-        }
-
-        private void Validate()
-        {
-            if (IsCustom())
-            {
-                if (IsPrecursor())
-                {
-                    if (TransitionGroup.MIN_PRECURSOR_CHARGE > Math.Abs(Charge) || Math.Abs(Charge) > TransitionGroup.MAX_PRECURSOR_CHARGE)
-                    {
-                        throw new InvalidDataException(
-                            string.Format(Resources.Transition_Validate_Precursor_charge__0__must_be_non_zero_and_between__1__and__2__,
-                            Charge, -TransitionGroup.MAX_PRECURSOR_CHARGE, TransitionGroup.MAX_PRECURSOR_CHARGE));
-                    }
-                }
-                else if (MIN_PRODUCT_CHARGE > Math.Abs(Charge) || Math.Abs(Charge) > MAX_PRODUCT_CHARGE)
-                {
-                    throw new InvalidDataException(
-                        string.Format(Resources.Transition_Validate_Product_ion_charge__0__must_be_non_zero_and_between__1__and__2__,
-                                                                 Charge, -MAX_PRODUCT_CHARGE, MAX_PRODUCT_CHARGE));
-                }
-            }
-            else
-            {
-                if (IsPrecursor())
-                {
-                    if (TransitionGroup.MIN_PRECURSOR_CHARGE > Charge || Charge > TransitionGroup.MAX_PRECURSOR_CHARGE)
-                    {
-                        throw new InvalidDataException(
-                            string.Format(Resources.Transition_Validate_Precursor_charge__0__must_be_between__1__and__2__,
-                            Charge, TransitionGroup.MIN_PRECURSOR_CHARGE, TransitionGroup.MAX_PRECURSOR_CHARGE));                    
-                    }
-                }
-                else if (MIN_PRODUCT_CHARGE > Charge || Charge > MAX_PRODUCT_CHARGE)
-                {
-                    throw new InvalidDataException(
-                        string.Format(Resources.Transition_Validate_Product_ion_charge__0__must_be_between__1__and__2__,
-                                                                 Charge, MIN_PRODUCT_CHARGE, MAX_PRODUCT_CHARGE));
-                }
-            }
-            if (CustomIon != null)
-            {
-                if (!IsCustom())
-                {
-                    throw new InvalidDataException(
-                        string.Format(
-                            Resources.Transition_Validate_A_transition_of_ion_type__0__can_t_have_a_custom_ion, IonType));
-                }    
-            }
-            else if (IsCustom())
-            {
-                    throw new InvalidDataException(
-                        string.Format(
-                           Resources.Transition_Validate_A_transition_of_ion_type__0__must_have_a_custom_ion_, IonType));
-            }
-            else
-            {
-                if (Ordinal < 1)
-                    throw new InvalidDataException(string.Format(Resources.Transition_Validate_Fragment_ordinal__0__may_not_be_less_than__1__, Ordinal));
-                if (IsPrecursor())
-                {
-                    if (Ordinal != Group.Peptide.Length)
-                        throw new InvalidDataException(string.Format(Resources.Transition_Validate_Precursor_ordinal_must_be_the_lenght_of_the_peptide));
-                }
-                else if (Ordinal > Group.Peptide.Length - 1)
-                {
-                    throw new InvalidDataException(
-                        string.Format(Resources.Transition_Validate_Fragment_ordinal__0__exceeds_the_maximum__1__for_the_peptide__2__,
-                            Ordinal, Group.Peptide.Length - 1, Group.Peptide.Target));
-                }
-
-                if (DecoyMassShift.HasValue)
-                {
-                    var minShift = IsPrecursor() ? TransitionGroup.MIN_PRECURSOR_DECOY_MASS_SHIFT : MIN_PRODUCT_DECOY_MASS_SHIFT;
-                    var maxShift = IsPrecursor() ? TransitionGroup.MAX_PRECURSOR_DECOY_MASS_SHIFT : MAX_PRODUCT_DECOY_MASS_SHIFT;
-                    if ((DecoyMassShift.Value < minShift || DecoyMassShift.Value > maxShift) &&
-                        !MPROPHET_REVERSED_MASS_SHIFTS.Contains(i => i == DecoyMassShift.Value))
-                    {
-                        throw new InvalidDataException(
-                            string.Format(Resources.Transition_Validate_Fragment_decoy_mass_shift__0__must_be_between__1__and__2__,
-                                DecoyMassShift, MIN_PRODUCT_DECOY_MASS_SHIFT, MAX_PRODUCT_DECOY_MASS_SHIFT));
-                    }
-                }
-            }
-            if (Charge < 0 != Group.PrecursorAdduct.AdductCharge < 0)
-            {
-                throw new InvalidDataException(Resources.Transition_Validate_Precursor_and_product_ion_polarity_do_not_agree_);
-            }
-        }
-
-        /// <summary>
-        /// True if a given transition is equivalent to this, ignoring the
-        /// transition group.
-        /// </summary>
-        public bool Equivalent(Transition obj)
-        {
-            return Equivalent(this, obj);
-        }
-
-        public static bool Equivalent(Transition t, Transition obj)
-        {
-            if (ReferenceEquals(t, obj))
-            {
-                return true;
-            }
-            return Equals(obj.IonType, t.IonType) &&
-                obj.CleavageOffset == t.CleavageOffset &&
-                obj.Charge == t.Charge &&
-                obj.MassIndex == t.MassIndex &&
-                CustomMolecule.Equivalent(obj.CustomIon, t.CustomIon) && // Looks at unlabeled formula or name only
-                (obj.DecoyMassShift.Equals(t.DecoyMassShift) || 
-                // Deal with strange case of mProphet golden standard data set - only a concern for peptides, not small molecules
-                (obj.DecoyMassShift.HasValue && t.DecoyMassShift.HasValue &&
-                    (obj.Group.LabelType.IsLight && obj.DecoyMassShift == 0 && !t.Group.LabelType.IsLight && t.DecoyMassShift != 0) ||
-                    (!obj.Group.LabelType.IsLight && obj.DecoyMassShift != 0 && t.Group.LabelType.IsLight && t.DecoyMassShift == 0)));
-        }
-
-        public static int GetEquivalentHashCode(Transition t)
-        {
-            unchecked
-            {
-                int result = t.IonType.GetHashCode();
-                result = (result * 397) ^ t.CleavageOffset;
-                result = (result * 397) ^ t.MassIndex;
-                result = (result * 397) ^ t.Charge;
-                result = (result * 397) ^ (t.DecoyMassShift ?? 0);
-                result = (result * 397) ^ (t.CustomIon != null ? t.CustomIon.GetEquivalentHashCode() : 0);
-                return result;
-            }
-        }
-        public bool IncludesAaIndex(int aaIndex)
-        {
-            switch (IonType)
-            {
-                case IonType.precursor:
-                    return true;
-                case IonType.a:
-                case IonType.b:
-                case IonType.c:
-                    return CleavageOffset >= aaIndex;
-                case IonType.x:
-                case IonType.y:
-                case IonType.z:
-                    return CleavageOffset < aaIndex;
-                default:
-                    return true;
-            }
-        }
-
-
-        #region object overrides
-
-        public bool Equals(Transition obj)
-        {
-            if (ReferenceEquals(null, obj)) return false;
-            if (ReferenceEquals(this, obj)) return true;
-            var equal = Equals(obj._group, _group) &&
-                obj.IonType == IonType &&
-                Equals(obj.CustomIon, CustomIon) && 
-                obj.CleavageOffset == CleavageOffset &&
-                obj.MassIndex == MassIndex &&
-                Equals(obj.Adduct, Adduct) && 
-                obj.DecoyMassShift.Equals(DecoyMassShift);
-            return equal; // For debugging convenience
-        }
-
-        public override bool Equals(object obj)
-        {
-            if (ReferenceEquals(null, obj)) return false;
-            if (ReferenceEquals(this, obj)) return true;
-            if (obj.GetType() != typeof (Transition)) return false;
-            return Equals((Transition) obj);
-        }
-
-        public override int GetHashCode()
-        {
-            unchecked
-            {
-                int result = _group.GetHashCode();
-                result = (result*397) ^ IonType.GetHashCode();
-                result = (result*397) ^ CleavageOffset;
-                result = (result*397) ^ MassIndex;
-                result = (result*397) ^ Adduct.GetHashCode();
-                result = (result*397) ^ (DecoyMassShift.HasValue ? DecoyMassShift.Value : 0);
-                result = (result*397) ^ (CustomIon != null ? CustomIon.GetHashCode() : 0);
-                return result;
-            }
-        }
-
-        public override string ToString()
-        {
-            if (IsPrecursor())
-            {
-                return Resources.Transition_ToString_precursor + GetChargeIndicator(Adduct) +
-                       GetMassIndexText(MassIndex);
-            }
-
-            if (IsCustom())
-            {
-                var text = CustomIon.ToString();
-                // Was there enough information to generate a string more distinctive that just "Ion"?
-                if (String.IsNullOrEmpty(CustomIon.Name) && 
-<<<<<<< HEAD
-                    CustomIon.MoleculeAndMassOffset.IsMassOnly)
-=======
-                    CustomIon.ParsedMolecule.IsMassOnly)
->>>>>>> 8116fa9d
-                {
-                    // No, add mz and charge to whatever generic text was used to describe it
-                    var mz = Adduct.MzFromNeutralMass(CustomIon.MonoisotopicMass);
-                    return string.Format(@"{0} {1:F04}{2}",
-                        text, mz, GetChargeIndicator(Adduct));
-                }
-                return text;
-            }
-
-            return string.Format(@"{0} - {1}{2}{3}{4}",
-                                 AA,
-                                 IonType.ToString().ToLowerInvariant(),
-                                 Ordinal,
-                                 GetDecoyText(DecoyMassShift),
-                                 GetChargeIndicator(Adduct));
-        }
-
-        #endregion // object overrides
-    }
-
-    public sealed class TransitionLossKey
-    {
-        public TransitionLossKey(TransitionGroupDocNode parent, TransitionDocNode transition, TransitionLosses losses)
-        {
-            Transition = transition.Transition;
-            Losses = losses;
-            ComplexFragmentIonName = transition.ComplexFragmentIon.GetName();
-            if (Transition.IsCustom() && !transition.ComplexFragmentIon.IsCrosslinked)
-            {
-                if (!string.IsNullOrEmpty(transition.PrimaryCustomIonEquivalenceKey))
-                    CustomIonEquivalenceTestValue = transition.PrimaryCustomIonEquivalenceKey;
-                else if (!string.IsNullOrEmpty(transition.SecondaryCustomIonEquivalenceKey))
-                    CustomIonEquivalenceTestValue = transition.SecondaryCustomIonEquivalenceKey;
-                else if (Transition.IsNonReporterCustomIon())
-                    CustomIonEquivalenceTestValue = @"_mzSortIndex_" + parent.Children.IndexOf(transition);
-                else
-                    CustomIonEquivalenceTestValue = null;
-            }
-            else
-            {
-                CustomIonEquivalenceTestValue = null;
-            }
-        }
-
-        public Transition Transition { get; private set; }
-        public TransitionLosses Losses { get; private set; }
-        public string CustomIonEquivalenceTestValue { get; private set;  }
-        public IonChain ComplexFragmentIonName { get; private set; }
-
-        public bool Equivalent(TransitionLossKey other)
-        {
-            return Equals(CustomIonEquivalenceTestValue, other.CustomIonEquivalenceTestValue) &&
-                   other.Transition.Equivalent(Transition) &&
-                   Equals(other.Losses, Losses) &&
-                   Equals(other.ComplexFragmentIonName, ComplexFragmentIonName);
-        }
-
-        #region object overrides
-
-        public bool Equals(TransitionLossKey other)
-        {
-            if (ReferenceEquals(null, other)) return false;
-            if (ReferenceEquals(this, other)) return true;
-            return Equals(other.Transition, Transition) && Equals(other.Losses, Losses) &&
-                   Equals(other.ComplexFragmentIonName, ComplexFragmentIonName);
-        }
-
-        public override bool Equals(object obj)
-        {
-            if (ReferenceEquals(null, obj)) return false;
-            if (ReferenceEquals(this, obj)) return true;
-            if (obj.GetType() != typeof (TransitionLossKey)) return false;
-            return Equals((TransitionLossKey) obj);
-        }
-
-        public override int GetHashCode()
-        {
-            unchecked
-            {
-                int result = Transition.GetHashCode();
-                result = (result * 397) ^ (Losses != null ? Losses.GetHashCode() : 0);
-                result = (result * 397) ^ (ComplexFragmentIonName != null ? ComplexFragmentIonName.GetHashCode() : 0);
-                return result;
-            }
-        }
-
-        public override string ToString()
-        {
-            return Transition + (Losses != null ? @" -" + Losses.Mass : string.Empty);
-        }
-
-        #endregion
-    }
-}
+﻿/*
+ * Original author: Brendan MacLean <brendanx .at. u.washington.edu>,
+ *                  MacCoss Lab, Department of Genome Sciences, UW
+ *
+ * Copyright 2009 University of Washington - Seattle, WA
+ * 
+ * Licensed under the Apache License, Version 2.0 (the "License");
+ * you may not use this file except in compliance with the License.
+ * You may obtain a copy of the License at
+ *
+ *     http://www.apache.org/licenses/LICENSE-2.0
+ *
+ * Unless required by applicable law or agreed to in writing, software
+ * distributed under the License is distributed on an "AS IS" BASIS,
+ * WITHOUT WARRANTIES OR CONDITIONS OF ANY KIND, either express or implied.
+ * See the License for the specific language governing permissions and
+ * limitations under the License.
+ */
+using System;
+using System.Collections.Generic;
+using System.Drawing;
+using System.Globalization;
+using System.IO;
+using System.Linq;
+using pwiz.Common.Chemistry;
+using pwiz.Common.SystemUtil;
+using pwiz.Skyline.Model.Crosslinking;
+using pwiz.Skyline.Model.DocSettings;
+using pwiz.Skyline.Properties;
+using pwiz.Skyline.Util;
+using pwiz.Skyline.Util.Extensions;
+
+namespace pwiz.Skyline.Model
+{
+    public enum IonType
+    {
+        precursor = -2, custom = -1, a, b, c, x, y, z, zh, zhh
+    }
+
+    public static class IonTypeExtension
+    {
+        private static readonly string[] VALUES = {string.Empty, string.Empty, @"a", @"b", @"c", @"x", @"y", @"z", @"z" + '\u2022', @"z" + '\u2032' };
+        private static readonly Dictionary<IonType, string[]> INPUT_ALIASES = new Dictionary<IonType, string[]>()
+        {
+            {IonType.zh, new[]{@"z.", @"z*"}},
+            { IonType.zhh, new[]{@"z'", @"z"""}}
+        };
+
+        private static readonly Color COLOR_A = Color.YellowGreen;
+        private static readonly Color COLOR_X = Color.Green;
+        private static readonly Color COLOR_B = Color.BlueViolet;
+        private static readonly Color COLOR_Y = Color.Blue;
+        private static readonly Color COLOR_C = Color.Orange;
+        private static readonly Color COLOR_Z = Color.OrangeRed;
+        private static readonly Color COLOR_ZH = Color.Brown;
+        private static readonly Color COLOR_ZHH = Color.Sienna;
+        private static readonly Color COLOR_OTHER_IONS = Color.DodgerBlue; // Other ion types, as in small molecule
+        private static readonly Color COLOR_PRECURSOR = Color.DarkCyan;
+        private static readonly Color COLOR_NONE = COLOR_A;
+
+        private static string[] LOCALIZED_VALUES
+        {
+            get
+            {
+                VALUES[0] = Resources.IonTypeExtension_LOCALIZED_VALUES_precursor;
+                VALUES[1] = Resources.IonTypeExtension_LOCALIZED_VALUES_custom;
+                return VALUES;
+            }
+        }
+        public static string GetLocalizedString(this IonType val)
+        {
+            return LOCALIZED_VALUES[(int) val + 2]; // To include precursor and custom
+        }
+
+        public static IEnumerable<string> GetInputAliases(this IonType val)
+        {
+            if (!INPUT_ALIASES.ContainsKey(val))
+                return new[] {val.ToString()};
+            return INPUT_ALIASES[val].Concat(new [] {val.ToString()});
+        }
+
+        public static IonType GetEnum(string enumValue)
+        {
+            int i = LOCALIZED_VALUES.IndexOf(v => Equals(v, enumValue));
+            if (i >= 0)
+                return (IonType) (i-2);
+            var result = INPUT_ALIASES.Keys.First(ion => GetInputAliases(ion).Any(str => str.Equals(enumValue)));
+            return result;
+        }
+
+        public static bool IsNTerminal(this IonType type)
+        {
+            return type == IonType.a || type == IonType.b || type == IonType.c || type == IonType.precursor;
+        }
+
+        public static bool IsCTerminal(this IonType type)
+        {
+            return type == IonType.x || type == IonType.y || type == IonType.z || type == IonType.zh || type == IonType.zhh;
+        }
+
+        public static List<IonType> GetFragmentList()
+        {
+            return Enumerable.Range(0, 1 + (int) IonType.zhh).Select(i => (IonType) i).ToList();
+        }
+
+        public static Color GetTypeColor(IonType? type, int rank = 0)
+        {
+            Color color;
+            if(!type.HasValue)
+                return COLOR_NONE;
+
+            switch (type)
+            {
+                default: color = COLOR_NONE; break;
+                case IonType.a: color = COLOR_A; break;
+                case IonType.x: color = COLOR_X; break;
+                case IonType.b: color = COLOR_B; break;
+                case IonType.y: color = COLOR_Y; break;
+                case IonType.c: color = COLOR_C; break;
+                case IonType.z: color = COLOR_Z; break;
+                case IonType.zh: color = COLOR_ZH; break;
+                case IonType.zhh:color = COLOR_ZHH; break;
+                case IonType.custom: color = (rank > 0) ? COLOR_OTHER_IONS : COLOR_NONE; break; // Small molecule fragments - only color if ranked
+                case IonType.precursor: color = COLOR_PRECURSOR; break;
+            }
+            return color;
+        }
+    }
+
+    public class Transition : Identity
+    {
+        public const int MIN_PRODUCT_CHARGE = 1;
+        public const int MAX_PRODUCT_CHARGE = 20;
+
+        public const int MIN_PRODUCT_DECOY_MASS_SHIFT = -5;
+        public const int MAX_PRODUCT_DECOY_MASS_SHIFT = 5;
+
+        /// <summary>
+        /// MProphet reverse decoy algorithm requires these mass shifts for
+        /// singly charged product ions
+        /// </summary>
+        private static readonly int[] MPROPHET_REVERSED_MASS_SHIFTS = {8, -8, 10, -10};
+
+        public static ICollection<int> MassShifts { get { return MASS_SHIFTS; } }
+
+        private static readonly HashSet<int> MASS_SHIFTS = new HashSet<int>(MassShiftEnum);
+
+        private static IEnumerable<int> MassShiftEnum
+        {
+            get
+            {
+                for (int i = MIN_PRODUCT_DECOY_MASS_SHIFT; i <= MAX_PRODUCT_DECOY_MASS_SHIFT; i++)
+                {
+                    if (i != 0)
+                        yield return i;
+                }
+                foreach (var i in MPROPHET_REVERSED_MASS_SHIFTS)
+                {
+                    yield return i;
+                }
+            }
+        }
+
+        /// <summary>
+        /// Prioritized list of default product ion charges
+        /// </summary>
+        public static readonly Adduct[] DEFAULT_PEPTIDE_CHARGES = { Adduct.SINGLY_PROTONATED, Adduct.DOUBLY_PROTONATED, Adduct.TRIPLY_PROTONATED };
+        public static readonly Adduct[] DEFAULT_PEPTIDE_LIBRARY_CHARGES = { Adduct.SINGLY_PROTONATED, Adduct.DOUBLY_PROTONATED, Adduct.TRIPLY_PROTONATED, Adduct.QUADRUPLY_PROTONATED };
+        public static readonly Adduct[] DEFAULT_MOLECULE_CHARGES = { Adduct.M_MINUS_3H, Adduct.M_MINUS_2H, Adduct.M_MINUS_H, Adduct.M_MINUS, Adduct.M_PLUS, Adduct.M_PLUS_H, Adduct.M_PLUS_2H, Adduct.M_PLUS_3H };
+        public static readonly Adduct[] DEFAULT_MOLECULE_FRAGMENT_CHARGES = { Adduct.M_MINUS, Adduct.M_MINUS_2, Adduct.M_MINUS_3, Adduct.M_PLUS, Adduct.M_PLUS_2, Adduct.M_PLUS_3 };
+
+        /// <summary>
+        /// Prioritize, paired list of non-custom product ion types
+        /// </summary>
+        public static readonly IonType[] PEPTIDE_ION_TYPES =
+            {IonType.y, IonType.b, IonType.z, IonType.c, IonType.x, IonType.a, IonType.zh, IonType.zhh};
+        // And its small molecule equivalent
+        public static readonly IonType[] MOLECULE_ION_TYPES = { IonType.custom };
+        public static readonly IonType[] DEFAULT_MOLECULE_FILTER_ION_TYPES = { IonType.custom }; 
+
+        public static readonly int[] PEPTIDE_ION_TYPES_ORDERS;
+
+        static Transition()
+        {
+            PEPTIDE_ION_TYPES_ORDERS = new int[PEPTIDE_ION_TYPES.Length];
+            for (int i = 0; i < PEPTIDE_ION_TYPES.Length; i++)
+            {
+                PEPTIDE_ION_TYPES_ORDERS[(int) PEPTIDE_ION_TYPES[i]] = i;
+            }
+        }
+
+        public static bool IsPrecursor(IonType type)
+        {
+            return type == IonType.precursor;
+        }
+
+        public static bool IsPeptideFragment(IonType type)
+        {
+            return type >= IonType.a;
+        }
+
+        public static bool IsCustom(IonType type, TransitionGroup parent)
+        {
+            return type == IonType.custom || (type == IonType.precursor && parent.IsCustomIon);
+        }
+
+        public static IonType[] GetTypePairs(ICollection<IonType> types)
+        {
+            var listTypes = new List<IonType>();
+            for (int i = 0; i < PEPTIDE_ION_TYPES.Length; i++)
+            {
+                if (types.Contains(PEPTIDE_ION_TYPES[i]))
+                {
+                    if (i % 2 == 0)
+                        i++;
+                    listTypes.Add(PEPTIDE_ION_TYPES[i - 1]);
+                    listTypes.Add(PEPTIDE_ION_TYPES[i]);
+                }
+            }
+            return listTypes.ToArray();
+        }
+
+        public static char GetFragmentNTermAA(string sequence, int cleavageOffset)
+        {
+            return sequence[cleavageOffset + 1];
+        }
+
+        public static char GetFragmentCTermAA(string sequence, int cleavageOffset)
+        {
+            return sequence[cleavageOffset];
+        }
+
+        public static int OrdinalToOffset(IonType type, int ordinal, int len)
+        {
+            if (type.IsNTerminal())
+                return ordinal - 1;
+            else
+                return len - ordinal - 1;
+        }
+
+        public static int OffsetToOrdinal(IonType type, int offset, int len)
+        {
+            if (type.IsNTerminal() || type==IonType.custom) // Custom for small molecule work
+                return offset + 1;
+            else
+                return len - offset - 1;
+        }
+
+        public static string GetChargeIndicator(Adduct adduct)
+        {
+            return GetChargeIndicator(adduct, LocalizationHelper.CurrentCulture);
+        }
+
+        public static string GetChargeIndicator(Adduct adduct, CultureInfo cultureInfo)
+        {
+            return !adduct.IsProteomic && !adduct.IsChargeOnly
+                ? adduct.AsFormulaOrSignedInt()
+                : GetChargeIndicator(adduct.AdductCharge, cultureInfo);
+        }
+
+        public static string GetChargeIndicator(int charge)
+        {
+            return GetChargeIndicator(charge, LocalizationHelper.CurrentCulture);
+        }
+
+        public static string GetChargeIndicator(int charge, CultureInfo cultureInfo)
+        {
+            if (charge >= 0)
+            {
+                const string pluses = "++++";
+                return charge <= pluses.Length
+                    ? pluses.Substring(0, Math.Min(charge, pluses.Length))
+                    : string.Format(@"{0} +{1}", GetChargeSeparator(cultureInfo), charge);
+            }
+            else
+            {
+                const string minuses = "--";
+                charge = -charge;
+                return charge <= minuses.Length
+                    ? minuses.Substring(0, Math.Min(charge, minuses.Length))
+                    : string.Format(@"{0} -{1}", GetChargeSeparator(cultureInfo), charge);
+            }
+        }
+
+        private static string GetChargeSeparator(CultureInfo cultureInfo)
+        {
+            return cultureInfo.TextInfo.ListSeparator;
+        }
+
+        public static int FindAdductDescription(string line, out Adduct adduct)
+        {
+            // Check for adduct description
+            var chargePos = -1;
+            adduct = Adduct.EMPTY;
+            var adductStart = line.LastIndexOf('[');
+            if (adductStart >= 0)
+            {
+                if (adductStart + 2 > line.Length || line[adductStart + 1] == '+')
+                {
+                    // It was probably a modification like "[+57]", and we're being called by StripChargeIndicators on a peptide
+                    return chargePos;
+                }
+                var adductText = line.Substring(adductStart);
+                if (adductStart > 0 && line[adductStart - 1] == '(')
+                {
+                    adductText = adductText.TrimEnd(')', ' ');
+                    adductStart--; // Consider adduct description as beginning at start of enclosing parens
+                }
+                if (!Adduct.TryParse(adductText, out adduct))
+                {
+                    // Whatever it was, it's not an adduct
+                    return chargePos;
+                }
+                chargePos = adductStart;
+            }
+            return chargePos;
+        }
+
+        public static string StripChargeIndicators(string text, int min, int max)
+        {
+            if (!MayHaveChargeIndicator(text))
+                return text;
+
+            var sequences = new List<string>();
+            var consecutiveLinesWithoutChargeIndicators = 0;
+            foreach (var line in text.Split('\n').Select(seq => seq.Trim()))
+            {
+                if (consecutiveLinesWithoutChargeIndicators > 1000)
+                {
+                    sequences.Add(line); // If we haven't seen anything like "PEPTIDER+++" by now, we aren't going to 
+                    continue;
+                }
+                // Allow any run of charge indicators no matter how long, because users guess this might work
+                int chargePos = FindChargeSymbolRepeatStart(line, min, max);
+                if (chargePos == -1)
+                {
+                    // Or any formal protonated charge state indicator
+                    chargePos = FindChargeIndicatorPos(line, min, max, CultureInfo.CurrentCulture);
+                    // Or the US/Invariant formatted version
+                    if (chargePos == -1 && GetChargeSeparator(CultureInfo.CurrentCulture) != GetChargeSeparator(CultureInfo.InvariantCulture))
+                        chargePos = FindChargeIndicatorPos(line, min, max, CultureInfo.InvariantCulture);
+                }
+                if (chargePos == -1)
+                {
+                    // Check for adduct description
+                    Adduct adduct;
+                    var adductStart = FindAdductDescription(line, out adduct);
+                    if (adductStart >= 0)
+                    {
+                        var z = Math.Abs(adduct.AdductCharge);
+                        if (min <= z && z <= max)
+                        {
+                            chargePos = adductStart;
+                        }
+                    }
+                }
+
+                if (chargePos == -1)
+                {
+                    consecutiveLinesWithoutChargeIndicators++;
+                }
+                else
+                {
+                    consecutiveLinesWithoutChargeIndicators = 0;
+                }
+                sequences.Add(chargePos == -1 ? line : line.Substring(0, chargePos));
+            }
+            return TextUtil.LineSeparate(sequences);
+        }
+
+        private static int FindChargeSymbolRepeatStart(string line, int min, int max)
+        {
+            int chargePos = FindChargeSymbolRepeatStart('+', line, min, max);
+            if (chargePos == -1)
+                chargePos = FindChargeSymbolRepeatStart('-', line, min, max);
+            return chargePos;
+        }
+
+        private static int FindChargeSymbolRepeatStart(char c, string line, int min, int max)
+        {
+            int countCharges = CountEndsWith(c, line);
+            if (min <= countCharges && countCharges <= max)
+                return line.Length - countCharges;
+            return -1;
+        }
+
+        private static int CountEndsWith(char c, string line)
+        {
+            int i = line.Length - 1;
+            while (i >= 0 && line[i] == c)
+                i--;
+            i++; // Advance to the last position of a c
+            if (i < line.Length)
+                return line.Length - i;
+            return -1;
+        }
+
+        private static int FindChargeIndicatorPos(string line, int min, int max, CultureInfo cultureInfo)
+        {
+            for (int i = max; i >= min; i--)
+            {
+                // Handle negative charges
+                int pos = FindChargeIndicatorPos(line, GetChargeIndicator(Adduct.FromChargeProtonated(-i), cultureInfo));
+                if (pos != -1)
+                    return pos;
+                // Handle positive charges
+                pos = FindChargeIndicatorPos(line, GetChargeIndicator(Adduct.FromChargeProtonated(i), cultureInfo));
+                if (pos != -1)
+                    return pos;
+            }
+
+            return -1;
+        }
+
+        private static int FindChargeIndicatorPos(string line, string charge)
+        {
+            if (line.EndsWith(charge))
+                return line.Length - charge.Length;
+            // Try without the space, if the indicator contains a space
+            if (charge.Contains(' '))
+            {
+                var chargeCompact = charge.Replace(@" ", string.Empty);
+                if (line.EndsWith(chargeCompact))
+                    return line.Length - chargeCompact.Length;
+            }
+            return -1;
+        }
+
+        public static bool MayHaveChargeIndicator(string text)
+        {
+            foreach (char c in text)
+            {
+                if (c == '-' || c == '+' || c== '[')  // looking for something like +++, --, or [M+Na]
+                    return true;
+            }
+            return false;
+        }
+
+        public static Adduct GetChargeFromIndicator(string text, int min, int max)
+        {
+            int foundAt;
+            return GetChargeFromIndicator(text, min, max, out foundAt);
+        }
+
+        public static Adduct GetChargeFromIndicator(string text, int min, int max, Adduct defaultVal)
+        {
+            var result = GetChargeFromIndicator(text, min, max);
+            return result.IsEmpty ? defaultVal : result;
+        }
+
+        public static Adduct GetChargeFromIndicator(string text, int min, int max, out int foundAt)
+        {
+            foundAt = -1;
+            if (!MayHaveChargeIndicator(text))
+            {
+                return Adduct.EMPTY;
+            }
+
+            // Handle runs of charge characters no matter how long, because users guess this should work
+            foundAt = FindChargeSymbolRepeatStart('+', text, min, max);
+            if (foundAt != -1)
+                return Adduct.FromChargeProtonated(text.Length - foundAt);
+            foundAt = FindChargeSymbolRepeatStart('-', text, min, max);
+            if (foundAt != -1)
+                return Adduct.FromChargeProtonated(foundAt - text.Length);
+
+            Adduct adduct;
+            for (int i = max; i >= min; i--)
+            {
+                adduct = GetChargeFromIndicator(text, i, out foundAt);
+                if (!adduct.IsEmpty)
+                    return adduct;
+                adduct = GetChargeFromIndicator(text, -i, out foundAt);
+                if (!adduct.IsEmpty)
+                    return adduct;
+            }
+            foundAt = FindAdductDescription(text, out adduct);
+            if (foundAt != -1)
+                return adduct;
+            return Adduct.EMPTY;
+        }
+
+        private static Adduct GetChargeFromIndicator(string text, int i, out int foundAt)
+        {
+            var adduct = Adduct.FromChargeProtonated(i);
+            foundAt = FindChargeIndicatorPos(text, GetChargeIndicator(adduct));
+            if (foundAt == -1 && GetChargeSeparator(CultureInfo.CurrentCulture) != GetChargeSeparator(CultureInfo.InvariantCulture))
+                foundAt = FindChargeIndicatorPos(text, GetChargeIndicator(adduct, CultureInfo.InvariantCulture));
+            return foundAt != -1 ? adduct : Adduct.EMPTY;
+        }
+
+        public static string GetMassIndexText(int massIndex)
+        {
+            if (massIndex == 0)
+                return string.Empty;
+
+            return @" " + SequenceMassCalc.GetMassIDescripion(massIndex);
+        }
+
+        public static string GetDecoyText(int? decoyMassShift)
+        {
+            if (!decoyMassShift.HasValue || decoyMassShift.Value == 0)
+                return string.Empty;
+            return string.Format(@"({0}{1})",
+                                 decoyMassShift.Value >= 0 ? @"+" : string.Empty,
+                                 decoyMassShift.Value);
+        }
+
+        private readonly TransitionGroup _group;
+
+        /// <summary>
+        /// Creates a precursor transition
+        /// </summary>
+        /// <param name="group">The <see cref="TransitionGroup"/> which the transition represents</param>
+        /// <param name="massIndex">Isotope mass shift</param>
+        /// <param name="productAdduct">Adduct on the transition</param>
+        /// <param name="customMolecule">Non-null if this is a custom transition</param>
+        public Transition(TransitionGroup group, int massIndex, Adduct productAdduct, CustomMolecule customMolecule = null)
+            : this(group, IonType.precursor, group.Peptide.Length - 1, massIndex, productAdduct, null, customMolecule)
+        {
+        }
+
+        public Transition(TransitionGroup group, IonType type, int offset, int massIndex, Adduct charge)
+            :this(group, type, offset, massIndex, charge, null)
+        {
+        }
+
+        public Transition(TransitionGroup group, Adduct charge, int? massIndex, CustomMolecule customMolecule, IonType type=IonType.custom)
+            :this(group, type, null, massIndex, charge, null, customMolecule)
+        {
+        }
+
+        public Transition(TransitionGroup group, IonType type, int? offset, int? massIndex, Adduct adduct,
+            int? decoyMassShift, CustomMolecule customMolecule = null)
+        {
+            _group = group;
+
+            IonType = type;
+            CleavageOffset = offset ?? 0;
+            MassIndex = massIndex ?? 0;
+            Adduct = adduct;
+            DecoyMassShift = decoyMassShift;
+            // Small molecule precursor transition should have same custom molecule as parent
+            if (IsPrecursor(type) && group.IsCustomIon)
+            {
+                CustomIon = new CustomIon(group.CustomMolecule, adduct);
+            }
+            else if (customMolecule is CustomIon)
+            {
+                // As with reporter ions
+                CustomIon = (CustomIon)customMolecule;
+                Assume.IsTrue(Equals(adduct.AdductCharge, CustomIon.Adduct.AdductCharge));
+                Adduct = CustomIon.Adduct; // Ion mass is part of formula, so use charge only adduct
+            }
+            else if (customMolecule != null)
+            {
+                CustomIon = new CustomIon(customMolecule, adduct);
+            }
+            // Derived values
+            if (!IsCustom(type, group))
+            {
+                Peptide peptide = group.Peptide;
+                Ordinal = OffsetToOrdinal(type, (int)offset, peptide.Length);
+                AA = (IsNTerminal()
+                    ? peptide.Sequence[(int)offset]
+                    : peptide.Sequence[(int)offset + 1]);
+            }
+            else
+            {
+                // caller may have passed in offset = group.Peptide.Length - 1, which for custom ions gives -1
+                CleavageOffset = 0;
+            }
+            Validate();
+        }
+
+        public TransitionGroup Group
+        {
+            get { return _group; }
+        }
+
+        // NB an adduct (rather than a simple integer charge) is arguably overkill for transitions that are not precursors, 
+        // but it simplifies the code to treat them all as having a potentially complex charge mechanism
+        public Adduct Adduct { get; private set; } 
+        public int Charge { get { return Adduct.AdductCharge; } } 
+        public IonType IonType { get; private set; }
+
+        public int CleavageOffset { get; private set; }
+        public int MassIndex { get; private set; }
+        public int? DecoyMassShift { get; private set; }
+
+        public CustomIon CustomIon { get; private set; } // May be instantiated as a CustomIon or SettingsCustomIon
+
+        // Derived values
+        public int Ordinal { get; private set; }
+        public char AA { get; private set; }
+
+        public string FragmentIonName
+        {
+            get { return GetFragmentIonName(LocalizationHelper.CurrentCulture); }
+        }
+
+        public string GetFragmentIonName(CultureInfo cultureInfo, MzTolerance tolerance=null)
+        {
+            if (IsCustom() && !IsPrecursor())
+                return CustomIon.ToString(tolerance);
+            string ionName = ReferenceEquals(cultureInfo, CultureInfo.InvariantCulture)
+                ? IonType.ToString() : IonType.GetLocalizedString();
+            if (!IsPrecursor())
+                ionName += Ordinal;
+            return ionName;
+        }
+
+        public bool IsNTerminal()
+        {
+            return IonType.IsNTerminal();
+        }
+
+        public bool IsCTerminal()
+        {
+            return IonType.IsCTerminal();
+        }
+
+        public bool IsPrecursor()
+        {
+            return IsPrecursor(IonType);
+        }
+
+        public bool IsNegative()
+        {
+            return Charge < 0;
+        }
+
+        public bool IsCustom()
+        {
+            return IsCustom(IonType, Group);
+        }
+
+        public bool IsNonPrecursorNonReporterCustomIon()
+        {
+            return !IsPrecursor() && IsNonReporterCustomIon();
+        }
+
+        public bool IsNonReporterCustomIon()
+        {
+            return IsCustom() && !(CustomIon is SettingsCustomIon);
+        }
+
+        public char FragmentNTermAA
+        {
+            get { return GetFragmentNTermAA(_group.Peptide.Sequence, CleavageOffset); }
+        }
+
+        public char FragmentCTermAA
+        {
+            get { return GetFragmentCTermAA(_group.Peptide.Sequence, CleavageOffset); }
+        }
+
+        public static TypedMass CalcMass(TypedMass massH, TransitionLosses losses)
+        {
+            return massH - (losses != null ? losses.Mass : 0);
+        }
+
+        private void Validate()
+        {
+            if (IsCustom())
+            {
+                if (IsPrecursor())
+                {
+                    if (TransitionGroup.MIN_PRECURSOR_CHARGE > Math.Abs(Charge) || Math.Abs(Charge) > TransitionGroup.MAX_PRECURSOR_CHARGE)
+                    {
+                        throw new InvalidDataException(
+                            string.Format(Resources.Transition_Validate_Precursor_charge__0__must_be_non_zero_and_between__1__and__2__,
+                            Charge, -TransitionGroup.MAX_PRECURSOR_CHARGE, TransitionGroup.MAX_PRECURSOR_CHARGE));
+                    }
+                }
+                else if (MIN_PRODUCT_CHARGE > Math.Abs(Charge) || Math.Abs(Charge) > MAX_PRODUCT_CHARGE)
+                {
+                    throw new InvalidDataException(
+                        string.Format(Resources.Transition_Validate_Product_ion_charge__0__must_be_non_zero_and_between__1__and__2__,
+                                                                 Charge, -MAX_PRODUCT_CHARGE, MAX_PRODUCT_CHARGE));
+                }
+            }
+            else
+            {
+                if (IsPrecursor())
+                {
+                    if (TransitionGroup.MIN_PRECURSOR_CHARGE > Charge || Charge > TransitionGroup.MAX_PRECURSOR_CHARGE)
+                    {
+                        throw new InvalidDataException(
+                            string.Format(Resources.Transition_Validate_Precursor_charge__0__must_be_between__1__and__2__,
+                            Charge, TransitionGroup.MIN_PRECURSOR_CHARGE, TransitionGroup.MAX_PRECURSOR_CHARGE));                    
+                    }
+                }
+                else if (MIN_PRODUCT_CHARGE > Charge || Charge > MAX_PRODUCT_CHARGE)
+                {
+                    throw new InvalidDataException(
+                        string.Format(Resources.Transition_Validate_Product_ion_charge__0__must_be_between__1__and__2__,
+                                                                 Charge, MIN_PRODUCT_CHARGE, MAX_PRODUCT_CHARGE));
+                }
+            }
+            if (CustomIon != null)
+            {
+                if (!IsCustom())
+                {
+                    throw new InvalidDataException(
+                        string.Format(
+                            Resources.Transition_Validate_A_transition_of_ion_type__0__can_t_have_a_custom_ion, IonType));
+                }    
+            }
+            else if (IsCustom())
+            {
+                    throw new InvalidDataException(
+                        string.Format(
+                           Resources.Transition_Validate_A_transition_of_ion_type__0__must_have_a_custom_ion_, IonType));
+            }
+            else
+            {
+                if (Ordinal < 1)
+                    throw new InvalidDataException(string.Format(Resources.Transition_Validate_Fragment_ordinal__0__may_not_be_less_than__1__, Ordinal));
+                if (IsPrecursor())
+                {
+                    if (Ordinal != Group.Peptide.Length)
+                        throw new InvalidDataException(string.Format(Resources.Transition_Validate_Precursor_ordinal_must_be_the_lenght_of_the_peptide));
+                }
+                else if (Ordinal > Group.Peptide.Length - 1)
+                {
+                    throw new InvalidDataException(
+                        string.Format(Resources.Transition_Validate_Fragment_ordinal__0__exceeds_the_maximum__1__for_the_peptide__2__,
+                            Ordinal, Group.Peptide.Length - 1, Group.Peptide.Target));
+                }
+
+                if (DecoyMassShift.HasValue)
+                {
+                    var minShift = IsPrecursor() ? TransitionGroup.MIN_PRECURSOR_DECOY_MASS_SHIFT : MIN_PRODUCT_DECOY_MASS_SHIFT;
+                    var maxShift = IsPrecursor() ? TransitionGroup.MAX_PRECURSOR_DECOY_MASS_SHIFT : MAX_PRODUCT_DECOY_MASS_SHIFT;
+                    if ((DecoyMassShift.Value < minShift || DecoyMassShift.Value > maxShift) &&
+                        !MPROPHET_REVERSED_MASS_SHIFTS.Contains(i => i == DecoyMassShift.Value))
+                    {
+                        throw new InvalidDataException(
+                            string.Format(Resources.Transition_Validate_Fragment_decoy_mass_shift__0__must_be_between__1__and__2__,
+                                DecoyMassShift, MIN_PRODUCT_DECOY_MASS_SHIFT, MAX_PRODUCT_DECOY_MASS_SHIFT));
+                    }
+                }
+            }
+            if (Charge < 0 != Group.PrecursorAdduct.AdductCharge < 0)
+            {
+                throw new InvalidDataException(Resources.Transition_Validate_Precursor_and_product_ion_polarity_do_not_agree_);
+            }
+        }
+
+        /// <summary>
+        /// True if a given transition is equivalent to this, ignoring the
+        /// transition group.
+        /// </summary>
+        public bool Equivalent(Transition obj)
+        {
+            return Equivalent(this, obj);
+        }
+
+        public static bool Equivalent(Transition t, Transition obj)
+        {
+            if (ReferenceEquals(t, obj))
+            {
+                return true;
+            }
+            return Equals(obj.IonType, t.IonType) &&
+                obj.CleavageOffset == t.CleavageOffset &&
+                obj.Charge == t.Charge &&
+                obj.MassIndex == t.MassIndex &&
+                CustomMolecule.Equivalent(obj.CustomIon, t.CustomIon) && // Looks at unlabeled formula or name only
+                (obj.DecoyMassShift.Equals(t.DecoyMassShift) || 
+                // Deal with strange case of mProphet golden standard data set - only a concern for peptides, not small molecules
+                (obj.DecoyMassShift.HasValue && t.DecoyMassShift.HasValue &&
+                    (obj.Group.LabelType.IsLight && obj.DecoyMassShift == 0 && !t.Group.LabelType.IsLight && t.DecoyMassShift != 0) ||
+                    (!obj.Group.LabelType.IsLight && obj.DecoyMassShift != 0 && t.Group.LabelType.IsLight && t.DecoyMassShift == 0)));
+        }
+
+        public static int GetEquivalentHashCode(Transition t)
+        {
+            unchecked
+            {
+                int result = t.IonType.GetHashCode();
+                result = (result * 397) ^ t.CleavageOffset;
+                result = (result * 397) ^ t.MassIndex;
+                result = (result * 397) ^ t.Charge;
+                result = (result * 397) ^ (t.DecoyMassShift ?? 0);
+                result = (result * 397) ^ (t.CustomIon != null ? t.CustomIon.GetEquivalentHashCode() : 0);
+                return result;
+            }
+        }
+        public bool IncludesAaIndex(int aaIndex)
+        {
+            switch (IonType)
+            {
+                case IonType.precursor:
+                    return true;
+                case IonType.a:
+                case IonType.b:
+                case IonType.c:
+                    return CleavageOffset >= aaIndex;
+                case IonType.x:
+                case IonType.y:
+                case IonType.z:
+                    return CleavageOffset < aaIndex;
+                default:
+                    return true;
+            }
+        }
+
+
+        #region object overrides
+
+        public bool Equals(Transition obj)
+        {
+            if (ReferenceEquals(null, obj)) return false;
+            if (ReferenceEquals(this, obj)) return true;
+            var equal = Equals(obj._group, _group) &&
+                obj.IonType == IonType &&
+                Equals(obj.CustomIon, CustomIon) && 
+                obj.CleavageOffset == CleavageOffset &&
+                obj.MassIndex == MassIndex &&
+                Equals(obj.Adduct, Adduct) && 
+                obj.DecoyMassShift.Equals(DecoyMassShift);
+            return equal; // For debugging convenience
+        }
+
+        public override bool Equals(object obj)
+        {
+            if (ReferenceEquals(null, obj)) return false;
+            if (ReferenceEquals(this, obj)) return true;
+            if (obj.GetType() != typeof (Transition)) return false;
+            return Equals((Transition) obj);
+        }
+
+        public override int GetHashCode()
+        {
+            unchecked
+            {
+                int result = _group.GetHashCode();
+                result = (result*397) ^ IonType.GetHashCode();
+                result = (result*397) ^ CleavageOffset;
+                result = (result*397) ^ MassIndex;
+                result = (result*397) ^ Adduct.GetHashCode();
+                result = (result*397) ^ (DecoyMassShift.HasValue ? DecoyMassShift.Value : 0);
+                result = (result*397) ^ (CustomIon != null ? CustomIon.GetHashCode() : 0);
+                return result;
+            }
+        }
+
+        public override string ToString()
+        {
+            if (IsPrecursor())
+            {
+                return Resources.Transition_ToString_precursor + GetChargeIndicator(Adduct) +
+                       GetMassIndexText(MassIndex);
+            }
+
+            if (IsCustom())
+            {
+                var text = CustomIon.ToString();
+                // Was there enough information to generate a string more distinctive that just "Ion"?
+                if (String.IsNullOrEmpty(CustomIon.Name) && 
+                    CustomIon.ParsedMolecule.IsMassOnly)
+                {
+                    // No, add mz and charge to whatever generic text was used to describe it
+                    var mz = Adduct.MzFromNeutralMass(CustomIon.MonoisotopicMass);
+                    return string.Format(@"{0} {1:F04}{2}",
+                        text, mz, GetChargeIndicator(Adduct));
+                }
+                return text;
+            }
+
+            return string.Format(@"{0} - {1}{2}{3}{4}",
+                                 AA,
+                                 IonType.ToString().ToLowerInvariant(),
+                                 Ordinal,
+                                 GetDecoyText(DecoyMassShift),
+                                 GetChargeIndicator(Adduct));
+        }
+
+        #endregion // object overrides
+    }
+
+    public sealed class TransitionLossKey
+    {
+        public TransitionLossKey(TransitionGroupDocNode parent, TransitionDocNode transition, TransitionLosses losses)
+        {
+            Transition = transition.Transition;
+            Losses = losses;
+            ComplexFragmentIonName = transition.ComplexFragmentIon.GetName();
+            if (Transition.IsCustom() && !transition.ComplexFragmentIon.IsCrosslinked)
+            {
+                if (!string.IsNullOrEmpty(transition.PrimaryCustomIonEquivalenceKey))
+                    CustomIonEquivalenceTestValue = transition.PrimaryCustomIonEquivalenceKey;
+                else if (!string.IsNullOrEmpty(transition.SecondaryCustomIonEquivalenceKey))
+                    CustomIonEquivalenceTestValue = transition.SecondaryCustomIonEquivalenceKey;
+                else if (Transition.IsNonReporterCustomIon())
+                    CustomIonEquivalenceTestValue = @"_mzSortIndex_" + parent.Children.IndexOf(transition);
+                else
+                    CustomIonEquivalenceTestValue = null;
+            }
+            else
+            {
+                CustomIonEquivalenceTestValue = null;
+            }
+        }
+
+        public Transition Transition { get; private set; }
+        public TransitionLosses Losses { get; private set; }
+        public string CustomIonEquivalenceTestValue { get; private set;  }
+        public IonChain ComplexFragmentIonName { get; private set; }
+
+        public bool Equivalent(TransitionLossKey other)
+        {
+            return Equals(CustomIonEquivalenceTestValue, other.CustomIonEquivalenceTestValue) &&
+                   other.Transition.Equivalent(Transition) &&
+                   Equals(other.Losses, Losses) &&
+                   Equals(other.ComplexFragmentIonName, ComplexFragmentIonName);
+        }
+
+        #region object overrides
+
+        public bool Equals(TransitionLossKey other)
+        {
+            if (ReferenceEquals(null, other)) return false;
+            if (ReferenceEquals(this, other)) return true;
+            return Equals(other.Transition, Transition) && Equals(other.Losses, Losses) &&
+                   Equals(other.ComplexFragmentIonName, ComplexFragmentIonName);
+        }
+
+        public override bool Equals(object obj)
+        {
+            if (ReferenceEquals(null, obj)) return false;
+            if (ReferenceEquals(this, obj)) return true;
+            if (obj.GetType() != typeof (TransitionLossKey)) return false;
+            return Equals((TransitionLossKey) obj);
+        }
+
+        public override int GetHashCode()
+        {
+            unchecked
+            {
+                int result = Transition.GetHashCode();
+                result = (result * 397) ^ (Losses != null ? Losses.GetHashCode() : 0);
+                result = (result * 397) ^ (ComplexFragmentIonName != null ? ComplexFragmentIonName.GetHashCode() : 0);
+                return result;
+            }
+        }
+
+        public override string ToString()
+        {
+            return Transition + (Losses != null ? @" -" + Losses.Mass : string.Empty);
+        }
+
+        #endregion
+    }
+}