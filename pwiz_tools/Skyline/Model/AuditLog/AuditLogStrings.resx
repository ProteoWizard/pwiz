--- conflicted
+++ resolved
@@ -681,7 +681,9 @@
   <data name="added_spectrum_filter" xml:space="preserve">
     <value>Added spectrum filter</value>
   </data>
-<<<<<<< HEAD
+  <data name="imputed_boundaries" xml:space="preserve">
+    <value>Imputed boundaries for '{0}'</value>
+  </data>
   <data name="files_tree_node_renamed" xml:space="preserve">
     <value>Renamed node {0} to {1} in the Files window</value>
   </data>
@@ -711,9 +713,5 @@
   </data>
   <data name="files_tree_background_proteome_update" xml:space="preserve">
     <value>Edited background proteome named {0} from the Files window</value>
-=======
-  <data name="imputed_boundaries" xml:space="preserve">
-    <value>Imputed boundaries for '{0}'</value>
->>>>>>> 8e11d5ad
   </data>
 </root>