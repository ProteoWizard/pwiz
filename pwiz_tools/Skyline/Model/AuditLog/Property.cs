--- conflicted
+++ resolved
@@ -232,13 +232,8 @@
         public Func<object, object> GetValue { get; set; }
 
         // For debugging
-<<<<<<< HEAD
-        // ReSharper disable once NotAccessedField.Local
+        // ReSharper disable once NotAccessedField.Global
         public PropertyInfo PropertyInfo { get; private set; }
-=======
-        // ReSharper disable once NotAccessedField.Global
-        public PropertyInfo _propertyInfo;
->>>>>>> fbb51d15
     }
 
     public class RootProperty : Property
