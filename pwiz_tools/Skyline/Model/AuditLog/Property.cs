/*
 * Original author: Tobias Rohde <tobiasr .at. uw.edu>,
 *                  MacCoss Lab, Department of Genome Sciences, UW
 *
 * Copyright 2018 University of Washington - Seattle, WA
 * 
 * Licensed under the Apache License, Version 2.0 (the "License");
 * you may not use this file except in compliance with the License.
 * You may obtain a copy of the License at
 *
 *     http://www.apache.org/licenses/LICENSE-2.0
 *
 * Unless required by applicable law or agreed to in writing, software
 * distributed under the License is distributed on an "AS IS" BASIS,
 * WITHOUT WARRANTIES OR CONDITIONS OF ANY KIND, either express or implied.
 * See the License for the specific language governing permissions and
 * limitations under the License.
 */
using System;
using System.Linq;
using System.Reflection;
using pwiz.Common.DataBinding;
using pwiz.Common.SystemUtil;
using pwiz.Skyline.Util;

namespace pwiz.Skyline.Model.AuditLog
{
    public class Property : Immutable
    {
        protected readonly TrackAttributeBase _trackAttribute;

        // Actual type of the property, should only be used in special cases
        private Type _propertyType
        {
            get { return TypeOverride ?? PropertyInfo.PropertyType; }
        }

        private Type TypeOverride { get; set; }

        public Property(PropertyInfo propertyInfo, TrackAttributeBase trackAttribute)
        {
            Assume.IsNotNull(propertyInfo);
            Assume.IsNotNull(trackAttribute);

            PropertyInfo = new PropertyInfoWrapper(propertyInfo);
            _trackAttribute = trackAttribute;
        }

        // Only to be accessed from this class or tests
        public PropertyInfoWrapper PropertyInfo { get; private set; }

        protected Property(PropertyInfoWrapper wrapper, TrackAttributeBase trackAttribute)
        {
            PropertyInfo = wrapper;
            _trackAttribute = trackAttribute;
        }

        public virtual bool IsRoot
        {
            get { return false; }
        }

        public string PropertyName
        {
            get { return PropertyInfo.Name; }
        }

        public Type DeclaringType { get { return PropertyInfo.DeclaringType; } }

        public bool IgnoreDefaultParent { get { return _trackAttribute.IgnoreDefaultParent; } }
        public bool IsTab { get { return _trackAttribute.IsTab; } }
        public bool IgnoreName { get { return _trackAttribute.IgnoreName; } }
        public bool DiffProperties { get { return _trackAttribute.DiffProperties; } }

        public CustomPropertyLocalizer CustomLocalizer
        {
            get
            {
                if (_trackAttribute.CustomLocalizer == null)
                    return null;

                return CustomPropertyLocalizer.CreateInstance(_trackAttribute.CustomLocalizer);
            }
        }

        public DefaultValues DefaultValues
        {
            get
            {
                return DefaultValues.CreateInstance(_trackAttribute.DefaultValues);
            }
        }

        public PropertyPath AddProperty(PropertyPath path)
        {
            return path.Property(PropertyName);
        }

        // These functions get the most derived, common type of the given objects
        // For instance, if the property type is DocNode, the oldObject a PeptideDocNode and
        // the newObject a PeptideGroupDocNode we only compare based on the DocNode properties. If the newObject
        // was also a PeptideDocNode, we compare based on PeptideDocNode properties.

        public static Type GetPropertyType(Type type, ObjectPair<object> objectPair)
        {
            var type1 = objectPair.OldObject == null ? null : objectPair.OldObject.GetType();
            var type2 = objectPair.NewObject == null ? null : objectPair.NewObject.GetType();

            // Compare based on the object type if the types are the same and not null,
            // otherwise compare by the type of the property, which is guaranteed to be a shared
            // base by both objects
            if ((type1 == type2 || type2 == null) && type1 != null)
                return type1;

            if (type1 == null && type2 != null)
                return type2;

            return type;
        }

        public Type GetPropertyType(ObjectPair<object> objectPair)
        {
            return GetPropertyType(_propertyType, objectPair);
        }

        public Type GetPropertyType(object obj)
        {
            return obj == null ? _propertyType : obj.GetType();
        }

        // Rather use GetPropertyType unless the type the property was declared as is actually required,
        // or there is no instance of this type
        public Type PropertyType
        {
            get { return _propertyType; }
        }

        public bool IsCollectionElement { get { return TypeOverride != null; } }

        public Property ChangeTypeOverride(Type type)
        {
            return ChangeProp(ImClone(this), im => im.TypeOverride = type);
        }

        public bool IsCollectionType(object obj)
        {
            var type = GetPropertyType(obj);
            return Reflector.IsCollectionType(type);
        }

        public object GetValue(object obj)
        {
            return PropertyInfo.GetValue(obj);
        }

        public string GetName(DiffNode root, DiffNode node, DiffNode parent)
        {
            return GetName(ObjectPair.Create(root.Objects.LastOrDefault(), root.Objects.FirstOrDefault()), node, parent);
        }

        public string GetName(ObjectPair<object> docPair, DiffNode node, DiffNode parent)
        {
            return GetName(new ObjectInfo<object>(node.Objects.LastOrDefault(), node.Objects.FirstOrDefault(),
                parent != null ? parent.Objects.LastOrDefault() : null, parent != null ? parent.Objects.FirstOrDefault() : null,
                docPair.OldObject, docPair.NewObject));
        }

        public string GetName(ObjectInfo<object> objectInfo)
        {
            var name = PropertyName;
            if (PropertyInfo.DeclaringType != null)
                name = PropertyInfo.DeclaringType.Name + '_' + name;

            var localizer = CustomLocalizer;
            if (localizer != null)
            {
                name = localizer.Localize(objectInfo);
                if (PropertyInfo.DeclaringType != null)
                    name = PropertyInfo.DeclaringType.Name + '_' + name;
            }
                

<<<<<<< HEAD
            return @"{0:" + name + @"}";
=======
            return AuditLogParseHelper.GetParseString(ParseStringType.property_names, name);
>>>>>>> db954677
        }

        public string GetElementName()
        {
            var name = PropertyName;
            if (PropertyInfo.DeclaringType != null)
                name = PropertyInfo.DeclaringType.Name + '_' + name;

            // if resource manager doesnt have resource
            var hasName = PropertyElementNames.ResourceManager.GetString(name) != null;

            if (hasName)
<<<<<<< HEAD
                return @"{1:" + name + @"}";
=======
                return AuditLogParseHelper.GetParseString(ParseStringType.property_element_names, name);
>>>>>>> db954677

            return null;
        }

        // For Debugging
        public override string ToString()
        {
            return string.Format(@"{0} ({1})", PropertyName, _propertyType.Name);
        }
    }

    public class PropertyInfoWrapper
    {
        public PropertyInfoWrapper(PropertyInfo propertyInfo) : this(propertyInfo.Name, propertyInfo.PropertyType,
            propertyInfo.DeclaringType,
            propertyInfo.GetValue)
        {
            // For override properties, get the declaring type
            var accessors = propertyInfo.GetAccessors(true);
            if (accessors.Length > 0)
            {
                var baseDef = accessors[0].GetBaseDefinition();
                if (baseDef.DeclaringType != null)
                    DeclaringType = baseDef.DeclaringType;    
            }

            PropertyInfo = propertyInfo;
        }

        public PropertyInfoWrapper(string name, Type propertyType, Type declaringType, Func<object, object> getValue)
        {
            Name = name;
            PropertyType = propertyType;
            DeclaringType = declaringType;
            GetValue = getValue;
        }

        public string Name { get; set; }
        public Type PropertyType { get; set; }
        public Type DeclaringType { get; set; }
        public Func<object, object> GetValue { get; set; }

        // For debugging
        // ReSharper disable once NotAccessedField.Global
        public PropertyInfo PropertyInfo { get; private set; }
    }

    public class RootProperty : Property
    {
        private RootProperty(string name, Type type, bool trackChildren)
            : base(new PropertyInfoWrapper(name, type, null, obj => null),
                trackChildren ? (TrackAttributeBase) new TrackChildrenAttribute() : new TrackAttribute())
        {
        }

        public override bool IsRoot
        {
            get { return true; }
        }

        public static RootProperty Create(Type type, string name = null, bool trackChildren = true)
        {
            return new RootProperty(name ?? type.Name, type, trackChildren);
        }
    }
}<|MERGE_RESOLUTION|>--- conflicted
+++ resolved
@@ -180,11 +180,7 @@
             }
                 
 
-<<<<<<< HEAD
-            return @"{0:" + name + @"}";
-=======
             return AuditLogParseHelper.GetParseString(ParseStringType.property_names, name);
->>>>>>> db954677
         }
 
         public string GetElementName()
@@ -197,11 +193,7 @@
             var hasName = PropertyElementNames.ResourceManager.GetString(name) != null;
 
             if (hasName)
-<<<<<<< HEAD
-                return @"{1:" + name + @"}";
-=======
                 return AuditLogParseHelper.GetParseString(ParseStringType.property_element_names, name);
->>>>>>> db954677
 
             return null;
         }
