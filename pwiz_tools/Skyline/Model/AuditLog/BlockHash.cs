﻿/*
 * Original author: Tobias Rohde <tobiasr .at. uw.edu>,
 *                  MacCoss Lab, Department of Genome Sciences, UW
 *
 * Copyright 2018 University of Washington - Seattle, WA
 * 
 * Licensed under the Apache License, Version 2.0 (the "License");
 * you may not use this file except in compliance with the License.
 * You may obtain a copy of the License at
 *
 *     http://www.apache.org/licenses/LICENSE-2.0
 *
 * Unless required by applicable law or agreed to in writing, software
 * distributed under the License is distributed on an "AS IS" BASIS,
 * WITHOUT WARRANTIES OR CONDITIONS OF ANY KIND, either express or implied.
 * See the License for the specific language governing permissions and
 * limitations under the License.
 */
using System;
using System.IO;
using System.Linq;
using System.Security.Cryptography;

namespace pwiz.Skyline.Model.AuditLog
{
    public class BlockHash
    {
        private readonly HashAlgorithm _hashAlgorithm;
        private readonly byte[] _buffer;
        private int _bufferIndex;

        public BlockHash(HashAlgorithm hashAlgorithm, int bufferSize = 1024 * 1024)
        {
            if (bufferSize <= 0 || hashAlgorithm == null)
                throw new ArgumentException();

            _hashAlgorithm = hashAlgorithm;
            _buffer = new byte[bufferSize];
        }

        public byte[] HashBytes { get; private set; }

        // Adds the given bytes to the hash
        public void ProcessBytes(byte[] bytes)
        {
            var inputIndex = 0;
            var newIndex = _bufferIndex + bytes.Length;

            while (newIndex > _buffer.Length)
            {
                // Copy bytes from the new buffer until _buffer is full
                var copySize = _buffer.Length - _bufferIndex;
                Array.Copy(bytes, inputIndex, _buffer, _bufferIndex, copySize);
                inputIndex += copySize;

                // Update hash
                _hashAlgorithm.TransformBlock(_buffer, 0, _buffer.Length, _buffer, 0);
                _bufferIndex = 0;

                newIndex -= _buffer.Length;
            }

            // Copy remaining bytes into _buffer
            Array.Copy(bytes, inputIndex, _buffer, _bufferIndex, bytes.Length - inputIndex);
            _bufferIndex = newIndex;
        }

        // Finalizes the hash and returns the hash, which after calling this method
        // is accessible using the HashBytes property
        public byte[] FinalizeHashBytes()
        {
            if (_bufferIndex <= 0 || HashBytes != null)
                return null;

            _hashAlgorithm.TransformFinalBlock(_buffer, 0, _bufferIndex);
<<<<<<< HEAD
            HashBytes = new byte[_hashAlgorithm.Hash.Length];
            Array.Copy(_hashAlgorithm.Hash, HashBytes, HashBytes.Length);

            return HashBytes;
        }

        public static string FormatBytes(byte[] bytes)
        {
            return string.Join(string.Empty,
                bytes.Select(b => b.ToString(@"X2"))); // Not L10N
=======
            return Hash = string.Join(string.Empty,
                _hashAlgorithm.Hash.Select(b => b.ToString(@"X2")));
>>>>>>> 2f7ebad2
        }
    }

    public class HashingStream : Stream
    {
        private readonly Stream _inner;
        private readonly SHA1CryptoServiceProvider _sha1;
        private readonly BlockHash _blockHash;

        public HashingStream(Stream inner)
        {
            _inner = inner;
            _sha1 = new SHA1CryptoServiceProvider();
            _blockHash = new BlockHash(_sha1, 1024 * 1024);
        }

        public static Stream CreateWriteStream(string path)
        {
            return new HashingStream(new FileStream(path, FileMode.Create, FileAccess.Write, FileShare.Read, 4096,
                FileOptions.SequentialScan));
        }

        public static Stream CreateReadStream(string path)
        {
            return new HashingStream(new FileStream(path, FileMode.Open, FileAccess.Read, FileShare.Read, 4096,
                FileOptions.SequentialScan));
        }

        public override int Read(byte[] buffer, int offset, int count)
        {
            var bytesRead = _inner.Read(buffer, offset, count);
            if (bytesRead <= 0)
                return bytesRead;

            var copy = new byte[bytesRead];
            Array.Copy(buffer, offset, copy, 0, bytesRead);
            _blockHash.ProcessBytes(copy);

            return bytesRead;
        }

        public override void Write(byte[] buffer, int offset, int count)
        {
            _inner.Write(buffer, offset, count);

            var copy = new byte[count];
            Array.Copy(buffer, offset, copy, 0, count);
            _blockHash.ProcessBytes(copy);
        }


        public string Hash
        {
            get { return BlockHash.FormatBytes(HashBytes); }
        }

        public byte[] HashBytes
        {
            get { return _blockHash.HashBytes; }
        }

        public string Done()
        {
            _blockHash.FinalizeHashBytes();
            return Hash;
        }

        public byte[] DoneBytes()
        {
            _blockHash.FinalizeHashBytes();
            return HashBytes;
        }

        protected override void Dispose(bool disposing)
        {
            base.Dispose(disposing);

            if (disposing)
            {
                _inner.Dispose();
                _sha1.Dispose();
            }
        }

        #region Unused wrappers
        public override void Flush()
        {
            _inner.Flush();
        }

        public override long Seek(long offset, SeekOrigin origin)
        {
            return _inner.Seek(offset, origin);
        }

        public override void SetLength(long value)
        {
            _inner.SetLength(value);
        }

        public override bool CanRead
        {
            get { return _inner.CanRead; }
        }

        public override bool CanSeek
        {
            get { return _inner.CanSeek; }
        }

        public override bool CanWrite
        {
            get { return _inner.CanWrite; }
        }

        public override long Length
        {
            get { return _inner.Length; }
        }

        public override long Position
        {
            get { return _inner.Position; }
            set { _inner.Position = value; }
        }
        #endregion
    }
}<|MERGE_RESOLUTION|>--- conflicted
+++ resolved
@@ -73,7 +73,6 @@
                 return null;
 
             _hashAlgorithm.TransformFinalBlock(_buffer, 0, _bufferIndex);
-<<<<<<< HEAD
             HashBytes = new byte[_hashAlgorithm.Hash.Length];
             Array.Copy(_hashAlgorithm.Hash, HashBytes, HashBytes.Length);
 
@@ -84,10 +83,6 @@
         {
             return string.Join(string.Empty,
                 bytes.Select(b => b.ToString(@"X2"))); // Not L10N
-=======
-            return Hash = string.Join(string.Empty,
-                _hashAlgorithm.Hash.Select(b => b.ToString(@"X2")));
->>>>>>> 2f7ebad2
         }
     }
 
