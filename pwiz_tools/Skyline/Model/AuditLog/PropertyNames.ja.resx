--- conflicted
+++ resolved
@@ -1107,11 +1107,7 @@
     <value>電荷</value>
   </data>
   <data name="HardklorSettings_MinIntensityPPM" xml:space="preserve">
-<<<<<<< HEAD
-    <value>Min intensity PPM</value>
-=======
     <value>最小強度PPM</value>
->>>>>>> 83485fcc
     <comment>Needs Review:New resource</comment>
   </data>
   <data name="HardklorSettings_MinIdotP" xml:space="preserve">
@@ -1154,11 +1150,7 @@
     <value>フルスキャン設定を行う</value>
   </data>
   <data name="ImportPeptideSearchSettings_HardklorSearchSettings" xml:space="preserve">
-<<<<<<< HEAD
-    <value>Hardklor Search Settings</value>
-=======
     <value>Hardklor検索設定</value>
->>>>>>> 83485fcc
     <comment>Needs Review:New resource</comment>
   </data>
   <data name="ImportPeptideSearchSettings_ImportFastaSettings" xml:space="preserve">
@@ -1795,30 +1787,18 @@
     <value>最小m/z</value>
   </data>
   <data name="ParsimonySettings_GeneLevelParsimony" xml:space="preserve">
-<<<<<<< HEAD
-    <value>Group at gene level</value>
-    <comment>Needs Review:New resource</comment>
-  </data>
-  <data name="DataSettings_RelativeAbundanceFormatting" xml:space="preserve">
-    <value>Relative Abundance Formatting</value>
-=======
     <value>遺伝子レベルでグループ化</value>
     <comment>Needs Review:New resource</comment>
   </data>
   <data name="DataSettings_RelativeAbundanceFormatting" xml:space="preserve">
     <value>相対的存在量のフォーマット</value>
->>>>>>> 83485fcc
     <comment>Needs Review:New resource</comment>
   </data>
   <data name="RelativeAbundanceFormatting_ColorRows" xml:space="preserve">
     <value>フォーマット行</value>
   </data>
   <data name="CutoffScore_PERCOLATOR_QVALUE" xml:space="preserve">
-<<<<<<< HEAD
-    <value>Max q-value</value>
-=======
     <value>最大Q値</value>
->>>>>>> 83485fcc
     <comment>Needs Review:New resource</comment>
   </data>
   <data name="DdaSearchSettings_ScoreThreshold" xml:space="preserve">
