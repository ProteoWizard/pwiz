<?xml version="1.0" encoding="utf-8"?>
<root>
  <!-- 
    Microsoft ResX Schema 
    
    Version 2.0
    
    The primary goals of this format is to allow a simple XML format 
    that is mostly human readable. The generation and parsing of the 
    various data types are done through the TypeConverter classes 
    associated with the data types.
    
    Example:
    
    ... ado.net/XML headers & schema ...
    <resheader name="resmimetype">text/microsoft-resx</resheader>
    <resheader name="version">2.0</resheader>
    <resheader name="reader">System.Resources.ResXResourceReader, System.Windows.Forms, ...</resheader>
    <resheader name="writer">System.Resources.ResXResourceWriter, System.Windows.Forms, ...</resheader>
    <data name="Name1"><value>this is my long string</value><comment>this is a comment</comment></data>
    <data name="Color1" type="System.Drawing.Color, System.Drawing">Blue</data>
    <data name="Bitmap1" mimetype="application/x-microsoft.net.object.binary.base64">
        <value>[base64 mime encoded serialized .NET Framework object]</value>
    </data>
    <data name="Icon1" type="System.Drawing.Icon, System.Drawing" mimetype="application/x-microsoft.net.object.bytearray.base64">
        <value>[base64 mime encoded string representing a byte array form of the .NET Framework object]</value>
        <comment>This is a comment</comment>
    </data>
                
    There are any number of "resheader" rows that contain simple 
    name/value pairs.
    
    Each data row contains a name, and value. The row also contains a 
    type or mimetype. Type corresponds to a .NET class that support 
    text/value conversion through the TypeConverter architecture. 
    Classes that don't support this are serialized and stored with the 
    mimetype set.
    
    The mimetype is used for serialized objects, and tells the 
    ResXResourceReader how to depersist the object. This is currently not 
    extensible. For a given mimetype the value must be set accordingly:
    
    Note - application/x-microsoft.net.object.binary.base64 is the format 
    that the ResXResourceWriter will generate, however the reader can 
    read any of the formats listed below.
    
    mimetype: application/x-microsoft.net.object.binary.base64
    value   : The object must be serialized with 
            : System.Runtime.Serialization.Formatters.Binary.BinaryFormatter
            : and then encoded with base64 encoding.
    
    mimetype: application/x-microsoft.net.object.soap.base64
    value   : The object must be serialized with 
            : System.Runtime.Serialization.Formatters.Soap.SoapFormatter
            : and then encoded with base64 encoding.

    mimetype: application/x-microsoft.net.object.bytearray.base64
    value   : The object must be serialized into a byte array 
            : using a System.ComponentModel.TypeConverter
            : and then encoded with base64 encoding.
    -->
  <xsd:schema id="root" xmlns="" xmlns:xsd="http://www.w3.org/2001/XMLSchema" xmlns:msdata="urn:schemas-microsoft-com:xml-msdata">
    <xsd:import namespace="http://www.w3.org/XML/1998/namespace" />
    <xsd:element name="root" msdata:IsDataSet="true">
      <xsd:complexType>
        <xsd:choice maxOccurs="unbounded">
          <xsd:element name="metadata">
            <xsd:complexType>
              <xsd:sequence>
                <xsd:element name="value" type="xsd:string" minOccurs="0" />
              </xsd:sequence>
              <xsd:attribute name="name" use="required" type="xsd:string" />
              <xsd:attribute name="type" type="xsd:string" />
              <xsd:attribute name="mimetype" type="xsd:string" />
              <xsd:attribute ref="xml:space" />
            </xsd:complexType>
          </xsd:element>
          <xsd:element name="assembly">
            <xsd:complexType>
              <xsd:attribute name="alias" type="xsd:string" />
              <xsd:attribute name="name" type="xsd:string" />
            </xsd:complexType>
          </xsd:element>
          <xsd:element name="data">
            <xsd:complexType>
              <xsd:sequence>
                <xsd:element name="value" type="xsd:string" minOccurs="0" msdata:Ordinal="1" />
                <xsd:element name="comment" type="xsd:string" minOccurs="0" msdata:Ordinal="2" />
              </xsd:sequence>
              <xsd:attribute name="name" type="xsd:string" use="required" msdata:Ordinal="1" />
              <xsd:attribute name="type" type="xsd:string" msdata:Ordinal="3" />
              <xsd:attribute name="mimetype" type="xsd:string" msdata:Ordinal="4" />
              <xsd:attribute ref="xml:space" />
            </xsd:complexType>
          </xsd:element>
          <xsd:element name="resheader">
            <xsd:complexType>
              <xsd:sequence>
                <xsd:element name="value" type="xsd:string" minOccurs="0" msdata:Ordinal="1" />
              </xsd:sequence>
              <xsd:attribute name="name" type="xsd:string" use="required" />
            </xsd:complexType>
          </xsd:element>
        </xsd:choice>
      </xsd:complexType>
    </xsd:element>
  </xsd:schema>
  <resheader name="resmimetype">
    <value>text/microsoft-resx</value>
  </resheader>
  <resheader name="version">
    <value>2.0</value>
  </resheader>
  <resheader name="reader">
    <value>System.Resources.ResXResourceReader, System.Windows.Forms, Version=4.0.0.0, Culture=neutral, PublicKeyToken=b77a5c561934e089</value>
  </resheader>
  <resheader name="writer">
    <value>System.Resources.ResXResourceWriter, System.Windows.Forms, Version=4.0.0.0, Culture=neutral, PublicKeyToken=b77a5c561934e089</value>
  </resheader>
  <data name="AnnotationType_number" xml:space="preserve">
    <value>数字</value>
  </data>
  <data name="AnnotationType_text" xml:space="preserve">
    <value>テキスト</value>
  </data>
  <data name="AnnotationType_true_false" xml:space="preserve">
    <value>True/False</value>
  </data>
  <data name="AnnotationType_value_list" xml:space="preserve">
    <value>値のリスト</value>
  </data>
  <data name="eIonMobilityUnits_drift_time_msec" xml:space="preserve">
    <value>ドリフト時間(ms)</value>
  </data>
  <data name="eIonMobilityUnits_inverse_K0_Vsec_per_cm2" xml:space="preserve">
    <value>1/K0 (Vs/cm^2)</value>
  </data>
  <data name="eIonMobilityUnits_none" xml:space="preserve">
    <value>なし</value>
  </data>
  <data name="eIonMobilityUnits_unknown" xml:space="preserve">
    <value>不明</value>
  </data>
  <data name="eIonMobilityUnits_waters_sonar" xml:space="preserve">
    <value>Waters SONAR</value>
  </data>
  <data name="FullScanAcquisitionMethod_DDA" xml:space="preserve">
    <value>DDA</value>
  </data>
  <data name="FullScanAcquisitionMethod_DIA" xml:space="preserve">
    <value>DIA</value>
  </data>
  <data name="FullScanAcquisitionMethod_None" xml:space="preserve">
    <value>なし</value>
  </data>
  <data name="FullScanAcquisitionMethod_Targeted" xml:space="preserve">
    <value>ターゲット（旧）</value>
  </data>
  <data name="FullScanMassAnalyzerType_centroided" xml:space="preserve">
    <value>セントロイド化</value>
  </data>
  <data name="FullScanMassAnalyzerType_ft_icr" xml:space="preserve">
    <value>FT-ICR</value>
  </data>
  <data name="FullScanMassAnalyzerType_none" xml:space="preserve">
    <value>なし</value>
  </data>
  <data name="FullScanMassAnalyzerType_orbitrap" xml:space="preserve">
    <value>Orbitrap</value>
  </data>
  <data name="FullScanMassAnalyzerType_qit" xml:space="preserve">
    <value>QIT</value>
  </data>
  <data name="FullScanMassAnalyzerType_tof" xml:space="preserve">
    <value>TOF</value>
  </data>
  <data name="FullScanPrecursorIsotopes_Count" xml:space="preserve">
    <value>数</value>
  </data>
  <data name="FullScanPrecursorIsotopes_None" xml:space="preserve">
    <value>なし</value>
  </data>
  <data name="FullScanPrecursorIsotopes_Percent" xml:space="preserve">
    <value>パーセント</value>
  </data>
  <data name="ImportResultsSimultaneousFileOptions_many" xml:space="preserve">
    <value>多く</value>
  </data>
  <data name="ImportResultsSimultaneousFileOptions_one_at_a_time" xml:space="preserve">
    <value>一つずつ</value>
  </data>
  <data name="ImportResultsSimultaneousFileOptions_several" xml:space="preserve">
    <value>いくつか</value>
  </data>
  <data name="IsolationWidthType_fixed_width" xml:space="preserve">
    <value>固定</value>
  </data>
  <data name="IsolationWidthType_none" xml:space="preserve">
    <value>なし</value>
  </data>
  <data name="IsolationWidthType_results" xml:space="preserve">
    <value>結果</value>
  </data>
  <data name="IsolationWidthType_results_with_margin" xml:space="preserve">
    <value>マージンを有する結果</value>
  </data>
  <data name="LodCalculation_blank_plus_2_sd" xml:space="preserve">
    <value>ブランク ＋2 * SD</value>
  </data>
  <data name="LodCalculation_blank_plus_3_sd" xml:space="preserve">
    <value>ブランク ＋3 * SD</value>
  </data>
  <data name="LodCalculation_none" xml:space="preserve">
    <value>なし</value>
  </data>
  <data name="LodCalculation_turning_point" xml:space="preserve">
    <value>双線形の転回点</value>
  </data>
  <data name="LossInclusion_Always" xml:space="preserve">
    <value>常に行う</value>
  </data>
  <data name="LossInclusion_Library" xml:space="preserve">
    <value>一致するライブラリ</value>
  </data>
  <data name="LossInclusion_Never" xml:space="preserve">
    <value>決して行わない</value>
  </data>
  <data name="MassType_Average" xml:space="preserve">
    <value>平均</value>
  </data>
  <data name="MassType_Monoisotopic" xml:space="preserve">
    <value>モノアイソトピック</value>
  </data>
  <data name="SingletonNormalizationMethod_equalize_medians" xml:space="preserve">
    <value>中央値を均一化</value>
  </data>
  <data name="SingletonNormalizationMethod_global_standards" xml:space="preserve">
    <value>グローバル標準に対する比率</value>
  </data>
  <data name="SingletonNormalizationMethod_none" xml:space="preserve">
    <value>なし</value>
  </data>
  <data name="SingletonNormalizationMethod_quantile" xml:space="preserve">
    <value>分位値</value>
  </data>
  <data name="SingletonNormalizationMethod_tic" xml:space="preserve">
    <value>総イオン電流</value>
  </data>
  <data name="OptimizedMethodType_None" xml:space="preserve">
    <value>なし</value>
  </data>
  <data name="OptimizedMethodType_Precursor" xml:space="preserve">
    <value>プリカーサー</value>
  </data>
  <data name="OptimizedMethodType_Transition" xml:space="preserve">
    <value>トランジション</value>
  </data>
  <data name="PeptidePick_both" xml:space="preserve">
    <value>ライブラリとフィルタ</value>
  </data>
  <data name="PeptidePick_either" xml:space="preserve">
    <value>ライブラリまたはフィルタ</value>
  </data>
  <data name="PeptidePick_filter" xml:space="preserve">
    <value>フィルタ</value>
  </data>
  <data name="PeptidePick_library" xml:space="preserve">
    <value>ライブラリ</value>
  </data>
  <data name="PointSize_large" xml:space="preserve">
    <value>大</value>
  </data>
  <data name="PointSize_normal" xml:space="preserve">
    <value>普通</value>
  </data>
  <data name="PointSize_small" xml:space="preserve">
    <value>小</value>
  </data>
  <data name="PointSize_x_large" xml:space="preserve">
    <value>極大</value>
  </data>
  <data name="PointSize_x_small" xml:space="preserve">
    <value>極小</value>
  </data>
  <data name="PointSymbol_Circle" xml:space="preserve">
    <value>円形</value>
  </data>
  <data name="PointSymbol_Diamond" xml:space="preserve">
    <value>菱形</value>
  </data>
  <data name="PointSymbol_Plus" xml:space="preserve">
    <value>プラス記号</value>
  </data>
  <data name="PointSymbol_Square" xml:space="preserve">
    <value>四角形</value>
  </data>
  <data name="PointSymbol_Star" xml:space="preserve">
    <value>星形</value>
  </data>
  <data name="PointSymbol_Triangle" xml:space="preserve">
    <value>三角形</value>
  </data>
  <data name="PointSymbol_TriangleDown" xml:space="preserve">
    <value>逆三角形</value>
  </data>
  <data name="PointSymbol_XCross" xml:space="preserve">
    <value>X字型</value>
  </data>
  <data name="BilinearFit_bilinear" xml:space="preserve">
    <value>双線形</value>
  </data>
  <data name="SimpleRegressionFit_linear" xml:space="preserve">
    <value>線形</value>
  </data>
  <data name="LinearInLogSpace_linear_in_log_space" xml:space="preserve">
    <value>対数空間の線形</value>
  </data>
  <data name="SimpleRegressionFit_linear_through_zero" xml:space="preserve">
    <value>ゼロまで線形</value>
  </data>
  <data name="SimpleRegressionFit_none" xml:space="preserve">
    <value>なし</value>
  </data>
  <data name="QuadraticFit_quadratic" xml:space="preserve">
    <value>二次</value>
  </data>
  <data name="RegressionWeighting_1_over_x" xml:space="preserve">
    <value>1 / x</value>
  </data>
  <data name="RegressionWeighting_1_over_x_squared" xml:space="preserve">
    <value>1 / (x * x)</value>
  </data>
  <data name="RegressionWeighting_none" xml:space="preserve">
    <value>なし</value>
  </data>
  <data name="RetentionTimeFilterType_ms2_ids" xml:space="preserve">
    <value>MS/MS IDの時間内のスキャンのみを使用する</value>
  </data>
  <data name="RetentionTimeFilterType_none" xml:space="preserve">
    <value>一致する全てのスキャンを含める</value>
  </data>
  <data name="RetentionTimeFilterType_scheduling_windows" xml:space="preserve">
    <value>予測された保持時間内のスキャンのみを使用する</value>
  </data>
  <data name="String1FullScanMassAnalyzerType_centroided" xml:space="preserve">
    <value>セントロイド化</value>
  </data>
  <data name="SummarizationMethod_averaging" xml:space="preserve">
    <value>トランジション領域の合計</value>
  </data>
  <data name="SummarizationMethod_medianpolish" xml:space="preserve">
    <value>Tukeyの中央値分散分析</value>
  </data>
  <data name="SummarizationMethod_regression" xml:space="preserve">
    <value>回帰</value>
  </data>
  <data name="TransitionLibraryPick_all" xml:space="preserve">
    <value>フィルタされたイオン電荷とタイプから</value>
  </data>
  <data name="TransitionLibraryPick_all_plus" xml:space="preserve">
    <value>フィルタされたイオン電荷とタイプ、およびフィルタされたプロダクトイオンから</value>
  </data>
  <data name="TransitionLibraryPick_filter" xml:space="preserve">
    <value>フィルタされたプロダクトイオンから</value>
  </data>
  <data name="Workflow_dda" xml:space="preserve">
    <value>MS1フィルタを用いたDDA</value>
  </data>
  <data name="Workflow_dia" xml:space="preserve">
    <value>DIA</value>
  </data>
  <data name="Workflow_prm" xml:space="preserve">
    <value>PRM</value>
  </data>
  <data name="Workflow_feature_detection" xml:space="preserve">
<<<<<<< HEAD
    <value>Feature Detection</value>
=======
    <value>フィーチャーの検出</value>
>>>>>>> 83485fcc
    <comment>Needs Review:New resource</comment>
  </data>
  <data name="TransitionLibraryPick_none" xml:space="preserve">
    <value>なし</value>
  </data>
  <data name="eIonMobilityUnits_compensation_V" xml:space="preserve">
    <value>補償電圧(V)</value>
  </data>
  <data name="ModTerminus_C" xml:space="preserve">
    <value>C</value>
  </data>
  <data name="ModTerminus_N" xml:space="preserve">
    <value>N</value>
  </data>
  <data name="SequenceTerminus_C" xml:space="preserve">
    <value>C</value>
  </data>
  <data name="SequenceTerminus_N" xml:space="preserve">
    <value>N</value>
  </data>
  <data name="SampleType_blank" xml:space="preserve">
    <value>ブランク</value>
  </data>
  <data name="SampleType_double_blank" xml:space="preserve">
    <value>ダブルブランク</value>
  </data>
  <data name="SampleType_qc" xml:space="preserve">
    <value>QC</value>
  </data>
  <data name="SampleType_solvent" xml:space="preserve">
    <value>溶媒</value>
  </data>
  <data name="SampleType_standard" xml:space="preserve">
    <value>標準</value>
  </data>
  <data name="SampleType_unknown" xml:space="preserve">
    <value>不明</value>
  </data>
  <data name="GraphFontSize_10" xml:space="preserve">
    <value>小</value>
  </data>
  <data name="GraphFontSize_12" xml:space="preserve">
    <value>普通</value>
  </data>
  <data name="GraphFontSize_14" xml:space="preserve">
    <value>大</value>
  </data>
  <data name="GraphFontSize_16" xml:space="preserve">
    <value>極大</value>
  </data>
  <data name="GraphFontSize_8" xml:space="preserve">
    <value>極小</value>
  </data>
  <data name="RatioToLabel_ratio_to_heavy" xml:space="preserve">
    <value>Heavyに対する比率</value>
  </data>
  <data name="RatioToLabel_ratio_to_light" xml:space="preserve">
    <value>Lightに対する比率</value>
  </data>
  <data name="ListSortDirection_Ascending" xml:space="preserve">
    <value>昇順</value>
  </data>
  <data name="ListSortDirection_Descending" xml:space="preserve">
    <value>降順</value>
  </data>
  <data name="CountImpl_Count" xml:space="preserve">
    <value>数</value>
  </data>
  <data name="NumericAggregate_Cv" xml:space="preserve">
    <value>変動係数</value>
  </data>
  <data name="NumericAggregate_Mean" xml:space="preserve">
    <value>平均</value>
  </data>
  <data name="NumericAggregate_StdDev" xml:space="preserve">
    <value>標準偏差</value>
  </data>
  <data name="NumericAggregate_Sum" xml:space="preserve">
    <value>合計</value>
  </data>
  <data name="SelectOne_Max" xml:space="preserve">
    <value>最大</value>
  </data>
  <data name="SelectOne_Min" xml:space="preserve">
    <value>最小</value>
  </data>
  <data name="ViewGroup_" xml:space="preserve">
    <value>組込みビュー</value>
  </data>
  <data name="OrdinalFragmentFinder_ion_1" xml:space="preserve">
    <value>イオン1</value>
  </data>
  <data name="OrdinalFragmentFinder_ion_2" xml:space="preserve">
    <value>イオン2</value>
  </data>
  <data name="OrdinalFragmentFinder_ion_3" xml:space="preserve">
    <value>イオン3</value>
  </data>
  <data name="OrdinalFragmentFinder_ion_4" xml:space="preserve">
    <value>イオン4</value>
  </data>
  <data name="DeltaFragmentFinder_1_ion" xml:space="preserve">
    <value>1個のイオン</value>
  </data>
  <data name="DeltaFragmentFinder_2_ions" xml:space="preserve">
    <value>2個のイオン</value>
  </data>
  <data name="DeltaFragmentFinder_3_ions" xml:space="preserve">
    <value>3個のイオン</value>
  </data>
  <data name="DeltaFragmentFinder_4_ions" xml:space="preserve">
    <value>4個のイオン</value>
  </data>
  <data name="DeltaFragmentFinder_5_ions" xml:space="preserve">
    <value>5個のイオン</value>
  </data>
  <data name="DeltaFragmentFinder_6_ions" xml:space="preserve">
    <value>6個のイオン</value>
  </data>
  <data name="LastFragmentFinder_last_ion" xml:space="preserve">
    <value>最後のイオン</value>
  </data>
  <data name="LastFragmentFinder_last_ion__minus__1" xml:space="preserve">
    <value>最後のイオン - 1</value>
  </data>
  <data name="LastFragmentFinder_last_ion__minus__2" xml:space="preserve">
    <value>最後のイオン - 2</value>
  </data>
  <data name="LastFragmentFinder_last_ion__minus__3" xml:space="preserve">
    <value>最後のイオン - 3</value>
  </data>
  <data name="MzFragmentFinder_m_z__gt__precursor" xml:space="preserve">
    <value>m/z &gt;プリカーサー</value>
  </data>
  <data name="MzFragmentFinder__m_z__gt__precursor___minus__1" xml:space="preserve">
    <value>(m/z &gt; プリカーサー) - 1</value>
  </data>
  <data name="MzFragmentFinder__m_z__gt__precursor___minus__2" xml:space="preserve">
    <value>(m/z &gt; プリカーサー) - 2</value>
  </data>
  <data name="MzFragmentFinder__m_z__gt__precursor___plus__1" xml:space="preserve">
    <value>(m/z &gt; プリカーサー) + 1</value>
  </data>
  <data name="MzFragmentFinder__m_z__gt__precursor___plus__2" xml:space="preserve">
    <value>(m/z &gt; プリカーサー) + 2</value>
  </data>
  <data name="PeptideUniquenessConstraint_none" xml:space="preserve">
    <value>なし</value>
  </data>
  <data name="PeptideUniquenessConstraint_protein" xml:space="preserve">
    <value>タンパク質</value>
  </data>
  <data name="PeptideUniquenessConstraint_gene" xml:space="preserve">
    <value>遺伝子</value>
  </data>
  <data name="PeptideUniquenessConstraint_species" xml:space="preserve">
    <value>種</value>
  </data>
  <data name="AreaCVNormalizationMethod_global_standards" xml:space="preserve">
    <value>グローバル標準</value>
  </data>
  <data name="AreaCVNormalizationMethod_medians" xml:space="preserve">
    <value>中央値</value>
  </data>
  <data name="AreaCVNormalizationMethod_none" xml:space="preserve">
    <value>なし</value>
  </data>
  <data name="AreaCVNormalizationMethod_ratio" xml:space="preserve">
    <value>比率</value>
  </data>
  <data name="AreaCVNormalizationMethod_tic" xml:space="preserve">
    <value>総イオン電流</value>
  </data>
  <data name="AreaCVMsLevel_precursors" xml:space="preserve">
    <value>プリカーサー</value>
  </data>
  <data name="AreaCVMsLevel_products" xml:space="preserve">
    <value>プロダクト</value>
  </data>
  <data name="AreaCVTransitions_all" xml:space="preserve">
    <value>すべて</value>
  </data>
  <data name="AreaCVTransitions_best" xml:space="preserve">
    <value>最良</value>
  </data>
  <data name="AreaCVTransitions_count" xml:space="preserve">
    <value>数</value>
  </data>
  <data name="IrtRegressionType_linear" xml:space="preserve">
    <value>線形</value>
  </data>
  <data name="IrtRegressionType_lowess" xml:space="preserve">
    <value>ローカル加重回帰</value>
  </data>
  <data name="IrtRegressionType_logarithmic" xml:space="preserve">
    <value>対数</value>
  </data>
  <data name="IonMobilityWindowWidthType_linear_range" xml:space="preserve">
    <value>線形範囲</value>
  </data>
  <data name="IonMobilityWindowWidthType_resolving_power" xml:space="preserve">
    <value>分解能</value>
  </data>
  <data name="IonMobilityWindowWidthType_fixed_width" xml:space="preserve">
    <value>固定幅</value>
  </data>
  <data name="IonMobilityWindowWidthType_none" xml:space="preserve">
    <value>なし</value>
  </data>
  <data name="ClusterMetricType_chebyshev" xml:space="preserve">
    <value>チェビシェフ</value>
  </data>
  <data name="ClusterMetricType_manhattan" xml:space="preserve">
    <value>シティブロック</value>
  </data>
  <data name="ClusterMetricType_pearson" xml:space="preserve">
    <value>ピアソン</value>
  </data>
  <data name="ClusterMetricType_euclidean" xml:space="preserve">
    <value>ユークリッド</value>
  </data>
  <data name="InputFile_dda_raw" xml:space="preserve">
    <value>DDA生データ (ライブラリの検索と構築)</value>
  </data>
  <data name="InputFile_dia_raw" xml:space="preserve">
    <value>DIA生データ (ライブラリのデコンボリューション、検索、構築)</value>
  </data>
  <data name="InputFile_search_result" xml:space="preserve">
    <value>検索結果 (ライブラリを直接構築)</value>
  </data>
  <data name="InstrumentPreset_OrbitrapLTQ" xml:space="preserve">
    <value>Orbitrap LTQ</value>
  </data>
  <data name="InstrumentPreset_QExactive" xml:space="preserve">
    <value>Q Exactive</value>
  </data>
  <data name="InstrumentPreset_TripleTOF" xml:space="preserve">
    <value>TripleTOF</value>
  </data>
  <data name="Protocol_dia_umpire" xml:space="preserve">
    <value>DIA-Umpire</value>
  </data>
  <data name="Protocol_msconvert" xml:space="preserve">
    <value>MSConvert</value>
  </data>
  <data name="Protocol_none" xml:space="preserve">
    <value>なし</value>
  </data>
  <data name="FullScanAcquisitionMethod_SureQuant" xml:space="preserve">
    <value>SureQuant</value>
  </data>
  <data name="FullScanAcquisitionMethod_PRM" xml:space="preserve">
    <value>PRM</value>
  </data>
  <data name="SearchEngine_MSAmanda" xml:space="preserve">
    <value>MS Amanda</value>
  </data>
  <data name="SearchEngine_MSFragger" xml:space="preserve">
    <value>MSFragger</value>
  </data>
  <data name="SearchEngine_MSGFPlus" xml:space="preserve">
    <value>MS-GF+</value>
  </data>
  <data name="SearchEngine_Hardklor" xml:space="preserve">
    <value>Hardklör</value>
  </data>
  <data name="SharedPeptides_AssignedToBestProtein" xml:space="preserve">
    <value>ペプチドの最も多いタンパク質に割当て</value>
  </data>
  <data name="SharedPeptides_AssignedToFirstProtein" xml:space="preserve">
    <value>最初のタンパク質に割当て</value>
  </data>
  <data name="SharedPeptides_DuplicatedBetweenProteins" xml:space="preserve">
    <value>タンパク質間で重複</value>
  </data>
  <data name="SharedPeptides_Removed" xml:space="preserve">
    <value>削除済み (ペプチドは特定のタンパク質に固有の必要がある)</value>
  </data>
  <data name="SharedPeptidesGroup_AssignedToBestProtein" xml:space="preserve">
    <value>ペプチドの最も多いタンパク質グループに割当て</value>
  </data>
  <data name="SharedPeptidesGroup_AssignedToFirstProtein" xml:space="preserve">
    <value>最初のタンパク質グループに割当て</value>
  </data>
  <data name="SharedPeptidesGroup_DuplicatedBetweenProteins" xml:space="preserve">
    <value>タンパク質グループ間で重複</value>
  </data>
  <data name="SharedPeptidesGroup_Removed" xml:space="preserve">
    <value>削除済み (ペプチドは特定のタンパク質グループに固有でなければならない)</value>
  </data>
  <data name="RelativeRT_Matching" xml:space="preserve">
    <value>一致</value>
  </data>
  <data name="RelativeRT_Overlapping" xml:space="preserve">
    <value>重複</value>
  </data>
  <data name="RelativeRT_Preceding" xml:space="preserve">
    <value>先行</value>
  </data>
  <data name="RelativeRT_Unknown" xml:space="preserve">
    <value>不明</value>
  </data>
  <data name="MsLevelOption_" xml:space="preserve">
    <value>すべて</value>
  </data>
  <data name="MsLevelOption_1" xml:space="preserve">
    <value>1</value>
  </data>
  <data name="MsLevelOption_2" xml:space="preserve">
    <value>2</value>
  </data>
  <data name="MsLevelOption_default" xml:space="preserve">
    <value>デフォルト</value>
  </data>
  <data name="Special_maximum" xml:space="preserve">
    <value>最大</value>
  </data>
  <data name="Special_total" xml:space="preserve">
    <value>合計</value>
  </data>
  <data name="Special_default" xml:space="preserve">
    <value>デフォルトの正規化メソッド</value>
  </data>
  <data name="Special_calibrated" xml:space="preserve">
    <value>校正曲線</value>
  </data>
  <data name="Simple_equalize_medians" xml:space="preserve">
    <value>中央値を均一化</value>
  </data>
  <data name="Simple_global_standards" xml:space="preserve">
    <value>グローバル標準に対する比率</value>
  </data>
  <data name="Simple_none" xml:space="preserve">
    <value>なし</value>
  </data>
  <data name="Simple_quantile" xml:space="preserve">
    <value>分位値</value>
  </data>
  <data name="Simple_tic" xml:space="preserve">
    <value>総イオン電流</value>
  </data>
  <data name="Simple_ratio_to_heavy" xml:space="preserve">
    <value>Heavyに対する比率</value>
  </data>
  <data name="Simple_ratio_to_light" xml:space="preserve">
    <value>Lightに対する比率</value>
  </data>
  <data name="SharedPeptidesGene_AssignedToBestProtein" xml:space="preserve">
<<<<<<< HEAD
    <value>Assigned to the gene with the most peptides</value>
    <comment>Needs Review:New resource</comment>
  </data>
  <data name="SharedPeptidesGene_AssignedToFirstProtein" xml:space="preserve">
    <value>Assigned to the first gene</value>
    <comment>Needs Review:New resource</comment>
  </data>
  <data name="SharedPeptidesGene_DuplicatedBetweenProteins" xml:space="preserve">
    <value>Duplicated between genes</value>
    <comment>Needs Review:New resource</comment>
  </data>
  <data name="SharedPeptidesGene_Removed" xml:space="preserve">
    <value>Removed (peptides must be unique to a single gene)</value>
=======
    <value>ペプチドの最も多い遺伝子に割り当て</value>
    <comment>Needs Review:New resource</comment>
  </data>
  <data name="SharedPeptidesGene_AssignedToFirstProtein" xml:space="preserve">
    <value>最初の遺伝子に割り当て</value>
    <comment>Needs Review:New resource</comment>
  </data>
  <data name="SharedPeptidesGene_DuplicatedBetweenProteins" xml:space="preserve">
    <value>遺伝子間で重複</value>
    <comment>Needs Review:New resource</comment>
  </data>
  <data name="SharedPeptidesGene_Removed" xml:space="preserve">
    <value>削除済み（ペプチドは1つの遺伝子に固有の必要がある）</value>
>>>>>>> 83485fcc
    <comment>Needs Review:New resource</comment>
  </data>
</root><|MERGE_RESOLUTION|>--- conflicted
+++ resolved
@@ -373,11 +373,7 @@
     <value>PRM</value>
   </data>
   <data name="Workflow_feature_detection" xml:space="preserve">
-<<<<<<< HEAD
-    <value>Feature Detection</value>
-=======
     <value>フィーチャーの検出</value>
->>>>>>> 83485fcc
     <comment>Needs Review:New resource</comment>
   </data>
   <data name="TransitionLibraryPick_none" xml:space="preserve">
@@ -726,21 +722,6 @@
     <value>Lightに対する比率</value>
   </data>
   <data name="SharedPeptidesGene_AssignedToBestProtein" xml:space="preserve">
-<<<<<<< HEAD
-    <value>Assigned to the gene with the most peptides</value>
-    <comment>Needs Review:New resource</comment>
-  </data>
-  <data name="SharedPeptidesGene_AssignedToFirstProtein" xml:space="preserve">
-    <value>Assigned to the first gene</value>
-    <comment>Needs Review:New resource</comment>
-  </data>
-  <data name="SharedPeptidesGene_DuplicatedBetweenProteins" xml:space="preserve">
-    <value>Duplicated between genes</value>
-    <comment>Needs Review:New resource</comment>
-  </data>
-  <data name="SharedPeptidesGene_Removed" xml:space="preserve">
-    <value>Removed (peptides must be unique to a single gene)</value>
-=======
     <value>ペプチドの最も多い遺伝子に割り当て</value>
     <comment>Needs Review:New resource</comment>
   </data>
@@ -754,7 +735,6 @@
   </data>
   <data name="SharedPeptidesGene_Removed" xml:space="preserve">
     <value>削除済み（ペプチドは1つの遺伝子に固有の必要がある）</value>
->>>>>>> 83485fcc
     <comment>Needs Review:New resource</comment>
   </data>
 </root>