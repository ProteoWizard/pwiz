<?xml version="1.0" encoding="utf-8"?>
<root>
  <!-- 
    Microsoft ResX Schema 
    
    Version 2.0
    
    The primary goals of this format is to allow a simple XML format 
    that is mostly human readable. The generation and parsing of the 
    various data types are done through the TypeConverter classes 
    associated with the data types.
    
    Example:
    
    ... ado.net/XML headers & schema ...
    <resheader name="resmimetype">text/microsoft-resx</resheader>
    <resheader name="version">2.0</resheader>
    <resheader name="reader">System.Resources.ResXResourceReader, System.Windows.Forms, ...</resheader>
    <resheader name="writer">System.Resources.ResXResourceWriter, System.Windows.Forms, ...</resheader>
    <data name="Name1"><value>this is my long string</value><comment>this is a comment</comment></data>
    <data name="Color1" type="System.Drawing.Color, System.Drawing">Blue</data>
    <data name="Bitmap1" mimetype="application/x-microsoft.net.object.binary.base64">
        <value>[base64 mime encoded serialized .NET Framework object]</value>
    </data>
    <data name="Icon1" type="System.Drawing.Icon, System.Drawing" mimetype="application/x-microsoft.net.object.bytearray.base64">
        <value>[base64 mime encoded string representing a byte array form of the .NET Framework object]</value>
        <comment>This is a comment</comment>
    </data>
                
    There are any number of "resheader" rows that contain simple 
    name/value pairs.
    
    Each data row contains a name, and value. The row also contains a 
    type or mimetype. Type corresponds to a .NET class that support 
    text/value conversion through the TypeConverter architecture. 
    Classes that don't support this are serialized and stored with the 
    mimetype set.
    
    The mimetype is used for serialized objects, and tells the 
    ResXResourceReader how to depersist the object. This is currently not 
    extensible. For a given mimetype the value must be set accordingly:
    
    Note - application/x-microsoft.net.object.binary.base64 is the format 
    that the ResXResourceWriter will generate, however the reader can 
    read any of the formats listed below.
    
    mimetype: application/x-microsoft.net.object.binary.base64
    value   : The object must be serialized with 
            : System.Runtime.Serialization.Formatters.Binary.BinaryFormatter
            : and then encoded with base64 encoding.
    
    mimetype: application/x-microsoft.net.object.soap.base64
    value   : The object must be serialized with 
            : System.Runtime.Serialization.Formatters.Soap.SoapFormatter
            : and then encoded with base64 encoding.

    mimetype: application/x-microsoft.net.object.bytearray.base64
    value   : The object must be serialized into a byte array 
            : using a System.ComponentModel.TypeConverter
            : and then encoded with base64 encoding.
    -->
  <xsd:schema id="root" xmlns="" xmlns:xsd="http://www.w3.org/2001/XMLSchema" xmlns:msdata="urn:schemas-microsoft-com:xml-msdata">
    <xsd:import namespace="http://www.w3.org/XML/1998/namespace" />
    <xsd:element name="root" msdata:IsDataSet="true">
      <xsd:complexType>
        <xsd:choice maxOccurs="unbounded">
          <xsd:element name="metadata">
            <xsd:complexType>
              <xsd:sequence>
                <xsd:element name="value" type="xsd:string" minOccurs="0" />
              </xsd:sequence>
              <xsd:attribute name="name" use="required" type="xsd:string" />
              <xsd:attribute name="type" type="xsd:string" />
              <xsd:attribute name="mimetype" type="xsd:string" />
              <xsd:attribute ref="xml:space" />
            </xsd:complexType>
          </xsd:element>
          <xsd:element name="assembly">
            <xsd:complexType>
              <xsd:attribute name="alias" type="xsd:string" />
              <xsd:attribute name="name" type="xsd:string" />
            </xsd:complexType>
          </xsd:element>
          <xsd:element name="data">
            <xsd:complexType>
              <xsd:sequence>
                <xsd:element name="value" type="xsd:string" minOccurs="0" msdata:Ordinal="1" />
                <xsd:element name="comment" type="xsd:string" minOccurs="0" msdata:Ordinal="2" />
              </xsd:sequence>
              <xsd:attribute name="name" type="xsd:string" use="required" msdata:Ordinal="1" />
              <xsd:attribute name="type" type="xsd:string" msdata:Ordinal="3" />
              <xsd:attribute name="mimetype" type="xsd:string" msdata:Ordinal="4" />
              <xsd:attribute ref="xml:space" />
            </xsd:complexType>
          </xsd:element>
          <xsd:element name="resheader">
            <xsd:complexType>
              <xsd:sequence>
                <xsd:element name="value" type="xsd:string" minOccurs="0" msdata:Ordinal="1" />
              </xsd:sequence>
              <xsd:attribute name="name" type="xsd:string" use="required" />
            </xsd:complexType>
          </xsd:element>
        </xsd:choice>
      </xsd:complexType>
    </xsd:element>
  </xsd:schema>
  <resheader name="resmimetype">
    <value>text/microsoft-resx</value>
  </resheader>
  <resheader name="version">
    <value>2.0</value>
  </resheader>
  <resheader name="reader">
    <value>System.Resources.ResXResourceReader, System.Windows.Forms, Version=4.0.0.0, Culture=neutral, PublicKeyToken=b77a5c561934e089</value>
  </resheader>
  <resheader name="writer">
    <value>System.Resources.ResXResourceWriter, System.Windows.Forms, Version=4.0.0.0, Culture=neutral, PublicKeyToken=b77a5c561934e089</value>
  </resheader>
  <data name="DataSettings_AnnotationDefs" xml:space="preserve">
    <value>Annotations</value>
  </data>
  <data name="ChargeRegressionLine_Charge" xml:space="preserve">
    <value>Charge</value>
  </data>
  <data name="CollisionEnergyRegression_Conversions" xml:space="preserve">
    <value>Regression parameters</value>
  </data>
  <data name="BackgroundProteomeSpec_DatabasePathAuditLog" xml:space="preserve">
    <value>Background proteome database path</value>
  </data>
  <data name="SrmSettings_DataSettings" xml:space="preserve">
    <value>Document Settings</value>
  </data>
  <data name="TransitionPrediction_NonNullDeclusteringPotential" xml:space="preserve">
    <value>Declustering potential</value>
  </data>
  <data name="TransitionPrediction_FragmentMassType" xml:space="preserve">
    <value>Product ion mass</value>
  </data>
  <data name="DataSettings_GroupComparisonDefs" xml:space="preserve">
    <value>Group Comparisons</value>
  </data>
  <data name="DataSettings_Lists" xml:space="preserve">
    <value>Lists</value>
  </data>
  <data name="ChargeRegressionLine_Intercept" xml:space="preserve">
    <value>Intercept</value>
  </data>
  <data name="CompensationVoltageParameters_MaxCov" xml:space="preserve">
    <value>Maximum CoV</value>
  </data>
  <data name="CompensationVoltageParameters_MinCov" xml:space="preserve">
    <value>Minimum CoV</value>
  </data>
  <data name="Name" xml:space="preserve">
    <value>Name</value>
  </data>
  <data name="TransitionPrediction_NonNullOptimizedLibrary" xml:space="preserve">
    <value>Optimization library</value>
  </data>
  <data name="SrmSettings_PeptideSettings" xml:space="preserve">
    <value>Peptide Settings</value>
  </data>
  <data name="TransitionPrediction_PrecursorMassType" xml:space="preserve">
    <value>Precursor mass</value>
  </data>
  <data name="PeptideSettings_Prediction" xml:space="preserve">
    <value>Prediction</value>
  </data>
  <data name="SrmDocument_Settings" xml:space="preserve">
    <value>Settings</value>
  </data>
  <data name="ChargeRegressionLine_Slope" xml:space="preserve">
    <value>Slope</value>
  </data>
  <data name="CompensationVoltageParameters_StepCountFine" xml:space="preserve">
    <value>Fine tune step count</value>
  </data>
  <data name="CompensationVoltageParameters_StepCountMedium" xml:space="preserve">
    <value>Medium tune step count</value>
  </data>
  <data name="CompensationVoltageParameters_StepCountRough" xml:space="preserve">
    <value>Rough tune step count</value>
  </data>
  <data name="SrmSettings_TransitionSettings" xml:space="preserve">
    <value>Transition Settings</value>
  </data>
  <data name="TransitionFilter_AutoSelect" xml:space="preserve">
    <value>Auto-select all matching transitions</value>
  </data>
  <data name="TransitionFilter_PeptidePrecursorChargesString" xml:space="preserve">
    <value>Peptide Precursor charges</value>
  </data>
  <data name="TransitionFilter_PeptideProductChargesString" xml:space="preserve">
    <value>Peptide Ion charges</value>
  </data>
  <data name="TransitionFilter_PrecursorMzWindow" xml:space="preserve">
    <value>Precursor m/z exclusion window</value>
  </data>
  <data name="TransitionFilter_SmallMoleculeFragmentAdductsString" xml:space="preserve">
    <value>Molecule Fragment adducts</value>
  </data>
  <data name="TransitionFilter_SmallMoleculeIonTypesString" xml:space="preserve">
    <value>Molecule Ion types</value>
  </data>
  <data name="TransitionFilter_SmallMoleculePrecursorAdductsString" xml:space="preserve">
    <value>Molecule Precursor adducts</value>
  </data>
  <data name="TransitionFullScan_AcquisitionMethod" xml:space="preserve">
    <value>Acquisition method</value>
  </data>
  <data name="IsotopeEnrichmentItem_AtomPercentEnrichment" xml:space="preserve">
    <value>Enrichment percentage</value>
  </data>
  <data name="IsotopeEnrichments_Enrichments" xml:space="preserve">
    <value>Stable isotope labeling atoms</value>
  </data>
  <data name="MeasuredIon_Fragment" xml:space="preserve">
    <value>Fragment amino acids</value>
  </data>
  <data name="TransitionFilter_StartFragmentFinderLabel" xml:space="preserve">
    <value>Product ion selection start</value>
  </data>
  <data name="TransitionFilter_EndFragmentFinderLabel" xml:space="preserve">
    <value>Product ion selection end</value>
  </data>
  <data name="TransitionLibraries_IonMatchMzTolerance" xml:space="preserve">
    <value>Ion match tolerance</value>
  </data>
  <data name="TransitionInstrument_IsDynamicMin" xml:space="preserve">
    <value>Dynamic min product m/z</value>
  </data>
  <data name="TransitionInstrument_TriggeredAcquisition" xml:space="preserve">
    <value>Triggered Acquisition</value>
  </data>
  <data name="MeasuredIon_IsFragment" xml:space="preserve">
    <value>Intense fragment</value>
  </data>
  <data name="TransitionFullScan_IsotopeEnrichments" xml:space="preserve">
    <value>Isotope labeling enrichment</value>
  </data>
  <data name="IsotopeEnrichmentItem_IsotopeSymbol" xml:space="preserve">
    <value>Atom</value>
  </data>
  <data name="TransitionInstrument_MaxInclusions" xml:space="preserve">
    <value>Firmware inclusion limit</value>
  </data>
  <data name="TransitionInstrument_MaxMz" xml:space="preserve">
    <value>Max m/z</value>
  </data>
  <data name="TransitionInstrument_MaxTime" xml:space="preserve">
    <value>Max time</value>
  </data>
  <data name="TransitionInstrument_MaxTransitions" xml:space="preserve">
    <value>Firmware transition limit</value>
  </data>
  <data name="TransitionFilter_MeasuredIons" xml:space="preserve">
    <value>Special ions</value>
  </data>
  <data name="MeasuredIon_MinFragmentLength" xml:space="preserve">
    <value>Min amino acids</value>
  </data>
  <data name="TransitionInstrument_MinMz" xml:space="preserve">
    <value>Min m/z</value>
  </data>
  <data name="TransitionInstrument_MinTime" xml:space="preserve">
    <value>Min time</value>
  </data>
  <data name="TransitionInstrument_MzMatchTolerance" xml:space="preserve">
    <value>Method match tolerance m/z</value>
  </data>
  <data name="TransitionLibraries_PickMostIntenseIons" xml:space="preserve">
    <value>If a library spectrum is available, pick its most intense ions</value>
  </data>
  <data name="TransitionFullScan_PrecursorIsotopeFilter" xml:space="preserve">
    <value>Peaks</value>
  </data>
  <data name="TransitionFullScan_PrecursorIsotopes" xml:space="preserve">
    <value>Isotope peaks included</value>
  </data>
  <data name="TransitionFullScan_PrecursorMassAnalyzer" xml:space="preserve">
    <value>Precursor mass analyzer</value>
  </data>
  <data name="TransitionFullScan_PrecursorResMz" xml:space="preserve">
    <value>Resolving power m/z</value>
  </data>
  <data name="TransitionFullScan_ProductMassAnalyzer" xml:space="preserve">
    <value>Product mass analyzer</value>
  </data>
  <data name="TransitionFullScan_ProductResMz" xml:space="preserve">
    <value>Resolving power m/z</value>
  </data>
  <data name="MeasuredIon_Restrict" xml:space="preserve">
    <value>Unless next amino acids</value>
  </data>
  <data name="TransitionFullScan_RetentionTimeFilterLength" xml:space="preserve">
    <value>Retention time filter length</value>
  </data>
  <data name="TransitionFullScan_RetentionTimeFilterType" xml:space="preserve">
    <value>Retention time filter type</value>
  </data>
  <data name="IsotopeEnrichmentItem_Symbol" xml:space="preserve">
    <value>Symbol</value>
  </data>
  <data name="StaticMod_Terminus" xml:space="preserve">
    <value>Terminus</value>
  </data>
  <data name="StaticMod_IsCrosslinker" xml:space="preserve">
    <value>Crosslinker</value>
  </data>
  <data name="StaticMod_RelativeRT" xml:space="preserve">
    <value>Relative retention time</value>
  </data>
  <data name="TransitionFullScan_UseSelectiveExtraction" xml:space="preserve">
    <value>Use high-selectivity extraction</value>
  </data>
  <data name="IsolationWindow_CERange" xml:space="preserve">
    <value>CE Range</value>
  </data>
  <data name="IsolationWindow_End" xml:space="preserve">
    <value>End</value>
  </data>
  <data name="IsolationScheme_PrespecifiedIsolationWindows" xml:space="preserve">
    <value>Prespecified isolation windows</value>
  </data>
  <data name="IsolationScheme_SpecialHandling" xml:space="preserve">
    <value>Deconvolution</value>
  </data>
  <data name="IsolationWindow_Start" xml:space="preserve">
    <value>Start</value>
  </data>
  <data name="IsolationWindow_StartMargin" xml:space="preserve">
    <value>Margin</value>
  </data>
  <data name="IsolationScheme_IsolationWidth" xml:space="preserve">
    <value>Isolation width</value>
  </data>
  <data name="IsolationScheme_WindowsPerScan" xml:space="preserve">
    <value>Windows per scan</value>
  </data>
  <data name="TransitionPrediction_OptimizedMethodType" xml:space="preserve">
    <value>Optimization method</value>
  </data>
  <data name="TransitionPrediction_NonNullCompensationVoltage" xml:space="preserve">
    <value>Compensation voltage</value>
  </data>
  <data name="PeptideSettings_Filter" xml:space="preserve">
    <value>Filter</value>
  </data>
  <data name="TransitionSettings_FullScan" xml:space="preserve">
    <value>Full-Scan</value>
  </data>
  <data name="TransitionSettings_Instrument" xml:space="preserve">
    <value>Instrument</value>
  </data>
  <data name="TransitionLibraries_IonCount" xml:space="preserve">
    <value>Product ions</value>
  </data>
  <data name="TransitionFullScan_IsolationScheme" xml:space="preserve">
    <value>Isolation scheme</value>
  </data>
  <data name="PeptideSettings_Libraries" xml:space="preserve">
    <value>Library</value>
  </data>
  <data name="TransitionLibraries_MinIonCount" xml:space="preserve">
    <value>Minimum product ions</value>
  </data>
  <data name="PeptideLibraries_Pick" xml:space="preserve">
    <value>Pick from</value>
  </data>
  <data name="IsolationScheme_PrecursorFilter" xml:space="preserve">
    <value>Precursor filter m/z</value>
  </data>
  <data name="TransitionPrediction_NonNullCollisionEnergy" xml:space="preserve">
    <value>Collision energy</value>
  </data>
  <data name="TransitionPrediction_UseOptimizationValues" xml:space="preserve">
    <value>Use optimization values when present</value>
  </data>
  <data name="GroupComparisonDef_ConfidenceLevelTimes100" xml:space="preserve">
    <value>Confidence level</value>
  </data>
  <data name="PeptideSettings_DigestSettings" xml:space="preserve">
    <value>Digestion</value>
  </data>
  <data name="DigestSettings_MaxMissedCleavages" xml:space="preserve">
    <value>Max missed cleavages</value>
  </data>
  <data name="TransitionFullScan_MassAccuracy" xml:space="preserve">
    <value>Mass accuracy</value>
  </data>
  <data name="TransitionFullScan_Resolution" xml:space="preserve">
    <value>Resolution</value>
  </data>
  <data name="IonMobilityWindowWidthCalculator_ResolvingPower" xml:space="preserve">
    <value>Resolving power</value>
  </data>
  <data name="TransitionFilter_ExclusionUseDIAWindow" xml:space="preserve">
    <value>Use DIA precursor window for exlucison</value>
  </data>
  <data name="View_Layouts" xml:space="preserve">
    <value>Layouts</value>
  </data>
  <data name="ViewSpecLayout_Layouts" xml:space="preserve">
    <value>Layouts</value>
  </data>
  <data name="ViewSpecLayout_DefaultLayoutName" xml:space="preserve">
    <value>Default Layout Name</value>
  </data>
  <data name="FilterSpec_AuditLogColumn" xml:space="preserve">
    <value>Column</value>
  </data>
  <data name="ViewSpec_Filters" xml:space="preserve">
    <value>Filters</value>
  </data>
  <data name="FilterPredicate_InvariantOperandText" xml:space="preserve">
    <value>Value</value>
  </data>
  <data name="IFilterOperation_DisplayName" xml:space="preserve">
    <value>Operation</value>
  </data>
  <data name="ViewSpec_Columns" xml:space="preserve">
    <value>Columns</value>
  </data>
  <data name="ViewSpecList_Views" xml:space="preserve">
    <value>Reports</value>
  </data>
  <data name="ViewSpecList_ViewLayouts" xml:space="preserve">
    <value>Layouts</value>
  </data>
  <data name="PivotSpec_ColumnHeaders" xml:space="preserve">
    <value>Column headers</value>
  </data>
  <data name="PivotSpec_RowHeaders" xml:space="preserve">
    <value>Row headers</value>
  </data>
  <data name="PivotSpec_Values" xml:space="preserve">
    <value>Values</value>
  </data>
  <data name="AnnotationDef_AnnotationTargets" xml:space="preserve">
    <value>Applies to</value>
  </data>
  <data name="GroupComparisonDef_CaseValue" xml:space="preserve">
    <value>Value to compare against</value>
  </data>
  <data name="GroupComparisonDef_ColorRows" xml:space="preserve">
    <value>Formatting rows</value>
  </data>
  <data name="GroupComparisonDef_ControlAnnotation" xml:space="preserve">
    <value>Control group annotation</value>
  </data>
  <data name="GroupComparisonDef_ControlValue" xml:space="preserve">
    <value>Control group value</value>
  </data>
  <data name="MatchRgbHexColor_Expression" xml:space="preserve">
    <value>Expression</value>
  </data>
  <data name="GroupComparisonDef_IdentityAnnotation" xml:space="preserve">
    <value>Identity Annotation</value>
  </data>
  <data name="ListDef_Properties" xml:space="preserve">
    <value>Properties</value>
  </data>
  <data name="ListDef_IdProperty" xml:space="preserve">
    <value>ID property</value>
  </data>
  <data name="ListDef_DisplayProperty" xml:space="preserve">
    <value>Display property</value>
  </data>
  <data name="AnnotationDef_Items" xml:space="preserve">
    <value>Values</value>
  </data>
  <data name="MatchRgbHexColor_Labeled" xml:space="preserve">
    <value>Labeled</value>
  </data>
  <data name="QuantificationSettings_NormalizationMethod" xml:space="preserve">
    <value>Normalization method</value>
  </data>
  <data name="GroupComparisonDef_PerProtein" xml:space="preserve">
    <value>Protein scope</value>
  </data>
  <data name="MatchRgbHexColor_PointSize" xml:space="preserve">
    <value>Size</value>
  </data>
  <data name="MatchRgbHexColor_PointSymbol" xml:space="preserve">
    <value>Symbol</value>
  </data>
  <data name="GroupComparisonDef_QValueCutoff" xml:space="preserve">
    <value>Q-value cutoff</value>
  </data>
  <data name="GroupComparisonDef_SummarizationMethod" xml:space="preserve">
    <value>Summary method</value>
  </data>
  <data name="Enzyme_Type" xml:space="preserve">
    <value>Type</value>
  </data>
  <data name="GroupComparisonDef_UseZeroForMissingPeaks" xml:space="preserve">
    <value>Use zero for missing peaks</value>
  </data>
  <data name="RgbHexColor_Rgb" xml:space="preserve">
    <value>RGB</value>
  </data>
  <data name="TransitionFilter_PeptideIonTypesString" xml:space="preserve">
    <value>Ion types</value>
  </data>
  <data name="AggregateColumn_AggregateOperation" xml:space="preserve">
    <value>Aggregate operation</value>
  </data>
  <data name="Enzyme_CleavageC" xml:space="preserve">
    <value>Cleave C-terminal to</value>
  </data>
  <data name="Enzyme_CleavageN" xml:space="preserve">
    <value>Cleave N-terminal to</value>
  </data>
  <data name="PeptideSettings_Enzyme" xml:space="preserve">
    <value>Enzyme</value>
  </data>
  <data name="PeptideFilter_ExcludeNTermAAs" xml:space="preserve">
    <value>Exclude N-terminal AAs</value>
  </data>
  <data name="PeptideFilter_Exclusions" xml:space="preserve">
    <value>Exclude peptides containing</value>
  </data>
  <data name="PeptideExcludeRegex_IsIncludeMatch" xml:space="preserve">
    <value>Not matching expression</value>
    <comment>CustomPropertyLocalizer needed</comment>
  </data>
  <data name="PeptideExcludeRegex_IsMatchMod" xml:space="preserve">
    <value>Light modified sequence</value>
    <comment>CustomPropertyLocalizer  needed</comment>
  </data>
  <data name="Enzyme_IsSemiCleaving" xml:space="preserve">
    <value>Allow semi-cleavage</value>
  </data>
  <data name="PeptideFilter_MaxPeptideLength" xml:space="preserve">
    <value>Max length</value>
  </data>
  <data name="PeptideFilter_MinPeptideLength" xml:space="preserve">
    <value>Min length</value>
  </data>
  <data name="PeptideExcludeRegex_Regex" xml:space="preserve">
    <value>Exclusion regular expression</value>
  </data>
  <data name="Enzyme_RestrictC" xml:space="preserve">
    <value>Unless C-terminal followed by</value>
  </data>
  <data name="Enzyme_RestrictN" xml:space="preserve">
    <value>Unless N-terminal followed by</value>
  </data>
  <data name="RetentionTimeRegression_AutoCalcRegression" xml:space="preserve">
    <value>Auto-calculate regression</value>
  </data>
  <data name="IonMobilityPredictor_ChargeRegressionLines" xml:space="preserve">
    <value>Conversion parameters</value>
  </data>
  <data name="PeptidePrediction_NonNullIonMobilityPredictor" xml:space="preserve">
    <value>Ion mobility predictor</value>
  </data>
  <data name="IonMobilityWindowWidthCalculator_LinearPeakWidth" xml:space="preserve">
    <value>Linear peak width</value>
  </data>
  <data name="IonMobilityPredictor_MeasuredMobilityIons" xml:space="preserve">
    <value>Measured ion mobilities</value>
  </data>
  <data name="IonMobilityWindowWidthCalculator_PeakWidthAtIonMobilityValueMax" xml:space="preserve">
    <value>Width at DtMax</value>
  </data>
  <data name="IonMobilityWindowWidthCalculator_PeakWidthAtIonMobilityValueZero" xml:space="preserve">
    <value>Width at Dt0</value>
  </data>
  <data name="IonMobilityLibrary_Status" xml:space="preserve">
    <value>Contents changed</value>
  </data>
  <data name="IonMobilityLibraryChange_Added" xml:space="preserve">
    <value>Items added</value>
  </data>
  <data name="IonMobilityLibraryChange_Deleted" xml:space="preserve">
    <value>Items deleted</value>
  </data>
  <data name="IonMobilityLibraryChange_LSID" xml:space="preserve">
    <value>LSID</value>
  </data>
  <data name="IonMobilityLibraryChange_CreationTime" xml:space="preserve">
    <value>Timestamp</value>
  </data>
  <data name="RetentionTimeRegression_PeptideTimes" xml:space="preserve">
    <value>Measured peptides</value>
  </data>
  <data name="PeptidePrediction_NonNullRetentionTime" xml:space="preserve">
    <value>Retention time predictor</value>
  </data>
  <data name="RetentionTimeRegression_TimeWindow" xml:space="preserve">
    <value>Time window</value>
  </data>
  <data name="PeptidePrediction_UseLibraryIonMobilityValues" xml:space="preserve">
    <value>Use spectral library ion mobility values when present</value>
  </data>
  <data name="PeptidePrediction_UseMeasuredRTs" xml:space="preserve">
    <value>Use measured retention times when present</value>
  </data>
  <data name="StaticMod_AAs" xml:space="preserve">
    <value>Amino acid</value>
  </data>
  <data name="StaticMod_AverageMass" xml:space="preserve">
    <value>Average mass</value>
  </data>
  <data name="StaticMod_Formula" xml:space="preserve">
    <value>Chemical formula</value>
  </data>
  <data name="PeptideModifications_InternalStandardTypes" xml:space="preserve">
    <value>Internal standard types</value>
  </data>
  <data name="StaticMod_IsVariable" xml:space="preserve">
    <value>Variable</value>
  </data>
  <data name="StaticMod_Losses" xml:space="preserve">
    <value>Neutral losses</value>
  </data>
  <data name="PeptideModifications_MaxNeutralLosses" xml:space="preserve">
    <value>Max neutral losses</value>
  </data>
  <data name="PeptideModifications_MaxVariableMods" xml:space="preserve">
    <value>Max variable mods</value>
  </data>
  <data name="PeptideSettings_Modifications" xml:space="preserve">
    <value>Modifications</value>
  </data>
  <data name="StaticMod_MonoisotopicMass" xml:space="preserve">
    <value>Monoisotopic mass</value>
  </data>
  <data name="PeptideModifications_StaticModifications" xml:space="preserve">
    <value>Structural modifications</value>
  </data>
  <data name="PeptideModifications_HeavyModifications" xml:space="preserve">
    <value>Isotope modifications</value>
  </data>
  <data name="QuantificationSettings_LodCalculation" xml:space="preserve">
    <value>Calculate LOD by</value>
  </data>
  <data name="QuantificationSettings_MaxLoqBias" xml:space="preserve">
    <value>Max LOQ bias</value>
  </data>
  <data name="QuantificationSettings_MaxLoqCv" xml:space="preserve">
    <value>Max LOQ CV</value>
  </data>
  <data name="QuantificationSettings_MsLevel" xml:space="preserve">
    <value>MS level</value>
  </data>
  <data name="QuantificationSettings_RegressionFit" xml:space="preserve">
    <value>Regression fit</value>
  </data>
  <data name="QuantificationSettings_RegressionWeighting" xml:space="preserve">
    <value>RegressionWeighting</value>
  </data>
  <data name="QuantificationSettings_Units" xml:space="preserve">
    <value>Units</value>
  </data>
  <data name="PeptideSettings_Quantification" xml:space="preserve">
    <value>Quantification</value>
  </data>
  <data name="PeptideSettings_BackgroundProteome" xml:space="preserve">
    <value>Background proteome</value>
  </data>
  <data name="RetentionTimeRegression_Calculator" xml:space="preserve">
    <value>Calculator</value>
  </data>
  <data name="IonMobilityPredictor_IonMobilityLibrary" xml:space="preserve">
    <value>Ion mobility library</value>
  </data>
  <data name="PeptidePrediction_MeasuredRTWindow" xml:space="preserve">
    <value>Time window</value>
  </data>
  <data name="LibrarySpec_FilePathAuditLog" xml:space="preserve">
    <value>Path</value>
  </data>
  <data name="PeptideLibraries_LibrarySpecs" xml:space="preserve">
    <value>Libraries</value>
  </data>
  <data name="PeptideLibraries_LimitPeptidesPerProtein" xml:space="preserve">
    <value>Limit peptides per protein</value>
  </data>
  <data name="PeptideLibraries_PeptideCount" xml:space="preserve">
    <value>Peptides</value>
  </data>
  <data name="PeptideLibraries_RankId" xml:space="preserve">
    <value>Rank peptides by</value>
  </data>
  <data name="LibrarySpec_UseExplicitPeakBounds" xml:space="preserve">
    <value>Use explicit peak bounds</value>
  </data>
  <data name="DigestSettings_ExcludeRaggedEnds" xml:space="preserve">
    <value>Exclude potential ragged ends</value>
  </data>
  <data name="TransitionSettings_Prediction" xml:space="preserve">
    <value>Prediction</value>
  </data>
  <data name="AnnotationDef_Type" xml:space="preserve">
    <value>Type</value>
  </data>
  <data name="NamedRegressionLine_Intercept" xml:space="preserve">
    <value>Intercept</value>
  </data>
  <data name="NamedRegressionLine_Slope" xml:space="preserve">
    <value>Slope</value>
  </data>
  <data name="GroupComparisonDef_NormalizationMethod" xml:space="preserve">
    <value>Normalization method</value>
  </data>
  <data name="OptimizationLibrary_DatabasePathAuditLog" xml:space="preserve">
    <value>Optimization library path</value>
  </data>
  <data name="TransitionFullScan_ResolvingPower" xml:space="preserve">
    <value>Resolving power</value>
  </data>
  <data name="FragmentLoss_AverageMass" xml:space="preserve">
    <value>Average loss</value>
  </data>
  <data name="FragmentLoss_Formula" xml:space="preserve">
    <value>Neutral loss chemical formula</value>
  </data>
  <data name="FragmentLoss_Inclusion" xml:space="preserve">
    <value>Include loss by default</value>
  </data>
  <data name="FragmentLoss_MonoisotopicMass" xml:space="preserve">
    <value>Monoisotopic loss</value>
  </data>
  <data name="FragmentLoss_Charge" xml:space="preserve">
    <value>Charge</value>
  </data>
  <data name="MeasuredIon_Charge" xml:space="preserve">
    <value>Charge</value>
  </data>
  <data name="MeasuredIon_Terminus" xml:space="preserve">
    <value>Type</value>
  </data>
  <data name="MeasuredRetentionTime_PeptideSequence" xml:space="preserve">
    <value>Modified Sequence</value>
  </data>
  <data name="MeasuredRetentionTime_RetentionTime" xml:space="preserve">
    <value>Retention time</value>
  </data>
  <data name="PeptideFilter_AutoSelect" xml:space="preserve">
    <value>Auto-select all matching peptides</value>
  </data>
  <data name="TransitionLibraries_Pick" xml:space="preserve">
    <value>Pick</value>
  </data>
  <data name="TransitionSettings_Filter" xml:space="preserve">
    <value>Filter</value>
  </data>
  <data name="TransitionSettings_Libraries" xml:space="preserve">
    <value>Library</value>
  </data>
  <data name="Adduct_AdductCharge" xml:space="preserve">
    <value>Charge</value>
  </data>
  <data name="CustomIon_AverageMassMz" xml:space="preserve">
    <value>Average m/z</value>
  </data>
  <data name="CustomIon_MonoisotopicMassMz" xml:space="preserve">
    <value>Monoisotopic m/z</value>
  </data>
  <data name="CustomIon_NeutralFormula" xml:space="preserve">
    <value>Ion chemical formula</value>
  </data>
  <data name="MeasuredIon_SettingsCustomIon" xml:space="preserve">
    <value>Custom product ion</value>
  </data>
  <data name="Targets" xml:space="preserve">
    <value>Targets</value>
  </data>
  <data name="PeptideDocNode_GlobalStandardType" xml:space="preserve">
    <value>Standard type</value>
  </data>
  <data name="Annotations_Note" xml:space="preserve">
    <value>Note</value>
  </data>
  <data name="Annotations_AnnotationsEnumerable" xml:space="preserve">
    <value>Annotations</value>
  </data>
  <data name="Annotations_ColorBrush" xml:space="preserve">
    <value>Color</value>
  </data>
  <data name="PeptideDocNode_ExplicitModsTyped" xml:space="preserve">
    <value>Isotope modifications</value>
  </data>
  <data name="PeptideDocNode_ExplicitModsHeavy" xml:space="preserve">
    <value>Heavy modifications</value>
  </data>
  <data name="PeptideDocNode_ExplicitModsStatic" xml:space="preserve">
    <value>Structural modifications</value>
  </data>
  <data name="ExplicitMod_IndexAA" xml:space="preserve">
    <value>Amino Acid index</value>
  </data>
  <data name="ExplicitMod_Modification" xml:space="preserve">
    <value>Modification</value>
  </data>
  <data name="PeptideDocNode_ExplicitMods" xml:space="preserve">
    <value>Modifications</value>
  </data>
  <data name="PeptideGroupDocNode_Sequence" xml:space="preserve">
    <value>Sequence</value>
  </data>
  <data name="ProteinMetadata_Accession" xml:space="preserve">
    <value>Accession</value>
  </data>
  <data name="ProteinMetadata_Description" xml:space="preserve">
    <value>Description</value>
  </data>
  <data name="ProteinMetadata_Gene" xml:space="preserve">
    <value>Gene</value>
  </data>
  <data name="ProteinMetadata_PreferredName" xml:space="preserve">
    <value>Preferred name</value>
  </data>
  <data name="ProteinMetadata_Species" xml:space="preserve">
    <value>Species</value>
  </data>
  <data name="ProteinMetadata_Name" xml:space="preserve">
    <value>Name</value>
  </data>
  <data name="Annotation_Value" xml:space="preserve">
    <value>Value</value>
  </data>
  <data name="Settings" xml:space="preserve">
    <value>Settings</value>
  </data>
  <data name="RefinementSettings_AddLabelType" xml:space="preserve">
    <value>Add</value>
  </data>
  <data name="RefinementSettings_AutoPickPeptidesAll" xml:space="preserve">
    <value>Auto-select all peptides</value>
  </data>
  <data name="RefinementSettings_AutoPickPrecursorsAll" xml:space="preserve">
    <value>Auto-select all precursors</value>
  </data>
  <data name="RefinementSettings_AutoPickTransitionsAll" xml:space="preserve">
    <value>Auto-select all transitions</value>
  </data>
  <data name="RefinementSettings_MinPeptidesPerProtein" xml:space="preserve">
    <value>Min peptides per protein</value>
  </data>
  <data name="RefinementSettings_MinTransitionsPepPrecursor" xml:space="preserve">
    <value>Min transitions per precursor</value>
  </data>
  <data name="RefinementSettings_RefineLabelType" xml:space="preserve">
    <value>Remove label type</value>
  </data>
  <data name="RefinementSettings_RemoveDuplicatePeptides" xml:space="preserve">
    <value>Remove duplicate peptides</value>
  </data>
  <data name="RefinementSettings_RemoveMissingLibrary" xml:space="preserve">
    <value>Remove peptides missing library match</value>
  </data>
  <data name="RefinementSettings_RemoveRepeatedPeptides" xml:space="preserve">
    <value>Remove repeated peptides</value>
  </data>
  <data name="RefinementSettings" xml:space="preserve">
    <value>Advanced refinement settings</value>
  </data>
  <data name="ImportResultsSettings" xml:space="preserve">
    <value>Import results settings</value>
  </data>
  <data name="ImportResultsSettings_FileNames" xml:space="preserve">
    <value>File names</value>
  </data>
  <data name="ImportResultsSettings_SingleInjectionReplicates" xml:space="preserve">
    <value>Add single-injection replicates in files</value>
  </data>
  <data name="ImportResultsSettings_AddNewReplicate" xml:space="preserve">
    <value>Add one new replicate</value>
  </data>
  <data name="ImportResultsSettings_AddToExistingReplicate" xml:space="preserve">
    <value>Add files to an existing replicate</value>
  </data>
  <data name="ImportResultsSettings_FileImportOption" xml:space="preserve">
    <value>Files to import simultaneously</value>
  </data>
  <data name="ImportResultsSettings_MultiInjectionReplicates" xml:space="preserve">
    <value>Add multi-injection replicates in directories</value>
  </data>
  <data name="ImportResultsSettings_Optimization" xml:space="preserve">
    <value>Optimizing</value>
  </data>
  <data name="ImportResultsSettings_Prefix" xml:space="preserve">
    <value>Removed prefix</value>
  </data>
  <data name="ImportResultsSettings_ReplicateName" xml:space="preserve">
    <value>Replicate name</value>
  </data>
  <data name="ImportResultsSettings_RetryAfterImportFailure" xml:space="preserve">
    <value>Retry after import failure</value>
  </data>
  <data name="ImportResultsSettings_ShowChromatogramsDuringImport" xml:space="preserve">
    <value>Show chromatograms during import</value>
  </data>
  <data name="ImportResultsSettings_Suffix" xml:space="preserve">
    <value>Removed suffix</value>
  </data>
  <data name="RegressionLineElement_Intercept" xml:space="preserve">
    <value>Intercept</value>
  </data>
  <data name="RegressionLineElement_Slope" xml:space="preserve">
    <value>Slope</value>
  </data>
  <data name="RetentionTimeRegression_Conversion" xml:space="preserve">
    <value>Regression</value>
  </data>
  <data name="OptimizableRegression_StepCount" xml:space="preserve">
    <value>Step count</value>
  </data>
  <data name="OptimizableRegression_StepSize" xml:space="preserve">
    <value>Step size</value>
  </data>
  <data name="CompensationVoltageParameters_StepCount" xml:space="preserve">
    <value>Step count</value>
  </data>
  <data name="CompensationVoltageParameters_StepSize" xml:space="preserve">
    <value>Step size</value>
  </data>
  <data name="IonMobilityPredictor_IonMobilityRows" xml:space="preserve">
    <value>Measured ion mobilities</value>
  </data>
  <data name="IonMobilityAndCCS_HighEnergyIonMobilityValueOffset" xml:space="preserve">
    <value>Offset ion mobility values for high energy spectra</value>
  </data>
  <data name="IonMobilityAndCCS_Units" xml:space="preserve">
    <value>Ion mobility units</value>
  </data>
  <data name="IonMobilityRow_Adduct" xml:space="preserve">
    <value>Adduct</value>
  </data>
  <data name="IonMobilityRow_Sequence" xml:space="preserve">
    <value>Modified Sequence</value>
  </data>
  <data name="IonMobilityValue_Mobility" xml:space="preserve">
    <value>Ion Mobility</value>
  </data>
  <data name="StaticMod_Label13C" xml:space="preserve">
    <value>13C</value>
  </data>
  <data name="StaticMod_Label14C" xml:space="preserve">
    <value>14C</value>
  </data>
  <data name="StaticMod_Label15N" xml:space="preserve">
    <value>15N</value>
  </data>
  <data name="StaticMod_Label18O" xml:space="preserve">
    <value>18O</value>
  </data>
  <data name="StaticMod_Label2H" xml:space="preserve">
    <value>2H</value>
  </data>
  <data name="StaticMod_Label32P" xml:space="preserve">
    <value>32P</value>
  </data>
  <data name="StaticMod_Label33S" xml:space="preserve">
    <value>33S</value>
  </data>
  <data name="StaticMod_Label34S" xml:space="preserve">
    <value>34S</value>
  </data>
  <data name="StaticMod_Label37Cl" xml:space="preserve">
    <value>13Cl</value>
  </data>
  <data name="StaticMod_Label81Br" xml:space="preserve">
    <value>81Br</value>
  </data>
  <data name="IonMobilityAndCCS_CollisionalCrossSectionSqA" xml:space="preserve">
    <value>CCS (sqA)</value>
  </data>
  <data name="Adduct_AdductFormula" xml:space="preserve">
    <value>Chemical formula</value>
  </data>
  <data name="CustomMolecule_Formula" xml:space="preserve">
    <value>Molecular formula</value>
  </data>
  <data name="CustomMolecule_Name" xml:space="preserve">
    <value>Name</value>
  </data>
  <data name="DataSettings_PanoramaPublishUri" xml:space="preserve">
    <value>Panorama URL</value>
  </data>
  <data name="ImportDocResultsSettings" xml:space="preserve">
    <value>Import document results</value>
  </data>
  <data name="ImportDocResultsSettings_AddNew" xml:space="preserve">
    <value>Add new replicates</value>
  </data>
  <data name="ImportDocResultsSettings_MergeName" xml:space="preserve">
    <value>Merge with existing results by replicate name</value>
  </data>
  <data name="ImportDocResultsSettings_MergeOrder" xml:space="preserve">
    <value>Merge with existing results by replicate order</value>
  </data>
  <data name="ImportDocResultsSettings_MergePeptides" xml:space="preserve">
    <value>Merge matching peptides</value>
  </data>
  <data name="ImportDocResultsSettings_Remove" xml:space="preserve">
    <value>Remove results information</value>
  </data>
  <data name="EnabledFeatureScores_Calculator" xml:space="preserve">
    <value>Score Name</value>
  </data>
  <data name="EnabledFeatureScores_PercentageContribution" xml:space="preserve">
    <value>Percentage Contribution</value>
  </data>
  <data name="EnabledFeatureScores_Weight" xml:space="preserve">
    <value>Weight</value>
  </data>
  <data name="PeakScoringModelSpec_EnabledFeatureScores" xml:space="preserve">
    <value>Feature scores</value>
  </data>
  <data name="PeakScoringModelSpec_UsesDecoys" xml:space="preserve">
    <value>Use decoys</value>
  </data>
  <data name="PeakScoringModelSpec_UsesSecondBest" xml:space="preserve">
    <value>Uses second best peaks</value>
  </data>
  <data name="ReintegrateDlgSettings" xml:space="preserve">
    <value>Reintegrate</value>
  </data>
  <data name="ReintegrateDlgSettings_Cutoff" xml:space="preserve">
    <value>Q value cutoff</value>
  </data>
  <data name="ReintegrateDlgSettings_OverwriteManualIntegration" xml:space="preserve">
    <value>Overwrite manual integration</value>
  </data>
  <data name="ReintegrateDlgSettings_PeakScoringModel" xml:space="preserve">
    <value>Peak scoring model</value>
  </data>
  <data name="ReintegrateDlgSettings_ReintegrateAll" xml:space="preserve">
    <value>Integrate all peaks</value>
  </data>
  <data name="ReintegrateDlgSettings_ReintegrateQCutoff" xml:space="preserve">
    <value>Only integrate significant q values</value>
  </data>
  <data name="BuildPeptideSearchLibrarySettings_CutoffScore" xml:space="preserve">
    <value>Cut-off score</value>
  </data>
  <data name="BuildPeptideSearchLibrarySettings_FilterForDocumentPeptides" xml:space="preserve">
    <value>Filter for document peptides</value>
  </data>
  <data name="BuildPeptideSearchLibrarySettings_IncludeAmbiguousMatches" xml:space="preserve">
    <value>Include ambiguous matches</value>
  </data>
  <data name="BuildPeptideSearchLibrarySettings_SearchFileNames" xml:space="preserve">
    <value>Search files</value>
  </data>
  <data name="BuildPeptideSearchLibrarySettings_Standard" xml:space="preserve">
    <value>iRT standard peptides</value>
  </data>
  <data name="BuildPeptideSearchLibrarySettings_WorkFlow" xml:space="preserve">
    <value>Workflow</value>
  </data>
  <data name="ExplicitRetentionTimeInfo_RetentionTime" xml:space="preserve">
    <value>Retention time</value>
  </data>
  <data name="ExplicitRetentionTimeInfo_RetentionTimeWindow" xml:space="preserve">
    <value>Retention time window</value>
  </data>
  <data name="ExplicitTransitionGroupValues_CollisionalCrossSectionSqA" xml:space="preserve">
    <value>Collisional Cross Section (sqA)</value>
  </data>
  <data name="ExplicitTransitionGroupValues_CollisionEnergy" xml:space="preserve">
    <value>Collision energy</value>
  </data>
  <data name="ExplicitTransitionValues_CollisionEnergy" xml:space="preserve">
    <value>Collision energy</value>
  </data>
  <data name="ExplicitTransitionGroupValues_CompensationVoltage" xml:space="preserve">
    <value>Compensation voltage</value>
  </data>
  <data name="ExplicitTransitionGroupValues_ConeVoltage" xml:space="preserve">
    <value>Cone voltage</value>
  </data>
  <data name="ExplicitTransitionValues_ConeVoltage" xml:space="preserve">
    <value>Cone voltage</value>
  </data>
  <data name="ExplicitTransitionGroupValues_DeclusteringPotential" xml:space="preserve">
    <value>Declustering potential</value>
  </data>
  <data name="ExplicitTransitionValues_DeclusteringPotential" xml:space="preserve">
    <value>Declustering potential</value>
  </data>
  <data name="ExplicitTransitionGroupValues_IonMobility" xml:space="preserve">
    <value>Ion mobility</value>
  </data>
  <data name="ExplicitTransitionGroupValues_IonMobilityUnits" xml:space="preserve">
    <value>Ion mobility units</value>
  </data>
  <data name="ExplicitTransitionGroupValues_IonMobilityHighEnergyOffset" xml:space="preserve">
    <value>High energy ion mobility offset</value>
  </data>
  <data name="ExplicitTransitionValues_IonMobilityHighEnergyOffset" xml:space="preserve">
    <value>High energy ion mobility offset</value>
  </data>
  <data name="ExplicitTransitionGroupValues_SLens" xml:space="preserve">
    <value>S-Lens</value>
  </data>
  <data name="ExplicitTransitionValues_SLens" xml:space="preserve">
    <value>S-Lens</value>
  </data>
  <data name="HardklorSettings_Charges" xml:space="preserve">
    <value>Charges</value>
  </data>
  <data name="HardklorSettings_MinIntensityPPM" xml:space="preserve">
    <value>Min intensity PPM</value>
  </data>
  <data name="HardklorSettings_MinIdotP" xml:space="preserve">
    <value>Min idotp</value>
  </data>
  <data name="HardklorSettings_Instrument" xml:space="preserve">
    <value>Instrument</value>
  </data>
  <data name="HardklorSettings_Resolution" xml:space="preserve">
    <value>Resolution</value>
  </data>
  <data name="HardklorSettings_SignalToNoise" xml:space="preserve">
    <value>Signal to noise</value>
  </data>
  <data name="ImportFastaSettings_AutoTrain" xml:space="preserve">
    <value>Automatically train mProphet model</value>
  </data>
  <data name="ImportFastaSettings_DecoyGenerationMethod" xml:space="preserve">
    <value>Decoy generation method</value>
  </data>
  <data name="ImportFastaSettings_Enzyme" xml:space="preserve">
    <value>Enzyme</value>
  </data>
  <data name="ImportFastaSettings_FastaFile" xml:space="preserve">
    <value>FASTA file</value>
  </data>
  <data name="ImportFastaSettings_FastaText" xml:space="preserve">
    <value>FASTA text</value>
  </data>
  <data name="ImportFastaSettings_MaxMissedCleavages" xml:space="preserve">
    <value>Max missed cleavages</value>
  </data>
  <data name="ImportFastaSettings_NumDecoys" xml:space="preserve">
    <value>Decoys per target</value>
  </data>
  <data name="ImportPeptideSearchSettings_BuildPeptideSearchLibrarySettings" xml:space="preserve">
    <value>Build Spectral Library</value>
  </data>
  <data name="ImportPeptideSearchSettings_FullScanSettings" xml:space="preserve">
    <value>Configure Full-Scan Settings</value>
  </data>
  <data name="ImportPeptideSearchSettings_HardklorSearchSettings" xml:space="preserve">
    <value>Hardklor Search Settings</value>
  </data>
  <data name="ImportPeptideSearchSettings_ImportFastaSettings" xml:space="preserve">
    <value>Import FASTA</value>
  </data>
  <data name="ImportPeptideSearchSettings_ImportResultsSettings" xml:space="preserve">
    <value>Extract Chromatograms</value>
  </data>
  <data name="ImportPeptideSearchSettings_ModificationsSettings" xml:space="preserve">
    <value>Add Modifications</value>
  </data>
  <data name="ImportResultsSettings_ExcludeSpectrumSourceFiles" xml:space="preserve">
    <value>Exclude spectrum source files</value>
  </data>
  <data name="MatchModificationsSettings_Modifications" xml:space="preserve">
    <value>Added modifications</value>
  </data>
  <data name="PropertiesCutoffSettings_Log2FoldChangeCutoff" xml:space="preserve">
    <value>Log2 Fold change cutoff</value>
  </data>
  <data name="PropertiesCutoffSettings_PValueCutoff" xml:space="preserve">
    <value>PValue cutoff</value>
  </data>
  <data name="AddIrtStandardsToDocumentSettings_NumTransitions" xml:space="preserve">
    <value>Maximum transitions per peptide</value>
  </data>
  <data name="BuildPeptideSearchLibrarySettings" xml:space="preserve">
    <value>Build Spectral Library</value>
  </data>
  <data name="ImportPeptideSearchSettings" xml:space="preserve">
    <value>Import Peptide Search</value>
  </data>
  <data name="RegressionLine_Intercept" xml:space="preserve">
    <value>Intercept</value>
  </data>
  <data name="RegressionLine_Slope" xml:space="preserve">
    <value>Slope</value>
  </data>
  <data name="ChooseSchedulingReplicatesSettings_ReplicateNames" xml:space="preserve">
    <value>Replicates</value>
  </data>
  <data name="EditCustomMoleculeSettings_AverageMz" xml:space="preserve">
    <value>Average m/z</value>
  </data>
  <data name="EditCustomMoleculeSettings_Charge" xml:space="preserve">
    <value>Charge</value>
  </data>
  <data name="EditCustomMoleculeSettings_Formula" xml:space="preserve">
    <value>Formula</value>
  </data>
  <data name="EditCustomMoleculeSettings_LabelType" xml:space="preserve">
    <value>Isotope label type</value>
  </data>
  <data name="EditCustomMoleculeSettings_MonoisotopicMz" xml:space="preserve">
    <value>Monoisotopic m/z</value>
  </data>
  <data name="EditCustomMoleculeSettings_Name" xml:space="preserve">
    <value>Name</value>
  </data>
  <data name="EditCustomMoleculeSettings_OptionalExplicitValues" xml:space="preserve">
    <value>Explicit values</value>
  </data>
  <data name="ImportPeptideSearchSettings_FilterAndLibrariesSettings" xml:space="preserve">
    <value>Configure Transition Settings</value>
  </data>
  <data name="MeasuredResults_Chromatograms" xml:space="preserve">
    <value>Replicates</value>
  </data>
  <data name="PeptideDocNode_ExplicitRetentionTime" xml:space="preserve">
    <value>Explicit values</value>
  </data>
  <data name="ProteinPeptideSelection_Peptides" xml:space="preserve">
    <value>Excluded peptides</value>
  </data>
  <data name="TransitionFilterAndLibrariesSettings_ExclusionUseDIAWindow" xml:space="preserve">
    <value>Use DIA precursor window for exclusion</value>
  </data>
  <data name="TransitionFilterAndLibrariesSettings_IonCount" xml:space="preserve">
    <value>Pick product ions</value>
  </data>
  <data name="TransitionFilterAndLibrariesSettings_IonMatchMzTolerance" xml:space="preserve">
    <value>Ion match tolerance</value>
  </data>
  <data name="TransitionFilterAndLibrariesSettings_MinIonCount" xml:space="preserve">
    <value>Pick min product ions</value>
  </data>
  <data name="TransitionFilterAndLibrariesSettings_PeptideIonCharges" xml:space="preserve">
    <value>Ion charges</value>
  </data>
  <data name="TransitionFilterAndLibrariesSettings_PeptideIonTypes" xml:space="preserve">
    <value>Ion types</value>
  </data>
  <data name="TransitionFilterAndLibrariesSettings_PeptidePrecursorCharges" xml:space="preserve">
    <value>Precursor charges</value>
  </data>
  <data name="TransitionGroupDocNode_ExplicitValues" xml:space="preserve">
    <value>Explicit values</value>
  </data>
  <data name="TransitionDocNode_ExplicitValues" xml:space="preserve">
    <value>Explicit values</value>
  </data>
  <data name="TransitionGroupDocNode_LabelType" xml:space="preserve">
    <value>Isotope label type</value>
  </data>
  <data name="TransitionGroupDocNode_PrecursorConcentration" xml:space="preserve">
    <value>Precursor concentration</value>
  </data>
  <data name="UniquePeptideSettings_ProteinPeptideSelections" xml:space="preserve">
    <value>Unique peptides</value>
  </data>
  <data name="RefinementSettings_DotProductThreshold" xml:space="preserve">
    <value>Min dotp</value>
  </data>
  <data name="RefinementSettings_IdotProductThreshold" xml:space="preserve">
    <value>Min idotp</value>
  </data>
  <data name="RefinementSettings_MaxPeakFoundRatio" xml:space="preserve">
    <value>Max peak found ratio</value>
  </data>
  <data name="RefinementSettings_MaxPeakRank" xml:space="preserve">
    <value>Max transition peak rank</value>
  </data>
  <data name="RefinementSettings_MaxPepPeakRank" xml:space="preserve">
    <value>Max peptide peak rank</value>
  </data>
  <data name="RefinementSettings_MinPeakFoundRatio" xml:space="preserve">
    <value>Min peak found ratio</value>
  </data>
  <data name="RefinementSettings_PreferLargeIons" xml:space="preserve">
    <value>Prefer larger product ions</value>
  </data>
  <data name="RefinementSettings_ReplInclusion" xml:space="preserve">
    <value>Replciate inclusion</value>
  </data>
  <data name="RefinementSettings_IgnoreMissingResults" xml:space="preserve">
    <value>Ignore nodes missing results</value>
  </data>
  <data name="RefinementSettings_RemoveMissingResults" xml:space="preserve">
    <value>Remove nodes missing results</value>
  </data>
  <data name="RefinementSettings_RTRegressionThreshold" xml:space="preserve">
    <value>Target r value for linear regression</value>
  </data>
  <data name="MeasuredResults" xml:space="preserve">
    <value>Results</value>
  </data>
  <data name="ViewLibrarySettings_AssociateProteins" xml:space="preserve">
    <value>Associate proteins</value>
  </data>
  <data name="FilterMatchedPeptidesSettings_AddToAll" xml:space="preserve">
    <value>Add to all matching proteins</value>
  </data>
  <data name="FilterMatchedPeptidesSettings_AddUnmatched" xml:space="preserve">
    <value>Add to a peptide list</value>
  </data>
  <data name="FilterMatchedPeptidesSettings_DoNotAddFiltered" xml:space="preserve">
    <value>Do not add</value>
  </data>
  <data name="FilterMatchedPeptidesSettings_FilterUnmatched" xml:space="preserve">
    <value>Do not add</value>
  </data>
  <data name="FilterMatchedPeptidesSettings_FirstOccurence" xml:space="preserve">
    <value>Add to only the first matching protein</value>
  </data>
  <data name="FilterMatchedPeptidesSettings_KeepFiltered" xml:space="preserve">
    <value>Include all peptides</value>
  </data>
  <data name="FilterMatchedPeptidesSettings_NoDuplicates" xml:space="preserve">
    <value>Do not add</value>
  </data>
  <data name="ImportResultsSettings_FoundResultsFiles" xml:space="preserve">
    <value>Found results files</value>
  </data>
  <data name="ViewLibrarySettings" xml:space="preserve">
    <value>Spectral Library Explorer</value>
  </data>
  <data name="UniquePeptideSettings" xml:space="preserve">
    <value>Unique peptide settings</value>
  </data>
  <data name="ManageResultsSettings_RemoveCorrespondingLibraryRuns" xml:space="preserve">
    <value>Remove corresponding library runs</value>
  </data>
  <data name="ManageResultsSettings_RemoveCorrespondingReplicates" xml:space="preserve">
    <value>Remove corresponding replicates</value>
  </data>
  <data name="RefineListSettings" xml:space="preserve">
    <value>Accept Peptides</value>
  </data>
  <data name="RefineListSettings_AcceptedPeptides" xml:space="preserve">
    <value>Peptides to keep</value>
  </data>
  <data name="RefineListSettings_MatchModified" xml:space="preserve">
    <value>Match modified sequence</value>
  </data>
  <data name="RefineListSettings_RemoveEmptyProteins" xml:space="preserve">
    <value>Remove empty proteins</value>
  </data>
  <data name="RefineProteinListSettings" xml:space="preserve">
    <value>Accept proteins</value>
  </data>
  <data name="RefineProteinListSettings_AcceptedProteins" xml:space="preserve">
    <value>Proteins to keep</value>
  </data>
  <data name="RefineProteinListSettings_Accessions" xml:space="preserve">
    <value>Accessions</value>
  </data>
  <data name="RefineProteinListSettings_Names" xml:space="preserve">
    <value>Names</value>
  </data>
  <data name="RefineProteinListSettings_PreferredNames" xml:space="preserve">
    <value>Preferred names</value>
  </data>
  <data name="RenameProteinsSettings" xml:space="preserve">
    <value>Rename proteins</value>
  </data>
  <data name="RenameProteinsSettings_RenamedProteins" xml:space="preserve">
    <value>Renamed</value>
  </data>
  <data name="RenameProteins_CurrentName" xml:space="preserve">
    <value>Current Name</value>
  </data>
  <data name="RenameProteins_NewName" xml:space="preserve">
    <value>New Name</value>
  </data>
  <data name="AssociateProteinsSettings" xml:space="preserve">
    <value>Associate Proteins</value>
  </data>
  <data name="AssociateProteinsSettings_BackgroundProteome" xml:space="preserve">
    <value>Background proteome</value>
  </data>
  <data name="AssociateProteinsSettings_FASTA" xml:space="preserve">
    <value>FASTA</value>
  </data>
  <data name="AssociateProteinsSettings_Proteins" xml:space="preserve">
    <value>Proteins</value>
  </data>
  <data name="ParsimonySettings_FindMinimalProteinList" xml:space="preserve">
    <value>Find minimal protein list</value>
  </data>
  <data name="ChooseSchedulingReplicatesSettings" xml:space="preserve">
    <value>Choose RT Prediction Replicates</value>
  </data>
  <data name="FilterMatchedPeptidesSettings" xml:space="preserve">
    <value>Filter Peptides</value>
  </data>
  <data name="AddIrtStandardsToDocumentSettings" xml:space="preserve">
    <value>Add Standard Peptides</value>
  </data>
  <data name="EmptyProteinsSettings" xml:space="preserve">
    <value>Empty Proteins</value>
  </data>
  <data name="ManageResultsSettings" xml:space="preserve">
    <value>Manage Results</value>
  </data>
  <data name="PropertiesCutoffSettings" xml:space="preserve">
    <value>Volcano plot cutoff settings</value>
  </data>
  <data name="RetentionScoreCalculatorSpec_AuditLogPersistencePath" xml:space="preserve">
    <value>iRT database path</value>
  </data>
  <data name="ColumnFilter_ColumnId" xml:space="preserve">
    <value>Column</value>
  </data>
  <data name="BatchModifyInfo" xml:space="preserve">
    <value>Document grid</value>
  </data>
  <data name="BatchModifyInfo_Filter" xml:space="preserve">
    <value>Column settings</value>
  </data>
  <data name="ColumnSort_ColumnId" xml:space="preserve">
    <value>Column</value>
  </data>
  <data name="RowFilter_ColumnFilters" xml:space="preserve">
    <value>Column Filters</value>
  </data>
  <data name="RowFilter_ColumnSorts" xml:space="preserve">
    <value>Column Sorts</value>
  </data>
  <data name="BatchModifyInfo_ViewName" xml:space="preserve">
    <value>Report name</value>
  </data>
  <data name="ColumnSort_ListSortDirection" xml:space="preserve">
    <value>Direction</value>
  </data>
  <data name="IonMobilityRow_Charge" xml:space="preserve">
    <value>Charge</value>
  </data>
  <data name="TransitionGroupDocNode_PrecursorAdduct" xml:space="preserve">
    <value>Adduct</value>
  </data>
  <data name="ViewLayoutList_Layouts" xml:space="preserve">
    <value>Layouts</value>
  </data>
  <data name="DocumentNodeCounts" xml:space="preserve">
    <value>Document</value>
  </data>
  <data name="DocumentNodeCounts_PrecursorCount" xml:space="preserve">
    <value>Precursor count</value>
  </data>
  <data name="DocumentNodeCounts_TransitionCount" xml:space="preserve">
    <value>Transition count</value>
  </data>
  <data name="DocumentNodeCounts_MoleculeCount" xml:space="preserve">
    <value>Peptide count</value>
  </data>
  <data name="DocumentNodeCounts_MoleculeCount_smallmol" xml:space="preserve">
    <value>Molecule count</value>
  </data>
  <data name="DocumentNodeCounts_MoleculeGroupCount" xml:space="preserve">
    <value>Protein count</value>
  </data>
  <data name="DocumentNodeCounts_MoleculeGroupCount_smallmol" xml:space="preserve">
    <value>Molecule list count</value>
  </data>
  <data name="RefinementSettings_AddRefineLabelType" xml:space="preserve">
    <value>Add label type</value>
  </data>
  <data name="DataSettings_AuditLogging" xml:space="preserve">
    <value>Audit logging</value>
  </data>
  <data name="ListData_Rows" xml:space="preserve">
    <value>Rows</value>
  </data>
  <data name="RefinementSettings_MaxPrecursorPeakOnly" xml:space="preserve">
    <value>Max precursor peak only</value>
  </data>
  <data name="PeptideFilter_PeptideUniqueness" xml:space="preserve">
    <value>Peptide Uniqueness</value>
  </data>
  <data name="RefinementSettings_CVCutoff" xml:space="preserve">
    <value>Remove above cv cutoff</value>
  </data>
  <data name="RefinementSettings_QValueCutoff" xml:space="preserve">
    <value>Remove above qvalue cutoff</value>
  </data>
  <data name="RefinementSettings_MinimumDetections" xml:space="preserve">
    <value>Minimum Detections</value>
  </data>
  <data name="RefinementSettings_NormalizationLabelType" xml:space="preserve">
    <value>Normalization to standard type</value>
  </data>
  <data name="RefinementSettings_NormalizationMethod" xml:space="preserve">
    <value>Normalization method</value>
  </data>
  <data name="RefinementSettings_CountTransitions" xml:space="preserve">
    <value>Transitions count</value>
  </data>
  <data name="RefinementSettings_Transitions" xml:space="preserve">
    <value>Transitions</value>
  </data>
  <data name="RefinementSettings_MSLevel" xml:space="preserve">
    <value>MS level</value>
  </data>
  <data name="RefinementSettings_AdjustedPValueCutoff" xml:space="preserve">
    <value>Adjusted p value cutoff</value>
  </data>
  <data name="RefinementSettings_FoldChangeCutoff" xml:space="preserve">
    <value>Fold change cutoff</value>
  </data>
  <data name="RefinementSettings_MSLevelGroupComparison" xml:space="preserve">
    <value>MS Level</value>
  </data>
  <data name="RefinementSettings_GroupComparisonDefs" xml:space="preserve">
    <value>Group comparisons</value>
  </data>
  <data name="PeptideChromInfo_ExcludeFromCalibration" xml:space="preserve">
    <value>Exclude From Calibration</value>
  </data>
  <data name="PeptideChromInfo_AnalyteConcentration" xml:space="preserve">
    <value>Analyte Concentration</value>
  </data>
  <data name="TransitionDocNode_ExplicitQuantitative" xml:space="preserve">
    <value>Quantitative</value>
  </data>
  <data name="TransitionIntegration_IsIntegrateAll" xml:space="preserve">
    <value>Integrate All</value>
  </data>
  <data name="TransitionIntegration_SynchronizedIntegrationGroupBy" xml:space="preserve">
    <value>Synchronized Integration Group By</value>
  </data>
  <data name="TransitionIntegration_SynchronizedIntegrationAll" xml:space="preserve">
    <value>Synchronized Integration All</value>
  </data>
  <data name="TransitionIntegration_SynchronizedIntegrationTargets" xml:space="preserve">
    <value>Synchronized Integration Targets</value>
  </data>
  <data name="TransitionSettings_Integration" xml:space="preserve">
    <value>Integration</value>
  </data>
  <data name="PeptideIntegration_PeakScoringModel" xml:space="preserve">
    <value>Peak scoring model</value>
  </data>
  <data name="PeptideSettings_Integration" xml:space="preserve">
    <value>Integration</value>
  </data>
  <data name="TransitionFilterAndLibrariesSettings_IonRangeFrom" xml:space="preserve">
    <value>Product ion selection start</value>
  </data>
  <data name="TransitionFilterAndLibrariesSettings_IonRangeTo" xml:space="preserve">
    <value>Product ion selection end</value>
  </data>
  <data name="TransitionFilterAndLibrariesSettings_MinIonMz" xml:space="preserve">
    <value>Min ion m/z</value>
  </data>
  <data name="TransitionFilterAndLibrariesSettings_MaxIonMz" xml:space="preserve">
    <value>Max ion m/z</value>
  </data>
  <data name="LoggableExplicitMod_LinkedPeptide" xml:space="preserve">
    <value>Linked peptide</value>
  </data>
  <data name="LinkedPeptide_ExplicitModsStatic" xml:space="preserve">
    <value>Modifications</value>
  </data>
  <data name="LinkedPeptide_PeptideSequence" xml:space="preserve">
    <value>Sequence</value>
  </data>
  <data name="LinkedPeptide_Position" xml:space="preserve">
    <value>Position</value>
  </data>
  <data name="IonMobilityWindowWidthCalculator_FixedWindowWidth" xml:space="preserve">
    <value>Ion mobility filter window fixed width value</value>
  </data>
  <data name="IonMobilityWindowWidthCalculator_WindowWidthMode" xml:space="preserve">
    <value>Ion mobility filter window width calculation type</value>
  </data>
  <data name="TransitionIonMobilityFiltering_IonMobilityLibrary" xml:space="preserve">
    <value>Ion mobility library</value>
  </data>
  <data name="TransitionIonMobilityFiltering_UseSpectralLibraryIonMobilityValues" xml:space="preserve">
    <value>Use spectral library ion mobility values</value>
  </data>
  <data name="TransitionSettings_IonMobilityFiltering" xml:space="preserve">
    <value>Ion mobility</value>
  </data>
  <data name="IonMobilityLibrary_FilePathAuditLog" xml:space="preserve">
    <value>File path</value>
  </data>
  <data name="DataSettings_MetadataRuleSets" xml:space="preserve">
    <value>Rule sets</value>
  </data>
  <data name="IonMobilityLibrary_IonMobilityValues" xml:space="preserve">
    <value>Library ion mobility values</value>
  </data>
  <data name="MetadataRule_Source" xml:space="preserve">
    <value>Source</value>
  </data>
  <data name="MetadataRule_Pattern" xml:space="preserve">
    <value>Pattern</value>
  </data>
  <data name="MetadataRule_Replacement" xml:space="preserve">
    <value>Replacement</value>
  </data>
  <data name="MetadataRule_Target" xml:space="preserve">
    <value>Target</value>
  </data>
  <data name="MetadataRuleSet_Name" xml:space="preserve">
    <value>Name</value>
  </data>
  <data name="MetadataRuleSet_RowSource" xml:space="preserve">
    <value>Row source</value>
  </data>
  <data name="MetadataRuleSet_Rules" xml:space="preserve">
    <value>Rules</value>
  </data>
  <data name="QuantificationSettings_QualitativeIonRatioThreshold" xml:space="preserve">
    <value>Qualitative ion ratio threshold</value>
  </data>
  <data name="QuantificationSettings_SimpleRatios" xml:space="preserve">
    <value>Simple ratios</value>
  </data>
  <data name="ViewLayout_ClusterSpec" xml:space="preserve">
    <value>Clustering specification</value>
  </data>
  <data name="ClusteringSpec_Values" xml:space="preserve">
    <value>Values</value>
  </data>
  <data name="ClusteringSpec_DistanceMetric" xml:space="preserve">
    <value>Distance Metric</value>
  </data>
  <data name="ValueSpec_ColumnRef" xml:space="preserve">
    <value>Column reference</value>
  </data>
  <data name="ExplicitMods_CrosslinkStructure" xml:space="preserve">
    <value>Crosslink structure</value>
  </data>
  <data name="CrosslinkStructure_LinkedPeptides" xml:space="preserve">
    <value>Linked peptides</value>
  </data>
  <data name="CrosslinkStructure_LinkedExplicitMods" xml:space="preserve">
    <value>Linked explicit modifications</value>
  </data>
  <data name="CrosslinkStructure_Crosslinks" xml:space="preserve">
    <value>Crosslinks</value>
  </data>
  <data name="BuildPeptideSearchLibrarySettings_InputFileType" xml:space="preserve">
    <value>Input File Type</value>
  </data>
  <data name="ImportFastaSettings_FastaImportTargetsFile" xml:space="preserve">
    <value>FASTA file for importing targets</value>
  </data>
  <data name="DdaConverterSettings_InstrumentPreset" xml:space="preserve">
    <value>Instrument preset</value>
  </data>
  <data name="DdaSearchSettings_FragmentIons" xml:space="preserve">
    <value>Fragment ion types</value>
  </data>
  <data name="DdaSearchSettings_FragmentTolerance" xml:space="preserve">
    <value>Fragment tolerance</value>
  </data>
  <data name="DdaSearchSettings_MaxVariableMods" xml:space="preserve">
    <value>Max variable mods per peptide</value>
  </data>
  <data name="DdaSearchSettings_PrecursorTolerance" xml:space="preserve">
    <value>Precursor tolerance</value>
  </data>
  <data name="ImportPeptideSearchSettings_DdaConverterSettings" xml:space="preserve">
    <value>DDA converter settings</value>
  </data>
  <data name="ImportPeptideSearchSettings_DdaSearchSettings" xml:space="preserve">
    <value>DDA search settings</value>
  </data>
  <data name="DdaConverterSettings_NonDefaultAdditionalSettings" xml:space="preserve">
    <value>DDA conversion non-default settings</value>
  </data>
  <data name="DdaConverterSettings_Protocol" xml:space="preserve">
    <value>DDA conversion protocol</value>
  </data>
  <data name="DdaSearchSettings_Ms2Analyzer" xml:space="preserve">
    <value>MS2 analyzer</value>
  </data>
  <data name="DdaSearchSettings_SearchEngine" xml:space="preserve">
    <value>Search Engine</value>
  </data>
  <data name="File_FileName" xml:space="preserve">
    <value>File</value>
  </data>
  <data name="File_ScoreTypeName" xml:space="preserve">
    <value>Score type</value>
  </data>
  <data name="File_ScoreThreshold" xml:space="preserve">
    <value>Score threshold</value>
  </data>
  <data name="TransitionFullScan_IgnoreSimScans" xml:space="preserve">
    <value>Ignore SIM scans</value>
  </data>
  <data name="AssociateProteinsSettings_MappedPeptides" xml:space="preserve">
    <value>Peptides mapped</value>
  </data>
  <data name="AssociateProteinsSettings_MappedProteins" xml:space="preserve">
    <value>Proteins mapped</value>
  </data>
  <data name="ParsimonySettings_SharedPeptides" xml:space="preserve">
    <value>Shared peptides option</value>
  </data>
  <data name="AssociateProteinsSettings_TargetPeptides" xml:space="preserve">
    <value>Peptide targets</value>
  </data>
  <data name="AssociateProteinsSettings_TargetProteins" xml:space="preserve">
    <value>Protein targets</value>
  </data>
  <data name="AssociateProteinsSettings_UnmappedPeptides" xml:space="preserve">
    <value>Peptides unmapped</value>
  </data>
  <data name="AssociateProteinsSettings_UnmappedProteins" xml:space="preserve">
    <value>Proteins unmapped</value>
  </data>
  <data name="ParsimonySettings_GroupProteins" xml:space="preserve">
    <value>Group proteins</value>
  </data>
  <data name="AssociateProteinsSettings_TargetProteinGroups" xml:space="preserve">
    <value>Protein group targets</value>
  </data>
  <data name="ParsimonySettings_MinPeptidesPerProtein" xml:space="preserve">
    <value>Min peptides per protein</value>
  </data>
  <data name="ParsimonySettings_RemoveSubsetProteins" xml:space="preserve">
    <value>Remove subset proteins</value>
  </data>
  <data name="ImportPeptideSearchSettings_AssociateProteinsSettings" xml:space="preserve">
    <value>Associate Proteins</value>
  </data>
  <data name="PeptideSettings_ProteinAssociationSettings" xml:space="preserve">
    <value>Protein association settings</value>
  </data>
  <data name="GroupComparisonDef_MsLevel" xml:space="preserve">
    <value>MS level</value>
  </data>
  <data name="EncyclopeDiaSettings" xml:space="preserve">
    <value>EncyclopeDIA Search</value>
  </data>
  <data name="EncyclopeDiaSettings_EncyclopeDiaChromLibrary" xml:space="preserve">
    <value>Chromatogram library</value>
  </data>
  <data name="EncyclopeDiaSettings_EncyclopeDiaConfig" xml:space="preserve">
    <value>EncyclopeDIA settings</value>
  </data>
  <data name="EncyclopeDiaSettings_EncyclopeDiaQuantLibrary" xml:space="preserve">
    <value>Quantification library</value>
  </data>
  <data name="EncyclopeDiaSettings_FastaSettings" xml:space="preserve">
    <value>FASTA settings</value>
  </data>
  <data name="EncyclopeDiaSettings_NarrowWindowResults" xml:space="preserve">
    <value>Narrow window results</value>
  </data>
  <data name="EncyclopeDiaSettings_KoinaSettings" xml:space="preserve">
    <value>Koina settings</value>
  </data>
  <data name="EncyclopeDiaSettings_WideWindowResults" xml:space="preserve">
    <value>Wide window results</value>
  </data>
  <data name="FastaToKoinaInputCsvConfig_DefaultCharge" xml:space="preserve">
    <value>Default charge</value>
  </data>
  <data name="FastaToKoinaInputCsvConfig_DefaultNCE" xml:space="preserve">
    <value>Default NCE</value>
  </data>
  <data name="FastaToKoinaInputCsvConfig_MaxCharge" xml:space="preserve">
    <value>Max charge</value>
  </data>
  <data name="FastaToKoinaInputCsvConfig_MaxMissedCleavage" xml:space="preserve">
    <value>Max missed cleavages</value>
  </data>
  <data name="FastaToKoinaInputCsvConfig_MinCharge" xml:space="preserve">
    <value>Min charge</value>
  </data>
  <data name="FastaToKoinaInputCsvConfig_Enzyme" xml:space="preserve">
    <value>Enzyme</value>
  </data>
  <data name="FastaToKoinaInputCsvConfig_MaxMz" xml:space="preserve">
    <value>Max m/z</value>
  </data>
  <data name="FastaToKoinaInputCsvConfig_MinMz" xml:space="preserve">
    <value>Min m/z</value>
  </data>
  <data name="ParsimonySettings_GeneLevelParsimony" xml:space="preserve">
    <value>Group at gene level</value>
  </data>
  <data name="DataSettings_RelativeAbundanceFormatting" xml:space="preserve">
    <value>Relative Abundance Formatting</value>
  </data>
  <data name="RelativeAbundanceFormatting_ColorRows" xml:space="preserve">
    <value>Formatting rows</value>
  </data>
  <data name="CutoffScore_PERCOLATOR_QVALUE" xml:space="preserve">
    <value>Max q-value</value>
  </data>
  <data name="DdaSearchSettings_ScoreThreshold" xml:space="preserve">
    <value>Score threshold</value>
  </data>
  <data name="DdaSearchSettings_ScoreType" xml:space="preserve">
    <value>Score type</value>
  </data>
  <data name="TransitionGroupDocNode_SpectrumFilter" xml:space="preserve">
    <value>Spectrum Filter</value>
  </data>
  <data name="TransitionFullScan_SpectrumFilter" xml:space="preserve">
    <value>Spectrum Filter</value>
  </data>
  <data name="ImportResultsSettings_IsGpf" xml:space="preserve">
    <value>Gas phase fractionation</value>
  </data>
  <data name="BuildPeptideSearchLibrarySettings_UseDiaUmpire" xml:space="preserve">
    <value>Deconvolute spectra with DIA-Umpire</value>
  </data>
  <data name="TransitionFilterAndLibrariesSettings_SpectrumFilter" xml:space="preserve">
    <value>Spectrum Filter</value>
  </data>
<<<<<<< HEAD
  <data name="AnnotationDef_Lookup" xml:space="preserve">
    <value>Lookup</value>
=======
  <data name="ImputationSettings_ImputeMissingPeaks" xml:space="preserve">
    <value>Impute Missing Peaks</value>
  </data>
  <data name="ImputationSettings_MaxPeakWidthVariation" xml:space="preserve">
    <value>Max Peak Width Variation</value>
  </data>
  <data name="ImputationSettings_MaxRtShift" xml:space="preserve">
    <value>Max RT Shift</value>
  </data>
  <data name="PeptideSettings_Imputation" xml:space="preserve">
    <value>Imputation</value>
  </data>
  <data name="AlignmentTargetSpec_Type" xml:space="preserve">
    <value>Type</value>
  </data>
  <data name="AlignmentTargetSpec_Name" xml:space="preserve">
    <value>Name</value>
  </data>
  <data name="AlignmentTargetSpec_RegressionMethod" xml:space="preserve">
    <value>Regression Method</value>
  </data>
  <data name="ImputationSettings_AlignmentTarget" xml:space="preserve">
    <value>Alignment Target</value>
>>>>>>> e109cbc6
  </data>
</root><|MERGE_RESOLUTION|>--- conflicted
+++ resolved
@@ -1817,10 +1817,9 @@
   <data name="TransitionFilterAndLibrariesSettings_SpectrumFilter" xml:space="preserve">
     <value>Spectrum Filter</value>
   </data>
-<<<<<<< HEAD
   <data name="AnnotationDef_Lookup" xml:space="preserve">
     <value>Lookup</value>
-=======
+  </data>
   <data name="ImputationSettings_ImputeMissingPeaks" xml:space="preserve">
     <value>Impute Missing Peaks</value>
   </data>
@@ -1844,6 +1843,5 @@
   </data>
   <data name="ImputationSettings_AlignmentTarget" xml:space="preserve">
     <value>Alignment Target</value>
->>>>>>> e109cbc6
   </data>
 </root>