--- conflicted
+++ resolved
@@ -1466,7 +1466,15 @@
   <data name="RefinementSettings_GroupComparisonDefs" xml:space="preserve">
     <value>Group comparisons</value>
   </data>
-<<<<<<< HEAD
+  <data name="PeptideChromInfo_ExcludeFromCalibration" xml:space="preserve">
+    <value>Exclude From Calibration</value>
+  </data>
+  <data name="PeptideChromInfo_AnalyteConcentration" xml:space="preserve">
+    <value>Analyte Concentration</value>
+  </data>
+  <data name="TransitionDocNode_ExplicitQuantitative" xml:space="preserve">
+    <value>Quantitative</value>
+  </data>
   <data name="TransitionIntegration_IsIntegrateAll" xml:space="preserve">
     <value>Integrate All</value>
   </data>
@@ -1478,15 +1486,5 @@
   </data>
   <data name="PeptideSettings_Integration" xml:space="preserve">
     <value>Integration</value>
-=======
-  <data name="PeptideChromInfo_ExcludeFromCalibration" xml:space="preserve">
-    <value>Exclude From Calibration</value>
-  </data>
-  <data name="PeptideChromInfo_AnalyteConcentration" xml:space="preserve">
-    <value>Analyte Concentration</value>
-  </data>
-  <data name="TransitionDocNode_ExplicitQuantitative" xml:space="preserve">
-    <value>Quantitative</value>
->>>>>>> 3280b847
   </data>
 </root>