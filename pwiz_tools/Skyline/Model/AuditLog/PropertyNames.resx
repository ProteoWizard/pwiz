--- conflicted
+++ resolved
@@ -1466,7 +1466,27 @@
   <data name="RefinementSettings_GroupComparisonDefs" xml:space="preserve">
     <value>Group comparisons</value>
   </data>
-<<<<<<< HEAD
+  <data name="PeptideChromInfo_ExcludeFromCalibration" xml:space="preserve">
+    <value>Exclude From Calibration</value>
+  </data>
+  <data name="PeptideChromInfo_AnalyteConcentration" xml:space="preserve">
+    <value>Analyte Concentration</value>
+  </data>
+  <data name="TransitionDocNode_ExplicitQuantitative" xml:space="preserve">
+    <value>Quantitative</value>
+  </data>
+  <data name="TransitionIntegration_IsIntegrateAll" xml:space="preserve">
+    <value>Integrate All</value>
+  </data>
+  <data name="TransitionSettings_Integration" xml:space="preserve">
+    <value>Integration</value>
+  </data>
+  <data name="PeptideIntegration_PeakScoringModel" xml:space="preserve">
+    <value>Peak scoring model</value>
+  </data>
+  <data name="PeptideSettings_Integration" xml:space="preserve">
+    <value>Integration</value>
+  </data>
   <data name="IonMobilityWindowWidthCalculator_FixedWindowWidth" xml:space="preserve">
     <value>Ion mobility filter window fixed width value</value>
   </data>
@@ -1484,27 +1504,5 @@
   </data>
   <data name="TransitionSettings_IonMobilityFiltering" xml:space="preserve">
     <value>Ion Mobility</value>
-=======
-  <data name="PeptideChromInfo_ExcludeFromCalibration" xml:space="preserve">
-    <value>Exclude From Calibration</value>
-  </data>
-  <data name="PeptideChromInfo_AnalyteConcentration" xml:space="preserve">
-    <value>Analyte Concentration</value>
-  </data>
-  <data name="TransitionDocNode_ExplicitQuantitative" xml:space="preserve">
-    <value>Quantitative</value>
-  </data>
-  <data name="TransitionIntegration_IsIntegrateAll" xml:space="preserve">
-    <value>Integrate All</value>
-  </data>
-  <data name="TransitionSettings_Integration" xml:space="preserve">
-    <value>Integration</value>
-  </data>
-  <data name="PeptideIntegration_PeakScoringModel" xml:space="preserve">
-    <value>Peak scoring model</value>
-  </data>
-  <data name="PeptideSettings_Integration" xml:space="preserve">
-    <value>Integration</value>
->>>>>>> 721dd2c9
   </data>
 </root>