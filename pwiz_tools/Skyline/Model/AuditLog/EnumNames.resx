--- conflicted
+++ resolved
@@ -657,13 +657,12 @@
   <data name="SharedPeptidesGroup_Removed" xml:space="preserve">
     <value>Removed (peptides must be unique to a single protein group)</value>
   </data>
-<<<<<<< HEAD
   <data name="Units_mz" xml:space="preserve">
     <value>mz</value>
   </data>
   <data name="Units_ppm" xml:space="preserve">
     <value>ppm</value>
-=======
+  </data>
   <data name="RelativeRT_Matching" xml:space="preserve">
     <value>Matching</value>
   </data>
@@ -675,6 +674,5 @@
   </data>
   <data name="RelativeRT_Unknown" xml:space="preserve">
     <value>Unknown</value>
->>>>>>> 1e024d4b
   </data>
 </root>