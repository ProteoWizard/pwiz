/*
 * Original author: Tobias Rohde <tobiasr .at. uw.edu>,
 *                  MacCoss Lab, Department of Genome Sciences, UW
 *
 * Copyright 2018 University of Washington - Seattle, WA
 * 
 * Licensed under the Apache License, Version 2.0 (the "License");
 * you may not use this file except in compliance with the License.
 * You may obtain a copy of the License at
 *
 *     http://www.apache.org/licenses/LICENSE-2.0
 *
 * Unless required by applicable law or agreed to in writing, software
 * distributed under the License is distributed on an "AS IS" BASIS,
 * WITHOUT WARRANTIES OR CONDITIONS OF ANY KIND, either express or implied.
 * See the License for the specific language governing permissions and
 * limitations under the License.
 */

using System;
using System.Collections.Generic;
using System.Globalization;
using System.IO;
using System.Linq;
using System.Security.Cryptography;
using System.Security.Principal;
using System.Text;
using System.Threading;
using System.Xml;
using System.Xml.Schema;
using System.Xml.Serialization;
using pwiz.Common.Collections;
using pwiz.Common.DataBinding;
using pwiz.Common.SystemUtil;
using pwiz.Skyline.Model.DocSettings;
using pwiz.Skyline.Model.Serialization;
using pwiz.Skyline.Properties;
using pwiz.Skyline.Util;
using pwiz.Skyline.Util.Extensions;

namespace pwiz.Skyline.Model.AuditLog
{
    [XmlRoot(XML_ROOT)]
    public class AuditLogList : Immutable, IXmlSerializable
    {

        public const string XML_ROOT = "audit_log";
        public const string EXT = ".skyl";


        public static bool CanStoreAuditLog = true;

        public AuditLogList(AuditLogEntry entries)
        {
            AuditLogEntries = entries;
        }

        public AuditLogList() : this(AuditLogEntry.ROOT)
        {
        }


        public AuditLogEntry AuditLogEntries { get; private set; }

        public static SrmDocument ToggleAuditLogging(SrmDocument doc, bool enable)
        {
            var newDoc = doc.ChangeSettings(
                doc.Settings.ChangeDataSettings(doc.Settings.DataSettings.ChangeAuditLogging(enable)));

            if (enable)
            {
                var defaultDoc = new SrmDocument(SrmSettingsList.GetDefault());
                var docPair = SrmDocumentPair.Create(defaultDoc, doc);

                var changeFromDefaultSettings = AuditLogEntry.SettingsLogFunction(docPair);
                var initialNodeCounts = doc.Children.Count > 0 ? new DocumentNodeCounts(doc).EntryCreator.Create(docPair) : null;

                var entry = AuditLogEntry.CreateSimpleEntry(doc, MessageType.start_log_existing_doc)
                    .Merge(initialNodeCounts).Merge(changeFromDefaultSettings);

                if (changeFromDefaultSettings != null || initialNodeCounts != null)
                    newDoc = newDoc.ChangeAuditLog(entry);
            }
            else
            {
                newDoc = newDoc.ChangeAuditLog(AuditLogEntry.ROOT);
            }
                
            return newDoc;
        }

        public XmlSchema GetSchema()
        {
            return null;
        }

        public static AuditLogList Deserialize(XmlReader reader)
        {
            return reader.Deserialize(new AuditLogList());
        }

        private AuditLogEntry ReadEntries(XmlReader reader)
        {
            if (!reader.IsStartElement(AuditLogEntry.XML_ROOT))
                return AuditLogEntry.ROOT;

            return reader.DeserializeElement<AuditLogEntry>()
                .ChangeParent(ReadEntries(reader));
        }

        public void ReadXml(XmlReader reader)
        {
            var isEmpty = reader.IsEmptyElement;
            reader.ReadStartElement();

            AuditLogEntries = ReadEntries(reader);

            if (!isEmpty)
                reader.ReadEndElement();

            Validate();
        }

        public void Validate()
        {
            if (ReferenceEquals(AuditLogEntries, AuditLogEntry.ROOT))
                return;

            var time = DateTime.MaxValue;
            var logIndex = int.MinValue;

            foreach (var entry in AuditLogEntries.Enumerate())
            {
                Assume.IsTrue(entry.TimeStamp <= time && entry.LogIndex > logIndex,
                    AuditLogStrings.AuditLogList_Validate_Audit_log_is_corrupted__Audit_log_entry_time_stamps_and_indices_should_be_decreasing);

                time = entry.TimeStamp;
                logIndex = entry.LogIndex;
            }
        }

        public void WriteXml(XmlWriter writer)
        {
            AuditLogEntries.Enumerate().ForEach(writer.WriteElement);
        }

        private enum EL
        {
            document_hash
        }

        public string GetHash()
        {
            // Surprisingly, the XmlTextWriter disposes the stream
            using (var stream = new MemoryStream())
            {
                using (var writer = new XmlTextWriter(stream, Encoding.UTF8) { Formatting = Formatting.Indented })
                {
                    WriteToXmlWriter(writer);

                    stream.Seek(0, SeekOrigin.Begin);

                    // Leave stream open, otherwise XmlTextWriter will try to close it which causes an exception
                    using (var reader = new StreamReader(stream, Encoding.UTF8, true, 1024, true))
                    {
                        return AuditLogEntry.Hash(reader.ReadToEnd());
                    }
                }
            }
        }

        public void WriteToFile(string fileName, string documentHash)
        {
            using (var writer = new XmlTextWriter(fileName, Encoding.UTF8) {Formatting = Formatting.Indented})
            {
                WriteToXmlWriter(writer, documentHash);
            }
        }

        private void WriteToXmlWriter(XmlWriter writer, string documentHash = null)
        {
            writer.WriteStartDocument();
            writer.WriteStartElement("audit_log_root"); // Not L10N
            if (!string.IsNullOrEmpty(documentHash))
                writer.WriteElementString(EL.document_hash, documentHash);
            writer.WriteElement(this);
            writer.WriteEndElement();
            writer.WriteEndDocument();
        }

        public static AuditLogList ReadFromFile(string fileName, out string documentHash)
        {
            using (var reader = new XmlTextReader(fileName))
            {
                reader.ReadStartElement();
                documentHash = reader.ReadElementString(EL.document_hash.ToString());
                var result = reader.DeserializeElement<AuditLogList>();
                reader.ReadEndElement();
                return result;
            }
        }
    }

    public class DocumentNodeCounts : AuditLogOperationSettings<DocumentNodeCounts>
    {
        public DocumentNodeCounts(SrmDocument doc)
        {
            IsPeptideOnly = doc.DocumentType == SrmDocument.DOCUMENT_TYPE.proteomic;
            MoleculeGroupCount = doc.GetCount((int) SrmDocument.Level.MoleculeGroups);
            MoleculeCount = doc.GetCount((int)SrmDocument.Level.Molecules);
            PrecursorCount = doc.GetCount((int)SrmDocument.Level.TransitionGroups);
            TransitionCount = doc.GetCount((int)SrmDocument.Level.Transitions);
        }

        public bool IsPeptideOnly { get; private set; }

        [Track(customLocalizer:typeof(MoleculeGroupCountLocalizer))]
        public int MoleculeGroupCount { get; private set; }
        [Track(customLocalizer: typeof(MoleculeCountLocalizer))]
        public int MoleculeCount { get; private set; }
        [Track]
        public int PrecursorCount { get; private set; }
        [Track]
        public int TransitionCount { get; private set; }

        private class PeptideSmallMoleculeLocalizer : CustomPropertyLocalizer
        {
            private string _propertyName;

            protected PeptideSmallMoleculeLocalizer(string propertyName) : base(PropertyPath.Parse(nameof(IsPeptideOnly)), true)
            {
                _propertyName = propertyName;
            }

            private string _smallMoleculeName
            {
                get { return _propertyName + @"_smallmol"; }
            }

            protected override string Localize(ObjectPair<object> objectPair)
            {
                return (bool)objectPair.NewObject ? _propertyName : _smallMoleculeName;
            }

            public override string[] PossibleResourceNames
            {
                get { return new[] { _propertyName, _smallMoleculeName }; }
            }
        }

        private class MoleculeGroupCountLocalizer : PeptideSmallMoleculeLocalizer
        {
            public MoleculeGroupCountLocalizer() : base(nameof(MoleculeGroupCount)) { }
        }

        private class MoleculeCountLocalizer : PeptideSmallMoleculeLocalizer
        {
            public MoleculeCountLocalizer() : base(nameof(MoleculeCount)) { }
        }
    }

    public class AuditLogEntryCreator
    {
        public AuditLogEntryCreator(Func<SrmDocumentPair, AuditLogEntry> create)
        {
            Create = create;
        }

        public Func<SrmDocumentPair, AuditLogEntry> Create { get; private set; }
    }

    public class AuditLogEntryCreatorList
    {
        public AuditLogEntryCreatorList()
        {
            EntryCreators = new List<AuditLogEntryCreator>();
        }

        public void Add(Func<SrmDocumentPair, AuditLogEntry> fn)
        {
            Add(new AuditLogEntryCreator(fn));
        }

        public void Add(params MessageInfo[] allInfoMessages)
        {
            Add(docPair => AuditLogEntry.CreateEmptyEntry(docPair.OldDoc).ChangeAllInfo(allInfoMessages));
        }

        public void Add(AuditLogEntryCreator entryCreator)
        {
            EntryCreators.Add(entryCreator);
        }

        public IEnumerable<AuditLogEntry> CreateEntries(SrmDocumentPair docPair)
        {
            foreach (var entryCreator in EntryCreators)
            {
                var entry = entryCreator.Create(docPair);
                if (entry != null)
                    yield return entry;
            }
        }

        public List<AuditLogEntryCreator> EntryCreators { get; private set; }
    }

    public class LogException : Exception
    {
        public LogException(Exception innerException) : base(null, innerException)
        {
        }

        public override string Message
        {
            get
            {
                if (OldUndoRedoMessage == null)
                {
                    return AuditLogStrings.LogException_Message_An_error_occured_while_creating_a_log_entry__The_document_was_still_successfully_modified;
                }
                else
                {
                    return string.Format(
                        AuditLogStrings.LogException_Message_An_error_occured_while_creating_a_log_entry__Action___0___was_still_successfull,
                        OldUndoRedoMessage);
                }
            }
        }

        public string OldUndoRedoMessage { get; set; }
    }

    public class MessageArgs
    {
        public MessageArgs(params object[] args)
        {
            Args = args;
        }

        public static MessageArgs Create(params object[] args)
        {
            return new MessageArgs(args);
        }

        public static MessageArgs DefaultSingular(object obj)
        {
            return Create(obj);
        }

        public object[] Args { get; set; }
    }

    [XmlRoot(XML_ROOT)]
    public class AuditLogEntry : Immutable, IXmlSerializable
    {
        public const string XML_ROOT = "audit_log_entry";

        private ImmutableList<LogMessage> _allInfo;
        private Action<AuditLogEntry> _undoAction;
        private static int _logIndexCounter;

        public static AuditLogEntry ROOT = new AuditLogEntry { Count = 0, LogIndex = int.MaxValue };

        public bool IsRoot
        {
            get { return ReferenceEquals(this, ROOT); }
        }

        private AuditLogEntry(SrmDocument document, DateTime timeStamp, string reason, bool insertIntoUndoRedo = false,
            string extraInfo = null) : this()
        {
            LogIndex = Interlocked.Increment(ref _logIndexCounter);

            SkylineVersion = Install.Version;
            if (Install.Is64Bit)
                SkylineVersion += @" (64-Bit)";

            FormatVersion = document.FormatVersion;
            TimeStamp = timeStamp;
            ExtraInfo = extraInfo;

            using (var identity = WindowsIdentity.GetCurrent())
            {
                // ReSharper disable once PossibleNullReferenceException
                User = identity.Name;
            }

            Reason = reason ?? string.Empty;
            //InsertUndoRedoIntoAllInfo = insertIntoUndoRedo;
        }

        /// Parent node, topmost node will be <see cref="ROOT" />
        public AuditLogEntry Parent { get; private set; }
        // The number of nodes in this linked list, including this node itself
        public int Count { get; private set; }

        public string SkylineVersion { get; private set; }
        public DocumentFormat FormatVersion { get; private set; }
        public DateTime TimeStamp { get; private set; }
        public string User { get; private set; }
        public string Reason { get; private set; }
        public string ExtraInfo { get; private set; }
        public LogMessage UndoRedo { get; private set; }
        public LogMessage Summary { get; private set; }

        public bool InsertUndoRedoIntoAllInfo
        {
            get { return UndoRedo != null; }
        }

        public MessageType? CountEntryType { get; private set; }

        public Action UndoAction
        {
            get
            {
                if (_undoAction == null)
                    return null;

                return () => _undoAction(this);
            }
        }

        private IEnumerable<LogMessage> _mergeAllInfo
        {
            get
            {
                return !InsertUndoRedoIntoAllInfo
                    ? _allInfo
                    : (_allInfo.Count == 1 ? _allInfo : _allInfoNoUndoRedo);
            }
        }

        private IEnumerable<LogMessage> _allInfoNoUndoRedo
        {
            get { return InsertUndoRedoIntoAllInfo ? _allInfo.Skip(1) : _allInfo; }
        }

        public IList<LogMessage> AllInfo
        {
            get { return _allInfo; }
            private set
            {
                _allInfo = ImmutableList.ValueOf(InsertUndoRedoIntoAllInfo
                    ? ImmutableList.Singleton(UndoRedo).Concat(value)
                    : value);
            }
        }

        public bool HasSingleAllInfoRow
        {
            get { return _allInfo != null && _allInfo.Count == (InsertUndoRedoIntoAllInfo ? 2 : 1); }
        }

        public int LogIndex { get; private set; }

        public static string Hash(byte[] bytes)
        {
            using (var sha1 = new SHA1CryptoServiceProvider())
            {
<<<<<<< HEAD
                var hash = sha1.ComputeHash(Encoding.UTF8.GetBytes(s));
                return string.Join(string.Empty, hash.Select(b => b.ToString(@"X2")));
=======
                var hash = sha1.ComputeHash(bytes);
                return string.Join(string.Empty, hash.Select(b => b.ToString("X2"))); // Not L10N
>>>>>>> 73db1349
            }
        }

        public static string Hash(string s)
        {
            return Hash(Encoding.UTF8.GetBytes(s));
        }

        public AuditLogEntry this[int i]
        {
            get { return Enumerate().ElementAt(i); }
        }

        public IEnumerable<AuditLogEntry> Enumerate()
        {
            if (IsRoot)
                yield break;

            yield return this;
            foreach (var entry in Parent.Enumerate())
                yield return entry;
        }

        #region Property change functions

        public AuditLogEntry ChangeParent(AuditLogEntry parent)
        {
            return ChangeProp(ImClone(this), im =>
            {
                im.Parent = parent;
                im.Count = parent.Count + 1;
            });
        }
        public AuditLogEntry ChangeReason(string reason)
        {
            return ChangeProp(ImClone(this), im => im.Reason = reason);
        }

        public AuditLogEntry ChangeUndoRedo(MessageInfo undoRedo)
        {
            return ChangeProp(ImClone(this), im =>
            {
                im.UndoRedo = undoRedo.ToMessage(LogLevel.undo_redo);
                // Since the all info list might contain the undo redo message,
                // changing it requires updating the all info
                if (InsertUndoRedoIntoAllInfo)
                    im.AllInfo = im._allInfoNoUndoRedo.ToList();
            });
        }

        public AuditLogEntry ChangeSummary(MessageInfo summary)
        {
            return ChangeSummary(summary.ToMessage(LogLevel.summary));
        }

        public AuditLogEntry ChangeSummary(LogMessage summary)
        {
            return ChangeProp(ImClone(this), im => im.Summary = summary);
        }

        public AuditLogEntry ChangeAllInfo(IList<MessageInfo> allInfo)
        {
            return ChangeAllInfo(allInfo.Select(info => info.ToMessage(LogLevel.all_info)).ToList());
        }

        public AuditLogEntry ChangeAllInfo(IList<LogMessage> allInfo)
        {
            return ChangeProp(ImClone(this), im => im.AllInfo = allInfo);
        }

        public AuditLogEntry AppendAllInfo(IEnumerable<LogMessage> allInfo)
        {
            return ChangeProp(ImClone(this), im => im.AllInfo = _allInfoNoUndoRedo.Concat(allInfo).ToList());
        }

        public AuditLogEntry AppendAllInfo(IEnumerable<MessageInfo> allInfo)
        {
            return ChangeProp(ImClone(this),
                im => im.AllInfo = _allInfoNoUndoRedo
                    .Concat(allInfo.Select(msgInfo => msgInfo.ToMessage(LogLevel.all_info))).ToList());
        }

        public AuditLogEntry ClearAllInfo()
        {
            return ChangeAllInfo(new LogMessage[0]);
        }

        public AuditLogEntry ChangeUndoAction(Action<AuditLogEntry> undoAction)
        {
            return ChangeProp(ImClone(this), im => im._undoAction = undoAction);
        }

        public AuditLogEntry ChangeExtraInfo(string extraInfo)
        {
            return ChangeProp(ImClone(this), im => im.ExtraInfo = extraInfo);
        }

        #endregion

        #region Functions to create log entries

        private static MessageInfo GetLogClearedInfo(int clearedCount)
        {
            return new MessageInfo(clearedCount > 1 ? MessageType.log_cleared : MessageType.log_cleared_single,
                clearedCount);
        }

        private static MessageInfo GetUnloggedMessages(int unloggedCount)
        {
            return new MessageInfo(
                unloggedCount == 1 ? MessageType.log_unlogged_change : MessageType.log_unlogged_changes,
                unloggedCount);
        }

        private AuditLogEntry CreateUnloggedEntry(SrmDocument doc, out bool replace)
        {
            var countEntry = doc.AuditLog.AuditLogEntries;

            replace = countEntry != null && countEntry.CountEntryType == MessageType.log_unlogged_changes;
            if (!replace)
            {
                countEntry = CreateSimpleEntry(doc, MessageType.log_unlogged_changes, 0)
                    // This entry needs a non-undoredo all info message to work properly
                    .ChangeAllInfo(ImmutableList.Singleton(new MessageInfo(MessageType.log_unlogged_changes, 0)));
                countEntry.CountEntryType = MessageType.log_unlogged_changes;
            }
            return countEntry.ChangeUndoRedo(GetUnloggedMessages(int.Parse(countEntry.UndoRedo.Names[0]) + 1))
                .ChangeSummary(GetUnloggedMessages(int.Parse(countEntry.Summary.Names[0]) + 1))
                .ChangeAllInfo(ImmutableList.Singleton(GetUnloggedMessages(
                    int.Parse(countEntry._allInfoNoUndoRedo.First().Names[0]) + _allInfoNoUndoRedo.Count())));
        }

        public static AuditLogEntry GetUndocumentedChangeEntry(SrmDocument doc)
        {
            return CreateSimpleEntry(doc, MessageType.undocumented_change);
        }

        /// <summary>
        /// Creates a log entry that indicated the log was cleared and how many changes were cleared
        /// </summary>
        public static AuditLogEntry ClearLogEntry(SrmDocument doc)
        {
            var entries = doc.AuditLog.AuditLogEntries;
            var undoRedoCount = entries.Count;
            var allInfoCount = 0;

            foreach (var e in entries.Enumerate())
            {
                if (e.CountEntryType == MessageType.log_cleared ||
                    e.CountEntryType == MessageType.log_unlogged_changes)
                {
                    undoRedoCount += int.Parse(e.UndoRedo.Names[0]) - 1;
                    allInfoCount += int.Parse(e._allInfoNoUndoRedo.First().Names[0]) - 1;
                }

                allInfoCount += e._allInfoNoUndoRedo.Count();
            }

            var entry = CreateEmptyEntry(doc);
            entry.CountEntryType = MessageType.log_cleared;

            var msgInfoUndoRedo = GetLogClearedInfo(undoRedoCount);

            return entry.ChangeUndoRedo(msgInfoUndoRedo)
                .ChangeSummary(msgInfoUndoRedo)
                .ChangeAllInfo(ImmutableList.Singleton(GetLogClearedInfo(allInfoCount)));
        }

        /// <summary>
        /// Creates an empty entry that can be useful when making entries
        /// that will get merged into another entry
        /// </summary>
        public static AuditLogEntry CreateEmptyEntry(SrmDocument document)
        {
            return new AuditLogEntry(document, DateTime.Now, string.Empty);
        }

        /// <summary>
        /// Creates a simple entry only containing one message in each category with the given type and names
        /// extra info
        /// </summary>
        public static AuditLogEntry CreateSimpleEntry(SrmDocument document, MessageType type, params object[] args)
        {
            return CreateSingleMessageEntry(document, new MessageInfo(type, args));
        }

        /// <summary>
        /// Creates an entry that depends on whether there are 1 or multiple elements
        /// in a collection.
        /// </summary>
        /// <param name="document">Document change was made to</param>
        /// <param name="singular">Message to show if there's 1 element in the collection. Only element gets passed as argument to the message</param>
        /// <param name="plural">Message to show if there are multiple elements. The count gets passed to the message</param>
        /// <param name="items">Items to consider</param>
        /// <param name="singularArgsFunc">Converts the element to MessageArgs that get passed to the singular message</param>
        /// <param name="pluralArgs">Args to be passed to plural. If null, count is passed as single arg</param>
        public static AuditLogEntry CreateCountChangeEntry<T>(SrmDocument document, MessageType singular,
            MessageType plural, ICollection<T> items, Func<T, MessageArgs> singularArgsFunc, MessageArgs pluralArgs)
        {
            var singularArgs = items.Count == 1 ? singularArgsFunc(items.FirstOrDefault()) : null;
            return CreateCountChangeEntry(document, singular, plural, items.Count, singularArgs,
                pluralArgs);
        }

        /// <summary>
        /// Creates an entry that depends on whether there are 1 or multiple elements
        /// in a collection.
        /// </summary>
        /// <param name="document">Document change was made to</param>
        /// <param name="singular">Message to show if there's 1 element in the collection. Only element gets passed as argument to the message</param>
        /// <param name="plural">Message to show if there are multiple elements. The count gets passed to the message</param>
        /// <param name="items">Items to consider</param>
        /// <param name="count">Number of elements in IEnumerable. If null, all items are enumerated</param>
        /// <param name="singularArgsFunc">Converts the element to MessageArgs that get passed to the singular message</param>
        /// <param name="pluralArgs">Args to be passed to plural. If null, count is passed as single arg</param>
        public static AuditLogEntry CreateCountChangeEntry<T>(SrmDocument document, MessageType singular,
            MessageType plural, IEnumerable<T> items, int? count, Func<T, MessageArgs> singularArgsFunc, MessageArgs pluralArgs)
        {
            if (!count.HasValue)
            {
                var collection = items as ICollection<T> ?? items.ToArray();
                return CreateCountChangeEntry(document, singular, plural, collection, singularArgsFunc, pluralArgs);
            }

            var singularArgs = count.Value == 1 ? singularArgsFunc(items.FirstOrDefault()) : null;
            return CreateCountChangeEntry(document, singular, plural, count.Value, singularArgs, pluralArgs);
        }

        // Overload for common case
        public static AuditLogEntry CreateCountChangeEntry(SrmDocument document, MessageType singular,
            MessageType plural, ICollection<string> items)
        {
            return CreateCountChangeEntry(document, singular, plural, items, MessageArgs.DefaultSingular, null);
        }

        // Overload for common case
        public static AuditLogEntry CreateCountChangeEntry(SrmDocument document, MessageType singular,
            MessageType plural, IEnumerable<string> items, int? count)
        {
            if (!count.HasValue)
            {
                var collection = items as ICollection<string> ?? items.ToArray();
                return CreateCountChangeEntry(document, singular, plural, collection, MessageArgs.DefaultSingular, null);
            }

            return CreateCountChangeEntry(document, singular, plural, items, count, MessageArgs.DefaultSingular, null);
        }

        private static AuditLogEntry CreateCountChangeEntry(SrmDocument document, MessageType singular,
            MessageType plural, int count, MessageArgs singularArgs, MessageArgs pluralArgs)
        {
            switch (count)
            {
                case 1:
                    return CreateSimpleEntry(document, singular, singularArgs.Args);
                default:
                    return CreateSimpleEntry(document, plural,
                        pluralArgs != null ? pluralArgs.Args : MessageArgs.Create(count).Args);
            }
        }

        /// <summary>
        /// Creates a simple entry only containing one message in each category with the given type and names and
        /// extra info
        /// </summary>
        public static AuditLogEntry CreateSingleMessageEntry(SrmDocument document,
            MessageInfo info, string extraInfo = null)
        {
            var result = new AuditLogEntry(document, DateTime.Now, string.Empty, true, extraInfo)
            {
                UndoRedo = info.ToMessage(LogLevel.undo_redo),
                Summary = info.ToMessage(LogLevel.summary),
                AllInfo = new LogMessage[0]//new[] { info.ToMessage(LogLevel.all_info) }
            };

            return result;
        }

        // Creates a new PropertyName with top most node removed
        private static PropertyName RemoveTopmostParent(PropertyName name)
        {
            if (name == PropertyName.ROOT || name.Parent == PropertyName.ROOT)
                return name;

            if (name.Parent.Parent == PropertyName.ROOT)
                return PropertyName.ROOT.SubProperty(name);

            return RemoveTopmostParent(name.Parent).SubProperty(name);
        }

        /// <summary>
        /// Creates a log entry representing the changes in the diff tree
        /// </summary>
        /// <param name="document">Document changes were made to</param>
        /// <param name="tree">Tree that should be logged</param>
        /// <param name="extraInfo">Text that should be displayed when clicking the magnifying glass in the audit log form</param>
        /// <returns></returns>
        public static AuditLogEntry CreateSettingsChangeEntry(SrmDocument document, DiffTree tree, string extraInfo = null)
        {
            if (tree.Root == null)
                return null;

            var result = new AuditLogEntry(document, tree.TimeStamp, string.Empty, true, extraInfo);

            var nodeNamePair = tree.Root.FindFirstMultiChildParent(tree, PropertyName.ROOT, true, false);
            // Remove "Settings" from property name if possible
            if (nodeNamePair.Name != null && nodeNamePair.Name.Parent != PropertyName.ROOT)
            {
                var name = nodeNamePair.Name;
                while (name.Parent.Parent != PropertyName.ROOT)
                    name = name.Parent;

                if (name.Parent.Name == @"{0:Settings}")
                {
                    name = RemoveTopmostParent(nodeNamePair.Name);
                    nodeNamePair = nodeNamePair.ChangeName(name);
                }
            }

            result.UndoRedo = nodeNamePair.ToMessage(LogLevel.undo_redo);
            result.Summary = tree.Root.FindFirstMultiChildParent(tree, PropertyName.ROOT, false, false)
                .ToMessage(LogLevel.summary);
            result.AllInfo = tree.Root.FindAllLeafNodes(tree, PropertyName.ROOT, true)
                .Select(n => n.ToMessage(LogLevel.all_info)).ToArray();
            
            return result;
        }

        public static AuditLogEntry DiffDocNodes(MessageType action, SrmDocumentPair documentPair, params object[] actionParameters)
        {
            var property = RootProperty.Create(typeof(Targets));
            var objInfo = new ObjectInfo<object>(documentPair.OldDoc.Targets, documentPair.NewDoc.Targets,
                documentPair.OldDoc, documentPair.NewDoc, documentPair.OldDoc, documentPair.NewDoc);

            var diffTree = DiffTree.FromEnumerator(Reflector<Targets>.EnumerateDiffNodes(objInfo, property, false), DateTime.Now);

            if (diffTree.Root != null)
            {
                var message = new MessageInfo(action, actionParameters);
                var entry = CreateSettingsChangeEntry(documentPair.OldDoc, diffTree)
                    .ChangeUndoRedo(message);
                return entry;
            }

            return null;
        }

        /// <summary>
        /// Creates a log entry indicating that logging was enabled or disabled
        /// </summary>
        public static AuditLogEntry CreateLogEnabledDisabledEntry(SrmDocument document)
        {
            var result = new AuditLogEntry(document, DateTime.Now, string.Empty);

            var type = document.Settings.DataSettings.AuditLogging ? MessageType.log_enabled : MessageType.log_disabled;

            result.UndoRedo = new LogMessage(LogLevel.undo_redo, type, string.Empty, false);
            result.Summary = new LogMessage(LogLevel.summary, type, string.Empty, false);
            result.AllInfo = new List<LogMessage> { new LogMessage(LogLevel.all_info, type, string.Empty, false) };

            return result;
        }

        public static AuditLogEntry CreateExceptionEntry(SrmDocument doc, LogException ex)
        {
            // ReSharper disable PossibleNullReferenceException
            if (ex.OldUndoRedoMessage == null)
            {
                return CreateSingleMessageEntry(doc,
                    new MessageInfo(MessageType.log_error, ex.InnerException.GetType().Name), ex.InnerException.StackTrace);
            }
            else
            {
                var entry = CreateSingleMessageEntry(doc,
                    new MessageInfo(MessageType.empty_single_arg, ex.OldUndoRedoMessage), ex.InnerException.StackTrace);
                return entry.AppendAllInfo(ImmutableList.Singleton(new MessageInfo(MessageType.log_error_old_msg,
                    ex.InnerException.GetType().Name, ex.OldUndoRedoMessage)));
            }
            // ReSharper enable PossibleNullReferenceException
        }

        #endregion Functions to create log entries

        /// <summary>
        /// Merges two audit log entries, by adding the other entries
        /// all info messages and extra info to the current entry
        /// </summary>
        /// <param name="other">Entry to merge into the current one</param>
        /// <param name="append">true if all info and extra info should be appended, if false they are replaced</param>
        /// <returns>A new, merged entry</returns>
        public AuditLogEntry Merge(AuditLogEntry other, bool append = true)
        {
            if (other == null)
                return this;

            var entry = append
                ? AppendAllInfo(other._mergeAllInfo)
                : ChangeAllInfo(other._mergeAllInfo.ToList());

            if (!string.IsNullOrEmpty(other.ExtraInfo))
            {
                entry = entry.ChangeExtraInfo(string.IsNullOrEmpty(ExtraInfo) || !append
                    ? other.ExtraInfo
                    : TextUtil.LineSeparate(ExtraInfo, other.ExtraInfo));
            }
            return entry;
        }

        /// <summary>
        /// Merges the entries created by the given creator list into the current entry
        /// </summary>
        /// <param name="docPair">Documents used to construct new entries</param>
        /// <param name="creatorList">Entries to be constructed</param>
        /// <param name="append">see <see cref="Merge(AuditLogEntry,bool)"/></param>
        /// <returns>A new, merged entry</returns>
        public AuditLogEntry Merge(SrmDocumentPair docPair, AuditLogEntryCreatorList creatorList, bool append = true)
        {
            return creatorList.EntryCreators.Aggregate(this, (e, c) => e.Merge(c.Create(docPair), append));
        }

        /// <summary>
        /// Adds the current entry to the given document
        /// </summary>
        /// <param name="docPair">Document pair containing the new document the entry should get added to</param>
        /// <returns>A new document with this entry added</returns>
        public SrmDocument AddToDocument(SrmDocumentPair docPair)
        {
            var newDoc = docPair.NewDoc;
            /*if (Settings.Default.AuditLogging || CountEntryType == MessageType.log_cleared)
            {
                newDoc = newDoc.ChangeAuditLog(ChangeParent(docPair.NewDoc.AuditLog.AuditLogEntries));
            }
            else
            {
                var entry = CreateUnloggedEntry(document, out var replace);

                // This is the only property we have to copy over, since we don't care about the content of the log message
                // but still want the ability to undo unlogged entries. We only change the undo action for the first
                // unlogged message entry, otherwise clicking the undo button in the grid would undo the unlogged changes one-by-one
                // instead of in a single "batch undo." TODO: Is this how it should be?
                // (This one-by-one behavior can still be achieved by using the undo redo buffer)
                if (!replace)
                    entry = entry.ChangeUndoAction(_undoAction);

                var oldEntries = document.AuditLog.AuditLogEntries;
                var newEntries = replace
                    ? entry.ChangeParent(oldEntries?.Parent)
                    : entry.ChangeParent(oldEntries);

                newDoc = document.ChangeAuditLog(newEntries);
            }*/

            if (docPair.OldDoc.Settings.DataSettings.AuditLogging)
            {
                newDoc = newDoc.ChangeAuditLog(ChangeParent(docPair.NewDoc.AuditLog.AuditLogEntries));
                OnAuditLogEntryAdded?.Invoke(this, new AuditLogEntryAddedEventArgs(newDoc.AuditLog.AuditLogEntries));
            }
            
            return newDoc;
        }

        // For testing
        public class AuditLogEntryAddedEventArgs : EventArgs
        {
            public AuditLogEntryAddedEventArgs(AuditLogEntry entry)
            {
                Entry = entry;
            }

            public AuditLogEntry Entry { get; private set; }
        }

        public static event EventHandler<AuditLogEntryAddedEventArgs> OnAuditLogEntryAdded;

        public static bool ConvertPathsToFileNames { get; set; }

        /// <summary>
        /// Compares the settings objects of the given documents and creates an entry
        /// for the differences
        /// </summary>
        /// <param name="documentPair">The pair of documents to compare</param>
        /// <returns>A log entry containing the changes</returns>
        public static AuditLogEntry SettingsLogFunction(SrmDocumentPair documentPair)
        {
            var property = RootProperty.Create(typeof(SrmSettings), @"Settings");
            var objInfo = new ObjectInfo<object>(documentPair.OldDoc.Settings, documentPair.NewDoc.Settings,
                documentPair.OldDoc, documentPair.NewDoc, documentPair.OldDoc, documentPair.NewDoc);

            var tree = DiffTree.FromEnumerator(Reflector<SrmSettings>.EnumerateDiffNodes(objInfo, property, false));
            return tree.Root != null ? CreateSettingsChangeEntry(documentPair.OldDoc, tree) : null;
        }

        public static PropertyName GetNodeName(SrmDocument doc, DocNode docNode)
        {
            DocNode nextNode = null;
            if (docNode is TransitionDocNode)
            {
                nextNode = doc.MoleculeTransitionGroups.FirstOrDefault(group =>
                    group.Transitions.Any(t => ReferenceEquals(t.Id, docNode.Id)));
            }
            else if (docNode is TransitionGroupDocNode)
            {
                nextNode = doc.Molecules.FirstOrDefault(group =>
                    group.TransitionGroups.Any(t => ReferenceEquals(t.Id, docNode.Id)));
            }
            else if (docNode is PeptideDocNode)
            {
                nextNode = doc.MoleculeGroups.FirstOrDefault(group =>
                    group.Molecules.Any(m => ReferenceEquals(m.Id, docNode.Id)));
            }

            // TODO: add other interface to these doc nodes?
            var auditLogObj = docNode as IAuditLogObject;
            
            if (auditLogObj == null)
                return null;

            var text = auditLogObj.AuditLogText;

            return nextNode == null
                ? PropertyName.ROOT.SubProperty(text)
                : GetNodeName(doc, nextNode).SubProperty(text);
        }

        #region Implementation of IXmlSerializable

        private AuditLogEntry()
        {
            Parent = ROOT;
            Count = 1;
        }

        public XmlSchema GetSchema()
        {
            return null;
        }

        private enum ATTR
        {
            format_version,
            time_stamp,
            user,
            count_type,
            insert_undo_redo
        }

        private enum EL
        {
            message,
            reason,
            extra_info
        }

        public static AuditLogEntry Deserialize(XmlReader reader)
        {
            return reader.Deserialize(new AuditLogEntry());
        }

        public void WriteXml(XmlWriter writer)
        {
            writer.WriteAttribute(ATTR.format_version, FormatVersion.AsDouble());
            writer.WriteAttribute(ATTR.time_stamp, TimeStamp.ToUniversalTime().ToString(CultureInfo.InvariantCulture));
            writer.WriteAttribute(ATTR.user, User);

            //writer.WriteAttribute(ATTR.insert_undo_redo, InsertUndoRedoIntoAllInfo);

            if (CountEntryType.HasValue)
                writer.WriteAttribute(ATTR.count_type, CountEntryType);

            if (!string.IsNullOrEmpty(Reason))
                writer.WriteElementString(EL.reason, Reason);

            if (!string.IsNullOrEmpty(ExtraInfo))
                writer.WriteElementString(EL.extra_info, ExtraInfo.EscapeNonPrintableChars());

            writer.WriteElement(EL.message, UndoRedo);
            writer.WriteElement(EL.message, Summary);

            var startIndex = InsertUndoRedoIntoAllInfo ? 1 : 0;
            for (var i = startIndex; i < _allInfo.Count; ++i)
                writer.WriteElement(EL.message, _allInfo[i]);
        }

        public void ReadXml(XmlReader reader)
        {
            LogIndex = Interlocked.Increment(ref _logIndexCounter);
            FormatVersion = new DocumentFormat(reader.GetDoubleAttribute(ATTR.format_version));
            var time = DateTime.Parse(reader.GetAttribute(ATTR.time_stamp), CultureInfo.InvariantCulture);
            TimeStamp = DateTime.SpecifyKind(time, DateTimeKind.Utc).ToLocalTime();
            User = reader.GetAttribute(ATTR.user);

            //InsertUndoRedoIntoAllInfo = reader.GetBoolAttribute(ATTR.insert_undo_redo);

            var countType = reader.GetAttribute(ATTR.count_type);
            if (countType == null)
                CountEntryType = null;
            else
                CountEntryType = (MessageType) Enum.Parse(typeof(MessageType), countType);

            reader.ReadStartElement();

            Reason = reader.IsStartElement(EL.reason) ? reader.ReadElementString() : string.Empty;
            ExtraInfo = reader.IsStartElement(EL.extra_info) ? reader.ReadElementString().UnescapeNonPrintableChars() : string.Empty;

            UndoRedo = reader.DeserializeElement<LogMessage>().ChangeLevel(LogLevel.undo_redo);
            Summary = reader.DeserializeElement<LogMessage>().ChangeLevel(LogLevel.summary);

            var list = new List<LogMessage>();
            while (reader.IsStartElement(EL.message))
                list.Add(reader.DeserializeElement<LogMessage>().ChangeLevel(LogLevel.all_info));

            AllInfo = list;

            reader.ReadEndElement();
        }
        #endregion
    }

    /// <summary>
    /// Base class for objects that represent settings for an operation
    /// that creates log messages.
    /// </summary>
    /// <typeparam name="T">Type of the derived settings type</typeparam>
    public class AuditLogOperationSettings<T> : Immutable where T : AuditLogOperationSettings<T>
    {
        /// <summary>
        /// Info used in constructing an entry from this settings object.
        /// Should be overriden, unless entry gets merged into another entry
        /// </summary>
        public virtual MessageInfo MessageInfo
        {
            get { return new MessageInfo(MessageType.none); }
        }
        
        /// <summary>
        /// Returns an object that can create an audit log entry from this settings object.
        /// This is useful when a form gets disposed, but the entry should be constructed
        /// later without accessing the disposed form.
        /// </summary>
        public AuditLogEntryCreator EntryCreator
        {
            get { return new AuditLogEntryCreator(ImClone(this).CreateEntry); }
        }

        protected virtual AuditLogEntry CreateBaseEntry(SrmDocumentPair docPair)
        {
            return MessageInfo.Type == MessageType.none
                ? AuditLogEntry.CreateEmptyEntry(docPair.OldDoc).ChangeAllInfo(new LogMessage[0])
                : AuditLogEntry.CreateSingleMessageEntry(docPair.OldDoc, MessageInfo);
        }

        protected virtual AuditLogEntry CreateEntry(SrmDocumentPair docPair)
        {
            var baseEntry = CreateBaseEntry(docPair);
            var rootProp = RootProperty.Create(typeof(T));

            var objectInfo = new ObjectInfo<object>()
                    .ChangeObjectPair(ObjectPair<object>.Create(null, this))
                    .ChangeRootObjectPair(docPair.ToObjectType());

            var diffTree =
                DiffTree.FromEnumerator(Reflector<T>.EnumerateDiffNodes(docPair.ToObjectType(), rootProp, (T)this), DateTime.Now);
            if (diffTree.Root == null)
                return baseEntry;

            var settingsString = Reflector<T>.ToString(objectInfo.RootObjectPair, diffTree.Root,
                ToStringState.DEFAULT.ChangeFormatWhitespace(true));
            var entry = AuditLogEntry.CreateSettingsChangeEntry(docPair.OldDoc, diffTree, settingsString);
            return baseEntry.Merge(entry);
        }
    }
    
    /// <summary>
    /// An optional interface for forms that have a settings object representing
    /// them
    /// </summary>
    /// <typeparam name="T">Type of the settings object</typeparam>
    public interface IAuditLogModifier<out T> where T : AuditLogOperationSettings<T>
    {
        T FormSettings { get; }
    }     
}<|MERGE_RESOLUTION|>--- conflicted
+++ resolved
@@ -458,13 +458,8 @@
         {
             using (var sha1 = new SHA1CryptoServiceProvider())
             {
-<<<<<<< HEAD
-                var hash = sha1.ComputeHash(Encoding.UTF8.GetBytes(s));
+                var hash = sha1.ComputeHash(bytes);
                 return string.Join(string.Empty, hash.Select(b => b.ToString(@"X2")));
-=======
-                var hash = sha1.ComputeHash(bytes);
-                return string.Join(string.Empty, hash.Select(b => b.ToString("X2"))); // Not L10N
->>>>>>> 73db1349
             }
         }
 
