﻿/*
 * Original author: Tobias Rohde <tobiasr .at. uw.edu>,
 *                  MacCoss Lab, Department of Genome Sciences, UW
 *
 * Copyright 2018 University of Washington - Seattle, WA
 * 
 * Licensed under the Apache License, Version 2.0 (the "License");
 * you may not use this file except in compliance with the License.
 * You may obtain a copy of the License at
 *
 *     http://www.apache.org/licenses/LICENSE-2.0
 *
 * Unless required by applicable law or agreed to in writing, software
 * distributed under the License is distributed on an "AS IS" BASIS,
 * WITHOUT WARRANTIES OR CONDITIONS OF ANY KIND, either express or implied.
 * See the License for the specific language governing permissions and
 * limitations under the License.
 */

using System;
using System.Collections.Generic;
using System.Globalization;
using System.IO;
using System.Linq;
using System.Text;
using System.Xml;
using System.Xml.Schema;
using System.Xml.Serialization;
using pwiz.Common.Collections;
using pwiz.Common.DataBinding;
using pwiz.Common.SystemUtil;
using pwiz.Skyline.Model.Databinding.Entities;
using pwiz.Skyline.Util;

namespace pwiz.Skyline.Model.AuditLog
{
    // Each type has a corresponding string in AuditLogStrings.resx
    public enum MessageType
    {
        none,

        test_only,

        added_to,
        changed,
        changed_from_to,
        changed_to,
        contains,
        empty_single_arg,
        is_,
        log_cleared,
        log_disabled,
        log_enabled,
        log_unlogged_changes,
        removed_all,
        removed_from,

        accept_peptides,
        accepted_peptide,
        accepted_protein,
        accepted_proteins,
        added_all_peptides_from_library,
        added_irt_standard_peptides,
        added_new_peptide_group,
        added_new_peptide_group_from_background_proteome,
        added_peptide_decoy,
        added_peptide_decoys,
        added_peptide_from_library,
        added_peptides_to_peptide_group,
        added_peptides_to_peptide_group_from_background_proteome,
        added_small_molecule,
        added_small_molecule_precursor,
        added_small_molecule_transition,
        added_spectral_library,
        applied_peak_all,
        applied_peak_subsequent,
        associated_peptides_with_protein,
        associated_peptides_with_proteins,
        canceled_import,
        changed_peak_bounds,
        changed_peak_bounds_of,
        changed_peak_end,
        changed_peak_end_all,
        changed_peak_start,
        changed_peak_start_all,
        cleared_cell_in_document_grid,
        cleared_document_grid,
        cleared_document_grid_single,
        deleted_target,
        deleted_targets,
        drag_and_dropped_node,
        drag_and_dropped_nodes,
        edited_note,
        excluded_peptides,
        fill_down_document_grid,
        fill_down_document_grid_single,
        imported_annotations,
        imported_assay_library,
        imported_assay_library_from_file,
        imported_doc,
        imported_docs,
        imported_fasta,
        imported_fasta_paste,
        imported_peptide_list,
        imported_peak_boundaries,
        imported_peptide_search,
        imported_result,
        imported_results,
        imported_spectral_library_intensities,
        imported_transition_list,
        imported_transition_list_from_file,
        inserted_data,
        inserted_peptide,
        inserted_peptides,
        inserted_protein,
        inserted_proteins,
        inserted_proteins_fasta,
        inserted_transition,
        inserted_transitions,
        kept_empty_protein,
        kept_empty_proteins,
        log_cleared_single,
        log_error,
        log_error_old_msg,
        log_unlogged_change,
        managed_results,
        matched_modifications_of_library,
        modified,
        pasted_document_grid,
        pasted_document_grid_single,
        pasted_single_small_molecule_transition,
        pasted_small_molecule_transition_list,
        pasted_targets,
        picked_child,
        picked_children,
        picked_peak,
        refined_targets,
        reintegrated_peaks,
        removed_all_libraries,
        removed_all_peaks_from,
        removed_all_replicates,
        removed_below_cutoffs,
        removed_duplicate_peptide,
        removed_duplicate_peptides,
        removed_empty_peptide,
        removed_empty_peptides,
        removed_empty_protein,
        removed_empty_proteins,
        removed_library_run,
        removed_missing_results,
        removed_peak_from,
        removed_peaks,
        removed_peptide_above_cutoff,
        removed_peptides_above_cutoff,
        removed_repeated_peptide,
        removed_repeated_peptides,
        removed_replicate,
        removed_rt_outlier,
        removed_rt_outliers,
        removed_single_below_cutoffs,
        removed_unrecognized_charge_state,
        removed_unrecognized_file,
        removed_unrecognized_peptide,
        renamed_node,
        renamed_proteins,
        renamed_single_protein,
        set_excluded_standard,
        set_included_standard,
        set_standard_type,
        set_standard_type_peptides,
        set_to_in_document_grid,
        sort_protein_accession,
        sort_protein_gene,
        sort_protein_name,
        sort_protein_preferred_name,
        upgraded_background_proteome,
        excluded_peptide,
        renamed_replicate,
        undocumented_change,
        modified_outside_of_skyline,
        start_log_existing_doc
    } // N.B. as you add to this, consider whether or not the human-readable message may want to refuse the "peptide"->"molecule" translation for small molecule UI (see ModeUIInvariantMesdsageTypes below)

    /// <summary>
    /// Container for type and parameters of message. The names
    /// are used as format arguments for the string corresponding the the message type
    /// </summary>
    public class MessageInfo : Immutable
    {
        public MessageInfo(MessageType type, SrmDocument.DOCUMENT_TYPE docType, params object[] names)
        {
            Type = type;
            DocumentType = ModeUIInvariantMessageTypes.Contains(type) ? SrmDocument.DOCUMENT_TYPE.none : docType; // Ignore doc type if message should never be given peptide->molecule treatment
            Names = ImmutableList.ValueOf(names.Select(obj => (obj == null ? string.Empty : obj.ToString())));
        }

        public LogMessage ToMessage(LogLevel logLevel)
        {
<<<<<<< HEAD
            return new LogMessage(logLevel, Type, false, Names.Select(s => (object) s).ToArray());
=======
            return new LogMessage(logLevel, Type, DocumentType, string.Empty, false, Names.Select(s => (object) s).ToArray());
>>>>>>> ade61137
        }


        public MessageType Type { get; private set; }
        public SrmDocument.DOCUMENT_TYPE DocumentType { get; private set; } // Determines whether human readable form gets the "peptide"->"molecule" translation treatment - not part of hash
        public IList<string> Names { get; private set; }

        public XmlSchema GetSchema()
        {
            return null;
        }

        private enum EL
        {
            type,
            name
        }

        // This is the set of messages that never want the "peptide"->"molecule" treatment even when the document isn't purely proteomic
        private static HashSet<MessageType> ModeUIInvariantMessageTypes = new HashSet<MessageType>()
        {
        MessageType.accept_peptides,
        MessageType.accepted_peptide,
        MessageType.accepted_protein,
        MessageType.accepted_proteins,
        MessageType.added_new_peptide_group_from_background_proteome,
        MessageType.added_peptide_decoy,
        MessageType.added_peptide_decoys,
        MessageType.added_peptides_to_peptide_group_from_background_proteome,
        MessageType.associated_peptides_with_protein,
        MessageType.associated_peptides_with_proteins,
        MessageType.imported_fasta,
        MessageType.imported_fasta_paste,
        MessageType.inserted_proteins_fasta,
        MessageType.matched_modifications_of_library,
        MessageType.sort_protein_accession,
        MessageType.sort_protein_gene,
        MessageType.sort_protein_name,
        MessageType.sort_protein_preferred_name,
        MessageType.upgraded_background_proteome,
        };

        public static MessageInfo ReadXml(XmlReader reader)
        {
            var typeStr = reader.ReadElementString();
            var type = (MessageType)Enum.Parse(typeof(MessageType), typeStr);
            var names = new List<object>();
            while (reader.IsStartElement(EL.name))
                names.Add(reader.ReadElementString());

            return new MessageInfo(type, SrmDocument.DOCUMENT_TYPE.none, names.ToArray()); // Caller needs to go back in and set document type along with level
        }

        public void WriteXml(XmlWriter writer)
        {
            var type = Type.ToString();
            writer.WriteElementString(EL.type, type);
            foreach (var name in Names)
                writer.WriteElementString(EL.name, name);
        }

        public MessageInfo ChangeDocumentType(SrmDocument.DOCUMENT_TYPE documentType)
        {
            return Equals(DocumentType, documentType) ? this : ChangeProp(ImClone(this), im => im.DocumentType = documentType);
        }

        protected bool Equals(MessageInfo other)
        {
            return Type == other.Type && ArrayUtil.EqualsDeep(Names, other.Names);
        }

        public override bool Equals(object obj)
        {
            if (ReferenceEquals(null, obj)) return false;
            if (ReferenceEquals(this, obj)) return true;
            if (obj.GetType() != GetType()) return false;
            return Equals((MessageInfo) obj);
        }

        public override int GetHashCode()
        {
            unchecked
            {
                return ((int) Type * 397) ^ (Names != null ? Names.GetHashCode() : 0);
            }
        }
    }

    /// <summary>
    /// Log message that gets written to the skyline document and displayed
    /// in the audit log form. (Corresponds to a single row)
    /// </summary>
    [XmlRoot(XML_ROOT)]
    public class LogMessage : Immutable, IXmlSerializable
    {
        public const string XML_ROOT = "message";
        public static string MISSING = AuditLogParseHelper.GetParseString(ParseStringType.audit_log_strings, @"Missing");
        public static string EMPTY = AuditLogParseHelper.GetParseString(ParseStringType.audit_log_strings, @"Empty");
        public static string NONE = AuditLogParseHelper.GetParseString(ParseStringType.audit_log_strings, @"None");

        private const int MIN_EXPR_LEN = 3; // i + : + x...
        private const int EXTRA_SPACE = 2; // { + }

        // These are referred to by index in log strings.
        // For instance, the string "{2:Missing}" (above) would get localized by
        // passing "Missing" into the function at index 2.
        private static readonly Func<string, LogLevel, CultureInfo, SrmDocument.DOCUMENT_TYPE, string>[] PARSE_FUNCTIONS =
        {
            (s,l,c,t) => ParsePropertyName(s, c, t),
            (s,l,c,t) => ParsePropertyElementName(s, c, t),
            (s,l,c,t) => ParseAuditLogString(s, c, t),
            (s,l,c,t) => ParsePrimitive(s, c, t),
            (s,l,c,t) => ParsePath(s, l),
            (s,l,c,t) => ParseColumnCaption(s, c, t),
            (s,l,c,t) => ParseEnum(s, c, t)
        };

        public LogMessage(LogLevel level, MessageInfo info, bool expanded)
        {
            Level = level;
            MessageInfo = info;
            Expanded = expanded;
        }

<<<<<<< HEAD
        public LogMessage(LogLevel level, MessageType type, bool expanded, params object[] names) :
            this(level, new MessageInfo(type, names), expanded)
=======
        public LogMessage(LogLevel level, MessageType type, SrmDocument.DOCUMENT_TYPE docType, string reason, bool expanded, params object[] names) :
            this(level, new MessageInfo(type, docType, names), reason, expanded)
>>>>>>> ade61137
        {
        }

        public MessageInfo MessageInfo { get; protected set; }
        public IList<string> Names { get { return MessageInfo.Names; } }
        public MessageType Type { get { return MessageInfo.Type; } }
        public SrmDocument.DOCUMENT_TYPE DocumentType { get { return MessageInfo.DocumentType; } }
        public LogLevel Level { get; private set; }
        public bool Expanded { get; private set; }

        private string _enExpanded;
        public string EnExpanded
        {
            get
            {
                return _enExpanded ?? (_enExpanded = ToString(CultureInfo.InvariantCulture));
            }
            protected set { _enExpanded = value; }
        }

        public LogMessage ResetEnExpanded()
        {
            return ChangeProp(ImClone(this), im => im.EnExpanded = null);
        }

        private static string ParsePath(string s, LogLevel logLevel)
        {
            if (logLevel == LogLevel.all_info && !AuditLogEntry.ConvertPathsToFileNames)
                return s;

            return new DirectoryInfo(s).Name;
        }

        private static string ParseColumnCaption(string s, CultureInfo cultureUI, SrmDocument.DOCUMENT_TYPE docType)
        {
            var val =  new DataSchemaLocalizer(CultureInfo.CurrentCulture, cultureUI, ColumnCaptions.ResourceManager)
                .LookupColumnCaption(new ColumnCaption(s));
            return Helpers.PeptideToMoleculeTextMapper.Translate(val, docType); // Perform "peptide"->"molecule" translation as needed
        }

        private static string ParseEnum(string s, CultureInfo cultureUI, SrmDocument.DOCUMENT_TYPE docType)
        {
            var val = EnumNames.ResourceManager.GetString(s, cultureUI);
            return Helpers.PeptideToMoleculeTextMapper.Translate(val, docType); // Perform "peptide"->"molecule" translation as needed
        }

        public LogMessage ChangeLevel(LogLevel level)
        {
            return ChangeProp(ImClone(this), im => im.Level = level);
        }

<<<<<<< HEAD
=======
        public LogMessage ChangeDocumentType(SrmDocument.DOCUMENT_TYPE documentType)
        {
            return Equals(documentType, DocumentType) ? this : ChangeProp(ImClone(this), im => im.MessageInfo = im.MessageInfo.ChangeDocumentType(documentType));
        }

        public LogMessage ChangeReason(string reason)
        {
            return ChangeProp(ImClone(this), im => im.Reason = reason);
        }

>>>>>>> ade61137
        public static string Quote(string s)
        {
            if (s == null)
                return null;

            const string q = "\"";
            return q + s + q;
        }

        public virtual byte[] GetBytesForHash(Encoding encoding, CultureInfo ci)
        {
            return encoding.GetBytes(EnExpanded);
        }

        public string ToString(CultureInfo cultureUI)
        {
            var names = Names.Select(s => (object)ParseLogString(s, Level, cultureUI, DocumentType)).ToArray();

            // If the string could not be found, list the names in brackets and separated by commas
            // TODO: consider throwing exception instead
            var format = AuditLogStrings.ResourceManager.GetString(Type.ToString(), cultureUI);
            format = Helpers.PeptideToMoleculeTextMapper.Translate(format, DocumentType); // Give it the "peptide" -> "molecule" treatment if document type requires it

            return string.IsNullOrEmpty(format)
                ? string.Format(@"[" + string.Join(@", ", Enumerable.Range(0, names.Length).Select(i => @"{" + i + @"}")) + @"]", names)
                : string.Format(format, names);
        }

        public override string ToString()
        {
            return ToString(CultureInfo.CurrentUICulture);
        }

        public static string RoundDecimal<T>(T? d, int decimalPlaces = 1) where T : struct, IFormattable
        {
            if (!d.HasValue)
                return MISSING;

            return RoundDecimal(d.Value, decimalPlaces);
        }

        public static string RoundDecimal<T>(T d, int decimalPlaces = 1) where T : IFormattable
        {
            return d.ToString(@"0." + new string('0', decimalPlaces), CultureInfo.CurrentCulture);
        }

        // bools, ints and doubles are localized
        private static string ParsePrimitive(string s, CultureInfo cultureUI, SrmDocument.DOCUMENT_TYPE docType)
        {
            var result = s;

            if (bool.TryParse(s, out bool b))
                return AuditLogStrings.ResourceManager.GetString(
                    b ? @"LogMessage_LocalizeValue_True" : @"LogMessage_LocalizeValue_False", cultureUI); // Don't quote
            else if (int.TryParse(s, NumberStyles.Any, CultureInfo.InvariantCulture, out int i))
                result = i.ToString(cultureUI);
            else if (double.TryParse(s, NumberStyles.Any, CultureInfo.InvariantCulture, out double d))
                result = d.ToString(cultureUI);

            return Quote(result);
        }

        private static string ParsePropertyName(string s, CultureInfo cultureUI, SrmDocument.DOCUMENT_TYPE docType)
        {
            var result = PropertyNames.ResourceManager.GetString(s, cultureUI);
            return Helpers.PeptideToMoleculeTextMapper.Translate(result, docType);
        }

        private static string ParsePropertyElementName(string s, CultureInfo cultureUI, SrmDocument.DOCUMENT_TYPE docType)
        {
            var result = PropertyElementNames.ResourceManager.GetString(s, cultureUI);
            return Helpers.PeptideToMoleculeTextMapper.Translate(result, docType);
        }
        private static string ParseAuditLogString(string s, CultureInfo cultureUI, SrmDocument.DOCUMENT_TYPE docType)
        {
            var result = AuditLogStrings.ResourceManager.GetString(s, cultureUI);
            return Helpers.PeptideToMoleculeTextMapper.Translate(result, docType);
        }

        public class ExpansionToken
        {
            public ExpansionToken(int startIndex, int length, int parseIndex, string parseInput)
            {
                StartIndex = startIndex;
                Length = length;
                ParseIndex = parseIndex;
                ParseInput = parseInput;
            }

            public static IEnumerable<ExpansionToken> EnumerateTokens(string str)
            {
                if (string.IsNullOrEmpty(str))
                    yield break;
                
                var expr = new StringBuilder();

                var inExpr = false;
                for (var i = 0; i < str.Length; ++i)
                {
                    switch (str[i])
                    {
                        case '{':
                            inExpr = true;
                            // There is no such thing as nested tokens. If there are other curly braces, we simply ignore
                            // what came before this opening curly brace
                            expr.Clear();
                            break;
                        case '}':
                        {
                            if (expr.Length >= MIN_EXPR_LEN)
                            {
                                var expression = expr.ToString();
                                // TODO: replace with meaningful constants. Consider allowing n-digit parse indices
                                if (expression[1] == ':' && int.TryParse(expression[0].ToString(), out var index))
                                    yield return new ExpansionToken(i - expression.Length - 1, expression.Length + EXTRA_SPACE, index,
                                        expression.Substring(2));
                            }

                            expr.Clear();
                            inExpr = false;
                            break;
                        }
                        default:
                        {
                            if (inExpr)
                                expr.Append(str[i]);
                            break;
                        }
                    }
                }
            }

            public string Parse(string s, LogLevel logLevel, CultureInfo cultureUI, SrmDocument.DOCUMENT_TYPE docType)
            {
                if (ParseIndex >= 0 && ParseIndex < PARSE_FUNCTIONS.Length)
                {
                    var parsed = PARSE_FUNCTIONS[ParseIndex](ParseInput, logLevel, cultureUI, docType);
                    if (parsed != null)
                        return parsed;
                }

                return s.Substring(StartIndex, Length);
            }

            public int StartIndex { get; private set; }
            public int Length { get; private set; }
            public int ParseIndex { get; private set; }
            public string ParseInput { get; private set; }

            public override string ToString() // For debugging convenience
            {
                return string.Format(@"si:{0} l:{1} pi:{2} in:{3}", StartIndex, Length, ParseIndex, ParseInput);
            }
        }

        /// <summary>
        /// Replaces all unlocalized strings (e.g {0:PropertyName}) with their
        /// corresponding localized string
        /// </summary>
        /// <param name="str">string to localize</param>
        /// <param name="logLevel">Log level used when parsing log level dependent values such as Paths</param>
        /// <param name="cultureUI">CultureInfo to be used when looking up resources and parsing numbers</param>
        /// <param name="docType">may need to swap "peptide" for "molecule" depending on UI mode at time of event</param>
        /// <returns>localized string</returns>
        public static string ParseLogString(string str, LogLevel logLevel, CultureInfo cultureUI, SrmDocument.DOCUMENT_TYPE docType)
        {
            var result = new StringBuilder();

            var tokens = new Queue<ExpansionToken>(ExpansionToken.EnumerateTokens(str));
            if (tokens.Count == 0)
                return str;
       
            var token = tokens.Dequeue();

            // Append text before first token
            result.Append(str.Substring(0, token.StartIndex));

            result.Append(token.Parse(str, logLevel, cultureUI, docType));

            while (tokens.Count > 0)
            {
                var prevToken = token;
                token = tokens.Dequeue();

                // Append text between tokens
                var start = prevToken.StartIndex + prevToken.Length;
                result.Append(str.Substring(start, token.StartIndex - start));

                result.Append(token.Parse(str, logLevel, cultureUI, docType));
                
            }

            // Append text after last token
            result.Append(str.Substring(token.StartIndex + token.Length));
            return result.ToString();
        }

        public static string ParseLogString(string str, LogLevel logLevel, SrmDocument.DOCUMENT_TYPE docType)
        {
            return ParseLogString(str, logLevel, CultureInfo.CurrentUICulture, docType);
        }

        protected bool Equals(LogMessage other)
        {
            return Equals(MessageInfo, other.MessageInfo) && Level == other.Level &&
                   Expanded == other.Expanded;
        }

        public override bool Equals(object obj)
        {
            if (ReferenceEquals(null, obj)) return false;
            if (ReferenceEquals(this, obj)) return true;
            if (obj.GetType() != GetType()) return false;
            return Equals((LogMessage) obj);
        }

        public override int GetHashCode()
        {
            unchecked
            {
                var hashCode = (MessageInfo != null ? MessageInfo.GetHashCode() : 0);
                hashCode = (hashCode * 397) ^ (int) Level;
                hashCode = (hashCode * 397) ^ Expanded.GetHashCode();
                return hashCode;
            }
        }

        #region Implementation of IXmlSerializable
        protected LogMessage()
        {
        }

        public XmlSchema GetSchema()
        {
            return null;
        }

        protected enum EL
        {
            en_expanded
        }

        public static LogMessage Deserialize(XmlReader reader)
        {
            return reader.Deserialize(new LogMessage());
        }

        public virtual void WriteXml(XmlWriter writer)
        {
            MessageInfo.WriteXml(writer);

            // Write text, even if it does not contain expansion tokens
            writer.WriteElementString(EL.en_expanded, EnExpanded);
        }

        public virtual void ReadXml(XmlReader reader)
        {
            reader.ReadStartElement();

            MessageInfo = MessageInfo.ReadXml(reader);

            EnExpanded = reader.IsStartElement(EL.en_expanded)
                ? reader.ReadElementString()
                : null;

            reader.ReadEndElement();
        }
        #endregion
    }

    public class DetailLogMessage : LogMessage
    {
        public static DetailLogMessage FromLogMessage(LogMessage logMessage)
        {
            return new DetailLogMessage(logMessage.Level, logMessage.MessageInfo, string.Empty, logMessage.Expanded);
        }

        public DetailLogMessage(LogLevel level, MessageInfo info, string reason, bool expanded) : base(level, info, expanded)
        {
            Reason = reason;
        }

        public DetailLogMessage(LogLevel level, MessageType type, string reason, bool expanded, params object[] names) : base(level, type, expanded, names)
        {
            Reason = reason;
        }

        public string Reason { get; private set; }

        public DetailLogMessage ChangeReason(string reason)
        {
            return ChangeProp(ImClone(this), im => im.Reason = reason);
        }

        public override byte[] GetBytesForHash(Encoding encoding, CultureInfo ci)
        {
            return base.GetBytesForHash(encoding, ci).Concat(encoding.GetBytes(Reason)).ToArray();
        }

        protected bool Equals(DetailLogMessage other)
        {
            return base.Equals(other) && Reason == other.Reason;
        }

        public override bool Equals(object obj)
        {
            if (ReferenceEquals(null, obj)) return false;
            if (ReferenceEquals(this, obj)) return true;
            if (obj.GetType() != GetType()) return false;
            return Equals((DetailLogMessage)obj);
        }

        public override int GetHashCode()
        {
            unchecked
            {
                return (base.GetHashCode() * 397) ^ (Reason != null ? Reason.GetHashCode() : 0);
            }
        }

        #region Implementation of IXmlSerializable

        private enum EL2
        {
            reason
        }

        private DetailLogMessage()
        {

        }

        public new static DetailLogMessage Deserialize(XmlReader reader)
        {
            return reader.Deserialize(new DetailLogMessage());
        }

        public override void WriteXml(XmlWriter writer)
        {
            MessageInfo.WriteXml(writer);

            if (!string.IsNullOrEmpty(Reason))
                writer.WriteElementString(EL2.reason, Reason);

            // Write text, even if it does not contain expansion tokens
            writer.WriteElementString(EL.en_expanded, EnExpanded);
        }

        public override void ReadXml(XmlReader reader)
        {
            reader.ReadStartElement();

            MessageInfo = MessageInfo.ReadXml(reader);

            Reason = reader.IsStartElement(EL2.reason)
                ? reader.ReadElementString()
                : string.Empty;

            EnExpanded = reader.IsStartElement(EL.en_expanded)
                ? reader.ReadElementString()
                : null;

            reader.ReadEndElement();
        }
        #endregion
    }
}<|MERGE_RESOLUTION|>--- conflicted
+++ resolved
@@ -196,11 +196,7 @@
 
         public LogMessage ToMessage(LogLevel logLevel)
         {
-<<<<<<< HEAD
-            return new LogMessage(logLevel, Type, false, Names.Select(s => (object) s).ToArray());
-=======
-            return new LogMessage(logLevel, Type, DocumentType, string.Empty, false, Names.Select(s => (object) s).ToArray());
->>>>>>> ade61137
+            return new LogMessage(logLevel, Type, DocumentType, false, Names.Select(s => (object) s).ToArray());
         }
 
 
@@ -325,13 +321,8 @@
             Expanded = expanded;
         }
 
-<<<<<<< HEAD
-        public LogMessage(LogLevel level, MessageType type, bool expanded, params object[] names) :
-            this(level, new MessageInfo(type, names), expanded)
-=======
-        public LogMessage(LogLevel level, MessageType type, SrmDocument.DOCUMENT_TYPE docType, string reason, bool expanded, params object[] names) :
-            this(level, new MessageInfo(type, docType, names), reason, expanded)
->>>>>>> ade61137
+        public LogMessage(LogLevel level, MessageType type, SrmDocument.DOCUMENT_TYPE docType, bool expanded, params object[] names) :
+            this(level, new MessageInfo(type, docType, names), expanded)
         {
         }
 
@@ -383,19 +374,11 @@
             return ChangeProp(ImClone(this), im => im.Level = level);
         }
 
-<<<<<<< HEAD
-=======
         public LogMessage ChangeDocumentType(SrmDocument.DOCUMENT_TYPE documentType)
         {
             return Equals(documentType, DocumentType) ? this : ChangeProp(ImClone(this), im => im.MessageInfo = im.MessageInfo.ChangeDocumentType(documentType));
         }
 
-        public LogMessage ChangeReason(string reason)
-        {
-            return ChangeProp(ImClone(this), im => im.Reason = reason);
-        }
-
->>>>>>> ade61137
         public static string Quote(string s)
         {
             if (s == null)
@@ -678,7 +661,7 @@
             Reason = reason;
         }
 
-        public DetailLogMessage(LogLevel level, MessageType type, string reason, bool expanded, params object[] names) : base(level, type, expanded, names)
+        public DetailLogMessage(LogLevel level, MessageType type, SrmDocument.DOCUMENT_TYPE docType, string reason, bool expanded, params object[] names) : base(level, type, docType, expanded, names)
         {
             Reason = reason;
         }
