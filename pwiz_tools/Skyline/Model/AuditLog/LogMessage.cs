﻿/*
 * Original author: Tobias Rohde <tobiasr .at. uw.edu>,
 *                  MacCoss Lab, Department of Genome Sciences, UW
 *
 * Copyright 2018 University of Washington - Seattle, WA
 * 
 * Licensed under the Apache License, Version 2.0 (the "License");
 * you may not use this file except in compliance with the License.
 * You may obtain a copy of the License at
 *
 *     http://www.apache.org/licenses/LICENSE-2.0
 *
 * Unless required by applicable law or agreed to in writing, software
 * distributed under the License is distributed on an "AS IS" BASIS,
 * WITHOUT WARRANTIES OR CONDITIONS OF ANY KIND, either express or implied.
 * See the License for the specific language governing permissions and
 * limitations under the License.
 */

using System;
using System.Collections.Generic;
using System.Globalization;
using System.IO;
using System.Linq;
using System.Text;
using System.Xml;
using System.Xml.Schema;
using System.Xml.Serialization;
using pwiz.Common.Collections;
using pwiz.Common.DataBinding;
using pwiz.Common.SystemUtil;
using pwiz.Skyline.Model.Databinding.Entities;
using pwiz.Skyline.Util;

namespace pwiz.Skyline.Model.AuditLog
{
    // Each type has a corresponding string in AuditLogStrings.resx
    public enum MessageType
    {
        none,

        test_only,

        added_to,
        changed,
        changed_from_to,
        changed_to,
        contains,
        empty_single_arg,
        is_,
        log_cleared,
        log_disabled,
        log_enabled,
        log_unlogged_changes,
        removed_all,
        removed_from,

        accept_peptides,
        accepted_peptide,
        accepted_protein,
        accepted_proteins,
        added_all_peptides_from_library,
        added_irt_standard_peptides,
        added_new_peptide_group,
        added_new_peptide_group_from_background_proteome,
        added_peptide_decoy,
        added_peptide_decoys,
        added_peptide_from_library,
        added_peptides_to_peptide_group,
        added_peptides_to_peptide_group_from_background_proteome,
        added_small_molecule,
        added_small_molecule_precursor,
        added_small_molecule_transition,
        added_spectral_library,
        applied_peak_all,
        applied_peak_subsequent,
        associated_peptides_with_protein,
        associated_peptides_with_proteins,
        canceled_import,
        changed_peak_bounds,
        changed_peak_bounds_of,
        changed_peak_end,
        changed_peak_end_all,
        changed_peak_start,
        changed_peak_start_all,
        cleared_cell_in_document_grid,
        cleared_document_grid,
        cleared_document_grid_single,
        deleted_target,
        deleted_targets,
        drag_and_dropped_node,
        drag_and_dropped_nodes,
        edited_note,
        excluded_peptides,
        fill_down_document_grid,
        fill_down_document_grid_single,
        imported_annotations,
        imported_assay_library,
        imported_assay_library_from_file,
        imported_doc,
        imported_docs,
        imported_fasta,
        imported_fasta_paste,
        imported_peptide_list,
        imported_peak_boundaries,
        imported_peptide_search,
        imported_result,
        imported_results,
        imported_spectral_library_intensities,
        imported_transition_list,
        imported_transition_list_from_file,
        inserted_data,
        inserted_peptide,
        inserted_peptides,
        inserted_protein,
        inserted_proteins,
        inserted_proteins_fasta,
        inserted_transition,
        inserted_transitions,
        kept_empty_protein,
        kept_empty_proteins,
        log_cleared_single,
        log_error,
        log_error_old_msg,
        log_unlogged_change,
        managed_results,
        matched_modifications_of_library,
        modified,
        pasted_document_grid,
        pasted_document_grid_single,
        pasted_single_small_molecule_transition,
        pasted_small_molecule_transition_list,
        pasted_targets,
        picked_child,
        picked_children,
        picked_peak,
        refined_targets,
        reintegrated_peaks,
        removed_all_libraries,
        removed_all_peaks_from,
        removed_all_replicates,
        removed_below_cutoffs,
        removed_duplicate_peptide,
        removed_duplicate_peptides,
        removed_empty_peptide,
        removed_empty_peptides,
        removed_empty_protein,
        removed_empty_proteins,
        removed_library_run,
        removed_missing_results,
        removed_peak_from,
        removed_peaks,
        removed_peptide_above_cutoff,
        removed_peptides_above_cutoff,
        removed_repeated_peptide,
        removed_repeated_peptides,
        removed_replicate,
        removed_rt_outlier,
        removed_rt_outliers,
        removed_single_below_cutoffs,
        removed_unrecognized_charge_state,
        removed_unrecognized_file,
        removed_unrecognized_peptide,
        renamed_node,
        renamed_proteins,
        renamed_single_protein,
        set_excluded_standard,
        set_included_standard,
        set_standard_type,
        set_standard_type_peptides,
        set_to_in_document_grid,
        sort_protein_accession,
        sort_protein_gene,
        sort_protein_name,
        sort_protein_preferred_name,
        upgraded_background_proteome,
        excluded_peptide,
        renamed_replicate,
        undocumented_change,
        modified_outside_of_skyline,
        start_log_existing_doc
    }

    /// <summary>
    /// Container for type and parameters of message. The names
    /// are used as format arguments for the string corresponding the the message type
    /// </summary>
    public class MessageInfo : Immutable
    {
        public MessageInfo(MessageType type, params object[] names)
        {
            Type = type;
            Names = ImmutableList.ValueOf(names.Select(obj => (obj == null ? string.Empty : obj.ToString())));
        }

        public LogMessage ToMessage(LogLevel logLevel)
        {
            return new LogMessage(logLevel, Type, string.Empty, false, Names.Select(s => (object) s).ToArray());
        }

        public MessageType Type { get; private set; }
        public IList<string> Names { get; private set; }

        public XmlSchema GetSchema()
        {
            return null;
        }

        private enum EL
        {
            type,
            name
        }

        public static MessageInfo ReadXml(XmlReader reader)
        {
            var type = (MessageType)Enum.Parse(typeof(MessageType), reader.ReadElementString());

            var names = new List<object>();
            while (reader.IsStartElement(EL.name))
                names.Add(reader.ReadElementString());

            return new MessageInfo(type, names.ToArray());
        }

        public void WriteXml(XmlWriter writer)
        {
            writer.WriteElementString(EL.type, Type.ToString());

            foreach (var name in Names)
                writer.WriteElementString(EL.name, name);
        }

        protected bool Equals(MessageInfo other)
        {
            return Type == other.Type && ArrayUtil.EqualsDeep(Names, other.Names);
        }

        public override bool Equals(object obj)
        {
            if (ReferenceEquals(null, obj)) return false;
            if (ReferenceEquals(this, obj)) return true;
            if (obj.GetType() != GetType()) return false;
            return Equals((MessageInfo) obj);
        }

        public override int GetHashCode()
        {
            unchecked
            {
                return ((int) Type * 397) ^ (Names != null ? Names.GetHashCode() : 0);
            }
        }
    }

    /// <summary>
    /// Log message that gets written to the skyline document and displayed
    /// in the audit log form. (Corresponds to a single row)
    /// </summary>
    [XmlRoot(XML_ROOT)]
    public class LogMessage : Immutable, IXmlSerializable
    {
        public const string XML_ROOT = "message";
        public static string MISSING = AuditLogParseHelper.GetParseString(ParseStringType.audit_log_strings, @"Missing");
        public static string EMPTY = AuditLogParseHelper.GetParseString(ParseStringType.audit_log_strings, @"Empty");
        public static string NONE = AuditLogParseHelper.GetParseString(ParseStringType.audit_log_strings, @"None");

        private const int MIN_EXPR_LEN = 3; // i + : + x...
        private const int EXTRA_SPACE = 2; // { + }

        // These are referred to by index in log strings.
        // For instance, the string "{2:Missing}" (above) would get localized by
        // passing "Missing" into the function at index 2.
        private static readonly Func<string, LogLevel, CultureInfo, string>[] PARSE_FUNCTIONS =
        {
            (s,l,c) => PropertyNames.ResourceManager.GetString(s, c),
            (s,l,c) => PropertyElementNames.ResourceManager.GetString(s, c),
            (s,l,c) => AuditLogStrings.ResourceManager.GetString(s, c),
            (s,l,c) => ParsePrimitive(s, c),
            (s,l,c) => ParsePath(s, l),
            (s,l,c) => ParseColumnCaption(s, c),
            (s,l,c) => ParseEnum(s, c)
        };

        public LogMessage(LogLevel level, MessageInfo info, string reason, bool expanded)
        {
            Level = level;
            MessageInfo = info;
            Reason = reason;
            Expanded = expanded;
        }

        public LogMessage(LogLevel level, MessageType type, string reason, bool expanded, params object[] names) :
            this(level, new MessageInfo(type, names), reason, expanded)
        {
        }

        public MessageInfo MessageInfo { get; private set; }
        public IList<string> Names { get { return MessageInfo.Names; } }
        public MessageType Type { get { return MessageInfo.Type; } }
        public LogLevel Level { get; private set; }
        public string Reason { get; private set; }
        public bool Expanded { get; private set; }

        private static string ParsePath(string s, LogLevel logLevel)
        {
            if (logLevel == LogLevel.all_info && !AuditLogEntry.ConvertPathsToFileNames)
                return s;

            return new DirectoryInfo(s).Name;
        }

        private static string ParseColumnCaption(string s, CultureInfo cultureInfo)
        {
            return new DataSchemaLocalizer(cultureInfo, cultureInfo, ColumnCaptions.ResourceManager)
                .LookupColumnCaption(new ColumnCaption(s));
        }

        private static string ParseEnum(string s, CultureInfo cultureInfo)
        {
            return EnumNames.ResourceManager.GetString(s, cultureInfo);
        }

        public LogMessage ChangeLevel(LogLevel level)
        {
            return ChangeProp(ImClone(this), im => im.Level = level);
        }

        public LogMessage ChangeReason(string reason)
        {
            return ChangeProp(ImClone(this), im => im.Reason = reason);
        }

        public static string Quote(string s)
        {
            if (s == null)
                return null;

            const string q = "\"";
            return q + s + q;
        }

        public string ToString(CultureInfo cultureInfo)
        {
            var names = Names.Select(s => (object)ParseLogString(s, Level, cultureInfo)).ToArray();

            // If the string could not be found, list the names in brackets and separated by commas
            // TODO: consider throwing exception instead
            var format = AuditLogStrings.ResourceManager.GetString(Type.ToString(), cultureInfo);
            return string.IsNullOrEmpty(format)
                ? string.Format(@"[" + string.Join(@", ", Enumerable.Range(0, names.Length).Select(i => @"{" + i + @"}")) + @"]", names)
                : string.Format(format, names);
        }

        public override string ToString()
        {
            return ToString(CultureInfo.CurrentCulture);
        }

        public static string RoundDecimal<T>(T? d, int decimalPlaces = 1) where T : struct, IFormattable
        {
            if (!d.HasValue)
                return MISSING;

            return RoundDecimal(d.Value, decimalPlaces);
        }

        public static string RoundDecimal<T>(T d, int decimalPlaces = 1) where T : IFormattable
        {
            return d.ToString(@"0." + new string('0', decimalPlaces), CultureInfo.CurrentCulture);
        }

        // bools, ints and doubles are localized
        private static string ParsePrimitive(string s, CultureInfo cultureInfo)
        {
            var result = s;

            if (bool.TryParse(s, out bool b))
<<<<<<< HEAD
                return AuditLogStrings.ResourceManager.GetString(
                    b ? @"LogMessage_LocalizeValue_True" : @"LogMessage_LocalizeValue_False", cultureInfo); // Don't quote
            else if (int.TryParse(s, NumberStyles.Any, CultureInfo.InvariantCulture, out int i))
                result = i.ToString(cultureInfo);
            else if (double.TryParse(s, NumberStyles.Any, CultureInfo.InvariantCulture, out double d))
                result = d.ToString(cultureInfo);
=======
                return b ? AuditLogStrings.LogMessage_LocalizeValue_True : AuditLogStrings.LogMessage_LocalizeValue_False; // Don't quote
            else if (int.TryParse(s, NumberStyles.Any, CultureInfo.InvariantCulture, out var i))
                result = i.ToString(CultureInfo.CurrentCulture);
            else if (double.TryParse(s, NumberStyles.Any, CultureInfo.InvariantCulture, out var d))
                result = d.ToString(Program.FunctionalTest ? @"R" : null, CultureInfo.CurrentCulture);
>>>>>>> 2f7ebad2

            return Quote(result);
        }

        public class ExpansionToken
        {
            public ExpansionToken(int startIndex, int length, int parseIndex, string parseInput)
            {
                StartIndex = startIndex;
                Length = length;
                ParseIndex = parseIndex;
                ParseInput = parseInput;
            }

            public static IEnumerable<ExpansionToken> EnumerateTokens(string str)
            {
                if (string.IsNullOrEmpty(str))
                    yield break;
                
                var expr = new StringBuilder();

                var inExpr = false;
                for (var i = 0; i < str.Length; ++i)
                {
                    switch (str[i])
                    {
                        case '{':
                            inExpr = true;
                            break;
                        case '}':
                        {
                            if (expr.Length >= MIN_EXPR_LEN)
                            {
                                var expression = expr.ToString();
                                // TODO: replace with meaningful constants. Consider allowing n-digit parse indices
                                if (expression[1] == ':' && int.TryParse(expression[0].ToString(), out var index))
                                    yield return new ExpansionToken(i - expression.Length - 1, expression.Length + EXTRA_SPACE, index,
                                        expression.Substring(2));
                            }

                            expr.Clear();
                            inExpr = false;
                            break;
                        }
                        default:
                        {
                            if (inExpr)
                                expr.Append(str[i]);
                            break;
                        }
                    }
                }
            }

            public string Parse(string s, LogLevel logLevel, CultureInfo cultureInfo)
            {
                if (ParseIndex >= 0 && ParseIndex < PARSE_FUNCTIONS.Length)
                {
                    var parsed = PARSE_FUNCTIONS[ParseIndex](ParseInput, logLevel, cultureInfo);
                    if (parsed != null)
                        return parsed;
                }

                return s.Substring(StartIndex, Length);
            }

            public int StartIndex { get; private set; }
            public int Length { get; private set; }
            public int ParseIndex { get; private set; }
            public string ParseInput { get; private set; }
        }

        /// <summary>
        /// Replaces all unlocalized strings (e.g {0:PropertyName}) with their
        /// corresponding localized string
        /// </summary>
        /// <param name="str">string to localize</param>
        /// <param name="logLevel">Log level used when parsing log level dependent values such as Paths</param>
        /// <param name="cultureInfo">CultureInfo to be used when looking up resources and parsing numbers</param>
        /// <returns>localized string</returns>
        public static string ParseLogString(string str, LogLevel logLevel, CultureInfo cultureInfo)
        {
            var result = new StringBuilder();

            var tokens = new Queue<ExpansionToken>(ExpansionToken.EnumerateTokens(str));
            if (tokens.Count == 0)
                return str;
       
            var token = tokens.Dequeue();

            // Append text before first token
            result.Append(str.Substring(0, token.StartIndex));

            result.Append(token.Parse(str, logLevel, cultureInfo));

            while (tokens.Count > 0)
            {
                var prevToken = token;
                token = tokens.Dequeue();

                // Append text between tokens
                var start = prevToken.StartIndex + prevToken.Length;
                result.Append(str.Substring(start, token.StartIndex - start));

                result.Append(token.Parse(str, logLevel, cultureInfo));
                
            }

            // Append text after last token
            result.Append(str.Substring(token.StartIndex + token.Length));
            return result.ToString();
        }

        public static string ParseLogString(string str, LogLevel logLevel)
        {
            return ParseLogString(str, logLevel, CultureInfo.CurrentCulture);
        }

        protected bool Equals(LogMessage other)
        {
            return Equals(MessageInfo, other.MessageInfo) && Level == other.Level &&
                   string.Equals(Reason, other.Reason) && Expanded == other.Expanded;
        }

        public override bool Equals(object obj)
        {
            if (ReferenceEquals(null, obj)) return false;
            if (ReferenceEquals(this, obj)) return true;
            if (obj.GetType() != GetType()) return false;
            return Equals((LogMessage) obj);
        }

        public override int GetHashCode()
        {
            unchecked
            {
                var hashCode = (MessageInfo != null ? MessageInfo.GetHashCode() : 0);
                hashCode = (hashCode * 397) ^ (int) Level;
                hashCode = (hashCode * 397) ^ (Reason != null ? Reason.GetHashCode() : 0);
                hashCode = (hashCode * 397) ^ Expanded.GetHashCode();
                return hashCode;
            }
        }

        #region Implementation of IXmlSerializable
        private LogMessage()
        {
        }

        public XmlSchema GetSchema()
        {
            return null;
        }

        private enum EL
        {
            reason,
            en_expanded
        }

        public static LogMessage Deserialize(XmlReader reader)
        {
            return reader.Deserialize(new LogMessage());
        }

        public void WriteXml(XmlWriter writer)
        {
            MessageInfo.WriteXml(writer);

            if(!string.IsNullOrEmpty(Reason))
                writer.WriteElementString(EL.reason, Reason);

            // Write text, even if it does not contain expansion tokens
            writer.WriteElementString(EL.en_expanded, ToString(CultureInfo.InvariantCulture));
        }

        public void ReadXml(XmlReader reader)
        {
            reader.ReadStartElement();

            MessageInfo = MessageInfo.ReadXml(reader);

            Reason = reader.IsStartElement(EL.reason)
                ? reader.ReadElementString()
                : string.Empty;

            reader.ReadEndElement();
        }
        #endregion
    }
}<|MERGE_RESOLUTION|>--- conflicted
+++ resolved
@@ -376,20 +376,12 @@
             var result = s;
 
             if (bool.TryParse(s, out bool b))
-<<<<<<< HEAD
                 return AuditLogStrings.ResourceManager.GetString(
                     b ? @"LogMessage_LocalizeValue_True" : @"LogMessage_LocalizeValue_False", cultureInfo); // Don't quote
             else if (int.TryParse(s, NumberStyles.Any, CultureInfo.InvariantCulture, out int i))
                 result = i.ToString(cultureInfo);
             else if (double.TryParse(s, NumberStyles.Any, CultureInfo.InvariantCulture, out double d))
                 result = d.ToString(cultureInfo);
-=======
-                return b ? AuditLogStrings.LogMessage_LocalizeValue_True : AuditLogStrings.LogMessage_LocalizeValue_False; // Don't quote
-            else if (int.TryParse(s, NumberStyles.Any, CultureInfo.InvariantCulture, out var i))
-                result = i.ToString(CultureInfo.CurrentCulture);
-            else if (double.TryParse(s, NumberStyles.Any, CultureInfo.InvariantCulture, out var d))
-                result = d.ToString(Program.FunctionalTest ? @"R" : null, CultureInfo.CurrentCulture);
->>>>>>> 2f7ebad2
 
             return Quote(result);
         }
