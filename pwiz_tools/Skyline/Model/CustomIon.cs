﻿/*
 * Original author: Max Horowitz-Gelb <maxhg .at. u.washington.edu>,
 *                  MacCoss Lab, Department of Genome Sciences, UW
 *
 * Copyright 2014 University of Washington - Seattle, WA
 *
 * Licensed under the Apache License, Version 2.0 (the "License");
 * you may not use this file except in compliance with the License.
 * You may obtain a copy of the License at
 *
 *     http://www.apache.org/licenses/LICENSE-2.0
 *
 * Unless required by applicable law or agreed to in writing, software
 * distributed under the License is distributed on an "AS IS" BASIS,
 * WITHOUT WARRANTIES OR CONDITIONS OF ANY KIND, either express or implied.
 * See the License for the specific language governing permissions and
 * limitations under the License.
 */

using System;
using System.Collections.Generic;
using System.Xml;
using pwiz.Common.Chemistry;
using pwiz.Common.SystemUtil;
using pwiz.Skyline.Model.Lib;
using pwiz.Skyline.Properties;
using pwiz.Skyline.Util;
using pwiz.Skyline.Util.Extensions;

namespace pwiz.Skyline.Model
{
    public class CustomIon : CustomMolecule, IAuditLogComparable, IEquatable<CustomIon>
    {
        public new static readonly CustomIon EMPTY = new CustomIon();

        [TrackChildren(ignoreName:true, ignoreDefaultParent:true)]
        public Adduct Adduct { get; private set; }

        /// <summary>
        /// A simple object used to represent any ionized molecule
        /// </summary>
        /// <param name="formula">The molecular formula of the molecule, possibly with adduct embedded</param>
        /// <param name="adduct">The adduct description, if its not embedded in formula</param>
        /// <param name="monoisotopicMass">The monoisotopic mass of the molecule(can be calculated from formula)</param>
        /// <param name="averageMass">The average mass of the molecule (can be calculated by the formula)</param>
        /// <param name="name">The arbitrary name given to this molecule</param>
        public CustomIon(string formula, Adduct adduct, double? monoisotopicMass = null, double? averageMass = null, string name = null)
            : this(formula, adduct, TypedMass.Create(monoisotopicMass ?? averageMass ?? 0, MassType.Monoisotopic),
                                    TypedMass.Create(averageMass ?? monoisotopicMass ?? 0, MassType.Average), name)
        {
        }

        public CustomIon(string formula) : this(formula, Adduct.EMPTY)
        {
        }

        public CustomIon(CustomMolecule mol, Adduct adduct) : base(mol)
        {
            Adduct = adduct;
        }

        public CustomIon(SmallMoleculeLibraryAttributes mol, Adduct adduct, double? monoisotopicMass = null, double? averageMass = null)
        : this(mol.ChemicalFormula, adduct,monoisotopicMass, averageMass, mol.MoleculeName)
        {
        }

<<<<<<< HEAD
        public CustomIon(MoleculeMassOffset mol, Adduct adduct, string name) : base(mol, name)
=======
        public CustomIon(ParsedMolecule mol, Adduct adduct, string name) : base(mol, name)
>>>>>>> 8116fa9d
        {
            Adduct = adduct;
        }

        public CustomIon(string formula, Adduct adduct, TypedMass monoisotopicMass, TypedMass averageMass, string name)
            : base(formula, 
                string.IsNullOrEmpty(formula) ? monoisotopicMass : TypedMass.ZERO_MONO_MASSNEUTRAL,
                string.IsNullOrEmpty(formula) ? averageMass : TypedMass.ZERO_MONO_MASSNEUTRAL, 
                name)
        {
            if (adduct.IsEmpty)
            {
<<<<<<< HEAD
                var ionInfo = new IonInfo(MoleculeAndMassOffset, adduct); // Analyzes the formula to see if it's something like "CH12[M+Na]"
                if (!Equals(MoleculeAndMassOffset, ionInfo.NeutralFormula))
                {
                    MoleculeAndMassOffset = ionInfo.NeutralFormula;
=======
                var ionInfo = new IonInfo(ParsedMolecule, adduct); // Analyzes the formula to see if it's something like "CH12[M+Na]"
                if (!Equals(ParsedMolecule, ionInfo.NeutralFormula))
                {
                    ParsedMolecule = ionInfo.NeutralFormula;
>>>>>>> 8116fa9d
                }
                Adduct = Adduct.FromStringAssumeProtonated(ionInfo.AdductText);
            }
            else
            {
                Adduct = adduct;
            }
        }

        public new bool IsEmpty { get { return ReferenceEquals(this, EMPTY) || (Adduct.IsEmpty && base.IsEmpty); } }

        public static bool IsNullOrEmpty(CustomIon ion)
        {
            return ion == null || ion.IsEmpty;
        }

        /// <summary>
        /// For serialization
        /// </summary>
        protected CustomIon()
        {
<<<<<<< HEAD
            MoleculeAndMassOffset = MoleculeMassOffset.EMPTY;
=======
            ParsedMolecule = ParsedMolecule.EMPTY;
>>>>>>> 8116fa9d
            Adduct = Adduct.EMPTY;
        }

        public CustomIon ChangeName(string name)
        {
            if (Equals(Name, name))
                return this;
<<<<<<< HEAD
            return new CustomIon(MoleculeAndMassOffset, Adduct, name);
=======
            return new CustomIon(ParsedMolecule, Adduct, name);
>>>>>>> 8116fa9d
        }

        public static CustomIon Deserialize(XmlReader reader)
        {
            var ion = new CustomIon();
            Adduct adduct;
            ion.ReadAttributes(reader, out adduct);
            ion.Adduct = adduct;
            return ion;
        }

        public string NeutralFormula { get { return Formula; } }

<<<<<<< HEAD
        public MoleculeMassOffset FormulaWithAdductApplied
        {
            get
            {
                var ionInfo = new IonInfo(MoleculeAndMassOffset, Adduct);
=======
        public ParsedMolecule FormulaWithAdductApplied
        {
            get
            {
                var ionInfo = new IonInfo(ParsedMolecule, Adduct);
>>>>>>> 8116fa9d
                return ionInfo.FormulaWithAdductApplied;
            }
        }

        [Track]
        public double MonoisotopicMassMz { get { return Adduct.MzFromNeutralMass(MonoisotopicMass, MassType.Monoisotopic); } }
        [Track]
        public double AverageMassMz { get { return Adduct.MzFromNeutralMass(AverageMass, MassType.Average); } }

        public new string ToSerializableString()
        {
            // Replace tab with something that XML parsers won't mess with
            var tsv = ToTSV();
            return AccessionNumbers.EscapeTabsForXML(tsv);
        }
        public new static CustomIon FromSerializableString(string val)
        {
            var tsv = MoleculeAccessionNumbers.UnescapeTabsForXML(val);
            return FromTSV(tsv);
        }

        public new List<string> AsFields()
        {
            var list = base.AsFields() ?? new List<string>();
            list.Add(Adduct.ToString());
            return list;
        }

        public new string ToTSV()
        {
            return base.ToTSV() + TextUtil.SEPARATOR_TSV + Adduct;
        }

        public new static CustomIon FromTSV(string val)
        {
            var lastTab = val.LastIndexOf(TextUtil.SEPARATOR_TSV_STR, StringComparison.Ordinal);
            var adduct = Adduct.FromStringAssumeChargeOnly(val.Substring(lastTab + 1));
            var mol = CustomMolecule.FromTSV(val.Substring(0, lastTab));
            if (adduct.IsEmpty && mol.IsEmpty)
            {
                return EMPTY;
            }
            return new CustomIon(mol, adduct);
        }

        public override string DisplayNameDetail { get { return Resources.CustomIon_DisplayName_Ion; } }

        public override string InvariantNameDetail { get { return @"Ion"; } }
        public object GetDefaultObject(ObjectInfo<object> info)
        {
            var ion = (CustomIon) info.NewObject;
            return new CustomIon(ion, Adduct.EMPTY); // Ignore CustomMolecule properties
        }

        public bool Equals(CustomIon other)
        {
            if (other == null)
            {
                return false;
            }
            if (!Adduct.Equals(other.Adduct))
            {
                return false;
            }
            return base.Equals(other);
        }
    }

    /// <summary>
    /// Special subclass of custom ion for use in settings
    /// For use as a reference in a document, and not to be edited.
    /// </summary>

    public class SettingsCustomIon : CustomIon
    {
        public SettingsCustomIon(string formula, Adduct adduct, double? monoisotopicMass, double? averageMass, string name)
            : base(formula, adduct, monoisotopicMass, averageMass, name)
        {
        }

        /// <summary>
        /// For serialization
        /// </summary>
        protected SettingsCustomIon()
        {
        }

    }
}
<|MERGE_RESOLUTION|>--- conflicted
+++ resolved
@@ -1,247 +1,219 @@
-﻿/*
- * Original author: Max Horowitz-Gelb <maxhg .at. u.washington.edu>,
- *                  MacCoss Lab, Department of Genome Sciences, UW
- *
- * Copyright 2014 University of Washington - Seattle, WA
- *
- * Licensed under the Apache License, Version 2.0 (the "License");
- * you may not use this file except in compliance with the License.
- * You may obtain a copy of the License at
- *
- *     http://www.apache.org/licenses/LICENSE-2.0
- *
- * Unless required by applicable law or agreed to in writing, software
- * distributed under the License is distributed on an "AS IS" BASIS,
- * WITHOUT WARRANTIES OR CONDITIONS OF ANY KIND, either express or implied.
- * See the License for the specific language governing permissions and
- * limitations under the License.
- */
-
-using System;
-using System.Collections.Generic;
-using System.Xml;
-using pwiz.Common.Chemistry;
-using pwiz.Common.SystemUtil;
-using pwiz.Skyline.Model.Lib;
-using pwiz.Skyline.Properties;
-using pwiz.Skyline.Util;
-using pwiz.Skyline.Util.Extensions;
-
-namespace pwiz.Skyline.Model
-{
-    public class CustomIon : CustomMolecule, IAuditLogComparable, IEquatable<CustomIon>
-    {
-        public new static readonly CustomIon EMPTY = new CustomIon();
-
-        [TrackChildren(ignoreName:true, ignoreDefaultParent:true)]
-        public Adduct Adduct { get; private set; }
-
-        /// <summary>
-        /// A simple object used to represent any ionized molecule
-        /// </summary>
-        /// <param name="formula">The molecular formula of the molecule, possibly with adduct embedded</param>
-        /// <param name="adduct">The adduct description, if its not embedded in formula</param>
-        /// <param name="monoisotopicMass">The monoisotopic mass of the molecule(can be calculated from formula)</param>
-        /// <param name="averageMass">The average mass of the molecule (can be calculated by the formula)</param>
-        /// <param name="name">The arbitrary name given to this molecule</param>
-        public CustomIon(string formula, Adduct adduct, double? monoisotopicMass = null, double? averageMass = null, string name = null)
-            : this(formula, adduct, TypedMass.Create(monoisotopicMass ?? averageMass ?? 0, MassType.Monoisotopic),
-                                    TypedMass.Create(averageMass ?? monoisotopicMass ?? 0, MassType.Average), name)
-        {
-        }
-
-        public CustomIon(string formula) : this(formula, Adduct.EMPTY)
-        {
-        }
-
-        public CustomIon(CustomMolecule mol, Adduct adduct) : base(mol)
-        {
-            Adduct = adduct;
-        }
-
-        public CustomIon(SmallMoleculeLibraryAttributes mol, Adduct adduct, double? monoisotopicMass = null, double? averageMass = null)
-        : this(mol.ChemicalFormula, adduct,monoisotopicMass, averageMass, mol.MoleculeName)
-        {
-        }
-
-<<<<<<< HEAD
-        public CustomIon(MoleculeMassOffset mol, Adduct adduct, string name) : base(mol, name)
-=======
-        public CustomIon(ParsedMolecule mol, Adduct adduct, string name) : base(mol, name)
->>>>>>> 8116fa9d
-        {
-            Adduct = adduct;
-        }
-
-        public CustomIon(string formula, Adduct adduct, TypedMass monoisotopicMass, TypedMass averageMass, string name)
-            : base(formula, 
-                string.IsNullOrEmpty(formula) ? monoisotopicMass : TypedMass.ZERO_MONO_MASSNEUTRAL,
-                string.IsNullOrEmpty(formula) ? averageMass : TypedMass.ZERO_MONO_MASSNEUTRAL, 
-                name)
-        {
-            if (adduct.IsEmpty)
-            {
-<<<<<<< HEAD
-                var ionInfo = new IonInfo(MoleculeAndMassOffset, adduct); // Analyzes the formula to see if it's something like "CH12[M+Na]"
-                if (!Equals(MoleculeAndMassOffset, ionInfo.NeutralFormula))
-                {
-                    MoleculeAndMassOffset = ionInfo.NeutralFormula;
-=======
-                var ionInfo = new IonInfo(ParsedMolecule, adduct); // Analyzes the formula to see if it's something like "CH12[M+Na]"
-                if (!Equals(ParsedMolecule, ionInfo.NeutralFormula))
-                {
-                    ParsedMolecule = ionInfo.NeutralFormula;
->>>>>>> 8116fa9d
-                }
-                Adduct = Adduct.FromStringAssumeProtonated(ionInfo.AdductText);
-            }
-            else
-            {
-                Adduct = adduct;
-            }
-        }
-
-        public new bool IsEmpty { get { return ReferenceEquals(this, EMPTY) || (Adduct.IsEmpty && base.IsEmpty); } }
-
-        public static bool IsNullOrEmpty(CustomIon ion)
-        {
-            return ion == null || ion.IsEmpty;
-        }
-
-        /// <summary>
-        /// For serialization
-        /// </summary>
-        protected CustomIon()
-        {
-<<<<<<< HEAD
-            MoleculeAndMassOffset = MoleculeMassOffset.EMPTY;
-=======
-            ParsedMolecule = ParsedMolecule.EMPTY;
->>>>>>> 8116fa9d
-            Adduct = Adduct.EMPTY;
-        }
-
-        public CustomIon ChangeName(string name)
-        {
-            if (Equals(Name, name))
-                return this;
-<<<<<<< HEAD
-            return new CustomIon(MoleculeAndMassOffset, Adduct, name);
-=======
-            return new CustomIon(ParsedMolecule, Adduct, name);
->>>>>>> 8116fa9d
-        }
-
-        public static CustomIon Deserialize(XmlReader reader)
-        {
-            var ion = new CustomIon();
-            Adduct adduct;
-            ion.ReadAttributes(reader, out adduct);
-            ion.Adduct = adduct;
-            return ion;
-        }
-
-        public string NeutralFormula { get { return Formula; } }
-
-<<<<<<< HEAD
-        public MoleculeMassOffset FormulaWithAdductApplied
-        {
-            get
-            {
-                var ionInfo = new IonInfo(MoleculeAndMassOffset, Adduct);
-=======
-        public ParsedMolecule FormulaWithAdductApplied
-        {
-            get
-            {
-                var ionInfo = new IonInfo(ParsedMolecule, Adduct);
->>>>>>> 8116fa9d
-                return ionInfo.FormulaWithAdductApplied;
-            }
-        }
-
-        [Track]
-        public double MonoisotopicMassMz { get { return Adduct.MzFromNeutralMass(MonoisotopicMass, MassType.Monoisotopic); } }
-        [Track]
-        public double AverageMassMz { get { return Adduct.MzFromNeutralMass(AverageMass, MassType.Average); } }
-
-        public new string ToSerializableString()
-        {
-            // Replace tab with something that XML parsers won't mess with
-            var tsv = ToTSV();
-            return AccessionNumbers.EscapeTabsForXML(tsv);
-        }
-        public new static CustomIon FromSerializableString(string val)
-        {
-            var tsv = MoleculeAccessionNumbers.UnescapeTabsForXML(val);
-            return FromTSV(tsv);
-        }
-
-        public new List<string> AsFields()
-        {
-            var list = base.AsFields() ?? new List<string>();
-            list.Add(Adduct.ToString());
-            return list;
-        }
-
-        public new string ToTSV()
-        {
-            return base.ToTSV() + TextUtil.SEPARATOR_TSV + Adduct;
-        }
-
-        public new static CustomIon FromTSV(string val)
-        {
-            var lastTab = val.LastIndexOf(TextUtil.SEPARATOR_TSV_STR, StringComparison.Ordinal);
-            var adduct = Adduct.FromStringAssumeChargeOnly(val.Substring(lastTab + 1));
-            var mol = CustomMolecule.FromTSV(val.Substring(0, lastTab));
-            if (adduct.IsEmpty && mol.IsEmpty)
-            {
-                return EMPTY;
-            }
-            return new CustomIon(mol, adduct);
-        }
-
-        public override string DisplayNameDetail { get { return Resources.CustomIon_DisplayName_Ion; } }
-
-        public override string InvariantNameDetail { get { return @"Ion"; } }
-        public object GetDefaultObject(ObjectInfo<object> info)
-        {
-            var ion = (CustomIon) info.NewObject;
-            return new CustomIon(ion, Adduct.EMPTY); // Ignore CustomMolecule properties
-        }
-
-        public bool Equals(CustomIon other)
-        {
-            if (other == null)
-            {
-                return false;
-            }
-            if (!Adduct.Equals(other.Adduct))
-            {
-                return false;
-            }
-            return base.Equals(other);
-        }
-    }
-
-    /// <summary>
-    /// Special subclass of custom ion for use in settings
-    /// For use as a reference in a document, and not to be edited.
-    /// </summary>
-
-    public class SettingsCustomIon : CustomIon
-    {
-        public SettingsCustomIon(string formula, Adduct adduct, double? monoisotopicMass, double? averageMass, string name)
-            : base(formula, adduct, monoisotopicMass, averageMass, name)
-        {
-        }
-
-        /// <summary>
-        /// For serialization
-        /// </summary>
-        protected SettingsCustomIon()
-        {
-        }
-
-    }
-}
+﻿/*
+ * Original author: Max Horowitz-Gelb <maxhg .at. u.washington.edu>,
+ *                  MacCoss Lab, Department of Genome Sciences, UW
+ *
+ * Copyright 2014 University of Washington - Seattle, WA
+ *
+ * Licensed under the Apache License, Version 2.0 (the "License");
+ * you may not use this file except in compliance with the License.
+ * You may obtain a copy of the License at
+ *
+ *     http://www.apache.org/licenses/LICENSE-2.0
+ *
+ * Unless required by applicable law or agreed to in writing, software
+ * distributed under the License is distributed on an "AS IS" BASIS,
+ * WITHOUT WARRANTIES OR CONDITIONS OF ANY KIND, either express or implied.
+ * See the License for the specific language governing permissions and
+ * limitations under the License.
+ */
+
+using System;
+using System.Collections.Generic;
+using System.Xml;
+using pwiz.Common.SystemUtil;
+using pwiz.Skyline.Model.Lib;
+using pwiz.Skyline.Properties;
+using pwiz.Skyline.Util;
+using pwiz.Skyline.Util.Extensions;
+
+namespace pwiz.Skyline.Model
+{
+    public class CustomIon : CustomMolecule, IAuditLogComparable, IEquatable<CustomIon>
+    {
+        public new static readonly CustomIon EMPTY = new CustomIon();
+
+        [TrackChildren(ignoreName:true, ignoreDefaultParent:true)]
+        public Adduct Adduct { get; private set; }
+
+        /// <summary>
+        /// A simple object used to represent any ionized molecule
+        /// </summary>
+        /// <param name="formula">The molecular formula of the molecule, possibly with adduct embedded</param>
+        /// <param name="adduct">The adduct description, if its not embedded in formula</param>
+        /// <param name="monoisotopicMass">The monoisotopic mass of the molecule(can be calculated from formula)</param>
+        /// <param name="averageMass">The average mass of the molecule (can be calculated by the formula)</param>
+        /// <param name="name">The arbitrary name given to this molecule</param>
+        public CustomIon(string formula, Adduct adduct, double? monoisotopicMass = null, double? averageMass = null, string name = null)
+            : this(formula, adduct, new TypedMass(monoisotopicMass ?? averageMass ?? 0, MassType.Monoisotopic),
+                                    new TypedMass(averageMass ?? monoisotopicMass ?? 0, MassType.Average), name)
+        {
+        }
+
+        public CustomIon(string formula) : this(formula, Adduct.EMPTY)
+        {
+        }
+
+        public CustomIon(CustomMolecule mol, Adduct adduct) : base(mol)
+        {
+            Adduct = adduct;
+        }
+
+        public CustomIon(SmallMoleculeLibraryAttributes mol, Adduct adduct, double? monoisotopicMass = null, double? averageMass = null)
+        : this(mol.ChemicalFormula, adduct,monoisotopicMass, averageMass, mol.MoleculeName)
+        {
+        }
+
+        public CustomIon(ParsedMolecule mol, Adduct adduct, string name) : base(mol, name)
+        {
+            Adduct = adduct;
+        }
+
+        public CustomIon(string formula, Adduct adduct, TypedMass monoisotopicMass, TypedMass averageMass, string name)
+            : base(formula, 
+                string.IsNullOrEmpty(formula) ? monoisotopicMass : TypedMass.ZERO_MONO_MASSNEUTRAL,
+                string.IsNullOrEmpty(formula) ? averageMass : TypedMass.ZERO_MONO_MASSNEUTRAL, 
+                name)
+        {
+            if (adduct.IsEmpty)
+            {
+                var ionInfo = new IonInfo(ParsedMolecule, adduct); // Analyzes the formula to see if it's something like "CH12[M+Na]"
+                if (!Equals(ParsedMolecule, ionInfo.NeutralFormula))
+                {
+                    ParsedMolecule = ionInfo.NeutralFormula;
+                }
+                Adduct = Adduct.FromStringAssumeProtonated(ionInfo.AdductText);
+            }
+            else
+            {
+                Adduct = adduct;
+            }
+        }
+
+        public new bool IsEmpty { get { return ReferenceEquals(this, EMPTY) || (Adduct.IsEmpty && base.IsEmpty); } }
+
+        public static bool IsNullOrEmpty(CustomIon ion)
+        {
+            return ion == null || ion.IsEmpty;
+        }
+
+        /// <summary>
+        /// For serialization
+        /// </summary>
+        protected CustomIon()
+        {
+            ParsedMolecule = ParsedMolecule.EMPTY;
+            Adduct = Adduct.EMPTY;
+        }
+
+        public CustomIon ChangeName(string name)
+        {
+            if (Equals(Name, name))
+                return this;
+            return new CustomIon(ParsedMolecule, Adduct, name);
+        }
+
+        public static CustomIon Deserialize(XmlReader reader)
+        {
+            var ion = new CustomIon();
+            Adduct adduct;
+            ion.ReadAttributes(reader, out adduct);
+            ion.Adduct = adduct;
+            return ion;
+        }
+
+        public string NeutralFormula { get { return Formula; } }
+
+        public ParsedMolecule FormulaWithAdductApplied
+        {
+            get
+            {
+                var ionInfo = new IonInfo(ParsedMolecule, Adduct);
+                return ionInfo.FormulaWithAdductApplied;
+            }
+        }
+
+        [Track]
+        public double MonoisotopicMassMz { get { return Adduct.MzFromNeutralMass(MonoisotopicMass, MassType.Monoisotopic); } }
+        [Track]
+        public double AverageMassMz { get { return Adduct.MzFromNeutralMass(AverageMass, MassType.Average); } }
+
+        public new string ToSerializableString()
+        {
+            // Replace tab with something that XML parsers won't mess with
+            var tsv = ToTSV();
+            return AccessionNumbers.EscapeTabsForXML(tsv);
+        }
+        public new static CustomIon FromSerializableString(string val)
+        {
+            var tsv = MoleculeAccessionNumbers.UnescapeTabsForXML(val);
+            return FromTSV(tsv);
+        }
+
+        public new List<string> AsFields()
+        {
+            var list = base.AsFields() ?? new List<string>();
+            list.Add(Adduct.ToString());
+            return list;
+        }
+
+        public new string ToTSV()
+        {
+            return base.ToTSV() + TextUtil.SEPARATOR_TSV + Adduct;
+        }
+
+        public new static CustomIon FromTSV(string val)
+        {
+            var lastTab = val.LastIndexOf(TextUtil.SEPARATOR_TSV_STR, StringComparison.Ordinal);
+            var adduct = Adduct.FromStringAssumeChargeOnly(val.Substring(lastTab + 1));
+            var mol = CustomMolecule.FromTSV(val.Substring(0, lastTab));
+            if (adduct.IsEmpty && mol.IsEmpty)
+            {
+                return EMPTY;
+            }
+            return new CustomIon(mol, adduct);
+        }
+
+        public override string DisplayNameDetail { get { return Resources.CustomIon_DisplayName_Ion; } }
+
+        public override string InvariantNameDetail { get { return @"Ion"; } }
+        public object GetDefaultObject(ObjectInfo<object> info)
+        {
+            var ion = (CustomIon) info.NewObject;
+            return new CustomIon(ion, Adduct.EMPTY); // Ignore CustomMolecule properties
+        }
+
+        public bool Equals(CustomIon other)
+        {
+            if (other == null)
+            {
+                return false;
+            }
+            if (!Adduct.Equals(other.Adduct))
+            {
+                return false;
+            }
+            return base.Equals(other);
+        }
+    }
+
+    /// <summary>
+    /// Special subclass of custom ion for use in settings
+    /// For use as a reference in a document, and not to be edited.
+    /// </summary>
+
+    public class SettingsCustomIon : CustomIon
+    {
+        public SettingsCustomIon(string formula, Adduct adduct, double? monoisotopicMass, double? averageMass, string name)
+            : base(formula, adduct, monoisotopicMass, averageMass, name)
+        {
+        }
+
+        /// <summary>
+        /// For serialization
+        /// </summary>
+        protected SettingsCustomIon()
+        {
+        }
+
+    }
+}