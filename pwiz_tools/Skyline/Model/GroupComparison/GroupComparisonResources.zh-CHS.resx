--- conflicted
+++ resolved
@@ -125,45 +125,25 @@
     <value>与替代的比例 {0}</value>
   </data>
   <data name="PeptideQuantifier_SumTransitionQuantities_Transition___0___is_missing" xml:space="preserve">
-<<<<<<< HEAD
-    <value>Transition '{0}' is missing</value>
-    <comment>Needs Review:New resource</comment>
-  </data>
-  <data name="PeptideQuantifier_SumTransitionQuantities_Missing_values_for__0___1__transitions" xml:space="preserve">
-    <value>Missing values for {0}/{1} transitions</value>
-=======
     <value>缺失离子对“{0}”</value>
     <comment>Needs Review:New resource</comment>
   </data>
   <data name="PeptideQuantifier_SumTransitionQuantities_Missing_values_for__0___1__transitions" xml:space="preserve">
     <value>缺失 {0}/{1} 离子对值</value>
->>>>>>> 83485fcc
     <comment>{0} and {1} are numbers
 Needs Review:New resource</comment>
   </data>
   <data name="PeptideQuantifier_SumTransitionQuantities_Transition___0___is_truncated" xml:space="preserve">
-<<<<<<< HEAD
-    <value>Transition '{0}' is truncated</value>
-    <comment>Needs Review:New resource</comment>
-  </data>
-  <data name="PeptideQuantifier_SumTransitionQuantities_All__0__peaks_are_truncated" xml:space="preserve">
-    <value>All {0} peaks are truncated</value>
-=======
     <value>离子对“{0}”被截短</value>
     <comment>Needs Review:New resource</comment>
   </data>
   <data name="PeptideQuantifier_SumTransitionQuantities_All__0__peaks_are_truncated" xml:space="preserve">
     <value>所有 {0} 峰均被截短</value>
->>>>>>> 83485fcc
     <comment>{0} is a number
 Needs Review:New resource</comment>
   </data>
   <data name="PeptideQuantifier_SumTransitionQuantities_Truncated_peaks_for__0___1__transitions" xml:space="preserve">
-<<<<<<< HEAD
-    <value>Truncated peaks for {0}/{1} transitions</value>
-=======
     <value>{0}/{1} 离子对的峰被截短</value>
->>>>>>> 83485fcc
     <comment>{0} and {1} are numbers
 Needs Review:New resource</comment>
   </data>
