﻿/*
 * Original author: Brendan MacLean <brendanx .at. u.washington.edu>,
 *                  MacCoss Lab, Department of Genome Sciences, UW
 *
 * Copyright 2009 University of Washington - Seattle, WA
 * 
 * Licensed under the Apache License, Version 2.0 (the "License");
 * you may not use this file except in compliance with the License.
 * You may obtain a copy of the License at
 *
 *     http://www.apache.org/licenses/LICENSE-2.0
 *
 * Unless required by applicable law or agreed to in writing, software
 * distributed under the License is distributed on an "AS IS" BASIS,
 * WITHOUT WARRANTIES OR CONDITIONS OF ANY KIND, either express or implied.
 * See the License for the specific language governing permissions and
 * limitations under the License.
 */
using System;
using System.Collections.Generic;
using System.Drawing;
using System.Linq;
using pwiz.Common.Collections;
using pwiz.Common.SystemUtil;
using pwiz.Skyline.Controls.SeqNode;
using pwiz.Skyline.Model.Crosslinking;
using pwiz.Skyline.Model.DocSettings;
using pwiz.Skyline.Model.GroupComparison;
using pwiz.Skyline.Model.Irt;
using pwiz.Skyline.Model.Lib;
using pwiz.Skyline.Model.Results;
using pwiz.Skyline.Model.Results.Scoring;
using pwiz.Skyline.Properties;
using pwiz.Skyline.Util;

namespace pwiz.Skyline.Model
{
    public class PeptideDocNode : DocNodeParent
    {
        public static readonly StandardType STANDARD_TYPE_IRT = StandardType.IRT;
        public static readonly StandardType STANDARD_TYPE_QC = StandardType.QC;
        public static readonly StandardType STANDARD_TYPE_GLOBAL = StandardType.GLOBAL_STANDARD;

        public PeptideDocNode(Peptide id, ExplicitMods mods = null, ExplicitRetentionTimeInfo explicitRetentionTime = null)
            : this(id, null, mods, null, null, null, explicitRetentionTime, Annotations.EMPTY, null, new TransitionGroupDocNode[0], true)
        {
        }

        public PeptideDocNode(Peptide id, SrmSettings settings, ExplicitMods mods, ModifiedSequenceMods sourceKey, ExplicitRetentionTimeInfo explicitRetentionTime,
            TransitionGroupDocNode[] children, bool autoManageChildren)
            : this(id, settings, mods, sourceKey, null, null, explicitRetentionTime, Annotations.EMPTY, null, children, autoManageChildren)
        {
        }

        public PeptideDocNode(Peptide id,
                              SrmSettings settings,
                              ExplicitMods mods,
                              ModifiedSequenceMods sourceKey,
                              StandardType standardType,
                              int? rank,
                              ExplicitRetentionTimeInfo explicitRetentionTimeInfo,
                              Annotations annotations,
                              Results<PeptideChromInfo> results,
                              TransitionGroupDocNode[] children,
                              bool autoManageChildren)
            : base(id, annotations, children, autoManageChildren)
        {
            if (mods == null && !id.Target.IsProteomic)
            {
                mods = ExplicitMods.EMPTY; // Small molecules take label info from adducts, but a null value is problematic
            }
            ExplicitMods = mods;
            SourceKey = sourceKey;
            GlobalStandardType = standardType;
            Rank = rank;
            if (ExplicitRetentionTimeInfo.EMPTY.Equals(explicitRetentionTimeInfo))
            {
                explicitRetentionTimeInfo = null; // Users sometimes say RT=0 when they actually mean "unknown"
            }
            ExplicitRetentionTime = explicitRetentionTimeInfo;
            Results = results;
            BestResult = CalcBestResult();

            if (settings != null)
            {
                CalculateModifiedTarget(settings, out Target modifiedTarget, out string modifiedSequenceDisplay);
                ModifiedTarget = modifiedTarget;
                ModifiedSequenceDisplay = modifiedSequenceDisplay;
            }
            else
            {
                ModifiedTarget = Peptide.Target;
                ModifiedSequenceDisplay = Peptide.Target.DisplayName;
            }

            ExplicitMods?.VerifyNoLegacyData();
        }

        public override string AuditLogText
        {
            get
            {
                var label = PeptideTreeNode.GetLabel(this, string.Empty);
<<<<<<< HEAD
                return (CustomMolecule != null && !CustomMolecule.MoleculeAndMassOffset.IsMassOnly) ? string.Format(@"{0} ({1})", label, CustomMolecule.MoleculeAndMassOffset) : label;
=======
                return (CustomMolecule != null && !CustomMolecule.ParsedMolecule.IsMassOnly) ? string.Format(@"{0} ({1})", label, CustomMolecule.ParsedMolecule) : label;
>>>>>>> 8116fa9d
            }
        }

        protected override IList<DocNode> OrderedChildren(IList<DocNode> children)
        {
            if (Peptide.IsCustomMolecule && children.Count > 1)
            {
                // Enforce order for small molecules, except those that are fictions of the test system
                return children.OrderBy(t => (TransitionGroupDocNode)t, new TransitionGroupDocNode.CustomIonPrecursorComparer()).ToArray();
            }
            else
            {
                return children;
            }
        }

        public Peptide Peptide { get { return (Peptide)Id; } }

        public PeptideDocNode ChangeFastaSequence(FastaSequence newSequence)
        {
            int begin = newSequence.Sequence.IndexOf(Peptide.Target.Sequence, StringComparison.Ordinal);
            Assume.IsTrue(begin >= 0);
            int end = begin + Peptide.Target.Sequence.Length;
            var newPeptide = new Peptide(newSequence, Peptide.Target.Sequence,
                begin, end, Peptide.MissedCleavages);
            return ChangePeptide(newPeptide, TransitionGroups.Select(tg => tg.ChangePeptide(newPeptide)));
        }

        public PeptideDocNode ChangePeptide(Peptide peptide, IEnumerable<TransitionGroupDocNode> newTransitionGroups)
        {
            var node = (PeptideDocNode)ChangeId(peptide);
            node = (PeptideDocNode)node.ChangeChildren(newTransitionGroups.Cast<DocNode>().ToList());
            return node;
        }

        [TrackChildren(ignoreName:true, defaultValues: typeof(DefaultValuesNull))]
        public CustomMolecule CustomMolecule { get { return Peptide.CustomMolecule; } }

        public PeptideModKey Key { get { return new PeptideModKey(Peptide, ExplicitMods); } }

        public PeptideSequenceModKey SequenceKey { get { return new PeptideSequenceModKey(Peptide, ExplicitMods); } }

        public override AnnotationDef.AnnotationTarget AnnotationTarget { get { return AnnotationDef.AnnotationTarget.peptide; } }

        private static IList<LoggableExplicitMod> EmptyIfDefault(ExplicitMods mods)
        {
            if (mods == null || mods.Equals(ExplicitMods.EMPTY))
                return EMPTY_LOGGABLE;

            return null;
        }

        private static LoggableExplicitMod[] EMPTY_LOGGABLE = new LoggableExplicitMod[0];
        private static LoggableExplicitModList[] EMPTY_LOGGABLE_LIST = new LoggableExplicitModList[0];

        [TrackChildren(defaultValues:typeof(DefaultValuesNullOrEmpty))]
        public IList<LoggableExplicitMod> ExplicitModsStatic
        {
            get
            {
                return EmptyIfDefault(ExplicitMods) ?? GetLoggableMods(ExplicitMods.StaticModifications);
            }
        }

        [TrackChildren(defaultValues: typeof(DefaultValuesNullOrEmpty))]
        public IList<LoggableExplicitMod> ExplicitModsHeavy
        {
            get
            {
                return EmptyIfDefault(ExplicitMods) ?? GetLoggableMods(ExplicitMods.HeavyModifications);
            }
        }

        [TrackChildren(defaultValues: typeof(DefaultValuesNullOrEmpty))]
        public IList<LoggableExplicitModList> ExplicitModsTyped
        {
            get
            {
                if (ExplicitMods == null)
                    return EMPTY_LOGGABLE_LIST;
                var labeledNonHeavyMods = ExplicitMods.GetHeavyModifications()
                    .Where(m => !ReferenceEquals(m.LabelType, IsotopeLabelType.heavy)).ToArray();
                if (labeledNonHeavyMods.Length == 0)
                    return EMPTY_LOGGABLE_LIST;

                return labeledNonHeavyMods.Select(mods =>
                        new LoggableExplicitModList(mods.LabelType, GetLoggableMods(mods.Modifications)))
                    .ToArray();
            }
        }

        private IList<LoggableExplicitMod> GetLoggableMods(IList<ExplicitMod> mods)
        {
            if (mods != null)
                return mods.Select(mod => new LoggableExplicitMod(mod, Peptide.Sequence)).ToArray();
            return EMPTY_LOGGABLE;
        }

        public ExplicitMods ExplicitMods { get; private set; }

        public CrosslinkStructure CrosslinkStructure
        {
            get { return ExplicitMods?.CrosslinkStructure ?? CrosslinkStructure.EMPTY; }
        }

        public string GetCrosslinkedSequence()
        {
            return string.Join(@"-", CrosslinkStructure.LinkedPeptides.Prepend(Peptide).Select(pep => pep.Sequence));
        }
        public ModifiedSequenceMods SourceKey { get; private set; }

        [TrackChildren(defaultValues:typeof(DefaultValuesNull))]
        public ExplicitRetentionTimeInfo ExplicitRetentionTime { get; private set; } // For transition lists with explicit values for RT

        [Track(defaultValues:typeof(DefaultValuesNull))]
        public StandardType GlobalStandardType { get; private set; }

        public Target ModifiedTarget { get; private set; }
        public string ModifiedSequence { get { return ModifiedTarget.Sequence; } }

        public string ModifiedSequenceDisplay { get; private set; }

        public Color Color { get; private set; }
        public static readonly Color UNKNOWN_COLOR = Color.FromArgb(170, 170, 170);

        public Target Target { get { return Peptide.Target; }}
        public string TextId { get { return CustomInvariantNameOrText(Peptide.Sequence); } }
        public string RawTextId { get { return CustomInvariantNameOrText(ModifiedTarget.Sequence); } }

        public string RawUnmodifiedTextId { get { return CustomInvariantNameOrText(Peptide.Sequence); }}

        public string RawTextIdDisplay { get { return CustomDisplayNameOrText(ModifiedSequenceDisplay); } }

        private string CustomDisplayNameOrText(string text)
        {
            return Peptide.IsCustomMolecule ? Peptide.CustomMolecule.DisplayName : text;
        }

        private string CustomInvariantNameOrText(string text)
        {
            return Peptide.IsCustomMolecule ? Peptide.CustomMolecule.InvariantName : text;
        }

        /// <summary>
        /// For decoy peptides, returns modified sequence of the source peptide
        /// For non-decoy peptides, returns modified sequence
        /// For non-peptides, returns the display name (Name or Formula or masses)
        /// </summary>
        public string SourceTextId { get { return SourceKey != null ? SourceKey.ModifiedSequence : RawTextId; } }
        public Target SourceModifiedTarget { get { return SourceKey != null ? new Target(SourceKey.ModifiedSequence) : ModifiedTarget; } }

        /// <summary>
        /// For decoy peptides, returns unmodified sequence of the source peptide
        /// For non-decoy peptides, returns unmodified sequence
        /// For non-peptides, returns the display name (Name or Formula or masses)
        /// </summary>
        public string SourceUnmodifiedTextId { get { return SourceKey != null ? SourceKey.Sequence : RawUnmodifiedTextId; } }

        public Target SourceUnmodifiedTarget { get { return SourceKey != null ? new Target(SourceKey.Sequence) : Target; } }

        /// <summary>
        /// Explicit modifications for this peptide or a source peptide for a decoy
        /// Combined with SourceUnmodifiedTextId to form a unique key
        /// </summary>
        public ExplicitMods SourceExplicitMods { get { return SourceKey != null ? SourceKey.ExplicitMods : ExplicitMods; } }

        public bool HasExplicitMods { get { return !ExplicitMods.IsNullOrEmpty(ExplicitMods); } } // Small molecules will have a dummy ExplicitMods but never use it

        public bool HasVariableMods { get { return HasExplicitMods && ExplicitMods.IsVariableStaticMods; } }

        public bool IsProteomic { get { return !Peptide.IsCustomMolecule; } }

        public bool AreVariableModsPossible(int maxVariableMods, IList<StaticMod> modsVarAvailable)
        {
            if (HasVariableMods)
            {
                var explicitModsVar = ExplicitMods.StaticModifications;
                if (explicitModsVar.Count > maxVariableMods)
                    return false;
                foreach (var explicitMod in explicitModsVar)
                {
                    if (!modsVarAvailable.Contains(explicitMod.Modification))
                        return false;
                }
            }
            return true;
        }

        public bool CanHaveImplicitStaticMods
        {
            get
            {
                return !HasExplicitMods ||
                       !ExplicitMods.IsModified(IsotopeLabelType.light) ||
                       ExplicitMods.IsVariableStaticMods;
            }
        }

        public bool CanHaveImplicitHeavyMods(IsotopeLabelType labelType)
        {
            return !HasExplicitMods || !ExplicitMods.IsModified(labelType);
        }

        public bool HasChildType(IsotopeLabelType labelType)
        {
            return Children.Contains(nodeGroup => ReferenceEquals(labelType,
                                                                  ((TransitionGroupDocNode)nodeGroup).TransitionGroup.LabelType));
        }

        public bool HasChildCharge(Adduct charge)
        {
            return Children.Contains(nodeGroup => Equals(charge,
                                                         ((TransitionGroupDocNode) nodeGroup).TransitionGroup.PrecursorAdduct));
        }

        public int? Rank { get; private set; }
        public bool IsDecoy { get { return Peptide.IsDecoy; } }

        public Results<PeptideChromInfo> Results { get; private set; }

        public bool HasResults { get { return Results != null; } }

        public ChromInfoList<PeptideChromInfo> GetSafeChromInfo(int i)
        {
            return HasResults && Results.Count > i ? Results[i] : default(ChromInfoList<PeptideChromInfo>);
        }

        public float GetRankValue(PeptideRankId rankId)
        {
            float value = Single.MinValue;
            foreach (TransitionGroupDocNode nodeGroup in Children)
                value = Math.Max(value, nodeGroup.GetRankValue(rankId));
            return value;
        }

        public float? GetPeakCountRatio(int i)
        {
            if (i == -1)
                return AveragePeakCountRatio;

            var result = GetSafeChromInfo(i);
            if (result.IsEmpty)
                return null;
            return result.GetAverageValue(chromInfo => chromInfo.PeakCountRatio);
        }

        public float? AveragePeakCountRatio
        {
            get
            {
                return GetAverageResultValue(chromInfo => chromInfo.PeakCountRatio);
            }
        }

        public float? GetSchedulingTime(int i)
        {
            return GetMeasuredRetentionTime(i);
        }

        public float? SchedulingTime
        {
            get { return AverageMeasuredRetentionTime; }
        }

        public float? GetSchedulingTime(ChromFileInfoId fileId)
        {
            return GetMeasuredRetentionTime(fileId);
        }

        public float? GetMeasuredRetentionTime(int i)
        {
            if (i == -1)
                return AverageMeasuredRetentionTime;

            var result = GetSafeChromInfo(i);
            if (result.IsEmpty)
                return null;
            return result.GetAverageValue(chromInfo => chromInfo.RetentionTime.HasValue
                                             ? chromInfo.RetentionTime.Value
                                             : (float?)null);
        }

        public float? AverageMeasuredRetentionTime
        {
            get
            {
                return GetAverageResultValue(chromInfo => chromInfo.RetentionTime.HasValue
                                             ? chromInfo.RetentionTime.Value
                                             : (float?)null);
            }
        }

        public float? PercentileMeasuredRetentionTime
        {
            get
            {
                if (Results == null)
                    return null;
                var statTimes = new Statistics(
                    from result in Results
                    from chromInfo in result.Where(chromInfo => !Equals(chromInfo, default(PeptideChromInfo)))
                    where chromInfo.RetentionTime.HasValue
                    select (double)chromInfo.RetentionTime.Value);
                return statTimes.Length > 0
                    ? (float?)statTimes.Percentile(IrtStandard.GetSpectrumTimePercentile(ModifiedTarget))
                    : null;
            }
        }

        public float? GetMeasuredRetentionTime(ChromFileInfoId fileId)
        {
            double totalTime = 0;
            int countTime = 0;
            foreach (var chromInfo in TransitionGroups.SelectMany(nodeGroup => nodeGroup.ChromInfos))
            {
                if (fileId != null && !ReferenceEquals(fileId, chromInfo.FileId))
                    continue;
                float? retentionTime = chromInfo.RetentionTime;
                if (!retentionTime.HasValue)
                    continue;

                totalTime += retentionTime.Value;
                countTime++;
            }
            if (countTime == 0)
                return null;
            return (float)(totalTime / countTime);
        }

        public float? GetPeakCenterTime(int i)
        {
            if (i == -1)
                return AveragePeakCenterTime;

            double totalTime = 0;
            int countTime = 0;
            foreach (var nodeGroup in TransitionGroups)
            {
                if (!nodeGroup.HasResults)
                    continue;
                var result = nodeGroup.Results[i];
                if (result.IsEmpty)
                    continue;

                foreach (var chromInfo in result)
                {
                    float? centerTime = GetPeakCenterTime(chromInfo);
                    if (!centerTime.HasValue)
                        continue;

                    totalTime += centerTime.Value;
                    countTime++;
                }
            }
            if (countTime == 0)
                return null;
            return (float)(totalTime / countTime);
        }

        public float? AveragePeakCenterTime
        {
            get { return GetPeakCenterTime((ChromFileInfoId) null); }
        }

        public float? GetPeakCenterTime(ChromFileInfoId fileId)
        {
            double totalTime = 0;
            int countTime = 0;
            foreach (var chromInfo in TransitionGroups.SelectMany(nodeGroup => nodeGroup.ChromInfos))
            {
                if (fileId != null && !ReferenceEquals(fileId, chromInfo.FileId))
                    continue;
                float? centerTime = GetPeakCenterTime(chromInfo);
                if (!centerTime.HasValue)
                    continue;

                totalTime += centerTime.Value;
                countTime++;
            }
            if (countTime == 0)
                return null;
            return (float)(totalTime / countTime);
        }

        private float? GetPeakCenterTime(TransitionGroupChromInfo chromInfo)
        {
            if (!chromInfo.StartRetentionTime.HasValue || !chromInfo.EndRetentionTime.HasValue)
                return null;

            return (chromInfo.StartRetentionTime.Value + chromInfo.EndRetentionTime.Value) / 2;
        }

        private float? GetAverageResultValue(Func<PeptideChromInfo, float?> getVal)
        {
            return HasResults ? Results.GetAverageValue(getVal) : null;
        }

        public int BestResult { get; private set; }

        /// <summary>
        /// Returns the index of the "best" result for a peptide.  This is currently
        /// base solely on total peak area, could be enhanced in the future to be
        /// more like picking the best peak in the import code, including factors
        /// such as peak-found-ratio and dot-product.
        /// </summary>
        private int CalcBestResult()
        {
            if (!HasResults)
                return -1;

            int iBest = -1;
            double? bestZScore = null;
            double bestArea = double.MinValue;
            for (int i = 0; i < Results.Count; i++)
            {
                var i1 = i;
                var zScores = Children.Cast<TransitionGroupDocNode>()
                    .Where(nodeTranGroup => nodeTranGroup.HasResults)
                    .SelectMany(nodeTranGroup => nodeTranGroup.Results[i1])
                    .Where(ci => ci.ZScore.HasValue)
                    .Select(ci => ci.ZScore.Value).ToArray();
                var zScore = zScores.Length > 0 ? (float?) zScores.Max() : null;

                if (zScore.HasValue)
                {
                    if (!bestZScore.HasValue || zScore.Value > bestZScore.Value)
                    {
                        iBest = i;
                        bestZScore = zScore.Value;
                    }
                    continue;
                }
                else if (bestZScore.HasValue)
                {
                    continue;
                }

                double maxScore = 0;
                foreach (TransitionGroupDocNode nodeGroup in Children)
                {

                    double groupArea = 0;
                    double groupTranMeasured = 0;
                    bool isGroupIdentified = false;
                    foreach (TransitionDocNode nodeTran in nodeGroup.Children)
                    {
                        if (!nodeTran.HasResults)
                            continue;
                        var result = nodeTran.Results[i];
                        int resultCount = result.Count;
                        if (resultCount == 0)
                            continue;
                        // Use average area over all files in a replicate to avoid
                        // counting a replicate as best, simply because it has more
                        // measurements.  Most of the time there should only be one
                        // file per precursor per replicate.
                        double tranArea = 0;
                        double tranMeasured = 0;
                        for (int iChromInfo = 0; iChromInfo < resultCount; iChromInfo++)
                        {
                            var chromInfo = result[iChromInfo];
                            if (chromInfo.Area > 0)
                            {
                                tranArea += chromInfo.Area;
                                tranMeasured++;

                                isGroupIdentified = isGroupIdentified || chromInfo.IsIdentified;
                            }
                        }
                        groupArea += tranArea/resultCount;
                        groupTranMeasured += tranMeasured/resultCount;
                    }

                    maxScore = Math.Max(maxScore, 
                        ChromDataPeakList.ScorePeak(groupArea, LegacyCountScoreCalc.GetPeakCountScore(groupTranMeasured, nodeGroup.Children.Count), isGroupIdentified));
                }
                if (maxScore > bestArea)
                {
                    iBest = i;
                    bestArea = maxScore;
                }
            }
            return iBest;            
        }

        public double? InternalStandardConcentration { get; private set; }
        public double? ConcentrationMultiplier { get; private set; }

        public NormalizationMethod NormalizationMethod { get; private set; }

        public string AttributeGroupId { get; private set; }

        #region Property change methods

        private PeptideDocNode UpdateModifiedSequence(SrmSettings settingsNew)
        {
            if (!IsProteomic)
                return this; // Settings have no effect on custom ions

            CalculateModifiedTarget(settingsNew, out Target modifiedTarget, out string modifiedSequenceDisplay);
            if (Equals(modifiedTarget, ModifiedTarget) &&
                String.Equals(modifiedSequenceDisplay, ModifiedSequenceDisplay))
            {
                return this;
            }
            return ChangeProp(ImClone(this), im =>
                {
                    im.ModifiedTarget = modifiedTarget;
                    im.ModifiedSequenceDisplay = modifiedSequenceDisplay;
                });
        }

        private void CalculateModifiedTarget(SrmSettings srmSettings, out Target modifiedTarget,
            out string modifiedSequenceDisplay)
        {
            if (ExplicitMods == null || !ExplicitMods.HasCrosslinks)
            {
                var calcPre = srmSettings.GetPrecursorCalc(IsotopeLabelType.light, ExplicitMods);

                modifiedTarget =
                    calcPre.GetModifiedSequence(Peptide.Target, SequenceModFormatType.full_precision, false);
                modifiedSequenceDisplay = calcPre.GetModifiedSequence(Peptide.Target, true).DisplayName;
            }
            else
            {
                modifiedTarget = srmSettings.GetCrosslinkModifiedSequence(Peptide.Target, IsotopeLabelType.light, ExplicitMods);
                modifiedSequenceDisplay = modifiedTarget.ToString();
            }
        }

        public PeptideDocNode ChangeExplicitMods(ExplicitMods prop)
        {
            return ChangeProp(ImClone(this), im => im.ExplicitMods = prop);
        }

        public PeptideDocNode ChangeSourceKey(ModifiedSequenceMods prop)
        {
            return ChangeProp(ImClone(this), im => im.SourceKey = prop);
        }

        public PeptideDocNode ChangeStandardType(StandardType prop)
        {
            return ChangeProp(ImClone(this), im => im.GlobalStandardType = prop);
        }

        public PeptideDocNode ChangeRank(int? prop)
        {
            return ChangeProp(ImClone(this), im => im.Rank = prop);
        }

        public PeptideDocNode ChangeColor(Color prop)
        {
            return ChangeProp(ImClone(this), im => im.Color = prop);
        }

        public PeptideDocNode ChangeResults(Results<PeptideChromInfo> prop)
        {
            return ChangeProp(ImClone(this), im =>
                                                 {
                                                     im.Results = prop;
                                                     im.BestResult = im.CalcBestResult();
                                                 });
        }

        public PeptideDocNode ChangeExplicitRetentionTime(ExplicitRetentionTimeInfo prop)
        {
            return ChangeProp(ImClone(this), im => im.ExplicitRetentionTime = prop);
        }

        public PeptideDocNode ChangeExplicitRetentionTime(double? prop)
        {
            double? oldwindow = null;
            if (ExplicitRetentionTime != null)
                oldwindow = ExplicitRetentionTime.RetentionTimeWindow;
            return ChangeProp(ImClone(this), im => im.ExplicitRetentionTime = prop.HasValue ? new ExplicitRetentionTimeInfo(prop.Value, oldwindow) : null);
        }

        // Note: this potentially returns a node with a different ID, which has to be Inserted rather than Replaced
        public PeptideDocNode ChangeCustomIonValues(SrmSettings settings, CustomMolecule customMolecule, ExplicitRetentionTimeInfo explicitRetentionTime)
        {
            var newPeptide = new Peptide(customMolecule);
            Helpers.AssignIfEquals(ref newPeptide, Peptide);
            if (Equals(Peptide, newPeptide))
            {
                return Equals(ExplicitRetentionTime, explicitRetentionTime) ? this : ChangeExplicitRetentionTime(explicitRetentionTime);
            }
            else
            {
                // ID Changes impact all children, because IDs have back pointers to their parents
                var children = new List<TransitionGroupDocNode>();
                foreach (var nodeGroup in TransitionGroups)
                {
                    children.Add(nodeGroup.UpdateSmallMoleculeTransitionGroup(newPeptide, null, settings));
                }
                return new PeptideDocNode(newPeptide, settings, ExplicitMods, SourceKey, explicitRetentionTime, children.ToArray(), AutoManageChildren);
            }
        }

        public PeptideDocNode ChangeInternalStandardConcentration(double? internalStandardConcentration)
        {
            return ChangeProp(ImClone(this), im => im.InternalStandardConcentration = internalStandardConcentration);
        }

        public PeptideDocNode ChangeConcentrationMultiplier(double? concentrationMultiplier)
        {
            return ChangeProp(ImClone(this), im => im.ConcentrationMultiplier = concentrationMultiplier);
        }

        public PeptideDocNode ChangeNormalizationMethod(NormalizationMethod normalizationMethod)
        {
            return ChangeProp(ImClone(this), im => im.NormalizationMethod = normalizationMethod);
        }

        public PeptideDocNode ChangeAttributeGroupId(string attributeGroupId)
        {
            return ChangeProp(ImClone(this),
                im => im.AttributeGroupId = string.IsNullOrEmpty(attributeGroupId) ? null : attributeGroupId);
        }

        #endregion

        /// <summary>
        /// Node level depths below this node
        /// </summary>
// ReSharper disable InconsistentNaming
        public enum Level { TransitionGroups, Transitions }
// ReSharper restore InconsistentNaming

        public int TransitionGroupCount { get { return GetCount((int)Level.TransitionGroups); } }
        public int TransitionCount { get { return GetCount((int)Level.Transitions); } }

        [TrackChildren(ignoreName: true, defaultValues: typeof(DefaultValuesNullOrEmpty))]
        public IEnumerable<TransitionGroupDocNode> TransitionGroups
        {
            get
            {
                return Children.Cast<TransitionGroupDocNode>();
            }
        }

        public bool HasHeavyTransitionGroups
        {
            get
            {
                return TransitionGroups.Contains(nodeGroup => !nodeGroup.TransitionGroup.LabelType.IsLight);
            }
        }

        public bool HasLibInfo
        {
            get
            {
                return TransitionGroups.Contains(nodeGroup => nodeGroup.HasLibInfo);
            }
        }

        public bool IsUserModified
        {
            get
            {
                if (!Annotations.IsEmpty)
                    return true;
                return TransitionGroups.Contains(nodeGroup => nodeGroup.IsUserModified);
            }
        }

        /// <summary>
        /// Given a <see cref="TransitionGroupDocNode"/> returns a <see cref="TransitionGroupDocNode"/> for which
        /// transition rankings based on imported results should be used for determining primary transitions
        /// in triggered-MRM (iSRM).  This ensures that light and isotope labeled precursors with the same
        /// transitions use the same ranking, and that only one isotope label type need be measured to
        /// produce a method for a document with light-heavy pairs.
        /// </summary>
        public TransitionGroupDocNode GetPrimaryResultsGroup(TransitionGroupDocNode nodeGroup)
        {
            TransitionGroupDocNode nodeGroupPrimary = nodeGroup;
            if (TransitionGroupCount > 1)
            {
                double maxArea = nodeGroup.AveragePeakArea ?? 0;
                var precursorCharge = nodeGroup.TransitionGroup.PrecursorAdduct;
                foreach (var nodeGroupChild in TransitionGroups.Where(g =>
                        g.TransitionGroup.PrecursorAdduct.Equals(precursorCharge) &&
                        !ReferenceEquals(g, nodeGroup)))
                {
                    // Only when children match can one precursor provide primary values for another
                    if (!nodeGroup.EquivalentChildren(nodeGroupChild))
                        continue;

                    float peakArea = nodeGroupChild.AveragePeakArea ?? 0;
                    if (peakArea > maxArea)
                    {
                        maxArea = peakArea;
                        nodeGroupPrimary = nodeGroupChild;
                    }
                }
            }
            return nodeGroupPrimary;
        }

        public bool CanTrigger(int? replicateIndex)
        {
            foreach (var nodeGroup in TransitionGroups)
            {
                var nodeGroupPrimary = GetPrimaryResultsGroup(nodeGroup);
                // Return false, if any primary group lacks the ranking information necessary for tMRM/iSRM
                if (!nodeGroupPrimary.HasReplicateRanks(replicateIndex) && !nodeGroupPrimary.HasLibRanks)
                    return false;
            }
            return true;
        }

        public PeptideDocNode Merge(PeptideDocNode nodePepMerge)
        {
            return Merge(nodePepMerge, (n, nMerge) => n.Merge(nMerge));
        }

        public PeptideDocNode Merge(PeptideDocNode nodePepMerge,
            Func<TransitionGroupDocNode, TransitionGroupDocNode, TransitionGroupDocNode> mergeMatch)
        {
            var childrenNew = Children.Cast<TransitionGroupDocNode>().ToList();
            // Remember where all the existing children are
            var dictPepIndex = new Dictionary<TransitionGroup, int>();
            for (int i = 0; i < childrenNew.Count; i++)
            {
                var key = childrenNew[i].TransitionGroup;
                if (!dictPepIndex.ContainsKey(key))
                    dictPepIndex[key] = i;
            }
            // Add the new children to the end, or merge when the node is already present
            foreach (TransitionGroupDocNode nodeGroup in nodePepMerge.Children)
            {
                int i;
                if (!dictPepIndex.TryGetValue(nodeGroup.TransitionGroup, out i))
                    childrenNew.Add(nodeGroup);
                else if (mergeMatch != null)
                    childrenNew[i] = mergeMatch(childrenNew[i], nodeGroup);
            }
            childrenNew.Sort(Peptide.CompareGroups);
            return (PeptideDocNode)ChangeChildrenChecked(childrenNew.Cast<DocNode>().ToArray());
        }

        public PeptideDocNode MergeUserInfo(PeptideDocNode nodePepMerge, SrmSettings settings, SrmSettingsDiff diff)
        {
            var result = Merge(nodePepMerge, (n, nMerge) => n.MergeUserInfo(nodePepMerge, nMerge, settings, diff));
            var annotations = Annotations.Merge(nodePepMerge.Annotations);
            if (!ReferenceEquals(annotations, Annotations))
                result = (PeptideDocNode) result.ChangeAnnotations(annotations);
            return result.UpdateResults(settings);
        }

        public PeptideDocNode ChangeSettings(SrmSettings settingsNew, SrmSettingsDiff diff, bool recurse = true)
        {
            if (diff.Monitor != null)
                diff.Monitor.ProcessMolecule(this);

            // If the peptide has explicit modifications, and the modifications have
            // changed, see if any of the explicit modifications have changed
            var explicitMods = ExplicitMods;
            var sourceKey = SourceKey;
            if (!diff.IsUnexplainedExplicitModificationAllowed &&
                diff.SettingsOld != null &&
                !ReferenceEquals(settingsNew.PeptideSettings.Modifications,
                    diff.SettingsOld.PeptideSettings.Modifications))
            {
                if (!ExplicitMods.IsNullOrEmpty(ExplicitMods))
                {
                    explicitMods = ExplicitMods.ChangeGlobalMods(settingsNew);
                    if (explicitMods == null || !ArrayUtil.ReferencesEqual(
                            explicitMods.GetHeavyModifications().ToArray(),
                            ExplicitMods.GetHeavyModifications().ToArray()) ||
                        !ReferenceEquals(explicitMods.StaticModifications, ExplicitMods.StaticModifications)
                       )
                    {
                        diff = new SrmSettingsDiff(diff, SrmSettingsDiff.ALL);
                    }
                }

                if (sourceKey?.ExplicitMods != null)
                {
                    var sourceKeyExplicitMods = sourceKey.ExplicitMods.ChangeGlobalMods(settingsNew);
                    if (!ReferenceEquals(sourceKeyExplicitMods, sourceKey.ExplicitMods))
                    {
                        sourceKey = new ModifiedSequenceMods(sourceKey.ModifiedSequence, sourceKeyExplicitMods);
                    }
                }
            }

            TransitionSettings transitionSettings = settingsNew.TransitionSettings;
            PeptideDocNode nodeResult = this;
            if (!ReferenceEquals(explicitMods, ExplicitMods))
                nodeResult = nodeResult.ChangeExplicitMods(explicitMods);
            if (!ReferenceEquals(sourceKey, SourceKey))
                nodeResult = nodeResult.ChangeSourceKey(sourceKey);
            nodeResult = nodeResult.UpdateModifiedSequence(settingsNew);

            if (diff.DiffPeptideProps)
            {
                var rt = settingsNew.PeptideSettings.Prediction.RetentionTime;
                bool isStandard = Equals(nodeResult.GlobalStandardType, STANDARD_TYPE_IRT);
                if (rt != null)
                {
                    bool isStandardNew = rt.IsStandardPeptide(nodeResult);
                    if (isStandard ^ isStandardNew)
                        nodeResult = nodeResult.ChangeStandardType(isStandardNew ? STANDARD_TYPE_IRT : null);
                }
                else if (isStandard)
                {
                    nodeResult = nodeResult.ChangeStandardType(null);
                }
            }

            if (diff.DiffTransitionGroups && settingsNew.TransitionSettings.Filter.AutoSelect && AutoManageChildren)
            {
                IList<DocNode> childrenNew = new List<DocNode>();

                PeptideRankId rankId = settingsNew.PeptideSettings.Libraries.RankId;
                bool useHighestRank = (rankId != null && settingsNew.PeptideSettings.Libraries.PeptideCount.HasValue);
                bool isPickedIntensityRank = useHighestRank &&
                                             ReferenceEquals(rankId, LibrarySpec.PEP_RANK_PICKED_INTENSITY);

                IEqualityComparer<TransitionGroup> transitionGroupEqualityComparer = null;
                if (!IsProteomic)
                {
                    transitionGroupEqualityComparer = new IdentityEqualityComparer<TransitionGroup>();
                }

                ILookup<TransitionGroup, TransitionGroupDocNode> mapIdToChild =
                    TransitionGroups.ToLookup(nodeGroup => nodeGroup.TransitionGroup, transitionGroupEqualityComparer);
                foreach (TransitionGroup tranGroup in GetTransitionGroups(settingsNew, explicitMods, true)
                    .Distinct(transitionGroupEqualityComparer))
                {
                    IList<TransitionGroupDocNode> nodeGroups;
                    SrmSettingsDiff diffNode = diff;

                    // Add values that existed before the change, unless using picked intensity ranking,
                    // since this could bias the ranking, otherwise.
                    if (!isPickedIntensityRank && mapIdToChild.Contains(tranGroup))
                    {
                        nodeGroups = mapIdToChild[tranGroup].ToArray();
                    }
                    // Add new node
                    else
                    {
                        TransitionDocNode[] transitions = !isPickedIntensityRank
                            ? GetMatchingTransitions(tranGroup, settingsNew, explicitMods)
                            : null;

                        nodeGroups = ImmutableList.Singleton(new TransitionGroupDocNode(tranGroup, transitions));
                        // If not recursing, then ChangeSettings will not be called on nodeGroup.  So, make
                        // sure its precursor m/z is set correctly.
                        if (!recurse)
                        {
                            nodeGroups = ImmutableList.ValueOf(nodeGroups.Select(nodeGroup =>
                                nodeGroup.ChangePrecursorMz(settingsNew, explicitMods)));
                        }
                        diffNode = SrmSettingsDiff.ALL;
                    }

                    if (nodeGroups != null)
                    {
                        if (recurse)
                        {
                            nodeGroups = nodeGroups.Select(nodeGroup =>
                                nodeGroup.ChangeSettings(settingsNew, nodeResult, explicitMods, diffNode)).ToList();
                        }
                        foreach (var nodeGroup in nodeGroups)
                        {
                            if (settingsNew.TransitionSettings.Libraries.HasMinIonCount(nodeGroup) && transitionSettings.IsMeasurablePrecursor(nodeGroup.PrecursorMz))
                            {
                                childrenNew.Add(nodeGroup);
                            }
                        }
                    }
                }

                // If only using rank limited peptides, then choose only the single
                // highest ranked precursor charge.
                if (useHighestRank)
                {
                    childrenNew = FilterHighestRank(childrenNew, rankId);

                    // If using picked intensity, make sure original nodes are replaced
                    if (isPickedIntensityRank)
                    {
                        for (int i = 0; i < childrenNew.Count; i++)
                        {
                            var nodeNew = (TransitionGroupDocNode) childrenNew[i];
                            IList<TransitionGroupDocNode> existing = mapIdToChild[nodeNew.TransitionGroup].ToList();
                            if (existing.Count == 1)
                            {
                                childrenNew[i] = existing.First()
                                    .ChangeSettings(settingsNew, nodeResult, explicitMods, diff);
                            }
                        }
                    }
                }

                nodeResult = (PeptideDocNode) nodeResult.ChangeChildrenChecked(childrenNew);                
            }
            else
            {
                // Even with auto-select off, transition groups for which there is
                // no longer a precursor calculator must be removed.
                if (diff.DiffTransitionGroups && nodeResult.HasHeavyTransitionGroups)
                {
                    IList<DocNode> childrenNew = new List<DocNode>();
                    foreach (TransitionGroupDocNode nodeGroup in nodeResult.Children)
                    {
                        if (settingsNew.SupportsPrecursor(nodeGroup, explicitMods))
                        {
                            childrenNew.Add(nodeGroup);
                        }
                    }

                    nodeResult = (PeptideDocNode)nodeResult.ChangeChildrenChecked(childrenNew);
                }

                // Update properties and children, if necessary
                if (diff.DiffTransitionGroupProps ||
                    diff.DiffTransitions || diff.DiffTransitionProps ||
                    diff.DiffResults)
                {
                    IList<DocNode> childrenNew = new List<DocNode>(nodeResult.Children.Count);

                    // Enumerate the nodes making necessary changes.
                    foreach (TransitionGroupDocNode nodeGroup in nodeResult.Children)
                    {
                        TransitionGroupDocNode nodeChanged = nodeGroup.ChangeSettings(settingsNew, nodeResult, explicitMods, diff);
                        // Skip if the node can no longer be measured on the target instrument
                        if (!transitionSettings.IsMeasurablePrecursor(nodeChanged.PrecursorMz))
                            continue;
                        // Skip this node, if it is heavy and the update caused it to have the
                        // same m/z value as the light value.
                        if (!nodeChanged.TransitionGroup.LabelType.IsLight &&
                            !Peptide.IsCustomMolecule) // No mods on customs (TODO bspratt - not sure this holds true any longer)
                        {
                            var precursorMassLight = settingsNew.GetPrecursorMass(
                                IsotopeLabelType.light, Peptide.Target, explicitMods);
                            double precursorMzLight = SequenceMassCalc.GetMZ(precursorMassLight,
                                                                             nodeChanged.TransitionGroup.PrecursorCharge);
                            if (nodeChanged.PrecursorMz == precursorMzLight)
                                continue;
                        }

                        childrenNew.Add(nodeChanged);
                    }

                    nodeResult = (PeptideDocNode)nodeResult.ChangeChildrenChecked(childrenNew);
                }                
            }

            if (diff.DiffResults || ChangedResults(nodeResult))
                nodeResult = nodeResult.UpdateResults(settingsNew /*, diff*/);

            return nodeResult;
        }

        public IEnumerable<TransitionGroup> GetTransitionGroups(SrmSettings settings, ExplicitMods explicitMods, bool useFilter)
        {
            return Peptide.GetTransitionGroups(settings, this, explicitMods, useFilter);
        }

        /// <summary>
        /// Make sure children are preserved as much as possible.  It may not be possible
        /// to always preserve children, because the settings in the target document may
        /// not allow certain states (e.g. label types that to not exist in the target).
        /// </summary>
        public PeptideDocNode EnsureChildren(SrmSettings settings, bool peptideList)
        {
            var result = this;

            // Make a first attempt at changing to the new settings to figure out
            // whether this will change the children.
            var changed = result.ChangeSettings(settings, SrmSettingsDiff.ALL);
            // If the children are auto-managed, and they changed, figure out whether turning off
            // auto-manage will allow the children to be preserved better.
            if (result.AutoManageChildren && !AreEquivalentChildren(result.Children, changed.Children))
            {
                // Turn off auto-manage and change again.
                var resultAutoManageFalse = (PeptideDocNode)result.ChangeAutoManageChildren(false);
                var changedAutoManageFalse = resultAutoManageFalse.ChangeSettings(settings, SrmSettingsDiff.ALL);
                // If the children are not the same as they were with auto-manage on, then use
                // a the version of this node with auto-manage turned off.
                if (!AreEquivalentChildren(changed.Children, changedAutoManageFalse.Children))
                {
                    result = resultAutoManageFalse;
                    changed = changedAutoManageFalse;
                }
            }
            // If this is being added to a peptide list, but was a FASTA sequence,
            // make sure the Peptide ID no longer points to the old FASTA sequence.
            if (peptideList && Peptide.FastaSequence != null)
            {
                result = new PeptideDocNode(new Peptide(null, Peptide.Target.Sequence, null, null, Peptide.MissedCleavages), settings,
                                            result.ExplicitMods, result.SourceKey, result.ExplicitRetentionTime, new TransitionGroupDocNode[0], result.AutoManageChildren); 
            }
            // Create a new child list, using existing children where GlobalIndexes match.
            var dictIndexToChild = Children.ToDictionary(child => child.Id.GlobalIndex);
            var listChildren = new List<DocNode>();
            foreach (TransitionGroupDocNode nodePep in changed.Children)
            {
                DocNode child;
                if (dictIndexToChild.TryGetValue(nodePep.Id.GlobalIndex, out child))
                {
                    listChildren.Add(((TransitionGroupDocNode)child).EnsureChildren(result, ExplicitMods, settings));
                }
            }
            return (PeptideDocNode)result.ChangeChildrenChecked(listChildren);
        }

        public static bool AreEquivalentChildren(IList<DocNode> children1, IList<DocNode> children2)
        {
            if(children1.Count != children2.Count)
                return false;
            for (int i = 0; i < children1.Count; i++)
            {
                if(!Equals(children1[i].Id, children2[i].Id))
                    return false;
            }
            return true;
        }

        public PeptideDocNode EnsureMods(PeptideModifications source, PeptideModifications target,
                                         MappedList<string, StaticMod> defSetStat, MappedList<string, StaticMod> defSetHeavy)
        {
            // Create explicit mods matching the implicit mods on this peptide for each document.
            var sourceImplicitMods = new ExplicitMods(this, source.StaticModifications, defSetStat, source.GetHeavyModifications(), defSetHeavy);
            var targetImplicitMods = new ExplicitMods(this, target.StaticModifications, defSetStat, target.GetHeavyModifications(), defSetHeavy);
            
            // If modifications match, no need to create explicit modifications for the peptide.
            if (sourceImplicitMods.Equals(targetImplicitMods))
                return this;

            // Add explicit mods if static mods not implicit in the target document.
            IList<ExplicitMod> newExplicitStaticMods = null;
            bool preserveVariable = HasVariableMods;
            // Preserve non-variable explicit modifications
            if (!preserveVariable && HasExplicitMods && ExplicitMods.StaticModifications != null)
            {
                // If they are not the same as the implicit modifications in the new document
                if (!ArrayUtil.EqualsDeep(ExplicitMods.StaticModifications, targetImplicitMods.StaticModifications))
                    newExplicitStaticMods = ExplicitMods.StaticModifications;
            }
            else if (!ArrayUtil.EqualsDeep(sourceImplicitMods.StaticModifications, targetImplicitMods.StaticModifications))
            {
                preserveVariable = false;
                newExplicitStaticMods = sourceImplicitMods.StaticModifications;
            }
            else if (preserveVariable)
            {
                newExplicitStaticMods = ExplicitMods.StaticModifications;
            }
                
            // Drop explicit mods if matching implicit mods are found in the target document.
            IList<TypedExplicitModifications> newExplicitHeavyMods = new List<TypedExplicitModifications>();
            // For each heavy label type, add explicit mods if static mods not found in the target document.
            var newTypedStaticMods = newExplicitStaticMods != null
                ? new TypedExplicitModifications(Peptide, IsotopeLabelType.light, newExplicitStaticMods)
                : null;
            foreach (TypedExplicitModifications targetDocMod in targetImplicitMods.GetHeavyModifications())
            {
                // Use explicit modifications when available.  Otherwise, compare against new implicit modifications
                IList<ExplicitMod> heavyMods = (HasExplicitMods ? ExplicitMods.GetModifications(targetDocMod.LabelType) : null) ??
                    sourceImplicitMods.GetModifications(targetDocMod.LabelType);
                if (heavyMods != null && !ArrayUtil.EqualsDeep(heavyMods, targetDocMod.Modifications) && heavyMods.Count > 0)
                {
                    var newTypedHeavyMods = new TypedExplicitModifications(Peptide, targetDocMod.LabelType, heavyMods);
                    newTypedHeavyMods = newTypedHeavyMods.AddModMasses(newTypedStaticMods);
                    newExplicitHeavyMods.Add(newTypedHeavyMods);
                }
            }

            if (newExplicitStaticMods != null || newExplicitHeavyMods.Count > 0 || !CrosslinkStructure.IsEmpty)
                return ChangeExplicitMods(new ExplicitMods(Peptide, newExplicitStaticMods, newExplicitHeavyMods, preserveVariable).ChangeCrosslinkStructure(CrosslinkStructure));
            return ChangeExplicitMods(null);
        }

        private static IList<DocNode> FilterHighestRank(IList<DocNode> childrenNew, PeptideRankId rankId)
        {
            if (childrenNew.Count < 2)
                return childrenNew;
            var maxCharge = Adduct.EMPTY;
            float maxValue = Single.MinValue;
            foreach (TransitionGroupDocNode nodeGroup in childrenNew)
            {
                float rankValue = nodeGroup.GetRankValue(rankId);
                if (rankValue > maxValue)
                {
                    maxCharge = nodeGroup.TransitionGroup.PrecursorAdduct;
                    maxValue = rankValue;
                }
            }
            var listHighestRankChildren = new List<DocNode>();
            foreach (TransitionGroupDocNode nodeGroup in childrenNew)
            {
                if (nodeGroup.TransitionGroup.PrecursorAdduct.Equals(maxCharge))
                    listHighestRankChildren.Add(nodeGroup);
            }
            return listHighestRankChildren;
        }

        public TransitionDocNode[] GetMatchingTransitions(TransitionGroup tranGroup, SrmSettings settings, ExplicitMods explicitMods)
        {
            int iMatch = Children.IndexOf(nodeGroup =>
                                          ((TransitionGroupDocNode)nodeGroup).TransitionGroup.PrecursorAdduct == tranGroup.PrecursorAdduct);
            if (iMatch == -1)
                return null;
            TransitionGroupDocNode nodeGroupMatching = (TransitionGroupDocNode) Children[iMatch];
            // If the matching node is auto-managed, and auto-select is on in the settings,
            // then returning no transitions should allow transitions to be chosen correctly
            // automatically.
            if (nodeGroupMatching.AutoManageChildren && settings.TransitionSettings.Filter.AutoSelect &&
                // Having disconnected libraries can mess up automatic picking
                    settings.PeptideSettings.Libraries.DisconnectedLibraries == null)
                return null;

            return tranGroup.GetMatchingTransitions(settings, nodeGroupMatching, explicitMods);
        }

        private PeptideDocNode UpdateResults(SrmSettings settingsNew /*, SrmSettingsDiff diff*/)
        {
            // First check whether any child results are present
            if (!settingsNew.HasResults || Children.Count == 0)
            {
                if (!HasResults)
                    return this;
                return ChangeResults(null);
            }
            else if (!settingsNew.MeasuredResults.Chromatograms.Any(c => c.IsLoaded) &&
                     (!HasResults || Results.All(r => r.IsEmpty)))
            {
                if (HasResults && Results.Count == settingsNew.MeasuredResults.Chromatograms.Count)
                    return this;
                return ChangeResults(settingsNew.MeasuredResults.EmptyPeptideResults);
            }

            var transitionGroupKeys = new HashSet<Tuple<IsotopeLabelType, Adduct>>();
            // Update the results summary
            var resultsCalc = new PeptideResultsCalculator(settingsNew, NormalizationMethod);
            foreach (TransitionGroupDocNode nodeGroup in Children)
            {
                var transitionGroupKey =
                    Tuple.Create(nodeGroup.LabelType, nodeGroup.TransitionGroup.PrecursorAdduct.Unlabeled);
                if (!transitionGroupKeys.Add(transitionGroupKey))
                {
                    continue;
                }
                resultsCalc.AddGroupChromInfo(nodeGroup);
            }

            return resultsCalc.UpdateResults(this);
        }

        private bool ChangedResults(DocNodeParent nodePeptide)
        {
            if (nodePeptide.Children.Count != Children.Count)
                return true;

            int iChild = 0;
            foreach (TransitionGroupDocNode nodeGroup in Children)
            {
                // Results will differ if the identies of the children differ
                // at all.
                var nodeGroup2 = (TransitionGroupDocNode)nodePeptide.Children[iChild];
                if (!ReferenceEquals(nodeGroup.Id, nodeGroup2.Id))
                    return true;

                // or if the results for any child have changed
                if (!ReferenceEquals(nodeGroup.Results, nodeGroup2.Results))
                    return true;

                iChild++;
            }
            return false;
        }

        public override string GetDisplayText(DisplaySettings settings)
        {
            return PeptideTreeNode.DisplayText(this, settings);
        }

        public bool IsExcludeFromCalibration(int replicateIndex)
        {
            if (Results == null || replicateIndex < 0 || replicateIndex >= Results.Count)
            {
                return false;
            }
            var chromInfos = Results[replicateIndex];
            if (chromInfos.IsEmpty)
            {
                return false;
            }
            return chromInfos.Any(peptideChromInfo => peptideChromInfo != null && peptideChromInfo.ExcludeFromCalibration);
        }

        public PeptideDocNode ChangeExcludeFromCalibration(int replicateIndex, bool excluded)
        {
            var newChromInfos = new ChromInfoList<PeptideChromInfo>(Results[replicateIndex]
                .Select(peptideChromInfo => peptideChromInfo.ChangeExcludeFromCalibration(excluded)));
            return ChangeResults(Results.ChangeAt(replicateIndex, newChromInfos));
        }

        public bool HasPrecursorConcentrations
        {
            get { return TransitionGroups.Any(tg => tg.PrecursorConcentration.HasValue); }
        }

        /// <summary>
        /// Return groups of TransitionGroups that should participate in peak finding with each other.
        /// TransitionGroups whose RelativeRT are not Unknown are one group.
        /// The rest of the TransitionGroups are grouped by LabelType.
        /// </summary>
        /// <returns></returns>
        public IEnumerable<IEnumerable<TransitionGroupDocNode>> GetComparableGroups()
        {
            var lookup = TransitionGroups.ToLookup(group =>
                group.RelativeRT == RelativeRT.Unknown ? group.LabelType : null);
            return lookup;
        }

        private sealed class PeptideResultsCalculator
        {
            private readonly List<PeptideChromInfoListCalculator> _listResultCalcs;

            public PeptideResultsCalculator(SrmSettings settings, NormalizationMethod normalizationMethod)
            {
                Settings = settings;
                _listResultCalcs = new List<PeptideChromInfoListCalculator>(settings.MeasuredResults.Chromatograms.Count);
            }

            private SrmSettings Settings { get; set; }
            private int TransitionGroupCount { get; set; }

            public void AddGroupChromInfo(TransitionGroupDocNode nodeGroup)
            {
                TransitionGroupCount++;

                if (nodeGroup.HasResults)
                {
                    int countResults = nodeGroup.Results.Count;
                    while (_listResultCalcs.Count < countResults)
                    {
                        var calc = new PeptideChromInfoListCalculator(Settings, _listResultCalcs.Count);
                        _listResultCalcs.Add(calc);
                    }
                    for (int i = 0; i < countResults; i++)
                    {
                        var calc = _listResultCalcs[i];
                        calc.AddChromInfoList(nodeGroup);
                        foreach (TransitionDocNode nodeTran in nodeGroup.GetQuantitativeTransitions(Settings))
                            calc.AddChromInfoList(nodeGroup, nodeTran);
                    }
                }
            }

            public PeptideDocNode UpdateResults(PeptideDocNode nodePeptide)
            {
                var listChromInfoList = _listResultCalcs.ConvertAll(calc => calc.CalcChromInfoList(TransitionGroupCount));
                listChromInfoList = CopyChromInfoAttributes(nodePeptide, listChromInfoList);
                var results = Results<PeptideChromInfo>.Merge(nodePeptide.Results, listChromInfoList);
                if (!ReferenceEquals(results, nodePeptide.Results))
                    nodePeptide = nodePeptide.ChangeResults(results);

                var listGroupsNew = new List<DocNode>();
                foreach (TransitionGroupDocNode nodeGroup in nodePeptide.Children)
                {
                    // Update transition group ratios
                    var nodeGroupConvert = nodeGroup;
                    bool isMatching = nodeGroup.RelativeRT == RelativeRT.Matching;
                    var listGroupInfoList = _listResultCalcs.ConvertAll(calc =>
                        calc.UpdateTransitionGroupUserSetMatched(nodeGroupConvert.GetSafeChromInfo(calc.ResultsIndex),
                            isMatching));
                    var resultsGroup = Results<TransitionGroupChromInfo>.Merge(nodeGroup.Results, listGroupInfoList);
                    var nodeGroupNew = nodeGroup;
                    if (!ReferenceEquals(resultsGroup, nodeGroup.Results))
                        nodeGroupNew = nodeGroup.ChangeResults(resultsGroup);

                    var listTransNew = new List<DocNode>();
                    foreach (TransitionDocNode nodeTran in nodeGroup.Children)
                    {
                        // Update transition ratios
                        var nodeTranConvert = nodeTran;
                        var listTranInfoList = _listResultCalcs.ConvertAll(calc =>
                            calc.UpdateTransitionUserSetMatched(nodeTranConvert.Results[calc.ResultsIndex], isMatching));
                        var resultsTran = Results<TransitionChromInfo>.Merge(nodeTran.Results, listTranInfoList);
                        listTransNew.Add(ReferenceEquals(resultsTran, nodeTran.Results)
                                             ? nodeTran
                                             : nodeTran.ChangeResults(resultsTran));
                    }
                    listGroupsNew.Add(nodeGroupNew.ChangeChildrenChecked(listTransNew));
                }
                return (PeptideDocNode) nodePeptide.ChangeChildrenChecked(listGroupsNew);
            }

            
            private List<IList<PeptideChromInfo>> CopyChromInfoAttributes(PeptideDocNode peptideDocNode,
                List<IList<PeptideChromInfo>> results)
            {
                if (peptideDocNode == null || peptideDocNode.Results == null)
                {
                    return results;
                }
                Dictionary<int, Tuple<bool, double?>> peptideChromInfoAttributes = null;   // Delay allocation
                foreach (var chromInfos in peptideDocNode.Results)
                {
                    if (chromInfos.IsEmpty)
                    {
                        continue;
                    }
                    foreach (var chromInfo in chromInfos)
                    {
                        if (chromInfo != null)
                        {
                            if (chromInfo.ExcludeFromCalibration || chromInfo.AnalyteConcentration.HasValue)
                            {
                                if (peptideChromInfoAttributes == null)
                                {
                                    peptideChromInfoAttributes = new Dictionary<int, Tuple<bool, double?>>();
                                }
                                peptideChromInfoAttributes.Add(chromInfo.FileId.GlobalIndex, Tuple.Create(chromInfo.ExcludeFromCalibration, chromInfo.AnalyteConcentration));
                            }
                        }
                    }
                }
                if (peptideChromInfoAttributes == null)
                {
                    return results;
                }
                List<IList<PeptideChromInfo>> newResults = new List<IList<PeptideChromInfo>>(results.Count);
                for (int replicateIndex = 0; replicateIndex < results.Count; replicateIndex++)
                {
                    var chromInfoList = results[replicateIndex];
                    if (chromInfoList == null)
                    {
                        newResults.Add(null);
                    }
                    else
                    {
                        IList<PeptideChromInfo> newChromInfoList = null;
                        foreach (var chromInfo in chromInfoList)
                        {
                            var chromInfoAdd = chromInfo;
                            if (chromInfo != null)
                            {
                                Tuple<bool, double?> attributes;
                                if (peptideChromInfoAttributes.TryGetValue(chromInfoAdd.FileId.GlobalIndex,
                                    out attributes))
                                {
                                    chromInfoAdd = chromInfoAdd.ChangeExcludeFromCalibration(attributes.Item1)
                                        .ChangeAnalyteConcentration(attributes.Item2);
                                }
                            } 
                            if (newChromInfoList != null)
                                newChromInfoList.Add(chromInfoAdd);
                            else
                            {
                                if (chromInfoList.Count < 2)
                                    newChromInfoList = new SingletonList<PeptideChromInfo>(chromInfoAdd);
                                else
                                    newChromInfoList = new List<PeptideChromInfo>(chromInfoList.Count){chromInfoAdd};
                            }
                        }
                        newResults.Add(newChromInfoList);
                    }
                }
                return newResults;
            }
        }

        private sealed class PeptideChromInfoListCalculator
        {
            public PeptideChromInfoListCalculator(SrmSettings settings, int resultsIndex)
            {
                ResultsIndex = resultsIndex;
                Settings = settings;
            }
            public int ResultsIndex { get; private set; }

            private SrmSettings Settings { get; set; }

            private int FileIndexFirst { get; set; }

            private PeptideChromInfoCalculator CalculatorFirst;
            private Dictionary<int, PeptideChromInfoCalculator> Calculators { get; set; }

            public void AddChromInfoList(TransitionGroupDocNode nodeGroup)
            {
                var listInfo = nodeGroup.Results[ResultsIndex];
                if (listInfo.IsEmpty)
                    return;

                foreach (var info in listInfo)
                {
                    if (info.OptimizationStep != 0)
                        continue;

                    PeptideChromInfoCalculator calc;
                    if (!TryGetCalculator(info.FileIndex, out calc))
                    {
                        calc = new PeptideChromInfoCalculator(Settings, ResultsIndex);
                        AddCalculator(info.FileIndex, calc);
                    }
                    calc.AddChromInfo(nodeGroup, info);
                }
            }

            private void AddCalculator(int fileIndex, PeptideChromInfoCalculator calc)
            {
                if (CalculatorFirst == null)
                {
                    FileIndexFirst = fileIndex;
                    CalculatorFirst = calc;
                }
                else
                {
                    if (Calculators == null)
                        Calculators = new Dictionary<int, PeptideChromInfoCalculator>{{FileIndexFirst, CalculatorFirst}};
                    Calculators.Add(fileIndex, calc);
                }
            }

            private bool TryGetCalculator(int fileIndex, out PeptideChromInfoCalculator calc)
            {
                if (CalculatorFirst != null)
                {
                    if (FileIndexFirst == fileIndex)
                    {
                        calc = CalculatorFirst;
                        return true;
                    }
                    else if (Calculators != null)
                    {
                        return Calculators.TryGetValue(fileIndex, out calc);
                    }
                }
                calc = null;
                return false;
            }

            public void AddChromInfoList(TransitionGroupDocNode nodeGroup, TransitionDocNode nodeTran)
            {
                var listInfo = nodeTran.GetSafeChromInfo(ResultsIndex);
                if (listInfo.IsEmpty)
                    return;

                foreach (var info in listInfo)
                {
                    if (info.OptimizationStep != 0)
                        continue;

                    PeptideChromInfoCalculator calc;
                    if (!TryGetCalculator(info.FileIndex, out calc))
                    {
                        calc = new PeptideChromInfoCalculator(Settings, ResultsIndex);
                        AddCalculator(info.FileIndex, calc);
                    }
                    calc.AddChromInfo(nodeGroup, nodeTran, info);
                }
            }

            public IList<PeptideChromInfo> CalcChromInfoList(int transitionGroupCount)
            {
                if (CalculatorFirst == null)
                    return null;

                if (Calculators == null)
                {
                    var chromInfo = CalculatorFirst.CalcChromInfo(transitionGroupCount);
                    if (chromInfo == null)
                        return null;
                    return new SingletonList<PeptideChromInfo>(chromInfo);
                }

                return Calculators.Values
                    .OrderBy(c => c.FileOrder)
                    .Select(c => c.CalcChromInfo(transitionGroupCount))
                    .ToArray();
            }

            public IList<TransitionChromInfo> UpdateTransitionUserSetMatched(IList<TransitionChromInfo> listInfo, bool isMatching)
            {
                if (CalculatorFirst == null || listInfo == null)
                    return null;

                int countInfo = listInfo.Count;
                // Delay allocation in the hope that nothing has changed for faster loading
                TransitionChromInfo[] listInfoNew = null;
                for (int iInfo = 0; iInfo < countInfo; iInfo++)
                {
                    var info = listInfo[iInfo];

                    PeptideChromInfoCalculator calc;
                    if (TryGetCalculator(info.FileIndex, out calc))
                    {
                        if (isMatching && calc.IsSetMatching && !info.IsUserSetMatched)
                            info = info.ChangeUserSet(UserSet.MATCHED);
                        if (!ReferenceEquals(info, listInfo[iInfo]) && listInfoNew == null)
                        {
                            listInfoNew = listInfo.ToArray();
                        }
                    }

                    if (listInfoNew != null)
                        listInfoNew[iInfo] = info;
                }
                
                if (listInfoNew == null)
                    return listInfo;
                return listInfoNew;
            }

            public IList<TransitionGroupChromInfo> UpdateTransitionGroupUserSetMatched(IList<TransitionGroupChromInfo> listInfo, bool isMatching)
            {
                if (CalculatorFirst == null || listInfo == null)
                    return null;

                // Delay allocation in the hope that nothing has changed for faster loading
                TransitionGroupChromInfo[] listInfoNew = null;
                for (int iInfo = 0; iInfo < listInfo.Count; iInfo++)
                {
                    var info = listInfo[iInfo];

                    PeptideChromInfoCalculator calc;
                    if (TryGetCalculator(info.FileIndex, out calc))
                    {
                        if (isMatching && calc.IsSetMatching && !info.IsUserSetMatched)
                            info = info.ChangeUserSet(UserSet.MATCHED);
                    }
                    if (listInfoNew == null && !ReferenceEquals(info, listInfo[iInfo]))
                    {
                        listInfoNew = listInfo.ToArray();
                    }

                    if (listInfoNew != null)
                        listInfoNew[iInfo] = info;
                }
                if (listInfoNew == null)
                    return listInfo;
                return listInfoNew;
            }
        }

        private sealed class PeptideChromInfoCalculator
        {
            public PeptideChromInfoCalculator(SrmSettings settings, int resultsIndex)
            {
                Settings = settings;
                ResultsIndex = resultsIndex;
                TranTypes = new HashSet<IsotopeLabelType>();
                TranAreas = new Dictionary<TransitionKey, float>();
            }

            private SrmSettings Settings { get; set; }
            private int ResultsIndex { get; set; }
            private ChromFileInfoId FileId { get; set; }
            public int FileOrder { get; private set; }
            private double PeakCountRatioTotal { get; set; }
            private int ResultsCount { get; set; }
            private int RetentionTimesMeasured { get; set; }
            private double RetentionTimeTotal { get; set; }
            private double GlobalStandardArea { get; set; }

            private HashSet<IsotopeLabelType> TranTypes { get; set; }
            private Dictionary<TransitionKey, float> TranAreas { get; set; }

            public bool HasGlobalArea { get { return Settings.HasGlobalStandardArea; }}
            public bool IsSetMatching { get; private set; }

// ReSharper disable UnusedParameter.Local
            public void AddChromInfo(TransitionGroupDocNode nodeGroup,
                                     TransitionGroupChromInfo info)
// ReSharper restore UnusedParameter.Local
            {
                if (info == null)
                    return;

                Assume.IsTrue(FileId == null || ReferenceEquals(info.FileId, FileId));
                var fileIdPrevious = FileId;
                FileId = info.FileId;
                FileOrder = Settings.MeasuredResults.Chromatograms[ResultsIndex].IndexOfId(FileId);

                // First time through calculate the global standard area for this file
                if (fileIdPrevious == null)
                    GlobalStandardArea = Settings.CalcGlobalStandardArea(ResultsIndex, Settings.MeasuredResults.Chromatograms[ResultsIndex].MSDataFileInfos[FileOrder]);

                ResultsCount++;
                PeakCountRatioTotal += info.PeakCountRatio;
                if (info.RetentionTime.HasValue)
                {
                    RetentionTimesMeasured++;
                    RetentionTimeTotal += info.RetentionTime.Value;
                }

                if (info.UserSet == UserSet.MATCHED)
                    IsSetMatching = true;
            }

            public void AddChromInfo(TransitionGroupDocNode nodeGroup, TransitionDocNode nodeTran, TransitionChromInfo info)
            {
                if (info.IsEmpty)
                    return;

                var key = new TransitionKey(nodeGroup, nodeTran.Key(nodeGroup), nodeGroup.TransitionGroup.LabelType);
                if (TranAreas.ContainsKey(key))
                {
                    return;
                }

                TranAreas.Add(key, info.Area);
                TranTypes.Add(nodeGroup.TransitionGroup.LabelType);
            }

            public PeptideChromInfo CalcChromInfo(int transitionGroupCount)
            {
                if (ResultsCount == 0)
                    return null;

                float peakCountRatio = (float) (PeakCountRatioTotal/transitionGroupCount);

                float? retentionTime = null;
                if (RetentionTimesMeasured > 0)
                    retentionTime = (float) (RetentionTimeTotal/RetentionTimesMeasured);
                var mods = Settings.PeptideSettings.Modifications;
                var listRatios = mods.CalcPeptideRatios((l, h) => CalcTransitionGroupRatio(Adduct.EMPTY, l, h),
                    l => CalcTransitionGroupGlobalRatio(Adduct.EMPTY, l));
                return new PeptideChromInfo(FileId, peakCountRatio, retentionTime, listRatios);
            }

            public float? CalcTransitionGlobalRatio(TransitionGroupDocNode nodeGroup, TransitionDocNode nodeTran, IsotopeLabelType labelType)
            {
                if (GlobalStandardArea == 0)
                    return null;

                float areaNum;
                var keyNum = new TransitionKey(nodeGroup, nodeTran.Key(nodeGroup), labelType);
                if (!TranAreas.TryGetValue(keyNum, out areaNum))
                    return null;
                return (float) (areaNum / GlobalStandardArea);
            }

            public float? CalcTransitionRatio(TransitionGroupDocNode nodeGroup, TransitionDocNode nodeTran, IsotopeLabelType labelTypeNum, IsotopeLabelType labelTypeDenom)
            {
                if (Settings.PeptideSettings.Quantification.SimpleRatios)
                {
                    return null;
                }
                // Avoid 1.0 ratios for self-to-self
                if (ReferenceEquals(labelTypeNum, labelTypeDenom) || !TranTypes.Contains(labelTypeDenom) || !TranTypes.Contains(labelTypeNum))
                    return null;

                float areaNum, areaDenom;
                var key = nodeTran.Key(nodeGroup);
                var keyNum = new TransitionKey(nodeGroup, key, labelTypeNum);
                var keyDenom = new TransitionKey(nodeGroup, key, labelTypeDenom);
                if (!TranAreas.TryGetValue(keyNum, out areaNum) ||
                    !TranAreas.TryGetValue(keyDenom, out areaDenom))
                    return null;
                return areaNum/areaDenom;
            }

            public RatioValue CalcTransitionGroupGlobalRatio(TransitionGroupDocNode nodeGroup,
                                                             IsotopeLabelType labelTypeNum)
            {
                return CalcTransitionGroupGlobalRatio(nodeGroup.TransitionGroup.PrecursorAdduct,
                                                      labelTypeNum);
            }

            private RatioValue CalcTransitionGroupGlobalRatio(Adduct precursorAdduct, IsotopeLabelType labelType)
            {
                if (GlobalStandardArea == 0)
                    return null;

                int count = 0;
                double num = 0;
                foreach (var pair in GetAreaPairs(labelType))
                {
                    var key = pair.Key;
                    if (!key.IsMatchForRatioPurposes(precursorAdduct))
                        continue;
                    num += pair.Value;
                    count++;
                }
                if (count == 0)
                {
                    return null;
                }
                return new RatioValue(num / GlobalStandardArea);
            }

            public RatioValue CalcTransitionGroupRatio(TransitionGroupDocNode nodeGroup,
                                                       IsotopeLabelType labelTypeNum,
                                                       IsotopeLabelType labelTypeDenom)
            {
                return CalcTransitionGroupRatio(nodeGroup.TransitionGroup.PrecursorAdduct,
                                                labelTypeNum, labelTypeDenom);
            }

            private RatioValue CalcTransitionGroupRatio(Adduct precursorAdduct,
                                                        IsotopeLabelType labelTypeNum,
                                                        IsotopeLabelType labelTypeDenom)
            {
                // Avoid 1.0 ratios for self-to-self and extra work for cases where the denom label type is not represented
                if (ReferenceEquals(labelTypeNum, labelTypeDenom) || !TranTypes.Contains(labelTypeDenom))
                {
                    return null;
                }

                // Delay allocation, which can be costly in DIA data with no ratios
                List<double> numerators = null;
                List<double> denominators = null;

                if (Settings.PeptideSettings.Quantification.SimpleRatios)
                {
                    numerators = GetAreaPairs(labelTypeNum).Select(pair => (double) pair.Value).ToList();
                    denominators = GetAreaPairs(labelTypeDenom).Select(pair => (double)pair.Value).ToList();
                    if (numerators.Count == 0 || denominators.Count == 0)
                    {
                        return null;
                    }

                    return RatioValue.ValueOf(numerators.Sum() / denominators.Sum());
                }

                foreach (var pair in GetAreaPairs(labelTypeNum))
                {
                    var key = pair.Key;
                    if (!key.IsMatchForRatioPurposes(precursorAdduct))
                        continue; // Match charge states if any specified (adduct may also contain isotope info, so look at charge specifically)

                    float areaNum = pair.Value;
                    float areaDenom;
                    if (!TranAreas.TryGetValue(new TransitionKey(key, labelTypeDenom), out areaDenom))
                        continue;

                    if (numerators == null)
                    {
                        numerators = new List<double>();
                        denominators = new List<double>();
                    }
                    numerators.Add(areaNum);
                    denominators.Add(areaDenom);
                }

                if (numerators == null)
                    return null;

                return RatioValue.Calculate(numerators, denominators);
            }

            private IEnumerable<KeyValuePair<TransitionKey, float>> GetAreaPairs(IsotopeLabelType labelType)
            {
                return from pair in TranAreas
                       where ReferenceEquals(labelType, pair.Key.LabelType)
                       select pair;
            }
        }

        public struct TransitionKey
        {
            private readonly IonType _ionType;
            private readonly string _customIonEquivalenceTestValue; // Derived from formula, or name, or an mz sort
            private readonly int _ionOrdinal;
            private readonly int _massIndex;
            private readonly int? _decoyMassShift;
            private readonly Adduct _adduct; // We only care about charge and formula, other adduct details such as labels are intentionally not part of the comparison
            private readonly Adduct _precursorAdduct; // We only care about charge and formula, other adduct details such as labels are intentionally not part of the comparison
            private readonly TransitionLosses _losses;
            private readonly IsotopeLabelType _labelType;

            public TransitionKey(TransitionGroupDocNode nodeGroup, TransitionLossKey tranLossKey, IsotopeLabelType labelType)
            {
                var transition = tranLossKey.Transition;
                _ionType = transition.IonType;
                _customIonEquivalenceTestValue = tranLossKey.CustomIonEquivalenceTestValue;
                _ionOrdinal = transition.Ordinal;
                _massIndex = transition.MassIndex;
                _decoyMassShift = transition.DecoyMassShift;
                _adduct = transition.Adduct.Unlabeled; // Only interested in charge and formula, ignore any labels
                _precursorAdduct = nodeGroup.TransitionGroup.PrecursorAdduct.Unlabeled; // Only interested in charge and formula, ignore any labels
                _losses = tranLossKey.Losses;
                _labelType = labelType;
            }

            public TransitionKey(TransitionKey key, IsotopeLabelType labelType)
            {
                _ionType = key._ionType;
                _customIonEquivalenceTestValue = key._customIonEquivalenceTestValue;
                _ionOrdinal = key._ionOrdinal;
                _massIndex = key._massIndex;
                _decoyMassShift = key._decoyMassShift;
                _adduct = key._adduct;
                _precursorAdduct = key._precursorAdduct;
                _losses = key._losses;
                _labelType = labelType;
            }

            public Adduct PrecursorAdduct { get { return _precursorAdduct; } }
            public IsotopeLabelType LabelType { get { return _labelType; } }

            // Match charge states if any specified (adduct may also contain isotope info, so look at charge specifically)
            internal bool IsMatchForRatioPurposes(Adduct other)
            {
                return other.IsEmpty || Equals(PrecursorAdduct, other.Unlabeled);
            }

            #region object overrides

            private bool Equals(TransitionKey other)
            {
                return Equals(other._ionType, _ionType) &&
                       Equals(_customIonEquivalenceTestValue, other._customIonEquivalenceTestValue) &&
                       other._ionOrdinal == _ionOrdinal &&
                       other._massIndex == _massIndex &&
                       Equals(other._decoyMassShift, _decoyMassShift) &&
                       Equals(other._adduct, _adduct) &&
                       Equals(other._precursorAdduct, _precursorAdduct) &&
                       Equals(other._losses, _losses) &&
                       Equals(other._labelType, _labelType);
            }

            public override bool Equals(object obj)
            {
                if (ReferenceEquals(null, obj)) return false;
                if (obj.GetType() != typeof (TransitionKey)) return false;
                return Equals((TransitionKey) obj);
            }

            public override int GetHashCode()
            {
                unchecked
                {
                    int result = _ionType.GetHashCode();
                    result = (result*397) ^ (_customIonEquivalenceTestValue == null ? 0 : _customIonEquivalenceTestValue.GetHashCode());
                    result = (result*397) ^ _ionOrdinal;
                    result = (result*397) ^ _massIndex;
                    result = (result*397) ^ (_decoyMassShift.HasValue ? _decoyMassShift.Value : 0);
                    result = (result*397) ^ _adduct.GetHashCode();
                    result = (result*397) ^ _precursorAdduct.GetHashCode();
                    result = (result*397) ^ (_losses != null ? _losses.GetHashCode() : 0);
                    result = (result*397) ^ _labelType.GetHashCode();
                    return result;
                }
            }

            #endregion
        }

        #region object overrides

        public bool Equals(PeptideDocNode other)
        {
            if (ReferenceEquals(null, other)) return false;
            if (ReferenceEquals(this, other)) return true;
            var equal = base.Equals(other) &&
                Equals(other.ExplicitMods, ExplicitMods) &&
                Equals(other.SourceKey, SourceKey) &&
                other.Rank.Equals(Rank) &&
                Equals(other.Results, Results) &&
                Equals(other.ExplicitRetentionTime, ExplicitRetentionTime) &&
                other.BestResult == BestResult &&
                Equals(other.InternalStandardConcentration, InternalStandardConcentration) &&
                Equals(other.ConcentrationMultiplier, ConcentrationMultiplier) &&
                Equals(other.NormalizationMethod, NormalizationMethod) &&
                Equals(other.AttributeGroupId, AttributeGroupId);
            return equal; // For debugging convenience
        }

        public override bool Equals(object obj)
        {
            if (ReferenceEquals(null, obj)) return false;
            if (ReferenceEquals(this, obj)) return true;
            return Equals(obj as PeptideDocNode);
        }

        public override int GetHashCode()
        {
            unchecked
            {
                int result = base.GetHashCode();
                result = (result*397) ^ (ExplicitMods != null ? ExplicitMods.GetHashCode() : 0);
                result = (result*397) ^ (SourceKey != null ? SourceKey.GetHashCode() : 0);
                result = (result*397) ^ (Rank.HasValue ? Rank.Value : 0);
                result = (result*397) ^ (ExplicitRetentionTime != null ? ExplicitRetentionTime.GetHashCode() : 0);
                result = (result*397) ^ (Results != null ? Results.GetHashCode() : 0);
                result = (result*397) ^ BestResult;
                result = (result*397) ^ InternalStandardConcentration.GetHashCode();
                result = (result*397) ^ ConcentrationMultiplier.GetHashCode();
                result = (result*397) ^ (NormalizationMethod == null ? 0 : NormalizationMethod.GetHashCode());
                result = (result*397) ^ (AttributeGroupId == null ? 0 : AttributeGroupId.GetHashCode());
                return result;
            }
        }

        public override string ToString()
        {
            return Rank.HasValue
                       ? String.Format(Resources.PeptideDocNodeToString__0__rank__1__, Peptide, Rank)
                       : Peptide.ToString();
        }

        #endregion
    }

    public class PeptidePrecursorPair
    {
        public PeptidePrecursorPair(PeptideDocNode nodePep, TransitionGroupDocNode nodeGroup)
        {
            NodePep = nodePep;
            NodeGroup = nodeGroup;
        }

        public PeptideDocNode NodePep { get; private set; }
        public TransitionGroupDocNode NodeGroup { get; private set; }
    }

    public class ExplicitRetentionTimeInfo : IAuditLogComparable
    {
        public ExplicitRetentionTimeInfo(double retentionTime, double? retentionTimeWindow)
        {
            RetentionTime = retentionTime;
            RetentionTimeWindow = retentionTimeWindow;
        }

        [Track]
        public double RetentionTime { get; private set; }
        [Track]
        public double? RetentionTimeWindow { get; private set; }

        public static readonly ExplicitRetentionTimeInfo EMPTY = new ExplicitRetentionTimeInfo(0, null);

        public bool Equals(ExplicitRetentionTimeInfo other)
        {
            if (ReferenceEquals(null, other)) return false;
            if (ReferenceEquals(this, other)) return true;
            return Equals(other.RetentionTime, RetentionTime) &&
                Equals(other.RetentionTimeWindow, RetentionTimeWindow);
        }

        public override bool Equals(object obj)
        {
            if (ReferenceEquals(null, obj)) return false;
            if (ReferenceEquals(this, obj)) return true;
            return Equals(obj as ExplicitRetentionTimeInfo);
        }


        public override int GetHashCode()
        {
            int result = RetentionTime.GetHashCode() ;
            if (RetentionTimeWindow.HasValue)
                result = (result*397) ^ RetentionTimeWindow.Value.GetHashCode() ;
            return result;
        }

        public object GetDefaultObject(ObjectInfo<object> info)
        {
            return EMPTY;
        }
    }
}
<|MERGE_RESOLUTION|>--- conflicted
+++ resolved
@@ -1,2068 +1,2064 @@
-﻿/*
- * Original author: Brendan MacLean <brendanx .at. u.washington.edu>,
- *                  MacCoss Lab, Department of Genome Sciences, UW
- *
- * Copyright 2009 University of Washington - Seattle, WA
- * 
- * Licensed under the Apache License, Version 2.0 (the "License");
- * you may not use this file except in compliance with the License.
- * You may obtain a copy of the License at
- *
- *     http://www.apache.org/licenses/LICENSE-2.0
- *
- * Unless required by applicable law or agreed to in writing, software
- * distributed under the License is distributed on an "AS IS" BASIS,
- * WITHOUT WARRANTIES OR CONDITIONS OF ANY KIND, either express or implied.
- * See the License for the specific language governing permissions and
- * limitations under the License.
- */
-using System;
-using System.Collections.Generic;
-using System.Drawing;
-using System.Linq;
-using pwiz.Common.Collections;
-using pwiz.Common.SystemUtil;
-using pwiz.Skyline.Controls.SeqNode;
-using pwiz.Skyline.Model.Crosslinking;
-using pwiz.Skyline.Model.DocSettings;
-using pwiz.Skyline.Model.GroupComparison;
-using pwiz.Skyline.Model.Irt;
-using pwiz.Skyline.Model.Lib;
-using pwiz.Skyline.Model.Results;
-using pwiz.Skyline.Model.Results.Scoring;
-using pwiz.Skyline.Properties;
-using pwiz.Skyline.Util;
-
-namespace pwiz.Skyline.Model
-{
-    public class PeptideDocNode : DocNodeParent
-    {
-        public static readonly StandardType STANDARD_TYPE_IRT = StandardType.IRT;
-        public static readonly StandardType STANDARD_TYPE_QC = StandardType.QC;
-        public static readonly StandardType STANDARD_TYPE_GLOBAL = StandardType.GLOBAL_STANDARD;
-
-        public PeptideDocNode(Peptide id, ExplicitMods mods = null, ExplicitRetentionTimeInfo explicitRetentionTime = null)
-            : this(id, null, mods, null, null, null, explicitRetentionTime, Annotations.EMPTY, null, new TransitionGroupDocNode[0], true)
-        {
-        }
-
-        public PeptideDocNode(Peptide id, SrmSettings settings, ExplicitMods mods, ModifiedSequenceMods sourceKey, ExplicitRetentionTimeInfo explicitRetentionTime,
-            TransitionGroupDocNode[] children, bool autoManageChildren)
-            : this(id, settings, mods, sourceKey, null, null, explicitRetentionTime, Annotations.EMPTY, null, children, autoManageChildren)
-        {
-        }
-
-        public PeptideDocNode(Peptide id,
-                              SrmSettings settings,
-                              ExplicitMods mods,
-                              ModifiedSequenceMods sourceKey,
-                              StandardType standardType,
-                              int? rank,
-                              ExplicitRetentionTimeInfo explicitRetentionTimeInfo,
-                              Annotations annotations,
-                              Results<PeptideChromInfo> results,
-                              TransitionGroupDocNode[] children,
-                              bool autoManageChildren)
-            : base(id, annotations, children, autoManageChildren)
-        {
-            if (mods == null && !id.Target.IsProteomic)
-            {
-                mods = ExplicitMods.EMPTY; // Small molecules take label info from adducts, but a null value is problematic
-            }
-            ExplicitMods = mods;
-            SourceKey = sourceKey;
-            GlobalStandardType = standardType;
-            Rank = rank;
-            if (ExplicitRetentionTimeInfo.EMPTY.Equals(explicitRetentionTimeInfo))
-            {
-                explicitRetentionTimeInfo = null; // Users sometimes say RT=0 when they actually mean "unknown"
-            }
-            ExplicitRetentionTime = explicitRetentionTimeInfo;
-            Results = results;
-            BestResult = CalcBestResult();
-
-            if (settings != null)
-            {
-                CalculateModifiedTarget(settings, out Target modifiedTarget, out string modifiedSequenceDisplay);
-                ModifiedTarget = modifiedTarget;
-                ModifiedSequenceDisplay = modifiedSequenceDisplay;
-            }
-            else
-            {
-                ModifiedTarget = Peptide.Target;
-                ModifiedSequenceDisplay = Peptide.Target.DisplayName;
-            }
-
-            ExplicitMods?.VerifyNoLegacyData();
-        }
-
-        public override string AuditLogText
-        {
-            get
-            {
-                var label = PeptideTreeNode.GetLabel(this, string.Empty);
-<<<<<<< HEAD
-                return (CustomMolecule != null && !CustomMolecule.MoleculeAndMassOffset.IsMassOnly) ? string.Format(@"{0} ({1})", label, CustomMolecule.MoleculeAndMassOffset) : label;
-=======
-                return (CustomMolecule != null && !CustomMolecule.ParsedMolecule.IsMassOnly) ? string.Format(@"{0} ({1})", label, CustomMolecule.ParsedMolecule) : label;
->>>>>>> 8116fa9d
-            }
-        }
-
-        protected override IList<DocNode> OrderedChildren(IList<DocNode> children)
-        {
-            if (Peptide.IsCustomMolecule && children.Count > 1)
-            {
-                // Enforce order for small molecules, except those that are fictions of the test system
-                return children.OrderBy(t => (TransitionGroupDocNode)t, new TransitionGroupDocNode.CustomIonPrecursorComparer()).ToArray();
-            }
-            else
-            {
-                return children;
-            }
-        }
-
-        public Peptide Peptide { get { return (Peptide)Id; } }
-
-        public PeptideDocNode ChangeFastaSequence(FastaSequence newSequence)
-        {
-            int begin = newSequence.Sequence.IndexOf(Peptide.Target.Sequence, StringComparison.Ordinal);
-            Assume.IsTrue(begin >= 0);
-            int end = begin + Peptide.Target.Sequence.Length;
-            var newPeptide = new Peptide(newSequence, Peptide.Target.Sequence,
-                begin, end, Peptide.MissedCleavages);
-            return ChangePeptide(newPeptide, TransitionGroups.Select(tg => tg.ChangePeptide(newPeptide)));
-        }
-
-        public PeptideDocNode ChangePeptide(Peptide peptide, IEnumerable<TransitionGroupDocNode> newTransitionGroups)
-        {
-            var node = (PeptideDocNode)ChangeId(peptide);
-            node = (PeptideDocNode)node.ChangeChildren(newTransitionGroups.Cast<DocNode>().ToList());
-            return node;
-        }
-
-        [TrackChildren(ignoreName:true, defaultValues: typeof(DefaultValuesNull))]
-        public CustomMolecule CustomMolecule { get { return Peptide.CustomMolecule; } }
-
-        public PeptideModKey Key { get { return new PeptideModKey(Peptide, ExplicitMods); } }
-
-        public PeptideSequenceModKey SequenceKey { get { return new PeptideSequenceModKey(Peptide, ExplicitMods); } }
-
-        public override AnnotationDef.AnnotationTarget AnnotationTarget { get { return AnnotationDef.AnnotationTarget.peptide; } }
-
-        private static IList<LoggableExplicitMod> EmptyIfDefault(ExplicitMods mods)
-        {
-            if (mods == null || mods.Equals(ExplicitMods.EMPTY))
-                return EMPTY_LOGGABLE;
-
-            return null;
-        }
-
-        private static LoggableExplicitMod[] EMPTY_LOGGABLE = new LoggableExplicitMod[0];
-        private static LoggableExplicitModList[] EMPTY_LOGGABLE_LIST = new LoggableExplicitModList[0];
-
-        [TrackChildren(defaultValues:typeof(DefaultValuesNullOrEmpty))]
-        public IList<LoggableExplicitMod> ExplicitModsStatic
-        {
-            get
-            {
-                return EmptyIfDefault(ExplicitMods) ?? GetLoggableMods(ExplicitMods.StaticModifications);
-            }
-        }
-
-        [TrackChildren(defaultValues: typeof(DefaultValuesNullOrEmpty))]
-        public IList<LoggableExplicitMod> ExplicitModsHeavy
-        {
-            get
-            {
-                return EmptyIfDefault(ExplicitMods) ?? GetLoggableMods(ExplicitMods.HeavyModifications);
-            }
-        }
-
-        [TrackChildren(defaultValues: typeof(DefaultValuesNullOrEmpty))]
-        public IList<LoggableExplicitModList> ExplicitModsTyped
-        {
-            get
-            {
-                if (ExplicitMods == null)
-                    return EMPTY_LOGGABLE_LIST;
-                var labeledNonHeavyMods = ExplicitMods.GetHeavyModifications()
-                    .Where(m => !ReferenceEquals(m.LabelType, IsotopeLabelType.heavy)).ToArray();
-                if (labeledNonHeavyMods.Length == 0)
-                    return EMPTY_LOGGABLE_LIST;
-
-                return labeledNonHeavyMods.Select(mods =>
-                        new LoggableExplicitModList(mods.LabelType, GetLoggableMods(mods.Modifications)))
-                    .ToArray();
-            }
-        }
-
-        private IList<LoggableExplicitMod> GetLoggableMods(IList<ExplicitMod> mods)
-        {
-            if (mods != null)
-                return mods.Select(mod => new LoggableExplicitMod(mod, Peptide.Sequence)).ToArray();
-            return EMPTY_LOGGABLE;
-        }
-
-        public ExplicitMods ExplicitMods { get; private set; }
-
-        public CrosslinkStructure CrosslinkStructure
-        {
-            get { return ExplicitMods?.CrosslinkStructure ?? CrosslinkStructure.EMPTY; }
-        }
-
-        public string GetCrosslinkedSequence()
-        {
-            return string.Join(@"-", CrosslinkStructure.LinkedPeptides.Prepend(Peptide).Select(pep => pep.Sequence));
-        }
-        public ModifiedSequenceMods SourceKey { get; private set; }
-
-        [TrackChildren(defaultValues:typeof(DefaultValuesNull))]
-        public ExplicitRetentionTimeInfo ExplicitRetentionTime { get; private set; } // For transition lists with explicit values for RT
-
-        [Track(defaultValues:typeof(DefaultValuesNull))]
-        public StandardType GlobalStandardType { get; private set; }
-
-        public Target ModifiedTarget { get; private set; }
-        public string ModifiedSequence { get { return ModifiedTarget.Sequence; } }
-
-        public string ModifiedSequenceDisplay { get; private set; }
-
-        public Color Color { get; private set; }
-        public static readonly Color UNKNOWN_COLOR = Color.FromArgb(170, 170, 170);
-
-        public Target Target { get { return Peptide.Target; }}
-        public string TextId { get { return CustomInvariantNameOrText(Peptide.Sequence); } }
-        public string RawTextId { get { return CustomInvariantNameOrText(ModifiedTarget.Sequence); } }
-
-        public string RawUnmodifiedTextId { get { return CustomInvariantNameOrText(Peptide.Sequence); }}
-
-        public string RawTextIdDisplay { get { return CustomDisplayNameOrText(ModifiedSequenceDisplay); } }
-
-        private string CustomDisplayNameOrText(string text)
-        {
-            return Peptide.IsCustomMolecule ? Peptide.CustomMolecule.DisplayName : text;
-        }
-
-        private string CustomInvariantNameOrText(string text)
-        {
-            return Peptide.IsCustomMolecule ? Peptide.CustomMolecule.InvariantName : text;
-        }
-
-        /// <summary>
-        /// For decoy peptides, returns modified sequence of the source peptide
-        /// For non-decoy peptides, returns modified sequence
-        /// For non-peptides, returns the display name (Name or Formula or masses)
-        /// </summary>
-        public string SourceTextId { get { return SourceKey != null ? SourceKey.ModifiedSequence : RawTextId; } }
-        public Target SourceModifiedTarget { get { return SourceKey != null ? new Target(SourceKey.ModifiedSequence) : ModifiedTarget; } }
-
-        /// <summary>
-        /// For decoy peptides, returns unmodified sequence of the source peptide
-        /// For non-decoy peptides, returns unmodified sequence
-        /// For non-peptides, returns the display name (Name or Formula or masses)
-        /// </summary>
-        public string SourceUnmodifiedTextId { get { return SourceKey != null ? SourceKey.Sequence : RawUnmodifiedTextId; } }
-
-        public Target SourceUnmodifiedTarget { get { return SourceKey != null ? new Target(SourceKey.Sequence) : Target; } }
-
-        /// <summary>
-        /// Explicit modifications for this peptide or a source peptide for a decoy
-        /// Combined with SourceUnmodifiedTextId to form a unique key
-        /// </summary>
-        public ExplicitMods SourceExplicitMods { get { return SourceKey != null ? SourceKey.ExplicitMods : ExplicitMods; } }
-
-        public bool HasExplicitMods { get { return !ExplicitMods.IsNullOrEmpty(ExplicitMods); } } // Small molecules will have a dummy ExplicitMods but never use it
-
-        public bool HasVariableMods { get { return HasExplicitMods && ExplicitMods.IsVariableStaticMods; } }
-
-        public bool IsProteomic { get { return !Peptide.IsCustomMolecule; } }
-
-        public bool AreVariableModsPossible(int maxVariableMods, IList<StaticMod> modsVarAvailable)
-        {
-            if (HasVariableMods)
-            {
-                var explicitModsVar = ExplicitMods.StaticModifications;
-                if (explicitModsVar.Count > maxVariableMods)
-                    return false;
-                foreach (var explicitMod in explicitModsVar)
-                {
-                    if (!modsVarAvailable.Contains(explicitMod.Modification))
-                        return false;
-                }
-            }
-            return true;
-        }
-
-        public bool CanHaveImplicitStaticMods
-        {
-            get
-            {
-                return !HasExplicitMods ||
-                       !ExplicitMods.IsModified(IsotopeLabelType.light) ||
-                       ExplicitMods.IsVariableStaticMods;
-            }
-        }
-
-        public bool CanHaveImplicitHeavyMods(IsotopeLabelType labelType)
-        {
-            return !HasExplicitMods || !ExplicitMods.IsModified(labelType);
-        }
-
-        public bool HasChildType(IsotopeLabelType labelType)
-        {
-            return Children.Contains(nodeGroup => ReferenceEquals(labelType,
-                                                                  ((TransitionGroupDocNode)nodeGroup).TransitionGroup.LabelType));
-        }
-
-        public bool HasChildCharge(Adduct charge)
-        {
-            return Children.Contains(nodeGroup => Equals(charge,
-                                                         ((TransitionGroupDocNode) nodeGroup).TransitionGroup.PrecursorAdduct));
-        }
-
-        public int? Rank { get; private set; }
-        public bool IsDecoy { get { return Peptide.IsDecoy; } }
-
-        public Results<PeptideChromInfo> Results { get; private set; }
-
-        public bool HasResults { get { return Results != null; } }
-
-        public ChromInfoList<PeptideChromInfo> GetSafeChromInfo(int i)
-        {
-            return HasResults && Results.Count > i ? Results[i] : default(ChromInfoList<PeptideChromInfo>);
-        }
-
-        public float GetRankValue(PeptideRankId rankId)
-        {
-            float value = Single.MinValue;
-            foreach (TransitionGroupDocNode nodeGroup in Children)
-                value = Math.Max(value, nodeGroup.GetRankValue(rankId));
-            return value;
-        }
-
-        public float? GetPeakCountRatio(int i)
-        {
-            if (i == -1)
-                return AveragePeakCountRatio;
-
-            var result = GetSafeChromInfo(i);
-            if (result.IsEmpty)
-                return null;
-            return result.GetAverageValue(chromInfo => chromInfo.PeakCountRatio);
-        }
-
-        public float? AveragePeakCountRatio
-        {
-            get
-            {
-                return GetAverageResultValue(chromInfo => chromInfo.PeakCountRatio);
-            }
-        }
-
-        public float? GetSchedulingTime(int i)
-        {
-            return GetMeasuredRetentionTime(i);
-        }
-
-        public float? SchedulingTime
-        {
-            get { return AverageMeasuredRetentionTime; }
-        }
-
-        public float? GetSchedulingTime(ChromFileInfoId fileId)
-        {
-            return GetMeasuredRetentionTime(fileId);
-        }
-
-        public float? GetMeasuredRetentionTime(int i)
-        {
-            if (i == -1)
-                return AverageMeasuredRetentionTime;
-
-            var result = GetSafeChromInfo(i);
-            if (result.IsEmpty)
-                return null;
-            return result.GetAverageValue(chromInfo => chromInfo.RetentionTime.HasValue
-                                             ? chromInfo.RetentionTime.Value
-                                             : (float?)null);
-        }
-
-        public float? AverageMeasuredRetentionTime
-        {
-            get
-            {
-                return GetAverageResultValue(chromInfo => chromInfo.RetentionTime.HasValue
-                                             ? chromInfo.RetentionTime.Value
-                                             : (float?)null);
-            }
-        }
-
-        public float? PercentileMeasuredRetentionTime
-        {
-            get
-            {
-                if (Results == null)
-                    return null;
-                var statTimes = new Statistics(
-                    from result in Results
-                    from chromInfo in result.Where(chromInfo => !Equals(chromInfo, default(PeptideChromInfo)))
-                    where chromInfo.RetentionTime.HasValue
-                    select (double)chromInfo.RetentionTime.Value);
-                return statTimes.Length > 0
-                    ? (float?)statTimes.Percentile(IrtStandard.GetSpectrumTimePercentile(ModifiedTarget))
-                    : null;
-            }
-        }
-
-        public float? GetMeasuredRetentionTime(ChromFileInfoId fileId)
-        {
-            double totalTime = 0;
-            int countTime = 0;
-            foreach (var chromInfo in TransitionGroups.SelectMany(nodeGroup => nodeGroup.ChromInfos))
-            {
-                if (fileId != null && !ReferenceEquals(fileId, chromInfo.FileId))
-                    continue;
-                float? retentionTime = chromInfo.RetentionTime;
-                if (!retentionTime.HasValue)
-                    continue;
-
-                totalTime += retentionTime.Value;
-                countTime++;
-            }
-            if (countTime == 0)
-                return null;
-            return (float)(totalTime / countTime);
-        }
-
-        public float? GetPeakCenterTime(int i)
-        {
-            if (i == -1)
-                return AveragePeakCenterTime;
-
-            double totalTime = 0;
-            int countTime = 0;
-            foreach (var nodeGroup in TransitionGroups)
-            {
-                if (!nodeGroup.HasResults)
-                    continue;
-                var result = nodeGroup.Results[i];
-                if (result.IsEmpty)
-                    continue;
-
-                foreach (var chromInfo in result)
-                {
-                    float? centerTime = GetPeakCenterTime(chromInfo);
-                    if (!centerTime.HasValue)
-                        continue;
-
-                    totalTime += centerTime.Value;
-                    countTime++;
-                }
-            }
-            if (countTime == 0)
-                return null;
-            return (float)(totalTime / countTime);
-        }
-
-        public float? AveragePeakCenterTime
-        {
-            get { return GetPeakCenterTime((ChromFileInfoId) null); }
-        }
-
-        public float? GetPeakCenterTime(ChromFileInfoId fileId)
-        {
-            double totalTime = 0;
-            int countTime = 0;
-            foreach (var chromInfo in TransitionGroups.SelectMany(nodeGroup => nodeGroup.ChromInfos))
-            {
-                if (fileId != null && !ReferenceEquals(fileId, chromInfo.FileId))
-                    continue;
-                float? centerTime = GetPeakCenterTime(chromInfo);
-                if (!centerTime.HasValue)
-                    continue;
-
-                totalTime += centerTime.Value;
-                countTime++;
-            }
-            if (countTime == 0)
-                return null;
-            return (float)(totalTime / countTime);
-        }
-
-        private float? GetPeakCenterTime(TransitionGroupChromInfo chromInfo)
-        {
-            if (!chromInfo.StartRetentionTime.HasValue || !chromInfo.EndRetentionTime.HasValue)
-                return null;
-
-            return (chromInfo.StartRetentionTime.Value + chromInfo.EndRetentionTime.Value) / 2;
-        }
-
-        private float? GetAverageResultValue(Func<PeptideChromInfo, float?> getVal)
-        {
-            return HasResults ? Results.GetAverageValue(getVal) : null;
-        }
-
-        public int BestResult { get; private set; }
-
-        /// <summary>
-        /// Returns the index of the "best" result for a peptide.  This is currently
-        /// base solely on total peak area, could be enhanced in the future to be
-        /// more like picking the best peak in the import code, including factors
-        /// such as peak-found-ratio and dot-product.
-        /// </summary>
-        private int CalcBestResult()
-        {
-            if (!HasResults)
-                return -1;
-
-            int iBest = -1;
-            double? bestZScore = null;
-            double bestArea = double.MinValue;
-            for (int i = 0; i < Results.Count; i++)
-            {
-                var i1 = i;
-                var zScores = Children.Cast<TransitionGroupDocNode>()
-                    .Where(nodeTranGroup => nodeTranGroup.HasResults)
-                    .SelectMany(nodeTranGroup => nodeTranGroup.Results[i1])
-                    .Where(ci => ci.ZScore.HasValue)
-                    .Select(ci => ci.ZScore.Value).ToArray();
-                var zScore = zScores.Length > 0 ? (float?) zScores.Max() : null;
-
-                if (zScore.HasValue)
-                {
-                    if (!bestZScore.HasValue || zScore.Value > bestZScore.Value)
-                    {
-                        iBest = i;
-                        bestZScore = zScore.Value;
-                    }
-                    continue;
-                }
-                else if (bestZScore.HasValue)
-                {
-                    continue;
-                }
-
-                double maxScore = 0;
-                foreach (TransitionGroupDocNode nodeGroup in Children)
-                {
-
-                    double groupArea = 0;
-                    double groupTranMeasured = 0;
-                    bool isGroupIdentified = false;
-                    foreach (TransitionDocNode nodeTran in nodeGroup.Children)
-                    {
-                        if (!nodeTran.HasResults)
-                            continue;
-                        var result = nodeTran.Results[i];
-                        int resultCount = result.Count;
-                        if (resultCount == 0)
-                            continue;
-                        // Use average area over all files in a replicate to avoid
-                        // counting a replicate as best, simply because it has more
-                        // measurements.  Most of the time there should only be one
-                        // file per precursor per replicate.
-                        double tranArea = 0;
-                        double tranMeasured = 0;
-                        for (int iChromInfo = 0; iChromInfo < resultCount; iChromInfo++)
-                        {
-                            var chromInfo = result[iChromInfo];
-                            if (chromInfo.Area > 0)
-                            {
-                                tranArea += chromInfo.Area;
-                                tranMeasured++;
-
-                                isGroupIdentified = isGroupIdentified || chromInfo.IsIdentified;
-                            }
-                        }
-                        groupArea += tranArea/resultCount;
-                        groupTranMeasured += tranMeasured/resultCount;
-                    }
-
-                    maxScore = Math.Max(maxScore, 
-                        ChromDataPeakList.ScorePeak(groupArea, LegacyCountScoreCalc.GetPeakCountScore(groupTranMeasured, nodeGroup.Children.Count), isGroupIdentified));
-                }
-                if (maxScore > bestArea)
-                {
-                    iBest = i;
-                    bestArea = maxScore;
-                }
-            }
-            return iBest;            
-        }
-
-        public double? InternalStandardConcentration { get; private set; }
-        public double? ConcentrationMultiplier { get; private set; }
-
-        public NormalizationMethod NormalizationMethod { get; private set; }
-
-        public string AttributeGroupId { get; private set; }
-
-        #region Property change methods
-
-        private PeptideDocNode UpdateModifiedSequence(SrmSettings settingsNew)
-        {
-            if (!IsProteomic)
-                return this; // Settings have no effect on custom ions
-
-            CalculateModifiedTarget(settingsNew, out Target modifiedTarget, out string modifiedSequenceDisplay);
-            if (Equals(modifiedTarget, ModifiedTarget) &&
-                String.Equals(modifiedSequenceDisplay, ModifiedSequenceDisplay))
-            {
-                return this;
-            }
-            return ChangeProp(ImClone(this), im =>
-                {
-                    im.ModifiedTarget = modifiedTarget;
-                    im.ModifiedSequenceDisplay = modifiedSequenceDisplay;
-                });
-        }
-
-        private void CalculateModifiedTarget(SrmSettings srmSettings, out Target modifiedTarget,
-            out string modifiedSequenceDisplay)
-        {
-            if (ExplicitMods == null || !ExplicitMods.HasCrosslinks)
-            {
-                var calcPre = srmSettings.GetPrecursorCalc(IsotopeLabelType.light, ExplicitMods);
-
-                modifiedTarget =
-                    calcPre.GetModifiedSequence(Peptide.Target, SequenceModFormatType.full_precision, false);
-                modifiedSequenceDisplay = calcPre.GetModifiedSequence(Peptide.Target, true).DisplayName;
-            }
-            else
-            {
-                modifiedTarget = srmSettings.GetCrosslinkModifiedSequence(Peptide.Target, IsotopeLabelType.light, ExplicitMods);
-                modifiedSequenceDisplay = modifiedTarget.ToString();
-            }
-        }
-
-        public PeptideDocNode ChangeExplicitMods(ExplicitMods prop)
-        {
-            return ChangeProp(ImClone(this), im => im.ExplicitMods = prop);
-        }
-
-        public PeptideDocNode ChangeSourceKey(ModifiedSequenceMods prop)
-        {
-            return ChangeProp(ImClone(this), im => im.SourceKey = prop);
-        }
-
-        public PeptideDocNode ChangeStandardType(StandardType prop)
-        {
-            return ChangeProp(ImClone(this), im => im.GlobalStandardType = prop);
-        }
-
-        public PeptideDocNode ChangeRank(int? prop)
-        {
-            return ChangeProp(ImClone(this), im => im.Rank = prop);
-        }
-
-        public PeptideDocNode ChangeColor(Color prop)
-        {
-            return ChangeProp(ImClone(this), im => im.Color = prop);
-        }
-
-        public PeptideDocNode ChangeResults(Results<PeptideChromInfo> prop)
-        {
-            return ChangeProp(ImClone(this), im =>
-                                                 {
-                                                     im.Results = prop;
-                                                     im.BestResult = im.CalcBestResult();
-                                                 });
-        }
-
-        public PeptideDocNode ChangeExplicitRetentionTime(ExplicitRetentionTimeInfo prop)
-        {
-            return ChangeProp(ImClone(this), im => im.ExplicitRetentionTime = prop);
-        }
-
-        public PeptideDocNode ChangeExplicitRetentionTime(double? prop)
-        {
-            double? oldwindow = null;
-            if (ExplicitRetentionTime != null)
-                oldwindow = ExplicitRetentionTime.RetentionTimeWindow;
-            return ChangeProp(ImClone(this), im => im.ExplicitRetentionTime = prop.HasValue ? new ExplicitRetentionTimeInfo(prop.Value, oldwindow) : null);
-        }
-
-        // Note: this potentially returns a node with a different ID, which has to be Inserted rather than Replaced
-        public PeptideDocNode ChangeCustomIonValues(SrmSettings settings, CustomMolecule customMolecule, ExplicitRetentionTimeInfo explicitRetentionTime)
-        {
-            var newPeptide = new Peptide(customMolecule);
-            Helpers.AssignIfEquals(ref newPeptide, Peptide);
-            if (Equals(Peptide, newPeptide))
-            {
-                return Equals(ExplicitRetentionTime, explicitRetentionTime) ? this : ChangeExplicitRetentionTime(explicitRetentionTime);
-            }
-            else
-            {
-                // ID Changes impact all children, because IDs have back pointers to their parents
-                var children = new List<TransitionGroupDocNode>();
-                foreach (var nodeGroup in TransitionGroups)
-                {
-                    children.Add(nodeGroup.UpdateSmallMoleculeTransitionGroup(newPeptide, null, settings));
-                }
-                return new PeptideDocNode(newPeptide, settings, ExplicitMods, SourceKey, explicitRetentionTime, children.ToArray(), AutoManageChildren);
-            }
-        }
-
-        public PeptideDocNode ChangeInternalStandardConcentration(double? internalStandardConcentration)
-        {
-            return ChangeProp(ImClone(this), im => im.InternalStandardConcentration = internalStandardConcentration);
-        }
-
-        public PeptideDocNode ChangeConcentrationMultiplier(double? concentrationMultiplier)
-        {
-            return ChangeProp(ImClone(this), im => im.ConcentrationMultiplier = concentrationMultiplier);
-        }
-
-        public PeptideDocNode ChangeNormalizationMethod(NormalizationMethod normalizationMethod)
-        {
-            return ChangeProp(ImClone(this), im => im.NormalizationMethod = normalizationMethod);
-        }
-
-        public PeptideDocNode ChangeAttributeGroupId(string attributeGroupId)
-        {
-            return ChangeProp(ImClone(this),
-                im => im.AttributeGroupId = string.IsNullOrEmpty(attributeGroupId) ? null : attributeGroupId);
-        }
-
-        #endregion
-
-        /// <summary>
-        /// Node level depths below this node
-        /// </summary>
-// ReSharper disable InconsistentNaming
-        public enum Level { TransitionGroups, Transitions }
-// ReSharper restore InconsistentNaming
-
-        public int TransitionGroupCount { get { return GetCount((int)Level.TransitionGroups); } }
-        public int TransitionCount { get { return GetCount((int)Level.Transitions); } }
-
-        [TrackChildren(ignoreName: true, defaultValues: typeof(DefaultValuesNullOrEmpty))]
-        public IEnumerable<TransitionGroupDocNode> TransitionGroups
-        {
-            get
-            {
-                return Children.Cast<TransitionGroupDocNode>();
-            }
-        }
-
-        public bool HasHeavyTransitionGroups
-        {
-            get
-            {
-                return TransitionGroups.Contains(nodeGroup => !nodeGroup.TransitionGroup.LabelType.IsLight);
-            }
-        }
-
-        public bool HasLibInfo
-        {
-            get
-            {
-                return TransitionGroups.Contains(nodeGroup => nodeGroup.HasLibInfo);
-            }
-        }
-
-        public bool IsUserModified
-        {
-            get
-            {
-                if (!Annotations.IsEmpty)
-                    return true;
-                return TransitionGroups.Contains(nodeGroup => nodeGroup.IsUserModified);
-            }
-        }
-
-        /// <summary>
-        /// Given a <see cref="TransitionGroupDocNode"/> returns a <see cref="TransitionGroupDocNode"/> for which
-        /// transition rankings based on imported results should be used for determining primary transitions
-        /// in triggered-MRM (iSRM).  This ensures that light and isotope labeled precursors with the same
-        /// transitions use the same ranking, and that only one isotope label type need be measured to
-        /// produce a method for a document with light-heavy pairs.
-        /// </summary>
-        public TransitionGroupDocNode GetPrimaryResultsGroup(TransitionGroupDocNode nodeGroup)
-        {
-            TransitionGroupDocNode nodeGroupPrimary = nodeGroup;
-            if (TransitionGroupCount > 1)
-            {
-                double maxArea = nodeGroup.AveragePeakArea ?? 0;
-                var precursorCharge = nodeGroup.TransitionGroup.PrecursorAdduct;
-                foreach (var nodeGroupChild in TransitionGroups.Where(g =>
-                        g.TransitionGroup.PrecursorAdduct.Equals(precursorCharge) &&
-                        !ReferenceEquals(g, nodeGroup)))
-                {
-                    // Only when children match can one precursor provide primary values for another
-                    if (!nodeGroup.EquivalentChildren(nodeGroupChild))
-                        continue;
-
-                    float peakArea = nodeGroupChild.AveragePeakArea ?? 0;
-                    if (peakArea > maxArea)
-                    {
-                        maxArea = peakArea;
-                        nodeGroupPrimary = nodeGroupChild;
-                    }
-                }
-            }
-            return nodeGroupPrimary;
-        }
-
-        public bool CanTrigger(int? replicateIndex)
-        {
-            foreach (var nodeGroup in TransitionGroups)
-            {
-                var nodeGroupPrimary = GetPrimaryResultsGroup(nodeGroup);
-                // Return false, if any primary group lacks the ranking information necessary for tMRM/iSRM
-                if (!nodeGroupPrimary.HasReplicateRanks(replicateIndex) && !nodeGroupPrimary.HasLibRanks)
-                    return false;
-            }
-            return true;
-        }
-
-        public PeptideDocNode Merge(PeptideDocNode nodePepMerge)
-        {
-            return Merge(nodePepMerge, (n, nMerge) => n.Merge(nMerge));
-        }
-
-        public PeptideDocNode Merge(PeptideDocNode nodePepMerge,
-            Func<TransitionGroupDocNode, TransitionGroupDocNode, TransitionGroupDocNode> mergeMatch)
-        {
-            var childrenNew = Children.Cast<TransitionGroupDocNode>().ToList();
-            // Remember where all the existing children are
-            var dictPepIndex = new Dictionary<TransitionGroup, int>();
-            for (int i = 0; i < childrenNew.Count; i++)
-            {
-                var key = childrenNew[i].TransitionGroup;
-                if (!dictPepIndex.ContainsKey(key))
-                    dictPepIndex[key] = i;
-            }
-            // Add the new children to the end, or merge when the node is already present
-            foreach (TransitionGroupDocNode nodeGroup in nodePepMerge.Children)
-            {
-                int i;
-                if (!dictPepIndex.TryGetValue(nodeGroup.TransitionGroup, out i))
-                    childrenNew.Add(nodeGroup);
-                else if (mergeMatch != null)
-                    childrenNew[i] = mergeMatch(childrenNew[i], nodeGroup);
-            }
-            childrenNew.Sort(Peptide.CompareGroups);
-            return (PeptideDocNode)ChangeChildrenChecked(childrenNew.Cast<DocNode>().ToArray());
-        }
-
-        public PeptideDocNode MergeUserInfo(PeptideDocNode nodePepMerge, SrmSettings settings, SrmSettingsDiff diff)
-        {
-            var result = Merge(nodePepMerge, (n, nMerge) => n.MergeUserInfo(nodePepMerge, nMerge, settings, diff));
-            var annotations = Annotations.Merge(nodePepMerge.Annotations);
-            if (!ReferenceEquals(annotations, Annotations))
-                result = (PeptideDocNode) result.ChangeAnnotations(annotations);
-            return result.UpdateResults(settings);
-        }
-
-        public PeptideDocNode ChangeSettings(SrmSettings settingsNew, SrmSettingsDiff diff, bool recurse = true)
-        {
-            if (diff.Monitor != null)
-                diff.Monitor.ProcessMolecule(this);
-
-            // If the peptide has explicit modifications, and the modifications have
-            // changed, see if any of the explicit modifications have changed
-            var explicitMods = ExplicitMods;
-            var sourceKey = SourceKey;
-            if (!diff.IsUnexplainedExplicitModificationAllowed &&
-                diff.SettingsOld != null &&
-                !ReferenceEquals(settingsNew.PeptideSettings.Modifications,
-                    diff.SettingsOld.PeptideSettings.Modifications))
-            {
-                if (!ExplicitMods.IsNullOrEmpty(ExplicitMods))
-                {
-                    explicitMods = ExplicitMods.ChangeGlobalMods(settingsNew);
-                    if (explicitMods == null || !ArrayUtil.ReferencesEqual(
-                            explicitMods.GetHeavyModifications().ToArray(),
-                            ExplicitMods.GetHeavyModifications().ToArray()) ||
-                        !ReferenceEquals(explicitMods.StaticModifications, ExplicitMods.StaticModifications)
-                       )
-                    {
-                        diff = new SrmSettingsDiff(diff, SrmSettingsDiff.ALL);
-                    }
-                }
-
-                if (sourceKey?.ExplicitMods != null)
-                {
-                    var sourceKeyExplicitMods = sourceKey.ExplicitMods.ChangeGlobalMods(settingsNew);
-                    if (!ReferenceEquals(sourceKeyExplicitMods, sourceKey.ExplicitMods))
-                    {
-                        sourceKey = new ModifiedSequenceMods(sourceKey.ModifiedSequence, sourceKeyExplicitMods);
-                    }
-                }
-            }
-
-            TransitionSettings transitionSettings = settingsNew.TransitionSettings;
-            PeptideDocNode nodeResult = this;
-            if (!ReferenceEquals(explicitMods, ExplicitMods))
-                nodeResult = nodeResult.ChangeExplicitMods(explicitMods);
-            if (!ReferenceEquals(sourceKey, SourceKey))
-                nodeResult = nodeResult.ChangeSourceKey(sourceKey);
-            nodeResult = nodeResult.UpdateModifiedSequence(settingsNew);
-
-            if (diff.DiffPeptideProps)
-            {
-                var rt = settingsNew.PeptideSettings.Prediction.RetentionTime;
-                bool isStandard = Equals(nodeResult.GlobalStandardType, STANDARD_TYPE_IRT);
-                if (rt != null)
-                {
-                    bool isStandardNew = rt.IsStandardPeptide(nodeResult);
-                    if (isStandard ^ isStandardNew)
-                        nodeResult = nodeResult.ChangeStandardType(isStandardNew ? STANDARD_TYPE_IRT : null);
-                }
-                else if (isStandard)
-                {
-                    nodeResult = nodeResult.ChangeStandardType(null);
-                }
-            }
-
-            if (diff.DiffTransitionGroups && settingsNew.TransitionSettings.Filter.AutoSelect && AutoManageChildren)
-            {
-                IList<DocNode> childrenNew = new List<DocNode>();
-
-                PeptideRankId rankId = settingsNew.PeptideSettings.Libraries.RankId;
-                bool useHighestRank = (rankId != null && settingsNew.PeptideSettings.Libraries.PeptideCount.HasValue);
-                bool isPickedIntensityRank = useHighestRank &&
-                                             ReferenceEquals(rankId, LibrarySpec.PEP_RANK_PICKED_INTENSITY);
-
-                IEqualityComparer<TransitionGroup> transitionGroupEqualityComparer = null;
-                if (!IsProteomic)
-                {
-                    transitionGroupEqualityComparer = new IdentityEqualityComparer<TransitionGroup>();
-                }
-
-                ILookup<TransitionGroup, TransitionGroupDocNode> mapIdToChild =
-                    TransitionGroups.ToLookup(nodeGroup => nodeGroup.TransitionGroup, transitionGroupEqualityComparer);
-                foreach (TransitionGroup tranGroup in GetTransitionGroups(settingsNew, explicitMods, true)
-                    .Distinct(transitionGroupEqualityComparer))
-                {
-                    IList<TransitionGroupDocNode> nodeGroups;
-                    SrmSettingsDiff diffNode = diff;
-
-                    // Add values that existed before the change, unless using picked intensity ranking,
-                    // since this could bias the ranking, otherwise.
-                    if (!isPickedIntensityRank && mapIdToChild.Contains(tranGroup))
-                    {
-                        nodeGroups = mapIdToChild[tranGroup].ToArray();
-                    }
-                    // Add new node
-                    else
-                    {
-                        TransitionDocNode[] transitions = !isPickedIntensityRank
-                            ? GetMatchingTransitions(tranGroup, settingsNew, explicitMods)
-                            : null;
-
-                        nodeGroups = ImmutableList.Singleton(new TransitionGroupDocNode(tranGroup, transitions));
-                        // If not recursing, then ChangeSettings will not be called on nodeGroup.  So, make
-                        // sure its precursor m/z is set correctly.
-                        if (!recurse)
-                        {
-                            nodeGroups = ImmutableList.ValueOf(nodeGroups.Select(nodeGroup =>
-                                nodeGroup.ChangePrecursorMz(settingsNew, explicitMods)));
-                        }
-                        diffNode = SrmSettingsDiff.ALL;
-                    }
-
-                    if (nodeGroups != null)
-                    {
-                        if (recurse)
-                        {
-                            nodeGroups = nodeGroups.Select(nodeGroup =>
-                                nodeGroup.ChangeSettings(settingsNew, nodeResult, explicitMods, diffNode)).ToList();
-                        }
-                        foreach (var nodeGroup in nodeGroups)
-                        {
-                            if (settingsNew.TransitionSettings.Libraries.HasMinIonCount(nodeGroup) && transitionSettings.IsMeasurablePrecursor(nodeGroup.PrecursorMz))
-                            {
-                                childrenNew.Add(nodeGroup);
-                            }
-                        }
-                    }
-                }
-
-                // If only using rank limited peptides, then choose only the single
-                // highest ranked precursor charge.
-                if (useHighestRank)
-                {
-                    childrenNew = FilterHighestRank(childrenNew, rankId);
-
-                    // If using picked intensity, make sure original nodes are replaced
-                    if (isPickedIntensityRank)
-                    {
-                        for (int i = 0; i < childrenNew.Count; i++)
-                        {
-                            var nodeNew = (TransitionGroupDocNode) childrenNew[i];
-                            IList<TransitionGroupDocNode> existing = mapIdToChild[nodeNew.TransitionGroup].ToList();
-                            if (existing.Count == 1)
-                            {
-                                childrenNew[i] = existing.First()
-                                    .ChangeSettings(settingsNew, nodeResult, explicitMods, diff);
-                            }
-                        }
-                    }
-                }
-
-                nodeResult = (PeptideDocNode) nodeResult.ChangeChildrenChecked(childrenNew);                
-            }
-            else
-            {
-                // Even with auto-select off, transition groups for which there is
-                // no longer a precursor calculator must be removed.
-                if (diff.DiffTransitionGroups && nodeResult.HasHeavyTransitionGroups)
-                {
-                    IList<DocNode> childrenNew = new List<DocNode>();
-                    foreach (TransitionGroupDocNode nodeGroup in nodeResult.Children)
-                    {
-                        if (settingsNew.SupportsPrecursor(nodeGroup, explicitMods))
-                        {
-                            childrenNew.Add(nodeGroup);
-                        }
-                    }
-
-                    nodeResult = (PeptideDocNode)nodeResult.ChangeChildrenChecked(childrenNew);
-                }
-
-                // Update properties and children, if necessary
-                if (diff.DiffTransitionGroupProps ||
-                    diff.DiffTransitions || diff.DiffTransitionProps ||
-                    diff.DiffResults)
-                {
-                    IList<DocNode> childrenNew = new List<DocNode>(nodeResult.Children.Count);
-
-                    // Enumerate the nodes making necessary changes.
-                    foreach (TransitionGroupDocNode nodeGroup in nodeResult.Children)
-                    {
-                        TransitionGroupDocNode nodeChanged = nodeGroup.ChangeSettings(settingsNew, nodeResult, explicitMods, diff);
-                        // Skip if the node can no longer be measured on the target instrument
-                        if (!transitionSettings.IsMeasurablePrecursor(nodeChanged.PrecursorMz))
-                            continue;
-                        // Skip this node, if it is heavy and the update caused it to have the
-                        // same m/z value as the light value.
-                        if (!nodeChanged.TransitionGroup.LabelType.IsLight &&
-                            !Peptide.IsCustomMolecule) // No mods on customs (TODO bspratt - not sure this holds true any longer)
-                        {
-                            var precursorMassLight = settingsNew.GetPrecursorMass(
-                                IsotopeLabelType.light, Peptide.Target, explicitMods);
-                            double precursorMzLight = SequenceMassCalc.GetMZ(precursorMassLight,
-                                                                             nodeChanged.TransitionGroup.PrecursorCharge);
-                            if (nodeChanged.PrecursorMz == precursorMzLight)
-                                continue;
-                        }
-
-                        childrenNew.Add(nodeChanged);
-                    }
-
-                    nodeResult = (PeptideDocNode)nodeResult.ChangeChildrenChecked(childrenNew);
-                }                
-            }
-
-            if (diff.DiffResults || ChangedResults(nodeResult))
-                nodeResult = nodeResult.UpdateResults(settingsNew /*, diff*/);
-
-            return nodeResult;
-        }
-
-        public IEnumerable<TransitionGroup> GetTransitionGroups(SrmSettings settings, ExplicitMods explicitMods, bool useFilter)
-        {
-            return Peptide.GetTransitionGroups(settings, this, explicitMods, useFilter);
-        }
-
-        /// <summary>
-        /// Make sure children are preserved as much as possible.  It may not be possible
-        /// to always preserve children, because the settings in the target document may
-        /// not allow certain states (e.g. label types that to not exist in the target).
-        /// </summary>
-        public PeptideDocNode EnsureChildren(SrmSettings settings, bool peptideList)
-        {
-            var result = this;
-
-            // Make a first attempt at changing to the new settings to figure out
-            // whether this will change the children.
-            var changed = result.ChangeSettings(settings, SrmSettingsDiff.ALL);
-            // If the children are auto-managed, and they changed, figure out whether turning off
-            // auto-manage will allow the children to be preserved better.
-            if (result.AutoManageChildren && !AreEquivalentChildren(result.Children, changed.Children))
-            {
-                // Turn off auto-manage and change again.
-                var resultAutoManageFalse = (PeptideDocNode)result.ChangeAutoManageChildren(false);
-                var changedAutoManageFalse = resultAutoManageFalse.ChangeSettings(settings, SrmSettingsDiff.ALL);
-                // If the children are not the same as they were with auto-manage on, then use
-                // a the version of this node with auto-manage turned off.
-                if (!AreEquivalentChildren(changed.Children, changedAutoManageFalse.Children))
-                {
-                    result = resultAutoManageFalse;
-                    changed = changedAutoManageFalse;
-                }
-            }
-            // If this is being added to a peptide list, but was a FASTA sequence,
-            // make sure the Peptide ID no longer points to the old FASTA sequence.
-            if (peptideList && Peptide.FastaSequence != null)
-            {
-                result = new PeptideDocNode(new Peptide(null, Peptide.Target.Sequence, null, null, Peptide.MissedCleavages), settings,
-                                            result.ExplicitMods, result.SourceKey, result.ExplicitRetentionTime, new TransitionGroupDocNode[0], result.AutoManageChildren); 
-            }
-            // Create a new child list, using existing children where GlobalIndexes match.
-            var dictIndexToChild = Children.ToDictionary(child => child.Id.GlobalIndex);
-            var listChildren = new List<DocNode>();
-            foreach (TransitionGroupDocNode nodePep in changed.Children)
-            {
-                DocNode child;
-                if (dictIndexToChild.TryGetValue(nodePep.Id.GlobalIndex, out child))
-                {
-                    listChildren.Add(((TransitionGroupDocNode)child).EnsureChildren(result, ExplicitMods, settings));
-                }
-            }
-            return (PeptideDocNode)result.ChangeChildrenChecked(listChildren);
-        }
-
-        public static bool AreEquivalentChildren(IList<DocNode> children1, IList<DocNode> children2)
-        {
-            if(children1.Count != children2.Count)
-                return false;
-            for (int i = 0; i < children1.Count; i++)
-            {
-                if(!Equals(children1[i].Id, children2[i].Id))
-                    return false;
-            }
-            return true;
-        }
-
-        public PeptideDocNode EnsureMods(PeptideModifications source, PeptideModifications target,
-                                         MappedList<string, StaticMod> defSetStat, MappedList<string, StaticMod> defSetHeavy)
-        {
-            // Create explicit mods matching the implicit mods on this peptide for each document.
-            var sourceImplicitMods = new ExplicitMods(this, source.StaticModifications, defSetStat, source.GetHeavyModifications(), defSetHeavy);
-            var targetImplicitMods = new ExplicitMods(this, target.StaticModifications, defSetStat, target.GetHeavyModifications(), defSetHeavy);
-            
-            // If modifications match, no need to create explicit modifications for the peptide.
-            if (sourceImplicitMods.Equals(targetImplicitMods))
-                return this;
-
-            // Add explicit mods if static mods not implicit in the target document.
-            IList<ExplicitMod> newExplicitStaticMods = null;
-            bool preserveVariable = HasVariableMods;
-            // Preserve non-variable explicit modifications
-            if (!preserveVariable && HasExplicitMods && ExplicitMods.StaticModifications != null)
-            {
-                // If they are not the same as the implicit modifications in the new document
-                if (!ArrayUtil.EqualsDeep(ExplicitMods.StaticModifications, targetImplicitMods.StaticModifications))
-                    newExplicitStaticMods = ExplicitMods.StaticModifications;
-            }
-            else if (!ArrayUtil.EqualsDeep(sourceImplicitMods.StaticModifications, targetImplicitMods.StaticModifications))
-            {
-                preserveVariable = false;
-                newExplicitStaticMods = sourceImplicitMods.StaticModifications;
-            }
-            else if (preserveVariable)
-            {
-                newExplicitStaticMods = ExplicitMods.StaticModifications;
-            }
-                
-            // Drop explicit mods if matching implicit mods are found in the target document.
-            IList<TypedExplicitModifications> newExplicitHeavyMods = new List<TypedExplicitModifications>();
-            // For each heavy label type, add explicit mods if static mods not found in the target document.
-            var newTypedStaticMods = newExplicitStaticMods != null
-                ? new TypedExplicitModifications(Peptide, IsotopeLabelType.light, newExplicitStaticMods)
-                : null;
-            foreach (TypedExplicitModifications targetDocMod in targetImplicitMods.GetHeavyModifications())
-            {
-                // Use explicit modifications when available.  Otherwise, compare against new implicit modifications
-                IList<ExplicitMod> heavyMods = (HasExplicitMods ? ExplicitMods.GetModifications(targetDocMod.LabelType) : null) ??
-                    sourceImplicitMods.GetModifications(targetDocMod.LabelType);
-                if (heavyMods != null && !ArrayUtil.EqualsDeep(heavyMods, targetDocMod.Modifications) && heavyMods.Count > 0)
-                {
-                    var newTypedHeavyMods = new TypedExplicitModifications(Peptide, targetDocMod.LabelType, heavyMods);
-                    newTypedHeavyMods = newTypedHeavyMods.AddModMasses(newTypedStaticMods);
-                    newExplicitHeavyMods.Add(newTypedHeavyMods);
-                }
-            }
-
-            if (newExplicitStaticMods != null || newExplicitHeavyMods.Count > 0 || !CrosslinkStructure.IsEmpty)
-                return ChangeExplicitMods(new ExplicitMods(Peptide, newExplicitStaticMods, newExplicitHeavyMods, preserveVariable).ChangeCrosslinkStructure(CrosslinkStructure));
-            return ChangeExplicitMods(null);
-        }
-
-        private static IList<DocNode> FilterHighestRank(IList<DocNode> childrenNew, PeptideRankId rankId)
-        {
-            if (childrenNew.Count < 2)
-                return childrenNew;
-            var maxCharge = Adduct.EMPTY;
-            float maxValue = Single.MinValue;
-            foreach (TransitionGroupDocNode nodeGroup in childrenNew)
-            {
-                float rankValue = nodeGroup.GetRankValue(rankId);
-                if (rankValue > maxValue)
-                {
-                    maxCharge = nodeGroup.TransitionGroup.PrecursorAdduct;
-                    maxValue = rankValue;
-                }
-            }
-            var listHighestRankChildren = new List<DocNode>();
-            foreach (TransitionGroupDocNode nodeGroup in childrenNew)
-            {
-                if (nodeGroup.TransitionGroup.PrecursorAdduct.Equals(maxCharge))
-                    listHighestRankChildren.Add(nodeGroup);
-            }
-            return listHighestRankChildren;
-        }
-
-        public TransitionDocNode[] GetMatchingTransitions(TransitionGroup tranGroup, SrmSettings settings, ExplicitMods explicitMods)
-        {
-            int iMatch = Children.IndexOf(nodeGroup =>
-                                          ((TransitionGroupDocNode)nodeGroup).TransitionGroup.PrecursorAdduct == tranGroup.PrecursorAdduct);
-            if (iMatch == -1)
-                return null;
-            TransitionGroupDocNode nodeGroupMatching = (TransitionGroupDocNode) Children[iMatch];
-            // If the matching node is auto-managed, and auto-select is on in the settings,
-            // then returning no transitions should allow transitions to be chosen correctly
-            // automatically.
-            if (nodeGroupMatching.AutoManageChildren && settings.TransitionSettings.Filter.AutoSelect &&
-                // Having disconnected libraries can mess up automatic picking
-                    settings.PeptideSettings.Libraries.DisconnectedLibraries == null)
-                return null;
-
-            return tranGroup.GetMatchingTransitions(settings, nodeGroupMatching, explicitMods);
-        }
-
-        private PeptideDocNode UpdateResults(SrmSettings settingsNew /*, SrmSettingsDiff diff*/)
-        {
-            // First check whether any child results are present
-            if (!settingsNew.HasResults || Children.Count == 0)
-            {
-                if (!HasResults)
-                    return this;
-                return ChangeResults(null);
-            }
-            else if (!settingsNew.MeasuredResults.Chromatograms.Any(c => c.IsLoaded) &&
-                     (!HasResults || Results.All(r => r.IsEmpty)))
-            {
-                if (HasResults && Results.Count == settingsNew.MeasuredResults.Chromatograms.Count)
-                    return this;
-                return ChangeResults(settingsNew.MeasuredResults.EmptyPeptideResults);
-            }
-
-            var transitionGroupKeys = new HashSet<Tuple<IsotopeLabelType, Adduct>>();
-            // Update the results summary
-            var resultsCalc = new PeptideResultsCalculator(settingsNew, NormalizationMethod);
-            foreach (TransitionGroupDocNode nodeGroup in Children)
-            {
-                var transitionGroupKey =
-                    Tuple.Create(nodeGroup.LabelType, nodeGroup.TransitionGroup.PrecursorAdduct.Unlabeled);
-                if (!transitionGroupKeys.Add(transitionGroupKey))
-                {
-                    continue;
-                }
-                resultsCalc.AddGroupChromInfo(nodeGroup);
-            }
-
-            return resultsCalc.UpdateResults(this);
-        }
-
-        private bool ChangedResults(DocNodeParent nodePeptide)
-        {
-            if (nodePeptide.Children.Count != Children.Count)
-                return true;
-
-            int iChild = 0;
-            foreach (TransitionGroupDocNode nodeGroup in Children)
-            {
-                // Results will differ if the identies of the children differ
-                // at all.
-                var nodeGroup2 = (TransitionGroupDocNode)nodePeptide.Children[iChild];
-                if (!ReferenceEquals(nodeGroup.Id, nodeGroup2.Id))
-                    return true;
-
-                // or if the results for any child have changed
-                if (!ReferenceEquals(nodeGroup.Results, nodeGroup2.Results))
-                    return true;
-
-                iChild++;
-            }
-            return false;
-        }
-
-        public override string GetDisplayText(DisplaySettings settings)
-        {
-            return PeptideTreeNode.DisplayText(this, settings);
-        }
-
-        public bool IsExcludeFromCalibration(int replicateIndex)
-        {
-            if (Results == null || replicateIndex < 0 || replicateIndex >= Results.Count)
-            {
-                return false;
-            }
-            var chromInfos = Results[replicateIndex];
-            if (chromInfos.IsEmpty)
-            {
-                return false;
-            }
-            return chromInfos.Any(peptideChromInfo => peptideChromInfo != null && peptideChromInfo.ExcludeFromCalibration);
-        }
-
-        public PeptideDocNode ChangeExcludeFromCalibration(int replicateIndex, bool excluded)
-        {
-            var newChromInfos = new ChromInfoList<PeptideChromInfo>(Results[replicateIndex]
-                .Select(peptideChromInfo => peptideChromInfo.ChangeExcludeFromCalibration(excluded)));
-            return ChangeResults(Results.ChangeAt(replicateIndex, newChromInfos));
-        }
-
-        public bool HasPrecursorConcentrations
-        {
-            get { return TransitionGroups.Any(tg => tg.PrecursorConcentration.HasValue); }
-        }
-
-        /// <summary>
-        /// Return groups of TransitionGroups that should participate in peak finding with each other.
-        /// TransitionGroups whose RelativeRT are not Unknown are one group.
-        /// The rest of the TransitionGroups are grouped by LabelType.
-        /// </summary>
-        /// <returns></returns>
-        public IEnumerable<IEnumerable<TransitionGroupDocNode>> GetComparableGroups()
-        {
-            var lookup = TransitionGroups.ToLookup(group =>
-                group.RelativeRT == RelativeRT.Unknown ? group.LabelType : null);
-            return lookup;
-        }
-
-        private sealed class PeptideResultsCalculator
-        {
-            private readonly List<PeptideChromInfoListCalculator> _listResultCalcs;
-
-            public PeptideResultsCalculator(SrmSettings settings, NormalizationMethod normalizationMethod)
-            {
-                Settings = settings;
-                _listResultCalcs = new List<PeptideChromInfoListCalculator>(settings.MeasuredResults.Chromatograms.Count);
-            }
-
-            private SrmSettings Settings { get; set; }
-            private int TransitionGroupCount { get; set; }
-
-            public void AddGroupChromInfo(TransitionGroupDocNode nodeGroup)
-            {
-                TransitionGroupCount++;
-
-                if (nodeGroup.HasResults)
-                {
-                    int countResults = nodeGroup.Results.Count;
-                    while (_listResultCalcs.Count < countResults)
-                    {
-                        var calc = new PeptideChromInfoListCalculator(Settings, _listResultCalcs.Count);
-                        _listResultCalcs.Add(calc);
-                    }
-                    for (int i = 0; i < countResults; i++)
-                    {
-                        var calc = _listResultCalcs[i];
-                        calc.AddChromInfoList(nodeGroup);
-                        foreach (TransitionDocNode nodeTran in nodeGroup.GetQuantitativeTransitions(Settings))
-                            calc.AddChromInfoList(nodeGroup, nodeTran);
-                    }
-                }
-            }
-
-            public PeptideDocNode UpdateResults(PeptideDocNode nodePeptide)
-            {
-                var listChromInfoList = _listResultCalcs.ConvertAll(calc => calc.CalcChromInfoList(TransitionGroupCount));
-                listChromInfoList = CopyChromInfoAttributes(nodePeptide, listChromInfoList);
-                var results = Results<PeptideChromInfo>.Merge(nodePeptide.Results, listChromInfoList);
-                if (!ReferenceEquals(results, nodePeptide.Results))
-                    nodePeptide = nodePeptide.ChangeResults(results);
-
-                var listGroupsNew = new List<DocNode>();
-                foreach (TransitionGroupDocNode nodeGroup in nodePeptide.Children)
-                {
-                    // Update transition group ratios
-                    var nodeGroupConvert = nodeGroup;
-                    bool isMatching = nodeGroup.RelativeRT == RelativeRT.Matching;
-                    var listGroupInfoList = _listResultCalcs.ConvertAll(calc =>
-                        calc.UpdateTransitionGroupUserSetMatched(nodeGroupConvert.GetSafeChromInfo(calc.ResultsIndex),
-                            isMatching));
-                    var resultsGroup = Results<TransitionGroupChromInfo>.Merge(nodeGroup.Results, listGroupInfoList);
-                    var nodeGroupNew = nodeGroup;
-                    if (!ReferenceEquals(resultsGroup, nodeGroup.Results))
-                        nodeGroupNew = nodeGroup.ChangeResults(resultsGroup);
-
-                    var listTransNew = new List<DocNode>();
-                    foreach (TransitionDocNode nodeTran in nodeGroup.Children)
-                    {
-                        // Update transition ratios
-                        var nodeTranConvert = nodeTran;
-                        var listTranInfoList = _listResultCalcs.ConvertAll(calc =>
-                            calc.UpdateTransitionUserSetMatched(nodeTranConvert.Results[calc.ResultsIndex], isMatching));
-                        var resultsTran = Results<TransitionChromInfo>.Merge(nodeTran.Results, listTranInfoList);
-                        listTransNew.Add(ReferenceEquals(resultsTran, nodeTran.Results)
-                                             ? nodeTran
-                                             : nodeTran.ChangeResults(resultsTran));
-                    }
-                    listGroupsNew.Add(nodeGroupNew.ChangeChildrenChecked(listTransNew));
-                }
-                return (PeptideDocNode) nodePeptide.ChangeChildrenChecked(listGroupsNew);
-            }
-
-            
-            private List<IList<PeptideChromInfo>> CopyChromInfoAttributes(PeptideDocNode peptideDocNode,
-                List<IList<PeptideChromInfo>> results)
-            {
-                if (peptideDocNode == null || peptideDocNode.Results == null)
-                {
-                    return results;
-                }
-                Dictionary<int, Tuple<bool, double?>> peptideChromInfoAttributes = null;   // Delay allocation
-                foreach (var chromInfos in peptideDocNode.Results)
-                {
-                    if (chromInfos.IsEmpty)
-                    {
-                        continue;
-                    }
-                    foreach (var chromInfo in chromInfos)
-                    {
-                        if (chromInfo != null)
-                        {
-                            if (chromInfo.ExcludeFromCalibration || chromInfo.AnalyteConcentration.HasValue)
-                            {
-                                if (peptideChromInfoAttributes == null)
-                                {
-                                    peptideChromInfoAttributes = new Dictionary<int, Tuple<bool, double?>>();
-                                }
-                                peptideChromInfoAttributes.Add(chromInfo.FileId.GlobalIndex, Tuple.Create(chromInfo.ExcludeFromCalibration, chromInfo.AnalyteConcentration));
-                            }
-                        }
-                    }
-                }
-                if (peptideChromInfoAttributes == null)
-                {
-                    return results;
-                }
-                List<IList<PeptideChromInfo>> newResults = new List<IList<PeptideChromInfo>>(results.Count);
-                for (int replicateIndex = 0; replicateIndex < results.Count; replicateIndex++)
-                {
-                    var chromInfoList = results[replicateIndex];
-                    if (chromInfoList == null)
-                    {
-                        newResults.Add(null);
-                    }
-                    else
-                    {
-                        IList<PeptideChromInfo> newChromInfoList = null;
-                        foreach (var chromInfo in chromInfoList)
-                        {
-                            var chromInfoAdd = chromInfo;
-                            if (chromInfo != null)
-                            {
-                                Tuple<bool, double?> attributes;
-                                if (peptideChromInfoAttributes.TryGetValue(chromInfoAdd.FileId.GlobalIndex,
-                                    out attributes))
-                                {
-                                    chromInfoAdd = chromInfoAdd.ChangeExcludeFromCalibration(attributes.Item1)
-                                        .ChangeAnalyteConcentration(attributes.Item2);
-                                }
-                            } 
-                            if (newChromInfoList != null)
-                                newChromInfoList.Add(chromInfoAdd);
-                            else
-                            {
-                                if (chromInfoList.Count < 2)
-                                    newChromInfoList = new SingletonList<PeptideChromInfo>(chromInfoAdd);
-                                else
-                                    newChromInfoList = new List<PeptideChromInfo>(chromInfoList.Count){chromInfoAdd};
-                            }
-                        }
-                        newResults.Add(newChromInfoList);
-                    }
-                }
-                return newResults;
-            }
-        }
-
-        private sealed class PeptideChromInfoListCalculator
-        {
-            public PeptideChromInfoListCalculator(SrmSettings settings, int resultsIndex)
-            {
-                ResultsIndex = resultsIndex;
-                Settings = settings;
-            }
-            public int ResultsIndex { get; private set; }
-
-            private SrmSettings Settings { get; set; }
-
-            private int FileIndexFirst { get; set; }
-
-            private PeptideChromInfoCalculator CalculatorFirst;
-            private Dictionary<int, PeptideChromInfoCalculator> Calculators { get; set; }
-
-            public void AddChromInfoList(TransitionGroupDocNode nodeGroup)
-            {
-                var listInfo = nodeGroup.Results[ResultsIndex];
-                if (listInfo.IsEmpty)
-                    return;
-
-                foreach (var info in listInfo)
-                {
-                    if (info.OptimizationStep != 0)
-                        continue;
-
-                    PeptideChromInfoCalculator calc;
-                    if (!TryGetCalculator(info.FileIndex, out calc))
-                    {
-                        calc = new PeptideChromInfoCalculator(Settings, ResultsIndex);
-                        AddCalculator(info.FileIndex, calc);
-                    }
-                    calc.AddChromInfo(nodeGroup, info);
-                }
-            }
-
-            private void AddCalculator(int fileIndex, PeptideChromInfoCalculator calc)
-            {
-                if (CalculatorFirst == null)
-                {
-                    FileIndexFirst = fileIndex;
-                    CalculatorFirst = calc;
-                }
-                else
-                {
-                    if (Calculators == null)
-                        Calculators = new Dictionary<int, PeptideChromInfoCalculator>{{FileIndexFirst, CalculatorFirst}};
-                    Calculators.Add(fileIndex, calc);
-                }
-            }
-
-            private bool TryGetCalculator(int fileIndex, out PeptideChromInfoCalculator calc)
-            {
-                if (CalculatorFirst != null)
-                {
-                    if (FileIndexFirst == fileIndex)
-                    {
-                        calc = CalculatorFirst;
-                        return true;
-                    }
-                    else if (Calculators != null)
-                    {
-                        return Calculators.TryGetValue(fileIndex, out calc);
-                    }
-                }
-                calc = null;
-                return false;
-            }
-
-            public void AddChromInfoList(TransitionGroupDocNode nodeGroup, TransitionDocNode nodeTran)
-            {
-                var listInfo = nodeTran.GetSafeChromInfo(ResultsIndex);
-                if (listInfo.IsEmpty)
-                    return;
-
-                foreach (var info in listInfo)
-                {
-                    if (info.OptimizationStep != 0)
-                        continue;
-
-                    PeptideChromInfoCalculator calc;
-                    if (!TryGetCalculator(info.FileIndex, out calc))
-                    {
-                        calc = new PeptideChromInfoCalculator(Settings, ResultsIndex);
-                        AddCalculator(info.FileIndex, calc);
-                    }
-                    calc.AddChromInfo(nodeGroup, nodeTran, info);
-                }
-            }
-
-            public IList<PeptideChromInfo> CalcChromInfoList(int transitionGroupCount)
-            {
-                if (CalculatorFirst == null)
-                    return null;
-
-                if (Calculators == null)
-                {
-                    var chromInfo = CalculatorFirst.CalcChromInfo(transitionGroupCount);
-                    if (chromInfo == null)
-                        return null;
-                    return new SingletonList<PeptideChromInfo>(chromInfo);
-                }
-
-                return Calculators.Values
-                    .OrderBy(c => c.FileOrder)
-                    .Select(c => c.CalcChromInfo(transitionGroupCount))
-                    .ToArray();
-            }
-
-            public IList<TransitionChromInfo> UpdateTransitionUserSetMatched(IList<TransitionChromInfo> listInfo, bool isMatching)
-            {
-                if (CalculatorFirst == null || listInfo == null)
-                    return null;
-
-                int countInfo = listInfo.Count;
-                // Delay allocation in the hope that nothing has changed for faster loading
-                TransitionChromInfo[] listInfoNew = null;
-                for (int iInfo = 0; iInfo < countInfo; iInfo++)
-                {
-                    var info = listInfo[iInfo];
-
-                    PeptideChromInfoCalculator calc;
-                    if (TryGetCalculator(info.FileIndex, out calc))
-                    {
-                        if (isMatching && calc.IsSetMatching && !info.IsUserSetMatched)
-                            info = info.ChangeUserSet(UserSet.MATCHED);
-                        if (!ReferenceEquals(info, listInfo[iInfo]) && listInfoNew == null)
-                        {
-                            listInfoNew = listInfo.ToArray();
-                        }
-                    }
-
-                    if (listInfoNew != null)
-                        listInfoNew[iInfo] = info;
-                }
-                
-                if (listInfoNew == null)
-                    return listInfo;
-                return listInfoNew;
-            }
-
-            public IList<TransitionGroupChromInfo> UpdateTransitionGroupUserSetMatched(IList<TransitionGroupChromInfo> listInfo, bool isMatching)
-            {
-                if (CalculatorFirst == null || listInfo == null)
-                    return null;
-
-                // Delay allocation in the hope that nothing has changed for faster loading
-                TransitionGroupChromInfo[] listInfoNew = null;
-                for (int iInfo = 0; iInfo < listInfo.Count; iInfo++)
-                {
-                    var info = listInfo[iInfo];
-
-                    PeptideChromInfoCalculator calc;
-                    if (TryGetCalculator(info.FileIndex, out calc))
-                    {
-                        if (isMatching && calc.IsSetMatching && !info.IsUserSetMatched)
-                            info = info.ChangeUserSet(UserSet.MATCHED);
-                    }
-                    if (listInfoNew == null && !ReferenceEquals(info, listInfo[iInfo]))
-                    {
-                        listInfoNew = listInfo.ToArray();
-                    }
-
-                    if (listInfoNew != null)
-                        listInfoNew[iInfo] = info;
-                }
-                if (listInfoNew == null)
-                    return listInfo;
-                return listInfoNew;
-            }
-        }
-
-        private sealed class PeptideChromInfoCalculator
-        {
-            public PeptideChromInfoCalculator(SrmSettings settings, int resultsIndex)
-            {
-                Settings = settings;
-                ResultsIndex = resultsIndex;
-                TranTypes = new HashSet<IsotopeLabelType>();
-                TranAreas = new Dictionary<TransitionKey, float>();
-            }
-
-            private SrmSettings Settings { get; set; }
-            private int ResultsIndex { get; set; }
-            private ChromFileInfoId FileId { get; set; }
-            public int FileOrder { get; private set; }
-            private double PeakCountRatioTotal { get; set; }
-            private int ResultsCount { get; set; }
-            private int RetentionTimesMeasured { get; set; }
-            private double RetentionTimeTotal { get; set; }
-            private double GlobalStandardArea { get; set; }
-
-            private HashSet<IsotopeLabelType> TranTypes { get; set; }
-            private Dictionary<TransitionKey, float> TranAreas { get; set; }
-
-            public bool HasGlobalArea { get { return Settings.HasGlobalStandardArea; }}
-            public bool IsSetMatching { get; private set; }
-
-// ReSharper disable UnusedParameter.Local
-            public void AddChromInfo(TransitionGroupDocNode nodeGroup,
-                                     TransitionGroupChromInfo info)
-// ReSharper restore UnusedParameter.Local
-            {
-                if (info == null)
-                    return;
-
-                Assume.IsTrue(FileId == null || ReferenceEquals(info.FileId, FileId));
-                var fileIdPrevious = FileId;
-                FileId = info.FileId;
-                FileOrder = Settings.MeasuredResults.Chromatograms[ResultsIndex].IndexOfId(FileId);
-
-                // First time through calculate the global standard area for this file
-                if (fileIdPrevious == null)
-                    GlobalStandardArea = Settings.CalcGlobalStandardArea(ResultsIndex, Settings.MeasuredResults.Chromatograms[ResultsIndex].MSDataFileInfos[FileOrder]);
-
-                ResultsCount++;
-                PeakCountRatioTotal += info.PeakCountRatio;
-                if (info.RetentionTime.HasValue)
-                {
-                    RetentionTimesMeasured++;
-                    RetentionTimeTotal += info.RetentionTime.Value;
-                }
-
-                if (info.UserSet == UserSet.MATCHED)
-                    IsSetMatching = true;
-            }
-
-            public void AddChromInfo(TransitionGroupDocNode nodeGroup, TransitionDocNode nodeTran, TransitionChromInfo info)
-            {
-                if (info.IsEmpty)
-                    return;
-
-                var key = new TransitionKey(nodeGroup, nodeTran.Key(nodeGroup), nodeGroup.TransitionGroup.LabelType);
-                if (TranAreas.ContainsKey(key))
-                {
-                    return;
-                }
-
-                TranAreas.Add(key, info.Area);
-                TranTypes.Add(nodeGroup.TransitionGroup.LabelType);
-            }
-
-            public PeptideChromInfo CalcChromInfo(int transitionGroupCount)
-            {
-                if (ResultsCount == 0)
-                    return null;
-
-                float peakCountRatio = (float) (PeakCountRatioTotal/transitionGroupCount);
-
-                float? retentionTime = null;
-                if (RetentionTimesMeasured > 0)
-                    retentionTime = (float) (RetentionTimeTotal/RetentionTimesMeasured);
-                var mods = Settings.PeptideSettings.Modifications;
-                var listRatios = mods.CalcPeptideRatios((l, h) => CalcTransitionGroupRatio(Adduct.EMPTY, l, h),
-                    l => CalcTransitionGroupGlobalRatio(Adduct.EMPTY, l));
-                return new PeptideChromInfo(FileId, peakCountRatio, retentionTime, listRatios);
-            }
-
-            public float? CalcTransitionGlobalRatio(TransitionGroupDocNode nodeGroup, TransitionDocNode nodeTran, IsotopeLabelType labelType)
-            {
-                if (GlobalStandardArea == 0)
-                    return null;
-
-                float areaNum;
-                var keyNum = new TransitionKey(nodeGroup, nodeTran.Key(nodeGroup), labelType);
-                if (!TranAreas.TryGetValue(keyNum, out areaNum))
-                    return null;
-                return (float) (areaNum / GlobalStandardArea);
-            }
-
-            public float? CalcTransitionRatio(TransitionGroupDocNode nodeGroup, TransitionDocNode nodeTran, IsotopeLabelType labelTypeNum, IsotopeLabelType labelTypeDenom)
-            {
-                if (Settings.PeptideSettings.Quantification.SimpleRatios)
-                {
-                    return null;
-                }
-                // Avoid 1.0 ratios for self-to-self
-                if (ReferenceEquals(labelTypeNum, labelTypeDenom) || !TranTypes.Contains(labelTypeDenom) || !TranTypes.Contains(labelTypeNum))
-                    return null;
-
-                float areaNum, areaDenom;
-                var key = nodeTran.Key(nodeGroup);
-                var keyNum = new TransitionKey(nodeGroup, key, labelTypeNum);
-                var keyDenom = new TransitionKey(nodeGroup, key, labelTypeDenom);
-                if (!TranAreas.TryGetValue(keyNum, out areaNum) ||
-                    !TranAreas.TryGetValue(keyDenom, out areaDenom))
-                    return null;
-                return areaNum/areaDenom;
-            }
-
-            public RatioValue CalcTransitionGroupGlobalRatio(TransitionGroupDocNode nodeGroup,
-                                                             IsotopeLabelType labelTypeNum)
-            {
-                return CalcTransitionGroupGlobalRatio(nodeGroup.TransitionGroup.PrecursorAdduct,
-                                                      labelTypeNum);
-            }
-
-            private RatioValue CalcTransitionGroupGlobalRatio(Adduct precursorAdduct, IsotopeLabelType labelType)
-            {
-                if (GlobalStandardArea == 0)
-                    return null;
-
-                int count = 0;
-                double num = 0;
-                foreach (var pair in GetAreaPairs(labelType))
-                {
-                    var key = pair.Key;
-                    if (!key.IsMatchForRatioPurposes(precursorAdduct))
-                        continue;
-                    num += pair.Value;
-                    count++;
-                }
-                if (count == 0)
-                {
-                    return null;
-                }
-                return new RatioValue(num / GlobalStandardArea);
-            }
-
-            public RatioValue CalcTransitionGroupRatio(TransitionGroupDocNode nodeGroup,
-                                                       IsotopeLabelType labelTypeNum,
-                                                       IsotopeLabelType labelTypeDenom)
-            {
-                return CalcTransitionGroupRatio(nodeGroup.TransitionGroup.PrecursorAdduct,
-                                                labelTypeNum, labelTypeDenom);
-            }
-
-            private RatioValue CalcTransitionGroupRatio(Adduct precursorAdduct,
-                                                        IsotopeLabelType labelTypeNum,
-                                                        IsotopeLabelType labelTypeDenom)
-            {
-                // Avoid 1.0 ratios for self-to-self and extra work for cases where the denom label type is not represented
-                if (ReferenceEquals(labelTypeNum, labelTypeDenom) || !TranTypes.Contains(labelTypeDenom))
-                {
-                    return null;
-                }
-
-                // Delay allocation, which can be costly in DIA data with no ratios
-                List<double> numerators = null;
-                List<double> denominators = null;
-
-                if (Settings.PeptideSettings.Quantification.SimpleRatios)
-                {
-                    numerators = GetAreaPairs(labelTypeNum).Select(pair => (double) pair.Value).ToList();
-                    denominators = GetAreaPairs(labelTypeDenom).Select(pair => (double)pair.Value).ToList();
-                    if (numerators.Count == 0 || denominators.Count == 0)
-                    {
-                        return null;
-                    }
-
-                    return RatioValue.ValueOf(numerators.Sum() / denominators.Sum());
-                }
-
-                foreach (var pair in GetAreaPairs(labelTypeNum))
-                {
-                    var key = pair.Key;
-                    if (!key.IsMatchForRatioPurposes(precursorAdduct))
-                        continue; // Match charge states if any specified (adduct may also contain isotope info, so look at charge specifically)
-
-                    float areaNum = pair.Value;
-                    float areaDenom;
-                    if (!TranAreas.TryGetValue(new TransitionKey(key, labelTypeDenom), out areaDenom))
-                        continue;
-
-                    if (numerators == null)
-                    {
-                        numerators = new List<double>();
-                        denominators = new List<double>();
-                    }
-                    numerators.Add(areaNum);
-                    denominators.Add(areaDenom);
-                }
-
-                if (numerators == null)
-                    return null;
-
-                return RatioValue.Calculate(numerators, denominators);
-            }
-
-            private IEnumerable<KeyValuePair<TransitionKey, float>> GetAreaPairs(IsotopeLabelType labelType)
-            {
-                return from pair in TranAreas
-                       where ReferenceEquals(labelType, pair.Key.LabelType)
-                       select pair;
-            }
-        }
-
-        public struct TransitionKey
-        {
-            private readonly IonType _ionType;
-            private readonly string _customIonEquivalenceTestValue; // Derived from formula, or name, or an mz sort
-            private readonly int _ionOrdinal;
-            private readonly int _massIndex;
-            private readonly int? _decoyMassShift;
-            private readonly Adduct _adduct; // We only care about charge and formula, other adduct details such as labels are intentionally not part of the comparison
-            private readonly Adduct _precursorAdduct; // We only care about charge and formula, other adduct details such as labels are intentionally not part of the comparison
-            private readonly TransitionLosses _losses;
-            private readonly IsotopeLabelType _labelType;
-
-            public TransitionKey(TransitionGroupDocNode nodeGroup, TransitionLossKey tranLossKey, IsotopeLabelType labelType)
-            {
-                var transition = tranLossKey.Transition;
-                _ionType = transition.IonType;
-                _customIonEquivalenceTestValue = tranLossKey.CustomIonEquivalenceTestValue;
-                _ionOrdinal = transition.Ordinal;
-                _massIndex = transition.MassIndex;
-                _decoyMassShift = transition.DecoyMassShift;
-                _adduct = transition.Adduct.Unlabeled; // Only interested in charge and formula, ignore any labels
-                _precursorAdduct = nodeGroup.TransitionGroup.PrecursorAdduct.Unlabeled; // Only interested in charge and formula, ignore any labels
-                _losses = tranLossKey.Losses;
-                _labelType = labelType;
-            }
-
-            public TransitionKey(TransitionKey key, IsotopeLabelType labelType)
-            {
-                _ionType = key._ionType;
-                _customIonEquivalenceTestValue = key._customIonEquivalenceTestValue;
-                _ionOrdinal = key._ionOrdinal;
-                _massIndex = key._massIndex;
-                _decoyMassShift = key._decoyMassShift;
-                _adduct = key._adduct;
-                _precursorAdduct = key._precursorAdduct;
-                _losses = key._losses;
-                _labelType = labelType;
-            }
-
-            public Adduct PrecursorAdduct { get { return _precursorAdduct; } }
-            public IsotopeLabelType LabelType { get { return _labelType; } }
-
-            // Match charge states if any specified (adduct may also contain isotope info, so look at charge specifically)
-            internal bool IsMatchForRatioPurposes(Adduct other)
-            {
-                return other.IsEmpty || Equals(PrecursorAdduct, other.Unlabeled);
-            }
-
-            #region object overrides
-
-            private bool Equals(TransitionKey other)
-            {
-                return Equals(other._ionType, _ionType) &&
-                       Equals(_customIonEquivalenceTestValue, other._customIonEquivalenceTestValue) &&
-                       other._ionOrdinal == _ionOrdinal &&
-                       other._massIndex == _massIndex &&
-                       Equals(other._decoyMassShift, _decoyMassShift) &&
-                       Equals(other._adduct, _adduct) &&
-                       Equals(other._precursorAdduct, _precursorAdduct) &&
-                       Equals(other._losses, _losses) &&
-                       Equals(other._labelType, _labelType);
-            }
-
-            public override bool Equals(object obj)
-            {
-                if (ReferenceEquals(null, obj)) return false;
-                if (obj.GetType() != typeof (TransitionKey)) return false;
-                return Equals((TransitionKey) obj);
-            }
-
-            public override int GetHashCode()
-            {
-                unchecked
-                {
-                    int result = _ionType.GetHashCode();
-                    result = (result*397) ^ (_customIonEquivalenceTestValue == null ? 0 : _customIonEquivalenceTestValue.GetHashCode());
-                    result = (result*397) ^ _ionOrdinal;
-                    result = (result*397) ^ _massIndex;
-                    result = (result*397) ^ (_decoyMassShift.HasValue ? _decoyMassShift.Value : 0);
-                    result = (result*397) ^ _adduct.GetHashCode();
-                    result = (result*397) ^ _precursorAdduct.GetHashCode();
-                    result = (result*397) ^ (_losses != null ? _losses.GetHashCode() : 0);
-                    result = (result*397) ^ _labelType.GetHashCode();
-                    return result;
-                }
-            }
-
-            #endregion
-        }
-
-        #region object overrides
-
-        public bool Equals(PeptideDocNode other)
-        {
-            if (ReferenceEquals(null, other)) return false;
-            if (ReferenceEquals(this, other)) return true;
-            var equal = base.Equals(other) &&
-                Equals(other.ExplicitMods, ExplicitMods) &&
-                Equals(other.SourceKey, SourceKey) &&
-                other.Rank.Equals(Rank) &&
-                Equals(other.Results, Results) &&
-                Equals(other.ExplicitRetentionTime, ExplicitRetentionTime) &&
-                other.BestResult == BestResult &&
-                Equals(other.InternalStandardConcentration, InternalStandardConcentration) &&
-                Equals(other.ConcentrationMultiplier, ConcentrationMultiplier) &&
-                Equals(other.NormalizationMethod, NormalizationMethod) &&
-                Equals(other.AttributeGroupId, AttributeGroupId);
-            return equal; // For debugging convenience
-        }
-
-        public override bool Equals(object obj)
-        {
-            if (ReferenceEquals(null, obj)) return false;
-            if (ReferenceEquals(this, obj)) return true;
-            return Equals(obj as PeptideDocNode);
-        }
-
-        public override int GetHashCode()
-        {
-            unchecked
-            {
-                int result = base.GetHashCode();
-                result = (result*397) ^ (ExplicitMods != null ? ExplicitMods.GetHashCode() : 0);
-                result = (result*397) ^ (SourceKey != null ? SourceKey.GetHashCode() : 0);
-                result = (result*397) ^ (Rank.HasValue ? Rank.Value : 0);
-                result = (result*397) ^ (ExplicitRetentionTime != null ? ExplicitRetentionTime.GetHashCode() : 0);
-                result = (result*397) ^ (Results != null ? Results.GetHashCode() : 0);
-                result = (result*397) ^ BestResult;
-                result = (result*397) ^ InternalStandardConcentration.GetHashCode();
-                result = (result*397) ^ ConcentrationMultiplier.GetHashCode();
-                result = (result*397) ^ (NormalizationMethod == null ? 0 : NormalizationMethod.GetHashCode());
-                result = (result*397) ^ (AttributeGroupId == null ? 0 : AttributeGroupId.GetHashCode());
-                return result;
-            }
-        }
-
-        public override string ToString()
-        {
-            return Rank.HasValue
-                       ? String.Format(Resources.PeptideDocNodeToString__0__rank__1__, Peptide, Rank)
-                       : Peptide.ToString();
-        }
-
-        #endregion
-    }
-
-    public class PeptidePrecursorPair
-    {
-        public PeptidePrecursorPair(PeptideDocNode nodePep, TransitionGroupDocNode nodeGroup)
-        {
-            NodePep = nodePep;
-            NodeGroup = nodeGroup;
-        }
-
-        public PeptideDocNode NodePep { get; private set; }
-        public TransitionGroupDocNode NodeGroup { get; private set; }
-    }
-
-    public class ExplicitRetentionTimeInfo : IAuditLogComparable
-    {
-        public ExplicitRetentionTimeInfo(double retentionTime, double? retentionTimeWindow)
-        {
-            RetentionTime = retentionTime;
-            RetentionTimeWindow = retentionTimeWindow;
-        }
-
-        [Track]
-        public double RetentionTime { get; private set; }
-        [Track]
-        public double? RetentionTimeWindow { get; private set; }
-
-        public static readonly ExplicitRetentionTimeInfo EMPTY = new ExplicitRetentionTimeInfo(0, null);
-
-        public bool Equals(ExplicitRetentionTimeInfo other)
-        {
-            if (ReferenceEquals(null, other)) return false;
-            if (ReferenceEquals(this, other)) return true;
-            return Equals(other.RetentionTime, RetentionTime) &&
-                Equals(other.RetentionTimeWindow, RetentionTimeWindow);
-        }
-
-        public override bool Equals(object obj)
-        {
-            if (ReferenceEquals(null, obj)) return false;
-            if (ReferenceEquals(this, obj)) return true;
-            return Equals(obj as ExplicitRetentionTimeInfo);
-        }
-
-
-        public override int GetHashCode()
-        {
-            int result = RetentionTime.GetHashCode() ;
-            if (RetentionTimeWindow.HasValue)
-                result = (result*397) ^ RetentionTimeWindow.Value.GetHashCode() ;
-            return result;
-        }
-
-        public object GetDefaultObject(ObjectInfo<object> info)
-        {
-            return EMPTY;
-        }
-    }
-}
+﻿/*
+ * Original author: Brendan MacLean <brendanx .at. u.washington.edu>,
+ *                  MacCoss Lab, Department of Genome Sciences, UW
+ *
+ * Copyright 2009 University of Washington - Seattle, WA
+ * 
+ * Licensed under the Apache License, Version 2.0 (the "License");
+ * you may not use this file except in compliance with the License.
+ * You may obtain a copy of the License at
+ *
+ *     http://www.apache.org/licenses/LICENSE-2.0
+ *
+ * Unless required by applicable law or agreed to in writing, software
+ * distributed under the License is distributed on an "AS IS" BASIS,
+ * WITHOUT WARRANTIES OR CONDITIONS OF ANY KIND, either express or implied.
+ * See the License for the specific language governing permissions and
+ * limitations under the License.
+ */
+using System;
+using System.Collections.Generic;
+using System.Drawing;
+using System.Linq;
+using pwiz.Common.Collections;
+using pwiz.Common.SystemUtil;
+using pwiz.Skyline.Controls.SeqNode;
+using pwiz.Skyline.Model.Crosslinking;
+using pwiz.Skyline.Model.DocSettings;
+using pwiz.Skyline.Model.GroupComparison;
+using pwiz.Skyline.Model.Irt;
+using pwiz.Skyline.Model.Lib;
+using pwiz.Skyline.Model.Results;
+using pwiz.Skyline.Model.Results.Scoring;
+using pwiz.Skyline.Properties;
+using pwiz.Skyline.Util;
+
+namespace pwiz.Skyline.Model
+{
+    public class PeptideDocNode : DocNodeParent
+    {
+        public static readonly StandardType STANDARD_TYPE_IRT = StandardType.IRT;
+        public static readonly StandardType STANDARD_TYPE_QC = StandardType.QC;
+        public static readonly StandardType STANDARD_TYPE_GLOBAL = StandardType.GLOBAL_STANDARD;
+
+        public PeptideDocNode(Peptide id, ExplicitMods mods = null, ExplicitRetentionTimeInfo explicitRetentionTime = null)
+            : this(id, null, mods, null, null, null, explicitRetentionTime, Annotations.EMPTY, null, new TransitionGroupDocNode[0], true)
+        {
+        }
+
+        public PeptideDocNode(Peptide id, SrmSettings settings, ExplicitMods mods, ModifiedSequenceMods sourceKey, ExplicitRetentionTimeInfo explicitRetentionTime,
+            TransitionGroupDocNode[] children, bool autoManageChildren)
+            : this(id, settings, mods, sourceKey, null, null, explicitRetentionTime, Annotations.EMPTY, null, children, autoManageChildren)
+        {
+        }
+
+        public PeptideDocNode(Peptide id,
+                              SrmSettings settings,
+                              ExplicitMods mods,
+                              ModifiedSequenceMods sourceKey,
+                              StandardType standardType,
+                              int? rank,
+                              ExplicitRetentionTimeInfo explicitRetentionTimeInfo,
+                              Annotations annotations,
+                              Results<PeptideChromInfo> results,
+                              TransitionGroupDocNode[] children,
+                              bool autoManageChildren)
+            : base(id, annotations, children, autoManageChildren)
+        {
+            if (mods == null && !id.Target.IsProteomic)
+            {
+                mods = ExplicitMods.EMPTY; // Small molecules take label info from adducts, but a null value is problematic
+            }
+            ExplicitMods = mods;
+            SourceKey = sourceKey;
+            GlobalStandardType = standardType;
+            Rank = rank;
+            if (ExplicitRetentionTimeInfo.EMPTY.Equals(explicitRetentionTimeInfo))
+            {
+                explicitRetentionTimeInfo = null; // Users sometimes say RT=0 when they actually mean "unknown"
+            }
+            ExplicitRetentionTime = explicitRetentionTimeInfo;
+            Results = results;
+            BestResult = CalcBestResult();
+
+            if (settings != null)
+            {
+                CalculateModifiedTarget(settings, out Target modifiedTarget, out string modifiedSequenceDisplay);
+                ModifiedTarget = modifiedTarget;
+                ModifiedSequenceDisplay = modifiedSequenceDisplay;
+            }
+            else
+            {
+                ModifiedTarget = Peptide.Target;
+                ModifiedSequenceDisplay = Peptide.Target.DisplayName;
+            }
+
+            ExplicitMods?.VerifyNoLegacyData();
+        }
+
+        public override string AuditLogText
+        {
+            get
+            {
+                var label = PeptideTreeNode.GetLabel(this, string.Empty);
+                return (CustomMolecule != null && !CustomMolecule.ParsedMolecule.IsMassOnly) ? string.Format(@"{0} ({1})", label, CustomMolecule.ParsedMolecule) : label;
+            }
+        }
+
+        protected override IList<DocNode> OrderedChildren(IList<DocNode> children)
+        {
+            if (Peptide.IsCustomMolecule && children.Count > 1)
+            {
+                // Enforce order for small molecules, except those that are fictions of the test system
+                return children.OrderBy(t => (TransitionGroupDocNode)t, new TransitionGroupDocNode.CustomIonPrecursorComparer()).ToArray();
+            }
+            else
+            {
+                return children;
+            }
+        }
+
+        public Peptide Peptide { get { return (Peptide)Id; } }
+
+        public PeptideDocNode ChangeFastaSequence(FastaSequence newSequence)
+        {
+            int begin = newSequence.Sequence.IndexOf(Peptide.Target.Sequence, StringComparison.Ordinal);
+            Assume.IsTrue(begin >= 0);
+            int end = begin + Peptide.Target.Sequence.Length;
+            var newPeptide = new Peptide(newSequence, Peptide.Target.Sequence,
+                begin, end, Peptide.MissedCleavages);
+            return ChangePeptide(newPeptide, TransitionGroups.Select(tg => tg.ChangePeptide(newPeptide)));
+        }
+
+        public PeptideDocNode ChangePeptide(Peptide peptide, IEnumerable<TransitionGroupDocNode> newTransitionGroups)
+        {
+            var node = (PeptideDocNode)ChangeId(peptide);
+            node = (PeptideDocNode)node.ChangeChildren(newTransitionGroups.Cast<DocNode>().ToList());
+            return node;
+        }
+
+        [TrackChildren(ignoreName:true, defaultValues: typeof(DefaultValuesNull))]
+        public CustomMolecule CustomMolecule { get { return Peptide.CustomMolecule; } }
+
+        public PeptideModKey Key { get { return new PeptideModKey(Peptide, ExplicitMods); } }
+
+        public PeptideSequenceModKey SequenceKey { get { return new PeptideSequenceModKey(Peptide, ExplicitMods); } }
+
+        public override AnnotationDef.AnnotationTarget AnnotationTarget { get { return AnnotationDef.AnnotationTarget.peptide; } }
+
+        private static IList<LoggableExplicitMod> EmptyIfDefault(ExplicitMods mods)
+        {
+            if (mods == null || mods.Equals(ExplicitMods.EMPTY))
+                return EMPTY_LOGGABLE;
+
+            return null;
+        }
+
+        private static LoggableExplicitMod[] EMPTY_LOGGABLE = new LoggableExplicitMod[0];
+        private static LoggableExplicitModList[] EMPTY_LOGGABLE_LIST = new LoggableExplicitModList[0];
+
+        [TrackChildren(defaultValues:typeof(DefaultValuesNullOrEmpty))]
+        public IList<LoggableExplicitMod> ExplicitModsStatic
+        {
+            get
+            {
+                return EmptyIfDefault(ExplicitMods) ?? GetLoggableMods(ExplicitMods.StaticModifications);
+            }
+        }
+
+        [TrackChildren(defaultValues: typeof(DefaultValuesNullOrEmpty))]
+        public IList<LoggableExplicitMod> ExplicitModsHeavy
+        {
+            get
+            {
+                return EmptyIfDefault(ExplicitMods) ?? GetLoggableMods(ExplicitMods.HeavyModifications);
+            }
+        }
+
+        [TrackChildren(defaultValues: typeof(DefaultValuesNullOrEmpty))]
+        public IList<LoggableExplicitModList> ExplicitModsTyped
+        {
+            get
+            {
+                if (ExplicitMods == null)
+                    return EMPTY_LOGGABLE_LIST;
+                var labeledNonHeavyMods = ExplicitMods.GetHeavyModifications()
+                    .Where(m => !ReferenceEquals(m.LabelType, IsotopeLabelType.heavy)).ToArray();
+                if (labeledNonHeavyMods.Length == 0)
+                    return EMPTY_LOGGABLE_LIST;
+
+                return labeledNonHeavyMods.Select(mods =>
+                        new LoggableExplicitModList(mods.LabelType, GetLoggableMods(mods.Modifications)))
+                    .ToArray();
+            }
+        }
+
+        private IList<LoggableExplicitMod> GetLoggableMods(IList<ExplicitMod> mods)
+        {
+            if (mods != null)
+                return mods.Select(mod => new LoggableExplicitMod(mod, Peptide.Sequence)).ToArray();
+            return EMPTY_LOGGABLE;
+        }
+
+        public ExplicitMods ExplicitMods { get; private set; }
+
+        public CrosslinkStructure CrosslinkStructure
+        {
+            get { return ExplicitMods?.CrosslinkStructure ?? CrosslinkStructure.EMPTY; }
+        }
+
+        public string GetCrosslinkedSequence()
+        {
+            return string.Join(@"-", CrosslinkStructure.LinkedPeptides.Prepend(Peptide).Select(pep => pep.Sequence));
+        }
+        public ModifiedSequenceMods SourceKey { get; private set; }
+
+        [TrackChildren(defaultValues:typeof(DefaultValuesNull))]
+        public ExplicitRetentionTimeInfo ExplicitRetentionTime { get; private set; } // For transition lists with explicit values for RT
+
+        [Track(defaultValues:typeof(DefaultValuesNull))]
+        public StandardType GlobalStandardType { get; private set; }
+
+        public Target ModifiedTarget { get; private set; }
+        public string ModifiedSequence { get { return ModifiedTarget.Sequence; } }
+
+        public string ModifiedSequenceDisplay { get; private set; }
+
+        public Color Color { get; private set; }
+        public static readonly Color UNKNOWN_COLOR = Color.FromArgb(170, 170, 170);
+
+        public Target Target { get { return Peptide.Target; }}
+        public string TextId { get { return CustomInvariantNameOrText(Peptide.Sequence); } }
+        public string RawTextId { get { return CustomInvariantNameOrText(ModifiedTarget.Sequence); } }
+
+        public string RawUnmodifiedTextId { get { return CustomInvariantNameOrText(Peptide.Sequence); }}
+
+        public string RawTextIdDisplay { get { return CustomDisplayNameOrText(ModifiedSequenceDisplay); } }
+
+        private string CustomDisplayNameOrText(string text)
+        {
+            return Peptide.IsCustomMolecule ? Peptide.CustomMolecule.DisplayName : text;
+        }
+
+        private string CustomInvariantNameOrText(string text)
+        {
+            return Peptide.IsCustomMolecule ? Peptide.CustomMolecule.InvariantName : text;
+        }
+
+        /// <summary>
+        /// For decoy peptides, returns modified sequence of the source peptide
+        /// For non-decoy peptides, returns modified sequence
+        /// For non-peptides, returns the display name (Name or Formula or masses)
+        /// </summary>
+        public string SourceTextId { get { return SourceKey != null ? SourceKey.ModifiedSequence : RawTextId; } }
+        public Target SourceModifiedTarget { get { return SourceKey != null ? new Target(SourceKey.ModifiedSequence) : ModifiedTarget; } }
+
+        /// <summary>
+        /// For decoy peptides, returns unmodified sequence of the source peptide
+        /// For non-decoy peptides, returns unmodified sequence
+        /// For non-peptides, returns the display name (Name or Formula or masses)
+        /// </summary>
+        public string SourceUnmodifiedTextId { get { return SourceKey != null ? SourceKey.Sequence : RawUnmodifiedTextId; } }
+
+        public Target SourceUnmodifiedTarget { get { return SourceKey != null ? new Target(SourceKey.Sequence) : Target; } }
+
+        /// <summary>
+        /// Explicit modifications for this peptide or a source peptide for a decoy
+        /// Combined with SourceUnmodifiedTextId to form a unique key
+        /// </summary>
+        public ExplicitMods SourceExplicitMods { get { return SourceKey != null ? SourceKey.ExplicitMods : ExplicitMods; } }
+
+        public bool HasExplicitMods { get { return !ExplicitMods.IsNullOrEmpty(ExplicitMods); } } // Small molecules will have a dummy ExplicitMods but never use it
+
+        public bool HasVariableMods { get { return HasExplicitMods && ExplicitMods.IsVariableStaticMods; } }
+
+        public bool IsProteomic { get { return !Peptide.IsCustomMolecule; } }
+
+        public bool AreVariableModsPossible(int maxVariableMods, IList<StaticMod> modsVarAvailable)
+        {
+            if (HasVariableMods)
+            {
+                var explicitModsVar = ExplicitMods.StaticModifications;
+                if (explicitModsVar.Count > maxVariableMods)
+                    return false;
+                foreach (var explicitMod in explicitModsVar)
+                {
+                    if (!modsVarAvailable.Contains(explicitMod.Modification))
+                        return false;
+                }
+            }
+            return true;
+        }
+
+        public bool CanHaveImplicitStaticMods
+        {
+            get
+            {
+                return !HasExplicitMods ||
+                       !ExplicitMods.IsModified(IsotopeLabelType.light) ||
+                       ExplicitMods.IsVariableStaticMods;
+            }
+        }
+
+        public bool CanHaveImplicitHeavyMods(IsotopeLabelType labelType)
+        {
+            return !HasExplicitMods || !ExplicitMods.IsModified(labelType);
+        }
+
+        public bool HasChildType(IsotopeLabelType labelType)
+        {
+            return Children.Contains(nodeGroup => ReferenceEquals(labelType,
+                                                                  ((TransitionGroupDocNode)nodeGroup).TransitionGroup.LabelType));
+        }
+
+        public bool HasChildCharge(Adduct charge)
+        {
+            return Children.Contains(nodeGroup => Equals(charge,
+                                                         ((TransitionGroupDocNode) nodeGroup).TransitionGroup.PrecursorAdduct));
+        }
+
+        public int? Rank { get; private set; }
+        public bool IsDecoy { get { return Peptide.IsDecoy; } }
+
+        public Results<PeptideChromInfo> Results { get; private set; }
+
+        public bool HasResults { get { return Results != null; } }
+
+        public ChromInfoList<PeptideChromInfo> GetSafeChromInfo(int i)
+        {
+            return HasResults && Results.Count > i ? Results[i] : default(ChromInfoList<PeptideChromInfo>);
+        }
+
+        public float GetRankValue(PeptideRankId rankId)
+        {
+            float value = Single.MinValue;
+            foreach (TransitionGroupDocNode nodeGroup in Children)
+                value = Math.Max(value, nodeGroup.GetRankValue(rankId));
+            return value;
+        }
+
+        public float? GetPeakCountRatio(int i)
+        {
+            if (i == -1)
+                return AveragePeakCountRatio;
+
+            var result = GetSafeChromInfo(i);
+            if (result.IsEmpty)
+                return null;
+            return result.GetAverageValue(chromInfo => chromInfo.PeakCountRatio);
+        }
+
+        public float? AveragePeakCountRatio
+        {
+            get
+            {
+                return GetAverageResultValue(chromInfo => chromInfo.PeakCountRatio);
+            }
+        }
+
+        public float? GetSchedulingTime(int i)
+        {
+            return GetMeasuredRetentionTime(i);
+        }
+
+        public float? SchedulingTime
+        {
+            get { return AverageMeasuredRetentionTime; }
+        }
+
+        public float? GetSchedulingTime(ChromFileInfoId fileId)
+        {
+            return GetMeasuredRetentionTime(fileId);
+        }
+
+        public float? GetMeasuredRetentionTime(int i)
+        {
+            if (i == -1)
+                return AverageMeasuredRetentionTime;
+
+            var result = GetSafeChromInfo(i);
+            if (result.IsEmpty)
+                return null;
+            return result.GetAverageValue(chromInfo => chromInfo.RetentionTime.HasValue
+                                             ? chromInfo.RetentionTime.Value
+                                             : (float?)null);
+        }
+
+        public float? AverageMeasuredRetentionTime
+        {
+            get
+            {
+                return GetAverageResultValue(chromInfo => chromInfo.RetentionTime.HasValue
+                                             ? chromInfo.RetentionTime.Value
+                                             : (float?)null);
+            }
+        }
+
+        public float? PercentileMeasuredRetentionTime
+        {
+            get
+            {
+                if (Results == null)
+                    return null;
+                var statTimes = new Statistics(
+                    from result in Results
+                    from chromInfo in result.Where(chromInfo => !Equals(chromInfo, default(PeptideChromInfo)))
+                    where chromInfo.RetentionTime.HasValue
+                    select (double)chromInfo.RetentionTime.Value);
+                return statTimes.Length > 0
+                    ? (float?)statTimes.Percentile(IrtStandard.GetSpectrumTimePercentile(ModifiedTarget))
+                    : null;
+            }
+        }
+
+        public float? GetMeasuredRetentionTime(ChromFileInfoId fileId)
+        {
+            double totalTime = 0;
+            int countTime = 0;
+            foreach (var chromInfo in TransitionGroups.SelectMany(nodeGroup => nodeGroup.ChromInfos))
+            {
+                if (fileId != null && !ReferenceEquals(fileId, chromInfo.FileId))
+                    continue;
+                float? retentionTime = chromInfo.RetentionTime;
+                if (!retentionTime.HasValue)
+                    continue;
+
+                totalTime += retentionTime.Value;
+                countTime++;
+            }
+            if (countTime == 0)
+                return null;
+            return (float)(totalTime / countTime);
+        }
+
+        public float? GetPeakCenterTime(int i)
+        {
+            if (i == -1)
+                return AveragePeakCenterTime;
+
+            double totalTime = 0;
+            int countTime = 0;
+            foreach (var nodeGroup in TransitionGroups)
+            {
+                if (!nodeGroup.HasResults)
+                    continue;
+                var result = nodeGroup.Results[i];
+                if (result.IsEmpty)
+                    continue;
+
+                foreach (var chromInfo in result)
+                {
+                    float? centerTime = GetPeakCenterTime(chromInfo);
+                    if (!centerTime.HasValue)
+                        continue;
+
+                    totalTime += centerTime.Value;
+                    countTime++;
+                }
+            }
+            if (countTime == 0)
+                return null;
+            return (float)(totalTime / countTime);
+        }
+
+        public float? AveragePeakCenterTime
+        {
+            get { return GetPeakCenterTime((ChromFileInfoId) null); }
+        }
+
+        public float? GetPeakCenterTime(ChromFileInfoId fileId)
+        {
+            double totalTime = 0;
+            int countTime = 0;
+            foreach (var chromInfo in TransitionGroups.SelectMany(nodeGroup => nodeGroup.ChromInfos))
+            {
+                if (fileId != null && !ReferenceEquals(fileId, chromInfo.FileId))
+                    continue;
+                float? centerTime = GetPeakCenterTime(chromInfo);
+                if (!centerTime.HasValue)
+                    continue;
+
+                totalTime += centerTime.Value;
+                countTime++;
+            }
+            if (countTime == 0)
+                return null;
+            return (float)(totalTime / countTime);
+        }
+
+        private float? GetPeakCenterTime(TransitionGroupChromInfo chromInfo)
+        {
+            if (!chromInfo.StartRetentionTime.HasValue || !chromInfo.EndRetentionTime.HasValue)
+                return null;
+
+            return (chromInfo.StartRetentionTime.Value + chromInfo.EndRetentionTime.Value) / 2;
+        }
+
+        private float? GetAverageResultValue(Func<PeptideChromInfo, float?> getVal)
+        {
+            return HasResults ? Results.GetAverageValue(getVal) : null;
+        }
+
+        public int BestResult { get; private set; }
+
+        /// <summary>
+        /// Returns the index of the "best" result for a peptide.  This is currently
+        /// base solely on total peak area, could be enhanced in the future to be
+        /// more like picking the best peak in the import code, including factors
+        /// such as peak-found-ratio and dot-product.
+        /// </summary>
+        private int CalcBestResult()
+        {
+            if (!HasResults)
+                return -1;
+
+            int iBest = -1;
+            double? bestZScore = null;
+            double bestArea = double.MinValue;
+            for (int i = 0; i < Results.Count; i++)
+            {
+                var i1 = i;
+                var zScores = Children.Cast<TransitionGroupDocNode>()
+                    .Where(nodeTranGroup => nodeTranGroup.HasResults)
+                    .SelectMany(nodeTranGroup => nodeTranGroup.Results[i1])
+                    .Where(ci => ci.ZScore.HasValue)
+                    .Select(ci => ci.ZScore.Value).ToArray();
+                var zScore = zScores.Length > 0 ? (float?) zScores.Max() : null;
+
+                if (zScore.HasValue)
+                {
+                    if (!bestZScore.HasValue || zScore.Value > bestZScore.Value)
+                    {
+                        iBest = i;
+                        bestZScore = zScore.Value;
+                    }
+                    continue;
+                }
+                else if (bestZScore.HasValue)
+                {
+                    continue;
+                }
+
+                double maxScore = 0;
+                foreach (TransitionGroupDocNode nodeGroup in Children)
+                {
+
+                    double groupArea = 0;
+                    double groupTranMeasured = 0;
+                    bool isGroupIdentified = false;
+                    foreach (TransitionDocNode nodeTran in nodeGroup.Children)
+                    {
+                        if (!nodeTran.HasResults)
+                            continue;
+                        var result = nodeTran.Results[i];
+                        int resultCount = result.Count;
+                        if (resultCount == 0)
+                            continue;
+                        // Use average area over all files in a replicate to avoid
+                        // counting a replicate as best, simply because it has more
+                        // measurements.  Most of the time there should only be one
+                        // file per precursor per replicate.
+                        double tranArea = 0;
+                        double tranMeasured = 0;
+                        for (int iChromInfo = 0; iChromInfo < resultCount; iChromInfo++)
+                        {
+                            var chromInfo = result[iChromInfo];
+                            if (chromInfo.Area > 0)
+                            {
+                                tranArea += chromInfo.Area;
+                                tranMeasured++;
+
+                                isGroupIdentified = isGroupIdentified || chromInfo.IsIdentified;
+                            }
+                        }
+                        groupArea += tranArea/resultCount;
+                        groupTranMeasured += tranMeasured/resultCount;
+                    }
+
+                    maxScore = Math.Max(maxScore, 
+                        ChromDataPeakList.ScorePeak(groupArea, LegacyCountScoreCalc.GetPeakCountScore(groupTranMeasured, nodeGroup.Children.Count), isGroupIdentified));
+                }
+                if (maxScore > bestArea)
+                {
+                    iBest = i;
+                    bestArea = maxScore;
+                }
+            }
+            return iBest;            
+        }
+
+        public double? InternalStandardConcentration { get; private set; }
+        public double? ConcentrationMultiplier { get; private set; }
+
+        public NormalizationMethod NormalizationMethod { get; private set; }
+
+        public string AttributeGroupId { get; private set; }
+
+        #region Property change methods
+
+        private PeptideDocNode UpdateModifiedSequence(SrmSettings settingsNew)
+        {
+            if (!IsProteomic)
+                return this; // Settings have no effect on custom ions
+
+            CalculateModifiedTarget(settingsNew, out Target modifiedTarget, out string modifiedSequenceDisplay);
+            if (Equals(modifiedTarget, ModifiedTarget) &&
+                String.Equals(modifiedSequenceDisplay, ModifiedSequenceDisplay))
+            {
+                return this;
+            }
+            return ChangeProp(ImClone(this), im =>
+                {
+                    im.ModifiedTarget = modifiedTarget;
+                    im.ModifiedSequenceDisplay = modifiedSequenceDisplay;
+                });
+        }
+
+        private void CalculateModifiedTarget(SrmSettings srmSettings, out Target modifiedTarget,
+            out string modifiedSequenceDisplay)
+        {
+            if (ExplicitMods == null || !ExplicitMods.HasCrosslinks)
+            {
+                var calcPre = srmSettings.GetPrecursorCalc(IsotopeLabelType.light, ExplicitMods);
+
+                modifiedTarget =
+                    calcPre.GetModifiedSequence(Peptide.Target, SequenceModFormatType.full_precision, false);
+                modifiedSequenceDisplay = calcPre.GetModifiedSequence(Peptide.Target, true).DisplayName;
+            }
+            else
+            {
+                modifiedTarget = srmSettings.GetCrosslinkModifiedSequence(Peptide.Target, IsotopeLabelType.light, ExplicitMods);
+                modifiedSequenceDisplay = modifiedTarget.ToString();
+            }
+        }
+
+        public PeptideDocNode ChangeExplicitMods(ExplicitMods prop)
+        {
+            return ChangeProp(ImClone(this), im => im.ExplicitMods = prop);
+        }
+
+        public PeptideDocNode ChangeSourceKey(ModifiedSequenceMods prop)
+        {
+            return ChangeProp(ImClone(this), im => im.SourceKey = prop);
+        }
+
+        public PeptideDocNode ChangeStandardType(StandardType prop)
+        {
+            return ChangeProp(ImClone(this), im => im.GlobalStandardType = prop);
+        }
+
+        public PeptideDocNode ChangeRank(int? prop)
+        {
+            return ChangeProp(ImClone(this), im => im.Rank = prop);
+        }
+
+        public PeptideDocNode ChangeColor(Color prop)
+        {
+            return ChangeProp(ImClone(this), im => im.Color = prop);
+        }
+
+        public PeptideDocNode ChangeResults(Results<PeptideChromInfo> prop)
+        {
+            return ChangeProp(ImClone(this), im =>
+                                                 {
+                                                     im.Results = prop;
+                                                     im.BestResult = im.CalcBestResult();
+                                                 });
+        }
+
+        public PeptideDocNode ChangeExplicitRetentionTime(ExplicitRetentionTimeInfo prop)
+        {
+            return ChangeProp(ImClone(this), im => im.ExplicitRetentionTime = prop);
+        }
+
+        public PeptideDocNode ChangeExplicitRetentionTime(double? prop)
+        {
+            double? oldwindow = null;
+            if (ExplicitRetentionTime != null)
+                oldwindow = ExplicitRetentionTime.RetentionTimeWindow;
+            return ChangeProp(ImClone(this), im => im.ExplicitRetentionTime = prop.HasValue ? new ExplicitRetentionTimeInfo(prop.Value, oldwindow) : null);
+        }
+
+        // Note: this potentially returns a node with a different ID, which has to be Inserted rather than Replaced
+        public PeptideDocNode ChangeCustomIonValues(SrmSettings settings, CustomMolecule customMolecule, ExplicitRetentionTimeInfo explicitRetentionTime)
+        {
+            var newPeptide = new Peptide(customMolecule);
+            Helpers.AssignIfEquals(ref newPeptide, Peptide);
+            if (Equals(Peptide, newPeptide))
+            {
+                return Equals(ExplicitRetentionTime, explicitRetentionTime) ? this : ChangeExplicitRetentionTime(explicitRetentionTime);
+            }
+            else
+            {
+                // ID Changes impact all children, because IDs have back pointers to their parents
+                var children = new List<TransitionGroupDocNode>();
+                foreach (var nodeGroup in TransitionGroups)
+                {
+                    children.Add(nodeGroup.UpdateSmallMoleculeTransitionGroup(newPeptide, null, settings));
+                }
+                return new PeptideDocNode(newPeptide, settings, ExplicitMods, SourceKey, explicitRetentionTime, children.ToArray(), AutoManageChildren);
+            }
+        }
+
+        public PeptideDocNode ChangeInternalStandardConcentration(double? internalStandardConcentration)
+        {
+            return ChangeProp(ImClone(this), im => im.InternalStandardConcentration = internalStandardConcentration);
+        }
+
+        public PeptideDocNode ChangeConcentrationMultiplier(double? concentrationMultiplier)
+        {
+            return ChangeProp(ImClone(this), im => im.ConcentrationMultiplier = concentrationMultiplier);
+        }
+
+        public PeptideDocNode ChangeNormalizationMethod(NormalizationMethod normalizationMethod)
+        {
+            return ChangeProp(ImClone(this), im => im.NormalizationMethod = normalizationMethod);
+        }
+
+        public PeptideDocNode ChangeAttributeGroupId(string attributeGroupId)
+        {
+            return ChangeProp(ImClone(this),
+                im => im.AttributeGroupId = string.IsNullOrEmpty(attributeGroupId) ? null : attributeGroupId);
+        }
+
+        #endregion
+
+        /// <summary>
+        /// Node level depths below this node
+        /// </summary>
+// ReSharper disable InconsistentNaming
+        public enum Level { TransitionGroups, Transitions }
+// ReSharper restore InconsistentNaming
+
+        public int TransitionGroupCount { get { return GetCount((int)Level.TransitionGroups); } }
+        public int TransitionCount { get { return GetCount((int)Level.Transitions); } }
+
+        [TrackChildren(ignoreName: true, defaultValues: typeof(DefaultValuesNullOrEmpty))]
+        public IEnumerable<TransitionGroupDocNode> TransitionGroups
+        {
+            get
+            {
+                return Children.Cast<TransitionGroupDocNode>();
+            }
+        }
+
+        public bool HasHeavyTransitionGroups
+        {
+            get
+            {
+                return TransitionGroups.Contains(nodeGroup => !nodeGroup.TransitionGroup.LabelType.IsLight);
+            }
+        }
+
+        public bool HasLibInfo
+        {
+            get
+            {
+                return TransitionGroups.Contains(nodeGroup => nodeGroup.HasLibInfo);
+            }
+        }
+
+        public bool IsUserModified
+        {
+            get
+            {
+                if (!Annotations.IsEmpty)
+                    return true;
+                return TransitionGroups.Contains(nodeGroup => nodeGroup.IsUserModified);
+            }
+        }
+
+        /// <summary>
+        /// Given a <see cref="TransitionGroupDocNode"/> returns a <see cref="TransitionGroupDocNode"/> for which
+        /// transition rankings based on imported results should be used for determining primary transitions
+        /// in triggered-MRM (iSRM).  This ensures that light and isotope labeled precursors with the same
+        /// transitions use the same ranking, and that only one isotope label type need be measured to
+        /// produce a method for a document with light-heavy pairs.
+        /// </summary>
+        public TransitionGroupDocNode GetPrimaryResultsGroup(TransitionGroupDocNode nodeGroup)
+        {
+            TransitionGroupDocNode nodeGroupPrimary = nodeGroup;
+            if (TransitionGroupCount > 1)
+            {
+                double maxArea = nodeGroup.AveragePeakArea ?? 0;
+                var precursorCharge = nodeGroup.TransitionGroup.PrecursorAdduct;
+                foreach (var nodeGroupChild in TransitionGroups.Where(g =>
+                        g.TransitionGroup.PrecursorAdduct.Equals(precursorCharge) &&
+                        !ReferenceEquals(g, nodeGroup)))
+                {
+                    // Only when children match can one precursor provide primary values for another
+                    if (!nodeGroup.EquivalentChildren(nodeGroupChild))
+                        continue;
+
+                    float peakArea = nodeGroupChild.AveragePeakArea ?? 0;
+                    if (peakArea > maxArea)
+                    {
+                        maxArea = peakArea;
+                        nodeGroupPrimary = nodeGroupChild;
+                    }
+                }
+            }
+            return nodeGroupPrimary;
+        }
+
+        public bool CanTrigger(int? replicateIndex)
+        {
+            foreach (var nodeGroup in TransitionGroups)
+            {
+                var nodeGroupPrimary = GetPrimaryResultsGroup(nodeGroup);
+                // Return false, if any primary group lacks the ranking information necessary for tMRM/iSRM
+                if (!nodeGroupPrimary.HasReplicateRanks(replicateIndex) && !nodeGroupPrimary.HasLibRanks)
+                    return false;
+            }
+            return true;
+        }
+
+        public PeptideDocNode Merge(PeptideDocNode nodePepMerge)
+        {
+            return Merge(nodePepMerge, (n, nMerge) => n.Merge(nMerge));
+        }
+
+        public PeptideDocNode Merge(PeptideDocNode nodePepMerge,
+            Func<TransitionGroupDocNode, TransitionGroupDocNode, TransitionGroupDocNode> mergeMatch)
+        {
+            var childrenNew = Children.Cast<TransitionGroupDocNode>().ToList();
+            // Remember where all the existing children are
+            var dictPepIndex = new Dictionary<TransitionGroup, int>();
+            for (int i = 0; i < childrenNew.Count; i++)
+            {
+                var key = childrenNew[i].TransitionGroup;
+                if (!dictPepIndex.ContainsKey(key))
+                    dictPepIndex[key] = i;
+            }
+            // Add the new children to the end, or merge when the node is already present
+            foreach (TransitionGroupDocNode nodeGroup in nodePepMerge.Children)
+            {
+                int i;
+                if (!dictPepIndex.TryGetValue(nodeGroup.TransitionGroup, out i))
+                    childrenNew.Add(nodeGroup);
+                else if (mergeMatch != null)
+                    childrenNew[i] = mergeMatch(childrenNew[i], nodeGroup);
+            }
+            childrenNew.Sort(Peptide.CompareGroups);
+            return (PeptideDocNode)ChangeChildrenChecked(childrenNew.Cast<DocNode>().ToArray());
+        }
+
+        public PeptideDocNode MergeUserInfo(PeptideDocNode nodePepMerge, SrmSettings settings, SrmSettingsDiff diff)
+        {
+            var result = Merge(nodePepMerge, (n, nMerge) => n.MergeUserInfo(nodePepMerge, nMerge, settings, diff));
+            var annotations = Annotations.Merge(nodePepMerge.Annotations);
+            if (!ReferenceEquals(annotations, Annotations))
+                result = (PeptideDocNode) result.ChangeAnnotations(annotations);
+            return result.UpdateResults(settings);
+        }
+
+        public PeptideDocNode ChangeSettings(SrmSettings settingsNew, SrmSettingsDiff diff, bool recurse = true)
+        {
+            if (diff.Monitor != null)
+                diff.Monitor.ProcessMolecule(this);
+
+            // If the peptide has explicit modifications, and the modifications have
+            // changed, see if any of the explicit modifications have changed
+            var explicitMods = ExplicitMods;
+            var sourceKey = SourceKey;
+            if (!diff.IsUnexplainedExplicitModificationAllowed &&
+                diff.SettingsOld != null &&
+                !ReferenceEquals(settingsNew.PeptideSettings.Modifications,
+                    diff.SettingsOld.PeptideSettings.Modifications))
+            {
+                if (!ExplicitMods.IsNullOrEmpty(ExplicitMods))
+                {
+                    explicitMods = ExplicitMods.ChangeGlobalMods(settingsNew);
+                    if (explicitMods == null || !ArrayUtil.ReferencesEqual(
+                            explicitMods.GetHeavyModifications().ToArray(),
+                            ExplicitMods.GetHeavyModifications().ToArray()) ||
+                        !ReferenceEquals(explicitMods.StaticModifications, ExplicitMods.StaticModifications)
+                       )
+                    {
+                        diff = new SrmSettingsDiff(diff, SrmSettingsDiff.ALL);
+                    }
+                }
+
+                if (sourceKey?.ExplicitMods != null)
+                {
+                    var sourceKeyExplicitMods = sourceKey.ExplicitMods.ChangeGlobalMods(settingsNew);
+                    if (!ReferenceEquals(sourceKeyExplicitMods, sourceKey.ExplicitMods))
+                    {
+                        sourceKey = new ModifiedSequenceMods(sourceKey.ModifiedSequence, sourceKeyExplicitMods);
+                    }
+                }
+            }
+
+            TransitionSettings transitionSettings = settingsNew.TransitionSettings;
+            PeptideDocNode nodeResult = this;
+            if (!ReferenceEquals(explicitMods, ExplicitMods))
+                nodeResult = nodeResult.ChangeExplicitMods(explicitMods);
+            if (!ReferenceEquals(sourceKey, SourceKey))
+                nodeResult = nodeResult.ChangeSourceKey(sourceKey);
+            nodeResult = nodeResult.UpdateModifiedSequence(settingsNew);
+
+            if (diff.DiffPeptideProps)
+            {
+                var rt = settingsNew.PeptideSettings.Prediction.RetentionTime;
+                bool isStandard = Equals(nodeResult.GlobalStandardType, STANDARD_TYPE_IRT);
+                if (rt != null)
+                {
+                    bool isStandardNew = rt.IsStandardPeptide(nodeResult);
+                    if (isStandard ^ isStandardNew)
+                        nodeResult = nodeResult.ChangeStandardType(isStandardNew ? STANDARD_TYPE_IRT : null);
+                }
+                else if (isStandard)
+                {
+                    nodeResult = nodeResult.ChangeStandardType(null);
+                }
+            }
+
+            if (diff.DiffTransitionGroups && settingsNew.TransitionSettings.Filter.AutoSelect && AutoManageChildren)
+            {
+                IList<DocNode> childrenNew = new List<DocNode>();
+
+                PeptideRankId rankId = settingsNew.PeptideSettings.Libraries.RankId;
+                bool useHighestRank = (rankId != null && settingsNew.PeptideSettings.Libraries.PeptideCount.HasValue);
+                bool isPickedIntensityRank = useHighestRank &&
+                                             ReferenceEquals(rankId, LibrarySpec.PEP_RANK_PICKED_INTENSITY);
+
+                IEqualityComparer<TransitionGroup> transitionGroupEqualityComparer = null;
+                if (!IsProteomic)
+                {
+                    transitionGroupEqualityComparer = new IdentityEqualityComparer<TransitionGroup>();
+                }
+
+                ILookup<TransitionGroup, TransitionGroupDocNode> mapIdToChild =
+                    TransitionGroups.ToLookup(nodeGroup => nodeGroup.TransitionGroup, transitionGroupEqualityComparer);
+                foreach (TransitionGroup tranGroup in GetTransitionGroups(settingsNew, explicitMods, true)
+                    .Distinct(transitionGroupEqualityComparer))
+                {
+                    IList<TransitionGroupDocNode> nodeGroups;
+                    SrmSettingsDiff diffNode = diff;
+
+                    // Add values that existed before the change, unless using picked intensity ranking,
+                    // since this could bias the ranking, otherwise.
+                    if (!isPickedIntensityRank && mapIdToChild.Contains(tranGroup))
+                    {
+                        nodeGroups = mapIdToChild[tranGroup].ToArray();
+                    }
+                    // Add new node
+                    else
+                    {
+                        TransitionDocNode[] transitions = !isPickedIntensityRank
+                            ? GetMatchingTransitions(tranGroup, settingsNew, explicitMods)
+                            : null;
+
+                        nodeGroups = ImmutableList.Singleton(new TransitionGroupDocNode(tranGroup, transitions));
+                        // If not recursing, then ChangeSettings will not be called on nodeGroup.  So, make
+                        // sure its precursor m/z is set correctly.
+                        if (!recurse)
+                        {
+                            nodeGroups = ImmutableList.ValueOf(nodeGroups.Select(nodeGroup =>
+                                nodeGroup.ChangePrecursorMz(settingsNew, explicitMods)));
+                        }
+                        diffNode = SrmSettingsDiff.ALL;
+                    }
+
+                    if (nodeGroups != null)
+                    {
+                        if (recurse)
+                        {
+                            nodeGroups = nodeGroups.Select(nodeGroup =>
+                                nodeGroup.ChangeSettings(settingsNew, nodeResult, explicitMods, diffNode)).ToList();
+                        }
+                        foreach (var nodeGroup in nodeGroups)
+                        {
+                            if (settingsNew.TransitionSettings.Libraries.HasMinIonCount(nodeGroup) && transitionSettings.IsMeasurablePrecursor(nodeGroup.PrecursorMz))
+                            {
+                                childrenNew.Add(nodeGroup);
+                            }
+                        }
+                    }
+                }
+
+                // If only using rank limited peptides, then choose only the single
+                // highest ranked precursor charge.
+                if (useHighestRank)
+                {
+                    childrenNew = FilterHighestRank(childrenNew, rankId);
+
+                    // If using picked intensity, make sure original nodes are replaced
+                    if (isPickedIntensityRank)
+                    {
+                        for (int i = 0; i < childrenNew.Count; i++)
+                        {
+                            var nodeNew = (TransitionGroupDocNode) childrenNew[i];
+                            IList<TransitionGroupDocNode> existing = mapIdToChild[nodeNew.TransitionGroup].ToList();
+                            if (existing.Count == 1)
+                            {
+                                childrenNew[i] = existing.First()
+                                    .ChangeSettings(settingsNew, nodeResult, explicitMods, diff);
+                            }
+                        }
+                    }
+                }
+
+                nodeResult = (PeptideDocNode) nodeResult.ChangeChildrenChecked(childrenNew);                
+            }
+            else
+            {
+                // Even with auto-select off, transition groups for which there is
+                // no longer a precursor calculator must be removed.
+                if (diff.DiffTransitionGroups && nodeResult.HasHeavyTransitionGroups)
+                {
+                    IList<DocNode> childrenNew = new List<DocNode>();
+                    foreach (TransitionGroupDocNode nodeGroup in nodeResult.Children)
+                    {
+                        if (settingsNew.SupportsPrecursor(nodeGroup, explicitMods))
+                        {
+                            childrenNew.Add(nodeGroup);
+                        }
+                    }
+
+                    nodeResult = (PeptideDocNode)nodeResult.ChangeChildrenChecked(childrenNew);
+                }
+
+                // Update properties and children, if necessary
+                if (diff.DiffTransitionGroupProps ||
+                    diff.DiffTransitions || diff.DiffTransitionProps ||
+                    diff.DiffResults)
+                {
+                    IList<DocNode> childrenNew = new List<DocNode>(nodeResult.Children.Count);
+
+                    // Enumerate the nodes making necessary changes.
+                    foreach (TransitionGroupDocNode nodeGroup in nodeResult.Children)
+                    {
+                        TransitionGroupDocNode nodeChanged = nodeGroup.ChangeSettings(settingsNew, nodeResult, explicitMods, diff);
+                        // Skip if the node can no longer be measured on the target instrument
+                        if (!transitionSettings.IsMeasurablePrecursor(nodeChanged.PrecursorMz))
+                            continue;
+                        // Skip this node, if it is heavy and the update caused it to have the
+                        // same m/z value as the light value.
+                        if (!nodeChanged.TransitionGroup.LabelType.IsLight &&
+                            !Peptide.IsCustomMolecule) // No mods on customs (TODO bspratt - not sure this holds true any longer)
+                        {
+                            var precursorMassLight = settingsNew.GetPrecursorMass(
+                                IsotopeLabelType.light, Peptide.Target, explicitMods);
+                            double precursorMzLight = SequenceMassCalc.GetMZ(precursorMassLight,
+                                                                             nodeChanged.TransitionGroup.PrecursorCharge);
+                            if (nodeChanged.PrecursorMz == precursorMzLight)
+                                continue;
+                        }
+
+                        childrenNew.Add(nodeChanged);
+                    }
+
+                    nodeResult = (PeptideDocNode)nodeResult.ChangeChildrenChecked(childrenNew);
+                }                
+            }
+
+            if (diff.DiffResults || ChangedResults(nodeResult))
+                nodeResult = nodeResult.UpdateResults(settingsNew /*, diff*/);
+
+            return nodeResult;
+        }
+
+        public IEnumerable<TransitionGroup> GetTransitionGroups(SrmSettings settings, ExplicitMods explicitMods, bool useFilter)
+        {
+            return Peptide.GetTransitionGroups(settings, this, explicitMods, useFilter);
+        }
+
+        /// <summary>
+        /// Make sure children are preserved as much as possible.  It may not be possible
+        /// to always preserve children, because the settings in the target document may
+        /// not allow certain states (e.g. label types that to not exist in the target).
+        /// </summary>
+        public PeptideDocNode EnsureChildren(SrmSettings settings, bool peptideList)
+        {
+            var result = this;
+
+            // Make a first attempt at changing to the new settings to figure out
+            // whether this will change the children.
+            var changed = result.ChangeSettings(settings, SrmSettingsDiff.ALL);
+            // If the children are auto-managed, and they changed, figure out whether turning off
+            // auto-manage will allow the children to be preserved better.
+            if (result.AutoManageChildren && !AreEquivalentChildren(result.Children, changed.Children))
+            {
+                // Turn off auto-manage and change again.
+                var resultAutoManageFalse = (PeptideDocNode)result.ChangeAutoManageChildren(false);
+                var changedAutoManageFalse = resultAutoManageFalse.ChangeSettings(settings, SrmSettingsDiff.ALL);
+                // If the children are not the same as they were with auto-manage on, then use
+                // a the version of this node with auto-manage turned off.
+                if (!AreEquivalentChildren(changed.Children, changedAutoManageFalse.Children))
+                {
+                    result = resultAutoManageFalse;
+                    changed = changedAutoManageFalse;
+                }
+            }
+            // If this is being added to a peptide list, but was a FASTA sequence,
+            // make sure the Peptide ID no longer points to the old FASTA sequence.
+            if (peptideList && Peptide.FastaSequence != null)
+            {
+                result = new PeptideDocNode(new Peptide(null, Peptide.Target.Sequence, null, null, Peptide.MissedCleavages), settings,
+                                            result.ExplicitMods, result.SourceKey, result.ExplicitRetentionTime, new TransitionGroupDocNode[0], result.AutoManageChildren); 
+            }
+            // Create a new child list, using existing children where GlobalIndexes match.
+            var dictIndexToChild = Children.ToDictionary(child => child.Id.GlobalIndex);
+            var listChildren = new List<DocNode>();
+            foreach (TransitionGroupDocNode nodePep in changed.Children)
+            {
+                DocNode child;
+                if (dictIndexToChild.TryGetValue(nodePep.Id.GlobalIndex, out child))
+                {
+                    listChildren.Add(((TransitionGroupDocNode)child).EnsureChildren(result, ExplicitMods, settings));
+                }
+            }
+            return (PeptideDocNode)result.ChangeChildrenChecked(listChildren);
+        }
+
+        public static bool AreEquivalentChildren(IList<DocNode> children1, IList<DocNode> children2)
+        {
+            if(children1.Count != children2.Count)
+                return false;
+            for (int i = 0; i < children1.Count; i++)
+            {
+                if(!Equals(children1[i].Id, children2[i].Id))
+                    return false;
+            }
+            return true;
+        }
+
+        public PeptideDocNode EnsureMods(PeptideModifications source, PeptideModifications target,
+                                         MappedList<string, StaticMod> defSetStat, MappedList<string, StaticMod> defSetHeavy)
+        {
+            // Create explicit mods matching the implicit mods on this peptide for each document.
+            var sourceImplicitMods = new ExplicitMods(this, source.StaticModifications, defSetStat, source.GetHeavyModifications(), defSetHeavy);
+            var targetImplicitMods = new ExplicitMods(this, target.StaticModifications, defSetStat, target.GetHeavyModifications(), defSetHeavy);
+            
+            // If modifications match, no need to create explicit modifications for the peptide.
+            if (sourceImplicitMods.Equals(targetImplicitMods))
+                return this;
+
+            // Add explicit mods if static mods not implicit in the target document.
+            IList<ExplicitMod> newExplicitStaticMods = null;
+            bool preserveVariable = HasVariableMods;
+            // Preserve non-variable explicit modifications
+            if (!preserveVariable && HasExplicitMods && ExplicitMods.StaticModifications != null)
+            {
+                // If they are not the same as the implicit modifications in the new document
+                if (!ArrayUtil.EqualsDeep(ExplicitMods.StaticModifications, targetImplicitMods.StaticModifications))
+                    newExplicitStaticMods = ExplicitMods.StaticModifications;
+            }
+            else if (!ArrayUtil.EqualsDeep(sourceImplicitMods.StaticModifications, targetImplicitMods.StaticModifications))
+            {
+                preserveVariable = false;
+                newExplicitStaticMods = sourceImplicitMods.StaticModifications;
+            }
+            else if (preserveVariable)
+            {
+                newExplicitStaticMods = ExplicitMods.StaticModifications;
+            }
+                
+            // Drop explicit mods if matching implicit mods are found in the target document.
+            IList<TypedExplicitModifications> newExplicitHeavyMods = new List<TypedExplicitModifications>();
+            // For each heavy label type, add explicit mods if static mods not found in the target document.
+            var newTypedStaticMods = newExplicitStaticMods != null
+                ? new TypedExplicitModifications(Peptide, IsotopeLabelType.light, newExplicitStaticMods)
+                : null;
+            foreach (TypedExplicitModifications targetDocMod in targetImplicitMods.GetHeavyModifications())
+            {
+                // Use explicit modifications when available.  Otherwise, compare against new implicit modifications
+                IList<ExplicitMod> heavyMods = (HasExplicitMods ? ExplicitMods.GetModifications(targetDocMod.LabelType) : null) ??
+                    sourceImplicitMods.GetModifications(targetDocMod.LabelType);
+                if (heavyMods != null && !ArrayUtil.EqualsDeep(heavyMods, targetDocMod.Modifications) && heavyMods.Count > 0)
+                {
+                    var newTypedHeavyMods = new TypedExplicitModifications(Peptide, targetDocMod.LabelType, heavyMods);
+                    newTypedHeavyMods = newTypedHeavyMods.AddModMasses(newTypedStaticMods);
+                    newExplicitHeavyMods.Add(newTypedHeavyMods);
+                }
+            }
+
+            if (newExplicitStaticMods != null || newExplicitHeavyMods.Count > 0 || !CrosslinkStructure.IsEmpty)
+                return ChangeExplicitMods(new ExplicitMods(Peptide, newExplicitStaticMods, newExplicitHeavyMods, preserveVariable).ChangeCrosslinkStructure(CrosslinkStructure));
+            return ChangeExplicitMods(null);
+        }
+
+        private static IList<DocNode> FilterHighestRank(IList<DocNode> childrenNew, PeptideRankId rankId)
+        {
+            if (childrenNew.Count < 2)
+                return childrenNew;
+            var maxCharge = Adduct.EMPTY;
+            float maxValue = Single.MinValue;
+            foreach (TransitionGroupDocNode nodeGroup in childrenNew)
+            {
+                float rankValue = nodeGroup.GetRankValue(rankId);
+                if (rankValue > maxValue)
+                {
+                    maxCharge = nodeGroup.TransitionGroup.PrecursorAdduct;
+                    maxValue = rankValue;
+                }
+            }
+            var listHighestRankChildren = new List<DocNode>();
+            foreach (TransitionGroupDocNode nodeGroup in childrenNew)
+            {
+                if (nodeGroup.TransitionGroup.PrecursorAdduct.Equals(maxCharge))
+                    listHighestRankChildren.Add(nodeGroup);
+            }
+            return listHighestRankChildren;
+        }
+
+        public TransitionDocNode[] GetMatchingTransitions(TransitionGroup tranGroup, SrmSettings settings, ExplicitMods explicitMods)
+        {
+            int iMatch = Children.IndexOf(nodeGroup =>
+                                          ((TransitionGroupDocNode)nodeGroup).TransitionGroup.PrecursorAdduct == tranGroup.PrecursorAdduct);
+            if (iMatch == -1)
+                return null;
+            TransitionGroupDocNode nodeGroupMatching = (TransitionGroupDocNode) Children[iMatch];
+            // If the matching node is auto-managed, and auto-select is on in the settings,
+            // then returning no transitions should allow transitions to be chosen correctly
+            // automatically.
+            if (nodeGroupMatching.AutoManageChildren && settings.TransitionSettings.Filter.AutoSelect &&
+                // Having disconnected libraries can mess up automatic picking
+                    settings.PeptideSettings.Libraries.DisconnectedLibraries == null)
+                return null;
+
+            return tranGroup.GetMatchingTransitions(settings, nodeGroupMatching, explicitMods);
+        }
+
+        private PeptideDocNode UpdateResults(SrmSettings settingsNew /*, SrmSettingsDiff diff*/)
+        {
+            // First check whether any child results are present
+            if (!settingsNew.HasResults || Children.Count == 0)
+            {
+                if (!HasResults)
+                    return this;
+                return ChangeResults(null);
+            }
+            else if (!settingsNew.MeasuredResults.Chromatograms.Any(c => c.IsLoaded) &&
+                     (!HasResults || Results.All(r => r.IsEmpty)))
+            {
+                if (HasResults && Results.Count == settingsNew.MeasuredResults.Chromatograms.Count)
+                    return this;
+                return ChangeResults(settingsNew.MeasuredResults.EmptyPeptideResults);
+            }
+
+            var transitionGroupKeys = new HashSet<Tuple<IsotopeLabelType, Adduct>>();
+            // Update the results summary
+            var resultsCalc = new PeptideResultsCalculator(settingsNew, NormalizationMethod);
+            foreach (TransitionGroupDocNode nodeGroup in Children)
+            {
+                var transitionGroupKey =
+                    Tuple.Create(nodeGroup.LabelType, nodeGroup.TransitionGroup.PrecursorAdduct.Unlabeled);
+                if (!transitionGroupKeys.Add(transitionGroupKey))
+                {
+                    continue;
+                }
+                resultsCalc.AddGroupChromInfo(nodeGroup);
+            }
+
+            return resultsCalc.UpdateResults(this);
+        }
+
+        private bool ChangedResults(DocNodeParent nodePeptide)
+        {
+            if (nodePeptide.Children.Count != Children.Count)
+                return true;
+
+            int iChild = 0;
+            foreach (TransitionGroupDocNode nodeGroup in Children)
+            {
+                // Results will differ if the identies of the children differ
+                // at all.
+                var nodeGroup2 = (TransitionGroupDocNode)nodePeptide.Children[iChild];
+                if (!ReferenceEquals(nodeGroup.Id, nodeGroup2.Id))
+                    return true;
+
+                // or if the results for any child have changed
+                if (!ReferenceEquals(nodeGroup.Results, nodeGroup2.Results))
+                    return true;
+
+                iChild++;
+            }
+            return false;
+        }
+
+        public override string GetDisplayText(DisplaySettings settings)
+        {
+            return PeptideTreeNode.DisplayText(this, settings);
+        }
+
+        public bool IsExcludeFromCalibration(int replicateIndex)
+        {
+            if (Results == null || replicateIndex < 0 || replicateIndex >= Results.Count)
+            {
+                return false;
+            }
+            var chromInfos = Results[replicateIndex];
+            if (chromInfos.IsEmpty)
+            {
+                return false;
+            }
+            return chromInfos.Any(peptideChromInfo => peptideChromInfo != null && peptideChromInfo.ExcludeFromCalibration);
+        }
+
+        public PeptideDocNode ChangeExcludeFromCalibration(int replicateIndex, bool excluded)
+        {
+            var newChromInfos = new ChromInfoList<PeptideChromInfo>(Results[replicateIndex]
+                .Select(peptideChromInfo => peptideChromInfo.ChangeExcludeFromCalibration(excluded)));
+            return ChangeResults(Results.ChangeAt(replicateIndex, newChromInfos));
+        }
+
+        public bool HasPrecursorConcentrations
+        {
+            get { return TransitionGroups.Any(tg => tg.PrecursorConcentration.HasValue); }
+        }
+
+        /// <summary>
+        /// Return groups of TransitionGroups that should participate in peak finding with each other.
+        /// TransitionGroups whose RelativeRT are not Unknown are one group.
+        /// The rest of the TransitionGroups are grouped by LabelType.
+        /// </summary>
+        /// <returns></returns>
+        public IEnumerable<IEnumerable<TransitionGroupDocNode>> GetComparableGroups()
+        {
+            var lookup = TransitionGroups.ToLookup(group =>
+                group.RelativeRT == RelativeRT.Unknown ? group.LabelType : null);
+            return lookup;
+        }
+
+        private sealed class PeptideResultsCalculator
+        {
+            private readonly List<PeptideChromInfoListCalculator> _listResultCalcs;
+
+            public PeptideResultsCalculator(SrmSettings settings, NormalizationMethod normalizationMethod)
+            {
+                Settings = settings;
+                _listResultCalcs = new List<PeptideChromInfoListCalculator>(settings.MeasuredResults.Chromatograms.Count);
+            }
+
+            private SrmSettings Settings { get; set; }
+            private int TransitionGroupCount { get; set; }
+
+            public void AddGroupChromInfo(TransitionGroupDocNode nodeGroup)
+            {
+                TransitionGroupCount++;
+
+                if (nodeGroup.HasResults)
+                {
+                    int countResults = nodeGroup.Results.Count;
+                    while (_listResultCalcs.Count < countResults)
+                    {
+                        var calc = new PeptideChromInfoListCalculator(Settings, _listResultCalcs.Count);
+                        _listResultCalcs.Add(calc);
+                    }
+                    for (int i = 0; i < countResults; i++)
+                    {
+                        var calc = _listResultCalcs[i];
+                        calc.AddChromInfoList(nodeGroup);
+                        foreach (TransitionDocNode nodeTran in nodeGroup.GetQuantitativeTransitions(Settings))
+                            calc.AddChromInfoList(nodeGroup, nodeTran);
+                    }
+                }
+            }
+
+            public PeptideDocNode UpdateResults(PeptideDocNode nodePeptide)
+            {
+                var listChromInfoList = _listResultCalcs.ConvertAll(calc => calc.CalcChromInfoList(TransitionGroupCount));
+                listChromInfoList = CopyChromInfoAttributes(nodePeptide, listChromInfoList);
+                var results = Results<PeptideChromInfo>.Merge(nodePeptide.Results, listChromInfoList);
+                if (!ReferenceEquals(results, nodePeptide.Results))
+                    nodePeptide = nodePeptide.ChangeResults(results);
+
+                var listGroupsNew = new List<DocNode>();
+                foreach (TransitionGroupDocNode nodeGroup in nodePeptide.Children)
+                {
+                    // Update transition group ratios
+                    var nodeGroupConvert = nodeGroup;
+                    bool isMatching = nodeGroup.RelativeRT == RelativeRT.Matching;
+                    var listGroupInfoList = _listResultCalcs.ConvertAll(calc =>
+                        calc.UpdateTransitionGroupUserSetMatched(nodeGroupConvert.GetSafeChromInfo(calc.ResultsIndex),
+                            isMatching));
+                    var resultsGroup = Results<TransitionGroupChromInfo>.Merge(nodeGroup.Results, listGroupInfoList);
+                    var nodeGroupNew = nodeGroup;
+                    if (!ReferenceEquals(resultsGroup, nodeGroup.Results))
+                        nodeGroupNew = nodeGroup.ChangeResults(resultsGroup);
+
+                    var listTransNew = new List<DocNode>();
+                    foreach (TransitionDocNode nodeTran in nodeGroup.Children)
+                    {
+                        // Update transition ratios
+                        var nodeTranConvert = nodeTran;
+                        var listTranInfoList = _listResultCalcs.ConvertAll(calc =>
+                            calc.UpdateTransitionUserSetMatched(nodeTranConvert.Results[calc.ResultsIndex], isMatching));
+                        var resultsTran = Results<TransitionChromInfo>.Merge(nodeTran.Results, listTranInfoList);
+                        listTransNew.Add(ReferenceEquals(resultsTran, nodeTran.Results)
+                                             ? nodeTran
+                                             : nodeTran.ChangeResults(resultsTran));
+                    }
+                    listGroupsNew.Add(nodeGroupNew.ChangeChildrenChecked(listTransNew));
+                }
+                return (PeptideDocNode) nodePeptide.ChangeChildrenChecked(listGroupsNew);
+            }
+
+            
+            private List<IList<PeptideChromInfo>> CopyChromInfoAttributes(PeptideDocNode peptideDocNode,
+                List<IList<PeptideChromInfo>> results)
+            {
+                if (peptideDocNode == null || peptideDocNode.Results == null)
+                {
+                    return results;
+                }
+                Dictionary<int, Tuple<bool, double?>> peptideChromInfoAttributes = null;   // Delay allocation
+                foreach (var chromInfos in peptideDocNode.Results)
+                {
+                    if (chromInfos.IsEmpty)
+                    {
+                        continue;
+                    }
+                    foreach (var chromInfo in chromInfos)
+                    {
+                        if (chromInfo != null)
+                        {
+                            if (chromInfo.ExcludeFromCalibration || chromInfo.AnalyteConcentration.HasValue)
+                            {
+                                if (peptideChromInfoAttributes == null)
+                                {
+                                    peptideChromInfoAttributes = new Dictionary<int, Tuple<bool, double?>>();
+                                }
+                                peptideChromInfoAttributes.Add(chromInfo.FileId.GlobalIndex, Tuple.Create(chromInfo.ExcludeFromCalibration, chromInfo.AnalyteConcentration));
+                            }
+                        }
+                    }
+                }
+                if (peptideChromInfoAttributes == null)
+                {
+                    return results;
+                }
+                List<IList<PeptideChromInfo>> newResults = new List<IList<PeptideChromInfo>>(results.Count);
+                for (int replicateIndex = 0; replicateIndex < results.Count; replicateIndex++)
+                {
+                    var chromInfoList = results[replicateIndex];
+                    if (chromInfoList == null)
+                    {
+                        newResults.Add(null);
+                    }
+                    else
+                    {
+                        IList<PeptideChromInfo> newChromInfoList = null;
+                        foreach (var chromInfo in chromInfoList)
+                        {
+                            var chromInfoAdd = chromInfo;
+                            if (chromInfo != null)
+                            {
+                                Tuple<bool, double?> attributes;
+                                if (peptideChromInfoAttributes.TryGetValue(chromInfoAdd.FileId.GlobalIndex,
+                                    out attributes))
+                                {
+                                    chromInfoAdd = chromInfoAdd.ChangeExcludeFromCalibration(attributes.Item1)
+                                        .ChangeAnalyteConcentration(attributes.Item2);
+                                }
+                            } 
+                            if (newChromInfoList != null)
+                                newChromInfoList.Add(chromInfoAdd);
+                            else
+                            {
+                                if (chromInfoList.Count < 2)
+                                    newChromInfoList = new SingletonList<PeptideChromInfo>(chromInfoAdd);
+                                else
+                                    newChromInfoList = new List<PeptideChromInfo>(chromInfoList.Count){chromInfoAdd};
+                            }
+                        }
+                        newResults.Add(newChromInfoList);
+                    }
+                }
+                return newResults;
+            }
+        }
+
+        private sealed class PeptideChromInfoListCalculator
+        {
+            public PeptideChromInfoListCalculator(SrmSettings settings, int resultsIndex)
+            {
+                ResultsIndex = resultsIndex;
+                Settings = settings;
+            }
+            public int ResultsIndex { get; private set; }
+
+            private SrmSettings Settings { get; set; }
+
+            private int FileIndexFirst { get; set; }
+
+            private PeptideChromInfoCalculator CalculatorFirst;
+            private Dictionary<int, PeptideChromInfoCalculator> Calculators { get; set; }
+
+            public void AddChromInfoList(TransitionGroupDocNode nodeGroup)
+            {
+                var listInfo = nodeGroup.Results[ResultsIndex];
+                if (listInfo.IsEmpty)
+                    return;
+
+                foreach (var info in listInfo)
+                {
+                    if (info.OptimizationStep != 0)
+                        continue;
+
+                    PeptideChromInfoCalculator calc;
+                    if (!TryGetCalculator(info.FileIndex, out calc))
+                    {
+                        calc = new PeptideChromInfoCalculator(Settings, ResultsIndex);
+                        AddCalculator(info.FileIndex, calc);
+                    }
+                    calc.AddChromInfo(nodeGroup, info);
+                }
+            }
+
+            private void AddCalculator(int fileIndex, PeptideChromInfoCalculator calc)
+            {
+                if (CalculatorFirst == null)
+                {
+                    FileIndexFirst = fileIndex;
+                    CalculatorFirst = calc;
+                }
+                else
+                {
+                    if (Calculators == null)
+                        Calculators = new Dictionary<int, PeptideChromInfoCalculator>{{FileIndexFirst, CalculatorFirst}};
+                    Calculators.Add(fileIndex, calc);
+                }
+            }
+
+            private bool TryGetCalculator(int fileIndex, out PeptideChromInfoCalculator calc)
+            {
+                if (CalculatorFirst != null)
+                {
+                    if (FileIndexFirst == fileIndex)
+                    {
+                        calc = CalculatorFirst;
+                        return true;
+                    }
+                    else if (Calculators != null)
+                    {
+                        return Calculators.TryGetValue(fileIndex, out calc);
+                    }
+                }
+                calc = null;
+                return false;
+            }
+
+            public void AddChromInfoList(TransitionGroupDocNode nodeGroup, TransitionDocNode nodeTran)
+            {
+                var listInfo = nodeTran.GetSafeChromInfo(ResultsIndex);
+                if (listInfo.IsEmpty)
+                    return;
+
+                foreach (var info in listInfo)
+                {
+                    if (info.OptimizationStep != 0)
+                        continue;
+
+                    PeptideChromInfoCalculator calc;
+                    if (!TryGetCalculator(info.FileIndex, out calc))
+                    {
+                        calc = new PeptideChromInfoCalculator(Settings, ResultsIndex);
+                        AddCalculator(info.FileIndex, calc);
+                    }
+                    calc.AddChromInfo(nodeGroup, nodeTran, info);
+                }
+            }
+
+            public IList<PeptideChromInfo> CalcChromInfoList(int transitionGroupCount)
+            {
+                if (CalculatorFirst == null)
+                    return null;
+
+                if (Calculators == null)
+                {
+                    var chromInfo = CalculatorFirst.CalcChromInfo(transitionGroupCount);
+                    if (chromInfo == null)
+                        return null;
+                    return new SingletonList<PeptideChromInfo>(chromInfo);
+                }
+
+                return Calculators.Values
+                    .OrderBy(c => c.FileOrder)
+                    .Select(c => c.CalcChromInfo(transitionGroupCount))
+                    .ToArray();
+            }
+
+            public IList<TransitionChromInfo> UpdateTransitionUserSetMatched(IList<TransitionChromInfo> listInfo, bool isMatching)
+            {
+                if (CalculatorFirst == null || listInfo == null)
+                    return null;
+
+                int countInfo = listInfo.Count;
+                // Delay allocation in the hope that nothing has changed for faster loading
+                TransitionChromInfo[] listInfoNew = null;
+                for (int iInfo = 0; iInfo < countInfo; iInfo++)
+                {
+                    var info = listInfo[iInfo];
+
+                    PeptideChromInfoCalculator calc;
+                    if (TryGetCalculator(info.FileIndex, out calc))
+                    {
+                        if (isMatching && calc.IsSetMatching && !info.IsUserSetMatched)
+                            info = info.ChangeUserSet(UserSet.MATCHED);
+                        if (!ReferenceEquals(info, listInfo[iInfo]) && listInfoNew == null)
+                        {
+                            listInfoNew = listInfo.ToArray();
+                        }
+                    }
+
+                    if (listInfoNew != null)
+                        listInfoNew[iInfo] = info;
+                }
+                
+                if (listInfoNew == null)
+                    return listInfo;
+                return listInfoNew;
+            }
+
+            public IList<TransitionGroupChromInfo> UpdateTransitionGroupUserSetMatched(IList<TransitionGroupChromInfo> listInfo, bool isMatching)
+            {
+                if (CalculatorFirst == null || listInfo == null)
+                    return null;
+
+                // Delay allocation in the hope that nothing has changed for faster loading
+                TransitionGroupChromInfo[] listInfoNew = null;
+                for (int iInfo = 0; iInfo < listInfo.Count; iInfo++)
+                {
+                    var info = listInfo[iInfo];
+
+                    PeptideChromInfoCalculator calc;
+                    if (TryGetCalculator(info.FileIndex, out calc))
+                    {
+                        if (isMatching && calc.IsSetMatching && !info.IsUserSetMatched)
+                            info = info.ChangeUserSet(UserSet.MATCHED);
+                    }
+                    if (listInfoNew == null && !ReferenceEquals(info, listInfo[iInfo]))
+                    {
+                        listInfoNew = listInfo.ToArray();
+                    }
+
+                    if (listInfoNew != null)
+                        listInfoNew[iInfo] = info;
+                }
+                if (listInfoNew == null)
+                    return listInfo;
+                return listInfoNew;
+            }
+        }
+
+        private sealed class PeptideChromInfoCalculator
+        {
+            public PeptideChromInfoCalculator(SrmSettings settings, int resultsIndex)
+            {
+                Settings = settings;
+                ResultsIndex = resultsIndex;
+                TranTypes = new HashSet<IsotopeLabelType>();
+                TranAreas = new Dictionary<TransitionKey, float>();
+            }
+
+            private SrmSettings Settings { get; set; }
+            private int ResultsIndex { get; set; }
+            private ChromFileInfoId FileId { get; set; }
+            public int FileOrder { get; private set; }
+            private double PeakCountRatioTotal { get; set; }
+            private int ResultsCount { get; set; }
+            private int RetentionTimesMeasured { get; set; }
+            private double RetentionTimeTotal { get; set; }
+            private double GlobalStandardArea { get; set; }
+
+            private HashSet<IsotopeLabelType> TranTypes { get; set; }
+            private Dictionary<TransitionKey, float> TranAreas { get; set; }
+
+            public bool HasGlobalArea { get { return Settings.HasGlobalStandardArea; }}
+            public bool IsSetMatching { get; private set; }
+
+// ReSharper disable UnusedParameter.Local
+            public void AddChromInfo(TransitionGroupDocNode nodeGroup,
+                                     TransitionGroupChromInfo info)
+// ReSharper restore UnusedParameter.Local
+            {
+                if (info == null)
+                    return;
+
+                Assume.IsTrue(FileId == null || ReferenceEquals(info.FileId, FileId));
+                var fileIdPrevious = FileId;
+                FileId = info.FileId;
+                FileOrder = Settings.MeasuredResults.Chromatograms[ResultsIndex].IndexOfId(FileId);
+
+                // First time through calculate the global standard area for this file
+                if (fileIdPrevious == null)
+                    GlobalStandardArea = Settings.CalcGlobalStandardArea(ResultsIndex, Settings.MeasuredResults.Chromatograms[ResultsIndex].MSDataFileInfos[FileOrder]);
+
+                ResultsCount++;
+                PeakCountRatioTotal += info.PeakCountRatio;
+                if (info.RetentionTime.HasValue)
+                {
+                    RetentionTimesMeasured++;
+                    RetentionTimeTotal += info.RetentionTime.Value;
+                }
+
+                if (info.UserSet == UserSet.MATCHED)
+                    IsSetMatching = true;
+            }
+
+            public void AddChromInfo(TransitionGroupDocNode nodeGroup, TransitionDocNode nodeTran, TransitionChromInfo info)
+            {
+                if (info.IsEmpty)
+                    return;
+
+                var key = new TransitionKey(nodeGroup, nodeTran.Key(nodeGroup), nodeGroup.TransitionGroup.LabelType);
+                if (TranAreas.ContainsKey(key))
+                {
+                    return;
+                }
+
+                TranAreas.Add(key, info.Area);
+                TranTypes.Add(nodeGroup.TransitionGroup.LabelType);
+            }
+
+            public PeptideChromInfo CalcChromInfo(int transitionGroupCount)
+            {
+                if (ResultsCount == 0)
+                    return null;
+
+                float peakCountRatio = (float) (PeakCountRatioTotal/transitionGroupCount);
+
+                float? retentionTime = null;
+                if (RetentionTimesMeasured > 0)
+                    retentionTime = (float) (RetentionTimeTotal/RetentionTimesMeasured);
+                var mods = Settings.PeptideSettings.Modifications;
+                var listRatios = mods.CalcPeptideRatios((l, h) => CalcTransitionGroupRatio(Adduct.EMPTY, l, h),
+                    l => CalcTransitionGroupGlobalRatio(Adduct.EMPTY, l));
+                return new PeptideChromInfo(FileId, peakCountRatio, retentionTime, listRatios);
+            }
+
+            public float? CalcTransitionGlobalRatio(TransitionGroupDocNode nodeGroup, TransitionDocNode nodeTran, IsotopeLabelType labelType)
+            {
+                if (GlobalStandardArea == 0)
+                    return null;
+
+                float areaNum;
+                var keyNum = new TransitionKey(nodeGroup, nodeTran.Key(nodeGroup), labelType);
+                if (!TranAreas.TryGetValue(keyNum, out areaNum))
+                    return null;
+                return (float) (areaNum / GlobalStandardArea);
+            }
+
+            public float? CalcTransitionRatio(TransitionGroupDocNode nodeGroup, TransitionDocNode nodeTran, IsotopeLabelType labelTypeNum, IsotopeLabelType labelTypeDenom)
+            {
+                if (Settings.PeptideSettings.Quantification.SimpleRatios)
+                {
+                    return null;
+                }
+                // Avoid 1.0 ratios for self-to-self
+                if (ReferenceEquals(labelTypeNum, labelTypeDenom) || !TranTypes.Contains(labelTypeDenom) || !TranTypes.Contains(labelTypeNum))
+                    return null;
+
+                float areaNum, areaDenom;
+                var key = nodeTran.Key(nodeGroup);
+                var keyNum = new TransitionKey(nodeGroup, key, labelTypeNum);
+                var keyDenom = new TransitionKey(nodeGroup, key, labelTypeDenom);
+                if (!TranAreas.TryGetValue(keyNum, out areaNum) ||
+                    !TranAreas.TryGetValue(keyDenom, out areaDenom))
+                    return null;
+                return areaNum/areaDenom;
+            }
+
+            public RatioValue CalcTransitionGroupGlobalRatio(TransitionGroupDocNode nodeGroup,
+                                                             IsotopeLabelType labelTypeNum)
+            {
+                return CalcTransitionGroupGlobalRatio(nodeGroup.TransitionGroup.PrecursorAdduct,
+                                                      labelTypeNum);
+            }
+
+            private RatioValue CalcTransitionGroupGlobalRatio(Adduct precursorAdduct, IsotopeLabelType labelType)
+            {
+                if (GlobalStandardArea == 0)
+                    return null;
+
+                int count = 0;
+                double num = 0;
+                foreach (var pair in GetAreaPairs(labelType))
+                {
+                    var key = pair.Key;
+                    if (!key.IsMatchForRatioPurposes(precursorAdduct))
+                        continue;
+                    num += pair.Value;
+                    count++;
+                }
+                if (count == 0)
+                {
+                    return null;
+                }
+                return new RatioValue(num / GlobalStandardArea);
+            }
+
+            public RatioValue CalcTransitionGroupRatio(TransitionGroupDocNode nodeGroup,
+                                                       IsotopeLabelType labelTypeNum,
+                                                       IsotopeLabelType labelTypeDenom)
+            {
+                return CalcTransitionGroupRatio(nodeGroup.TransitionGroup.PrecursorAdduct,
+                                                labelTypeNum, labelTypeDenom);
+            }
+
+            private RatioValue CalcTransitionGroupRatio(Adduct precursorAdduct,
+                                                        IsotopeLabelType labelTypeNum,
+                                                        IsotopeLabelType labelTypeDenom)
+            {
+                // Avoid 1.0 ratios for self-to-self and extra work for cases where the denom label type is not represented
+                if (ReferenceEquals(labelTypeNum, labelTypeDenom) || !TranTypes.Contains(labelTypeDenom))
+                {
+                    return null;
+                }
+
+                // Delay allocation, which can be costly in DIA data with no ratios
+                List<double> numerators = null;
+                List<double> denominators = null;
+
+                if (Settings.PeptideSettings.Quantification.SimpleRatios)
+                {
+                    numerators = GetAreaPairs(labelTypeNum).Select(pair => (double) pair.Value).ToList();
+                    denominators = GetAreaPairs(labelTypeDenom).Select(pair => (double)pair.Value).ToList();
+                    if (numerators.Count == 0 || denominators.Count == 0)
+                    {
+                        return null;
+                    }
+
+                    return RatioValue.ValueOf(numerators.Sum() / denominators.Sum());
+                }
+
+                foreach (var pair in GetAreaPairs(labelTypeNum))
+                {
+                    var key = pair.Key;
+                    if (!key.IsMatchForRatioPurposes(precursorAdduct))
+                        continue; // Match charge states if any specified (adduct may also contain isotope info, so look at charge specifically)
+
+                    float areaNum = pair.Value;
+                    float areaDenom;
+                    if (!TranAreas.TryGetValue(new TransitionKey(key, labelTypeDenom), out areaDenom))
+                        continue;
+
+                    if (numerators == null)
+                    {
+                        numerators = new List<double>();
+                        denominators = new List<double>();
+                    }
+                    numerators.Add(areaNum);
+                    denominators.Add(areaDenom);
+                }
+
+                if (numerators == null)
+                    return null;
+
+                return RatioValue.Calculate(numerators, denominators);
+            }
+
+            private IEnumerable<KeyValuePair<TransitionKey, float>> GetAreaPairs(IsotopeLabelType labelType)
+            {
+                return from pair in TranAreas
+                       where ReferenceEquals(labelType, pair.Key.LabelType)
+                       select pair;
+            }
+        }
+
+        public struct TransitionKey
+        {
+            private readonly IonType _ionType;
+            private readonly string _customIonEquivalenceTestValue; // Derived from formula, or name, or an mz sort
+            private readonly int _ionOrdinal;
+            private readonly int _massIndex;
+            private readonly int? _decoyMassShift;
+            private readonly Adduct _adduct; // We only care about charge and formula, other adduct details such as labels are intentionally not part of the comparison
+            private readonly Adduct _precursorAdduct; // We only care about charge and formula, other adduct details such as labels are intentionally not part of the comparison
+            private readonly TransitionLosses _losses;
+            private readonly IsotopeLabelType _labelType;
+
+            public TransitionKey(TransitionGroupDocNode nodeGroup, TransitionLossKey tranLossKey, IsotopeLabelType labelType)
+            {
+                var transition = tranLossKey.Transition;
+                _ionType = transition.IonType;
+                _customIonEquivalenceTestValue = tranLossKey.CustomIonEquivalenceTestValue;
+                _ionOrdinal = transition.Ordinal;
+                _massIndex = transition.MassIndex;
+                _decoyMassShift = transition.DecoyMassShift;
+                _adduct = transition.Adduct.Unlabeled; // Only interested in charge and formula, ignore any labels
+                _precursorAdduct = nodeGroup.TransitionGroup.PrecursorAdduct.Unlabeled; // Only interested in charge and formula, ignore any labels
+                _losses = tranLossKey.Losses;
+                _labelType = labelType;
+            }
+
+            public TransitionKey(TransitionKey key, IsotopeLabelType labelType)
+            {
+                _ionType = key._ionType;
+                _customIonEquivalenceTestValue = key._customIonEquivalenceTestValue;
+                _ionOrdinal = key._ionOrdinal;
+                _massIndex = key._massIndex;
+                _decoyMassShift = key._decoyMassShift;
+                _adduct = key._adduct;
+                _precursorAdduct = key._precursorAdduct;
+                _losses = key._losses;
+                _labelType = labelType;
+            }
+
+            public Adduct PrecursorAdduct { get { return _precursorAdduct; } }
+            public IsotopeLabelType LabelType { get { return _labelType; } }
+
+            // Match charge states if any specified (adduct may also contain isotope info, so look at charge specifically)
+            internal bool IsMatchForRatioPurposes(Adduct other)
+            {
+                return other.IsEmpty || Equals(PrecursorAdduct, other.Unlabeled);
+            }
+
+            #region object overrides
+
+            private bool Equals(TransitionKey other)
+            {
+                return Equals(other._ionType, _ionType) &&
+                       Equals(_customIonEquivalenceTestValue, other._customIonEquivalenceTestValue) &&
+                       other._ionOrdinal == _ionOrdinal &&
+                       other._massIndex == _massIndex &&
+                       Equals(other._decoyMassShift, _decoyMassShift) &&
+                       Equals(other._adduct, _adduct) &&
+                       Equals(other._precursorAdduct, _precursorAdduct) &&
+                       Equals(other._losses, _losses) &&
+                       Equals(other._labelType, _labelType);
+            }
+
+            public override bool Equals(object obj)
+            {
+                if (ReferenceEquals(null, obj)) return false;
+                if (obj.GetType() != typeof (TransitionKey)) return false;
+                return Equals((TransitionKey) obj);
+            }
+
+            public override int GetHashCode()
+            {
+                unchecked
+                {
+                    int result = _ionType.GetHashCode();
+                    result = (result*397) ^ (_customIonEquivalenceTestValue == null ? 0 : _customIonEquivalenceTestValue.GetHashCode());
+                    result = (result*397) ^ _ionOrdinal;
+                    result = (result*397) ^ _massIndex;
+                    result = (result*397) ^ (_decoyMassShift.HasValue ? _decoyMassShift.Value : 0);
+                    result = (result*397) ^ _adduct.GetHashCode();
+                    result = (result*397) ^ _precursorAdduct.GetHashCode();
+                    result = (result*397) ^ (_losses != null ? _losses.GetHashCode() : 0);
+                    result = (result*397) ^ _labelType.GetHashCode();
+                    return result;
+                }
+            }
+
+            #endregion
+        }
+
+        #region object overrides
+
+        public bool Equals(PeptideDocNode other)
+        {
+            if (ReferenceEquals(null, other)) return false;
+            if (ReferenceEquals(this, other)) return true;
+            var equal = base.Equals(other) &&
+                Equals(other.ExplicitMods, ExplicitMods) &&
+                Equals(other.SourceKey, SourceKey) &&
+                other.Rank.Equals(Rank) &&
+                Equals(other.Results, Results) &&
+                Equals(other.ExplicitRetentionTime, ExplicitRetentionTime) &&
+                other.BestResult == BestResult &&
+                Equals(other.InternalStandardConcentration, InternalStandardConcentration) &&
+                Equals(other.ConcentrationMultiplier, ConcentrationMultiplier) &&
+                Equals(other.NormalizationMethod, NormalizationMethod) &&
+                Equals(other.AttributeGroupId, AttributeGroupId);
+            return equal; // For debugging convenience
+        }
+
+        public override bool Equals(object obj)
+        {
+            if (ReferenceEquals(null, obj)) return false;
+            if (ReferenceEquals(this, obj)) return true;
+            return Equals(obj as PeptideDocNode);
+        }
+
+        public override int GetHashCode()
+        {
+            unchecked
+            {
+                int result = base.GetHashCode();
+                result = (result*397) ^ (ExplicitMods != null ? ExplicitMods.GetHashCode() : 0);
+                result = (result*397) ^ (SourceKey != null ? SourceKey.GetHashCode() : 0);
+                result = (result*397) ^ (Rank.HasValue ? Rank.Value : 0);
+                result = (result*397) ^ (ExplicitRetentionTime != null ? ExplicitRetentionTime.GetHashCode() : 0);
+                result = (result*397) ^ (Results != null ? Results.GetHashCode() : 0);
+                result = (result*397) ^ BestResult;
+                result = (result*397) ^ InternalStandardConcentration.GetHashCode();
+                result = (result*397) ^ ConcentrationMultiplier.GetHashCode();
+                result = (result*397) ^ (NormalizationMethod == null ? 0 : NormalizationMethod.GetHashCode());
+                result = (result*397) ^ (AttributeGroupId == null ? 0 : AttributeGroupId.GetHashCode());
+                return result;
+            }
+        }
+
+        public override string ToString()
+        {
+            return Rank.HasValue
+                       ? String.Format(Resources.PeptideDocNodeToString__0__rank__1__, Peptide, Rank)
+                       : Peptide.ToString();
+        }
+
+        #endregion
+    }
+
+    public class PeptidePrecursorPair
+    {
+        public PeptidePrecursorPair(PeptideDocNode nodePep, TransitionGroupDocNode nodeGroup)
+        {
+            NodePep = nodePep;
+            NodeGroup = nodeGroup;
+        }
+
+        public PeptideDocNode NodePep { get; private set; }
+        public TransitionGroupDocNode NodeGroup { get; private set; }
+    }
+
+    public class ExplicitRetentionTimeInfo : IAuditLogComparable
+    {
+        public ExplicitRetentionTimeInfo(double retentionTime, double? retentionTimeWindow)
+        {
+            RetentionTime = retentionTime;
+            RetentionTimeWindow = retentionTimeWindow;
+        }
+
+        [Track]
+        public double RetentionTime { get; private set; }
+        [Track]
+        public double? RetentionTimeWindow { get; private set; }
+
+        public static readonly ExplicitRetentionTimeInfo EMPTY = new ExplicitRetentionTimeInfo(0, null);
+
+        public bool Equals(ExplicitRetentionTimeInfo other)
+        {
+            if (ReferenceEquals(null, other)) return false;
+            if (ReferenceEquals(this, other)) return true;
+            return Equals(other.RetentionTime, RetentionTime) &&
+                Equals(other.RetentionTimeWindow, RetentionTimeWindow);
+        }
+
+        public override bool Equals(object obj)
+        {
+            if (ReferenceEquals(null, obj)) return false;
+            if (ReferenceEquals(this, obj)) return true;
+            return Equals(obj as ExplicitRetentionTimeInfo);
+        }
+
+
+        public override int GetHashCode()
+        {
+            int result = RetentionTime.GetHashCode() ;
+            if (RetentionTimeWindow.HasValue)
+                result = (result*397) ^ RetentionTimeWindow.Value.GetHashCode() ;
+            return result;
+        }
+
+        public object GetDefaultObject(ObjectInfo<object> info)
+        {
+            return EMPTY;
+        }
+    }
+}