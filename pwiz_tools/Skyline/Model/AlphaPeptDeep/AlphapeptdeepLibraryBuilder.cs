﻿/*
 * Author: David Shteynberg <dshteyn .at. proteinms.net>,
 *                  MacCoss Lab, Department of Genome Sciences, UW
 *
 * Copyright 2025 University of Washington - Seattle, WA
 *
 * Licensed under the Apache License, Version 2.0 (the "License");
 * you may not use this file except in compliance with the License.
 * You may obtain a copy of the License at
 *
 *     http://www.apache.org/licenses/LICENSE-2.0
 *
 * Unless required by applicable law or agreed to in writing, software
 * distributed under the License is distributed on an "AS IS" BASIS,
 * WITHOUT WARRANTIES OR CONDITIONS OF ANY KIND, either express or implied.
 * See the License for the specific language governing permissions and
 * limitations under the License.
 */

using System;
using System.Collections.Generic;
using System.Diagnostics;
using System.IO;
using System.Linq;
using System.Text;
using pwiz.Common.SystemUtil;
using pwiz.Skyline.Model.DocSettings;
using pwiz.Skyline.Model.Irt;
using pwiz.Skyline.Model.Koina.Models;
using pwiz.Skyline.Model.Lib;
using pwiz.Skyline.Model.Tools;
using pwiz.Skyline.Util.Extensions;

namespace pwiz.Skyline.Model.AlphaPeptDeep
{

    public class LibraryHelper 
    {
        private const string SEQUENCE = @"sequence";
        private const string MODS = @"mods";
        private const string MOD_SITES = @"mod_sites";
        private const string CHARGE = @"charge";
        private const string TAB = "\t";
        private const string PRECURSOR = @"Precursor";
        private const string PEPTIDE = @"Peptide";
        private const string PRECURSOR_CHARGE = @"Precursor Charge";
        private const string ISOTOPE_LABEL_TYPE = @"Isotope Label Type";
        private const string PRECURSOR_MZ = @"Precursor Mz";
        private const string MODIFIED_SEQUENCE = @"Modified Sequence";
        private const string PRECURSOR_EXPLICIT_COLLISION_ENERGY = @"Precursor Explicit Collision Energy";
        private const string PRECURSOR_NOTE = @"Precursor Note";
        private const string LIBRARY_NAME = @"Library Name";
        private const string LIBRARY_TYPE = @"Library Type";
        private const string LIBRARY_PROBABILITY_SCORE = @"Library Probability Score";
        private const string PEPTIDE_MODIFIED_SEQUENCE_UNIMOD_IDS = @"Peptide Modified Sequence Unimod Ids";
        public string InputFilePath { get; private set; }
        private static readonly IEnumerable<string> PrecursorTableColumnNames = new[] { SEQUENCE, MODS, MOD_SITES, CHARGE };
        private static readonly IEnumerable<string> PrecursorTableColumnNamesCarafe = 
            new[] 
            { 
                PRECURSOR, PEPTIDE, PRECURSOR_CHARGE, ISOTOPE_LABEL_TYPE, PRECURSOR_MZ, MODIFIED_SEQUENCE, PRECURSOR_EXPLICIT_COLLISION_ENERGY,
                PRECURSOR_NOTE, LIBRARY_NAME, LIBRARY_TYPE, LIBRARY_PROBABILITY_SCORE, PEPTIDE_MODIFIED_SEQUENCE_UNIMOD_IDS
            };

        private static IList<ModificationIndex> carafeSupportedModificationIndices =>
            new[]
            {
                new ModificationIndex(4, new ModificationType(@"4", @"Carbamidomethyl", @"H(3) C(2) N O")),
                new ModificationIndex(21, new ModificationType(@"21", @"Phospho", @"H O(3) P")),
                new ModificationIndex(35, new ModificationType(@"35", @"Oxidation", @"O"))

            };

        internal static readonly IList<ModificationType> CarafeSupportedModificationNames = populateUniModList(carafeSupportedModificationIndices);

        /// <summary>
        /// List of UniMod Modifications available
        /// </summary>
        internal static readonly IList<ModificationType> AlphapeptdeepModificationNames = populateUniModList(null);
        private static IList<ModificationType> populateUniModList(IList<ModificationIndex> supportedList)
        {
            IList<ModificationType> modList = new List<ModificationType>();
            for (int m = 0; m < UniModData.UNI_MOD_DATA.Length; m++)
            {
                if (!UniModData.UNI_MOD_DATA[m].ID.HasValue || 
                    (supportedList != null && 
                     supportedList.Where(x => x.Index == UniModData.UNI_MOD_DATA[m].ID.Value).ToArray().SingleOrDefault() == null) )
                    continue;

                var accession = UniModData.UNI_MOD_DATA[m].ID.Value + @":" + UniModData.UNI_MOD_DATA[m].Name;
                var name = UniModData.UNI_MOD_DATA[m].Name;
                var formula = UniModData.UNI_MOD_DATA[m].Formula;
                modList.Add(new ModificationType(accession, name, formula));
            }
            return modList;
        }
        public LibraryHelper(string inputFilePath)
        {
            InputFilePath = inputFilePath;

        }
        public void PrepareInputFile(SrmDocument Document, IProgressMonitor progress, ref IProgressStatus progressStatus, string toolName)
        {
            progress.UpdateProgress(progressStatus = progressStatus
                .ChangeMessage(@"Preparing input file")
                .ChangePercentComplete(0));

            var precursorTable = GetPrecursorTable(Document, toolName);
            File.WriteAllLines(InputFilePath, precursorTable);

            progress.UpdateProgress(progressStatus = progressStatus
                .ChangePercentComplete(100));
        }

        public static IEnumerable<Tuple<ModifiedSequence, int>> GetPrecursors(SrmDocument document)
        {
            foreach (var peptideDocNode in document.Peptides)
            {
                var modifiedSequence =
                    ModifiedSequence.GetModifiedSequence(document.Settings, peptideDocNode, IsotopeLabelType.light);
                foreach (var charge in peptideDocNode.TransitionGroups
                             .Select(transitionGroup => transitionGroup.PrecursorCharge).Distinct())
                {
                    yield return Tuple.Create(modifiedSequence, charge);
                }
            }
        }

        public IEnumerable<string> GetPrecursorTable(SrmDocument Document, string toolName)
        {
            var result = new List<string>();
            string header;
            bool alphapeptDeepFormat = toolName.Equals(@"alphapeptdeep");

            if (alphapeptDeepFormat)
                header = string.Join(TAB, PrecursorTableColumnNames);
            else if (toolName.Equals(@"carafe"))
                header = string.Join(TAB, PrecursorTableColumnNamesCarafe);
            else
                header = string.Join(TAB, PrecursorTableColumnNamesCarafe);


            result.Add(header);

            // Build precursor table row by row
            foreach (var peptide in Document.Peptides)
            {
                var unmodifiedSequence = peptide.Peptide.Sequence;
                var modifiedSequence = ModifiedSequence.GetModifiedSequence(Document.Settings, peptide, IsotopeLabelType.light);
                var modsBuilder = new StringBuilder();
                var modSitesBuilder = new StringBuilder();
                bool unsupportedModification = false;
           
                var ModificationNames =
                    alphapeptDeepFormat ? AlphapeptdeepModificationNames : CarafeSupportedModificationNames;
                
                for (var i = 0; i < modifiedSequence.ExplicitMods.Count; i++)
                {
                    var mod = modifiedSequence.ExplicitMods[i];
                    if (!mod.UnimodId.HasValue)
                    {
                        var msg = string.Format(ModelsResources.BuildPrecursorTable_UnsupportedModification, modifiedSequence, mod.Name, toolName);
                        Messages.WriteAsyncUserMessage(msg);
                        unsupportedModification = true;
                        continue;
                    }

                    var unimodIdAA = mod.UnimodIdAA;
                    var modNames = ModificationNames.Where(m => m.Accession == unimodIdAA).ToArray();
                    if (modNames.Length == 0)
                    {
                        var msg = string.Format(ModelsResources.BuildPrecursorTable_Unimod_UnsupportedModification, modifiedSequence, mod.Name, unimodIdAA, toolName);
                        Messages.WriteAsyncUserMessage(msg);
                        unsupportedModification = true;

                        continue;
                    }

                    string modName = "";

                    if (alphapeptDeepFormat) 
                    {
                        modName = modNames.Single().AlphaNameWithAminoAcid(unmodifiedSequence, mod.IndexAA);        
                    }
                    else
                    {
                        modName = modNames.Single().Name;
                    }

                    modsBuilder.Append(modName);
                    modSitesBuilder.Append((mod.IndexAA + 1).ToString()); // + 1 because alphapeptdeep mod_site number starts from 1 as the first amino acid
                    if (i != modifiedSequence.ExplicitMods.Count - 1)
                    {
                        modsBuilder.Append(TextUtil.SEMICOLON);
                        modSitesBuilder.Append(TextUtil.SEMICOLON);
                    }
                }
                if (unsupportedModification) 
                    continue;
                
                foreach (var charge in peptide.TransitionGroups
                             .Select(transitionGroup => transitionGroup.PrecursorCharge).Distinct())
                {
                    if (alphapeptDeepFormat)
                    {
                        result.Add(string.Join(TAB, new[]
                            {
                                unmodifiedSequence, modsBuilder.ToString(), modSitesBuilder.ToString(), charge.ToString()
                            })
                        );
                    }
                    else
                    {
                        var docNode = peptide.TransitionGroups.Where(group => group.PrecursorCharge == charge).FirstOrDefault();
                        if (docNode == null)
                        {
                            continue;
                        }
                        var precursor = LabelPrecursor(docNode.TransitionGroup, docNode.PrecursorMz, string.Empty);
                        var collisionEnergy = docNode.ExplicitValues.CollisionEnergy != null ? docNode.ExplicitValues.CollisionEnergy.ToString() : @"#N/A";
                        var note = docNode.Annotations.Note != null ? docNode.Annotations.Note : @"#N/A";
                        var libraryName = docNode.LibInfo != null && docNode.LibInfo.LibraryName != null ? docNode.LibInfo.LibraryName : @"#N/A";
                        var libraryType = docNode.LibInfo != null && docNode.LibInfo.LibraryTypeName != null ? docNode.LibInfo.LibraryTypeName : @"#N/A";
                        var libraryScore = docNode.LibInfo != null && docNode.LibInfo.Score != null ? docNode.LibInfo.Score.ToString() : @"#N/A";
                        var unimodSequence = modifiedSequence.ToString();

                        result.Add(string.Join(TAB, new[]
                            {
                                precursor, unmodifiedSequence, charge.ToString(), docNode.LabelType.ToString(),
                                docNode.PrecursorMz.ToString(), unimodSequence, collisionEnergy,
                                note, libraryName, libraryType, libraryScore, modifiedSequence.UnimodIds
                            })
                        );
                    }
                }
            }

            return result;
        }

        public static string LabelPrecursor(TransitionGroup tranGroup, double precursorMz,
            string resultsText)
        {
            return string.Format(@"{0}{1}{2}{3}", LabelMz(tranGroup, precursorMz),
                Transition.GetChargeIndicator(tranGroup.PrecursorAdduct),
                tranGroup.LabelTypeText, resultsText);
        }

        private static string LabelMz(TransitionGroup tranGroup, double precursorMz)
        {
            int? massShift = tranGroup.DecoyMassShift;
            double shift = SequenceMassCalc.GetPeptideInterval(massShift);
            return string.Format(@"{0:F04}{1}", precursorMz - shift,
                Transition.GetDecoyText(massShift));
        }
    }
    public class ArgumentAndValue
    {
        public ArgumentAndValue(string name, string value, string dash = @"--")
        {
            Name = name;
            Value = value;
            Dash = dash;
        }
        public string Name { get; private set; }
        public string Value { get; private set; }
        public string Dash { get; set; }

        public override string ToString() { return Dash + Name + TextUtil.SPACE + Value; }
    }

    public class ModificationType
    {
        public ModificationType(string accession, string name, string comment)
        {
            Accession = accession;
            Name = name;
            Comment = comment;
        }
        public string Accession { get; private set; }
        public string Name { get; private set; }
        public string Comment { get; private set; }

        public string AlphaNameWithAminoAcid(string unmodifiedSequence, int index)
        {
            string modification = Name.Replace(@"(", "").Replace(@")", @"").Replace(@" ", @"@").Replace(@"Acetyl@N-term",@"Acetyl@Protein_N-term");
            char delimiter = '@';
            string[] name = modification.Split(delimiter);
            string alphaName = name[0] + @"@" + unmodifiedSequence[index];
            if (index == 0 && modification.EndsWith(@"term"))
            {
                alphaName = modification;
            }
            return alphaName;
        }
        public override string ToString() { return string.Format(ModelsResources.BuildPrecursorTable_ModificationType, Accession, Name, Comment); }
    }

    public class ModificationIndex
    {
        public ModificationIndex(int index, ModificationType modification)
        {
            Index = index;
            Modification = modification;
        }
        public ModificationType Modification { get; private set; }
        public int Index { get; private set; }

        public override string ToString()
        {
            return Index.ToString() + @":" + Modification.ToString();
        }
    }


    public class AlphapeptdeepLibraryBuilder : IiRTCapableLibraryBuilder
    {
        private const string ALPHAPEPTDEEP = @"alphapeptdeep";
        private const string BLIB_BUILD = @"BlibBuild";
        private const string CMD_FLOW_COMMAND = @"cmd-flow";
        private const string EXPORT_SETTINGS_COMMAND = @"export-settings";
        private const string EXT_TSV = TextUtil.EXT_TSV;
        private const string INPUT = @"input";
        private const string LEFT_PARENTHESIS = TextUtil.LEFT_PARENTHESIS;
        private const string LEFT_SQUARE_BRACKET = TextUtil.LEFT_SQUARE_BRACKET;
        private const string LIBRARY_COMMAND = @"library";
        private const string MODIFIED_PEPTIDE = "ModifiedPeptide";
        private const string MODS = @"mods";
        private const string OUTPUT = @"output";
        private const string OUTPUT_MODELS = @"output_models";
        private const string OUTPUT_SPECTRAL_LIB_FILE_NAME = @"predict.speclib.tsv";
        private const string OUTPUT_SPECTRAL_LIBS = @"output_spectral_libs";
        private const string PEPTDEEP_EXECUTABLE = "peptdeep.exe";
        private const string RIGHT_PARENTHESIS = TextUtil.RIGHT_PARENTHESIS;
        private const string RIGHT_SQUARE_BRACKET = TextUtil.RIGHT_SQUARE_BRACKET;
        private const string SEMICOLON = TextUtil.SEMICOLON;
        private const string SETTINGS_FILE_NAME = @"settings.yaml";
        private const string SPACE = TextUtil.SPACE;
        private const string TAB = "\t";
        private const string TRANSFORMED_OUTPUT_SPECTRAL_LIB_FILE_NAME = @"predict_transformed.speclib.tsv";
        private const string UNDERSCORE = TextUtil.UNDERSCORE;



        public string AmbiguousMatchesMessage
        {
            //TODO(xgwang): implement
            get { return null; }
        }
        public IrtStandard IrtStandard
        {
            //TODO(xgwang): implement
            get { return null; }
        }
        public string BuildCommandArgs
        {
            //TODO(xgwang): implement
            get { return null; }
        }
        public string BuildOutput
        {
            //TODO(xgwang): implement
            get { return null; }
        }
        public LibrarySpec LibrarySpec { get; private set; }
        public string BuilderLibraryPath => OutputSpectraLibFilepath;

        private LibraryHelper LibraryHelper { get; set; }

<<<<<<< HEAD
        private readonly DateTime _nowTime;
        public string TimeStamp => _nowTime.ToString(@"yyyy-MM-dd_HH-mm-ss");
=======
        private DateTime _nowTime; 
        public string TimeStamp
        {
            get;
            private set;
        }

>>>>>>> e0387a62
        private string PythonVirtualEnvironmentScriptsDir { get; }
        public string PeptdeepExecutablePath
        {
            get;
            private set;
        }

        public string RootDir
        {
            get;
            private set;
        }

        public string SettingsFilePath
        {
            get;
            private set;
        }

        public string InputFileName
        {
            get;
            private set;
        }

        public string InputFilePath
        {
            get;
            private set;
        }

        private string _outputModelsDir;
        public string OutputModelsDir
        {
            get { return _outputModelsDir; }
            private set { _outputModelsDir = value;  }
        }

        public string OutputSpectralLibsDir
        {
            get;
            private set;
        }

        private string _outputSpectraLibPath;
        public string OutputSpectraLibFilepath
        {
            get { return _outputSpectraLibPath; }
            private set { _outputSpectraLibPath = value;  }
        } 
        public string TransformedOutputSpectraLibFilepath
        {
            get; 
            private set;
        }

        private SrmDocument Document { get; }
        /// <summary>
        /// The peptdeep cmd-flow command is how we can pass arguments that will override the settings.yaml file.
        /// This is how the peptdeep CLI supports command line arguments.
        /// </summary>
        private IList<ArgumentAndValue> CmdFlowCommandArguments =>
            new []
            {
                new ArgumentAndValue(@"task_workflow", @"library"),
                new ArgumentAndValue(@"settings_yaml", SettingsFilePath),
                new ArgumentAndValue(@"PEPTDEEP_HOME", RootDir),
                new ArgumentAndValue(@"transfer--model_output_folder", OutputModelsDir),
                new ArgumentAndValue(@"library--infile_type", @"precursor_table"),
                new ArgumentAndValue(@"library--infiles", InputFilePath),
                new ArgumentAndValue(@"library--output_folder", OutputSpectralLibsDir),
                new ArgumentAndValue(@"library--output_tsv--enabled", @"True"),
                new ArgumentAndValue(@"library--output_tsv--translate_mod_to_unimod_id", @"True"),
                new ArgumentAndValue(@"library--decoy", @"diann"),
                new ArgumentAndValue(@"device", @"gpu"),
            };

        private Dictionary<string, string> OpenSwathAssayColName =>
            new Dictionary<string, string>()
            {
                { @"RT", @"NormalizedRetentionTime" },
                { @"ModifiedPeptide", @"ModifiedPeptideSequence" },
                { @"FragmentMz", @"ProductMz" },
                { @"RelativeIntensity", @"LibraryIntensity" },
                { @"FragmentNumber", @"FragmentSeriesNumber" }
            };

        public AlphapeptdeepLibraryBuilder(string libName, string libOutPath, string pythonVirtualEnvironmentScriptsDir, SrmDocument document)
        {
            _nowTime = DateTime.Now;
            Document = document;
            LibrarySpec = new BiblioSpecLiteSpec(libName, libOutPath);
            PythonVirtualEnvironmentScriptsDir = pythonVirtualEnvironmentScriptsDir;

        }
        private static string CreateDirIfNotExist(string dir)
        {
            if (!Directory.Exists(dir))
            {
                Directory.CreateDirectory(dir);
            }
            return dir;
        }

<<<<<<< HEAD
=======
        public string ProductLibraryPath()
        {
            return OutputSpectraLibFilepath;
        }
        public void ResetTimeStamp()
        {
            _nowTime = DateTime.Now;
            TimeStamp = _nowTime.ToString(@"yyyy-MM-dd_HH-mm-ss");
            PeptdeepExecutablePath = Path.Combine(PythonVirtualEnvironmentScriptsDir, PEPTDEEP_EXECUTABLE);
            RootDir = Path.Combine(ToolDescriptionHelpers.GetToolsDirectory(), ALPHAPEPTDEEP, TimeStamp);
            SettingsFilePath = Path.Combine(RootDir, SETTINGS_FILE_NAME);
            InputFileName = INPUT + UNDERSCORE + EXT_TSV; //Convert.ToBase64String(Encoding.ASCII.GetBytes(Document.DocumentHash)) + EXT_TSV;
            InputFilePath = Path.Combine(RootDir, InputFileName);
            OutputModelsDir = Path.Combine(RootDir, OUTPUT_MODELS);
            OutputSpectralLibsDir = Path.Combine(RootDir, OUTPUT_SPECTRAL_LIBS); 
            OutputModelsDir = Path.Combine(RootDir, OUTPUT_MODELS);
            OutputSpectraLibFilepath = Path.Combine(OutputSpectralLibsDir, OUTPUT_SPECTRAL_LIB_FILE_NAME);
            TransformedOutputSpectraLibFilepath = Path.Combine(OutputSpectralLibsDir, TRANSFORMED_OUTPUT_SPECTRAL_LIB_FILE_NAME);
        }
>>>>>>> e0387a62
        public bool BuildLibrary(IProgressMonitor progress)
        {
            IProgressStatus progressStatus = new ProgressStatus();
            try
            {
<<<<<<< HEAD
=======
                ResetTimeStamp(); 
                Directory.CreateDirectory(RootDir);
                if (Document.DocumentHash != null) LibraryHelper = new LibraryHelper(InputFilePath);
>>>>>>> e0387a62
                RunAlphapeptdeep(progress, ref progressStatus);
                progress.UpdateProgress(progressStatus = progressStatus.Complete());
                return true;
            }
            catch (Exception exception)
            {
                progress.UpdateProgress(progressStatus.ChangeErrorException(exception));
                return false;
            }
        }

        private void RunAlphapeptdeep(IProgressMonitor progress, ref IProgressStatus progressStatus)
        {
            progressStatus = progressStatus.ChangeSegments(0, 5);

            if (Document.DocumentHash != null) LibraryHelper.PrepareInputFile(Document, progress, ref progressStatus, @"alphapeptdeep");
            progressStatus = progressStatus.NextSegment();

            PrepareSettingsFile(progress, ref progressStatus);
            progressStatus = progressStatus.NextSegment();

            ExecutePeptdeep(progress, ref progressStatus);
            progressStatus = progressStatus.NextSegment();

            TransformPeptdeepOutput(progress, ref progressStatus);
            progressStatus = progressStatus.NextSegment();

            ImportSpectralLibrary(progress, ref progressStatus);
        }

        private void PrepareSettingsFile(IProgressMonitor progress, ref IProgressStatus progressStatus)
        {
            progress.UpdateProgress(progressStatus = progressStatus
                .ChangeMessage(@"Preparing settings file")
                .ChangePercentComplete(0));

            // generate template settings.yaml file
            var pr = new ProcessRunner();
            var psi = new ProcessStartInfo(PeptdeepExecutablePath, $@"{EXPORT_SETTINGS_COMMAND} {SettingsFilePath}")
            {
                CreateNoWindow = true,
                UseShellExecute = false,
                RedirectStandardOutput = true,
                RedirectStandardError = true,
                RedirectStandardInput = false
            };
            try
            {
                pr.EnableImmediateLog = true;
                pr.Run(psi, string.Empty, progress, ref progressStatus, ProcessPriorityClass.BelowNormal, true);
            }
            catch (Exception ex)
            {
                // TODO(xgwang): update this exception to an Alphapeptdeep specific one
                throw new Exception(@"Failed to generate settings.yaml file by executing the peptdeep export-settings command.", ex);
            }

            progress.UpdateProgress(progressStatus = progressStatus
                .ChangePercentComplete(100));
        }

        private void ExecutePeptdeep(IProgressMonitor progress, ref IProgressStatus progressStatus)
        {
            progress.UpdateProgress(progressStatus = progressStatus
                .ChangeMessage(@"Executing peptdeep")
                .ChangePercentComplete(0));

            // compose peptdeep cmd-flow command arguments to build library
            var args = new StringBuilder();
            foreach (var arg in CmdFlowCommandArguments)
            {
                args.Append(arg).Append(SPACE);
            }

            // execute command
            var pr = new ProcessRunner();
            var psi = new ProcessStartInfo(PeptdeepExecutablePath, $@"{CMD_FLOW_COMMAND} {args}")
            {
                CreateNoWindow = true,
                UseShellExecute = false,
                RedirectStandardOutput = true,
                RedirectStandardError = true,
                RedirectStandardInput = false
            };
            try
            {
                pr.EnableImmediateLog = true;
                pr.Run(psi, string.Empty, progress, ref progressStatus, ProcessPriorityClass.BelowNormal, true);
            }
            catch (Exception ex)
            {
                // TODO(xgwang): update this exception to an Alphapeptdeep specific one
                throw new Exception(@"Failed to build library by executing the peptdeep cmd-flow command.", ex);
            }

            progress.UpdateProgress(progressStatus = progressStatus
                .ChangePercentComplete(100));
        }

        private void TransformPeptdeepOutput(IProgressMonitor progress, ref IProgressStatus progressStatus)
        {
            progress.UpdateProgress(progressStatus = progressStatus
                .ChangeMessage(@"Importing spectral library")
                .ChangePercentComplete(0));

            var result = new List<string>();
            var reader = new DsvFileReader(OutputSpectraLibFilepath, TextUtil.SEPARATOR_TSV);

            // transform table header
            var colNames = reader.FieldNames;
            var newColNames = new List<string>();
            foreach(var colName in colNames)
            {
                string newColName;
                if (!OpenSwathAssayColName.TryGetValue(colName, out newColName))
                {
                    newColName = colName;
                }
                newColNames.Add(newColName);
            }
            var header = string.Join(TAB, newColNames);
            result.Add(header);

            // transform table body line by line
            while (null != reader.ReadLine())
            {
                var line = new List<string>();
                foreach (var colName in colNames)
                {
                    var cell = reader.GetFieldByName(colName);
                    if (colName == MODIFIED_PEPTIDE)
                    {
                        var transformedCell = cell.Replace(UNDERSCORE, String.Empty)
                            .Replace(LEFT_SQUARE_BRACKET, LEFT_PARENTHESIS)
                            .Replace(RIGHT_SQUARE_BRACKET, RIGHT_PARENTHESIS);
                        line.Add(transformedCell);
                    }
                    else
                    {
                        line.Add(cell);
                    }
                }
                result.Add(string.Join(TAB, line));
            }

            // write to new file
            File.WriteAllLines(TransformedOutputSpectraLibFilepath, result);

            progress.UpdateProgress(progressStatus = progressStatus
                .ChangePercentComplete(100));
        }

        private void ImportSpectralLibrary(IProgressMonitor progress, ref IProgressStatus progressStatus)
        {
            progress.UpdateProgress(progressStatus = progressStatus
                .ChangeMessage(@"Importing spectral library")
                .ChangePercentComplete(0));
            var pr = new ProcessRunner();
            string args = $@"-o -i {TextUtil.Quote(LibrarySpec.Name)} {TextUtil.Quote(TransformedOutputSpectraLibFilepath)} {TextUtil.Quote(LibrarySpec.FilePath)}";
            var psi = new ProcessStartInfo(BLIB_BUILD, args)
            {
                CreateNoWindow = true,
                UseShellExecute = false,
                RedirectStandardOutput = true,
                RedirectStandardError = true,
                RedirectStandardInput = false
            };
            try
            {
                pr.EnableImmediateLog = true;
                pr.Run(psi, string.Empty, progress, ref progressStatus, ProcessPriorityClass.BelowNormal, true);
            }
            catch (Exception ex)
            {
                // TODO(xgwang): update this exception to an Alphapeptdeep specific one
                throw new Exception(@"Failed to import spectral library by executing BlibBuild", ex);
            }
            progress.UpdateProgress(progressStatus = progressStatus
                .ChangePercentComplete(100));
        }

        //TODO(xgwang): implement
        public bool IsCanceled => false;

        public UpdateProgressResponse UpdateProgress(IProgressStatus status)
        {
            //TODO(xgwang): implement
            return UpdateProgressResponse.normal;
        }

        public bool HasUI => false;
    }
}<|MERGE_RESOLUTION|>--- conflicted
+++ resolved
@@ -367,73 +367,18 @@
 
         private LibraryHelper LibraryHelper { get; set; }
 
-<<<<<<< HEAD
         private readonly DateTime _nowTime;
         public string TimeStamp => _nowTime.ToString(@"yyyy-MM-dd_HH-mm-ss");
-=======
-        private DateTime _nowTime; 
-        public string TimeStamp
-        {
-            get;
-            private set;
-        }
-
->>>>>>> e0387a62
         private string PythonVirtualEnvironmentScriptsDir { get; }
-        public string PeptdeepExecutablePath
-        {
-            get;
-            private set;
-        }
-
-        public string RootDir
-        {
-            get;
-            private set;
-        }
-
-        public string SettingsFilePath
-        {
-            get;
-            private set;
-        }
-
-        public string InputFileName
-        {
-            get;
-            private set;
-        }
-
-        public string InputFilePath
-        {
-            get;
-            private set;
-        }
-
-        private string _outputModelsDir;
-        public string OutputModelsDir
-        {
-            get { return _outputModelsDir; }
-            private set { _outputModelsDir = value;  }
-        }
-
-        public string OutputSpectralLibsDir
-        {
-            get;
-            private set;
-        }
-
-        private string _outputSpectraLibPath;
-        public string OutputSpectraLibFilepath
-        {
-            get { return _outputSpectraLibPath; }
-            private set { _outputSpectraLibPath = value;  }
-        } 
-        public string TransformedOutputSpectraLibFilepath
-        {
-            get; 
-            private set;
-        }
+        private string PeptdeepExecutablePath => Path.Combine(PythonVirtualEnvironmentScriptsDir, PEPTDEEP_EXECUTABLE);
+        private string RootDir => Path.Combine(ToolDescriptionHelpers.GetToolsDirectory(), ALPHAPEPTDEEP, TimeStamp);
+        private string SettingsFilePath => Path.Combine(RootDir, SETTINGS_FILE_NAME);
+        private string InputFileName => INPUT + UNDERSCORE + EXT_TSV; //Convert.ToBase64String(Encoding.ASCII.GetBytes(Document.DocumentHash)) + EXT_TSV;
+        private string InputFilePath => Path.Combine(RootDir, InputFileName);
+        private string OutputModelsDir => Path.Combine(RootDir, OUTPUT_MODELS);
+        private string OutputSpectralLibsDir => Path.Combine(RootDir, OUTPUT_SPECTRAL_LIBS);
+        private string OutputSpectraLibFilepath => Path.Combine(OutputSpectralLibsDir, OUTPUT_SPECTRAL_LIB_FILE_NAME);
+        private string TransformedOutputSpectraLibFilepath => Path.Combine(OutputSpectralLibsDir, TRANSFORMED_OUTPUT_SPECTRAL_LIB_FILE_NAME);
 
         private SrmDocument Document { get; }
         /// <summary>
@@ -483,39 +428,11 @@
             return dir;
         }
 
-<<<<<<< HEAD
-=======
-        public string ProductLibraryPath()
-        {
-            return OutputSpectraLibFilepath;
-        }
-        public void ResetTimeStamp()
-        {
-            _nowTime = DateTime.Now;
-            TimeStamp = _nowTime.ToString(@"yyyy-MM-dd_HH-mm-ss");
-            PeptdeepExecutablePath = Path.Combine(PythonVirtualEnvironmentScriptsDir, PEPTDEEP_EXECUTABLE);
-            RootDir = Path.Combine(ToolDescriptionHelpers.GetToolsDirectory(), ALPHAPEPTDEEP, TimeStamp);
-            SettingsFilePath = Path.Combine(RootDir, SETTINGS_FILE_NAME);
-            InputFileName = INPUT + UNDERSCORE + EXT_TSV; //Convert.ToBase64String(Encoding.ASCII.GetBytes(Document.DocumentHash)) + EXT_TSV;
-            InputFilePath = Path.Combine(RootDir, InputFileName);
-            OutputModelsDir = Path.Combine(RootDir, OUTPUT_MODELS);
-            OutputSpectralLibsDir = Path.Combine(RootDir, OUTPUT_SPECTRAL_LIBS); 
-            OutputModelsDir = Path.Combine(RootDir, OUTPUT_MODELS);
-            OutputSpectraLibFilepath = Path.Combine(OutputSpectralLibsDir, OUTPUT_SPECTRAL_LIB_FILE_NAME);
-            TransformedOutputSpectraLibFilepath = Path.Combine(OutputSpectralLibsDir, TRANSFORMED_OUTPUT_SPECTRAL_LIB_FILE_NAME);
-        }
->>>>>>> e0387a62
         public bool BuildLibrary(IProgressMonitor progress)
         {
             IProgressStatus progressStatus = new ProgressStatus();
             try
             {
-<<<<<<< HEAD
-=======
-                ResetTimeStamp(); 
-                Directory.CreateDirectory(RootDir);
-                if (Document.DocumentHash != null) LibraryHelper = new LibraryHelper(InputFilePath);
->>>>>>> e0387a62
                 RunAlphapeptdeep(progress, ref progressStatus);
                 progress.UpdateProgress(progressStatus = progressStatus.Complete());
                 return true;
