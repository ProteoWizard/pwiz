--- conflicted
+++ resolved
@@ -34,226 +34,7 @@
 {
     public class ArgumentAndValue
     {
-<<<<<<< HEAD
-        private const string SEQUENCE = @"sequence";
-        private const string MODS = @"mods";
-        private const string MOD_SITES = @"mod_sites";
-        private const string CHARGE = @"charge";
-        private const string TAB = "\t";
-        private const string PRECURSOR = @"Precursor";
-        private const string PEPTIDE = @"Peptide";
-        private const string PRECURSOR_CHARGE = @"Precursor Charge";
-        private const string ISOTOPE_LABEL_TYPE = @"Isotope Label Type";
-        private const string PRECURSOR_MZ = @"Precursor Mz";
-        private const string MODIFIED_SEQUENCE = @"Modified Sequence";
-        private const string PRECURSOR_EXPLICIT_COLLISION_ENERGY = @"Precursor Explicit Collision Energy";
-        private const string PRECURSOR_NOTE = @"Precursor Note";
-        private const string LIBRARY_NAME = @"Library Name";
-        private const string LIBRARY_TYPE = @"Library Type";
-        private const string LIBRARY_PROBABILITY_SCORE = @"Library Probability Score";
-        private const string PEPTIDE_MODIFIED_SEQUENCE_UNIMOD_IDS = @"Peptide Modified Sequence Unimod Ids";
-        private const string BEST_RT = @"Best Retention Time";
-        private const string MIN_RT = @"Min Start Time";
-        private const string MAX_RT = @"Max End Time";
-        private const string IONMOB_MS1 = @"Ion Mobility MS1";
-        private const string APEX_SPECTRUM_ID = @"Apex Spectrum ID Fragment";
-        private const string FILE_NAME = @"File Name";
-        private const string Q_VALUE = @"Detection Q Value";
-
-        private DateTime _nowTime = DateTime.Now;
-
-        public void StampDateTimeNow()
-        {
-            _nowTime = DateTime.Now;
-        }
-        public string TimeStamp
-        {
-            get => _nowTime.ToString(@"yyyy-MM-dd_HH-mm-ss");
-        }
-
-        private string _rootDir;
-
-        public string GetRootDir(string tool)
-        {
-            if (_rootDir == null)
-                _rootDir = Path.Combine(ToolDescriptionHelpers.GetToolsDirectory(), tool, TimeStamp);
-            return _rootDir;
-        }
-        public string InputFilePath { get; private set; }
-        public string TrainingFilePath { get; private set; }
-
-        public static string DataFilePath { get; private set; }
-
-        private static readonly IEnumerable<string> PrecursorTableColumnNames = new[] { SEQUENCE, MODS, MOD_SITES, CHARGE };
-        private static readonly IEnumerable<string> TrainingTableColumnNamesCarafe =
-            new[]
-            {
-                PRECURSOR, PEPTIDE, PRECURSOR_CHARGE, ISOTOPE_LABEL_TYPE, PRECURSOR_MZ, MODIFIED_SEQUENCE, PRECURSOR_EXPLICIT_COLLISION_ENERGY,
-                PRECURSOR_NOTE, LIBRARY_NAME, LIBRARY_TYPE, LIBRARY_PROBABILITY_SCORE, PEPTIDE_MODIFIED_SEQUENCE_UNIMOD_IDS, BEST_RT, MIN_RT,
-                MAX_RT, IONMOB_MS1, APEX_SPECTRUM_ID, FILE_NAME, Q_VALUE
-            };
-
-        private static readonly IEnumerable<string> PrecursorTableColumnNamesCarafe =
-            new[]
-            {
-                PRECURSOR, PEPTIDE, PRECURSOR_CHARGE, ISOTOPE_LABEL_TYPE, PRECURSOR_MZ, MODIFIED_SEQUENCE, PRECURSOR_EXPLICIT_COLLISION_ENERGY,
-                PRECURSOR_NOTE, LIBRARY_NAME, LIBRARY_TYPE, LIBRARY_PROBABILITY_SCORE, PEPTIDE_MODIFIED_SEQUENCE_UNIMOD_IDS
-            };
-        private static IList<ModificationIndex> carafeSupportedModificationIndices =>
-            new[]
-            {
-                new ModificationIndex(4, new ModificationType(@"4", @"Carbamidomethyl", @"H(3) C(2) N O")),
-                new ModificationIndex(21, new ModificationType(@"21", @"Phospho", @"H O(3) P")),
-                new ModificationIndex(35, new ModificationType(@"35", @"Oxidation", @"O"))
-
-            };
-
-        internal static readonly IList<ModificationType> CarafeSupportedModificationNames = populateUniModList(null);
-
-        /// <summary>
-        /// List of UniMod Modifications available
-        /// </summary>
-        internal static readonly IList<ModificationType> AlphapeptdeepModificationNames = populateUniModList(null);
-        private static IList<ModificationType> populateUniModList(IList<ModificationIndex> supportedList)
-        {
-            IList<ModificationType> modList = new List<ModificationType>();
-            for (int m = 0; m < UniModData.UNI_MOD_DATA.Length; m++)
-            {
-                if (!UniModData.UNI_MOD_DATA[m].ID.HasValue ||
-                    (supportedList != null &&
-                     supportedList.Where(x => x.Index == UniModData.UNI_MOD_DATA[m].ID.Value).ToArray().SingleOrDefault() == null))
-                    continue;
-
-                var accession = UniModData.UNI_MOD_DATA[m].ID.Value + @":" + UniModData.UNI_MOD_DATA[m].Name;
-                var name = UniModData.UNI_MOD_DATA[m].Name;
-                var formula = UniModData.UNI_MOD_DATA[m].Formula;
-                modList.Add(new ModificationType(accession, name, formula));
-            }
-            return modList;
-        }
-
-        public LibraryHelper(string tool = null)
-        {
-            StampDateTimeNow();
-            if (!tool.IsNullOrEmpty())
-                GetRootDir(tool);
-        }
-
-        public void InitializeLibraryHelper(string inputFilePath, string trainingFilePath = null, string dataFilePath = null)
-        {
-            InputFilePath = inputFilePath;
-            DataFilePath = dataFilePath;
-            TrainingFilePath = trainingFilePath;
-        }
-
-        public static string GetDataFileName()
-        {
-            if (DataFilePath.IsNullOrEmpty())
-                return "";
-            return Path.GetFileName(DataFilePath);
-        }
-        public void PreparePrecursorInputFile(SrmDocument Document, IProgressMonitor progress, ref IProgressStatus progressStatus, string toolName)
-        {
-            progress.UpdateProgress(progressStatus = progressStatus
-                .ChangeMessage(@"Preparing prediction input file")
-                .ChangePercentComplete(0));
-
-            var warningMods = GetWarningMods(Document, toolName);
-
-            var precursorTable = GetPrecursorTable(Document, toolName, warningMods);
-            File.WriteAllLines(InputFilePath, precursorTable);
-            progress.UpdateProgress(progressStatus = progressStatus
-                .ChangePercentComplete(100));
-        }
-        public void PrepareTrainingInputFile(SrmDocument Document, IProgressMonitor progress, ref IProgressStatus progressStatus, string toolName)
-        {
-            progress.UpdateProgress(progressStatus = progressStatus
-                .ChangeMessage(@"Preparing training input file")
-                .ChangePercentComplete(0));
-
-            var warningMods = GetWarningMods(Document, toolName);
-
-            var trainingTable = GetPrecursorTable(Document, toolName, warningMods, true);
-            File.WriteAllLines(TrainingFilePath, trainingTable);
-
-            progress.UpdateProgress(progressStatus = progressStatus
-                .ChangePercentComplete(100));
-        }
-
-        public static IEnumerable<Tuple<ModifiedSequence, int>> GetPrecursors(SrmDocument document)
-        {
-            foreach (var peptideDocNode in document.Peptides)
-            {
-                var modifiedSequence =
-                    ModifiedSequence.GetModifiedSequence(document.Settings, peptideDocNode, IsotopeLabelType.light);
-                foreach (var charge in peptideDocNode.TransitionGroups
-                             .Select(transitionGroup => transitionGroup.PrecursorCharge).Distinct())
-                {
-                    yield return Tuple.Create(modifiedSequence, charge);
-                }
-            }
-        }
-
-
-        public IEnumerable<string> GetPrecursorTable(SrmDocument Document, string toolName, List<string> warningMods = null, bool training = false)
-        {
-            var result = new List<string>();
-            string header;
-            bool alphapeptDeepFormat = toolName.Equals(@"alphapeptdeep");
-
-            if (alphapeptDeepFormat)
-                header = string.Join(TAB, PrecursorTableColumnNames);
-            else if (toolName.Equals(@"carafe"))
-                if (training)
-                    header = string.Join(TAB, TrainingTableColumnNamesCarafe);
-                else
-                    header = string.Join(TAB, PrecursorTableColumnNamesCarafe);
-            else
-                header = string.Join(TAB, PrecursorTableColumnNamesCarafe);
-
-
-
-            result.Add(header);
-
-            // Build precursor table row by row
-            foreach (var peptide in Document.Peptides)
-            {
-                var unmodifiedSequence = peptide.Peptide.Sequence;
-                var modifiedSequence = ModifiedSequence.GetModifiedSequence(Document.Settings, peptide, IsotopeLabelType.light);
-                var modsBuilder = new StringBuilder();
-                var modSitesBuilder = new StringBuilder();
-                bool unsupportedModification = false;
-
-                var ModificationNames =
-                    alphapeptDeepFormat ? AlphapeptdeepModificationNames : CarafeSupportedModificationNames;
-
-                for (var i = 0; i < modifiedSequence.ExplicitMods.Count; i++)
-                {
-                    var mod = modifiedSequence.ExplicitMods[i];
-                    var modWarns = warningMods.Where(m => m == mod.Name).ToArray();
-                    if (!mod.UnimodId.HasValue && modWarns.Length == 0)
-                    {
-                        var msg = string.Format(ModelsResources.BuildPrecursorTable_UnsupportedModification, modifiedSequence, mod.Name, toolName);
-                        Messages.WriteAsyncUserMessage(msg);
-                        unsupportedModification = true;
-                        continue;
-                    }
-
-                    var unimodIdAA = mod.UnimodIdAA;
-                    var modNames = ModificationNames.Where(m => m.Accession == unimodIdAA).ToArray();
-
-                    if (modNames.Length == 0 && modWarns.Length == 0)
-                    {
-                        var msg = string.Format(ModelsResources.BuildPrecursorTable_Unimod_UnsupportedModification, modifiedSequence, mod.Name, unimodIdAA, toolName);
-                        Messages.WriteAsyncUserMessage(msg);
-                        unsupportedModification = true;
-
-                        continue;
-                    }
-                    if (modNames.Length == 0) continue;
-=======
         private const string DEFAULT_DASH = @"--";
->>>>>>> 0b9b5dd7
 
         public ArgumentAndValue(string name, string value, bool quoteValue)
             : this(name, value, DEFAULT_DASH, quoteValue)
@@ -377,19 +158,14 @@
             get => TransformedOutputSpectraLibFilepath; 
         }
 
+        public string TestLibraryPath { get; set; }
+
         string ILibraryBuilder.BuilderLibraryPath
         {
             get => BuilderLibraryPath;
             set => throw new NotImplementedException();
         }
 
-        private string _testLibraryPath;
-        string ILibraryBuilder.TestLibraryPath
-        {
-            get { return _testLibraryPath; }
-
-            set { _testLibraryPath = value; }
-        }
 
         public LibraryHelper LibraryHelper { get; private set; }
         private string PythonVirtualEnvironmentScriptsDir { get; }
