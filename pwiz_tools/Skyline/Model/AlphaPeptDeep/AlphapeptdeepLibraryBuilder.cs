﻿/*
 * Author: David Shteynberg <dshteyn .at. proteinms.net>,
 *                  MacCoss Lab, Department of Genome Sciences, UW
 *
 * Copyright 2025 University of Washington - Seattle, WA
 *
 * Licensed under the Apache License, Version 2.0 (the "License");
 * you may not use this file except in compliance with the License.
 * You may obtain a copy of the License at
 *
 *     http://www.apache.org/licenses/LICENSE-2.0
 *
 * Unless required by applicable law or agreed to in writing, software
 * distributed under the License is distributed on an "AS IS" BASIS,
 * WITHOUT WARRANTIES OR CONDITIONS OF ANY KIND, either express or implied.
 * See the License for the specific language governing permissions and
 * limitations under the License.
 */

using System;
using System.Collections.Generic;
using System.Diagnostics;
using System.IO;
using System.Linq;
using System.Text;
using pwiz.Common.Collections;
using pwiz.Common.SystemUtil;
using pwiz.Skyline.Model.DocSettings;
using pwiz.Skyline.Model.Irt;
using pwiz.Skyline.Model.Koina.Models;
using pwiz.Skyline.Model.Lib;
using pwiz.Skyline.Model.Tools;
using pwiz.Skyline.Util.Extensions;

namespace pwiz.Skyline.Model.AlphaPeptDeep
{

    public class LibraryHelper 
    {
        private const string SEQUENCE = @"sequence";
        private const string MODS = @"mods";
        private const string MOD_SITES = @"mod_sites";
        private const string CHARGE = @"charge";
        private const string TAB = "\t";
        private const string PRECURSOR = @"Precursor";
        private const string PEPTIDE = @"Peptide";
        private const string PRECURSOR_CHARGE = @"Precursor Charge";
        private const string ISOTOPE_LABEL_TYPE = @"Isotope Label Type";
        private const string PRECURSOR_MZ = @"Precursor Mz";
        private const string MODIFIED_SEQUENCE = @"Modified Sequence";
        private const string PRECURSOR_EXPLICIT_COLLISION_ENERGY = @"Precursor Explicit Collision Energy";
        private const string PRECURSOR_NOTE = @"Precursor Note";
        private const string LIBRARY_NAME = @"Library Name";
        private const string LIBRARY_TYPE = @"Library Type";
        private const string LIBRARY_PROBABILITY_SCORE = @"Library Probability Score";
        private const string PEPTIDE_MODIFIED_SEQUENCE_UNIMOD_IDS = @"Peptide Modified Sequence Unimod Ids";
        private const string BEST_RT = @"Best Retention Time";
        private const string MIN_RT = @"Min Start Time";
        private const string MAX_RT = @"Max End Time";
        private const string IONMOB_MS1 = @"Ion Mobility MS1";
        private const string APEX_SPECTRUM_ID = @"Apex Spectrum ID Fragment"; 
        private const string FILE_NAME = @"File Name";
        private const string Q_VALUE = @"Detection Q Value";

        private DateTime _nowTime = DateTime.Now;

        public void StampDateTimeNow()
        {
            _nowTime = DateTime.Now;
        }
        public string TimeStamp
        {
            get => _nowTime.ToString(@"yyyy-MM-dd_HH-mm-ss");
        }

        private string _rootDir;
        public string GetRootDir(string tool)
        {
            if (_rootDir == null)
                _rootDir = Path.Combine(ToolDescriptionHelpers.GetToolsDirectory(), tool, TimeStamp);
            return _rootDir;
        }
        public string InputFilePath { get; private set; }
        public string TrainingFilePath { get; private set; }

        public static string DataFilePath { get; private set; }

        private static readonly IEnumerable<string> PrecursorTableColumnNames = new[] { SEQUENCE, MODS, MOD_SITES, CHARGE };
        private static readonly IEnumerable<string> TrainingTableColumnNamesCarafe = 
            new[] 
            { 
                PRECURSOR, PEPTIDE, PRECURSOR_CHARGE, ISOTOPE_LABEL_TYPE, PRECURSOR_MZ, MODIFIED_SEQUENCE, PRECURSOR_EXPLICIT_COLLISION_ENERGY,
                PRECURSOR_NOTE, LIBRARY_NAME, LIBRARY_TYPE, LIBRARY_PROBABILITY_SCORE, PEPTIDE_MODIFIED_SEQUENCE_UNIMOD_IDS, BEST_RT, MIN_RT, 
                MAX_RT, IONMOB_MS1, APEX_SPECTRUM_ID, FILE_NAME, Q_VALUE
            };

        private static readonly IEnumerable<string> PrecursorTableColumnNamesCarafe =
            new[]
            {
                PRECURSOR, PEPTIDE, PRECURSOR_CHARGE, ISOTOPE_LABEL_TYPE, PRECURSOR_MZ, MODIFIED_SEQUENCE, PRECURSOR_EXPLICIT_COLLISION_ENERGY,
                PRECURSOR_NOTE, LIBRARY_NAME, LIBRARY_TYPE, LIBRARY_PROBABILITY_SCORE, PEPTIDE_MODIFIED_SEQUENCE_UNIMOD_IDS
            };
        private static IList<ModificationIndex> carafeSupportedModificationIndices =>
            new[]
            {
                new ModificationIndex(4, new ModificationType(@"4", @"Carbamidomethyl", @"H(3) C(2) N O")),
                new ModificationIndex(21, new ModificationType(@"21", @"Phospho", @"H O(3) P")),
                new ModificationIndex(35, new ModificationType(@"35", @"Oxidation", @"O"))

            };

        internal static readonly IList<ModificationType> CarafeSupportedModificationNames = populateUniModList(carafeSupportedModificationIndices);

        /// <summary>
        /// List of UniMod Modifications available
        /// </summary>
        internal static readonly IList<ModificationType> AlphapeptdeepModificationNames = populateUniModList(null);
        private static IList<ModificationType> populateUniModList(IList<ModificationIndex> supportedList)
        {
            IList<ModificationType> modList = new List<ModificationType>();
            for (int m = 0; m < UniModData.UNI_MOD_DATA.Length; m++)
            {
                if (!UniModData.UNI_MOD_DATA[m].ID.HasValue || 
                    (supportedList != null && 
                     supportedList.Where(x => x.Index == UniModData.UNI_MOD_DATA[m].ID.Value).ToArray().SingleOrDefault() == null) )
                    continue;

                var accession = UniModData.UNI_MOD_DATA[m].ID.Value + @":" + UniModData.UNI_MOD_DATA[m].Name;
                var name = UniModData.UNI_MOD_DATA[m].Name;
                var formula = UniModData.UNI_MOD_DATA[m].Formula;
                modList.Add(new ModificationType(accession, name, formula));
            }
            return modList;
        }

        public LibraryHelper(string tool = null)
        {
            StampDateTimeNow();
            if (!tool.IsNullOrEmpty())
                GetRootDir(tool);
        }

        public void InitializeLibraryHelper(string inputFilePath, string trainingFilePath = null, string dataFilePath = null)
        {
            InputFilePath = inputFilePath;
            DataFilePath = dataFilePath;
            TrainingFilePath = trainingFilePath;
        }

        public static string GetDataFileName()
        {
            if (DataFilePath.IsNullOrEmpty())
                return "";
            return Path.GetFileName(DataFilePath);
        }
        public void PreparePrecursorInputFile(SrmDocument Document, IProgressMonitor progress, ref IProgressStatus progressStatus, string toolName)
        {
            progress.UpdateProgress(progressStatus = progressStatus
                .ChangeMessage(@"Preparing prediction input file")
                .ChangePercentComplete(0));

<<<<<<< HEAD
            var precursorTable = GetInputTable(Document, toolName);
            File.WriteAllLines(InputFilePath, precursorTable);
=======
            var warningMods = GetWarningMods(Document, toolName);
>>>>>>> f35d0c5b

            var precursorTable = GetPrecursorTable(Document, toolName, warningMods);
                File.WriteAllLines(InputFilePath, precursorTable);
            progress.UpdateProgress(progressStatus = progressStatus
                .ChangePercentComplete(100));
        }
        public void PrepareTrainingInputFile(SrmDocument Document, IProgressMonitor progress, ref IProgressStatus progressStatus, string toolName)
        {
            progress.UpdateProgress(progressStatus = progressStatus
                .ChangeMessage(@"Preparing training input file")
                .ChangePercentComplete(0));

            var trainingTable = GetInputTable(Document, toolName, true);
            File.WriteAllLines(TrainingFilePath, trainingTable);

            progress.UpdateProgress(progressStatus = progressStatus
                .ChangePercentComplete(100));
        }

        public static IEnumerable<Tuple<ModifiedSequence, int>> GetPrecursors(SrmDocument document)
        {
            foreach (var peptideDocNode in document.Peptides)
            {
                var modifiedSequence =
                    ModifiedSequence.GetModifiedSequence(document.Settings, peptideDocNode, IsotopeLabelType.light);
                foreach (var charge in peptideDocNode.TransitionGroups
                             .Select(transitionGroup => transitionGroup.PrecursorCharge).Distinct())
                {
                    yield return Tuple.Create(modifiedSequence, charge);
                }
            }
        }
<<<<<<< HEAD
        /// <summary>
        /// Returns an input table
        /// </summary>
        /// <param name="Document">Skyline document</param>
        /// <param name="toolName">carafe or alphapeptdeep</param>
        /// <param name="training">generate a training file for carafe or prediction file (default)</param>
        /// <returns></returns>
        public IEnumerable<string> GetInputTable(SrmDocument Document, string toolName, bool training = false)
=======

        public IEnumerable<string> GetPrecursorTable(SrmDocument Document, string toolName, List<string> warningMods = null)
>>>>>>> f35d0c5b
        {
            var result = new List<string>();
            string header;
            bool alphapeptDeepFormat = toolName.Equals(@"alphapeptdeep");

            if (alphapeptDeepFormat)
                header = string.Join(TAB, PrecursorTableColumnNames);
            else if (toolName.Equals(@"carafe"))
                if (training)
                    header = string.Join(TAB, TrainingTableColumnNamesCarafe);
                else
                    header = string.Join(TAB, PrecursorTableColumnNamesCarafe);
            else
                header = string.Join(TAB, PrecursorTableColumnNamesCarafe);



            result.Add(header);

            // Build precursor table row by row
            foreach (var peptide in Document.Peptides)
            {
                var unmodifiedSequence = peptide.Peptide.Sequence;
                var modifiedSequence = ModifiedSequence.GetModifiedSequence(Document.Settings, peptide, IsotopeLabelType.light);
                var modsBuilder = new StringBuilder();
                var modSitesBuilder = new StringBuilder();
                bool unsupportedModification = false;
           
                var ModificationNames =
                    alphapeptDeepFormat ? AlphapeptdeepModificationNames : CarafeSupportedModificationNames;
                
                for (var i = 0; i < modifiedSequence.ExplicitMods.Count; i++)
                {
                    var mod = modifiedSequence.ExplicitMods[i];
                    var modWarns = warningMods.Where(m => m == mod.Name).ToArray();
                    if (!mod.UnimodId.HasValue && modWarns.Length == 0)
                    {
                        var msg = string.Format(ModelsResources.BuildPrecursorTable_UnsupportedModification, modifiedSequence, mod.Name, toolName);
                        Messages.WriteAsyncUserMessage(msg);
                        unsupportedModification = true;
                        continue;
                    }

                    var unimodIdAA = mod.UnimodIdAA;
                    var modNames = ModificationNames.Where(m => m.Accession == unimodIdAA).ToArray();
                   
                    if (modNames.Length == 0 && modWarns.Length == 0 )
                    {
                        var msg = string.Format(ModelsResources.BuildPrecursorTable_Unimod_UnsupportedModification, modifiedSequence, mod.Name, unimodIdAA, toolName);
                        Messages.WriteAsyncUserMessage(msg);
                        unsupportedModification = true;

                        continue;
                    }
                    if (modNames.Length == 0) continue;

                    string modName = "";

                    if (alphapeptDeepFormat) 
                    {
                        modName = modNames.Single().AlphaNameWithAminoAcid(unmodifiedSequence, mod.IndexAA);        
                    }
                    else
                    {
                        modName = modNames.Single().Name;
                    }

                    modsBuilder.Append(modName);
                    modSitesBuilder.Append((mod.IndexAA + 1).ToString()); // + 1 because alphapeptdeep mod_site number starts from 1 as the first amino acid
                    if (i != modifiedSequence.ExplicitMods.Count - 1)
                    {
                        modsBuilder.Append(TextUtil.SEMICOLON);
                        modSitesBuilder.Append(TextUtil.SEMICOLON);
                    }
                }
                if (unsupportedModification) 
                    continue;
                
                foreach (var charge in peptide.TransitionGroups
                             .Select(transitionGroup => transitionGroup.PrecursorCharge).Distinct())
                {
                    if (alphapeptDeepFormat)
                    {
                        result.Add(string.Join(TAB, new[]
                            {
                                unmodifiedSequence, modsBuilder.ToString(), modSitesBuilder.ToString(), charge.ToString()
                            })
                        );
                    }
                    else
                    {
                        var docNode = peptide.TransitionGroups.Where(group => group.PrecursorCharge == charge).FirstOrDefault();
                        if (docNode == null)
                        {
                            continue;
                        }
                        var precursor = LabelPrecursor(docNode.TransitionGroup, docNode.PrecursorMz, string.Empty);
                        var collisionEnergy = docNode.ExplicitValues.CollisionEnergy != null ? docNode.ExplicitValues.CollisionEnergy.ToString() : @"#N/A";
                        var note = docNode.Annotations.Note != null ? docNode.Annotations.Note : @"#N/A";
                        var libraryName = docNode.LibInfo != null && docNode.LibInfo.LibraryName != null ? docNode.LibInfo.LibraryName : @"#N/A";
                        var libraryType = docNode.LibInfo != null && docNode.LibInfo.LibraryTypeName != null ? docNode.LibInfo.LibraryTypeName : @"#N/A";
                        var libraryScore = docNode.LibInfo != null && docNode.LibInfo.Score != null ? docNode.LibInfo.Score.ToString() : @"#N/A";
                        var unimodSequence = modifiedSequence.ToString();
                        var best_rt = docNode.GetSafeChromInfo(peptide.BestResult).FirstOrDefault()?.RetentionTime;
                        var min_rt = docNode.GetSafeChromInfo(peptide.BestResult).FirstOrDefault()?.StartRetentionTime;
                        var max_rt = docNode.GetSafeChromInfo(peptide.BestResult).FirstOrDefault()?.EndRetentionTime;
                        string ionmob_ms1 = docNode.GetSafeChromInfo(peptide.BestResult).FirstOrDefault()?.IonMobilityInfo?.IonMobilityMS1.HasValue == true ? 
                            docNode.GetSafeChromInfo(peptide.BestResult).FirstOrDefault()?.IonMobilityInfo.IonMobilityMS1.ToString() : @"#N/A";
                        var apex_psm = @"unknown";//docNode.GetSafeChromInfo(peptide.BestResult).FirstOrDefault()?.Identified
                        var filename = LibraryHelper.GetDataFileName();
                        if (training)
                            result.Add(string.Join(TAB, new object[]
                            {
                                precursor, unmodifiedSequence, charge.ToString(), docNode.LabelType.ToString(),
                                docNode.PrecursorMz.ToString(), unimodSequence, collisionEnergy,
                                note, libraryName, libraryType, libraryScore, modifiedSequence.UnimodIds,
                                best_rt, min_rt, max_rt, ionmob_ms1, apex_psm, filename, libraryScore
                            }));
                        else
                            result.Add(string.Join(TAB, new[]
                                {
                                    precursor, unmodifiedSequence, charge.ToString(), docNode.LabelType.ToString(),
                                    docNode.PrecursorMz.ToString(), unimodSequence, collisionEnergy,
                                    note, libraryName, libraryType, libraryScore, modifiedSequence.UnimodIds
                                })
                            );

                    }
                }
            }

            return result;
        }
        public List<string> GetWarningMods(SrmDocument Document, string toolName)
        {
            var resultList = new List<string>(); 
           
            bool alphapeptDeepFormat = toolName.Equals(@"alphapeptdeep");
            
            // Build precursor table row by row
            foreach (var peptide in Document.Peptides)
            {
                var modifiedSequence = ModifiedSequence.GetModifiedSequence(Document.Settings, peptide, IsotopeLabelType.light);

                var ModificationNames =
                    alphapeptDeepFormat ? AlphapeptdeepModificationNames : CarafeSupportedModificationNames;

                for (var i = 0; i < modifiedSequence.ExplicitMods.Count; i++)
                {
                    var mod = modifiedSequence.ExplicitMods[i];
                    if (!mod.UnimodId.HasValue)
                    {
                        var haveMod = resultList.FirstOrDefault(m => m == mod.Name);
                        if (haveMod == null)
                        {
                            resultList.Add(mod.Name);
                        }
                    }

                    var unimodIdAA = mod.UnimodIdAA;
                    var modNames = ModificationNames.Where(m => m.Accession == unimodIdAA).ToArray();
                    if (modNames.Length == 0)
                    {
                        var haveMod = resultList.FirstOrDefault(m => m == mod.Name);
                        if (haveMod == null)
                        {
                            resultList.Add(mod.Name);
                        }
                    }
                }
            }
            return resultList;
        }
        public static string LabelPrecursor(TransitionGroup tranGroup, double precursorMz,
            string resultsText)
        {
            return string.Format(@"{0}{1}{2}{3}", LabelMz(tranGroup, precursorMz),
                Transition.GetChargeIndicator(tranGroup.PrecursorAdduct),
                tranGroup.LabelTypeText, resultsText);
        }

        private static string LabelMz(TransitionGroup tranGroup, double precursorMz)
        {
            int? massShift = tranGroup.DecoyMassShift;
            double shift = SequenceMassCalc.GetPeptideInterval(massShift);
            return string.Format(@"{0:F04}{1}", precursorMz - shift,
                Transition.GetDecoyText(massShift));
        }
    }
    public class ArgumentAndValue
    {
        public ArgumentAndValue(string name, string value, string dash = @"--")
        {
            Name = name;
            Value = value;
            Dash = dash;
        }
        public string Name { get; private set; }
        public string Value { get; private set; }
        public string Dash { get; set; }

        public override string ToString() { return Dash + Name + TextUtil.SPACE + Value; }
    }

    public class ModificationType
    {
        public ModificationType(string accession, string name, string comment)
        {
            Accession = accession;
            Name = name;
            Comment = comment;
        }
        public string Accession { get; private set; }
        public string Name { get; private set; }
        public string Comment { get; private set; }

        public string AlphaNameWithAminoAcid(string unmodifiedSequence, int index)
        {
            string modification = Name.Replace(@"(", "").Replace(@")", @"").Replace(@" ", @"@").Replace(@"Acetyl@N-term",@"Acetyl@Protein_N-term");
            char delimiter = '@';
            string[] name = modification.Split(delimiter);
            string alphaName = name[0] + @"@" + unmodifiedSequence[index];
            if (index == 0 && modification.EndsWith(@"term"))
            {
                alphaName = modification;
            }
            return alphaName;
        }
        public override string ToString() { return string.Format(ModelsResources.BuildPrecursorTable_ModificationType, Accession, Name, Comment); }
    }

    public class ModificationIndex
    {
        public ModificationIndex(int index, ModificationType modification)
        {
            Index = index;
            Modification = modification;
        }
        public ModificationType Modification { get; private set; }
        public int Index { get; private set; }

        public override string ToString()
        {
            return Index.ToString() + @":" + Modification.ToString();
        }
    }


    public class AlphapeptdeepLibraryBuilder : IiRTCapableLibraryBuilder
    {
        private const string ALPHAPEPTDEEP = @"alphapeptdeep";
        private const string BLIB_BUILD = @"BlibBuild";
        private const string CMD_FLOW_COMMAND = @"cmd-flow";
        private const string EXPORT_SETTINGS_COMMAND = @"export-settings";
        private const string EXT_TSV = TextUtil.EXT_TSV;
        private const string INPUT = @"input";
        private const string LEFT_PARENTHESIS = TextUtil.LEFT_PARENTHESIS;
        private const string LEFT_SQUARE_BRACKET = TextUtil.LEFT_SQUARE_BRACKET;
        private const string LIBRARY_COMMAND = @"library";
        private const string MODIFIED_PEPTIDE = "ModifiedPeptide";
        private const string MODS = @"mods";
        private const string OUTPUT = @"output";
        private const string OUTPUT_MODELS = @"output_models";
        private const string OUTPUT_SPECTRAL_LIB_FILE_NAME = @"predict.speclib.tsv";
        private const string OUTPUT_SPECTRAL_LIBS = @"output_spectral_libs";
        private const string PEPTDEEP_EXECUTABLE = "peptdeep.exe";
        private const string RIGHT_PARENTHESIS = TextUtil.RIGHT_PARENTHESIS;
        private const string RIGHT_SQUARE_BRACKET = TextUtil.RIGHT_SQUARE_BRACKET;
        private const string SEMICOLON = TextUtil.SEMICOLON;
        private const string SETTINGS_FILE_NAME = @"settings.yaml";
        private const string SPACE = TextUtil.SPACE;
        private const string TAB = "\t";
        private const string TRANSFORMED_OUTPUT_SPECTRAL_LIB_FILE_NAME = @"predict_transformed.speclib.tsv";
        private const string UNDERSCORE = TextUtil.UNDERSCORE;

        public string AmbiguousMatchesMessage
        {
            //TODO(xgwang): implement
            get { return null; }
        }
        public IrtStandard IrtStandard
        {
            //TODO(xgwang): implement
            get { return null; }
        }
        public string BuildCommandArgs
        {
            //TODO(xgwang): implement
            get { return null; }
        }
        public string BuildOutput
        {
            //TODO(xgwang): implement
            get { return null; }
        }
        public LibrarySpec LibrarySpec { get; private set; }

        private string BuilderLibraryPath
        {
            get { return OutputSpectraLibFilepath; }
            set { OutputSpectraLibFilepath = value; }
        }

        string ILibraryBuilder.BuilderLibraryPath
        {
            get => BuilderLibraryPath;
            set => BuilderLibraryPath = value;
        }

        string ILibraryBuilder.TestLibraryPath
        {
            get => BuilderLibraryPath;
            set => BuilderLibraryPath = value;
        }

        public LibraryHelper LibraryHelper { get; private set; }

        private DateTime _nowTime = DateTime.Now;

        public static readonly string TimeStamp = _nowTime.ToString(@"yyyy-MM-dd_HH-mm-ss");
        private string PythonVirtualEnvironmentScriptsDir { get; }
        private string PeptdeepExecutablePath => Path.Combine(PythonVirtualEnvironmentScriptsDir, PEPTDEEP_EXECUTABLE);

<<<<<<< HEAD
        private string _rootDir;
        private string RootDir
        {
            get
            {
                return _rootDir;
            }
            set
            {
                _rootDir = value;
            }
        }

=======
        private static readonly string RootDir = Path.Combine(ToolDescriptionHelpers.GetToolsDirectory(), ALPHAPEPTDEEP, TimeStamp);
>>>>>>> f35d0c5b
        private string SettingsFilePath => Path.Combine(RootDir, SETTINGS_FILE_NAME);
        private string InputFileName => INPUT + UNDERSCORE + EXT_TSV; //Convert.ToBase64String(Encoding.ASCII.GetBytes(Document.DocumentHash)) + EXT_TSV;
        private string InputFilePath => Path.Combine(RootDir, InputFileName);
        private string OutputModelsDir => Path.Combine(RootDir, OUTPUT_MODELS);
        private string OutputSpectralLibsDir => Path.Combine(RootDir, OUTPUT_SPECTRAL_LIBS);
        private string OutputSpectraLibFilepath;
        private string TransformedOutputSpectraLibFilepath => Path.Combine(OutputSpectralLibsDir, TRANSFORMED_OUTPUT_SPECTRAL_LIB_FILE_NAME);

        public string ToolName { get; }
        public SrmDocument Document { get; private set; }
        /// <summary>
        /// The peptdeep cmd-flow command is how we can pass arguments that will override the settings.yaml file.
        /// This is how the peptdeep CLI supports command line arguments.
        /// </summary>
        private IList<ArgumentAndValue> CmdFlowCommandArguments =>
            new []
            {
                new ArgumentAndValue(@"task_workflow", @"library"),
                new ArgumentAndValue(@"settings_yaml", SettingsFilePath),
                new ArgumentAndValue(@"PEPTDEEP_HOME", RootDir),
                new ArgumentAndValue(@"transfer--model_output_folder", OutputModelsDir),
                new ArgumentAndValue(@"library--infile_type", @"precursor_table"),
                new ArgumentAndValue(@"library--infiles", InputFilePath),
                new ArgumentAndValue(@"library--output_folder", OutputSpectralLibsDir),
                new ArgumentAndValue(@"library--output_tsv--enabled", @"True"),
                new ArgumentAndValue(@"library--output_tsv--translate_mod_to_unimod_id", @"True"),
                new ArgumentAndValue(@"library--decoy", @"diann"),
                new ArgumentAndValue(@"device", @"gpu"),
            };

        private Dictionary<string, string> OpenSwathAssayColName =>
            new Dictionary<string, string>()
            {
                { @"RT", @"NormalizedRetentionTime" },
                { @"ModifiedPeptide", @"ModifiedPeptideSequence" },
                { @"FragmentMz", @"ProductMz" },
                { @"RelativeIntensity", @"LibraryIntensity" },
                { @"FragmentNumber", @"FragmentSeriesNumber" }
            };

        public AlphapeptdeepLibraryBuilder(string libName, string libOutPath, string pythonVirtualEnvironmentScriptsDir, SrmDocument document)
<<<<<<< HEAD
        {            
=======
        {           
>>>>>>> f35d0c5b
            Document = document;
            Directory.CreateDirectory(RootDir);
            LibrarySpec = new BiblioSpecLiteSpec(libName, libOutPath);
            LibraryHelper = new LibraryHelper(ALPHAPEPTDEEP);
            if (Document.DocumentHash != null) LibraryHelper.InitializeLibraryHelper(InputFilePath);
            PythonVirtualEnvironmentScriptsDir = pythonVirtualEnvironmentScriptsDir;
<<<<<<< HEAD
            OutputSpectraLibFilepath = Path.Combine(OutputSpectralLibsDir, OUTPUT_SPECTRAL_LIB_FILE_NAME);
=======
            ToolName = @"alphapeptdeep";
>>>>>>> f35d0c5b
        }


        public bool BuildLibrary(IProgressMonitor progress)
        {
            IProgressStatus progressStatus = new ProgressStatus();
            try
            {

                if (LibraryHelper == null)
                {
                    LibraryHelper = new LibraryHelper(ALPHAPEPTDEEP);
                    //LibraryHelper.StampDateTimeNow();
                    RootDir = LibraryHelper.GetRootDir(ALPHAPEPTDEEP);
                    LibraryHelper.InitializeLibraryHelper(InputFilePath);
                }

                RunAlphapeptdeep(progress, ref progressStatus);
                progress.UpdateProgress(progressStatus = progressStatus.Complete());
                LibraryHelper = null;
                return true;
            }
            catch (Exception exception)
            {
                progress.UpdateProgress(progressStatus.ChangeErrorException(exception));
                LibraryHelper = null;
                return false;
            }
        }

        private void RunAlphapeptdeep(IProgressMonitor progress, ref IProgressStatus progressStatus)
        {
            progressStatus = progressStatus.ChangeSegments(0, 5);
<<<<<<< HEAD

            if (Document.DocumentHash != null) LibraryHelper.PreparePrecursorInputFile(Document, progress, ref progressStatus, @"alphapeptdeep");
=======
            Directory.CreateDirectory(RootDir);
            LibraryHelper.PrepareInputFile(Document, progress, ref progressStatus, @"alphapeptdeep");
            
>>>>>>> f35d0c5b
            progressStatus = progressStatus.NextSegment();

            PrepareSettingsFile(progress, ref progressStatus);

            progressStatus = progressStatus.NextSegment();

            ExecutePeptdeep(progress, ref progressStatus);

            progressStatus = progressStatus.NextSegment();

            TransformPeptdeepOutput(progress, ref progressStatus);
            progressStatus = progressStatus.NextSegment();
            
            ImportSpectralLibrary(progress, ref progressStatus);
        }

        private void PrepareSettingsFile(IProgressMonitor progress, ref IProgressStatus progressStatus)
        {
            progress.UpdateProgress(progressStatus = progressStatus
                .ChangeMessage(@"Preparing settings file")
                .ChangePercentComplete(0));

            // generate template settings.yaml file
            var pr = new ProcessRunner();
            var psi = new ProcessStartInfo(PeptdeepExecutablePath, $@"{EXPORT_SETTINGS_COMMAND} {SettingsFilePath}")
            {
                CreateNoWindow = true,
                UseShellExecute = false,
                RedirectStandardOutput = true,
                RedirectStandardError = true,
                RedirectStandardInput = false
            };
            try
            {
                pr.EnableImmediateLog = true;
                pr.Run(psi, string.Empty, progress, ref progressStatus, ProcessPriorityClass.BelowNormal, true);
            }
            catch (Exception ex)
            {
                // TODO(xgwang): update this exception to an Alphapeptdeep specific one
                throw new Exception(@"Failed to generate settings.yaml file by executing the peptdeep export-settings command.", ex);
            }

            progress.UpdateProgress(progressStatus = progressStatus
                .ChangePercentComplete(100));
        }

        private void ExecutePeptdeep(IProgressMonitor progress, ref IProgressStatus progressStatus)
        {
            progress.UpdateProgress(progressStatus = progressStatus
                .ChangeMessage(@"Executing peptdeep")
                .ChangePercentComplete(0));

            // compose peptdeep cmd-flow command arguments to build library
            var args = new StringBuilder();
            foreach (var arg in CmdFlowCommandArguments)
            {
                args.Append(arg).Append(SPACE);
            }

            // execute command
            var pr = new ProcessRunner();
            var psi = new ProcessStartInfo(PeptdeepExecutablePath, $@"{CMD_FLOW_COMMAND} {args}")
            {
                CreateNoWindow = true,
                UseShellExecute = false,
                RedirectStandardOutput = true,
                RedirectStandardError = true,
                RedirectStandardInput = false
            };
            try
            {
                pr.EnableImmediateLog = true;
                pr.Run(psi, string.Empty, progress, ref progressStatus, ProcessPriorityClass.BelowNormal, true);
            }
            catch (Exception ex)
            {
                // TODO(xgwang): update this exception to an Alphapeptdeep specific one
                throw new Exception(@"Failed to build library by executing the peptdeep cmd-flow command.", ex);
            }

            progress.UpdateProgress(progressStatus = progressStatus
                .ChangePercentComplete(100));
        }

        private void TransformPeptdeepOutput(IProgressMonitor progress, ref IProgressStatus progressStatus)
        {
            progress.UpdateProgress(progressStatus = progressStatus
                .ChangeMessage(@"Importing spectral library")
                .ChangePercentComplete(0));

            var result = new List<string>();
            var reader = new DsvFileReader(OutputSpectraLibFilepath, TextUtil.SEPARATOR_TSV);

            // transform table header
            var colNames = reader.FieldNames;
            var newColNames = new List<string>();
            foreach(var colName in colNames)
            {
                string newColName;
                if (!OpenSwathAssayColName.TryGetValue(colName, out newColName))
                {
                    newColName = colName;
                }
                newColNames.Add(newColName);
            }
            var header = string.Join(TAB, newColNames);
            result.Add(header);

            // transform table body line by line
            while (null != reader.ReadLine())
            {
                var line = new List<string>();
                foreach (var colName in colNames)
                {
                    var cell = reader.GetFieldByName(colName);
                    if (colName == MODIFIED_PEPTIDE)
                    {
                        var transformedCell = cell.Replace(UNDERSCORE, String.Empty)
                            .Replace(LEFT_SQUARE_BRACKET, LEFT_PARENTHESIS)
                            .Replace(RIGHT_SQUARE_BRACKET, RIGHT_PARENTHESIS);
                        line.Add(transformedCell);
                    }
                    else
                    {
                        line.Add(cell);
                    }
                }
                result.Add(string.Join(TAB, line));
            }

            // write to new file
            File.WriteAllLines(TransformedOutputSpectraLibFilepath, result);

            progress.UpdateProgress(progressStatus = progressStatus
                .ChangePercentComplete(100));
        }

        private void ImportSpectralLibrary(IProgressMonitor progress, ref IProgressStatus progressStatus)
        {
            progress.UpdateProgress(progressStatus = progressStatus
                .ChangeMessage(@"Importing spectral library")
                .ChangePercentComplete(0));
            var pr = new ProcessRunner();
            string args = $@"-o -i {TextUtil.Quote(LibrarySpec.Name)} {TextUtil.Quote(TransformedOutputSpectraLibFilepath)} {TextUtil.Quote(LibrarySpec.FilePath)}";
            var psi = new ProcessStartInfo(BLIB_BUILD, args)
            {
                CreateNoWindow = true,
                UseShellExecute = false,
                RedirectStandardOutput = true,
                RedirectStandardError = true,
                RedirectStandardInput = false
            };
            try
            {
                pr.EnableImmediateLog = true;
                pr.Run(psi, string.Empty, progress, ref progressStatus, ProcessPriorityClass.BelowNormal, true);
            }
            catch (Exception ex)
            {
                // TODO(xgwang): update this exception to an Alphapeptdeep specific one
                throw new Exception(@"Failed to import spectral library by executing BlibBuild", ex);
            }
            progress.UpdateProgress(progressStatus = progressStatus
                .ChangePercentComplete(100));
        }

        //TODO(xgwang): implement
        public bool IsCanceled => false;

        public UpdateProgressResponse UpdateProgress(IProgressStatus status)
        {
            //TODO(xgwang): implement
            return UpdateProgressResponse.normal;
        }

        public bool HasUI => false;
    }
}<|MERGE_RESOLUTION|>--- conflicted
+++ resolved
@@ -159,12 +159,7 @@
                 .ChangeMessage(@"Preparing prediction input file")
                 .ChangePercentComplete(0));
 
-<<<<<<< HEAD
-            var precursorTable = GetInputTable(Document, toolName);
-            File.WriteAllLines(InputFilePath, precursorTable);
-=======
             var warningMods = GetWarningMods(Document, toolName);
->>>>>>> f35d0c5b
 
             var precursorTable = GetPrecursorTable(Document, toolName, warningMods);
                 File.WriteAllLines(InputFilePath, precursorTable);
@@ -177,7 +172,9 @@
                 .ChangeMessage(@"Preparing training input file")
                 .ChangePercentComplete(0));
 
-            var trainingTable = GetInputTable(Document, toolName, true);
+            var warningMods = GetWarningMods(Document, toolName);
+
+            var trainingTable = GetPrecursorTable(Document, toolName, warningMods,true);
             File.WriteAllLines(TrainingFilePath, trainingTable);
 
             progress.UpdateProgress(progressStatus = progressStatus
@@ -197,19 +194,9 @@
                 }
             }
         }
-<<<<<<< HEAD
-        /// <summary>
-        /// Returns an input table
-        /// </summary>
-        /// <param name="Document">Skyline document</param>
-        /// <param name="toolName">carafe or alphapeptdeep</param>
-        /// <param name="training">generate a training file for carafe or prediction file (default)</param>
-        /// <returns></returns>
-        public IEnumerable<string> GetInputTable(SrmDocument Document, string toolName, bool training = false)
-=======
-
-        public IEnumerable<string> GetPrecursorTable(SrmDocument Document, string toolName, List<string> warningMods = null)
->>>>>>> f35d0c5b
+
+
+        public IEnumerable<string> GetPrecursorTable(SrmDocument Document, string toolName, List<string> warningMods = null, bool training = false)
         {
             var result = new List<string>();
             string header;
@@ -526,14 +513,9 @@
         }
 
         public LibraryHelper LibraryHelper { get; private set; }
-
-        private DateTime _nowTime = DateTime.Now;
-
-        public static readonly string TimeStamp = _nowTime.ToString(@"yyyy-MM-dd_HH-mm-ss");
         private string PythonVirtualEnvironmentScriptsDir { get; }
         private string PeptdeepExecutablePath => Path.Combine(PythonVirtualEnvironmentScriptsDir, PEPTDEEP_EXECUTABLE);
 
-<<<<<<< HEAD
         private string _rootDir;
         private string RootDir
         {
@@ -547,9 +529,6 @@
             }
         }
 
-=======
-        private static readonly string RootDir = Path.Combine(ToolDescriptionHelpers.GetToolsDirectory(), ALPHAPEPTDEEP, TimeStamp);
->>>>>>> f35d0c5b
         private string SettingsFilePath => Path.Combine(RootDir, SETTINGS_FILE_NAME);
         private string InputFileName => INPUT + UNDERSCORE + EXT_TSV; //Convert.ToBase64String(Encoding.ASCII.GetBytes(Document.DocumentHash)) + EXT_TSV;
         private string InputFilePath => Path.Combine(RootDir, InputFileName);
@@ -591,39 +570,34 @@
             };
 
         public AlphapeptdeepLibraryBuilder(string libName, string libOutPath, string pythonVirtualEnvironmentScriptsDir, SrmDocument document)
-<<<<<<< HEAD
-        {            
-=======
+
         {           
->>>>>>> f35d0c5b
             Document = document;
             Directory.CreateDirectory(RootDir);
             LibrarySpec = new BiblioSpecLiteSpec(libName, libOutPath);
             LibraryHelper = new LibraryHelper(ALPHAPEPTDEEP);
             if (Document.DocumentHash != null) LibraryHelper.InitializeLibraryHelper(InputFilePath);
             PythonVirtualEnvironmentScriptsDir = pythonVirtualEnvironmentScriptsDir;
-<<<<<<< HEAD
-            OutputSpectraLibFilepath = Path.Combine(OutputSpectralLibsDir, OUTPUT_SPECTRAL_LIB_FILE_NAME);
-=======
+
             ToolName = @"alphapeptdeep";
->>>>>>> f35d0c5b
-        }
-
-
+        }
+
+        private void InitializeLibraryHelper()
+        {
+            if (LibraryHelper == null)
+            {
+                LibraryHelper = new LibraryHelper(ALPHAPEPTDEEP);
+                //LibraryHelper.StampDateTimeNow();
+                RootDir = LibraryHelper.GetRootDir(ALPHAPEPTDEEP);
+                LibraryHelper.InitializeLibraryHelper(InputFilePath);
+            }
+        }
         public bool BuildLibrary(IProgressMonitor progress)
         {
             IProgressStatus progressStatus = new ProgressStatus();
             try
             {
-
-                if (LibraryHelper == null)
-                {
-                    LibraryHelper = new LibraryHelper(ALPHAPEPTDEEP);
-                    //LibraryHelper.StampDateTimeNow();
-                    RootDir = LibraryHelper.GetRootDir(ALPHAPEPTDEEP);
-                    LibraryHelper.InitializeLibraryHelper(InputFilePath);
-                }
-
+                InitializeLibraryHelper();
                 RunAlphapeptdeep(progress, ref progressStatus);
                 progress.UpdateProgress(progressStatus = progressStatus.Complete());
                 LibraryHelper = null;
@@ -640,14 +614,9 @@
         private void RunAlphapeptdeep(IProgressMonitor progress, ref IProgressStatus progressStatus)
         {
             progressStatus = progressStatus.ChangeSegments(0, 5);
-<<<<<<< HEAD
-
-            if (Document.DocumentHash != null) LibraryHelper.PreparePrecursorInputFile(Document, progress, ref progressStatus, @"alphapeptdeep");
-=======
-            Directory.CreateDirectory(RootDir);
-            LibraryHelper.PrepareInputFile(Document, progress, ref progressStatus, @"alphapeptdeep");
-            
->>>>>>> f35d0c5b
+
+            LibraryHelper.PreparePrecursorInputFile(Document, progress, ref progressStatus, @"alphapeptdeep");
+
             progressStatus = progressStatus.NextSegment();
 
             PrepareSettingsFile(progress, ref progressStatus);
