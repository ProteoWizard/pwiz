﻿/*
 * Author: David Shteynberg <dshteyn .at. proteinms.net>,
 *                  MacCoss Lab, Department of Genome Sciences, UW
 *
 * Copyright 2025 University of Washington - Seattle, WA
 *
 * Licensed under the Apache License, Version 2.0 (the "License");
 * you may not use this file except in compliance with the License.
 * You may obtain a copy of the License at
 *
 *     http://www.apache.org/licenses/LICENSE-2.0
 *
 * Unless required by applicable law or agreed to in writing, software
 * distributed under the License is distributed on an "AS IS" BASIS,
 * WITHOUT WARRANTIES OR CONDITIONS OF ANY KIND, either express or implied.
 * See the License for the specific language governing permissions and
 * limitations under the License.
 */

using System;
using System.Collections.Generic;
using System.Diagnostics;
using System.Globalization;
using System.IO;
using System.Linq;
using System.Text;
<<<<<<< HEAD
=======
using JetBrains.Annotations;
using pwiz.BiblioSpec;
>>>>>>> 03a33221
using pwiz.Common.Collections;
using pwiz.Common.SystemUtil;
using pwiz.Skyline.Model.DocSettings;
using pwiz.Skyline.Model.Irt;
using pwiz.Skyline.Model.Koina.Models;
using pwiz.Skyline.Model.Lib;
using pwiz.Skyline.Model.Tools;
using pwiz.Skyline.Util.Extensions;

namespace pwiz.Skyline.Model.AlphaPeptDeep
{

    public class LibraryHelper
    {
        private const string SEQUENCE = @"sequence";
        private const string MODS = @"mods";
        private const string MOD_SITES = @"mod_sites";
        private const string CHARGE = @"charge";
        private const string TAB = "\t";
        private const string PRECURSOR = @"Precursor";
        private const string PEPTIDE = @"Peptide";
        private const string PRECURSOR_CHARGE = @"Precursor Charge";
        private const string ISOTOPE_LABEL_TYPE = @"Isotope Label Type";
        private const string PRECURSOR_MZ = @"Precursor Mz";
        private const string MODIFIED_SEQUENCE = @"Modified Sequence";
        private const string PRECURSOR_EXPLICIT_COLLISION_ENERGY = @"Precursor Explicit Collision Energy";
        private const string PRECURSOR_NOTE = @"Precursor Note";
        private const string LIBRARY_NAME = @"Library Name";
        private const string LIBRARY_TYPE = @"Library Type";
        private const string LIBRARY_PROBABILITY_SCORE = @"Library Probability Score";
        private const string PEPTIDE_MODIFIED_SEQUENCE_UNIMOD_IDS = @"Peptide Modified Sequence Unimod Ids";
        private const string BEST_RT = @"Best Retention Time";
        private const string MIN_RT = @"Min Start Time";
        private const string MAX_RT = @"Max End Time";
        private const string IONMOB_MS1 = @"Ion Mobility MS1";
<<<<<<< HEAD
        private const string APEX_SPECTRUM_ID = @"Apex Spectrum ID Fragment"; 
=======
        private const string APEX_SPECTRUM_ID = @"Apex Spectrum ID Fragment";
>>>>>>> 03a33221
        private const string FILE_NAME = @"File Name";
        private const string Q_VALUE = @"Detection Q Value";

        private DateTime _nowTime = DateTime.Now;

        public void StampDateTimeNow()
        {
            _nowTime = DateTime.Now;
        }
        public string TimeStamp
        {
            get => _nowTime.ToString(@"yyyy-MM-dd_HH-mm-ss");
        }

        private string _rootDir;
<<<<<<< HEAD
=======

>>>>>>> 03a33221
        public string GetRootDir(string tool)
        {
            if (_rootDir == null)
                _rootDir = Path.Combine(ToolDescriptionHelpers.GetToolsDirectory(), tool, TimeStamp);
            return _rootDir;
        }
        public string InputFilePath { get; private set; }
        public string TrainingFilePath { get; private set; }

        public static string DataFilePath { get; private set; }

        private static readonly IEnumerable<string> PrecursorTableColumnNames = new[] { SEQUENCE, MODS, MOD_SITES, CHARGE };
<<<<<<< HEAD
        private static readonly IEnumerable<string> TrainingTableColumnNamesCarafe = 
            new[] 
            { 
                PRECURSOR, PEPTIDE, PRECURSOR_CHARGE, ISOTOPE_LABEL_TYPE, PRECURSOR_MZ, MODIFIED_SEQUENCE, PRECURSOR_EXPLICIT_COLLISION_ENERGY,
                PRECURSOR_NOTE, LIBRARY_NAME, LIBRARY_TYPE, LIBRARY_PROBABILITY_SCORE, PEPTIDE_MODIFIED_SEQUENCE_UNIMOD_IDS, BEST_RT, MIN_RT, 
=======
        private static readonly IEnumerable<string> TrainingTableColumnNamesCarafe =
            new[]
            {
                PRECURSOR, PEPTIDE, PRECURSOR_CHARGE, ISOTOPE_LABEL_TYPE, PRECURSOR_MZ, MODIFIED_SEQUENCE, PRECURSOR_EXPLICIT_COLLISION_ENERGY,
                PRECURSOR_NOTE, LIBRARY_NAME, LIBRARY_TYPE, LIBRARY_PROBABILITY_SCORE, PEPTIDE_MODIFIED_SEQUENCE_UNIMOD_IDS, BEST_RT, MIN_RT,
>>>>>>> 03a33221
                MAX_RT, IONMOB_MS1, APEX_SPECTRUM_ID, FILE_NAME, Q_VALUE
            };

        private static readonly IEnumerable<string> PrecursorTableColumnNamesCarafe =
            new[]
            {
                PRECURSOR, PEPTIDE, PRECURSOR_CHARGE, ISOTOPE_LABEL_TYPE, PRECURSOR_MZ, MODIFIED_SEQUENCE, PRECURSOR_EXPLICIT_COLLISION_ENERGY,
                PRECURSOR_NOTE, LIBRARY_NAME, LIBRARY_TYPE, LIBRARY_PROBABILITY_SCORE, PEPTIDE_MODIFIED_SEQUENCE_UNIMOD_IDS
            };
        private static IList<ModificationIndex> carafeSupportedModificationIndices =>
            new[]
            {
                new ModificationIndex(4, new ModificationType(@"4", @"Carbamidomethyl", @"H(3) C(2) N O")),
                new ModificationIndex(21, new ModificationType(@"21", @"Phospho", @"H O(3) P")),
                new ModificationIndex(35, new ModificationType(@"35", @"Oxidation", @"O"))

            };

        internal static readonly IList<ModificationType> CarafeSupportedModificationNames = populateUniModList(carafeSupportedModificationIndices);

        /// <summary>
        /// List of UniMod Modifications available
        /// </summary>
        internal static readonly IList<ModificationType> AlphapeptdeepModificationNames = populateUniModList(null);
        private static IList<ModificationType> populateUniModList(IList<ModificationIndex> supportedList)
        {
            IList<ModificationType> modList = new List<ModificationType>();
            for (int m = 0; m < UniModData.UNI_MOD_DATA.Length; m++)
            {
                if (!UniModData.UNI_MOD_DATA[m].ID.HasValue ||
                    (supportedList != null &&
                     supportedList.Where(x => x.Index == UniModData.UNI_MOD_DATA[m].ID.Value).ToArray().SingleOrDefault() == null))
                    continue;

                var accession = UniModData.UNI_MOD_DATA[m].ID.Value + @":" + UniModData.UNI_MOD_DATA[m].Name;
                var name = UniModData.UNI_MOD_DATA[m].Name;
                var formula = UniModData.UNI_MOD_DATA[m].Formula;
                modList.Add(new ModificationType(accession, name, formula));
            }
            return modList;
        }

        public LibraryHelper(string tool = null)
        {
            StampDateTimeNow();
            if (!tool.IsNullOrEmpty())
                GetRootDir(tool);
        }

        public void InitializeLibraryHelper(string inputFilePath, string trainingFilePath = null, string dataFilePath = null)
        {
            InputFilePath = inputFilePath;
            DataFilePath = dataFilePath;
            TrainingFilePath = trainingFilePath;
        }

        public static string GetDataFileName()
        {
            if (DataFilePath.IsNullOrEmpty())
                return "";
            return Path.GetFileName(DataFilePath);
        }
        public void PreparePrecursorInputFile(SrmDocument Document, IProgressMonitor progress, ref IProgressStatus progressStatus, string toolName)
        {
            progress.UpdateProgress(progressStatus = progressStatus
                .ChangeMessage(@"Preparing prediction input file")
                .ChangePercentComplete(0));

            var warningMods = GetWarningMods(Document, toolName);

            var precursorTable = GetPrecursorTable(Document, toolName, warningMods);
            File.WriteAllLines(InputFilePath, precursorTable);
            progress.UpdateProgress(progressStatus = progressStatus
                .ChangePercentComplete(100));
        }
        public void PrepareTrainingInputFile(SrmDocument Document, IProgressMonitor progress, ref IProgressStatus progressStatus, string toolName)
        {
            progress.UpdateProgress(progressStatus = progressStatus
                .ChangeMessage(@"Preparing training input file")
                .ChangePercentComplete(0));

            var warningMods = GetWarningMods(Document, toolName);

            var trainingTable = GetPrecursorTable(Document, toolName, warningMods, true);
            File.WriteAllLines(TrainingFilePath, trainingTable);

            progress.UpdateProgress(progressStatus = progressStatus
                .ChangePercentComplete(100));
        }
        public void PrepareTrainingInputFile(SrmDocument Document, IProgressMonitor progress, ref IProgressStatus progressStatus, string toolName)
        {
            progress.UpdateProgress(progressStatus = progressStatus
                .ChangeMessage(@"Preparing training input file")
                .ChangePercentComplete(0));

            var warningMods = GetWarningMods(Document, toolName);

            var trainingTable = GetPrecursorTable(Document, toolName, warningMods,true);
            File.WriteAllLines(TrainingFilePath, trainingTable);

            progress.UpdateProgress(progressStatus = progressStatus
                .ChangePercentComplete(100));
        }

        public static IEnumerable<Tuple<ModifiedSequence, int>> GetPrecursors(SrmDocument document)
        {
            foreach (var peptideDocNode in document.Peptides)
            {
                var modifiedSequence =
                    ModifiedSequence.GetModifiedSequence(document.Settings, peptideDocNode, IsotopeLabelType.light);
                foreach (var charge in peptideDocNode.TransitionGroups
                             .Select(transitionGroup => transitionGroup.PrecursorCharge).Distinct())
                {
                    yield return Tuple.Create(modifiedSequence, charge);
                }
            }
        }


        public IEnumerable<string> GetPrecursorTable(SrmDocument Document, string toolName, List<string> warningMods = null, bool training = false)
        {
            var result = new List<string>();
            string header;
            bool alphapeptDeepFormat = toolName.Equals(@"alphapeptdeep");

            if (alphapeptDeepFormat)
                header = string.Join(TAB, PrecursorTableColumnNames);
            else if (toolName.Equals(@"carafe"))
                if (training)
                    header = string.Join(TAB, TrainingTableColumnNamesCarafe);
                else
                    header = string.Join(TAB, PrecursorTableColumnNamesCarafe);
            else
                header = string.Join(TAB, PrecursorTableColumnNamesCarafe);



            result.Add(header);

            // Build precursor table row by row
            foreach (var peptide in Document.Peptides)
            {
                var unmodifiedSequence = peptide.Peptide.Sequence;
                var modifiedSequence = ModifiedSequence.GetModifiedSequence(Document.Settings, peptide, IsotopeLabelType.light);
                var modsBuilder = new StringBuilder();
                var modSitesBuilder = new StringBuilder();
                bool unsupportedModification = false;

                var ModificationNames =
                    alphapeptDeepFormat ? AlphapeptdeepModificationNames : CarafeSupportedModificationNames;

                for (var i = 0; i < modifiedSequence.ExplicitMods.Count; i++)
                {
                    var mod = modifiedSequence.ExplicitMods[i];
                    var modWarns = warningMods.Where(m => m == mod.Name).ToArray();
                    if (!mod.UnimodId.HasValue && modWarns.Length == 0)
                    {
                        var msg = string.Format(ModelsResources.BuildPrecursorTable_UnsupportedModification, modifiedSequence, mod.Name, toolName);
                        Messages.WriteAsyncUserMessage(msg);
                        unsupportedModification = true;
                        continue;
                    }

                    var unimodIdAA = mod.UnimodIdAA;
                    var modNames = ModificationNames.Where(m => m.Accession == unimodIdAA).ToArray();

                    if (modNames.Length == 0 && modWarns.Length == 0)
                    {
                        var msg = string.Format(ModelsResources.BuildPrecursorTable_Unimod_UnsupportedModification, modifiedSequence, mod.Name, unimodIdAA, toolName);
                        Messages.WriteAsyncUserMessage(msg);
                        unsupportedModification = true;

                        continue;
                    }
                    if (modNames.Length == 0) continue;

                    string modName = "";

                    if (alphapeptDeepFormat)
                    {
                        modName = modNames.Single().AlphaNameWithAminoAcid(unmodifiedSequence, mod.IndexAA);
                    }
                    else
                    {
                        modName = modNames.Single().Name;
                    }

                    modsBuilder.Append(modName);
                    modSitesBuilder.Append((mod.IndexAA + 1).ToString()); // + 1 because alphapeptdeep mod_site number starts from 1 as the first amino acid
                    if (i != modifiedSequence.ExplicitMods.Count - 1)
                    {
                        modsBuilder.Append(TextUtil.SEMICOLON);
                        modSitesBuilder.Append(TextUtil.SEMICOLON);
                    }
                }
                if (unsupportedModification)
                    continue;

                foreach (var charge in peptide.TransitionGroups
                             .Select(transitionGroup => transitionGroup.PrecursorCharge).Distinct())
                {
                    if (alphapeptDeepFormat)
                    {
                        result.Add(string.Join(TAB, new[]
                            {
                                unmodifiedSequence, modsBuilder.ToString(), modSitesBuilder.ToString(), charge.ToString()
                            })
                        );
                    }
                    else
                    {
                        var docNode = peptide.TransitionGroups.Where(group => group.PrecursorCharge == charge).FirstOrDefault();
                        if (docNode == null)
                        {
                            continue;
                        }
                        var precursor = LabelPrecursor(docNode.TransitionGroup, docNode.PrecursorMz, string.Empty);
                        var collisionEnergy = docNode.ExplicitValues.CollisionEnergy != null ? docNode.ExplicitValues.CollisionEnergy.ToString() : @"#N/A";
                        var note = docNode.Annotations.Note != null ? docNode.Annotations.Note : @"#N/A";
                        var libraryName = docNode.LibInfo != null && docNode.LibInfo.LibraryName != null ? docNode.LibInfo.LibraryName : @"#N/A";
                        var libraryType = docNode.LibInfo != null && docNode.LibInfo.LibraryTypeName != null ? docNode.LibInfo.LibraryTypeName : @"#N/A";
                        var libraryScore = docNode.LibInfo != null && docNode.LibInfo.Score != null ? docNode.LibInfo.Score.ToString() : @"#N/A";
                        var unimodSequence = modifiedSequence.ToString();
                        var best_rt = docNode.GetSafeChromInfo(peptide.BestResult).FirstOrDefault()?.RetentionTime;
                        var min_rt = docNode.GetSafeChromInfo(peptide.BestResult).FirstOrDefault()?.StartRetentionTime;
                        var max_rt = docNode.GetSafeChromInfo(peptide.BestResult).FirstOrDefault()?.EndRetentionTime;
<<<<<<< HEAD
                        string ionmob_ms1 = docNode.GetSafeChromInfo(peptide.BestResult).FirstOrDefault()?.IonMobilityInfo?.IonMobilityMS1.HasValue == true ? 
=======
                        string ionmob_ms1 = docNode.GetSafeChromInfo(peptide.BestResult).FirstOrDefault()?.IonMobilityInfo?.IonMobilityMS1.HasValue == true ?
>>>>>>> 03a33221
                            docNode.GetSafeChromInfo(peptide.BestResult).FirstOrDefault()?.IonMobilityInfo.IonMobilityMS1.ToString() : @"#N/A";
                        var apex_psm = @"unknown";//docNode.GetSafeChromInfo(peptide.BestResult).FirstOrDefault()?.Identified
                        var filename = LibraryHelper.GetDataFileName();
                        if (training)
                            result.Add(string.Join(TAB, new object[]
                            {
                                precursor, unmodifiedSequence, charge.ToString(), docNode.LabelType.ToString(),
                                docNode.PrecursorMz.ToString(), unimodSequence, collisionEnergy,
                                note, libraryName, libraryType, libraryScore, modifiedSequence.UnimodIds,
                                best_rt, min_rt, max_rt, ionmob_ms1, apex_psm, filename, libraryScore
                            }));
                        else
                            result.Add(string.Join(TAB, new[]
                                {
                                    precursor, unmodifiedSequence, charge.ToString(), docNode.LabelType.ToString(),
                                    docNode.PrecursorMz.ToString(), unimodSequence, collisionEnergy,
                                    note, libraryName, libraryType, libraryScore, modifiedSequence.UnimodIds
                                })
                            );

                    }
                }
            }
            return result;
        }
        [CanBeNull]
        public List<string> GetWarningMods([CanBeNull] SrmDocument Document, string toolName)
        {
            if (Document == null)
                return null;

            var resultList = new List<string>();

            bool alphapeptDeepFormat = toolName.Equals(@"alphapeptdeep");

            // Build precursor table row by row
            foreach (var peptide in Document.Peptides)
            {
                var modifiedSequence = ModifiedSequence.GetModifiedSequence(Document.Settings, peptide, IsotopeLabelType.light);

                IList<ModificationType> ModificationNames = null;

                switch (toolName)
                {
                    case "alphapeptdeep":
                        ModificationNames = AlphapeptdeepModificationNames;
                        break;

                    case "carafe":
                        ModificationNames = CarafeSupportedModificationNames;
                        break;
                }

                for (var i = 0; i < modifiedSequence.ExplicitMods.Count; i++)
                {
                    var mod = modifiedSequence.ExplicitMods[i];
                    if (!mod.UnimodId.HasValue)
                    {
                        var haveMod = resultList.FirstOrDefault(m => m == mod.Name);
                        if (haveMod == null)
                        {
                            resultList.Add(mod.Name);
                        }
                    }

                    var unimodIdAA = mod.UnimodIdAA;
                    var modNames = ModificationNames?.Where(m => m.Accession == unimodIdAA).ToArray();
                    if (modNames?.Length == 0)
                    {
                        var haveMod = resultList.FirstOrDefault(m => m == mod.Name);
                        if (haveMod == null)
                        {
                            resultList.Add(mod.Name);
                        }
                    }
                }
            }

            // For better readability
            for (int i = 0; i < resultList.Count; i++)
            {
                resultList[i] = $@"{TextUtil.SPACE}{TextUtil.SPACE}{TextUtil.SPACE}{TextUtil.SPACE}{resultList[i]}";
            }
            return resultList;
        }
        public static string LabelPrecursor(TransitionGroup tranGroup, double precursorMz,
            string resultsText)
        {
            return string.Format(@"{0}{1}{2}{3}", LabelMz(tranGroup, precursorMz),
                Transition.GetChargeIndicator(tranGroup.PrecursorAdduct),
                tranGroup.LabelTypeText, resultsText);
        }

        private static string LabelMz(TransitionGroup tranGroup, double precursorMz)
        {
            int? massShift = tranGroup.DecoyMassShift;
            double shift = SequenceMassCalc.GetPeptideInterval(massShift);
            return string.Format(@"{0:F04}{1}", precursorMz - shift,
                Transition.GetDecoyText(massShift));
        }
    }
    public class ArgumentAndValue
    {
        public ArgumentAndValue(string name, string value, string dash = @"--")
        {
            Name = name;
            Value = value;
            Dash = dash;
        }
        public string Name { get; private set; }
        public string Value { get; private set; }
        public string Dash { get; set; }

        public override string ToString() { return Dash + Name + TextUtil.SPACE + Value; }
    }

    public class ModificationType
    {
        public ModificationType(string accession, string name, string comment)
        {
            Accession = accession;
            Name = name;
            Comment = comment;
        }
        public string Accession { get; private set; }
        public string Name { get; private set; }
        public string Comment { get; private set; }

        public string AlphaNameWithAminoAcid(string unmodifiedSequence, int index)
        {
            string modification = Name.Replace(@"(", "").Replace(@")", @"").Replace(@" ", @"@").Replace(@"Acetyl@N-term", @"Acetyl@Protein_N-term");
            char delimiter = '@';
            string[] name = modification.Split(delimiter);
            string alphaName = name[0] + @"@" + unmodifiedSequence[index];
            if (index == 0 && modification.EndsWith(@"term"))
            {
                alphaName = modification;
            }
            return alphaName;
        }
        public override string ToString() { return string.Format(ModelsResources.BuildPrecursorTable_ModificationType, Accession, Name, Comment); }
    }

    public class ModificationIndex
    {
        public ModificationIndex(int index, ModificationType modification)
        {
            Index = index;
            Modification = modification;
        }
        public ModificationType Modification { get; private set; }
        public int Index { get; private set; }

        public override string ToString()
        {
            return Index.ToString() + @":" + Modification.ToString();
        }
    }


    public class AlphapeptdeepLibraryBuilder : IiRTCapableLibraryBuilder
    {
        private const string ALPHAPEPTDEEP = @"alphapeptdeep";
        private const string BLIB_BUILD = @"BlibBuild";
        private const string CMD_FLOW_COMMAND = @"cmd-flow";
        private const string EXPORT_SETTINGS_COMMAND = @"export-settings";
        private const string EXT_TSV = TextUtil.EXT_TSV;
        private const string INPUT = @"input";
        private const string LEFT_PARENTHESIS = TextUtil.LEFT_PARENTHESIS;
        private const string LEFT_SQUARE_BRACKET = TextUtil.LEFT_SQUARE_BRACKET;
        private const string LIBRARY_COMMAND = @"library";
        private const string MODIFIED_PEPTIDE = "ModifiedPeptide";
        private const string NORMALIZED_RT = "RT";
        private const string MODS = @"mods";
        private const string OUTPUT = @"output";
        private const string OUTPUT_MODELS = @"output_models";
        private const string OUTPUT_SPECTRAL_LIB_FILE_NAME = @"predict.speclib.tsv";
        private const string OUTPUT_SPECTRAL_LIBS = @"output_spectral_libs";
        private const string PEPTDEEP_EXECUTABLE = "peptdeep.exe";
        private const string RIGHT_PARENTHESIS = TextUtil.RIGHT_PARENTHESIS;
        private const string RIGHT_SQUARE_BRACKET = TextUtil.RIGHT_SQUARE_BRACKET;
        private const string SEMICOLON = TextUtil.SEMICOLON;
        private const string SETTINGS_FILE_NAME = @"settings.yaml";
        private const string SPACE = TextUtil.SPACE;
        private const string TAB = "\t";
        private const string TRANSFORMED_OUTPUT_SPECTRAL_LIB_FILE_NAME = @"predict_transformed.speclib.tsv";
        private const string UNDERSCORE = TextUtil.UNDERSCORE;

        public string AmbiguousMatchesMessage
        {
            //TODO(xgwang): implement
            get { return null; }
        }
        public IrtStandard IrtStandard
        {
            //TODO(xgwang): implement
            get { return null; }
        }
        public string BuildCommandArgs
        {
            //TODO(xgwang): implement
            get { return null; }
        }
        public string BuildOutput
        {
            //TODO(xgwang): implement
            get { return null; }
        }
        public LibrarySpec LibrarySpec { get; private set; }

        private string BuilderLibraryPath
        {
            get { return OutputSpectraLibFilepath; }
<<<<<<< HEAD
            set { OutputSpectraLibFilepath = value; }
=======
            set => OutputSpectraLibFilepath = value;
>>>>>>> 03a33221
        }

        string ILibraryBuilder.BuilderLibraryPath
        {
            get => BuilderLibraryPath;
<<<<<<< HEAD
            set => BuilderLibraryPath = value;
        }

        string ILibraryBuilder.TestLibraryPath
        {
            get => BuilderLibraryPath;
            set => BuilderLibraryPath = value;
        }
=======
        }

>>>>>>> 03a33221

        public LibraryHelper LibraryHelper { get; private set; }
        private string PythonVirtualEnvironmentScriptsDir { get; }
        private string PeptdeepExecutablePath => Path.Combine(PythonVirtualEnvironmentScriptsDir, PEPTDEEP_EXECUTABLE);

        private string _rootDir;
        private string RootDir
        {
<<<<<<< HEAD
            get
            {
                return _rootDir;
            }
            set
            {
                _rootDir = value;
            }
=======
            get => _rootDir;
            set => _rootDir = value;
>>>>>>> 03a33221
        }

        private string SettingsFilePath => Path.Combine(RootDir, SETTINGS_FILE_NAME);
        private string InputFileName => INPUT + UNDERSCORE + EXT_TSV; //Convert.ToBase64String(Encoding.ASCII.GetBytes(Document.DocumentHash)) + EXT_TSV;
        private string InputFilePath => Path.Combine(RootDir, InputFileName);
        private string OutputModelsDir => Path.Combine(RootDir, OUTPUT_MODELS);
        private string OutputSpectralLibsDir => Path.Combine(RootDir, OUTPUT_SPECTRAL_LIBS);
<<<<<<< HEAD
        private string OutputSpectraLibFilepath;
=======
        private string OutputSpectraLibFilepath
        {
            get { return Path.Combine(OutputSpectralLibsDir, OUTPUT_SPECTRAL_LIB_FILE_NAME); }
            set => throw new NotImplementedException();
        }

>>>>>>> 03a33221
        private string TransformedOutputSpectraLibFilepath => Path.Combine(OutputSpectralLibsDir, TRANSFORMED_OUTPUT_SPECTRAL_LIB_FILE_NAME);

        public string ToolName { get; }
        public SrmDocument Document { get; private set; }
        /// <summary>
        /// The peptdeep cmd-flow command is how we can pass arguments that will override the settings.yaml file.
        /// This is how the peptdeep CLI supports command line arguments.
        /// </summary>
        private IList<ArgumentAndValue> CmdFlowCommandArguments =>
            new[]
            {
                new ArgumentAndValue(@"task_workflow", @"library"),
                new ArgumentAndValue(@"settings_yaml", SettingsFilePath),
                new ArgumentAndValue(@"PEPTDEEP_HOME", RootDir),
                new ArgumentAndValue(@"transfer--model_output_folder", OutputModelsDir),
                new ArgumentAndValue(@"library--infile_type", @"precursor_table"),
                new ArgumentAndValue(@"library--infiles", InputFilePath),
                new ArgumentAndValue(@"library--output_folder", OutputSpectralLibsDir),
                new ArgumentAndValue(@"library--output_tsv--enabled", @"True"),
                new ArgumentAndValue(@"library--output_tsv--translate_mod_to_unimod_id", @"True"),
                new ArgumentAndValue(@"library--decoy", @"diann"),
                new ArgumentAndValue(@"device", @"gpu"),
            };

        private Dictionary<string, string> OpenSwathAssayLikeColName =>
            new Dictionary<string, string>()
            {
                { @"RT", @"NormalizedRetentionTimeAPD" },
                { @"ModifiedPeptide", @"ModifiedPeptideSequence" },
                { @"FragmentMz", @"ProductMz" },
                { @"RelativeIntensity", @"LibraryIntensity" },
                { @"FragmentNumber", @"FragmentSeriesNumber" }
            };

        public AlphapeptdeepLibraryBuilder(string libName, string libOutPath, string pythonVirtualEnvironmentScriptsDir, SrmDocument document)

<<<<<<< HEAD
        {           
=======
        {
>>>>>>> 03a33221
            Document = document;
            LibrarySpec = new BiblioSpecLiteSpec(libName, libOutPath);
<<<<<<< HEAD
            LibraryHelper = new LibraryHelper(ALPHAPEPTDEEP);
            if (Document.DocumentHash != null) LibraryHelper.InitializeLibraryHelper(InputFilePath);
=======
            if (Document.DocumentHash != null) InitializeLibraryHelper();
>>>>>>> 03a33221
            PythonVirtualEnvironmentScriptsDir = pythonVirtualEnvironmentScriptsDir;

            ToolName = @"alphapeptdeep";
            Directory.CreateDirectory(RootDir);
        }

        private void InitializeLibraryHelper()
        {
            if (LibraryHelper == null)
            {
                LibraryHelper = new LibraryHelper(ALPHAPEPTDEEP);
                //LibraryHelper.StampDateTimeNow();
                RootDir = LibraryHelper.GetRootDir(ALPHAPEPTDEEP);
                LibraryHelper.InitializeLibraryHelper(InputFilePath);
            }
        }
        public bool BuildLibrary(IProgressMonitor progress)
        {
            IProgressStatus progressStatus = new ProgressStatus();
            try
            {
                InitializeLibraryHelper();
                RunAlphapeptdeep(progress, ref progressStatus);
                progress.UpdateProgress(progressStatus = progressStatus.Complete());
                LibraryHelper = null;
                return true;
            }
            catch (Exception exception)
            {
                progress.UpdateProgress(progressStatus.ChangeErrorException(exception));
                LibraryHelper = null;
                return false;
            }
        }

        private void RunAlphapeptdeep(IProgressMonitor progress, ref IProgressStatus progressStatus)
        {
            progressStatus = progressStatus.ChangeSegments(0, 5);

            LibraryHelper.PreparePrecursorInputFile(Document, progress, ref progressStatus, @"alphapeptdeep");

            progressStatus = progressStatus.NextSegment();

            PrepareSettingsFile(progress, ref progressStatus);

            progressStatus = progressStatus.NextSegment();

            ExecutePeptdeep(progress, ref progressStatus);

            progressStatus = progressStatus.NextSegment();

            TransformPeptdeepOutput(progress, ref progressStatus);
            progressStatus = progressStatus.NextSegment();

            ImportSpectralLibrary(progress, ref progressStatus);
        }

        private void PrepareSettingsFile(IProgressMonitor progress, ref IProgressStatus progressStatus)
        {
            progress.UpdateProgress(progressStatus = progressStatus
                .ChangeMessage(@"Preparing settings file")
                .ChangePercentComplete(0));

            // generate template settings.yaml file
            var pr = new ProcessRunner();
            var psi = new ProcessStartInfo(PeptdeepExecutablePath, $@"{EXPORT_SETTINGS_COMMAND} {SettingsFilePath}")
            {
                CreateNoWindow = true,
                UseShellExecute = false,
                RedirectStandardOutput = true,
                RedirectStandardError = true,
                RedirectStandardInput = false
            };
            try
            {
                pr.EnableImmediateLog = false;
                pr.EnableRunningTimeMessage = false;
                pr.Run(psi, string.Empty, progress, ref progressStatus, ProcessPriorityClass.BelowNormal, true);
            }
            catch (Exception ex)
            {
                // TODO(xgwang): update this exception to an Alphapeptdeep specific one
                throw new Exception(@"Failed to generate settings.yaml file by executing the peptdeep export-settings command.", ex);
            }

            progress.UpdateProgress(progressStatus = progressStatus
                .ChangePercentComplete(100));
        }

        private void ExecutePeptdeep(IProgressMonitor progress, ref IProgressStatus progressStatus)
        {
            progress.UpdateProgress(progressStatus = progressStatus
                .ChangeMessage(@"Executing peptdeep")
                .ChangePercentComplete(0));

            // compose peptdeep cmd-flow command arguments to build library
            var args = new StringBuilder();
            foreach (var arg in CmdFlowCommandArguments)
            {
                args.Append(arg).Append(SPACE);
            }

            // execute command
            var pr = new ProcessRunner();
            var psi = new ProcessStartInfo(PeptdeepExecutablePath, $@"{CMD_FLOW_COMMAND} {args}")
            {
                CreateNoWindow = true,
                UseShellExecute = false,
                RedirectStandardOutput = true,
                RedirectStandardError = true,
                RedirectStandardInput = false
            };
            try
            {
                pr.FilterStrings = new[]
                {
                    @"     ____             __  ____",
                    @"    / __ \___  ____  / /_/ __ \___  ___  ____",
                    @"   / /_/ / _ \/ __ \/ __/ / / / _ \/ _ \/ __ \",
                    @"  / ____/  __/ /_/ / /_/ /_/ /  __/  __/ /_/ /",
                    @" /_/    \___/ .___/\__/_____/\___/\___/ .___/",
                    @"           /_/                       /_/"
                };

                pr.EnableImmediateLog = true;
                pr.EnableRunningTimeMessage = true;
                pr.Run(psi, string.Empty, progress, ref progressStatus, ProcessPriorityClass.BelowNormal, true);
            }
            catch (Exception ex)
            {
                // TODO(xgwang): update this exception to an Alphapeptdeep specific one
                throw new Exception(@"Failed to build library by executing the peptdeep cmd-flow command.", ex);
            }

            progress.UpdateProgress(progressStatus = progressStatus
                .ChangePercentComplete(100));
        }

        private void TransformPeptdeepOutput(IProgressMonitor progress, ref IProgressStatus progressStatus)
        {
            progress.UpdateProgress(progressStatus = progressStatus
                .ChangeMessage(@"Importing spectral library")
                .ChangePercentComplete(0));

            var result = new List<string>();
            var reader = new DsvFileReader(OutputSpectraLibFilepath, TextUtil.SEPARATOR_TSV);

            // transform table header
            var colNames = reader.FieldNames;
            var newColNames = new List<string>();
            foreach (var colName in colNames)
            {
                string newColName;
                if (!OpenSwathAssayLikeColName.TryGetValue(colName, out newColName))
                {
                    newColName = colName;
                }
                newColNames.Add(newColName);
            }
            var header = string.Join(TAB, newColNames);
            result.Add(header);

            // transform table body line by line
            while (null != reader.ReadLine())
            {
                var line = new List<string>();
                foreach (var colName in colNames)
                {
                    var cell = reader.GetFieldByName(colName);
                    if (colName == MODIFIED_PEPTIDE)
                    {
                        var transformedCell = cell.Replace(UNDERSCORE, String.Empty)
                            .Replace(LEFT_SQUARE_BRACKET, LEFT_PARENTHESIS)
                            .Replace(RIGHT_SQUARE_BRACKET, RIGHT_PARENTHESIS);
                        line.Add(transformedCell);
                    }
                    else if (colName == NORMALIZED_RT)
                    {
                        double transformedCell = double.Parse(cell) * 100;
                        line.Add(transformedCell.ToString(CultureInfo.InvariantCulture));
                    }
                    else
                    {
                        line.Add(cell);
                    }
                }
                result.Add(string.Join(TAB, line));
            }

            // write to new file
            File.WriteAllLines(TransformedOutputSpectraLibFilepath, result);

            progress.UpdateProgress(progressStatus = progressStatus
                .ChangePercentComplete(100));
        }

        private void ImportSpectralLibrary(IProgressMonitor progress, ref IProgressStatus progressStatus)
        {
            string[] inputFile = new string[] { TransformedOutputSpectraLibFilepath };
            BlibBuild build = new BlibBuild(LibrarySpec.FilePath, inputFile);


            progress.UpdateProgress(progressStatus = progressStatus
                .ChangeMessage(@"Importing spectral library")
                .ChangePercentComplete(0));

            string[] ambiguous;
            bool completed = build.BuildLibrary(LibraryBuildAction.Create, progress, ref progressStatus, out ambiguous);

            if (ambiguous.Length > 0)
                foreach (string msg in ambiguous)
                {
                    Messages.WriteAsyncUserMessage(msg);
                }

            if (completed)
            {
                Messages.WriteAsyncUserMessage(ModelResources.Alphapeptdeep_Blib_completed_ok);
            }
            else
            {
                Messages.WriteAsyncUserMessage(ModelResources.Alphapeptdeep_Blib_failed_to_complete);
            }

        }

    }
}<|MERGE_RESOLUTION|>--- conflicted
+++ resolved
@@ -24,11 +24,8 @@
 using System.IO;
 using System.Linq;
 using System.Text;
-<<<<<<< HEAD
-=======
 using JetBrains.Annotations;
 using pwiz.BiblioSpec;
->>>>>>> 03a33221
 using pwiz.Common.Collections;
 using pwiz.Common.SystemUtil;
 using pwiz.Skyline.Model.DocSettings;
@@ -64,11 +61,7 @@
         private const string MIN_RT = @"Min Start Time";
         private const string MAX_RT = @"Max End Time";
         private const string IONMOB_MS1 = @"Ion Mobility MS1";
-<<<<<<< HEAD
-        private const string APEX_SPECTRUM_ID = @"Apex Spectrum ID Fragment"; 
-=======
         private const string APEX_SPECTRUM_ID = @"Apex Spectrum ID Fragment";
->>>>>>> 03a33221
         private const string FILE_NAME = @"File Name";
         private const string Q_VALUE = @"Detection Q Value";
 
@@ -84,10 +77,7 @@
         }
 
         private string _rootDir;
-<<<<<<< HEAD
-=======
-
->>>>>>> 03a33221
+
         public string GetRootDir(string tool)
         {
             if (_rootDir == null)
@@ -100,19 +90,11 @@
         public static string DataFilePath { get; private set; }
 
         private static readonly IEnumerable<string> PrecursorTableColumnNames = new[] { SEQUENCE, MODS, MOD_SITES, CHARGE };
-<<<<<<< HEAD
-        private static readonly IEnumerable<string> TrainingTableColumnNamesCarafe = 
-            new[] 
-            { 
-                PRECURSOR, PEPTIDE, PRECURSOR_CHARGE, ISOTOPE_LABEL_TYPE, PRECURSOR_MZ, MODIFIED_SEQUENCE, PRECURSOR_EXPLICIT_COLLISION_ENERGY,
-                PRECURSOR_NOTE, LIBRARY_NAME, LIBRARY_TYPE, LIBRARY_PROBABILITY_SCORE, PEPTIDE_MODIFIED_SEQUENCE_UNIMOD_IDS, BEST_RT, MIN_RT, 
-=======
         private static readonly IEnumerable<string> TrainingTableColumnNamesCarafe =
             new[]
             {
                 PRECURSOR, PEPTIDE, PRECURSOR_CHARGE, ISOTOPE_LABEL_TYPE, PRECURSOR_MZ, MODIFIED_SEQUENCE, PRECURSOR_EXPLICIT_COLLISION_ENERGY,
                 PRECURSOR_NOTE, LIBRARY_NAME, LIBRARY_TYPE, LIBRARY_PROBABILITY_SCORE, PEPTIDE_MODIFIED_SEQUENCE_UNIMOD_IDS, BEST_RT, MIN_RT,
->>>>>>> 03a33221
                 MAX_RT, IONMOB_MS1, APEX_SPECTRUM_ID, FILE_NAME, Q_VALUE
             };
 
@@ -197,20 +179,6 @@
             var warningMods = GetWarningMods(Document, toolName);
 
             var trainingTable = GetPrecursorTable(Document, toolName, warningMods, true);
-            File.WriteAllLines(TrainingFilePath, trainingTable);
-
-            progress.UpdateProgress(progressStatus = progressStatus
-                .ChangePercentComplete(100));
-        }
-        public void PrepareTrainingInputFile(SrmDocument Document, IProgressMonitor progress, ref IProgressStatus progressStatus, string toolName)
-        {
-            progress.UpdateProgress(progressStatus = progressStatus
-                .ChangeMessage(@"Preparing training input file")
-                .ChangePercentComplete(0));
-
-            var warningMods = GetWarningMods(Document, toolName);
-
-            var trainingTable = GetPrecursorTable(Document, toolName, warningMods,true);
             File.WriteAllLines(TrainingFilePath, trainingTable);
 
             progress.UpdateProgress(progressStatus = progressStatus
@@ -339,11 +307,7 @@
                         var best_rt = docNode.GetSafeChromInfo(peptide.BestResult).FirstOrDefault()?.RetentionTime;
                         var min_rt = docNode.GetSafeChromInfo(peptide.BestResult).FirstOrDefault()?.StartRetentionTime;
                         var max_rt = docNode.GetSafeChromInfo(peptide.BestResult).FirstOrDefault()?.EndRetentionTime;
-<<<<<<< HEAD
-                        string ionmob_ms1 = docNode.GetSafeChromInfo(peptide.BestResult).FirstOrDefault()?.IonMobilityInfo?.IonMobilityMS1.HasValue == true ? 
-=======
                         string ionmob_ms1 = docNode.GetSafeChromInfo(peptide.BestResult).FirstOrDefault()?.IonMobilityInfo?.IonMobilityMS1.HasValue == true ?
->>>>>>> 03a33221
                             docNode.GetSafeChromInfo(peptide.BestResult).FirstOrDefault()?.IonMobilityInfo.IonMobilityMS1.ToString() : @"#N/A";
                         var apex_psm = @"unknown";//docNode.GetSafeChromInfo(peptide.BestResult).FirstOrDefault()?.Identified
                         var filename = LibraryHelper.GetDataFileName();
@@ -557,29 +521,22 @@
         private string BuilderLibraryPath
         {
             get { return OutputSpectraLibFilepath; }
-<<<<<<< HEAD
-            set { OutputSpectraLibFilepath = value; }
-=======
             set => OutputSpectraLibFilepath = value;
->>>>>>> 03a33221
         }
 
         string ILibraryBuilder.BuilderLibraryPath
-        {
-            get => BuilderLibraryPath;
-<<<<<<< HEAD
-            set => BuilderLibraryPath = value;
-        }
-
-        string ILibraryBuilder.TestLibraryPath
         {
             get => BuilderLibraryPath;
             set => BuilderLibraryPath = value;
         }
-=======
-        }
-
->>>>>>> 03a33221
+
+        private string _testLibraryPath;
+        string ILibraryBuilder.TestLibraryPath
+        {
+            get { return _testLibraryPath; }
+
+            set { _testLibraryPath = value; }
+        }
 
         public LibraryHelper LibraryHelper { get; private set; }
         private string PythonVirtualEnvironmentScriptsDir { get; }
@@ -588,19 +545,8 @@
         private string _rootDir;
         private string RootDir
         {
-<<<<<<< HEAD
-            get
-            {
-                return _rootDir;
-            }
-            set
-            {
-                _rootDir = value;
-            }
-=======
             get => _rootDir;
             set => _rootDir = value;
->>>>>>> 03a33221
         }
 
         private string SettingsFilePath => Path.Combine(RootDir, SETTINGS_FILE_NAME);
@@ -608,16 +554,12 @@
         private string InputFilePath => Path.Combine(RootDir, InputFileName);
         private string OutputModelsDir => Path.Combine(RootDir, OUTPUT_MODELS);
         private string OutputSpectralLibsDir => Path.Combine(RootDir, OUTPUT_SPECTRAL_LIBS);
-<<<<<<< HEAD
-        private string OutputSpectraLibFilepath;
-=======
         private string OutputSpectraLibFilepath
         {
             get { return Path.Combine(OutputSpectralLibsDir, OUTPUT_SPECTRAL_LIB_FILE_NAME); }
             set => throw new NotImplementedException();
         }
 
->>>>>>> 03a33221
         private string TransformedOutputSpectraLibFilepath => Path.Combine(OutputSpectralLibsDir, TRANSFORMED_OUTPUT_SPECTRAL_LIB_FILE_NAME);
 
         public string ToolName { get; }
@@ -654,19 +596,10 @@
 
         public AlphapeptdeepLibraryBuilder(string libName, string libOutPath, string pythonVirtualEnvironmentScriptsDir, SrmDocument document)
 
-<<<<<<< HEAD
-        {           
-=======
-        {
->>>>>>> 03a33221
+        {
             Document = document;
             LibrarySpec = new BiblioSpecLiteSpec(libName, libOutPath);
-<<<<<<< HEAD
-            LibraryHelper = new LibraryHelper(ALPHAPEPTDEEP);
-            if (Document.DocumentHash != null) LibraryHelper.InitializeLibraryHelper(InputFilePath);
-=======
             if (Document.DocumentHash != null) InitializeLibraryHelper();
->>>>>>> 03a33221
             PythonVirtualEnvironmentScriptsDir = pythonVirtualEnvironmentScriptsDir;
 
             ToolName = @"alphapeptdeep";
