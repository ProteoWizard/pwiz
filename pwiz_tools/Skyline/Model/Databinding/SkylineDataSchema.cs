--- conflicted
+++ resolved
@@ -1,412 +1,409 @@
-﻿/*
- * Original author: Nicholas Shulman <nicksh .at. u.washington.edu>,
- *                  MacCoss Lab, Department of Genome Sciences, UW
- *
- * Copyright 2012 University of Washington - Seattle, WA
- *
- * Licensed under the Apache License, Version 2.0 (the "License");
- * you may not use this file except in compliance with the License.
- * You may obtain a copy of the License at
- *
- *     http://www.apache.org/licenses/LICENSE-2.0
- *
- * Unless required by applicable law or agreed to in writing, software
- * distributed under the License is distributed on an "AS IS" BASIS,
- * WITHOUT WARRANTIES OR CONDITIONS OF ANY KIND, either express or implied.
- * See the License for the specific language governing permissions and
- * limitations under the License.
- */
-
-using System;
-using System.Collections.Generic;
-using System.ComponentModel;
-using System.Globalization;
-using System.Linq;
-using pwiz.Common.Collections;
-using pwiz.Common.DataBinding;
-using pwiz.Skyline.Controls;
-using pwiz.Skyline.Model.AuditLog;
-using pwiz.Skyline.Model.AuditLog.Databinding;
-using pwiz.Skyline.Model.Databinding.Collections;
-using pwiz.Skyline.Model.Databinding.Entities;
-using pwiz.Skyline.Model.DocSettings;
-using pwiz.Skyline.Model.DocSettings.AbsoluteQuantification;
-using pwiz.Skyline.Model.ElementLocators;
-using pwiz.Skyline.Model.GroupComparison;
-using pwiz.Skyline.Properties;
-using pwiz.Skyline.Util;
-using pwiz.Skyline.Util.Extensions;
-using SkylineTool;
-
-namespace pwiz.Skyline.Model.Databinding
-{
-    public class SkylineDataSchema : DataSchema
-    {
-        private readonly IDocumentContainer _documentContainer;
-        private readonly HashSet<IDocumentChangeListener> _documentChangedEventHandlers 
-            = new HashSet<IDocumentChangeListener>();
-        private readonly CachedValue<ImmutableSortedList<ResultKey, Replicate>> _replicates;
-        private readonly CachedValue<IDictionary<ResultFileKey, ResultFile>> _resultFiles;
-        private readonly CachedValue<ElementRefs> _elementRefCache;
-
-        private SrmDocument _batchChangesOriginalDocument;
-        private List<EditDescription> _batchEditDescriptions;
-
-        private SrmDocument _document;
-        public SkylineDataSchema(IDocumentContainer documentContainer, DataSchemaLocalizer dataSchemaLocalizer) : base(dataSchemaLocalizer)
-        {
-            _documentContainer = documentContainer;
-            _document = _documentContainer.Document;
-            ChromDataCache = new ChromDataCache();
-
-            _replicates = CachedValue.Create(this, CreateReplicateList);
-            _resultFiles = CachedValue.Create(this, CreateResultFileList);
-            _elementRefCache = CachedValue.Create(this, () => new ElementRefs(Document));
-        }
-
-        protected override bool IsScalar(Type type)
-        {
-            return base.IsScalar(type) || type == typeof(IsotopeLabelType) || type == typeof(DocumentLocation) ||
-                   type == typeof(SampleType) || type == typeof(GroupIdentifier) || type == typeof(StandardType) ||
-<<<<<<< HEAD
-                   type == typeof(NormalizationMethod) || type == typeof(AuditLogRow.AuditLogRowText) || type == typeof(AuditLogRow.AuditLogRowId);
-=======
-                   type == typeof(NormalizationMethod) || type == typeof(RegressionFit);
->>>>>>> b6167b52
-        }
-
-        public override bool IsRootTypeSelectable(Type type)
-        {
-            return base.IsRootTypeSelectable(type) && type != typeof(SkylineDocument);
-        }
-
-        public override IEnumerable<PropertyDescriptor> GetPropertyDescriptors(Type type)
-        {
-            return base.GetPropertyDescriptors(type).Concat(GetAnnotations(type)).Concat(GetRatioProperties(type));
-        }
-
-        public IEnumerable<AnnotationPropertyDescriptor> GetAnnotations(Type type)
-        {
-            if (null == type)
-            {
-                return new AnnotationPropertyDescriptor[0];
-            }
-            var annotationTargets = GetAnnotationTargets(type);
-            if (annotationTargets.IsEmpty)
-            {
-                return new AnnotationPropertyDescriptor[0];
-            }
-            var properties = new List<AnnotationPropertyDescriptor>();
-            foreach (var annotationDef in Document.Settings.DataSettings.AnnotationDefs)
-            {
-                if (annotationDef.AnnotationTargets.Intersect(annotationTargets).IsEmpty)
-                {
-                    continue;
-                }
-                properties.Add(new AnnotationPropertyDescriptor(annotationDef, true));
-            }
-            return properties;
-        }
-
-        private AnnotationDef.AnnotationTargetSet GetAnnotationTargets(Type type)
-        {
-            return AnnotationDef.AnnotationTargetSet.OfValues(
-                type.GetCustomAttributes(true)
-                    .OfType<AnnotationTargetAttribute>()
-                    .Select(attr => attr.AnnotationTarget));
-        }
-
-        public IEnumerable<RatioPropertyDescriptor> GetRatioProperties(Type type)
-        {
-            return RatioPropertyDescriptor.ListProperties(Document, type);
-        }
-
-        public SrmDocument Document
-        {
-            get
-            {
-                return _document;
-            }
-        }
-        public void Listen(IDocumentChangeListener listener)
-        {
-            lock (_documentChangedEventHandlers)
-            {
-                bool firstListener = _documentChangedEventHandlers.Count == 0;
-                if (!_documentChangedEventHandlers.Add(listener))
-                {
-                    throw new ArgumentException("Listener already added"); // Not L10N
-                }
-                if (firstListener)
-                {
-                    var documentUiContainer = _documentContainer as IDocumentUIContainer;
-                    if (null == documentUiContainer)
-                    {
-                        _documentContainer.Listen(DocumentChangedEventHandler);
-                    }
-                    else
-                    {
-                        documentUiContainer.ListenUI(DocumentChangedEventHandler);
-                    }
-                }
-            }
-        }
-
-        public void Unlisten(IDocumentChangeListener listener)
-        {
-            lock (_documentChangedEventHandlers)
-            {
-                if (!_documentChangedEventHandlers.Remove(listener))
-                {
-                    throw new ArgumentException("Listener not added"); // Not L10N
-                }
-                if (_documentChangedEventHandlers.Count == 0)
-                {
-                    var documentUiContainer = _documentContainer as IDocumentUIContainer;
-                    if (null == documentUiContainer)
-                    {
-                        _documentContainer.Unlisten(DocumentChangedEventHandler);
-                    }
-                    else
-                    {
-                        documentUiContainer.UnlistenUI(DocumentChangedEventHandler);
-                    }
-                }
-            }
-        }
-
-        private void DocumentChangedEventHandler(object sender, DocumentChangedEventArgs args)
-        {
-            using (QueryLock.CancelAndGetWriteLock())
-            {
-                _document = _documentContainer.Document;
-                IList<IDocumentChangeListener> listeners;
-                lock (_documentChangedEventHandlers)
-                {
-                    listeners = _documentChangedEventHandlers.ToArray();
-                }
-                foreach (var listener in listeners)
-                {
-                    listener.DocumentOnChanged(sender, args);
-                }
-            }
-        }
-
-        public SkylineWindow SkylineWindow { get { return _documentContainer as SkylineWindow; } }
-
-        private ReplicateSummaries _replicateSummaries;
-        public ReplicateSummaries GetReplicateSummaries()
-        {
-            ReplicateSummaries replicateSummaries;
-            if (null == _replicateSummaries)
-            {
-                replicateSummaries = new ReplicateSummaries(Document);
-            }
-            else
-            {
-                replicateSummaries = _replicateSummaries.GetReplicateSummaries(Document);
-            }
-            return _replicateSummaries = replicateSummaries;
-        }
-
-        public ChromDataCache ChromDataCache { get; private set; }
-        public ElementRefs ElementRefs { get { return _elementRefCache.Value; } }
-
-        public override PropertyDescriptor GetPropertyDescriptor(Type type, string name)
-        {
-            var propertyDescriptor = base.GetPropertyDescriptor(type, name);
-            if (null != propertyDescriptor)
-            {
-                return propertyDescriptor;
-            }
-            if (null == type)
-            {
-                return null;
-            }
-            propertyDescriptor = RatioPropertyDescriptor.GetProperty(Document, type, name);
-            if (null != propertyDescriptor)
-            {
-                return propertyDescriptor;
-            }
-            if (name.StartsWith(AnnotationDef.ANNOTATION_PREFIX))
-            {
-                var annotationTargets = GetAnnotationTargets(type);
-                if (!annotationTargets.IsEmpty)
-                {
-                    var annotationDef = new AnnotationDef(name.Substring(AnnotationDef.ANNOTATION_PREFIX.Length),
-                        annotationTargets, AnnotationDef.AnnotationType.text, new string[0]);
-                    return new AnnotationPropertyDescriptor(annotationDef, false);
-                }
-            }
-
-            return null;
-        }
-
-        public override string GetColumnDescription(ColumnDescriptor columnDescriptor)
-        {
-            String description = base.GetColumnDescription(columnDescriptor);
-            if (!string.IsNullOrEmpty(description))
-            {
-                return description;
-            }
-            var columnCaption = GetColumnCaption(columnDescriptor);
-            return ColumnToolTips.ResourceManager.GetString(columnCaption.GetCaption(DataSchemaLocalizer.INVARIANT));
-        }
-
-        public ImmutableSortedList<ResultKey, Replicate> ReplicateList { get { return _replicates.Value; } }
-        public IDictionary<ResultFileKey, ResultFile> ResultFileList { get { return _resultFiles.Value; } }
-
-        public static DataSchemaLocalizer GetLocalizedSchemaLocalizer()
-        {
-            return new DataSchemaLocalizer(CultureInfo.CurrentCulture, ColumnCaptions.ResourceManager);
-        }
-
-        public void BeginBatchModifyDocument()
-        {
-            if (null != _batchChangesOriginalDocument)
-            {
-                throw new InvalidOperationException();
-            }
-            if (!ReferenceEquals(_document, _documentContainer.Document))
-            {
-                DocumentChangedEventHandler(_documentContainer, new DocumentChangedEventArgs(_document));
-            }
-            _batchChangesOriginalDocument = _document;
-            _batchEditDescriptions = new List<EditDescription>();
-        }
-
-        public void CommitBatchModifyDocument(string description, DataGridViewPasteHandler.BatchModifyInfo batchModifyInfo)
-        {
-            if (null == _batchChangesOriginalDocument)
-            {
-                throw new InvalidOperationException();
-            }
-            string message = Resources.DataGridViewPasteHandler_EndDeferSettingsChangesOnDocument_Updating_settings;
-            SkylineWindow.ModifyDocument(description, document =>
-            {
-                VerifyDocumentCurrent(_batchChangesOriginalDocument, document);
-                using (var longWaitDlg = new LongWaitDlg
-                {
-                    Message = message
-                })
-                {
-                    SrmDocument newDocument = null;
-                    longWaitDlg.PerformWork(SkylineWindow, 1000, progressMonitor =>
-                    {
-                        var srmSettingsChangeMonitor = new SrmSettingsChangeMonitor(progressMonitor,
-                            message);
-                        newDocument = _document.EndDeferSettingsChanges(_batchChangesOriginalDocument.Settings, srmSettingsChangeMonitor);
-                    });
-                    return newDocument;
-                }
-            }, docPair =>
-            {
-                MessageType singular, plural;
-                var detailType = MessageType.set_to_in_document_grid;
-                Func<EditDescription, object[]> getArgsFunc = descr => new object[]
-                {
-                    descr.ColumnCaption.GetCaption(DataSchemaLocalizer), descr.ElementRefName,
-                    CellValueToString(descr.Value)
-                };
-
-                switch (batchModifyInfo.BatchModifyAction)
-                {
-                    case DataGridViewPasteHandler.BatchModifyAction.Paste:
-                        singular = MessageType.pasted_document_grid_single;
-                        plural = MessageType.pasted_document_grid;
-                        break;
-                    case DataGridViewPasteHandler.BatchModifyAction.Clear:
-                        singular = MessageType.cleared_document_grid_single;
-                        plural = MessageType.cleared_document_grid;
-                        detailType = MessageType.cleared_cell_in_document_grid;
-                        getArgsFunc = descr => new[] { (object)descr.ColumnCaption.GetCaption(DataSchemaLocalizer), descr.ElementRefName };
-                        break;
-                    case DataGridViewPasteHandler.BatchModifyAction.FillDown:
-                        singular = MessageType.fill_down_document_grid_single;
-                        plural = MessageType.fill_down_document_grid;
-                        break;
-                    default:
-                        return null;
-                }
-
-                var entry = AuditLogEntry.CreateCountChangeEntry(docPair.OldDoc, singular, plural,
-                    _batchEditDescriptions,
-                    descr => MessageArgs.Create(descr.ColumnCaption.GetCaption(DataSchemaLocalizer)),
-                    null).ChangeExtraInfo(batchModifyInfo.ExtraInfo + TextUtil.CRLF);
-
-                entry = entry.Merge(batchModifyInfo.EntryCreator.Create(docPair));
-
-                return entry.AppendAllInfo(_batchEditDescriptions.Select(descr => new MessageInfo(detailType,
-                    getArgsFunc(descr))).ToList());
-            });
-            _batchChangesOriginalDocument = null;
-            _batchEditDescriptions = null;
-            DocumentChangedEventHandler(_documentContainer, new DocumentChangedEventArgs(_document));
-        }
-
-        public void RollbackBatchModifyDocument()
-        {
-            _batchChangesOriginalDocument = null;
-            _batchEditDescriptions = null;
-            _document = _documentContainer.Document;
-        }
-
-        private static string CellValueToString(object value)
-        {
-            if (value == null)
-                return string.Empty;
-
-            // TODO: only allow reflection for all info?
-            bool unused;
-            return DiffNode.ObjectToString(true, value, out unused);
-        }
-
-        public void ModifyDocument(EditDescription editDescription, Func<SrmDocument, SrmDocument> action, Func<SrmDocumentPair, AuditLogEntry> logFunc = null)
-        {
-            if (_batchChangesOriginalDocument == null)
-            {
-                SkylineWindow.ModifyDocument(editDescription.GetUndoText(DataSchemaLocalizer), action,
-                    logFunc ?? (docPair => AuditLogEntry.CreateSimpleEntry(docPair.OldDoc, MessageType.set_to_in_document_grid,
-                        editDescription.ColumnCaption.GetCaption(DataSchemaLocalizer), editDescription.ElementRefName, CellValueToString(editDescription.Value))));
-                return;
-            }
-            VerifyDocumentCurrent(_batchChangesOriginalDocument, _documentContainer.Document);
-            _batchEditDescriptions.Add(editDescription);
-            _document = action(_document.BeginDeferSettingsChanges());
-        }
-
-        private void VerifyDocumentCurrent(SrmDocument expectedCurrentDocument, SrmDocument actualCurrentDocument)
-        {
-            if (!ReferenceEquals(expectedCurrentDocument, actualCurrentDocument))
-            {
-                throw new InvalidOperationException(Resources.SkylineDataSchema_VerifyDocumentCurrent_The_document_was_modified_in_the_middle_of_the_operation_);
-            }
-        }
-
-        private ImmutableSortedList<ResultKey, Replicate> CreateReplicateList()
-        {
-            var srmDocument = Document;
-            if (!srmDocument.Settings.HasResults)
-            {
-                return ImmutableSortedList<ResultKey, Replicate>.EMPTY;
-            }
-            return ImmutableSortedList<ResultKey, Replicate>.FromValues(
-                Enumerable.Range(0, srmDocument.Settings.MeasuredResults.Chromatograms.Count)
-                    .Select(replicateIndex =>
-                    {
-                        var replicate = new Replicate(this, replicateIndex);
-                        return new KeyValuePair<ResultKey, Replicate>(new ResultKey(replicate, 0), replicate);
-                    }), Comparer<ResultKey>.Default);
-        }
- 
-        private IDictionary<ResultFileKey, ResultFile> CreateResultFileList()
-        {
-            return ReplicateList.Values.SelectMany(
-                    replicate =>
-                        replicate.ChromatogramSet.MSDataFileInfos.Select(
-                            chromFileInfo => new ResultFile(replicate, chromFileInfo.FileId, 0)))
-                .ToDictionary(resultFile => new ResultFileKey(resultFile.Replicate.ReplicateIndex,
-                    resultFile.ChromFileInfoId, resultFile.OptimizationStep));
-        }
-    }
-}
+﻿/*
+ * Original author: Nicholas Shulman <nicksh .at. u.washington.edu>,
+ *                  MacCoss Lab, Department of Genome Sciences, UW
+ *
+ * Copyright 2012 University of Washington - Seattle, WA
+ *
+ * Licensed under the Apache License, Version 2.0 (the "License");
+ * you may not use this file except in compliance with the License.
+ * You may obtain a copy of the License at
+ *
+ *     http://www.apache.org/licenses/LICENSE-2.0
+ *
+ * Unless required by applicable law or agreed to in writing, software
+ * distributed under the License is distributed on an "AS IS" BASIS,
+ * WITHOUT WARRANTIES OR CONDITIONS OF ANY KIND, either express or implied.
+ * See the License for the specific language governing permissions and
+ * limitations under the License.
+ */
+
+using System;
+using System.Collections.Generic;
+using System.ComponentModel;
+using System.Globalization;
+using System.Linq;
+using pwiz.Common.Collections;
+using pwiz.Common.DataBinding;
+using pwiz.Skyline.Controls;
+using pwiz.Skyline.Model.AuditLog;
+using pwiz.Skyline.Model.AuditLog.Databinding;
+using pwiz.Skyline.Model.Databinding.Collections;
+using pwiz.Skyline.Model.Databinding.Entities;
+using pwiz.Skyline.Model.DocSettings;
+using pwiz.Skyline.Model.DocSettings.AbsoluteQuantification;
+using pwiz.Skyline.Model.ElementLocators;
+using pwiz.Skyline.Model.GroupComparison;
+using pwiz.Skyline.Properties;
+using pwiz.Skyline.Util;
+using pwiz.Skyline.Util.Extensions;
+using SkylineTool;
+
+namespace pwiz.Skyline.Model.Databinding
+{
+    public class SkylineDataSchema : DataSchema
+    {
+        private readonly IDocumentContainer _documentContainer;
+        private readonly HashSet<IDocumentChangeListener> _documentChangedEventHandlers 
+            = new HashSet<IDocumentChangeListener>();
+        private readonly CachedValue<ImmutableSortedList<ResultKey, Replicate>> _replicates;
+        private readonly CachedValue<IDictionary<ResultFileKey, ResultFile>> _resultFiles;
+        private readonly CachedValue<ElementRefs> _elementRefCache;
+
+        private SrmDocument _batchChangesOriginalDocument;
+        private List<EditDescription> _batchEditDescriptions;
+
+        private SrmDocument _document;
+        public SkylineDataSchema(IDocumentContainer documentContainer, DataSchemaLocalizer dataSchemaLocalizer) : base(dataSchemaLocalizer)
+        {
+            _documentContainer = documentContainer;
+            _document = _documentContainer.Document;
+            ChromDataCache = new ChromDataCache();
+
+            _replicates = CachedValue.Create(this, CreateReplicateList);
+            _resultFiles = CachedValue.Create(this, CreateResultFileList);
+            _elementRefCache = CachedValue.Create(this, () => new ElementRefs(Document));
+        }
+
+        protected override bool IsScalar(Type type)
+        {
+            return base.IsScalar(type) || type == typeof(IsotopeLabelType) || type == typeof(DocumentLocation) ||
+                   type == typeof(SampleType) || type == typeof(GroupIdentifier) || type == typeof(StandardType) ||
+                   type == typeof(NormalizationMethod) || type == typeof(RegressionFit) ||
+                   type == typeof(AuditLogRow.AuditLogRowText) || type == typeof(AuditLogRow.AuditLogRowId);
+        }
+
+        public override bool IsRootTypeSelectable(Type type)
+        {
+            return base.IsRootTypeSelectable(type) && type != typeof(SkylineDocument);
+        }
+
+        public override IEnumerable<PropertyDescriptor> GetPropertyDescriptors(Type type)
+        {
+            return base.GetPropertyDescriptors(type).Concat(GetAnnotations(type)).Concat(GetRatioProperties(type));
+        }
+
+        public IEnumerable<AnnotationPropertyDescriptor> GetAnnotations(Type type)
+        {
+            if (null == type)
+            {
+                return new AnnotationPropertyDescriptor[0];
+            }
+            var annotationTargets = GetAnnotationTargets(type);
+            if (annotationTargets.IsEmpty)
+            {
+                return new AnnotationPropertyDescriptor[0];
+            }
+            var properties = new List<AnnotationPropertyDescriptor>();
+            foreach (var annotationDef in Document.Settings.DataSettings.AnnotationDefs)
+            {
+                if (annotationDef.AnnotationTargets.Intersect(annotationTargets).IsEmpty)
+                {
+                    continue;
+                }
+                properties.Add(new AnnotationPropertyDescriptor(annotationDef, true));
+            }
+            return properties;
+        }
+
+        private AnnotationDef.AnnotationTargetSet GetAnnotationTargets(Type type)
+        {
+            return AnnotationDef.AnnotationTargetSet.OfValues(
+                type.GetCustomAttributes(true)
+                    .OfType<AnnotationTargetAttribute>()
+                    .Select(attr => attr.AnnotationTarget));
+        }
+
+        public IEnumerable<RatioPropertyDescriptor> GetRatioProperties(Type type)
+        {
+            return RatioPropertyDescriptor.ListProperties(Document, type);
+        }
+
+        public SrmDocument Document
+        {
+            get
+            {
+                return _document;
+            }
+        }
+        public void Listen(IDocumentChangeListener listener)
+        {
+            lock (_documentChangedEventHandlers)
+            {
+                bool firstListener = _documentChangedEventHandlers.Count == 0;
+                if (!_documentChangedEventHandlers.Add(listener))
+                {
+                    throw new ArgumentException("Listener already added"); // Not L10N
+                }
+                if (firstListener)
+                {
+                    var documentUiContainer = _documentContainer as IDocumentUIContainer;
+                    if (null == documentUiContainer)
+                    {
+                        _documentContainer.Listen(DocumentChangedEventHandler);
+                    }
+                    else
+                    {
+                        documentUiContainer.ListenUI(DocumentChangedEventHandler);
+                    }
+                }
+            }
+        }
+
+        public void Unlisten(IDocumentChangeListener listener)
+        {
+            lock (_documentChangedEventHandlers)
+            {
+                if (!_documentChangedEventHandlers.Remove(listener))
+                {
+                    throw new ArgumentException("Listener not added"); // Not L10N
+                }
+                if (_documentChangedEventHandlers.Count == 0)
+                {
+                    var documentUiContainer = _documentContainer as IDocumentUIContainer;
+                    if (null == documentUiContainer)
+                    {
+                        _documentContainer.Unlisten(DocumentChangedEventHandler);
+                    }
+                    else
+                    {
+                        documentUiContainer.UnlistenUI(DocumentChangedEventHandler);
+                    }
+                }
+            }
+        }
+
+        private void DocumentChangedEventHandler(object sender, DocumentChangedEventArgs args)
+        {
+            using (QueryLock.CancelAndGetWriteLock())
+            {
+                _document = _documentContainer.Document;
+                IList<IDocumentChangeListener> listeners;
+                lock (_documentChangedEventHandlers)
+                {
+                    listeners = _documentChangedEventHandlers.ToArray();
+                }
+                foreach (var listener in listeners)
+                {
+                    listener.DocumentOnChanged(sender, args);
+                }
+            }
+        }
+
+        public SkylineWindow SkylineWindow { get { return _documentContainer as SkylineWindow; } }
+
+        private ReplicateSummaries _replicateSummaries;
+        public ReplicateSummaries GetReplicateSummaries()
+        {
+            ReplicateSummaries replicateSummaries;
+            if (null == _replicateSummaries)
+            {
+                replicateSummaries = new ReplicateSummaries(Document);
+            }
+            else
+            {
+                replicateSummaries = _replicateSummaries.GetReplicateSummaries(Document);
+            }
+            return _replicateSummaries = replicateSummaries;
+        }
+
+        public ChromDataCache ChromDataCache { get; private set; }
+        public ElementRefs ElementRefs { get { return _elementRefCache.Value; } }
+
+        public override PropertyDescriptor GetPropertyDescriptor(Type type, string name)
+        {
+            var propertyDescriptor = base.GetPropertyDescriptor(type, name);
+            if (null != propertyDescriptor)
+            {
+                return propertyDescriptor;
+            }
+            if (null == type)
+            {
+                return null;
+            }
+            propertyDescriptor = RatioPropertyDescriptor.GetProperty(Document, type, name);
+            if (null != propertyDescriptor)
+            {
+                return propertyDescriptor;
+            }
+            if (name.StartsWith(AnnotationDef.ANNOTATION_PREFIX))
+            {
+                var annotationTargets = GetAnnotationTargets(type);
+                if (!annotationTargets.IsEmpty)
+                {
+                    var annotationDef = new AnnotationDef(name.Substring(AnnotationDef.ANNOTATION_PREFIX.Length),
+                        annotationTargets, AnnotationDef.AnnotationType.text, new string[0]);
+                    return new AnnotationPropertyDescriptor(annotationDef, false);
+                }
+            }
+
+            return null;
+        }
+
+        public override string GetColumnDescription(ColumnDescriptor columnDescriptor)
+        {
+            String description = base.GetColumnDescription(columnDescriptor);
+            if (!string.IsNullOrEmpty(description))
+            {
+                return description;
+            }
+            var columnCaption = GetColumnCaption(columnDescriptor);
+            return ColumnToolTips.ResourceManager.GetString(columnCaption.GetCaption(DataSchemaLocalizer.INVARIANT));
+        }
+
+        public ImmutableSortedList<ResultKey, Replicate> ReplicateList { get { return _replicates.Value; } }
+        public IDictionary<ResultFileKey, ResultFile> ResultFileList { get { return _resultFiles.Value; } }
+
+        public static DataSchemaLocalizer GetLocalizedSchemaLocalizer()
+        {
+            return new DataSchemaLocalizer(CultureInfo.CurrentCulture, ColumnCaptions.ResourceManager);
+        }
+
+        public void BeginBatchModifyDocument()
+        {
+            if (null != _batchChangesOriginalDocument)
+            {
+                throw new InvalidOperationException();
+            }
+            if (!ReferenceEquals(_document, _documentContainer.Document))
+            {
+                DocumentChangedEventHandler(_documentContainer, new DocumentChangedEventArgs(_document));
+            }
+            _batchChangesOriginalDocument = _document;
+            _batchEditDescriptions = new List<EditDescription>();
+        }
+
+        public void CommitBatchModifyDocument(string description, DataGridViewPasteHandler.BatchModifyInfo batchModifyInfo)
+        {
+            if (null == _batchChangesOriginalDocument)
+            {
+                throw new InvalidOperationException();
+            }
+            string message = Resources.DataGridViewPasteHandler_EndDeferSettingsChangesOnDocument_Updating_settings;
+            SkylineWindow.ModifyDocument(description, document =>
+            {
+                VerifyDocumentCurrent(_batchChangesOriginalDocument, document);
+                using (var longWaitDlg = new LongWaitDlg
+                {
+                    Message = message
+                })
+                {
+                    SrmDocument newDocument = null;
+                    longWaitDlg.PerformWork(SkylineWindow, 1000, progressMonitor =>
+                    {
+                        var srmSettingsChangeMonitor = new SrmSettingsChangeMonitor(progressMonitor,
+                            message);
+                        newDocument = _document.EndDeferSettingsChanges(_batchChangesOriginalDocument.Settings, srmSettingsChangeMonitor);
+                    });
+                    return newDocument;
+                }
+            }, docPair =>
+            {
+                MessageType singular, plural;
+                var detailType = MessageType.set_to_in_document_grid;
+                Func<EditDescription, object[]> getArgsFunc = descr => new object[]
+                {
+                    descr.ColumnCaption.GetCaption(DataSchemaLocalizer), descr.ElementRefName,
+                    CellValueToString(descr.Value)
+                };
+
+                switch (batchModifyInfo.BatchModifyAction)
+                {
+                    case DataGridViewPasteHandler.BatchModifyAction.Paste:
+                        singular = MessageType.pasted_document_grid_single;
+                        plural = MessageType.pasted_document_grid;
+                        break;
+                    case DataGridViewPasteHandler.BatchModifyAction.Clear:
+                        singular = MessageType.cleared_document_grid_single;
+                        plural = MessageType.cleared_document_grid;
+                        detailType = MessageType.cleared_cell_in_document_grid;
+                        getArgsFunc = descr => new[] { (object)descr.ColumnCaption.GetCaption(DataSchemaLocalizer), descr.ElementRefName };
+                        break;
+                    case DataGridViewPasteHandler.BatchModifyAction.FillDown:
+                        singular = MessageType.fill_down_document_grid_single;
+                        plural = MessageType.fill_down_document_grid;
+                        break;
+                    default:
+                        return null;
+                }
+
+                var entry = AuditLogEntry.CreateCountChangeEntry(docPair.OldDoc, singular, plural,
+                    _batchEditDescriptions,
+                    descr => MessageArgs.Create(descr.ColumnCaption.GetCaption(DataSchemaLocalizer)),
+                    null).ChangeExtraInfo(batchModifyInfo.ExtraInfo + TextUtil.CRLF);
+
+                entry = entry.Merge(batchModifyInfo.EntryCreator.Create(docPair));
+
+                return entry.AppendAllInfo(_batchEditDescriptions.Select(descr => new MessageInfo(detailType,
+                    getArgsFunc(descr))).ToList());
+            });
+            _batchChangesOriginalDocument = null;
+            _batchEditDescriptions = null;
+            DocumentChangedEventHandler(_documentContainer, new DocumentChangedEventArgs(_document));
+        }
+
+        public void RollbackBatchModifyDocument()
+        {
+            _batchChangesOriginalDocument = null;
+            _batchEditDescriptions = null;
+            _document = _documentContainer.Document;
+        }
+
+        private static string CellValueToString(object value)
+        {
+            if (value == null)
+                return string.Empty;
+
+            // TODO: only allow reflection for all info?
+            bool unused;
+            return DiffNode.ObjectToString(true, value, out unused);
+        }
+
+        public void ModifyDocument(EditDescription editDescription, Func<SrmDocument, SrmDocument> action, Func<SrmDocumentPair, AuditLogEntry> logFunc = null)
+        {
+            if (_batchChangesOriginalDocument == null)
+            {
+                SkylineWindow.ModifyDocument(editDescription.GetUndoText(DataSchemaLocalizer), action,
+                    logFunc ?? (docPair => AuditLogEntry.CreateSimpleEntry(docPair.OldDoc, MessageType.set_to_in_document_grid,
+                        editDescription.ColumnCaption.GetCaption(DataSchemaLocalizer), editDescription.ElementRefName, CellValueToString(editDescription.Value))));
+                return;
+            }
+            VerifyDocumentCurrent(_batchChangesOriginalDocument, _documentContainer.Document);
+            _batchEditDescriptions.Add(editDescription);
+            _document = action(_document.BeginDeferSettingsChanges());
+        }
+
+        private void VerifyDocumentCurrent(SrmDocument expectedCurrentDocument, SrmDocument actualCurrentDocument)
+        {
+            if (!ReferenceEquals(expectedCurrentDocument, actualCurrentDocument))
+            {
+                throw new InvalidOperationException(Resources.SkylineDataSchema_VerifyDocumentCurrent_The_document_was_modified_in_the_middle_of_the_operation_);
+            }
+        }
+
+        private ImmutableSortedList<ResultKey, Replicate> CreateReplicateList()
+        {
+            var srmDocument = Document;
+            if (!srmDocument.Settings.HasResults)
+            {
+                return ImmutableSortedList<ResultKey, Replicate>.EMPTY;
+            }
+            return ImmutableSortedList<ResultKey, Replicate>.FromValues(
+                Enumerable.Range(0, srmDocument.Settings.MeasuredResults.Chromatograms.Count)
+                    .Select(replicateIndex =>
+                    {
+                        var replicate = new Replicate(this, replicateIndex);
+                        return new KeyValuePair<ResultKey, Replicate>(new ResultKey(replicate, 0), replicate);
+                    }), Comparer<ResultKey>.Default);
+        }
+ 
+        private IDictionary<ResultFileKey, ResultFile> CreateResultFileList()
+        {
+            return ReplicateList.Values.SelectMany(
+                    replicate =>
+                        replicate.ChromatogramSet.MSDataFileInfos.Select(
+                            chromFileInfo => new ResultFile(replicate, chromFileInfo.FileId, 0)))
+                .ToDictionary(resultFile => new ResultFileKey(resultFile.Replicate.ReplicateIndex,
+                    resultFile.ChromFileInfoId, resultFile.OptimizationStep));
+        }
+    }
+}