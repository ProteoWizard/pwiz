--- conflicted
+++ resolved
@@ -1,114 +1,109 @@
-﻿/*
- * Original author: Nicholas Shulman <nicksh .at. u.washington.edu>,
- *                  MacCoss Lab, Department of Genome Sciences, UW
- *
- * Copyright 2015 University of Washington - Seattle, WA
- *
- * Licensed under the Apache License, Version 2.0 (the "License");
- * you may not use this file except in compliance with the License.
- * You may obtain a copy of the License at
- *
- *     http://www.apache.org/licenses/LICENSE-2.0
- *
- * Unless required by applicable law or agreed to in writing, software
- * distributed under the License is distributed on an "AS IS" BASIS,
- * WITHOUT WARRANTIES OR CONDITIONS OF ANY KIND, either express or implied.
- * See the License for the specific language governing permissions and
- * limitations under the License.
- */
-
-using System;
-using pwiz.Common.DataBinding;
-using pwiz.Common.SystemUtil;
-using pwiz.Skyline.Model.DocSettings;
-using pwiz.Skyline.Model.ElementLocators;
-using pwiz.Skyline.Properties;
-
-namespace pwiz.Skyline.Model.Databinding
-{
-    /// <summary>
-    /// Generates a description string of the form "Set COLUMNNAME to 'value'", suitable for display
-    /// in the undo user interface. 
-    /// </summary>
-    public class EditDescription : Immutable
-    {
-<<<<<<< HEAD
-        private string _message;
-        public EditDescription(IColumnCaption columnCaption, object value)
-=======
-        public EditDescription(IColumnCaption columnCaption, string auditLogParseString, ElementRef elementRef, object value)
->>>>>>> 8e71123f
-        {
-            ColumnCaption = columnCaption;
-            AuditLogParseString = auditLogParseString;
-            ElementRef = elementRef;
-            Value = value;
-        }
-
-        /// <summary>
-        /// Returns an EditDescription corresponding to setting an annotation to a particular value.
-        /// </summary>
-        public static EditDescription SetAnnotation(AnnotationDef annotationDef, object value)
-        {
-            return new EditDescription(new ConstantCaption(annotationDef.Name), annotationDef.Name, null, value);
-        }
-
-        /// <summary>
-        /// Returns an EditDescription object for setting a particular column to a particular value.
-        /// </summary>
-        /// <param name="column">The unlocalized (invariant) name of the column.</param>
-        /// <param name="value">The new value that the user changed the property to.</param>
-        public static EditDescription SetColumn(string column, object value)
-        {
-            return new EditDescription(new ColumnCaption(column),
-                AuditLogParseHelper.GetParseString(ParseStringType.column_caption, column), null, value);
-        }
-
-        public EditDescription ChangeElementRef(ElementRef elementRef)
-        {
-            return ChangeProp(ImClone(this), im => im.ElementRef = elementRef);
-        }
-
-        public static EditDescription Message(string message)
-        {
-            return new EditDescription(null, null) {_message = message};
-        }
-
-        public IColumnCaption ColumnCaption { get; private set; }
-        public string AuditLogParseString { get; private set; }
-        public ElementRef ElementRef { get; private set; }
-
-        public string ElementRefName
-        {
-            get
-            {
-                if (ElementRef == null)
-                    throw new NotImplementedException();
-
-                return ElementRef.Name;
-            }
-        }
-
-        public object Value { get; private set; }
-
-        public string GetUndoText(DataSchemaLocalizer dataSchemaLocalizer)
-        {
-            if (_message != null)
-            {
-                return _message;
-            }
-            string fullMessage = string.Format(Resources.EditDescription_GetUndoText_Set__0__to___1__,
-                ColumnCaption.GetCaption(dataSchemaLocalizer), Value);
-            return TruncateLongMessage(fullMessage);
-        }
-
-        public static string TruncateLongMessage(string message)
-        {
-            if (message.Length < 100)
-            {
-                return message;
-            }
-            return message.Substring(0, 100);
-        }
-    }
-}
+﻿/*
+ * Original author: Nicholas Shulman <nicksh .at. u.washington.edu>,
+ *                  MacCoss Lab, Department of Genome Sciences, UW
+ *
+ * Copyright 2015 University of Washington - Seattle, WA
+ *
+ * Licensed under the Apache License, Version 2.0 (the "License");
+ * you may not use this file except in compliance with the License.
+ * You may obtain a copy of the License at
+ *
+ *     http://www.apache.org/licenses/LICENSE-2.0
+ *
+ * Unless required by applicable law or agreed to in writing, software
+ * distributed under the License is distributed on an "AS IS" BASIS,
+ * WITHOUT WARRANTIES OR CONDITIONS OF ANY KIND, either express or implied.
+ * See the License for the specific language governing permissions and
+ * limitations under the License.
+ */
+
+using System;
+using pwiz.Common.DataBinding;
+using pwiz.Common.SystemUtil;
+using pwiz.Skyline.Model.DocSettings;
+using pwiz.Skyline.Model.ElementLocators;
+using pwiz.Skyline.Properties;
+
+namespace pwiz.Skyline.Model.Databinding
+{
+    /// <summary>
+    /// Generates a description string of the form "Set COLUMNNAME to 'value'", suitable for display
+    /// in the undo user interface. 
+    /// </summary>
+    public class EditDescription : Immutable
+    {
+        public EditDescription(IColumnCaption columnCaption, string auditLogParseString, ElementRef elementRef, object value)
+        {
+            ColumnCaption = columnCaption;
+            AuditLogParseString = auditLogParseString;
+            ElementRef = elementRef;
+            Value = value;
+        }
+
+        /// <summary>
+        /// Returns an EditDescription corresponding to setting an annotation to a particular value.
+        /// </summary>
+        public static EditDescription SetAnnotation(AnnotationDef annotationDef, object value)
+        {
+            return new EditDescription(new ConstantCaption(annotationDef.Name), annotationDef.Name, null, value);
+        }
+
+        /// <summary>
+        /// Returns an EditDescription object for setting a particular column to a particular value.
+        /// </summary>
+        /// <param name="column">The unlocalized (invariant) name of the column.</param>
+        /// <param name="value">The new value that the user changed the property to.</param>
+        public static EditDescription SetColumn(string column, object value)
+        {
+            return new EditDescription(new ColumnCaption(column),
+                AuditLogParseHelper.GetParseString(ParseStringType.column_caption, column), null, value);
+        }
+
+        public EditDescription ChangeElementRef(ElementRef elementRef)
+        {
+            return ChangeProp(ImClone(this), im => im.ElementRef = elementRef);
+        }
+
+        public static EditDescription Message(string message)
+        {
+            return new EditDescription(null, null) {_message = message};
+        }
+
+        public IColumnCaption ColumnCaption { get; private set; }
+        public string AuditLogParseString { get; private set; }
+        public ElementRef ElementRef { get; private set; }
+
+        public string ElementRefName
+        {
+            get
+            {
+                if (ElementRef == null)
+                    throw new NotImplementedException();
+
+                return ElementRef.Name;
+            }
+        }
+
+        public object Value { get; private set; }
+
+        public string GetUndoText(DataSchemaLocalizer dataSchemaLocalizer)
+        {
+            if (_message != null)
+            {
+                return _message;
+            }
+            string fullMessage = string.Format(Resources.EditDescription_GetUndoText_Set__0__to___1__,
+                ColumnCaption.GetCaption(dataSchemaLocalizer), Value);
+            return TruncateLongMessage(fullMessage);
+        }
+
+        public static string TruncateLongMessage(string message)
+        {
+            if (message.Length < 100)
+            {
+                return message;
+            }
+            return message.Substring(0, 100);
+        }
+    }
+}