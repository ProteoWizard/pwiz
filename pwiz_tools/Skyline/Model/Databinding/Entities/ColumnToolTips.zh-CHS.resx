<?xml version="1.0" encoding="utf-8"?>
<root>
  <!-- 
    Microsoft ResX Schema

    Version 1.3

    The primary goals of this format is to allow a simple XML format 
    that is mostly human readable. The generation and parsing of the 
    various data types are done through the TypeConverter classes 
    associated with the data types.

    Example:

    ... ado.net/XML headers & schema ...
    <resheader name="resmimetype">text/microsoft-resx</resheader>
    <resheader name="version">1.3</resheader>
    <resheader name="reader">System.Resources.ResXResourceReader, System.Windows.Forms, ...</resheader>
    <resheader name="writer">System.Resources.ResXResourceWriter, System.Windows.Forms, ...</resheader>
    <data name="Name1">this is my long string</data>
    <data name="Color1" type="System.Drawing.Color, System.Drawing">Blue</data>
    <data name="Bitmap1" mimetype="application/x-microsoft.net.object.binary.base64">
      [base64 mime encoded serialized .NET Framework object]
    </data>
    <data name="Icon1" type="System.Drawing.Icon, System.Drawing" mimetype="application/x-microsoft.net.object.bytearray.base64">
      [base64 mime encoded string representing a byte array form of the .NET Framework object]
    </data>

    There are any number of "resheader" rows that contain simple 
    name/value pairs.

    Each data row contains a name, and value. The row also contains a 
    type or mimetype. Type corresponds to a .NET class that support 
    text/value conversion through the TypeConverter architecture. 
    Classes that don't support this are serialized and stored with the 
    mimetype set.

    The mimetype is used for serialized objects, and tells the 
    ResXResourceReader how to depersist the object. This is currently not 
    extensible. For a given mimetype the value must be set accordingly:

    Note - application/x-microsoft.net.object.binary.base64 is the format 
    that the ResXResourceWriter will generate, however the reader can 
    read any of the formats listed below.

    mimetype: application/x-microsoft.net.object.binary.base64
    value   : The object must be serialized with 
      : System.Serialization.Formatters.Binary.BinaryFormatter
      : and then encoded with base64 encoding.

    mimetype: application/x-microsoft.net.object.soap.base64
    value   : The object must be serialized with 
      : System.Runtime.Serialization.Formatters.Soap.SoapFormatter
      : and then encoded with base64 encoding.

    mimetype: application/x-microsoft.net.object.bytearray.base64
    value   : The object must be serialized into a byte array 
      : using a System.ComponentModel.TypeConverter
      : and then encoded with base64 encoding.
  -->
  <xsd:schema id="root" xmlns="" xmlns:xsd="http://www.w3.org/2001/XMLSchema" xmlns:msdata="urn:schemas-microsoft-com:xml-msdata">
    <xsd:element name="root" msdata:IsDataSet="true">
      <xsd:complexType>
        <xsd:choice maxOccurs="unbounded">
          <xsd:element name="data">
            <xsd:complexType>
              <xsd:sequence>
                <xsd:element name="value" type="xsd:string" minOccurs="0" msdata:Ordinal="1" />
                <xsd:element name="comment" type="xsd:string" minOccurs="0" msdata:Ordinal="2" />
              </xsd:sequence>
              <xsd:attribute name="name" type="xsd:string" msdata:Ordinal="1" />
              <xsd:attribute name="type" type="xsd:string" msdata:Ordinal="3" />
              <xsd:attribute name="mimetype" type="xsd:string" msdata:Ordinal="4" />
            </xsd:complexType>
          </xsd:element>
          <xsd:element name="resheader">
            <xsd:complexType>
              <xsd:sequence>
                <xsd:element name="value" type="xsd:string" minOccurs="0" msdata:Ordinal="1" />
              </xsd:sequence>
              <xsd:attribute name="name" type="xsd:string" use="required" />
            </xsd:complexType>
          </xsd:element>
        </xsd:choice>
      </xsd:complexType>
    </xsd:element>
  </xsd:schema>
  <resheader name="resmimetype">
    <value>text/microsoft-resx</value>
  </resheader>
  <resheader name="version">
    <value>1.3</value>
  </resheader>
  <resheader name="reader">
    <value>System.Resources.ResXResourceReader, System.Windows.Forms, Version=2.0.3500.0, Culture=neutral, PublicKeyToken=b77a5c561934e089</value>
  </resheader>
  <resheader name="writer">
    <value>System.Resources.ResXResourceWriter, System.Windows.Forms, Version=2.0.3500.0, Culture=neutral, PublicKeyToken=b77a5c561934e089</value>
  </resheader>
  <data name="AbsFoldChange">
    <value>倍数变化的绝对值</value>
  </data>
  <data name="AbsLog2FoldChange">
    <value>倍数变化取以 2 为底的对数的绝对值</value>
  </data>
  <data name="Abundance">
    <value>重复测定的值是用于计算倍数的变化。此数值取决于归一化方法以及是基于蛋白质还是肽段级别来计算倍数的变化。</value>
  </data>
  <data name="Accuracy">
<<<<<<< HEAD
    <value>分析物浓度（在重复测定中指定的）与计算浓度比</value>
=======
    <value>计算的浓度与指定的分析物浓度之比</value>
>>>>>>> 83485fcc
    <comment>Needs Review:English text changed
Old English:Ratio of Calculated Concentration the Analyte Concentration (specified on the Replicate)
Current English:Ratio of Calculated Concentration to the specified Analyte Concentration
Old Localized:分析物浓度（在重复测定中指定的）与计算浓度比</comment>
  </data>
  <data name="AcquiredTime">
    <value>质谱仪上一次开始获取此重复测定数据的时间
和日期。或者，如果文件通过 1.1 之前的版本导入，则为 #N/A。</value>
  </data>
  <data name="AdjustedPValue">
    <value>在多组肽段或蛋白质的该组比较中，针对多重比较调整 P 值。使用 Benjamini-Hochberg 程序完成调整。</value>
  </data>
  <data name="AllInfoMessage">
    <value>更改的详细描述</value>
  </data>
  <data name="AnalyteConcentration">
    <value>加入外部或质量控制标准的已知量的分析物。</value>
  </data>
  <data name="Analyzer">
    <value>用于收集谱图的分析器类型。
如果使用多个分析器，则用斜杠分隔分析器的名称。</value>
  </data>
  <data name="Area">
    <value>离子对峰值的曲线下面积 (AUC) 减去背景。</value>
  </data>
  <data name="AreaNormalized">
    <value>归一化为文档中所有离子对的面积总值
的面积。</value>
  </data>
  <data name="AreaRatio">
    <value>该离子对与其首个内标标签类型中
相应离子对的面积比，在版本 0.7 前始终是轻标/重标，
并显示在重离子对上。</value>
  </data>
  <data name="AttributeAreaProportion">
    <value>校准后面积与文档（拥有相同属性面积比例）内所有其他肽段或分子的校准后面积总和比。</value>
  </data>
  <data name="AttributeGroupId">
    <value>影响属性面积比例计算中肽段或分子的分组。</value>
  </data>
  <data name="AuditLogDetailRowId">
    <value>详细消息的 Id</value>
  </data>
  <data name="AuditLogRow">
    <value>审计日志信息行</value>
  </data>
  <data name="AuditLogRowId">
    <value>条目的 Id</value>
  </data>
  <data name="AutoSelectMolecules">
    <value>如果为“true”，则 Skyline 将根据当前设置在分子列表中自动添加或删除分子。</value>
  </data>
  <data name="AutoSelectPeptides">
    <value>如果为“true”，则 Skyline 将根据肽段设置筛选器自动添加或删除肽段。</value>
  </data>
  <data name="AutoSelectPrecursors">
    <value>如果为“true”，则 Skyline 将根据离子对设置筛选器、谱图库等自动添加或删除母离子。</value>
  </data>
  <data name="AutoSelectTransitions">
    <value>如果为“true”，则 Skyline 将根据离子对设置筛选器、谱图库等自动添加或删除母离子中的离子对。</value>
  </data>
  <data name="AverageMassErrorPPM">
    <value>平均质量误差 PPM</value>
  </data>
  <data name="AverageMasses">
    <value>用其平均质量指定修饰的修饰序列，例如："C[+57.05162]"。</value>
  </data>
  <data name="AverageMeasuredRetentionTime">
    <value>所有重复测定结果中该肽段的平均保留时间</value>
  </data>
  <data name="Background">
    <value>由积分边界形成的矩形面积，以及
基线和垂直于积分边界与离子对峰的
色谱图之间的最小交点强度的线。</value>
  </data>
  <data name="BatchFiguresOfMerit">
    <value>使用与此重复测定具有相同批次名称的外部标准重复测定子集计算的品质因数。</value>
  </data>
  <data name="BatchLimitOfDetection">
    <value>使用与此重复测定具有相同批次名称的外部标准重复测定子集计算的检测下限。</value>
  </data>
  <data name="BatchLimitOfQuantification">
    <value>使用与此重复测定具有相同批次名称的外部标准重复测定子集计算的定量下限。</value>
  </data>
  <data name="BatchName">
    <value>此重复测定所属批次的名称。特定重复的校准曲线
将使用拥有相同批次名称的外部标准子集进行计算。</value>
  </data>
  <data name="BatchTargetQualitativeIonRatio">
    <value>使用与此重复测定具有相同批次名称的外部标准重复测定子集计算的目标定性离子比。</value>
  </data>
  <data name="BeginPos">
    <value>肽段的第一个 (N-末端) 氨基酸在其包含的蛋白质序列中的位置 (从零开始)，
如果没有可用的蛋白质序列，则为 #N/A。</value>
  </data>
  <data name="BestReplicate">
    <value>如果此重复测定得出了最高的总肽段峰得分，则成立。</value>
  </data>
  <data name="BestRetentionTime">
    <value>其母离子具有最高强度时
离子对的保留时间值。</value>
  </data>
  <data name="CalculatedConcentration">
    <value>分析物浓度通过以下任意一种方式计算：
1. 使用校准曲线（前提是“肽段设置 &gt; 定量”指定了回归拟合）
2. 使用与内标 (或替代) 的比，并乘以内标浓度。</value>
    <comment>Needs Review:English text changed
Old English:The concentration of the analyte is calculated by either:
    1. Using the calibration curve (if the Peptide Settings &gt; Quantification has a Regression Fit specified)
    2. Using the ratio to internal standard (or surrogate) and multiplying by the Internal Standard Concentration
Current English:The concentration of the analyte calculated using either:
1. The calibration curve (if the Peptide Settings &gt; Quantification has a Regression Fit specified)
2. The ratio to internal standard (or surrogate) and multiplying by the Internal Standard Concentration
Old Localized:分析物的浓度由以下任一一种方式计算：
    1.使用校正曲线（前提是“肽段设定 &gt; 定量”指定了回归拟合）
<<<<<<< HEAD
    2.使用与内标（或替代）的比，并乘以内标浓度</value>
    <comment>Needs Review:English text changed
Old English:The concentration of the analyte is calculated by either:
    1. Using the calibration curve (if the Peptide Settings &gt; Quantification has a Regression Fit specified)
    2. Using the ratio to internal standard (or surrogate) and multiplying by the Internal Standard Concentration
Current English:The concentration of the analyte calculated using either:
1. The calibration curve (if the Peptide Settings &gt; Quantification has a Regression Fit specified)
2. The ratio to internal standard (or surrogate) and multiplying by the Internal Standard Concentration
Old Localized:分析物的浓度由以下任一一种方式计算：
    1.使用校正曲线（前提是“肽段设定 &gt; 定量”指定了回归拟合）
    2.使用与内标（或替代）的比，并乘以内标浓度</comment>
  </data>
  <data name="CalculatedConcentrationMessage">
    <value>Warning if missing data impacts comparisons of the "Calculated Concentration" between replicates</value>
    <comment>Needs Review:New resource</comment>
  </data>
  <data name="CalculatedConcentrationRaw">
    <value>Calculated concentration value available even when missing data impacts comparisons between replicates</value>
    <comment>Needs Review:New resource</comment>
  </data>
  <data name="CalculatedConcentrationStrict">
    <value>Calculated concentration value unavailable when missing data impacts comparisons between replicates</value>
=======
    2.使用与内标（或替代）的比，并乘以内标浓度</comment>
  </data>
  <data name="CalculatedConcentrationMessage">
    <value>如果缺失的数据影响到比较重复测定之间“计算的浓度”，则发出警告</value>
    <comment>Needs Review:New resource</comment>
  </data>
  <data name="CalculatedConcentrationRaw">
    <value>即使缺失的数据影响到重复测定之间的比较，仍可获取计算的浓度值</value>
    <comment>Needs Review:New resource</comment>
  </data>
  <data name="CalculatedConcentrationStrict">
    <value>缺失的数据影响到重复测定之间的比较时，不可获取计算的浓度值</value>
>>>>>>> 83485fcc
    <comment>Needs Review:New resource</comment>
  </data>
  <data name="CalibrationCurve">
    <value>校正曲线，其使用样品类型为“标准”并标明“分析物浓度”的重复测定计算。</value>
  </data>
  <data name="CandidatePeakGroup">
    <value>属于同一肽段或分子的一组母离子的离子对色谱图中具有相同起始和结束时间的一组峰。</value>
  </data>
  <data name="CAS" xml:space="preserve">
    <value>标准化分子标识符</value>
  </data>
  <data name="Chosen">
    <value>如果候选峰的峰边界与峰组中所有离子对的积分边界相同，则为 true。</value>
  </data>
  <data name="Chromatogram">
    <value>离子对和重复测定的色谱图。</value>
  </data>
  <data name="ChromatogramEndTime">
    <value>色谱图中的最后保留时间</value>
  </data>
  <data name="ChromatogramExtractionWidth">
    <value>汇总了谱图强度的信道的全宽</value>
  </data>
  <data name="ChromatogramIonMobility">
    <value>在色谱图提取过程中用于过滤谱图的离子迁移窗口中心</value>
  </data>
  <data name="ChromatogramIonMobilityExtractionWidth">
    <value>在色谱图提取过程中用于过滤谱图的离子迁移窗口全宽</value>
  </data>
  <data name="ChromatogramIonMobilityUnits">
    <value>色谱图离子迁移和色谱图离子迁移提取宽度的单位</value>
  </data>
  <data name="ChromatogramPrecursorMz">
    <value>色谱图的母离子质荷比</value>
  </data>
  <data name="ChromatogramProductMz">
    <value>色谱图的子离子质荷比</value>
  </data>
  <data name="ChromatogramSource">
    <value>提取色谱图所用的扫描类型：“片段”、“sim”、“ms1”或“未知”之一</value>
    <comment>Keep the english form of "fragment", "sim", "ms1", or "unknown" because that is what users see in the Document Grid. However, maybe put the localized translation in parentheses: "fragment" (translation of fragment), "sim" (translation of selected ion monitoring), etc. </comment>
  </data>
  <data name="ChromatogramStartTime">
    <value>色谱图中的第一保留时间</value>
  </data>
  <data name="CleavageAa">
    <value>在肽段断裂后（C-末端）肽段中的特异性
氨基酸残基。（例如 P、M、S、T 等。）</value>
  </data>
  <data name="Coeluting">
    <value>如果此离子对的峰具有与峰群组内的其他离子对类似的顶点和范围，则为真。</value>
  </data>
  <data name="CollisionalCrossSection">
    <value>以平方埃为单位的离子迁移测量值，通常会转换为适当的单位（例如漂移时间，inverseK0），并用于从离子迁移质谱中提取色谱图。</value>
  </data>
  <data name="CollisionCrossSection">
    <value>母离子的碰撞横截面</value>
  </data>
  <data name="CollisionEnergy">
    <value>根据仪器/厂商特定的 Skyline 内的预设碰撞能量方程
所计算出的母离子碰撞能量</value>
  </data>
  <data name="CompensationVoltage">
    <value>收集 FAIMS 谱图时所施加的电压</value>
  </data>
  <data name="ConcentrationMultiplier">
    <value>重复测定的“分析物浓度”所乘的值，以获得特定肽段或分子的特定浓度。</value>
  </data>
  <data name="ConfidenceLevel">
    <value>用于确定对于倍数变化的置信区间的置信水平。</value>
  </data>
  <data name="CountTruncated">
    <value>在采集时间区间的任意一端
（即该端的强度大于高于其他范围的整个峰高的 1%），
集成峰与边界的母离子的离子对数量。</value>
  </data>
  <data name="Cv">
    <value>变异系数</value>
  </data>
  <data name="CvArea">
    <value>离子对面积值的变异系数 (CV)。</value>
  </data>
  <data name="CvAreaNormalized">
    <value>离子对面积归一化值的
变异系数 (CV)。</value>
  </data>
  <data name="CvAreaRatio">
    <value>离子对面积比值的变异系数 (CV)。</value>
  </data>
  <data name="CvBestRetentionTime">
    <value>母离子最佳保留时间值
的变异系数 (CV)。</value>
  </data>
  <data name="CvFwhm">
    <value>离子对 Fwhm（峰宽）值的变异系数 (CV)</value>
  </data>
  <data name="CvMaxFwhm">
    <value>母离子最大 Fwhm（峰宽）值的
变异系数 (CV)。</value>
  </data>
  <data name="CvMaxHeight">
    <value>最大高度的变异系数</value>
  </data>
  <data name="CvRetentionTime">
    <value>离子对保留时间值的变异系数 (CV)。</value>
  </data>
  <data name="CvTotalArea">
    <value>母离子总面积值的变异系数 (CV)</value>
  </data>
  <data name="CvTotalAreaNormalized">
    <value>母离子总面积归一化值的变异系数 (CV)。</value>
  </data>
  <data name="CvTotalAreaRatio">
    <value>母离子总面积比值的变异系数 (CV)</value>
  </data>
  <data name="CycleTimeAcrossPeak">
    <value>整合峰间的周期时间（秒）。</value>
  </data>
  <data name="DeclusteringPotential">
    <value>根据 Skyline 内仪器/厂商特定的预设去簇电位方程
所计算出的母离子的去簇电位</value>
  </data>
  <data name="DecoyMzShift">
    <value>应用于母离子的质荷比变化，以产生
诱饵质荷比</value>
  </data>
  <data name="DegreesOfFreedom">
    <value>用于计算 T 测试置信区间的自由度。</value>
  </data>
  <data name="DetailReason">
    <value>用户给予的进行更改的详细原因</value>
  </data>
  <data name="Details">
    <value>详细更改消息和原因的列表</value>
  </data>
  <data name="DetectionQValue">
    <value>在应用 mProphet 模型后分配给每个选定目标峰的错误发现率 (FDR) 得分。</value>
  </data>
  <data name="DetectionZScore">
    <value>在应用 mProphet 模型后，分配给每个选定峰（目标和诱饵）的归一化 mProphet 得分，表示为平均诱饵评分的标准偏差 (SD) 数。</value>
  </data>
  <data name="DriftTimeFragment">
    <value>碎片离子的离子迁移漂移时间（以毫秒为单位），通常因能量碰撞更多而移动更快。（仅用于向后相容：离子迁移片段和离子迁移单位是首选术语。）</value>
  </data>
  <data name="DriftTimeMS1">
    <value>母离子的离子迁移漂移时间（以毫秒为单位），通常因能量较少而比碎片离子移动稍慢。（仅用于向后相容：离子迁移MS1 和离子迁移单位是首选术语。）</value>
  </data>
  <data name="DriftTimeWindow">
    <value>在色谱图提取中使用的离子迁移漂移时间窗口（以毫秒为单位）。（仅用于向后相容：离子迁移窗口和离子迁移单位是首选术语。）</value>
  </data>
  <data name="EndPos">
    <value>肽段的最后一个 (C-末端) 氨基酸在其包含的蛋白质序列中的位置 (从零开始)，
如果没有可用的蛋白质序列，则为 #N/A。</value>
  </data>
  <data name="EndTime">
    <value>离子对峰结束积分边界的保留时间。</value>
  </data>
  <data name="ErrorMessage">
    <value>在尝试计算该值时出现的错误消息正文（如有）。</value>
  </data>
  <data name="EstimatedValue">
    <value>线性回归的斜率。</value>
  </data>
  <data name="ExcludeFromCalibration">
    <value>是否应从肽段的校准曲线计算中排除重复测定的结果。</value>
  </data>
  <data name="ExplicitAnalyteConcentration">
    <value>这种特定的分子或肽段在该重复测定中的浓度。
如果未指定明确分析物浓度，则假定分析物的浓度为
重复测定中的分析物浓度乘以肽段或分子的浓度系数。</value>
  </data>
  <data name="ExplicitCollisionalCrossSection">
    <value>待转换为离子迁移且用于从离子迁移质谱中提取色谱图确切所需的碰撞横截面（以平方埃为单位），覆盖所有模型值。</value>
  </data>
  <data name="ExplicitCollisionEnergy">
    <value>用于目标的 SRM 方法或离子对列表确切所需的碰撞能量，覆盖所有模型或优化库值或根据母离子而定的明确值。</value>
  </data>
  <data name="ExplicitCompensationVoltage">
    <value>用于目标的 SRM 方法或离子对清单确切所需的补偿电压（离子迁移率过滤器），覆盖所有模型或优化库值。</value>
  </data>
  <data name="ExplicitConeVoltage">
    <value>用于目标的 SRM 方法或离子对清单确切所需的锥电压（仅限 Waters 仪器）。</value>
  </data>
  <data name="ExplicitDeclusteringPotential">
    <value>用于目标的 SRM 方法或离子对清单确切所需的去簇电压（仅限 SCIEX 仪器），覆盖所有模型值。</value>
  </data>
  <data name="ExplicitDriftTimeHighEnergyOffsetMsec">
    <value>用于从离子迁移率高能质谱中提取色谱图确切所需的漂移时间高能偏置（以毫秒为单位），覆盖所有模型值。</value>
  </data>
  <data name="ExplicitDriftTimeMsec">
    <value>用于从离子迁移率质谱中提取色谱图确切所需的漂移时间偏移（以毫秒为单位），覆盖所有模型值。</value>
  </data>
  <data name="ExplicitGlobalStandardArea">
    <value>在计算“相对于总体标准品比率”时使用的值。
    在除以在 Skyline 以外计算的值来归一化特定重复测定中的峰面积时使用。</value>
  </data>
  <data name="ExplicitIonMobility">
    <value>在提取色谱图时使用的过滤器中心的离子迁移值</value>
  </data>
  <data name="ExplicitIonMobilityHighEnergyOffset">
    <value>在提取色谱图时使用的离子迁移高能偏置</value>
  </data>
  <data name="ExplicitIonMobilityUnits">
    <value>明示离子迁移值的单位。</value>
  </data>
  <data name="ExplicitRetentionTime">
    <value>用于目标的确切预测保留时间（以分钟为单位），覆盖所有其他预测方法。</value>
  </data>
  <data name="ExplicitRetentionTimeWindow">
    <value>用于目标的确切所需的保留时间窗口（以分钟为单位），覆盖用于导出该值的所有其他设定。</value>
  </data>
  <data name="ExplicitSLens">
    <value>用于目标的 SRM 方法或离子对清单确切所需的 SLens 值（仅限 Thermo 仪器）。</value>
  </data>
  <data name="Features">
    <value>峰组属性的集合，可对其分配数字得分以评估峰质量。</value>
  </data>
  <data name="FiguresOfMerit">
    <value>肽段或分子的检出极限和定量极限。可以在肽段设置的定量选项卡选择计算这些数量的方法。</value>
  </data>
  <data name="FileIndex">
    <value>文件索引</value>
  </data>
  <data name="FileName">
    <value>导入数据的文件的名称</value>
  </data>
  <data name="FilePath">
    <value>从中导入数据的文件所在的完整路径和文件名。</value>
  </data>
  <data name="Files">
    <value>文件</value>
  </data>
  <data name="FirstPosition">
    <value>肽段的第一个 (N-末端) 氨基酸在其包含的蛋白质序列中的位置，
如果没有可用的蛋白质序列，则为 #N/A。</value>
  </data>
  <data name="FoldChange">
    <value>倍数变化值。倍数变化是试验组的归一化强度与对照组归一化强度的比率。</value>
  </data>
  <data name="FoldChangeResult">
    <value>比较两组值的结果。</value>
  </data>
  <data name="FragmentIon">
    <value>子离子肽段片段的名称（例如 y8、y10、b7 等。）。</value>
  </data>
  <data name="FragmentIonOrdinal">
    <value>在肽段断裂后（C-末端）
肽段中的氨基酸的位置。（例如 8、10、7 等。）</value>
  </data>
  <data name="FragmentIonType">
    <value>子离子类型（y、b、c、z、a、x、母离子）</value>
  </data>
  <data name="FullNames">
    <value>以其全名指代修饰的修饰序列，例如"C[Carbamidomethyl (C)]"。</value>
  </data>
  <data name="FullScanFilterWidth">
    <value>全扫描过滤器宽度</value>
  </data>
  <data name="Fwhm">
    <value>离子对峰的半峰全宽 (FWHM)。</value>
  </data>
  <data name="FwhmDegenerate">
    <value>简并的Fwhm</value>
  </data>
  <data name="Group">
    <value>与对照组进行比较的重复测定的重复测定注释的值。</value>
  </data>
  <data name="Height">
    <value>离子对峰积分边界之间的点的
最大强度。</value>
  </data>
  <data name="HMDB" xml:space="preserve">
    <value>标准化分子标识符</value>
  </data>
  <data name="Identified">
    <value>如果在峰积分边界之间的某一点存在结果文件
的串联质谱 (MS/MS) 肽鉴定，则成立。</value>
  </data>
  <data name="InChI" xml:space="preserve">
    <value>标准化分子标识符</value>
  </data>
  <data name="InChiKey" xml:space="preserve">
    <value>标准化分子标识符</value>
  </data>
  <data name="InstrumentSerialNumber" xml:space="preserve">
    <value>导入结果文档中读取的仪器序列号</value>
  </data>
  <data name="Intensities">
    <value>色谱图强度的逗号分隔列表。</value>
  </data>
  <data name="Intercept">
    <value>拟合线或曲线中的 Y 截距</value>
  </data>
  <data name="InternalStandardConcentration">
    <value>样品内标量。</value>
  </data>
  <data name="InterpolatedData">
    <value>在时间维度内插的色谱图数据使得保留时间均匀分布，并且肽段或分子内的所有离子对具有相同的点数。</value>
  </data>
  <data name="InterpolatedIntensities">
    <value>内插数据的色谱图强度。</value>
  </data>
  <data name="InterpolatedMassErrors">
    <value>内插数据的色谱图质量误差。</value>
  </data>
  <data name="InterpolatedNumberOfPoints">
    <value>内插色谱图中的点数。</value>
  </data>
  <data name="InterpolatedSpectrumIds">
    <value>用于内插色谱图中点的谱图标识符。</value>
  </data>
  <data name="InterpolatedTimes">
    <value>内插色谱图中的保留时间。</value>
  </data>
  <data name="IonFormula">
    <value>在质谱仪中待测量的全充（且可能是同位素标记）离子的原子化学式。</value>
  </data>
  <data name="IonMobilityFragment">
    <value>在子离子色谱图提取中使用的离子迁移过滤器窗口的中心。这可能不同于母离子的值，因为子离子可能由于能量碰撞更多而移动得更快，</value>
  </data>
  <data name="IonMobilityHighEnergyOffset">
    <value>离子迁移库中母离子的高能偏置</value>
  </data>
  <data name="IonMobilityMS1">
    <value>在母离子色谱图提取中使用的离子迁移过滤器窗口的中心。</value>
  </data>
  <data name="IonMobilityUnits">
    <value>在色谱图提取中使用的离子迁移的单位。</value>
  </data>
  <data name="IonMobilityValue">
    <value>母离子的离子迁移</value>
  </data>
  <data name="IonMobilityWindow">
    <value>在色谱图提取中使用的离子迁移过滤器窗口的宽度。</value>
  </data>
  <data name="IonName">
    <value>母离子的名称。</value>
  </data>
  <data name="IsDecoy">
    <value>若是诱饵母离子，则成立。</value>
  </data>
  <data name="IsotopeDistIndex">
    <value>单一同位素峰为零，M+1 为 1、M+2 为 2 等。</value>
  </data>
  <data name="IsotopeDistProportion">
    <value>为此同位素峰预测的全部同位素
分布的比例。目前仅适用于从高分辨率 MS1 扫描中过滤的
母离子离子对。</value>
  </data>
  <data name="IsotopeDistRank">
    <value>排名系基于预测同位素分布的所有同位素峰中的同位素分布比例，
在用户界面中显示为“(irank #)”。
目前仅适用于从高分辨率 MS1 扫描中过滤
的母离子离子对。</value>
  </data>
  <data name="IsotopeDotProduct">
    <value>上文所述的点积计算，但在母离子的单个母离子
（M、M+1、M+2 等）峰面积与预测的同位素分布强度之间；
或如果离子对不是母离子同位素，则为 #N/A；
或色谱图非提取自高分辨率 MS1 数据。</value>
  </data>
  <data name="IsotopeLabelType">
    <value>与母离子（轻标/重标）相关的标签类型名称，
表明应用了哪些同位素修饰</value>
  </data>
  <data name="KEGG" xml:space="preserve">
    <value>标准化分子标识符</value>
  </data>
  <data name="Key">
    <value>关键</value>
  </data>
  <data name="Kurtosis">
    <value>色谱峰“拖尾度”的测量值。</value>
  </data>
  <data name="LastPosition">
    <value>肽段的最后一个 (C-末端) 氨基酸在其包含的蛋白质序列中的位置，
如果没有可用的蛋白质序列，则为 #N/A</value>
  </data>
  <data name="LibraryCollisionCrossSection">
    <value>离子迁移库中母离子的碰撞横截面</value>
  </data>
  <data name="LibraryDotProduct">
    <value>相当于用户界面中显示的“dotp”。母离子的单个离子对峰面积
与匹配的 MS/MS
谱图库谱图中匹配离子峰的强度之间的点积（注释：截止版本 v1.4，为 1 â€“ Arcos(dotp)/(Pi/2)，
其中 dotp 是上文所述的值， 又称归一化谱图对比角度）；或者如果母离子没有匹配的
库谱图或离子对少于 4 个，则为 #N/A。这是用于方法调整的 35 
个有用值。当
存在 6 个或更多离子对时， 效果最佳。</value>
    <comment>Needs Review:English text changed
Old English:The dot-product between the individual transition peak areas
of the precursor and the intensities of the matching ion peaks in the matched MS/MS
spectral library spectrum (Note: as of v1.4, this is now 1 – Arcos(dotp)/(Pi/2) where dotp
is the value described above. a.k.a. Normalize Spectrum Contrast Angle), or #N/A if the
precursor has not matching library spectrum or has fewer than 4 transitions. This is a 35
useful value for method refinement. It works best when 6 or more transitions are
present.
Current English:Equivalent to "dotp" displayed in the user interface. The dot-product between the individual transition peak areas
of the precursor and the intensities of the matching ion peaks in the matched MS/MS
spectral library spectrum (Note: as of v1.4, this is now 1 – Arcos(dotp)/(Pi/2) where dotp
is the value described above. a.k.a. Normalize Spectrum Contrast Angle), or #N/A if the
precursor has not matching library spectrum or has fewer than 4 transitions. This is a 35
useful value for method refinement. It works best when 6 or more transitions are
present.
Old Localized:母离子的单个离子对峰面积与匹配的串联质谱谱图库谱图
中匹配离子峰的强度之间的点积（注释：截止版本 v1.4，为 1 – Arcos(dotp)/(Pi/2)，
其中 dotp 是上文所述的值，
又称归一化谱图对比角度）；或者如果母离子没有匹配的
库谱图或离子对少于 4 个，则为 #N/A。这是用于
方法调整的 35 个有用值。当存在 6 个或更多离子对时，
<<<<<<< HEAD
效果最佳。</value>
    <comment>Needs Review:English text changed
Old English:The dot-product between the individual transition peak areas
of the precursor and the intensities of the matching ion peaks in the matched MS/MS
spectral library spectrum (Note: as of v1.4, this is now 1 – Arcos(dotp)/(Pi/2) where dotp
is the value described above. a.k.a. Normalize Spectrum Contrast Angle), or #N/A if the
precursor has not matching library spectrum or has fewer than 4 transitions. This is a 35
useful value for method refinement. It works best when 6 or more transitions are
present.
Current English:Equivalent to "dotp" displayed in the user interface. The dot-product between the individual transition peak areas
of the precursor and the intensities of the matching ion peaks in the matched MS/MS
spectral library spectrum (Note: as of v1.4, this is now 1 – Arcos(dotp)/(Pi/2) where dotp
is the value described above. a.k.a. Normalize Spectrum Contrast Angle), or #N/A if the
precursor has not matching library spectrum or has fewer than 4 transitions. This is a 35
useful value for method refinement. It works best when 6 or more transitions are
present.
Old Localized:母离子的单个离子对峰面积与匹配的串联质谱谱图库谱图
中匹配离子峰的强度之间的点积（注释：截止版本 v1.4，为 1 – Arcos(dotp)/(Pi/2)，
其中 dotp 是上文所述的值，
又称归一化谱图对比角度）；或者如果母离子没有匹配的
库谱图或离子对少于 4 个，则为 #N/A。这是用于
方法调整的 35 个有用值。当存在 6 个或更多离子对时，
=======
>>>>>>> 83485fcc
效果最佳。</comment>
  </data>
  <data name="LibraryIntensity">
    <value>对应匹配库谱图中离子对子离子的
串联质谱峰强度。</value>
  </data>
  <data name="LibraryIonMobility">
    <value>离子迁移库中母离子的离子迁移信息</value>
  </data>
  <data name="LibraryIonMobilityHighEnergyOffset">
    <value>离子迁移库中母离子的高能偏置</value>
  </data>
  <data name="LibraryIonMobilityUnits">
    <value>库离子迁移值的单位</value>
  </data>
  <data name="LibraryIonMobilityValue">
    <value>离子迁移库中母离子的离子迁移</value>
  </data>
  <data name="LibraryName">
    <value>当串联质谱谱图库谱图与母离子相关时，
串联质谱谱图库的名称。</value>
  </data>
  <data name="LibraryProbabilityScore">
    <value>在构建谱图库所用输入文件中分配至该匹配的概率得分。</value>
  </data>
  <data name="LibraryRank">
    <value>排名系基于在离子对过滤设定允许的所有离子对中，
该离子的库强度，在用户界面中显示为“(rank #)”。</value>
  </data>
  <data name="LibraryScore1">
    <value>或许会用于在蛋白质母离子之间排名的
原始肽段库得分。</value>
  </data>
  <data name="LibraryScore2">
    <value>或许会用于在蛋白质母离子之间排名的
原始肽段库得分。</value>
  </data>
  <data name="LibraryScore3">
    <value>或许会用于在蛋白质母离子之间排名的
原始肽段库得分。</value>
  </data>
  <data name="LibraryType">
    <value>当串联质谱谱图库谱图与母离子相关时，
串联质谱谱图库（BiblioSpec、GPM、NIST）的类型。</value>
  </data>
  <data name="LimitOfDetection">
    <value> 能可靠地将分析物与空白区分开的浓度下限。
      可以在肽段设置的定量选项卡指定有关计算检测下限的选项。</value>
  </data>
  <data name="LimitOfQuantification">
    <value>分析物据称可量化的浓度下限。
可以在肽段设置的定量选项卡指定用于确定此值的选项。</value>
  </data>
  <data name="LinearFit">
    <value>进行线性回归以确定倍数变化的结果。</value>
  </data>
  <data name="Log2FoldChange">
    <value>倍数变化值取以 2 为底的对数。</value>
  </data>
  <data name="Losses">
    <value>此片段中所有中性丢失的逗号分隔清单</value>
  </data>
  <data name="LossFormulas">
    <value>此片段中所有中性丢失的逗号分隔化学式列表，或者如果并非所有丢失都具有化学式，则为空</value>
  </data>
  <data name="LossNeutralMass">
    <value>此片段中所有中性丢失的总质量。</value>
  </data>
  <data name="MassErrorPPM">
<<<<<<< HEAD
    <value>质量误差 PPM</value>
=======
    <value>以百万分之几 (PPM) 表示的预期质荷比值与测量值之差</value>
>>>>>>> 83485fcc
    <comment>Needs Review:English text changed
Old English:Mass Error PPM
Current English:The difference between the expected and measured m/z values expressed in parts per million (PPM)
Old Localized:质量误差 PPM</comment>
  </data>
  <data name="MassErrors">
    <value>色谱图的质量误差。</value>
  </data>
  <data name="MatchingPrecursors">
    <value>所选母离子的子集，其母离子质荷比与谱图网格中以行表示的任何谱图相匹配。</value>
  </data>
  <data name="Max">
    <value>最大</value>
  </data>
  <data name="MaxBestRetentionTime">
    <value>母离子最佳保留时间值的最大值</value>
  </data>
  <data name="MaxDetectionQValue" xml:space="preserve">
    <value>在应用 mProphet 模型后，分配给每个选定目标峰的错误发现率 (FDR) 得分的最大值。</value>
  </data>
  <data name="MaxEndTime">
    <value>母离子所有离子对的最大结束时间。除非使用
相同的积分边界手动编辑母离子的所有离子对。</value>
  </data>
  <data name="MaxFoldChange">
    <value>倍数变化置信区间的上限。</value>
  </data>
  <data name="MaxFwhm">
    <value>母离子离子对峰的最大半峰
全宽 (FWHM)。</value>
  </data>
  <data name="MaxHeight">
    <value>高度最大值</value>
  </data>
  <data name="MaxRetentionTime">
    <value>离子对保留时间值最大值。</value>
  </data>
  <data name="Mean">
    <value>平均值</value>
  </data>
  <data name="MeanArea">
    <value>离子对面积值的平均值。</value>
  </data>
  <data name="MeanAreaNormalized">
    <value>离子对面积归一化值的平均值</value>
  </data>
  <data name="MeanAreaRatio">
    <value>离子对面积比率的平均值。</value>
  </data>
  <data name="MeanBestRetentionTime">
    <value>母离子最佳保留时间值的平均值。</value>
  </data>
  <data name="MeanFwhm">
    <value>离子对 Fwhm（峰宽）值的平均值。</value>
  </data>
  <data name="MeanMaxFwhm">
    <value>母离子最大 Fwhm（峰宽）值的平均值。</value>
  </data>
  <data name="MeanMaxHeight">
    <value>平均最大高度</value>
  </data>
  <data name="MeanRetentionTime">
    <value>离子对保留时间值的平均值。</value>
  </data>
  <data name="MeanTotalArea">
    <value>母离子总面积值的平均值。</value>
  </data>
  <data name="MeanTotalAreaNormalized">
    <value>母离子总面积归一化值的平均值</value>
  </data>
  <data name="MeanTotalAreaRatio">
    <value>母离子总面积比值的平均值。</value>
  </data>
  <data name="Median">
    <value>中位数</value>
  </data>
  <data name="MedianDetectionQValue" xml:space="preserve">
    <value>在应用 mProphet 模型后，分配给每个选定目标峰的错误发现率 (FDR) 得分的中位数。</value>
  </data>
  <data name="MedianPeakArea">
    <value>特定结果文件中离子对结果的离子对峰面积中位数。
当归一化方法为“均衡中位数”时，将使用该中位数峰面积。
如果有内标标签类型，则仅使用母离子标签类型为内标的离子对峰面积来计算中位数峰面积。
如果没有内标峰面积，则根据所有离子对峰面积计算中位数离子对峰面积。</value>
  </data>
  <data name="Message">
<<<<<<< HEAD
    <value>Warning, if any, of missing values that might impact comparisons of the "Raw" value between replicates.</value>
=======
    <value>缺失值（若有）可能影响重复测定之间进行“原始”值比较时，则发出警告。</value>
>>>>>>> 83485fcc
    <comment>Needs Review:New resource</comment>
  </data>
  <data name="Min">
    <value>最小</value>
  </data>
  <data name="MinBestRetentionTime">
    <value>母离子最佳保留时间值的最小值</value>
  </data>
  <data name="MinDetectionQValue" xml:space="preserve">
    <value>在应用 mProphet 模型后，分配给每个选定目标峰的错误发现率 (FDR) 得分的最小值。</value>
  </data>
  <data name="MinFoldChange">
    <value>倍数变化置信区间的下限。</value>
  </data>
  <data name="MinRetentionTime">
    <value>离子对保留时间值的最小值。</value>
  </data>
  <data name="MinStartTime">
    <value>母离子所有离子对的最小开始时间。除非使用
相同的积分边界手动编辑母离子的所有离子对</value>
  </data>
  <data name="MissedCleavages">
    <value>肽段序列中缺失酶剪切位点的数量</value>
  </data>
  <data name="ModelScore">
    <value>根据当前选择的峰评分模型加权的特征值之和。</value>
  </data>
  <data name="ModifiedAreaProportion">
    <value>此肽段结果的归一化面积，除以在此蛋白质和具有相同未修饰序列的重复测定中的所有肽段结果的总和。</value>
  </data>
  <data name="ModifiedSequence">
    <value>包括任何氨基酸修饰
（如半胱氨酸烷基化）的肽段序列。（例如：AGLC[+57]QTFVYGGC[+57]R）</value>
  </data>
  <data name="ModifiedSequenceAverageMasses">
    <value>以其平均质量指代修饰的母离子的修饰序列，例如"C[+57.05162]"。</value>
  </data>
  <data name="ModifiedSequenceFullNames">
    <value>以其全名指代修饰的母离子的修饰序列，例如"C[Carbamidomethyl (C)]"。</value>
  </data>
  <data name="ModifiedSequenceMonoisotopicMasses">
    <value>以其单一同位素质量指代修饰的母离子的修饰序列，例如"C[+57.021464]"。</value>
  </data>
  <data name="ModifiedSequenceThreeLetterCodes">
    <value>以其三字母代码指代修饰的母离子的修饰序列，例如"C[CAM]"。如果修饰没有三字母代码，则使用其全名代替。</value>
  </data>
  <data name="ModifiedSequenceUnimodIds">
    <value>以其 unimod id 指代修饰的母离子的修饰序列，例如"C(unimod:4)"。如果修饰没有 unimod id，则使用其全名代替。</value>
  </data>
  <data name="ModifiedTime">
    <value>原始质谱仪文件在磁盘上修改的最后
时间和日期</value>
  </data>
  <data name="Molecule">
    <value>分子属于分子列表并包含母离子。</value>
  </data>
  <data name="MoleculeFormula">
    <value>用于在质谱仪中测量的中性未标记分子的原子化学式。</value>
  </data>
  <data name="MoleculeList">
    <value>Skyline 文档中的一组分子。</value>
  </data>
  <data name="MoleculeListAbundance">
    <value>代表分子列表丰度的数值，该数值根据分子定量设置中指定的“归一化方法”计算得出</value>
    <comment>Needs Review:English text changed
Old English:A number representing the abundance of the molecule list. This number is obtained by averaging the normalized areas of all of the transitions under this Molecule List.
The areas are normalized according to the Normalization Method specified in the Molecule Quantification settings.
The Molecule List Abundance will be blank if any transitions have missing values in this replicate, unless the normalization method is ratio to a label.
Current English:A number representing the abundance of the molecule list, calculated according to the "Normalization Method" specified in the Molecule Quantification settings
Old Localized:表示分子列表丰度的数值。对该分子列表下所有离子对的归一化面积求平均值，即可得出该数值。
根据“分子定量”设置中指定的归一化方法对面积进行归一化处理。
<<<<<<< HEAD
如果该重复测定中有任何离子对缺少值，则除非归一化方法是与标记之间的比率，否则分子列表丰度将为空白</value>
    <comment>Needs Review:English text changed
Old English:A number representing the abundance of the molecule list. This number is obtained by averaging the normalized areas of all of the transitions under this Molecule List.
The areas are normalized according to the Normalization Method specified in the Molecule Quantification settings.
The Molecule List Abundance will be blank if any transitions have missing values in this replicate, unless the normalization method is ratio to a label.
Current English:A number representing the abundance of the molecule list, calculated according to the "Normalization Method" specified in the Molecule Quantification settings
Old Localized:表示分子列表丰度的数值。对该分子列表下所有离子对的归一化面积求平均值，即可得出该数值。
根据“分子定量”设置中指定的归一化方法对面积进行归一化处理。
如果该重复测定中有任何离子对缺少值，则除非归一化方法是与标记之间的比率，否则分子列表丰度将为空白</comment>
  </data>
  <data name="MoleculeListAbundanceMessage">
    <value>Warning if missing data impacts comparisons of "Molecule List Abundance" between replicates</value>
    <comment>Needs Review:New resource</comment>
  </data>
  <data name="MoleculeListAbundanceStrict">
    <value>A number representing the abundance of the molecule list, calculated according to the "Normalization Method" specified in the Molecule Quantification settings.
Unavailable when missing data impacts comparisons between replicates.</value>
    <comment>Needs Review:New resource</comment>
  </data>
  <data name="MoleculeListAbundanceTransitionAveraged">
    <value>Average of the normalized areas of the transitions under the Molecule List.
The areas are normalized according to the Normalization Method specified in the Molecule Quantification settings.</value>
    <comment>Needs Review:New resource</comment>
  </data>
  <data name="MoleculeListAbundanceTransitionSummed">
    <value>Sum of the normalized areas of the transitions under the Molecule List.
The areas are normalized according to the Normalization Method specified in the Molecule Quantification settings</value>
=======
如果该重复测定中有任何离子对缺少值，则除非归一化方法是与标记之间的比率，否则分子列表丰度将为空白</comment>
  </data>
  <data name="MoleculeListAbundanceMessage">
    <value>如果缺失的数据影响到比较重复测定之间的“分子列表丰度”，则发出警告</value>
    <comment>Needs Review:New resource</comment>
  </data>
  <data name="MoleculeListAbundanceStrict">
    <value>代表分子列表丰度的数值，该数值根据分子定量设置中指定的“归一化方法”计算得出。在缺失的数据影响到重复测定之间的比较时不可获取</value>
    <comment>Needs Review:New resource</comment>
  </data>
  <data name="MoleculeListAbundanceTransitionAveraged">
    <value>分子列表下的离子对面积归一化的平均值。这些面积根据“分子定量”设置中指定的“归一化方法”进行归一化。</value>
    <comment>Needs Review:New resource</comment>
  </data>
  <data name="MoleculeListAbundanceTransitionSummed">
    <value>分子列表下的离子对面积归一化总和。这些面积根据“分子定量”设置中指定的“归一化方法”进行归一化</value>
>>>>>>> 83485fcc
    <comment>Needs Review:New resource</comment>
  </data>
  <data name="MoleculeListLocator">
    <value>文档内的分子列表特殊标识符。以“MoleculeGroup：”开头。</value>
    <comment>Do not translate "MoleculeGroup:".</comment>
  </data>
  <data name="MoleculeListName">
    <value>分子列表的名称。</value>
  </data>
  <data name="MoleculeListNote">
    <value>与分子相关的自由文本注释。</value>
  </data>
  <data name="MoleculeListResult">
    <value>分子列表结果</value>
  </data>
  <data name="MoleculeListResults">
    <value>分子列表结果</value>
  </data>
  <data name="MoleculeLists">
    <value>Skyline 文档中所有分子分组的顶级集合。</value>
  </data>
  <data name="MoleculeLocator">
    <value>文档内的分子特殊标识符。以“Molecule:”开头。</value>
    <comment>Do not translate "Molecule:".</comment>
  </data>
  <data name="MoleculeName">
    <value>可以以中性、未标记形式分配给分子的通用名称。</value>
  </data>
  <data name="MoleculeNote">
    <value>与分子相关的自由文本注释。</value>
  </data>
  <data name="MoleculePeakFoundRatio">
    <value>分子峰值发现比率</value>
  </data>
  <data name="MoleculeResult">
    <value>分子结果</value>
  </data>
  <data name="MoleculeResultLocator">
    <value>文档内的分子结果特殊标识符。以“MoleculeResult：”开头，并包含分子名称和重复测定名称。</value>
    <comment>Do not translate "MoleculeResult:"</comment>
  </data>
  <data name="MoleculeResults">
    <value>结果与分子有关。</value>
  </data>
  <data name="MoleculeRetentionTime">
    <value>特定重复测定中母离子的最佳保留时间值的平均值。</value>
  </data>
  <data name="Molecules">
    <value>分子列表中的分子。</value>
  </data>
  <data name="MonoisotopicMasses">
    <value>以其单一同位素质量指代修饰的修饰序列，例如，"C[+57.021464]"。</value>
  </data>
  <data name="Ms1Precursors">
    <value>分离的母离子的质荷比值</value>
  </data>
  <data name="Ms2Precursors">
    <value>对于 MS 级别 3 或更高的谱图，第一级母离子分裂后而隔离的母离子的质荷比值</value>
  </data>
  <data name="MsLevel">
    <value>指明该结果是否仅使用母离子强度（一级质谱）或子离子强度（二级质谱）获得。</value>
  </data>
  <data name="NextAa">
<<<<<<< HEAD
    <value>下一个氨基酸</value>
=======
    <value>蛋白质序列中紧跟肽段之后的氨基酸残基。</value>
>>>>>>> 83485fcc
    <comment>Needs Review:English text changed
Old English:Next Aa
Current English:The amino acid residue found immediately after the peptide in the protein sequence.
Old Localized:下一个氨基酸</comment>
  </data>
  <data name="NormalizationDivisor">
    <value>使用默认归一化方法时观察值除以的数字。
默认归一化方法在肽段或分子设置对话框的“定量”选项卡上指定。</value>
  </data>
  <data name="NormalizationMethod">
    <value>覆盖与该特定分子一起使用的归一化方法，进行绝对定量和组间比较。</value>
  </data>
  <data name="NormalizedArea">
<<<<<<< HEAD
    <value>根据明示的肽段/分子“归一化方法”或在“设定 &gt; 肽段设定 &gt; 定量”中指定的归一化方法:
    归一化肽段/分子强度而得的值</value>
=======
    <value>根据
明示的肽段/分子“归一化方法”
或在“设置 &gt; 肽段设置 &gt; 定量”中指定的归一化方法归一化肽段/分子强度而得出的值</value>
>>>>>>> 83485fcc
    <comment>Needs Review:English text changed
Old English:Value obtained by normalizing the peptide/molecule intensity according to either the explicit "Normalization Method" for the peptide/molecule or the normalization method specified on:
    Settings &gt; Peptide Settings &gt; Quantification
Current English:Value obtained by normalizing the peptide/molecule intensity according to either
the explicit "Normalization Method" for the peptide/molecule 
or the normalization method specified on Settings &gt; Peptide Settings &gt; Quantification
Old Localized:根据明示的肽段/分子“归一化方法”或在“设定 &gt; 肽段设定 &gt; 定量”中指定的归一化方法:
    归一化肽段/分子强度而得的值</comment>
  </data>
  <data name="NormalizedAreaMessage">
<<<<<<< HEAD
    <value>Warning if missing data impacts of the "Normalized Area" value between replicates</value>
    <comment>Needs Review:New resource</comment>
  </data>
  <data name="NormalizedAreaRaw">
    <value>Value obtained by normalizing the peptide/molecule intensity according to either
the explicit "Normalization Method" for the peptide/molecule
or the normalization method specified on Settings &gt; Peptide Settings &gt; Quantification.
Available even when missing data impacts comparisons between replicates.</value>
    <comment>Needs Review:New resource</comment>
  </data>
  <data name="NormalizedAreaStrict">
    <value>Value obtained by normalizing the peptide/molecule intensity according to either
the explicit "Normalization Method" for the peptide/molecule
or the normalization method specified on Settings &gt; Peptide Settings &gt; Quantification.
Unavailable when missing data impacts comparisons between replicates.</value>
=======
    <value>缺失的数据影响到重复测定之间的“归一化面积”值时发出警告</value>
    <comment>Needs Review:New resource</comment>
  </data>
  <data name="NormalizedAreaRaw">
    <value>根据
明示的肽段/分子“归一化方法”或在“设置 &gt; 肽段设置 &gt; 定量”中指定的归一化方法归一化肽段/分子强度而得出的值。在缺失的数据影响到重复测定之间的比较时仍可获取</value>
    <comment>Needs Review:New resource</comment>
  </data>
  <data name="NormalizedAreaStrict">
    <value>根据
明示的肽段/分子“归一化方法”或在“设置 &gt; 肽段设置 &gt; 定量”中指定的归一化方法归一化肽段/分子强度而得出的值。在缺失的数据影响到重复测定之间的比较时不可获取</value>
>>>>>>> 83485fcc
    <comment>Needs Review:New resource</comment>
  </data>
  <data name="NumberOfPoints">
    <value>色谱图中的点数。</value>
  </data>
  <data name="OptCollisionEnergy">
    <value>当正在进行碰撞能量优化时，
与优化步骤对应的碰撞能量值</value>
  </data>
  <data name="OptCompensationVoltage">
    <value>当正在进行补偿电压优化时，与优化步骤对应的离子迁移过滤的补偿电压值</value>
  </data>
  <data name="OptDeclusteringPotential">
    <value>当正在进行去簇电压优化时，
与优化步骤对应的去簇电压值</value>
  </data>
  <data name="OptStep">
    <value>指明与正在优化的参数的默认值所距离的优化步骤值，
预设参数值或者当重复测定中未
进行优化时的值为 0。</value>
  </data>
  <data name="PeakGroupEndTime">
    <value>峰组中各个峰的最大结束时间。</value>
  </data>
  <data name="PeakGroupRetentionTime">
    <value>峰组中具备所有离子对最大高度的峰的保留时间</value>
  </data>
  <data name="PeakGroupStartTime">
    <value>峰组中各个峰的最小开始时间。</value>
  </data>
  <data name="PeakQValue">
    <value>如果具有此得分的峰为 Skyline 选择的峰，则为估计的 q 值（错误发现率）。</value>
  </data>
  <data name="PeakRank">
    <value>基于该离子对在相同母离子的所有其他离子对中的面积
进行的排名。</value>
  </data>
  <data name="PeakRankByLevel">
    <value>在特定重复测定中按质谱级别排名的峰面积（即 MS1 和串联质谱分开排名）</value>
  </data>
  <data name="PeakScores">
    <value>峰组的特征及其得分。</value>
  </data>
  <data name="PeakStandardDeviation">
    <value>色谱图峰的标准偏差。</value>
  </data>
  <data name="Peptide">
    <value>肽段</value>
  </data>
  <data name="PeptideDocumentLocation">
    <value>Skyline 文档内的特殊肽段标识符。可以在写入调回到 Skyline 以更改选项等的外部工具时使用。</value>
  </data>
  <data name="PeptideLocator">
    <value>Skyline 文档内的特殊肽段标识符。这将始终以“Molecule:”开头，并通常以肽段修饰序列或分子名称结束。</value>
    <comment>Do not translate "Molecule:"</comment>
  </data>
  <data name="PeptideModifiedSequence">
    <value>仅使用结构化修饰质量差注释的
氨基酸序列（例如 AC[+57]GR）。</value>
  </data>
  <data name="PeptideModifiedSequenceAverageMasses">
    <value>以其平均质量指代修饰的肽段的修饰序列，例如"C[+57.05162]"。</value>
  </data>
  <data name="PeptideModifiedSequenceFullNames">
    <value>以其全名指代修饰的肽段的修饰序列，例如"C[Carbamidomethyl (C)]"。</value>
  </data>
  <data name="PeptideModifiedSequenceMonoisotopicMasses">
    <value>以其单一同位素质量指代修饰的肽段的修饰序列，例如"C[+57.021464]"。</value>
  </data>
  <data name="PeptideModifiedSequenceThreeLetterCodes">
    <value>以其三字母代码指代修饰的肽段的修饰序列，例如"C[CAM]"。如果修饰没有三字母代码，则使用其全名代替。</value>
  </data>
  <data name="PeptideModifiedSequenceUnimodIds">
    <value>以其 unimod id 指代修饰的肽段的修饰序列，例如"C(unimod:4)"。如果修饰没有 unimod id，则使用其全名代替。</value>
  </data>
  <data name="PeptideNote">
    <value>点击“编辑”菜单中的“编辑注释”后显示的与肽段相关的自由
文字注释</value>
  </data>
  <data name="PeptidePeakFoundRatio">
    <value>肽段峰值检出比</value>
  </data>
  <data name="PeptideResult">
    <value>肽段结果</value>
  </data>
  <data name="PeptideResultDocumentLocation">
    <value>文档内的肽段结果特殊标识符。在写入交互式外部工具时可以使用。</value>
  </data>
  <data name="PeptideResultLocator">
    <value>文档内的肽段结果特殊标识符。这将以“MoleculeResult:”开头，并将包括肽段修饰序列和重复测定名称。</value>
    <comment>Do not translate "MoleculeResult:"</comment>
  </data>
  <data name="PeptideResults">
    <value>肽段结果</value>
  </data>
  <data name="PeptideRetentionTime">
    <value>每次重复测定运行的肽段保留时间。</value>
  </data>
  <data name="Peptides">
    <value>肽段</value>
  </data>
  <data name="PeptideSequence">
    <value>肽段的氨基酸序列。</value>
  </data>
  <data name="PeptideSequenceLength">
    <value>肽段序列中的氨基酸计数。</value>
  </data>
  <data name="PeptideSpectrumMatchCount">
<<<<<<< HEAD
    <value>Number of spectra in the spectral library which match the peptide and result file.</value>
=======
    <value>谱图库中与肽段和结果文件相匹配的谱图数量。</value>
>>>>>>> 83485fcc
    <comment>Needs Review:New resource</comment>
  </data>
  <data name="PointCount">
    <value>在曲线拟合中使用的数据点数。</value>
  </data>
  <data name="PointsAcrossPeak">
    <value>合并峰启动时间和结束时间之间的色谱图点数。</value>
  </data>
  <data name="Precursor">
    <value>母离子</value>
  </data>
  <data name="PrecursorAccuracy">
    <value>母离子计算的浓度与母离子中规定的母离子浓度比</value>
  </data>
  <data name="PrecursorAdduct">
    <value>应用于分子以制备母离子的加合物。</value>
  </data>
  <data name="PrecursorCalculatedConcentration">
    <value>使用同位素响应曲线所计算母离子结果浓度。</value>
  </data>
  <data name="PrecursorCalculatedConcentrationMessage">
<<<<<<< HEAD
    <value>Warning if missing data impacts comparisons of "Precursor Calculated Concentration" between replicates</value>
    <comment>Needs Review:New resource</comment>
  </data>
  <data name="PrecursorCalculatedConcentrationRaw">
    <value>The concentration of the Precursor Result calculated using the isotopolog response curve.
Available even when missing data impacts comparisons between replicates.</value>
    <comment>Needs Review:New resource</comment>
  </data>
  <data name="PrecursorCalculatedConcentrationStrict">
    <value>The concentration of the Precursor Result calculated using the isotopolog response curve.
Unavailable when missing data impacts comparisons between replicates.</value>
=======
    <value>如果缺失的数据影响到比较重复测定之间“母离子计算的浓度”，则发出警告</value>
    <comment>Needs Review:New resource</comment>
  </data>
  <data name="PrecursorCalculatedConcentrationRaw">
    <value>使用同位素响应曲线所计算母离子结果浓度。在缺失的数据影响到重复测定之间的比较时仍可获取</value>
    <comment>Needs Review:New resource</comment>
  </data>
  <data name="PrecursorCalculatedConcentrationStrict">
    <value>使用同位素响应曲线所计算母离子结果浓度。在缺失的数据影响到重复测定之间的比较时不可获取</value>
>>>>>>> 83485fcc
    <comment>Needs Review:New resource</comment>
  </data>
  <data name="PrecursorCharge">
    <value>与母离子相关的电荷。</value>
    <comment>Needs Review:English text changed
Old English:
      The charge associated with the precursor ion.
    
Current English:The charge associated with the precursor ion.
Old Localized:与母离子相关的电荷。</comment>
  </data>
  <data name="PrecursorConcentration">
    <value>将该母离子掺入样品时的浓度。用于产生同位素响应曲线。</value>
  </data>
  <data name="PrecursorExplicitCollisionEnergy" xml:space="preserve">
    <value>目标的 SRM 方法或离子对列表中使用的确切目标碰撞能量，将覆盖所有模型或优化库值。 可依次由每个离子对的明确碰撞能量覆盖。</value>
  </data>
  <data name="PrecursorIonFormula">
    <value>母离子的公式。</value>
  </data>
  <data name="PrecursorIonName">
    <value>母离子的名称。</value>
  </data>
  <data name="PrecursorLocator">
    <value>文档内的母离子特殊标识符。这将以“Precursor:”开头，并通常以母离子标记类型（之后是其加合物）结束。</value>
    <comment>Do not translate "Precursor:"</comment>
  </data>
  <data name="PrecursorMz">
    <value>母离子的质荷比 (m/z)。</value>
  </data>
  <data name="PrecursorNeutralFormula">
    <value>母离子的公式。这是不推荐使用的，而应该使用“PrecursorIonFomula”。</value>
  </data>
  <data name="PrecursorNeutralMass">
    <value>母离子的中性质量（以道尔顿为单位）</value>
  </data>
  <data name="PrecursorNormalizedArea">
    <value>母离子归一化面积结果。等于根据肽段归一化方法归一化的母离子总面积结果。如果肽段归一化方法为“无”或为与标签的比率，则母离子归一化面积将等于母离子总面积。</value>
    <comment>Needs Review:English text changed
Old English:The normalized area of the Precursor Result.
This is equal to the Total Area of the Precursor Result normalized according to the Normalization Method of the Peptide.
If the Peptide Normalization Method is "None" or ratio to a label, then the Precursor Normalized Area will be equal to the Precursor Total Area.
Current English:Normalized area of the Precursor Result.
Equal to Total Area of the Precursor Result normalized according to the Normalization Method of the Peptide.
If Peptide Normalization Method is "None" or ratio to a label, then Precursor Normalized Area will be equal to the Total Area of the Precursor.
Old Localized:母离子结果的校准后面积。
其等同于根据肽段校准方法所校准的母离子结果总面积。
<<<<<<< HEAD
若肽段校准方法为“无”或相对于标记的比率。那么母离子校准后面积将等于母离子总面积。</value>
    <comment>Needs Review:English text changed
Old English:The normalized area of the Precursor Result.
This is equal to the Total Area of the Precursor Result normalized according to the Normalization Method of the Peptide.
If the Peptide Normalization Method is "None" or ratio to a label, then the Precursor Normalized Area will be equal to the Precursor Total Area.
Current English:Normalized area of the Precursor Result.
Equal to Total Area of the Precursor Result normalized according to the Normalization Method of the Peptide.
If Peptide Normalization Method is "None" or ratio to a label, then Precursor Normalized Area will be equal to the Total Area of the Precursor.
Old Localized:母离子结果的校准后面积。
其等同于根据肽段校准方法所校准的母离子结果总面积。
若肽段校准方法为“无”或相对于标记的比率。那么母离子校准后面积将等于母离子总面积。</comment>
  </data>
  <data name="PrecursorNormalizedAreaMessage">
    <value>Warning if missing values impacts comparisons of the "Precursor Normalized Area" value between replicates</value>
    <comment>Needs Review:New resource</comment>
  </data>
  <data name="PrecursorNormalizedAreaRaw">
    <value>Normalized area of the Precursor Result.
Equal to Total Area of the Precursor Result normalized according to the Normalization Method of the Peptide.
If the Peptide Normalization Method is "None" or ratio to a label, then the Precursor Normalized Area will be equal to the Total Area of the Precursor.
Available even when missing data impacts comparisons between replicates.</value>
    <comment>Needs Review:New resource</comment>
  </data>
  <data name="PrecursorNormalizedAreaStrict">
    <value>Normalized area of the Precursor Result.
Equal to Total Area of the Precursor Result normalized according to the Normalization Method of the Peptide.
If the Peptide Normalization Method is "None" or ratio to a label, then the Precursor Normalized Area will be equal to the Total Area of the Precursor.
Unavailable when missing data impacts comparisons between replicates.</value>
=======
若肽段校准方法为“无”或相对于标记的比率。那么母离子校准后面积将等于母离子总面积。</comment>
  </data>
  <data name="PrecursorNormalizedAreaMessage">
    <value>缺失值影响到比较重复测定的“母离子归一化面积”值时发出警告</value>
    <comment>Needs Review:New resource</comment>
  </data>
  <data name="PrecursorNormalizedAreaRaw">
    <value>母离子归一化面积结果。等于根据肽段归一化方法归一化的母离子总面积结果。如果肽段归一化方法为“无”或为与标签的比率，则母离子归一化面积将等于母离子总面积。在缺失的数据影响到重复测定之间的比较时仍可获取</value>
    <comment>Needs Review:New resource</comment>
  </data>
  <data name="PrecursorNormalizedAreaStrict">
    <value>母离子归一化面积结果。等于根据肽段归一化方法归一化的母离子总面积结果。如果肽段归一化方法为“无”或为与标签的比率，则母离子归一化面积将等于母离子总面积。在缺失的数据影响到重复测定之间的比较时不可获取</value>
>>>>>>> 83485fcc
    <comment>Needs Review:New resource</comment>
  </data>
  <data name="PrecursorNote">
    <value>点击“编辑”菜单中的“编辑注释”后显示的与母离子相关的
自由文字注释</value>
  </data>
  <data name="PrecursorPeakFoundRatio">
    <value>所测量峰中的离子对与肽段中
离子对总数的比。肽段树视图中的峰值指示符
对应于绿色 = 1.0（集成所有离子对），橙色 &gt;= 0.5，红色 &lt; 0.5。</value>
  </data>
  <data name="PrecursorQuantification">
    <value>与使用同位素响应曲线来量化母离子结果相关的值。</value>
  </data>
  <data name="PrecursorReplicateNote">
    <value>与使用结果网格的母离子结果集
相关的自由文字注释。</value>
  </data>
  <data name="PrecursorResult">
    <value>母离子结果（单个）</value>
  </data>
  <data name="PrecursorResultLocator">
    <value>文档内的母离子结果特殊标识符。这以“PrecursorResult:”开头，并通常以重复测定名称结束，但可能包含最优步和结果文件的额外属性。</value>
    <comment>Do not translate "PrecursorResult:".</comment>
  </data>
  <data name="PrecursorResults">
    <value>母离子结果（多个）</value>
  </data>
  <data name="PrecursorResultsSummary">
    <value>母离子结果摘要</value>
  </data>
  <data name="Precursors">
    <value>母离子</value>
  </data>
  <data name="PredictedResultRetentionTime">
    <value>每次重复测定运行的肽段保留时间。</value>
  </data>
  <data name="PredictedRetentionTime">
    <value>由一组测量结果和保留时间计算器
（目前仅可以使用 SSRCalc 3.0）之间的保留时间回归预测的保留时间；
或如果未分配保留时间回归，则为 #N/A。</value>
  </data>
  <data name="PresetScanConfiguration">
    <value>用于代表该谱图的设置的数字</value>
  </data>
  <data name="PreviousAa">
    <value>上一个 Aa</value>
  </data>
  <data name="ProductAdduct">
    <value>应用于子离子的加合物。</value>
  </data>
  <data name="ProductCharge">
    <value>子离子电荷 (z)。</value>
  </data>
  <data name="ProductDecoyMzShift">
    <value>应用于子离子的质荷比变化，以产生
诱饵质荷比。</value>
  </data>
  <data name="ProductIonFormula">
    <value>子离子的公式。</value>
  </data>
  <data name="ProductMz">
    <value>子离子的质荷比 (m/z)。</value>
  </data>
  <data name="ProductNeutralFormula">
    <value>子离子的公式。这是不推荐使用的，而应该使用“ProductIonFormula”。</value>
  </data>
  <data name="ProductNeutralMass">
    <value>子离子肽段片段的中性质量（以道尔顿为单位）。</value>
  </data>
  <data name="Protein">
    <value>蛋白质</value>
  </data>
  <data name="ProteinAbundance">
    <value>代表蛋白质列表丰度的数值，该数值根据肽段定量设置中指定的“归一化方法”计算得出。</value>
    <comment>Needs Review:English text changed
Old English:A number representing the abundance of the protein in the particular replicate.
The Protein Abundance is calculated by taking the average of the normalized areas of all of the Transitions under the Protein.
The Transition Areas are normalized according to the Normalization Method specified in the Peptide Quantification settings.
The Protein Abundance will be blank if any transitions have missing peak areas in the Replicate, unless the normalization method is ratio to a label.
Current English:A number representing the abundance of the protein, calculated according to the "Normalization Method" specified in the Peptide Quantification settings.
Old Localized:表示特定重复测定中蛋白质丰度的数值。
对蛋白质下所有离子对的归一化面积取平均值，即可计算出蛋白质丰度。
离子对面积根据“肽段定量”设置中指定的归一化方法进行归一化处理。
如果任何离子对在“重复测定”中缺少峰面积，蛋白质丰度将为空白，除非归一化方法是与标记的比率设置中指定的归一化方法进行归一化处理。
<<<<<<< HEAD
如果该重复测定中有任何离子对缺少峰面积，则除非归一化方法是与标记之间的比率，否则蛋白质丰度将为空白。</value>
    <comment>Needs Review:English text changed
Old English:A number representing the abundance of the protein in the particular replicate.
The Protein Abundance is calculated by taking the average of the normalized areas of all of the Transitions under the Protein.
The Transition Areas are normalized according to the Normalization Method specified in the Peptide Quantification settings.
The Protein Abundance will be blank if any transitions have missing peak areas in the Replicate, unless the normalization method is ratio to a label.
Current English:A number representing the abundance of the protein, calculated according to the "Normalization Method" specified in the Peptide Quantification settings.
Old Localized:表示特定重复测定中蛋白质丰度的数值。
对蛋白质下所有离子对的归一化面积取平均值，即可计算出蛋白质丰度。
离子对面积根据“肽段定量”设置中指定的归一化方法进行归一化处理。
如果任何离子对在“重复测定”中缺少峰面积，蛋白质丰度将为空白，除非归一化方法是与标记的比率设置中指定的归一化方法进行归一化处理。
如果该重复测定中有任何离子对缺少峰面积，则除非归一化方法是与标记之间的比率，否则蛋白质丰度将为空白。</comment>
  </data>
  <data name="ProteinAbundanceMessage">
    <value>Warning if missing data impacts comparisons of "Protein Abundance" between replicates</value>
    <comment>Needs Review:New resource</comment>
  </data>
  <data name="ProteinAbundanceStrict">
    <value>A number representing the abundance of the protein, calculated according to the "Normalization Method" specified in the Peptide Quantification settings.
Unavailable when missing data impacts comparisons between replicates.</value>
    <comment>Needs Review:New resource</comment>
  </data>
  <data name="ProteinAbundanceTransitionAveraged">
    <value>Average of the normalized areas of the transitions under the Protein.
The areas are normalized according to the Normalization Method specified in the Peptide Quantification settings.</value>
    <comment>Needs Review:New resource</comment>
  </data>
  <data name="ProteinAbundanceTransitionSummed">
    <value>Sum of the normalized areas of the transitions under the Protein.
The areas are normalized according to the Normalization Method specified in the Peptide Quantification settings.</value>
=======
如果该重复测定中有任何离子对缺少峰面积，则除非归一化方法是与标记之间的比率，否则蛋白质丰度将为空白。</comment>
  </data>
  <data name="ProteinAbundanceMessage">
    <value>如果缺失的数据影响到比较重复测定之间的“蛋白质丰度”，则发出警告</value>
    <comment>Needs Review:New resource</comment>
  </data>
  <data name="ProteinAbundanceStrict">
    <value>代表蛋白质列表丰度的数值，该数值根据肽段定量设置中指定的“归一化方法”计算得出。在缺失的数据影响到重复测定之间的比较时不可获取。</value>
    <comment>Needs Review:New resource</comment>
  </data>
  <data name="ProteinAbundanceTransitionAveraged">
    <value>“蛋白质”下的离子对面积归一化的平均值。这些面积根据“肽段定量”设置中指定的“归一化方法”进行归一化。</value>
    <comment>Needs Review:New resource</comment>
  </data>
  <data name="ProteinAbundanceTransitionSummed">
    <value>“蛋白质”下的离子对面积归一化总和。这些面积根据“肽段定量”设置中指定的“归一化方法”进行归一化。</value>
>>>>>>> 83485fcc
    <comment>Needs Review:New resource</comment>
  </data>
  <data name="ProteinAccession">
    <value>蛋白质检索号</value>
  </data>
  <data name="ProteinDescription">
    <value>在通过公共 FASTA 序列文件将蛋白质导入 Skyline 时，
会提供该蛋白质的描述。若将光标悬浮在
肽段树视图中的蛋白质名称，也会看到蛋白质描述。</value>
  </data>
  <data name="ProteinGene">
    <value>蛋白质基因</value>
  </data>
  <data name="ProteinLocator">
    <value>文档内的蛋白质特殊标识符。这以“MoleculeGroup:”开头，并通常以蛋白质名称结束，但如果蛋白质名称不是文档内唯一的，则可能包含额外属性。</value>
    <comment>Do not translate "MoleculeGroup:".</comment>
  </data>
  <data name="ProteinName">
    <value>按照定义的，或输入进 Skyline 的蛋白质名称
（在某些情况下连同检索号）</value>
  </data>
  <data name="ProteinNote">
    <value>点击“编辑”菜单中的“编辑注释”后显示的与蛋白质相关的自由
文字注释</value>
  </data>
  <data name="ProteinPreferredName">
    <value>蛋白质首选名称</value>
  </data>
  <data name="ProteinResult">
    <value>蛋白质结果</value>
  </data>
  <data name="ProteinResults">
    <value>蛋白质结果
</value>
  </data>
  <data name="Proteins">
    <value>蛋白质</value>
  </data>
  <data name="ProteinSequence">
    <value>在通过公共 FASTA 序列文件将蛋白质导入 Skyline 时，
可以存取全部蛋白质序列。若将光标悬浮在
肽段树视图中的蛋白质名称，也会看到蛋白质描述。</value>
  </data>
  <data name="ProteinSequenceCoverage">
    <value>蛋白质序列中氨基酸的部分可能是子肽段的一个或多个序列的一部分。</value>
  </data>
  <data name="ProteinSpecies">
    <value>蛋白质物种</value>
  </data>
  <data name="PValue">
    <value>P 值表示随机机率产生的结果与观察到的结果一样极端的概率。</value>
  </data>
  <data name="QuadraticCoefficient">
    <value>二次回归中 x 平方项的系数。</value>
  </data>
  <data name="QualitativeIonRatio">
    <value>在该分子或肽段下，非定量离子对的峰面积总和与定量离子对峰面积总和之比。</value>
  </data>
  <data name="QualitativeIonRatioStatus">
    <value>描述定性离子比与目标定性离子比的比较。
如果在定量设置中指定了定性离子比阈值，则定性离子比状态将为“通过”或“失败”。
如果未指定定性离子比阈值，定性离子比状态将为“等于”、“低”或“高”，具体取决于它与目标定性离子比的比较方式。</value>
  </data>
  <data name="Quantification">
    <value>与使用校正曲线或归一化方法量化分析相关的值。</value>
  </data>
  <data name="Quantitative">
    <value>定量肽段时是否应该包含离子对的峰面积。</value>
  </data>
  <data name="Range">
    <value>范围</value>
  </data>
  <data name="RangeBestRetentionTime">
    <value>最大最佳保留时间和最小最佳保留时间之间的
差异，可用于测定所测量的保留时间的
漂移范围。</value>
  </data>
  <data name="RangeRetentionTime">
    <value>最大保留时间和最小保留时间之间的差异，
可用于测定所测量的保留时间的
漂移范围。</value>
  </data>
  <data name="RatioDotProduct">
<<<<<<< HEAD
    <value>比率点积</value>
=======
    <value>相当于用户界面中显示的“rdotp”。库点积中所述的点积计算，但在母离子峰面积（如轻标）和标准类型母离子峰面积（如重标）之间进行计算，如果没有标准类型或母离子为标准类型则为 #N/A。</value>
>>>>>>> 83485fcc
    <comment>Needs Review:English text changed
Old English:Ratio Dot Product
Current English:Equivalent to "rdotp" displayed in the user interface. The dot-product calculation described for Library Dot Product, but between the peak areas of the precursor (e.g. light) and the peak areas of the standard type precursor (e.g. heavy), or #N/A if there is either no standard type or the precursor is the standard type.
Old Localized:比率点积</comment>
  </data>
  <data name="RatioToStandard">
    <value>肽段的轻标/重标面积比</value>
  </data>
  <data name="Raw">
<<<<<<< HEAD
    <value>Calculated value available even when missing data impacts comparisons between replicates.</value>
=======
    <value>即使缺失的数据影响到重复测定之间的比较，仍可获取计算值。</value>
>>>>>>> 83485fcc
    <comment>Needs Review:New resource</comment>
  </data>
  <data name="RawData">
    <value>原始（未内插）的色谱图数据。色谱图的间隔时间不均匀，每个离子对的色谱图可能具有不同的点数。</value>
  </data>
  <data name="RawIntensities">
    <value>原始（未内插）的色谱图的强度。</value>
  </data>
  <data name="RawMassErrors">
    <value>原始（未内插）的色谱图的质量误差。</value>
  </data>
  <data name="RawNumberOfPoints">
    <value>原始（未插入）色谱图中的点数。</value>
  </data>
  <data name="RawSpectrumIds">
    <value>用于原始（未插入）色谱图中的点的谱图标识符。</value>
  </data>
  <data name="RawTimes">
    <value>原始（未内插）的色谱图中的保留时间。</value>
  </data>
  <data name="Reason">
    <value>用户给予的进行更改的原因</value>
  </data>
  <data name="Replicate">
    <value>重复测定</value>
  </data>
  <data name="ReplicateAbundance">
    <value>关于计算倍数变化所使用的重复测定值的信息</value>
  </data>
  <data name="ReplicateAbundances">
    <value>用于计算倍数变化的各个重复测定的值的集合</value>
  </data>
  <data name="ReplicateCalibrationCurve">
    <value>使用与此重复测定具有相同批次名称的重复测定生成的校准曲线。
若母离子浓度在任一此肽段内母离子中指定，则校准曲线将为同位素响应曲线。</value>
  </data>
  <data name="ReplicateCount">
    <value>具有有效强度并对结果有作用的重复测定次数。</value>
  </data>
  <data name="ReplicateErrorMessage">
    <value>在尝试拟合重复测定校准曲线时出现的错误消息正文（如有）</value>
  </data>
  <data name="ReplicateGroup">
    <value>重复测定丰度所属的群体</value>
  </data>
  <data name="ReplicateIndex">
    <value>重复测定索引</value>
  </data>
  <data name="ReplicateIntercept">
    <value>重复测定校准曲线的截距</value>
  </data>
  <data name="ReplicateLocator">
    <value>文档内的重复测定特殊标识符。这始终是“Replicate:/”之后跟随重复测定的名称。</value>
    <comment>Do not translate "Replicate:/".</comment>
  </data>
  <data name="ReplicateName">
    <value>汇入时分配给数据的重复测定名称。</value>
  </data>
  <data name="ReplicatePath">
    <value>重复测定路径</value>
  </data>
  <data name="ReplicatePointCount">
    <value>拟合重复测定校准曲线的数据点数</value>
  </data>
  <data name="ReplicateQuadraticCoefficient">
    <value>重复测定校准曲线上 x 平方项的系数</value>
  </data>
  <data name="ReplicateRSquared">
    <value>重复测定校准曲线上的确定系数</value>
  </data>
  <data name="Replicates">
    <value>重复测定</value>
  </data>
  <data name="ReplicateSampleIdentity">
    <value>重复测定丰度的生物重复测定</value>
  </data>
  <data name="ReplicateSlope">
    <value>重复测定校准曲线的斜度</value>
  </data>
  <data name="ReplicateTurningPoint">
    <value>重复测定校准曲线上的双线性转折点</value>
  </data>
  <data name="ResultFile">
    <value>结果文件</value>
  </data>
  <data name="ResultFileLocator">
    <value>文档内的结果文件特殊标识符。这以“ResultFile:/”开头，之后是重复测定名称。
这通常以结果文件名称结束，但如果文件名称不是重复测定内唯一的，则可能包含额外属性（比如完整路径）。</value>
    <comment>Do not translate "ResultFile:/".</comment>
  </data>
  <data name="RetentionTime">
    <value>离子对峰的最大强度所对应的的保留时间。</value>
  </data>
  <data name="RetentionTimeCalculatorScore">
    <value>在使用保留得分计算器时
（例如 SSRCalc 或 iRT 得分），该当前计算器的肽段原始得分
    </value>
  </data>
  <data name="RSquared">
    <value>测定系数</value>
  </data>
  <data name="SampleDilutionFactor">
    <value>在分析之前稀释样品的量。
外部标准通常具有 1 的稀释因子，并且未知样品可能已被稀释大于 1 的因子，以使它们进入仪器的可量化范围。</value>
  </data>
  <data name="SampleId" xml:space="preserve">
    <value>参阅样品的免费文本标识符（可以在多个文件之间共享）。从导入结果文档内“样品 ID”属性中读取</value>
  </data>
  <data name="SampleName">
    <value>当数据导入自多样品 WIFF 文件时的
样品名称，或其他文件类型的文件名。</value>
  </data>
  <data name="SampleType">
    <value>样品类型。 以下一种：
      未知（正在测量的样品）
      标准（含校正曲线中使用的已知量的分析物的外标）
      质量控制（含有要验证校正的已知量分析物）
      溶剂
      空白
      双空白</value>
  </data>
  <data name="ScanDescription">
    <value>通过仪器方法添加到谱图的文本描述</value>
  </data>
  <data name="ScanWindowWidth">
    <value>谱图中可能含有的强度值，其质荷比值上限和下限之间的差异</value>
  </data>
  <data name="Score">
    <value>特定特征的数值。</value>
  </data>
  <data name="ShapeCorrelation">
    <value>该离子对的色谱峰对比同一母离子下所有离子对的中位数峰形状的 Pearson 关联。</value>
  </data>
  <data name="Skewness">
    <value>色谱峰不对称性的测量值。</value>
  </data>
  <data name="SkylineVersion">
    <value>进行更改的 Skyline 版本</value>
  </data>
  <data name="Slope">
    <value>拟合曲线或线中线性项的系数。</value>
  </data>
  <data name="SMILES" xml:space="preserve">
    <value>标准化分子标识符</value>
  </data>
  <data name="SpectrumFilter">
    <value>谱图必须满足被包含在提取的离子色谱图中的额外条件</value>
  </data>
  <data name="SpectrumIds">
    <value>用于色谱图的谱图标识符。</value>
  </data>
  <data name="StandardError">
    <value>线性拟合中估计值的标准误差。</value>
  </data>
  <data name="StandardType">
    <value>标准类型</value>
  </data>
  <data name="StartTime">
    <value>离子对峰开始积分边界的保留时间</value>
  </data>
  <data name="Stdev">
    <value>标准偏差</value>
  </data>
  <data name="StdevArea">
    <value>离子对面积值的标准偏差</value>
  </data>
  <data name="StdevAreaNormalized">
    <value>离子对面积归一化值的标准偏差。</value>
  </data>
  <data name="StdevAreaRatio">
    <value>离子对面积比值的标准偏差。</value>
  </data>
  <data name="StdevBestRetentionTime">
    <value>母离子最佳保留时间值的标准
      偏差。</value>
  </data>
  <data name="StdevFwhm">
    <value>离子对 Fwhm（峰宽）值的标准偏差。</value>
  </data>
  <data name="StdevMaxFwhm">
    <value>母离子最大 Fwhm（峰宽）值的标准偏差。</value>
  </data>
  <data name="StdevMaxHeight">
    <value>标准偏差最大高度</value>
  </data>
  <data name="StdevRetentionTime">
    <value>离子对保留时间值的标准偏差。</value>
  </data>
  <data name="StdevTotalArea">
    <value>母离子总面积值的标准偏差</value>
  </data>
  <data name="StdevTotalAreaNormalized">
    <value>归一化总面积的标准偏差</value>
  </data>
  <data name="StdevTotalAreaRatio">
    <value>母离子总面积归一化值的标准
偏差。</value>
  </data>
  <data name="Strict">
<<<<<<< HEAD
    <value>Calculated value unavailable when missing data could comparisons between replicates.</value>
=======
    <value>缺失的数据影响到重复测定之间的比较时，不可获取计算值。</value>
>>>>>>> 83485fcc
    <comment>Needs Review:New resource</comment>
  </data>
  <data name="SummaryMessage">
    <value>更改的描述</value>
  </data>
  <data name="SurrogateExternalStandard">
<<<<<<< HEAD
    <value>Name of another peptide or molecule whose fitted calibration curve will be used for quantification of this peptide or molecule</value>
=======
    <value>将使用其拟合校准曲线来对该肽段或分子定量的其他肽段或分子的名称</value>
>>>>>>> 83485fcc
    <comment>Needs Review:New resource</comment>
  </data>
  <data name="TargetQualitativeIonRatio">
    <value>所有未从校准排除的外部标准重复测定中定性离子比值的平均值。</value>
  </data>
  <data name="ThreeLetterCodes">
    <value>以其三字母代码指代修饰的修饰序列，例如"C[CAM]"。如果修饰没有三字母代码，则使用其全名代替。</value>
  </data>
  <data name="TicArea">
    <value>总离子电流在整个运行中的积分。</value>
  </data>
  <data name="Time">
    <value>进行此更改的时间，以您目前的当地时区来表示</value>
  </data>
  <data name="Times">
    <value>色谱图的保留时间。</value>
  </data>
  <data name="TimeStamp">
    <value>进行此更改的时间，以进行更改的本地时间和 UTC 时间偏置来表示</value>
  </data>
  <data name="TotalArea">
    <value>特定母离子的所有单个离子对的面积值
总和。</value>
  </data>
  <data name="TotalAreaFragment">
    <value>片段总面积</value>
  </data>
  <data name="TotalAreaMs1">
    <value> MS1总面积</value>
  </data>
  <data name="TotalAreaNormalized">
    <value>根据文档中所有肽段母离子的总面积值总和
归一化计算出的总面积值</value>
  </data>
  <data name="TotalAreaRatio">
    <value>该母离子与首个内标标签类型的总面积比，
在版本 0.7 之前始终是轻标/重标，
并显示在重标母离子上。</value>
  </data>
  <data name="TotalBackground">
    <value>特定母离子的所有单个离子对的
背景值总和</value>
  </data>
  <data name="TotalBackgroundFragment">
    <value>片段总背景</value>
  </data>
  <data name="TotalBackgroundMs1">
    <value>MS1总背景</value>
  </data>
  <data name="Transition">
    <value>离子对</value>
  </data>
  <data name="TransitionCount">
    <value>该母离子包含的离子对数量。</value>
  </data>
  <data name="TransitionIsDecoy">
    <value>若是诱饵离子对，则成立</value>
  </data>
  <data name="TransitionLocator">
    <value>文档内的离子对特殊标识符。这以“Transition:”开头。</value>
    <comment>Do not translate "Transition:"</comment>
  </data>
  <data name="TransitionNote">
    <value>点击“编辑”菜单中的“编辑注释”后显示的与离子对相关的
自由文字注释</value>
  </data>
  <data name="TransitionReplicateNote">
    <value>与使用结果网格的离子对结果集
相关的自由文字注释。</value>
  </data>
  <data name="TransitionResult">
    <value>离子对结果（单个）</value>
  </data>
  <data name="TransitionResultIsMs1">
    <value>此结果是否从 MS1 扫描获取。</value>
  </data>
  <data name="TransitionResultIsQuantitative">
    <value>该结果是否作为定量处理，是基于离子对的可由用户修改的定量性质；以及 MS/MS 全扫描采集方法是否为将所有碎片离子作为非定量的 DDA。</value>
  </data>
  <data name="TransitionResultLocator">
    <value>文档内的离子对结果特殊标识符。这以“TransitionResult:”开头，并通常以重复测定名称结束，但可能包含最优步和结果文件的额外属性。</value>
    <comment>Do not translate "TransitionResult:".</comment>
  </data>
  <data name="TransitionResults">
    <value>离子对结果（多个）</value>
  </data>
  <data name="TransitionResultsSummary">
    <value>离子对结果摘要</value>
  </data>
  <data name="Transitions">
    <value>离子对</value>
  </data>
  <data name="Truncated">
    <value>若集成峰在采集时间区间的任一一端有边界，
即该端的强度大于高于其他范围的整个峰高的 1%，
则成立。</value>
  </data>
  <data name="TurningPoint">
    <value>对于双线性回归，两条线相交的 X 坐标。</value>
  </data>
  <data name="TValue">
    <value>线性拟合的估计值（有标准误差）。</value>
  </data>
  <data name="UndoRedoMessage">
    <value>更改的描述</value>
  </data>
  <data name="UnimodIds">
    <value>以其 unimod id 指代修饰的修饰序列，例如"C(unimod:4)"。如果修饰没有 unimod id，则使用其全名代替。</value>
  </data>
  <data name="User">
    <value>进行更改的用户</value>
  </data>
  <data name="UserSetPeak">
    <value>若峰的预设选择或其边界是手动更改的，则成立</value>
  </data>
  <data name="UserSetTotal">
    <value>若峰的预设选择或其边界是手动更改的，则成立。</value>
  </data>
  <data name="UTCTime">
    <value>进行此更改的时间，以世界时间 (GMT) 来表示</value>
  </data>
  <data name="Weight">
    <value>峰值评分模型为该特征分配的数字权重。</value>
  </data>
  <data name="WeightedFeature">
    <value>特征得分与其权重的组合。</value>
  </data>
  <data name="WeightedFeatures">
    <value>由峰得分模型分配权重的特征的集合。</value>
  </data>
  <data name="WeightedScore">
    <value>特征得分与特征权重的乘积</value>
  </data>
</root><|MERGE_RESOLUTION|>--- conflicted
+++ resolved
@@ -1,1943 +1,1726 @@
-<?xml version="1.0" encoding="utf-8"?>
-<root>
-  <!-- 
-    Microsoft ResX Schema
-
-    Version 1.3
-
-    The primary goals of this format is to allow a simple XML format 
-    that is mostly human readable. The generation and parsing of the 
-    various data types are done through the TypeConverter classes 
-    associated with the data types.
-
-    Example:
-
-    ... ado.net/XML headers & schema ...
-    <resheader name="resmimetype">text/microsoft-resx</resheader>
-    <resheader name="version">1.3</resheader>
-    <resheader name="reader">System.Resources.ResXResourceReader, System.Windows.Forms, ...</resheader>
-    <resheader name="writer">System.Resources.ResXResourceWriter, System.Windows.Forms, ...</resheader>
-    <data name="Name1">this is my long string</data>
-    <data name="Color1" type="System.Drawing.Color, System.Drawing">Blue</data>
-    <data name="Bitmap1" mimetype="application/x-microsoft.net.object.binary.base64">
-      [base64 mime encoded serialized .NET Framework object]
-    </data>
-    <data name="Icon1" type="System.Drawing.Icon, System.Drawing" mimetype="application/x-microsoft.net.object.bytearray.base64">
-      [base64 mime encoded string representing a byte array form of the .NET Framework object]
-    </data>
-
-    There are any number of "resheader" rows that contain simple 
-    name/value pairs.
-
-    Each data row contains a name, and value. The row also contains a 
-    type or mimetype. Type corresponds to a .NET class that support 
-    text/value conversion through the TypeConverter architecture. 
-    Classes that don't support this are serialized and stored with the 
-    mimetype set.
-
-    The mimetype is used for serialized objects, and tells the 
-    ResXResourceReader how to depersist the object. This is currently not 
-    extensible. For a given mimetype the value must be set accordingly:
-
-    Note - application/x-microsoft.net.object.binary.base64 is the format 
-    that the ResXResourceWriter will generate, however the reader can 
-    read any of the formats listed below.
-
-    mimetype: application/x-microsoft.net.object.binary.base64
-    value   : The object must be serialized with 
-      : System.Serialization.Formatters.Binary.BinaryFormatter
-      : and then encoded with base64 encoding.
-
-    mimetype: application/x-microsoft.net.object.soap.base64
-    value   : The object must be serialized with 
-      : System.Runtime.Serialization.Formatters.Soap.SoapFormatter
-      : and then encoded with base64 encoding.
-
-    mimetype: application/x-microsoft.net.object.bytearray.base64
-    value   : The object must be serialized into a byte array 
-      : using a System.ComponentModel.TypeConverter
-      : and then encoded with base64 encoding.
-  -->
-  <xsd:schema id="root" xmlns="" xmlns:xsd="http://www.w3.org/2001/XMLSchema" xmlns:msdata="urn:schemas-microsoft-com:xml-msdata">
-    <xsd:element name="root" msdata:IsDataSet="true">
-      <xsd:complexType>
-        <xsd:choice maxOccurs="unbounded">
-          <xsd:element name="data">
-            <xsd:complexType>
-              <xsd:sequence>
-                <xsd:element name="value" type="xsd:string" minOccurs="0" msdata:Ordinal="1" />
-                <xsd:element name="comment" type="xsd:string" minOccurs="0" msdata:Ordinal="2" />
-              </xsd:sequence>
-              <xsd:attribute name="name" type="xsd:string" msdata:Ordinal="1" />
-              <xsd:attribute name="type" type="xsd:string" msdata:Ordinal="3" />
-              <xsd:attribute name="mimetype" type="xsd:string" msdata:Ordinal="4" />
-            </xsd:complexType>
-          </xsd:element>
-          <xsd:element name="resheader">
-            <xsd:complexType>
-              <xsd:sequence>
-                <xsd:element name="value" type="xsd:string" minOccurs="0" msdata:Ordinal="1" />
-              </xsd:sequence>
-              <xsd:attribute name="name" type="xsd:string" use="required" />
-            </xsd:complexType>
-          </xsd:element>
-        </xsd:choice>
-      </xsd:complexType>
-    </xsd:element>
-  </xsd:schema>
-  <resheader name="resmimetype">
-    <value>text/microsoft-resx</value>
-  </resheader>
-  <resheader name="version">
-    <value>1.3</value>
-  </resheader>
-  <resheader name="reader">
-    <value>System.Resources.ResXResourceReader, System.Windows.Forms, Version=2.0.3500.0, Culture=neutral, PublicKeyToken=b77a5c561934e089</value>
-  </resheader>
-  <resheader name="writer">
-    <value>System.Resources.ResXResourceWriter, System.Windows.Forms, Version=2.0.3500.0, Culture=neutral, PublicKeyToken=b77a5c561934e089</value>
-  </resheader>
-  <data name="AbsFoldChange">
-    <value>倍数变化的绝对值</value>
-  </data>
-  <data name="AbsLog2FoldChange">
-    <value>倍数变化取以 2 为底的对数的绝对值</value>
-  </data>
-  <data name="Abundance">
-    <value>重复测定的值是用于计算倍数的变化。此数值取决于归一化方法以及是基于蛋白质还是肽段级别来计算倍数的变化。</value>
-  </data>
-  <data name="Accuracy">
-<<<<<<< HEAD
-    <value>分析物浓度（在重复测定中指定的）与计算浓度比</value>
-=======
-    <value>计算的浓度与指定的分析物浓度之比</value>
->>>>>>> 83485fcc
-    <comment>Needs Review:English text changed
-Old English:Ratio of Calculated Concentration the Analyte Concentration (specified on the Replicate)
-Current English:Ratio of Calculated Concentration to the specified Analyte Concentration
-Old Localized:分析物浓度（在重复测定中指定的）与计算浓度比</comment>
-  </data>
-  <data name="AcquiredTime">
-    <value>质谱仪上一次开始获取此重复测定数据的时间
-和日期。或者，如果文件通过 1.1 之前的版本导入，则为 #N/A。</value>
-  </data>
-  <data name="AdjustedPValue">
-    <value>在多组肽段或蛋白质的该组比较中，针对多重比较调整 P 值。使用 Benjamini-Hochberg 程序完成调整。</value>
-  </data>
-  <data name="AllInfoMessage">
-    <value>更改的详细描述</value>
-  </data>
-  <data name="AnalyteConcentration">
-    <value>加入外部或质量控制标准的已知量的分析物。</value>
-  </data>
-  <data name="Analyzer">
-    <value>用于收集谱图的分析器类型。
-如果使用多个分析器，则用斜杠分隔分析器的名称。</value>
-  </data>
-  <data name="Area">
-    <value>离子对峰值的曲线下面积 (AUC) 减去背景。</value>
-  </data>
-  <data name="AreaNormalized">
-    <value>归一化为文档中所有离子对的面积总值
-的面积。</value>
-  </data>
-  <data name="AreaRatio">
-    <value>该离子对与其首个内标标签类型中
-相应离子对的面积比，在版本 0.7 前始终是轻标/重标，
-并显示在重离子对上。</value>
-  </data>
-  <data name="AttributeAreaProportion">
-    <value>校准后面积与文档（拥有相同属性面积比例）内所有其他肽段或分子的校准后面积总和比。</value>
-  </data>
-  <data name="AttributeGroupId">
-    <value>影响属性面积比例计算中肽段或分子的分组。</value>
-  </data>
-  <data name="AuditLogDetailRowId">
-    <value>详细消息的 Id</value>
-  </data>
-  <data name="AuditLogRow">
-    <value>审计日志信息行</value>
-  </data>
-  <data name="AuditLogRowId">
-    <value>条目的 Id</value>
-  </data>
-  <data name="AutoSelectMolecules">
-    <value>如果为“true”，则 Skyline 将根据当前设置在分子列表中自动添加或删除分子。</value>
-  </data>
-  <data name="AutoSelectPeptides">
-    <value>如果为“true”，则 Skyline 将根据肽段设置筛选器自动添加或删除肽段。</value>
-  </data>
-  <data name="AutoSelectPrecursors">
-    <value>如果为“true”，则 Skyline 将根据离子对设置筛选器、谱图库等自动添加或删除母离子。</value>
-  </data>
-  <data name="AutoSelectTransitions">
-    <value>如果为“true”，则 Skyline 将根据离子对设置筛选器、谱图库等自动添加或删除母离子中的离子对。</value>
-  </data>
-  <data name="AverageMassErrorPPM">
-    <value>平均质量误差 PPM</value>
-  </data>
-  <data name="AverageMasses">
-    <value>用其平均质量指定修饰的修饰序列，例如："C[+57.05162]"。</value>
-  </data>
-  <data name="AverageMeasuredRetentionTime">
-    <value>所有重复测定结果中该肽段的平均保留时间</value>
-  </data>
-  <data name="Background">
-    <value>由积分边界形成的矩形面积，以及
-基线和垂直于积分边界与离子对峰的
-色谱图之间的最小交点强度的线。</value>
-  </data>
-  <data name="BatchFiguresOfMerit">
-    <value>使用与此重复测定具有相同批次名称的外部标准重复测定子集计算的品质因数。</value>
-  </data>
-  <data name="BatchLimitOfDetection">
-    <value>使用与此重复测定具有相同批次名称的外部标准重复测定子集计算的检测下限。</value>
-  </data>
-  <data name="BatchLimitOfQuantification">
-    <value>使用与此重复测定具有相同批次名称的外部标准重复测定子集计算的定量下限。</value>
-  </data>
-  <data name="BatchName">
-    <value>此重复测定所属批次的名称。特定重复的校准曲线
-将使用拥有相同批次名称的外部标准子集进行计算。</value>
-  </data>
-  <data name="BatchTargetQualitativeIonRatio">
-    <value>使用与此重复测定具有相同批次名称的外部标准重复测定子集计算的目标定性离子比。</value>
-  </data>
-  <data name="BeginPos">
-    <value>肽段的第一个 (N-末端) 氨基酸在其包含的蛋白质序列中的位置 (从零开始)，
-如果没有可用的蛋白质序列，则为 #N/A。</value>
-  </data>
-  <data name="BestReplicate">
-    <value>如果此重复测定得出了最高的总肽段峰得分，则成立。</value>
-  </data>
-  <data name="BestRetentionTime">
-    <value>其母离子具有最高强度时
-离子对的保留时间值。</value>
-  </data>
-  <data name="CalculatedConcentration">
-    <value>分析物浓度通过以下任意一种方式计算：
-1. 使用校准曲线（前提是“肽段设置 &gt; 定量”指定了回归拟合）
-2. 使用与内标 (或替代) 的比，并乘以内标浓度。</value>
-    <comment>Needs Review:English text changed
-Old English:The concentration of the analyte is calculated by either:
-    1. Using the calibration curve (if the Peptide Settings &gt; Quantification has a Regression Fit specified)
-    2. Using the ratio to internal standard (or surrogate) and multiplying by the Internal Standard Concentration
-Current English:The concentration of the analyte calculated using either:
-1. The calibration curve (if the Peptide Settings &gt; Quantification has a Regression Fit specified)
-2. The ratio to internal standard (or surrogate) and multiplying by the Internal Standard Concentration
-Old Localized:分析物的浓度由以下任一一种方式计算：
-    1.使用校正曲线（前提是“肽段设定 &gt; 定量”指定了回归拟合）
-<<<<<<< HEAD
-    2.使用与内标（或替代）的比，并乘以内标浓度</value>
-    <comment>Needs Review:English text changed
-Old English:The concentration of the analyte is calculated by either:
-    1. Using the calibration curve (if the Peptide Settings &gt; Quantification has a Regression Fit specified)
-    2. Using the ratio to internal standard (or surrogate) and multiplying by the Internal Standard Concentration
-Current English:The concentration of the analyte calculated using either:
-1. The calibration curve (if the Peptide Settings &gt; Quantification has a Regression Fit specified)
-2. The ratio to internal standard (or surrogate) and multiplying by the Internal Standard Concentration
-Old Localized:分析物的浓度由以下任一一种方式计算：
-    1.使用校正曲线（前提是“肽段设定 &gt; 定量”指定了回归拟合）
-    2.使用与内标（或替代）的比，并乘以内标浓度</comment>
-  </data>
-  <data name="CalculatedConcentrationMessage">
-    <value>Warning if missing data impacts comparisons of the "Calculated Concentration" between replicates</value>
-    <comment>Needs Review:New resource</comment>
-  </data>
-  <data name="CalculatedConcentrationRaw">
-    <value>Calculated concentration value available even when missing data impacts comparisons between replicates</value>
-    <comment>Needs Review:New resource</comment>
-  </data>
-  <data name="CalculatedConcentrationStrict">
-    <value>Calculated concentration value unavailable when missing data impacts comparisons between replicates</value>
-=======
-    2.使用与内标（或替代）的比，并乘以内标浓度</comment>
-  </data>
-  <data name="CalculatedConcentrationMessage">
-    <value>如果缺失的数据影响到比较重复测定之间“计算的浓度”，则发出警告</value>
-    <comment>Needs Review:New resource</comment>
-  </data>
-  <data name="CalculatedConcentrationRaw">
-    <value>即使缺失的数据影响到重复测定之间的比较，仍可获取计算的浓度值</value>
-    <comment>Needs Review:New resource</comment>
-  </data>
-  <data name="CalculatedConcentrationStrict">
-    <value>缺失的数据影响到重复测定之间的比较时，不可获取计算的浓度值</value>
->>>>>>> 83485fcc
-    <comment>Needs Review:New resource</comment>
-  </data>
-  <data name="CalibrationCurve">
-    <value>校正曲线，其使用样品类型为“标准”并标明“分析物浓度”的重复测定计算。</value>
-  </data>
-  <data name="CandidatePeakGroup">
-    <value>属于同一肽段或分子的一组母离子的离子对色谱图中具有相同起始和结束时间的一组峰。</value>
-  </data>
-  <data name="CAS" xml:space="preserve">
-    <value>标准化分子标识符</value>
-  </data>
-  <data name="Chosen">
-    <value>如果候选峰的峰边界与峰组中所有离子对的积分边界相同，则为 true。</value>
-  </data>
-  <data name="Chromatogram">
-    <value>离子对和重复测定的色谱图。</value>
-  </data>
-  <data name="ChromatogramEndTime">
-    <value>色谱图中的最后保留时间</value>
-  </data>
-  <data name="ChromatogramExtractionWidth">
-    <value>汇总了谱图强度的信道的全宽</value>
-  </data>
-  <data name="ChromatogramIonMobility">
-    <value>在色谱图提取过程中用于过滤谱图的离子迁移窗口中心</value>
-  </data>
-  <data name="ChromatogramIonMobilityExtractionWidth">
-    <value>在色谱图提取过程中用于过滤谱图的离子迁移窗口全宽</value>
-  </data>
-  <data name="ChromatogramIonMobilityUnits">
-    <value>色谱图离子迁移和色谱图离子迁移提取宽度的单位</value>
-  </data>
-  <data name="ChromatogramPrecursorMz">
-    <value>色谱图的母离子质荷比</value>
-  </data>
-  <data name="ChromatogramProductMz">
-    <value>色谱图的子离子质荷比</value>
-  </data>
-  <data name="ChromatogramSource">
-    <value>提取色谱图所用的扫描类型：“片段”、“sim”、“ms1”或“未知”之一</value>
-    <comment>Keep the english form of "fragment", "sim", "ms1", or "unknown" because that is what users see in the Document Grid. However, maybe put the localized translation in parentheses: "fragment" (translation of fragment), "sim" (translation of selected ion monitoring), etc. </comment>
-  </data>
-  <data name="ChromatogramStartTime">
-    <value>色谱图中的第一保留时间</value>
-  </data>
-  <data name="CleavageAa">
-    <value>在肽段断裂后（C-末端）肽段中的特异性
-氨基酸残基。（例如 P、M、S、T 等。）</value>
-  </data>
-  <data name="Coeluting">
-    <value>如果此离子对的峰具有与峰群组内的其他离子对类似的顶点和范围，则为真。</value>
-  </data>
-  <data name="CollisionalCrossSection">
-    <value>以平方埃为单位的离子迁移测量值，通常会转换为适当的单位（例如漂移时间，inverseK0），并用于从离子迁移质谱中提取色谱图。</value>
-  </data>
-  <data name="CollisionCrossSection">
-    <value>母离子的碰撞横截面</value>
-  </data>
-  <data name="CollisionEnergy">
-    <value>根据仪器/厂商特定的 Skyline 内的预设碰撞能量方程
-所计算出的母离子碰撞能量</value>
-  </data>
-  <data name="CompensationVoltage">
-    <value>收集 FAIMS 谱图时所施加的电压</value>
-  </data>
-  <data name="ConcentrationMultiplier">
-    <value>重复测定的“分析物浓度”所乘的值，以获得特定肽段或分子的特定浓度。</value>
-  </data>
-  <data name="ConfidenceLevel">
-    <value>用于确定对于倍数变化的置信区间的置信水平。</value>
-  </data>
-  <data name="CountTruncated">
-    <value>在采集时间区间的任意一端
-（即该端的强度大于高于其他范围的整个峰高的 1%），
-集成峰与边界的母离子的离子对数量。</value>
-  </data>
-  <data name="Cv">
-    <value>变异系数</value>
-  </data>
-  <data name="CvArea">
-    <value>离子对面积值的变异系数 (CV)。</value>
-  </data>
-  <data name="CvAreaNormalized">
-    <value>离子对面积归一化值的
-变异系数 (CV)。</value>
-  </data>
-  <data name="CvAreaRatio">
-    <value>离子对面积比值的变异系数 (CV)。</value>
-  </data>
-  <data name="CvBestRetentionTime">
-    <value>母离子最佳保留时间值
-的变异系数 (CV)。</value>
-  </data>
-  <data name="CvFwhm">
-    <value>离子对 Fwhm（峰宽）值的变异系数 (CV)</value>
-  </data>
-  <data name="CvMaxFwhm">
-    <value>母离子最大 Fwhm（峰宽）值的
-变异系数 (CV)。</value>
-  </data>
-  <data name="CvMaxHeight">
-    <value>最大高度的变异系数</value>
-  </data>
-  <data name="CvRetentionTime">
-    <value>离子对保留时间值的变异系数 (CV)。</value>
-  </data>
-  <data name="CvTotalArea">
-    <value>母离子总面积值的变异系数 (CV)</value>
-  </data>
-  <data name="CvTotalAreaNormalized">
-    <value>母离子总面积归一化值的变异系数 (CV)。</value>
-  </data>
-  <data name="CvTotalAreaRatio">
-    <value>母离子总面积比值的变异系数 (CV)</value>
-  </data>
-  <data name="CycleTimeAcrossPeak">
-    <value>整合峰间的周期时间（秒）。</value>
-  </data>
-  <data name="DeclusteringPotential">
-    <value>根据 Skyline 内仪器/厂商特定的预设去簇电位方程
-所计算出的母离子的去簇电位</value>
-  </data>
-  <data name="DecoyMzShift">
-    <value>应用于母离子的质荷比变化，以产生
-诱饵质荷比</value>
-  </data>
-  <data name="DegreesOfFreedom">
-    <value>用于计算 T 测试置信区间的自由度。</value>
-  </data>
-  <data name="DetailReason">
-    <value>用户给予的进行更改的详细原因</value>
-  </data>
-  <data name="Details">
-    <value>详细更改消息和原因的列表</value>
-  </data>
-  <data name="DetectionQValue">
-    <value>在应用 mProphet 模型后分配给每个选定目标峰的错误发现率 (FDR) 得分。</value>
-  </data>
-  <data name="DetectionZScore">
-    <value>在应用 mProphet 模型后，分配给每个选定峰（目标和诱饵）的归一化 mProphet 得分，表示为平均诱饵评分的标准偏差 (SD) 数。</value>
-  </data>
-  <data name="DriftTimeFragment">
-    <value>碎片离子的离子迁移漂移时间（以毫秒为单位），通常因能量碰撞更多而移动更快。（仅用于向后相容：离子迁移片段和离子迁移单位是首选术语。）</value>
-  </data>
-  <data name="DriftTimeMS1">
-    <value>母离子的离子迁移漂移时间（以毫秒为单位），通常因能量较少而比碎片离子移动稍慢。（仅用于向后相容：离子迁移MS1 和离子迁移单位是首选术语。）</value>
-  </data>
-  <data name="DriftTimeWindow">
-    <value>在色谱图提取中使用的离子迁移漂移时间窗口（以毫秒为单位）。（仅用于向后相容：离子迁移窗口和离子迁移单位是首选术语。）</value>
-  </data>
-  <data name="EndPos">
-    <value>肽段的最后一个 (C-末端) 氨基酸在其包含的蛋白质序列中的位置 (从零开始)，
-如果没有可用的蛋白质序列，则为 #N/A。</value>
-  </data>
-  <data name="EndTime">
-    <value>离子对峰结束积分边界的保留时间。</value>
-  </data>
-  <data name="ErrorMessage">
-    <value>在尝试计算该值时出现的错误消息正文（如有）。</value>
-  </data>
-  <data name="EstimatedValue">
-    <value>线性回归的斜率。</value>
-  </data>
-  <data name="ExcludeFromCalibration">
-    <value>是否应从肽段的校准曲线计算中排除重复测定的结果。</value>
-  </data>
-  <data name="ExplicitAnalyteConcentration">
-    <value>这种特定的分子或肽段在该重复测定中的浓度。
-如果未指定明确分析物浓度，则假定分析物的浓度为
-重复测定中的分析物浓度乘以肽段或分子的浓度系数。</value>
-  </data>
-  <data name="ExplicitCollisionalCrossSection">
-    <value>待转换为离子迁移且用于从离子迁移质谱中提取色谱图确切所需的碰撞横截面（以平方埃为单位），覆盖所有模型值。</value>
-  </data>
-  <data name="ExplicitCollisionEnergy">
-    <value>用于目标的 SRM 方法或离子对列表确切所需的碰撞能量，覆盖所有模型或优化库值或根据母离子而定的明确值。</value>
-  </data>
-  <data name="ExplicitCompensationVoltage">
-    <value>用于目标的 SRM 方法或离子对清单确切所需的补偿电压（离子迁移率过滤器），覆盖所有模型或优化库值。</value>
-  </data>
-  <data name="ExplicitConeVoltage">
-    <value>用于目标的 SRM 方法或离子对清单确切所需的锥电压（仅限 Waters 仪器）。</value>
-  </data>
-  <data name="ExplicitDeclusteringPotential">
-    <value>用于目标的 SRM 方法或离子对清单确切所需的去簇电压（仅限 SCIEX 仪器），覆盖所有模型值。</value>
-  </data>
-  <data name="ExplicitDriftTimeHighEnergyOffsetMsec">
-    <value>用于从离子迁移率高能质谱中提取色谱图确切所需的漂移时间高能偏置（以毫秒为单位），覆盖所有模型值。</value>
-  </data>
-  <data name="ExplicitDriftTimeMsec">
-    <value>用于从离子迁移率质谱中提取色谱图确切所需的漂移时间偏移（以毫秒为单位），覆盖所有模型值。</value>
-  </data>
-  <data name="ExplicitGlobalStandardArea">
-    <value>在计算“相对于总体标准品比率”时使用的值。
-    在除以在 Skyline 以外计算的值来归一化特定重复测定中的峰面积时使用。</value>
-  </data>
-  <data name="ExplicitIonMobility">
-    <value>在提取色谱图时使用的过滤器中心的离子迁移值</value>
-  </data>
-  <data name="ExplicitIonMobilityHighEnergyOffset">
-    <value>在提取色谱图时使用的离子迁移高能偏置</value>
-  </data>
-  <data name="ExplicitIonMobilityUnits">
-    <value>明示离子迁移值的单位。</value>
-  </data>
-  <data name="ExplicitRetentionTime">
-    <value>用于目标的确切预测保留时间（以分钟为单位），覆盖所有其他预测方法。</value>
-  </data>
-  <data name="ExplicitRetentionTimeWindow">
-    <value>用于目标的确切所需的保留时间窗口（以分钟为单位），覆盖用于导出该值的所有其他设定。</value>
-  </data>
-  <data name="ExplicitSLens">
-    <value>用于目标的 SRM 方法或离子对清单确切所需的 SLens 值（仅限 Thermo 仪器）。</value>
-  </data>
-  <data name="Features">
-    <value>峰组属性的集合，可对其分配数字得分以评估峰质量。</value>
-  </data>
-  <data name="FiguresOfMerit">
-    <value>肽段或分子的检出极限和定量极限。可以在肽段设置的定量选项卡选择计算这些数量的方法。</value>
-  </data>
-  <data name="FileIndex">
-    <value>文件索引</value>
-  </data>
-  <data name="FileName">
-    <value>导入数据的文件的名称</value>
-  </data>
-  <data name="FilePath">
-    <value>从中导入数据的文件所在的完整路径和文件名。</value>
-  </data>
-  <data name="Files">
-    <value>文件</value>
-  </data>
-  <data name="FirstPosition">
-    <value>肽段的第一个 (N-末端) 氨基酸在其包含的蛋白质序列中的位置，
-如果没有可用的蛋白质序列，则为 #N/A。</value>
-  </data>
-  <data name="FoldChange">
-    <value>倍数变化值。倍数变化是试验组的归一化强度与对照组归一化强度的比率。</value>
-  </data>
-  <data name="FoldChangeResult">
-    <value>比较两组值的结果。</value>
-  </data>
-  <data name="FragmentIon">
-    <value>子离子肽段片段的名称（例如 y8、y10、b7 等。）。</value>
-  </data>
-  <data name="FragmentIonOrdinal">
-    <value>在肽段断裂后（C-末端）
-肽段中的氨基酸的位置。（例如 8、10、7 等。）</value>
-  </data>
-  <data name="FragmentIonType">
-    <value>子离子类型（y、b、c、z、a、x、母离子）</value>
-  </data>
-  <data name="FullNames">
-    <value>以其全名指代修饰的修饰序列，例如"C[Carbamidomethyl (C)]"。</value>
-  </data>
-  <data name="FullScanFilterWidth">
-    <value>全扫描过滤器宽度</value>
-  </data>
-  <data name="Fwhm">
-    <value>离子对峰的半峰全宽 (FWHM)。</value>
-  </data>
-  <data name="FwhmDegenerate">
-    <value>简并的Fwhm</value>
-  </data>
-  <data name="Group">
-    <value>与对照组进行比较的重复测定的重复测定注释的值。</value>
-  </data>
-  <data name="Height">
-    <value>离子对峰积分边界之间的点的
-最大强度。</value>
-  </data>
-  <data name="HMDB" xml:space="preserve">
-    <value>标准化分子标识符</value>
-  </data>
-  <data name="Identified">
-    <value>如果在峰积分边界之间的某一点存在结果文件
-的串联质谱 (MS/MS) 肽鉴定，则成立。</value>
-  </data>
-  <data name="InChI" xml:space="preserve">
-    <value>标准化分子标识符</value>
-  </data>
-  <data name="InChiKey" xml:space="preserve">
-    <value>标准化分子标识符</value>
-  </data>
-  <data name="InstrumentSerialNumber" xml:space="preserve">
-    <value>导入结果文档中读取的仪器序列号</value>
-  </data>
-  <data name="Intensities">
-    <value>色谱图强度的逗号分隔列表。</value>
-  </data>
-  <data name="Intercept">
-    <value>拟合线或曲线中的 Y 截距</value>
-  </data>
-  <data name="InternalStandardConcentration">
-    <value>样品内标量。</value>
-  </data>
-  <data name="InterpolatedData">
-    <value>在时间维度内插的色谱图数据使得保留时间均匀分布，并且肽段或分子内的所有离子对具有相同的点数。</value>
-  </data>
-  <data name="InterpolatedIntensities">
-    <value>内插数据的色谱图强度。</value>
-  </data>
-  <data name="InterpolatedMassErrors">
-    <value>内插数据的色谱图质量误差。</value>
-  </data>
-  <data name="InterpolatedNumberOfPoints">
-    <value>内插色谱图中的点数。</value>
-  </data>
-  <data name="InterpolatedSpectrumIds">
-    <value>用于内插色谱图中点的谱图标识符。</value>
-  </data>
-  <data name="InterpolatedTimes">
-    <value>内插色谱图中的保留时间。</value>
-  </data>
-  <data name="IonFormula">
-    <value>在质谱仪中待测量的全充（且可能是同位素标记）离子的原子化学式。</value>
-  </data>
-  <data name="IonMobilityFragment">
-    <value>在子离子色谱图提取中使用的离子迁移过滤器窗口的中心。这可能不同于母离子的值，因为子离子可能由于能量碰撞更多而移动得更快，</value>
-  </data>
-  <data name="IonMobilityHighEnergyOffset">
-    <value>离子迁移库中母离子的高能偏置</value>
-  </data>
-  <data name="IonMobilityMS1">
-    <value>在母离子色谱图提取中使用的离子迁移过滤器窗口的中心。</value>
-  </data>
-  <data name="IonMobilityUnits">
-    <value>在色谱图提取中使用的离子迁移的单位。</value>
-  </data>
-  <data name="IonMobilityValue">
-    <value>母离子的离子迁移</value>
-  </data>
-  <data name="IonMobilityWindow">
-    <value>在色谱图提取中使用的离子迁移过滤器窗口的宽度。</value>
-  </data>
-  <data name="IonName">
-    <value>母离子的名称。</value>
-  </data>
-  <data name="IsDecoy">
-    <value>若是诱饵母离子，则成立。</value>
-  </data>
-  <data name="IsotopeDistIndex">
-    <value>单一同位素峰为零，M+1 为 1、M+2 为 2 等。</value>
-  </data>
-  <data name="IsotopeDistProportion">
-    <value>为此同位素峰预测的全部同位素
-分布的比例。目前仅适用于从高分辨率 MS1 扫描中过滤的
-母离子离子对。</value>
-  </data>
-  <data name="IsotopeDistRank">
-    <value>排名系基于预测同位素分布的所有同位素峰中的同位素分布比例，
-在用户界面中显示为“(irank #)”。
-目前仅适用于从高分辨率 MS1 扫描中过滤
-的母离子离子对。</value>
-  </data>
-  <data name="IsotopeDotProduct">
-    <value>上文所述的点积计算，但在母离子的单个母离子
-（M、M+1、M+2 等）峰面积与预测的同位素分布强度之间；
-或如果离子对不是母离子同位素，则为 #N/A；
-或色谱图非提取自高分辨率 MS1 数据。</value>
-  </data>
-  <data name="IsotopeLabelType">
-    <value>与母离子（轻标/重标）相关的标签类型名称，
-表明应用了哪些同位素修饰</value>
-  </data>
-  <data name="KEGG" xml:space="preserve">
-    <value>标准化分子标识符</value>
-  </data>
-  <data name="Key">
-    <value>关键</value>
-  </data>
-  <data name="Kurtosis">
-    <value>色谱峰“拖尾度”的测量值。</value>
-  </data>
-  <data name="LastPosition">
-    <value>肽段的最后一个 (C-末端) 氨基酸在其包含的蛋白质序列中的位置，
-如果没有可用的蛋白质序列，则为 #N/A</value>
-  </data>
-  <data name="LibraryCollisionCrossSection">
-    <value>离子迁移库中母离子的碰撞横截面</value>
-  </data>
-  <data name="LibraryDotProduct">
-    <value>相当于用户界面中显示的“dotp”。母离子的单个离子对峰面积
-与匹配的 MS/MS
-谱图库谱图中匹配离子峰的强度之间的点积（注释：截止版本 v1.4，为 1 â€“ Arcos(dotp)/(Pi/2)，
-其中 dotp 是上文所述的值， 又称归一化谱图对比角度）；或者如果母离子没有匹配的
-库谱图或离子对少于 4 个，则为 #N/A。这是用于方法调整的 35 
-个有用值。当
-存在 6 个或更多离子对时， 效果最佳。</value>
-    <comment>Needs Review:English text changed
-Old English:The dot-product between the individual transition peak areas
-of the precursor and the intensities of the matching ion peaks in the matched MS/MS
-spectral library spectrum (Note: as of v1.4, this is now 1 – Arcos(dotp)/(Pi/2) where dotp
-is the value described above. a.k.a. Normalize Spectrum Contrast Angle), or #N/A if the
-precursor has not matching library spectrum or has fewer than 4 transitions. This is a 35
-useful value for method refinement. It works best when 6 or more transitions are
-present.
-Current English:Equivalent to "dotp" displayed in the user interface. The dot-product between the individual transition peak areas
-of the precursor and the intensities of the matching ion peaks in the matched MS/MS
-spectral library spectrum (Note: as of v1.4, this is now 1 – Arcos(dotp)/(Pi/2) where dotp
-is the value described above. a.k.a. Normalize Spectrum Contrast Angle), or #N/A if the
-precursor has not matching library spectrum or has fewer than 4 transitions. This is a 35
-useful value for method refinement. It works best when 6 or more transitions are
-present.
-Old Localized:母离子的单个离子对峰面积与匹配的串联质谱谱图库谱图
-中匹配离子峰的强度之间的点积（注释：截止版本 v1.4，为 1 – Arcos(dotp)/(Pi/2)，
-其中 dotp 是上文所述的值，
-又称归一化谱图对比角度）；或者如果母离子没有匹配的
-库谱图或离子对少于 4 个，则为 #N/A。这是用于
-方法调整的 35 个有用值。当存在 6 个或更多离子对时，
-<<<<<<< HEAD
-效果最佳。</value>
-    <comment>Needs Review:English text changed
-Old English:The dot-product between the individual transition peak areas
-of the precursor and the intensities of the matching ion peaks in the matched MS/MS
-spectral library spectrum (Note: as of v1.4, this is now 1 – Arcos(dotp)/(Pi/2) where dotp
-is the value described above. a.k.a. Normalize Spectrum Contrast Angle), or #N/A if the
-precursor has not matching library spectrum or has fewer than 4 transitions. This is a 35
-useful value for method refinement. It works best when 6 or more transitions are
-present.
-Current English:Equivalent to "dotp" displayed in the user interface. The dot-product between the individual transition peak areas
-of the precursor and the intensities of the matching ion peaks in the matched MS/MS
-spectral library spectrum (Note: as of v1.4, this is now 1 – Arcos(dotp)/(Pi/2) where dotp
-is the value described above. a.k.a. Normalize Spectrum Contrast Angle), or #N/A if the
-precursor has not matching library spectrum or has fewer than 4 transitions. This is a 35
-useful value for method refinement. It works best when 6 or more transitions are
-present.
-Old Localized:母离子的单个离子对峰面积与匹配的串联质谱谱图库谱图
-中匹配离子峰的强度之间的点积（注释：截止版本 v1.4，为 1 – Arcos(dotp)/(Pi/2)，
-其中 dotp 是上文所述的值，
-又称归一化谱图对比角度）；或者如果母离子没有匹配的
-库谱图或离子对少于 4 个，则为 #N/A。这是用于
-方法调整的 35 个有用值。当存在 6 个或更多离子对时，
-=======
->>>>>>> 83485fcc
-效果最佳。</comment>
-  </data>
-  <data name="LibraryIntensity">
-    <value>对应匹配库谱图中离子对子离子的
-串联质谱峰强度。</value>
-  </data>
-  <data name="LibraryIonMobility">
-    <value>离子迁移库中母离子的离子迁移信息</value>
-  </data>
-  <data name="LibraryIonMobilityHighEnergyOffset">
-    <value>离子迁移库中母离子的高能偏置</value>
-  </data>
-  <data name="LibraryIonMobilityUnits">
-    <value>库离子迁移值的单位</value>
-  </data>
-  <data name="LibraryIonMobilityValue">
-    <value>离子迁移库中母离子的离子迁移</value>
-  </data>
-  <data name="LibraryName">
-    <value>当串联质谱谱图库谱图与母离子相关时，
-串联质谱谱图库的名称。</value>
-  </data>
-  <data name="LibraryProbabilityScore">
-    <value>在构建谱图库所用输入文件中分配至该匹配的概率得分。</value>
-  </data>
-  <data name="LibraryRank">
-    <value>排名系基于在离子对过滤设定允许的所有离子对中，
-该离子的库强度，在用户界面中显示为“(rank #)”。</value>
-  </data>
-  <data name="LibraryScore1">
-    <value>或许会用于在蛋白质母离子之间排名的
-原始肽段库得分。</value>
-  </data>
-  <data name="LibraryScore2">
-    <value>或许会用于在蛋白质母离子之间排名的
-原始肽段库得分。</value>
-  </data>
-  <data name="LibraryScore3">
-    <value>或许会用于在蛋白质母离子之间排名的
-原始肽段库得分。</value>
-  </data>
-  <data name="LibraryType">
-    <value>当串联质谱谱图库谱图与母离子相关时，
-串联质谱谱图库（BiblioSpec、GPM、NIST）的类型。</value>
-  </data>
-  <data name="LimitOfDetection">
-    <value> 能可靠地将分析物与空白区分开的浓度下限。
-      可以在肽段设置的定量选项卡指定有关计算检测下限的选项。</value>
-  </data>
-  <data name="LimitOfQuantification">
-    <value>分析物据称可量化的浓度下限。
-可以在肽段设置的定量选项卡指定用于确定此值的选项。</value>
-  </data>
-  <data name="LinearFit">
-    <value>进行线性回归以确定倍数变化的结果。</value>
-  </data>
-  <data name="Log2FoldChange">
-    <value>倍数变化值取以 2 为底的对数。</value>
-  </data>
-  <data name="Losses">
-    <value>此片段中所有中性丢失的逗号分隔清单</value>
-  </data>
-  <data name="LossFormulas">
-    <value>此片段中所有中性丢失的逗号分隔化学式列表，或者如果并非所有丢失都具有化学式，则为空</value>
-  </data>
-  <data name="LossNeutralMass">
-    <value>此片段中所有中性丢失的总质量。</value>
-  </data>
-  <data name="MassErrorPPM">
-<<<<<<< HEAD
-    <value>质量误差 PPM</value>
-=======
-    <value>以百万分之几 (PPM) 表示的预期质荷比值与测量值之差</value>
->>>>>>> 83485fcc
-    <comment>Needs Review:English text changed
-Old English:Mass Error PPM
-Current English:The difference between the expected and measured m/z values expressed in parts per million (PPM)
-Old Localized:质量误差 PPM</comment>
-  </data>
-  <data name="MassErrors">
-    <value>色谱图的质量误差。</value>
-  </data>
-  <data name="MatchingPrecursors">
-    <value>所选母离子的子集，其母离子质荷比与谱图网格中以行表示的任何谱图相匹配。</value>
-  </data>
-  <data name="Max">
-    <value>最大</value>
-  </data>
-  <data name="MaxBestRetentionTime">
-    <value>母离子最佳保留时间值的最大值</value>
-  </data>
-  <data name="MaxDetectionQValue" xml:space="preserve">
-    <value>在应用 mProphet 模型后，分配给每个选定目标峰的错误发现率 (FDR) 得分的最大值。</value>
-  </data>
-  <data name="MaxEndTime">
-    <value>母离子所有离子对的最大结束时间。除非使用
-相同的积分边界手动编辑母离子的所有离子对。</value>
-  </data>
-  <data name="MaxFoldChange">
-    <value>倍数变化置信区间的上限。</value>
-  </data>
-  <data name="MaxFwhm">
-    <value>母离子离子对峰的最大半峰
-全宽 (FWHM)。</value>
-  </data>
-  <data name="MaxHeight">
-    <value>高度最大值</value>
-  </data>
-  <data name="MaxRetentionTime">
-    <value>离子对保留时间值最大值。</value>
-  </data>
-  <data name="Mean">
-    <value>平均值</value>
-  </data>
-  <data name="MeanArea">
-    <value>离子对面积值的平均值。</value>
-  </data>
-  <data name="MeanAreaNormalized">
-    <value>离子对面积归一化值的平均值</value>
-  </data>
-  <data name="MeanAreaRatio">
-    <value>离子对面积比率的平均值。</value>
-  </data>
-  <data name="MeanBestRetentionTime">
-    <value>母离子最佳保留时间值的平均值。</value>
-  </data>
-  <data name="MeanFwhm">
-    <value>离子对 Fwhm（峰宽）值的平均值。</value>
-  </data>
-  <data name="MeanMaxFwhm">
-    <value>母离子最大 Fwhm（峰宽）值的平均值。</value>
-  </data>
-  <data name="MeanMaxHeight">
-    <value>平均最大高度</value>
-  </data>
-  <data name="MeanRetentionTime">
-    <value>离子对保留时间值的平均值。</value>
-  </data>
-  <data name="MeanTotalArea">
-    <value>母离子总面积值的平均值。</value>
-  </data>
-  <data name="MeanTotalAreaNormalized">
-    <value>母离子总面积归一化值的平均值</value>
-  </data>
-  <data name="MeanTotalAreaRatio">
-    <value>母离子总面积比值的平均值。</value>
-  </data>
-  <data name="Median">
-    <value>中位数</value>
-  </data>
-  <data name="MedianDetectionQValue" xml:space="preserve">
-    <value>在应用 mProphet 模型后，分配给每个选定目标峰的错误发现率 (FDR) 得分的中位数。</value>
-  </data>
-  <data name="MedianPeakArea">
-    <value>特定结果文件中离子对结果的离子对峰面积中位数。
-当归一化方法为“均衡中位数”时，将使用该中位数峰面积。
-如果有内标标签类型，则仅使用母离子标签类型为内标的离子对峰面积来计算中位数峰面积。
-如果没有内标峰面积，则根据所有离子对峰面积计算中位数离子对峰面积。</value>
-  </data>
-  <data name="Message">
-<<<<<<< HEAD
-    <value>Warning, if any, of missing values that might impact comparisons of the "Raw" value between replicates.</value>
-=======
-    <value>缺失值（若有）可能影响重复测定之间进行“原始”值比较时，则发出警告。</value>
->>>>>>> 83485fcc
-    <comment>Needs Review:New resource</comment>
-  </data>
-  <data name="Min">
-    <value>最小</value>
-  </data>
-  <data name="MinBestRetentionTime">
-    <value>母离子最佳保留时间值的最小值</value>
-  </data>
-  <data name="MinDetectionQValue" xml:space="preserve">
-    <value>在应用 mProphet 模型后，分配给每个选定目标峰的错误发现率 (FDR) 得分的最小值。</value>
-  </data>
-  <data name="MinFoldChange">
-    <value>倍数变化置信区间的下限。</value>
-  </data>
-  <data name="MinRetentionTime">
-    <value>离子对保留时间值的最小值。</value>
-  </data>
-  <data name="MinStartTime">
-    <value>母离子所有离子对的最小开始时间。除非使用
-相同的积分边界手动编辑母离子的所有离子对</value>
-  </data>
-  <data name="MissedCleavages">
-    <value>肽段序列中缺失酶剪切位点的数量</value>
-  </data>
-  <data name="ModelScore">
-    <value>根据当前选择的峰评分模型加权的特征值之和。</value>
-  </data>
-  <data name="ModifiedAreaProportion">
-    <value>此肽段结果的归一化面积，除以在此蛋白质和具有相同未修饰序列的重复测定中的所有肽段结果的总和。</value>
-  </data>
-  <data name="ModifiedSequence">
-    <value>包括任何氨基酸修饰
-（如半胱氨酸烷基化）的肽段序列。（例如：AGLC[+57]QTFVYGGC[+57]R）</value>
-  </data>
-  <data name="ModifiedSequenceAverageMasses">
-    <value>以其平均质量指代修饰的母离子的修饰序列，例如"C[+57.05162]"。</value>
-  </data>
-  <data name="ModifiedSequenceFullNames">
-    <value>以其全名指代修饰的母离子的修饰序列，例如"C[Carbamidomethyl (C)]"。</value>
-  </data>
-  <data name="ModifiedSequenceMonoisotopicMasses">
-    <value>以其单一同位素质量指代修饰的母离子的修饰序列，例如"C[+57.021464]"。</value>
-  </data>
-  <data name="ModifiedSequenceThreeLetterCodes">
-    <value>以其三字母代码指代修饰的母离子的修饰序列，例如"C[CAM]"。如果修饰没有三字母代码，则使用其全名代替。</value>
-  </data>
-  <data name="ModifiedSequenceUnimodIds">
-    <value>以其 unimod id 指代修饰的母离子的修饰序列，例如"C(unimod:4)"。如果修饰没有 unimod id，则使用其全名代替。</value>
-  </data>
-  <data name="ModifiedTime">
-    <value>原始质谱仪文件在磁盘上修改的最后
-时间和日期</value>
-  </data>
-  <data name="Molecule">
-    <value>分子属于分子列表并包含母离子。</value>
-  </data>
-  <data name="MoleculeFormula">
-    <value>用于在质谱仪中测量的中性未标记分子的原子化学式。</value>
-  </data>
-  <data name="MoleculeList">
-    <value>Skyline 文档中的一组分子。</value>
-  </data>
-  <data name="MoleculeListAbundance">
-    <value>代表分子列表丰度的数值，该数值根据分子定量设置中指定的“归一化方法”计算得出</value>
-    <comment>Needs Review:English text changed
-Old English:A number representing the abundance of the molecule list. This number is obtained by averaging the normalized areas of all of the transitions under this Molecule List.
-The areas are normalized according to the Normalization Method specified in the Molecule Quantification settings.
-The Molecule List Abundance will be blank if any transitions have missing values in this replicate, unless the normalization method is ratio to a label.
-Current English:A number representing the abundance of the molecule list, calculated according to the "Normalization Method" specified in the Molecule Quantification settings
-Old Localized:表示分子列表丰度的数值。对该分子列表下所有离子对的归一化面积求平均值，即可得出该数值。
-根据“分子定量”设置中指定的归一化方法对面积进行归一化处理。
-<<<<<<< HEAD
-如果该重复测定中有任何离子对缺少值，则除非归一化方法是与标记之间的比率，否则分子列表丰度将为空白</value>
-    <comment>Needs Review:English text changed
-Old English:A number representing the abundance of the molecule list. This number is obtained by averaging the normalized areas of all of the transitions under this Molecule List.
-The areas are normalized according to the Normalization Method specified in the Molecule Quantification settings.
-The Molecule List Abundance will be blank if any transitions have missing values in this replicate, unless the normalization method is ratio to a label.
-Current English:A number representing the abundance of the molecule list, calculated according to the "Normalization Method" specified in the Molecule Quantification settings
-Old Localized:表示分子列表丰度的数值。对该分子列表下所有离子对的归一化面积求平均值，即可得出该数值。
-根据“分子定量”设置中指定的归一化方法对面积进行归一化处理。
-如果该重复测定中有任何离子对缺少值，则除非归一化方法是与标记之间的比率，否则分子列表丰度将为空白</comment>
-  </data>
-  <data name="MoleculeListAbundanceMessage">
-    <value>Warning if missing data impacts comparisons of "Molecule List Abundance" between replicates</value>
-    <comment>Needs Review:New resource</comment>
-  </data>
-  <data name="MoleculeListAbundanceStrict">
-    <value>A number representing the abundance of the molecule list, calculated according to the "Normalization Method" specified in the Molecule Quantification settings.
-Unavailable when missing data impacts comparisons between replicates.</value>
-    <comment>Needs Review:New resource</comment>
-  </data>
-  <data name="MoleculeListAbundanceTransitionAveraged">
-    <value>Average of the normalized areas of the transitions under the Molecule List.
-The areas are normalized according to the Normalization Method specified in the Molecule Quantification settings.</value>
-    <comment>Needs Review:New resource</comment>
-  </data>
-  <data name="MoleculeListAbundanceTransitionSummed">
-    <value>Sum of the normalized areas of the transitions under the Molecule List.
-The areas are normalized according to the Normalization Method specified in the Molecule Quantification settings</value>
-=======
-如果该重复测定中有任何离子对缺少值，则除非归一化方法是与标记之间的比率，否则分子列表丰度将为空白</comment>
-  </data>
-  <data name="MoleculeListAbundanceMessage">
-    <value>如果缺失的数据影响到比较重复测定之间的“分子列表丰度”，则发出警告</value>
-    <comment>Needs Review:New resource</comment>
-  </data>
-  <data name="MoleculeListAbundanceStrict">
-    <value>代表分子列表丰度的数值，该数值根据分子定量设置中指定的“归一化方法”计算得出。在缺失的数据影响到重复测定之间的比较时不可获取</value>
-    <comment>Needs Review:New resource</comment>
-  </data>
-  <data name="MoleculeListAbundanceTransitionAveraged">
-    <value>分子列表下的离子对面积归一化的平均值。这些面积根据“分子定量”设置中指定的“归一化方法”进行归一化。</value>
-    <comment>Needs Review:New resource</comment>
-  </data>
-  <data name="MoleculeListAbundanceTransitionSummed">
-    <value>分子列表下的离子对面积归一化总和。这些面积根据“分子定量”设置中指定的“归一化方法”进行归一化</value>
->>>>>>> 83485fcc
-    <comment>Needs Review:New resource</comment>
-  </data>
-  <data name="MoleculeListLocator">
-    <value>文档内的分子列表特殊标识符。以“MoleculeGroup：”开头。</value>
-    <comment>Do not translate "MoleculeGroup:".</comment>
-  </data>
-  <data name="MoleculeListName">
-    <value>分子列表的名称。</value>
-  </data>
-  <data name="MoleculeListNote">
-    <value>与分子相关的自由文本注释。</value>
-  </data>
-  <data name="MoleculeListResult">
-    <value>分子列表结果</value>
-  </data>
-  <data name="MoleculeListResults">
-    <value>分子列表结果</value>
-  </data>
-  <data name="MoleculeLists">
-    <value>Skyline 文档中所有分子分组的顶级集合。</value>
-  </data>
-  <data name="MoleculeLocator">
-    <value>文档内的分子特殊标识符。以“Molecule:”开头。</value>
-    <comment>Do not translate "Molecule:".</comment>
-  </data>
-  <data name="MoleculeName">
-    <value>可以以中性、未标记形式分配给分子的通用名称。</value>
-  </data>
-  <data name="MoleculeNote">
-    <value>与分子相关的自由文本注释。</value>
-  </data>
-  <data name="MoleculePeakFoundRatio">
-    <value>分子峰值发现比率</value>
-  </data>
-  <data name="MoleculeResult">
-    <value>分子结果</value>
-  </data>
-  <data name="MoleculeResultLocator">
-    <value>文档内的分子结果特殊标识符。以“MoleculeResult：”开头，并包含分子名称和重复测定名称。</value>
-    <comment>Do not translate "MoleculeResult:"</comment>
-  </data>
-  <data name="MoleculeResults">
-    <value>结果与分子有关。</value>
-  </data>
-  <data name="MoleculeRetentionTime">
-    <value>特定重复测定中母离子的最佳保留时间值的平均值。</value>
-  </data>
-  <data name="Molecules">
-    <value>分子列表中的分子。</value>
-  </data>
-  <data name="MonoisotopicMasses">
-    <value>以其单一同位素质量指代修饰的修饰序列，例如，"C[+57.021464]"。</value>
-  </data>
-  <data name="Ms1Precursors">
-    <value>分离的母离子的质荷比值</value>
-  </data>
-  <data name="Ms2Precursors">
-    <value>对于 MS 级别 3 或更高的谱图，第一级母离子分裂后而隔离的母离子的质荷比值</value>
-  </data>
-  <data name="MsLevel">
-    <value>指明该结果是否仅使用母离子强度（一级质谱）或子离子强度（二级质谱）获得。</value>
-  </data>
-  <data name="NextAa">
-<<<<<<< HEAD
-    <value>下一个氨基酸</value>
-=======
-    <value>蛋白质序列中紧跟肽段之后的氨基酸残基。</value>
->>>>>>> 83485fcc
-    <comment>Needs Review:English text changed
-Old English:Next Aa
-Current English:The amino acid residue found immediately after the peptide in the protein sequence.
-Old Localized:下一个氨基酸</comment>
-  </data>
-  <data name="NormalizationDivisor">
-    <value>使用默认归一化方法时观察值除以的数字。
-默认归一化方法在肽段或分子设置对话框的“定量”选项卡上指定。</value>
-  </data>
-  <data name="NormalizationMethod">
-    <value>覆盖与该特定分子一起使用的归一化方法，进行绝对定量和组间比较。</value>
-  </data>
-  <data name="NormalizedArea">
-<<<<<<< HEAD
-    <value>根据明示的肽段/分子“归一化方法”或在“设定 &gt; 肽段设定 &gt; 定量”中指定的归一化方法:
-    归一化肽段/分子强度而得的值</value>
-=======
-    <value>根据
-明示的肽段/分子“归一化方法”
-或在“设置 &gt; 肽段设置 &gt; 定量”中指定的归一化方法归一化肽段/分子强度而得出的值</value>
->>>>>>> 83485fcc
-    <comment>Needs Review:English text changed
-Old English:Value obtained by normalizing the peptide/molecule intensity according to either the explicit "Normalization Method" for the peptide/molecule or the normalization method specified on:
-    Settings &gt; Peptide Settings &gt; Quantification
-Current English:Value obtained by normalizing the peptide/molecule intensity according to either
-the explicit "Normalization Method" for the peptide/molecule 
-or the normalization method specified on Settings &gt; Peptide Settings &gt; Quantification
-Old Localized:根据明示的肽段/分子“归一化方法”或在“设定 &gt; 肽段设定 &gt; 定量”中指定的归一化方法:
-    归一化肽段/分子强度而得的值</comment>
-  </data>
-  <data name="NormalizedAreaMessage">
-<<<<<<< HEAD
-    <value>Warning if missing data impacts of the "Normalized Area" value between replicates</value>
-    <comment>Needs Review:New resource</comment>
-  </data>
-  <data name="NormalizedAreaRaw">
-    <value>Value obtained by normalizing the peptide/molecule intensity according to either
-the explicit "Normalization Method" for the peptide/molecule
-or the normalization method specified on Settings &gt; Peptide Settings &gt; Quantification.
-Available even when missing data impacts comparisons between replicates.</value>
-    <comment>Needs Review:New resource</comment>
-  </data>
-  <data name="NormalizedAreaStrict">
-    <value>Value obtained by normalizing the peptide/molecule intensity according to either
-the explicit "Normalization Method" for the peptide/molecule
-or the normalization method specified on Settings &gt; Peptide Settings &gt; Quantification.
-Unavailable when missing data impacts comparisons between replicates.</value>
-=======
-    <value>缺失的数据影响到重复测定之间的“归一化面积”值时发出警告</value>
-    <comment>Needs Review:New resource</comment>
-  </data>
-  <data name="NormalizedAreaRaw">
-    <value>根据
-明示的肽段/分子“归一化方法”或在“设置 &gt; 肽段设置 &gt; 定量”中指定的归一化方法归一化肽段/分子强度而得出的值。在缺失的数据影响到重复测定之间的比较时仍可获取</value>
-    <comment>Needs Review:New resource</comment>
-  </data>
-  <data name="NormalizedAreaStrict">
-    <value>根据
-明示的肽段/分子“归一化方法”或在“设置 &gt; 肽段设置 &gt; 定量”中指定的归一化方法归一化肽段/分子强度而得出的值。在缺失的数据影响到重复测定之间的比较时不可获取</value>
->>>>>>> 83485fcc
-    <comment>Needs Review:New resource</comment>
-  </data>
-  <data name="NumberOfPoints">
-    <value>色谱图中的点数。</value>
-  </data>
-  <data name="OptCollisionEnergy">
-    <value>当正在进行碰撞能量优化时，
-与优化步骤对应的碰撞能量值</value>
-  </data>
-  <data name="OptCompensationVoltage">
-    <value>当正在进行补偿电压优化时，与优化步骤对应的离子迁移过滤的补偿电压值</value>
-  </data>
-  <data name="OptDeclusteringPotential">
-    <value>当正在进行去簇电压优化时，
-与优化步骤对应的去簇电压值</value>
-  </data>
-  <data name="OptStep">
-    <value>指明与正在优化的参数的默认值所距离的优化步骤值，
-预设参数值或者当重复测定中未
-进行优化时的值为 0。</value>
-  </data>
-  <data name="PeakGroupEndTime">
-    <value>峰组中各个峰的最大结束时间。</value>
-  </data>
-  <data name="PeakGroupRetentionTime">
-    <value>峰组中具备所有离子对最大高度的峰的保留时间</value>
-  </data>
-  <data name="PeakGroupStartTime">
-    <value>峰组中各个峰的最小开始时间。</value>
-  </data>
-  <data name="PeakQValue">
-    <value>如果具有此得分的峰为 Skyline 选择的峰，则为估计的 q 值（错误发现率）。</value>
-  </data>
-  <data name="PeakRank">
-    <value>基于该离子对在相同母离子的所有其他离子对中的面积
-进行的排名。</value>
-  </data>
-  <data name="PeakRankByLevel">
-    <value>在特定重复测定中按质谱级别排名的峰面积（即 MS1 和串联质谱分开排名）</value>
-  </data>
-  <data name="PeakScores">
-    <value>峰组的特征及其得分。</value>
-  </data>
-  <data name="PeakStandardDeviation">
-    <value>色谱图峰的标准偏差。</value>
-  </data>
-  <data name="Peptide">
-    <value>肽段</value>
-  </data>
-  <data name="PeptideDocumentLocation">
-    <value>Skyline 文档内的特殊肽段标识符。可以在写入调回到 Skyline 以更改选项等的外部工具时使用。</value>
-  </data>
-  <data name="PeptideLocator">
-    <value>Skyline 文档内的特殊肽段标识符。这将始终以“Molecule:”开头，并通常以肽段修饰序列或分子名称结束。</value>
-    <comment>Do not translate "Molecule:"</comment>
-  </data>
-  <data name="PeptideModifiedSequence">
-    <value>仅使用结构化修饰质量差注释的
-氨基酸序列（例如 AC[+57]GR）。</value>
-  </data>
-  <data name="PeptideModifiedSequenceAverageMasses">
-    <value>以其平均质量指代修饰的肽段的修饰序列，例如"C[+57.05162]"。</value>
-  </data>
-  <data name="PeptideModifiedSequenceFullNames">
-    <value>以其全名指代修饰的肽段的修饰序列，例如"C[Carbamidomethyl (C)]"。</value>
-  </data>
-  <data name="PeptideModifiedSequenceMonoisotopicMasses">
-    <value>以其单一同位素质量指代修饰的肽段的修饰序列，例如"C[+57.021464]"。</value>
-  </data>
-  <data name="PeptideModifiedSequenceThreeLetterCodes">
-    <value>以其三字母代码指代修饰的肽段的修饰序列，例如"C[CAM]"。如果修饰没有三字母代码，则使用其全名代替。</value>
-  </data>
-  <data name="PeptideModifiedSequenceUnimodIds">
-    <value>以其 unimod id 指代修饰的肽段的修饰序列，例如"C(unimod:4)"。如果修饰没有 unimod id，则使用其全名代替。</value>
-  </data>
-  <data name="PeptideNote">
-    <value>点击“编辑”菜单中的“编辑注释”后显示的与肽段相关的自由
-文字注释</value>
-  </data>
-  <data name="PeptidePeakFoundRatio">
-    <value>肽段峰值检出比</value>
-  </data>
-  <data name="PeptideResult">
-    <value>肽段结果</value>
-  </data>
-  <data name="PeptideResultDocumentLocation">
-    <value>文档内的肽段结果特殊标识符。在写入交互式外部工具时可以使用。</value>
-  </data>
-  <data name="PeptideResultLocator">
-    <value>文档内的肽段结果特殊标识符。这将以“MoleculeResult:”开头，并将包括肽段修饰序列和重复测定名称。</value>
-    <comment>Do not translate "MoleculeResult:"</comment>
-  </data>
-  <data name="PeptideResults">
-    <value>肽段结果</value>
-  </data>
-  <data name="PeptideRetentionTime">
-    <value>每次重复测定运行的肽段保留时间。</value>
-  </data>
-  <data name="Peptides">
-    <value>肽段</value>
-  </data>
-  <data name="PeptideSequence">
-    <value>肽段的氨基酸序列。</value>
-  </data>
-  <data name="PeptideSequenceLength">
-    <value>肽段序列中的氨基酸计数。</value>
-  </data>
-  <data name="PeptideSpectrumMatchCount">
-<<<<<<< HEAD
-    <value>Number of spectra in the spectral library which match the peptide and result file.</value>
-=======
-    <value>谱图库中与肽段和结果文件相匹配的谱图数量。</value>
->>>>>>> 83485fcc
-    <comment>Needs Review:New resource</comment>
-  </data>
-  <data name="PointCount">
-    <value>在曲线拟合中使用的数据点数。</value>
-  </data>
-  <data name="PointsAcrossPeak">
-    <value>合并峰启动时间和结束时间之间的色谱图点数。</value>
-  </data>
-  <data name="Precursor">
-    <value>母离子</value>
-  </data>
-  <data name="PrecursorAccuracy">
-    <value>母离子计算的浓度与母离子中规定的母离子浓度比</value>
-  </data>
-  <data name="PrecursorAdduct">
-    <value>应用于分子以制备母离子的加合物。</value>
-  </data>
-  <data name="PrecursorCalculatedConcentration">
-    <value>使用同位素响应曲线所计算母离子结果浓度。</value>
-  </data>
-  <data name="PrecursorCalculatedConcentrationMessage">
-<<<<<<< HEAD
-    <value>Warning if missing data impacts comparisons of "Precursor Calculated Concentration" between replicates</value>
-    <comment>Needs Review:New resource</comment>
-  </data>
-  <data name="PrecursorCalculatedConcentrationRaw">
-    <value>The concentration of the Precursor Result calculated using the isotopolog response curve.
-Available even when missing data impacts comparisons between replicates.</value>
-    <comment>Needs Review:New resource</comment>
-  </data>
-  <data name="PrecursorCalculatedConcentrationStrict">
-    <value>The concentration of the Precursor Result calculated using the isotopolog response curve.
-Unavailable when missing data impacts comparisons between replicates.</value>
-=======
-    <value>如果缺失的数据影响到比较重复测定之间“母离子计算的浓度”，则发出警告</value>
-    <comment>Needs Review:New resource</comment>
-  </data>
-  <data name="PrecursorCalculatedConcentrationRaw">
-    <value>使用同位素响应曲线所计算母离子结果浓度。在缺失的数据影响到重复测定之间的比较时仍可获取</value>
-    <comment>Needs Review:New resource</comment>
-  </data>
-  <data name="PrecursorCalculatedConcentrationStrict">
-    <value>使用同位素响应曲线所计算母离子结果浓度。在缺失的数据影响到重复测定之间的比较时不可获取</value>
->>>>>>> 83485fcc
-    <comment>Needs Review:New resource</comment>
-  </data>
-  <data name="PrecursorCharge">
-    <value>与母离子相关的电荷。</value>
-    <comment>Needs Review:English text changed
-Old English:
-      The charge associated with the precursor ion.
-    
-Current English:The charge associated with the precursor ion.
-Old Localized:与母离子相关的电荷。</comment>
-  </data>
-  <data name="PrecursorConcentration">
-    <value>将该母离子掺入样品时的浓度。用于产生同位素响应曲线。</value>
-  </data>
-  <data name="PrecursorExplicitCollisionEnergy" xml:space="preserve">
-    <value>目标的 SRM 方法或离子对列表中使用的确切目标碰撞能量，将覆盖所有模型或优化库值。 可依次由每个离子对的明确碰撞能量覆盖。</value>
-  </data>
-  <data name="PrecursorIonFormula">
-    <value>母离子的公式。</value>
-  </data>
-  <data name="PrecursorIonName">
-    <value>母离子的名称。</value>
-  </data>
-  <data name="PrecursorLocator">
-    <value>文档内的母离子特殊标识符。这将以“Precursor:”开头，并通常以母离子标记类型（之后是其加合物）结束。</value>
-    <comment>Do not translate "Precursor:"</comment>
-  </data>
-  <data name="PrecursorMz">
-    <value>母离子的质荷比 (m/z)。</value>
-  </data>
-  <data name="PrecursorNeutralFormula">
-    <value>母离子的公式。这是不推荐使用的，而应该使用“PrecursorIonFomula”。</value>
-  </data>
-  <data name="PrecursorNeutralMass">
-    <value>母离子的中性质量（以道尔顿为单位）</value>
-  </data>
-  <data name="PrecursorNormalizedArea">
-    <value>母离子归一化面积结果。等于根据肽段归一化方法归一化的母离子总面积结果。如果肽段归一化方法为“无”或为与标签的比率，则母离子归一化面积将等于母离子总面积。</value>
-    <comment>Needs Review:English text changed
-Old English:The normalized area of the Precursor Result.
-This is equal to the Total Area of the Precursor Result normalized according to the Normalization Method of the Peptide.
-If the Peptide Normalization Method is "None" or ratio to a label, then the Precursor Normalized Area will be equal to the Precursor Total Area.
-Current English:Normalized area of the Precursor Result.
-Equal to Total Area of the Precursor Result normalized according to the Normalization Method of the Peptide.
-If Peptide Normalization Method is "None" or ratio to a label, then Precursor Normalized Area will be equal to the Total Area of the Precursor.
-Old Localized:母离子结果的校准后面积。
-其等同于根据肽段校准方法所校准的母离子结果总面积。
-<<<<<<< HEAD
-若肽段校准方法为“无”或相对于标记的比率。那么母离子校准后面积将等于母离子总面积。</value>
-    <comment>Needs Review:English text changed
-Old English:The normalized area of the Precursor Result.
-This is equal to the Total Area of the Precursor Result normalized according to the Normalization Method of the Peptide.
-If the Peptide Normalization Method is "None" or ratio to a label, then the Precursor Normalized Area will be equal to the Precursor Total Area.
-Current English:Normalized area of the Precursor Result.
-Equal to Total Area of the Precursor Result normalized according to the Normalization Method of the Peptide.
-If Peptide Normalization Method is "None" or ratio to a label, then Precursor Normalized Area will be equal to the Total Area of the Precursor.
-Old Localized:母离子结果的校准后面积。
-其等同于根据肽段校准方法所校准的母离子结果总面积。
-若肽段校准方法为“无”或相对于标记的比率。那么母离子校准后面积将等于母离子总面积。</comment>
-  </data>
-  <data name="PrecursorNormalizedAreaMessage">
-    <value>Warning if missing values impacts comparisons of the "Precursor Normalized Area" value between replicates</value>
-    <comment>Needs Review:New resource</comment>
-  </data>
-  <data name="PrecursorNormalizedAreaRaw">
-    <value>Normalized area of the Precursor Result.
-Equal to Total Area of the Precursor Result normalized according to the Normalization Method of the Peptide.
-If the Peptide Normalization Method is "None" or ratio to a label, then the Precursor Normalized Area will be equal to the Total Area of the Precursor.
-Available even when missing data impacts comparisons between replicates.</value>
-    <comment>Needs Review:New resource</comment>
-  </data>
-  <data name="PrecursorNormalizedAreaStrict">
-    <value>Normalized area of the Precursor Result.
-Equal to Total Area of the Precursor Result normalized according to the Normalization Method of the Peptide.
-If the Peptide Normalization Method is "None" or ratio to a label, then the Precursor Normalized Area will be equal to the Total Area of the Precursor.
-Unavailable when missing data impacts comparisons between replicates.</value>
-=======
-若肽段校准方法为“无”或相对于标记的比率。那么母离子校准后面积将等于母离子总面积。</comment>
-  </data>
-  <data name="PrecursorNormalizedAreaMessage">
-    <value>缺失值影响到比较重复测定的“母离子归一化面积”值时发出警告</value>
-    <comment>Needs Review:New resource</comment>
-  </data>
-  <data name="PrecursorNormalizedAreaRaw">
-    <value>母离子归一化面积结果。等于根据肽段归一化方法归一化的母离子总面积结果。如果肽段归一化方法为“无”或为与标签的比率，则母离子归一化面积将等于母离子总面积。在缺失的数据影响到重复测定之间的比较时仍可获取</value>
-    <comment>Needs Review:New resource</comment>
-  </data>
-  <data name="PrecursorNormalizedAreaStrict">
-    <value>母离子归一化面积结果。等于根据肽段归一化方法归一化的母离子总面积结果。如果肽段归一化方法为“无”或为与标签的比率，则母离子归一化面积将等于母离子总面积。在缺失的数据影响到重复测定之间的比较时不可获取</value>
->>>>>>> 83485fcc
-    <comment>Needs Review:New resource</comment>
-  </data>
-  <data name="PrecursorNote">
-    <value>点击“编辑”菜单中的“编辑注释”后显示的与母离子相关的
-自由文字注释</value>
-  </data>
-  <data name="PrecursorPeakFoundRatio">
-    <value>所测量峰中的离子对与肽段中
-离子对总数的比。肽段树视图中的峰值指示符
-对应于绿色 = 1.0（集成所有离子对），橙色 &gt;= 0.5，红色 &lt; 0.5。</value>
-  </data>
-  <data name="PrecursorQuantification">
-    <value>与使用同位素响应曲线来量化母离子结果相关的值。</value>
-  </data>
-  <data name="PrecursorReplicateNote">
-    <value>与使用结果网格的母离子结果集
-相关的自由文字注释。</value>
-  </data>
-  <data name="PrecursorResult">
-    <value>母离子结果（单个）</value>
-  </data>
-  <data name="PrecursorResultLocator">
-    <value>文档内的母离子结果特殊标识符。这以“PrecursorResult:”开头，并通常以重复测定名称结束，但可能包含最优步和结果文件的额外属性。</value>
-    <comment>Do not translate "PrecursorResult:".</comment>
-  </data>
-  <data name="PrecursorResults">
-    <value>母离子结果（多个）</value>
-  </data>
-  <data name="PrecursorResultsSummary">
-    <value>母离子结果摘要</value>
-  </data>
-  <data name="Precursors">
-    <value>母离子</value>
-  </data>
-  <data name="PredictedResultRetentionTime">
-    <value>每次重复测定运行的肽段保留时间。</value>
-  </data>
-  <data name="PredictedRetentionTime">
-    <value>由一组测量结果和保留时间计算器
-（目前仅可以使用 SSRCalc 3.0）之间的保留时间回归预测的保留时间；
-或如果未分配保留时间回归，则为 #N/A。</value>
-  </data>
-  <data name="PresetScanConfiguration">
-    <value>用于代表该谱图的设置的数字</value>
-  </data>
-  <data name="PreviousAa">
-    <value>上一个 Aa</value>
-  </data>
-  <data name="ProductAdduct">
-    <value>应用于子离子的加合物。</value>
-  </data>
-  <data name="ProductCharge">
-    <value>子离子电荷 (z)。</value>
-  </data>
-  <data name="ProductDecoyMzShift">
-    <value>应用于子离子的质荷比变化，以产生
-诱饵质荷比。</value>
-  </data>
-  <data name="ProductIonFormula">
-    <value>子离子的公式。</value>
-  </data>
-  <data name="ProductMz">
-    <value>子离子的质荷比 (m/z)。</value>
-  </data>
-  <data name="ProductNeutralFormula">
-    <value>子离子的公式。这是不推荐使用的，而应该使用“ProductIonFormula”。</value>
-  </data>
-  <data name="ProductNeutralMass">
-    <value>子离子肽段片段的中性质量（以道尔顿为单位）。</value>
-  </data>
-  <data name="Protein">
-    <value>蛋白质</value>
-  </data>
-  <data name="ProteinAbundance">
-    <value>代表蛋白质列表丰度的数值，该数值根据肽段定量设置中指定的“归一化方法”计算得出。</value>
-    <comment>Needs Review:English text changed
-Old English:A number representing the abundance of the protein in the particular replicate.
-The Protein Abundance is calculated by taking the average of the normalized areas of all of the Transitions under the Protein.
-The Transition Areas are normalized according to the Normalization Method specified in the Peptide Quantification settings.
-The Protein Abundance will be blank if any transitions have missing peak areas in the Replicate, unless the normalization method is ratio to a label.
-Current English:A number representing the abundance of the protein, calculated according to the "Normalization Method" specified in the Peptide Quantification settings.
-Old Localized:表示特定重复测定中蛋白质丰度的数值。
-对蛋白质下所有离子对的归一化面积取平均值，即可计算出蛋白质丰度。
-离子对面积根据“肽段定量”设置中指定的归一化方法进行归一化处理。
-如果任何离子对在“重复测定”中缺少峰面积，蛋白质丰度将为空白，除非归一化方法是与标记的比率设置中指定的归一化方法进行归一化处理。
-<<<<<<< HEAD
-如果该重复测定中有任何离子对缺少峰面积，则除非归一化方法是与标记之间的比率，否则蛋白质丰度将为空白。</value>
-    <comment>Needs Review:English text changed
-Old English:A number representing the abundance of the protein in the particular replicate.
-The Protein Abundance is calculated by taking the average of the normalized areas of all of the Transitions under the Protein.
-The Transition Areas are normalized according to the Normalization Method specified in the Peptide Quantification settings.
-The Protein Abundance will be blank if any transitions have missing peak areas in the Replicate, unless the normalization method is ratio to a label.
-Current English:A number representing the abundance of the protein, calculated according to the "Normalization Method" specified in the Peptide Quantification settings.
-Old Localized:表示特定重复测定中蛋白质丰度的数值。
-对蛋白质下所有离子对的归一化面积取平均值，即可计算出蛋白质丰度。
-离子对面积根据“肽段定量”设置中指定的归一化方法进行归一化处理。
-如果任何离子对在“重复测定”中缺少峰面积，蛋白质丰度将为空白，除非归一化方法是与标记的比率设置中指定的归一化方法进行归一化处理。
-如果该重复测定中有任何离子对缺少峰面积，则除非归一化方法是与标记之间的比率，否则蛋白质丰度将为空白。</comment>
-  </data>
-  <data name="ProteinAbundanceMessage">
-    <value>Warning if missing data impacts comparisons of "Protein Abundance" between replicates</value>
-    <comment>Needs Review:New resource</comment>
-  </data>
-  <data name="ProteinAbundanceStrict">
-    <value>A number representing the abundance of the protein, calculated according to the "Normalization Method" specified in the Peptide Quantification settings.
-Unavailable when missing data impacts comparisons between replicates.</value>
-    <comment>Needs Review:New resource</comment>
-  </data>
-  <data name="ProteinAbundanceTransitionAveraged">
-    <value>Average of the normalized areas of the transitions under the Protein.
-The areas are normalized according to the Normalization Method specified in the Peptide Quantification settings.</value>
-    <comment>Needs Review:New resource</comment>
-  </data>
-  <data name="ProteinAbundanceTransitionSummed">
-    <value>Sum of the normalized areas of the transitions under the Protein.
-The areas are normalized according to the Normalization Method specified in the Peptide Quantification settings.</value>
-=======
-如果该重复测定中有任何离子对缺少峰面积，则除非归一化方法是与标记之间的比率，否则蛋白质丰度将为空白。</comment>
-  </data>
-  <data name="ProteinAbundanceMessage">
-    <value>如果缺失的数据影响到比较重复测定之间的“蛋白质丰度”，则发出警告</value>
-    <comment>Needs Review:New resource</comment>
-  </data>
-  <data name="ProteinAbundanceStrict">
-    <value>代表蛋白质列表丰度的数值，该数值根据肽段定量设置中指定的“归一化方法”计算得出。在缺失的数据影响到重复测定之间的比较时不可获取。</value>
-    <comment>Needs Review:New resource</comment>
-  </data>
-  <data name="ProteinAbundanceTransitionAveraged">
-    <value>“蛋白质”下的离子对面积归一化的平均值。这些面积根据“肽段定量”设置中指定的“归一化方法”进行归一化。</value>
-    <comment>Needs Review:New resource</comment>
-  </data>
-  <data name="ProteinAbundanceTransitionSummed">
-    <value>“蛋白质”下的离子对面积归一化总和。这些面积根据“肽段定量”设置中指定的“归一化方法”进行归一化。</value>
->>>>>>> 83485fcc
-    <comment>Needs Review:New resource</comment>
-  </data>
-  <data name="ProteinAccession">
-    <value>蛋白质检索号</value>
-  </data>
-  <data name="ProteinDescription">
-    <value>在通过公共 FASTA 序列文件将蛋白质导入 Skyline 时，
-会提供该蛋白质的描述。若将光标悬浮在
-肽段树视图中的蛋白质名称，也会看到蛋白质描述。</value>
-  </data>
-  <data name="ProteinGene">
-    <value>蛋白质基因</value>
-  </data>
-  <data name="ProteinLocator">
-    <value>文档内的蛋白质特殊标识符。这以“MoleculeGroup:”开头，并通常以蛋白质名称结束，但如果蛋白质名称不是文档内唯一的，则可能包含额外属性。</value>
-    <comment>Do not translate "MoleculeGroup:".</comment>
-  </data>
-  <data name="ProteinName">
-    <value>按照定义的，或输入进 Skyline 的蛋白质名称
-（在某些情况下连同检索号）</value>
-  </data>
-  <data name="ProteinNote">
-    <value>点击“编辑”菜单中的“编辑注释”后显示的与蛋白质相关的自由
-文字注释</value>
-  </data>
-  <data name="ProteinPreferredName">
-    <value>蛋白质首选名称</value>
-  </data>
-  <data name="ProteinResult">
-    <value>蛋白质结果</value>
-  </data>
-  <data name="ProteinResults">
-    <value>蛋白质结果
-</value>
-  </data>
-  <data name="Proteins">
-    <value>蛋白质</value>
-  </data>
-  <data name="ProteinSequence">
-    <value>在通过公共 FASTA 序列文件将蛋白质导入 Skyline 时，
-可以存取全部蛋白质序列。若将光标悬浮在
-肽段树视图中的蛋白质名称，也会看到蛋白质描述。</value>
-  </data>
-  <data name="ProteinSequenceCoverage">
-    <value>蛋白质序列中氨基酸的部分可能是子肽段的一个或多个序列的一部分。</value>
-  </data>
-  <data name="ProteinSpecies">
-    <value>蛋白质物种</value>
-  </data>
-  <data name="PValue">
-    <value>P 值表示随机机率产生的结果与观察到的结果一样极端的概率。</value>
-  </data>
-  <data name="QuadraticCoefficient">
-    <value>二次回归中 x 平方项的系数。</value>
-  </data>
-  <data name="QualitativeIonRatio">
-    <value>在该分子或肽段下，非定量离子对的峰面积总和与定量离子对峰面积总和之比。</value>
-  </data>
-  <data name="QualitativeIonRatioStatus">
-    <value>描述定性离子比与目标定性离子比的比较。
-如果在定量设置中指定了定性离子比阈值，则定性离子比状态将为“通过”或“失败”。
-如果未指定定性离子比阈值，定性离子比状态将为“等于”、“低”或“高”，具体取决于它与目标定性离子比的比较方式。</value>
-  </data>
-  <data name="Quantification">
-    <value>与使用校正曲线或归一化方法量化分析相关的值。</value>
-  </data>
-  <data name="Quantitative">
-    <value>定量肽段时是否应该包含离子对的峰面积。</value>
-  </data>
-  <data name="Range">
-    <value>范围</value>
-  </data>
-  <data name="RangeBestRetentionTime">
-    <value>最大最佳保留时间和最小最佳保留时间之间的
-差异，可用于测定所测量的保留时间的
-漂移范围。</value>
-  </data>
-  <data name="RangeRetentionTime">
-    <value>最大保留时间和最小保留时间之间的差异，
-可用于测定所测量的保留时间的
-漂移范围。</value>
-  </data>
-  <data name="RatioDotProduct">
-<<<<<<< HEAD
-    <value>比率点积</value>
-=======
-    <value>相当于用户界面中显示的“rdotp”。库点积中所述的点积计算，但在母离子峰面积（如轻标）和标准类型母离子峰面积（如重标）之间进行计算，如果没有标准类型或母离子为标准类型则为 #N/A。</value>
->>>>>>> 83485fcc
-    <comment>Needs Review:English text changed
-Old English:Ratio Dot Product
-Current English:Equivalent to "rdotp" displayed in the user interface. The dot-product calculation described for Library Dot Product, but between the peak areas of the precursor (e.g. light) and the peak areas of the standard type precursor (e.g. heavy), or #N/A if there is either no standard type or the precursor is the standard type.
-Old Localized:比率点积</comment>
-  </data>
-  <data name="RatioToStandard">
-    <value>肽段的轻标/重标面积比</value>
-  </data>
-  <data name="Raw">
-<<<<<<< HEAD
-    <value>Calculated value available even when missing data impacts comparisons between replicates.</value>
-=======
-    <value>即使缺失的数据影响到重复测定之间的比较，仍可获取计算值。</value>
->>>>>>> 83485fcc
-    <comment>Needs Review:New resource</comment>
-  </data>
-  <data name="RawData">
-    <value>原始（未内插）的色谱图数据。色谱图的间隔时间不均匀，每个离子对的色谱图可能具有不同的点数。</value>
-  </data>
-  <data name="RawIntensities">
-    <value>原始（未内插）的色谱图的强度。</value>
-  </data>
-  <data name="RawMassErrors">
-    <value>原始（未内插）的色谱图的质量误差。</value>
-  </data>
-  <data name="RawNumberOfPoints">
-    <value>原始（未插入）色谱图中的点数。</value>
-  </data>
-  <data name="RawSpectrumIds">
-    <value>用于原始（未插入）色谱图中的点的谱图标识符。</value>
-  </data>
-  <data name="RawTimes">
-    <value>原始（未内插）的色谱图中的保留时间。</value>
-  </data>
-  <data name="Reason">
-    <value>用户给予的进行更改的原因</value>
-  </data>
-  <data name="Replicate">
-    <value>重复测定</value>
-  </data>
-  <data name="ReplicateAbundance">
-    <value>关于计算倍数变化所使用的重复测定值的信息</value>
-  </data>
-  <data name="ReplicateAbundances">
-    <value>用于计算倍数变化的各个重复测定的值的集合</value>
-  </data>
-  <data name="ReplicateCalibrationCurve">
-    <value>使用与此重复测定具有相同批次名称的重复测定生成的校准曲线。
-若母离子浓度在任一此肽段内母离子中指定，则校准曲线将为同位素响应曲线。</value>
-  </data>
-  <data name="ReplicateCount">
-    <value>具有有效强度并对结果有作用的重复测定次数。</value>
-  </data>
-  <data name="ReplicateErrorMessage">
-    <value>在尝试拟合重复测定校准曲线时出现的错误消息正文（如有）</value>
-  </data>
-  <data name="ReplicateGroup">
-    <value>重复测定丰度所属的群体</value>
-  </data>
-  <data name="ReplicateIndex">
-    <value>重复测定索引</value>
-  </data>
-  <data name="ReplicateIntercept">
-    <value>重复测定校准曲线的截距</value>
-  </data>
-  <data name="ReplicateLocator">
-    <value>文档内的重复测定特殊标识符。这始终是“Replicate:/”之后跟随重复测定的名称。</value>
-    <comment>Do not translate "Replicate:/".</comment>
-  </data>
-  <data name="ReplicateName">
-    <value>汇入时分配给数据的重复测定名称。</value>
-  </data>
-  <data name="ReplicatePath">
-    <value>重复测定路径</value>
-  </data>
-  <data name="ReplicatePointCount">
-    <value>拟合重复测定校准曲线的数据点数</value>
-  </data>
-  <data name="ReplicateQuadraticCoefficient">
-    <value>重复测定校准曲线上 x 平方项的系数</value>
-  </data>
-  <data name="ReplicateRSquared">
-    <value>重复测定校准曲线上的确定系数</value>
-  </data>
-  <data name="Replicates">
-    <value>重复测定</value>
-  </data>
-  <data name="ReplicateSampleIdentity">
-    <value>重复测定丰度的生物重复测定</value>
-  </data>
-  <data name="ReplicateSlope">
-    <value>重复测定校准曲线的斜度</value>
-  </data>
-  <data name="ReplicateTurningPoint">
-    <value>重复测定校准曲线上的双线性转折点</value>
-  </data>
-  <data name="ResultFile">
-    <value>结果文件</value>
-  </data>
-  <data name="ResultFileLocator">
-    <value>文档内的结果文件特殊标识符。这以“ResultFile:/”开头，之后是重复测定名称。
-这通常以结果文件名称结束，但如果文件名称不是重复测定内唯一的，则可能包含额外属性（比如完整路径）。</value>
-    <comment>Do not translate "ResultFile:/".</comment>
-  </data>
-  <data name="RetentionTime">
-    <value>离子对峰的最大强度所对应的的保留时间。</value>
-  </data>
-  <data name="RetentionTimeCalculatorScore">
-    <value>在使用保留得分计算器时
-（例如 SSRCalc 或 iRT 得分），该当前计算器的肽段原始得分
-    </value>
-  </data>
-  <data name="RSquared">
-    <value>测定系数</value>
-  </data>
-  <data name="SampleDilutionFactor">
-    <value>在分析之前稀释样品的量。
-外部标准通常具有 1 的稀释因子，并且未知样品可能已被稀释大于 1 的因子，以使它们进入仪器的可量化范围。</value>
-  </data>
-  <data name="SampleId" xml:space="preserve">
-    <value>参阅样品的免费文本标识符（可以在多个文件之间共享）。从导入结果文档内“样品 ID”属性中读取</value>
-  </data>
-  <data name="SampleName">
-    <value>当数据导入自多样品 WIFF 文件时的
-样品名称，或其他文件类型的文件名。</value>
-  </data>
-  <data name="SampleType">
-    <value>样品类型。 以下一种：
-      未知（正在测量的样品）
-      标准（含校正曲线中使用的已知量的分析物的外标）
-      质量控制（含有要验证校正的已知量分析物）
-      溶剂
-      空白
-      双空白</value>
-  </data>
-  <data name="ScanDescription">
-    <value>通过仪器方法添加到谱图的文本描述</value>
-  </data>
-  <data name="ScanWindowWidth">
-    <value>谱图中可能含有的强度值，其质荷比值上限和下限之间的差异</value>
-  </data>
-  <data name="Score">
-    <value>特定特征的数值。</value>
-  </data>
-  <data name="ShapeCorrelation">
-    <value>该离子对的色谱峰对比同一母离子下所有离子对的中位数峰形状的 Pearson 关联。</value>
-  </data>
-  <data name="Skewness">
-    <value>色谱峰不对称性的测量值。</value>
-  </data>
-  <data name="SkylineVersion">
-    <value>进行更改的 Skyline 版本</value>
-  </data>
-  <data name="Slope">
-    <value>拟合曲线或线中线性项的系数。</value>
-  </data>
-  <data name="SMILES" xml:space="preserve">
-    <value>标准化分子标识符</value>
-  </data>
-  <data name="SpectrumFilter">
-    <value>谱图必须满足被包含在提取的离子色谱图中的额外条件</value>
-  </data>
-  <data name="SpectrumIds">
-    <value>用于色谱图的谱图标识符。</value>
-  </data>
-  <data name="StandardError">
-    <value>线性拟合中估计值的标准误差。</value>
-  </data>
-  <data name="StandardType">
-    <value>标准类型</value>
-  </data>
-  <data name="StartTime">
-    <value>离子对峰开始积分边界的保留时间</value>
-  </data>
-  <data name="Stdev">
-    <value>标准偏差</value>
-  </data>
-  <data name="StdevArea">
-    <value>离子对面积值的标准偏差</value>
-  </data>
-  <data name="StdevAreaNormalized">
-    <value>离子对面积归一化值的标准偏差。</value>
-  </data>
-  <data name="StdevAreaRatio">
-    <value>离子对面积比值的标准偏差。</value>
-  </data>
-  <data name="StdevBestRetentionTime">
-    <value>母离子最佳保留时间值的标准
-      偏差。</value>
-  </data>
-  <data name="StdevFwhm">
-    <value>离子对 Fwhm（峰宽）值的标准偏差。</value>
-  </data>
-  <data name="StdevMaxFwhm">
-    <value>母离子最大 Fwhm（峰宽）值的标准偏差。</value>
-  </data>
-  <data name="StdevMaxHeight">
-    <value>标准偏差最大高度</value>
-  </data>
-  <data name="StdevRetentionTime">
-    <value>离子对保留时间值的标准偏差。</value>
-  </data>
-  <data name="StdevTotalArea">
-    <value>母离子总面积值的标准偏差</value>
-  </data>
-  <data name="StdevTotalAreaNormalized">
-    <value>归一化总面积的标准偏差</value>
-  </data>
-  <data name="StdevTotalAreaRatio">
-    <value>母离子总面积归一化值的标准
-偏差。</value>
-  </data>
-  <data name="Strict">
-<<<<<<< HEAD
-    <value>Calculated value unavailable when missing data could comparisons between replicates.</value>
-=======
-    <value>缺失的数据影响到重复测定之间的比较时，不可获取计算值。</value>
->>>>>>> 83485fcc
-    <comment>Needs Review:New resource</comment>
-  </data>
-  <data name="SummaryMessage">
-    <value>更改的描述</value>
-  </data>
-  <data name="SurrogateExternalStandard">
-<<<<<<< HEAD
-    <value>Name of another peptide or molecule whose fitted calibration curve will be used for quantification of this peptide or molecule</value>
-=======
-    <value>将使用其拟合校准曲线来对该肽段或分子定量的其他肽段或分子的名称</value>
->>>>>>> 83485fcc
-    <comment>Needs Review:New resource</comment>
-  </data>
-  <data name="TargetQualitativeIonRatio">
-    <value>所有未从校准排除的外部标准重复测定中定性离子比值的平均值。</value>
-  </data>
-  <data name="ThreeLetterCodes">
-    <value>以其三字母代码指代修饰的修饰序列，例如"C[CAM]"。如果修饰没有三字母代码，则使用其全名代替。</value>
-  </data>
-  <data name="TicArea">
-    <value>总离子电流在整个运行中的积分。</value>
-  </data>
-  <data name="Time">
-    <value>进行此更改的时间，以您目前的当地时区来表示</value>
-  </data>
-  <data name="Times">
-    <value>色谱图的保留时间。</value>
-  </data>
-  <data name="TimeStamp">
-    <value>进行此更改的时间，以进行更改的本地时间和 UTC 时间偏置来表示</value>
-  </data>
-  <data name="TotalArea">
-    <value>特定母离子的所有单个离子对的面积值
-总和。</value>
-  </data>
-  <data name="TotalAreaFragment">
-    <value>片段总面积</value>
-  </data>
-  <data name="TotalAreaMs1">
-    <value> MS1总面积</value>
-  </data>
-  <data name="TotalAreaNormalized">
-    <value>根据文档中所有肽段母离子的总面积值总和
-归一化计算出的总面积值</value>
-  </data>
-  <data name="TotalAreaRatio">
-    <value>该母离子与首个内标标签类型的总面积比，
-在版本 0.7 之前始终是轻标/重标，
-并显示在重标母离子上。</value>
-  </data>
-  <data name="TotalBackground">
-    <value>特定母离子的所有单个离子对的
-背景值总和</value>
-  </data>
-  <data name="TotalBackgroundFragment">
-    <value>片段总背景</value>
-  </data>
-  <data name="TotalBackgroundMs1">
-    <value>MS1总背景</value>
-  </data>
-  <data name="Transition">
-    <value>离子对</value>
-  </data>
-  <data name="TransitionCount">
-    <value>该母离子包含的离子对数量。</value>
-  </data>
-  <data name="TransitionIsDecoy">
-    <value>若是诱饵离子对，则成立</value>
-  </data>
-  <data name="TransitionLocator">
-    <value>文档内的离子对特殊标识符。这以“Transition:”开头。</value>
-    <comment>Do not translate "Transition:"</comment>
-  </data>
-  <data name="TransitionNote">
-    <value>点击“编辑”菜单中的“编辑注释”后显示的与离子对相关的
-自由文字注释</value>
-  </data>
-  <data name="TransitionReplicateNote">
-    <value>与使用结果网格的离子对结果集
-相关的自由文字注释。</value>
-  </data>
-  <data name="TransitionResult">
-    <value>离子对结果（单个）</value>
-  </data>
-  <data name="TransitionResultIsMs1">
-    <value>此结果是否从 MS1 扫描获取。</value>
-  </data>
-  <data name="TransitionResultIsQuantitative">
-    <value>该结果是否作为定量处理，是基于离子对的可由用户修改的定量性质；以及 MS/MS 全扫描采集方法是否为将所有碎片离子作为非定量的 DDA。</value>
-  </data>
-  <data name="TransitionResultLocator">
-    <value>文档内的离子对结果特殊标识符。这以“TransitionResult:”开头，并通常以重复测定名称结束，但可能包含最优步和结果文件的额外属性。</value>
-    <comment>Do not translate "TransitionResult:".</comment>
-  </data>
-  <data name="TransitionResults">
-    <value>离子对结果（多个）</value>
-  </data>
-  <data name="TransitionResultsSummary">
-    <value>离子对结果摘要</value>
-  </data>
-  <data name="Transitions">
-    <value>离子对</value>
-  </data>
-  <data name="Truncated">
-    <value>若集成峰在采集时间区间的任一一端有边界，
-即该端的强度大于高于其他范围的整个峰高的 1%，
-则成立。</value>
-  </data>
-  <data name="TurningPoint">
-    <value>对于双线性回归，两条线相交的 X 坐标。</value>
-  </data>
-  <data name="TValue">
-    <value>线性拟合的估计值（有标准误差）。</value>
-  </data>
-  <data name="UndoRedoMessage">
-    <value>更改的描述</value>
-  </data>
-  <data name="UnimodIds">
-    <value>以其 unimod id 指代修饰的修饰序列，例如"C(unimod:4)"。如果修饰没有 unimod id，则使用其全名代替。</value>
-  </data>
-  <data name="User">
-    <value>进行更改的用户</value>
-  </data>
-  <data name="UserSetPeak">
-    <value>若峰的预设选择或其边界是手动更改的，则成立</value>
-  </data>
-  <data name="UserSetTotal">
-    <value>若峰的预设选择或其边界是手动更改的，则成立。</value>
-  </data>
-  <data name="UTCTime">
-    <value>进行此更改的时间，以世界时间 (GMT) 来表示</value>
-  </data>
-  <data name="Weight">
-    <value>峰值评分模型为该特征分配的数字权重。</value>
-  </data>
-  <data name="WeightedFeature">
-    <value>特征得分与其权重的组合。</value>
-  </data>
-  <data name="WeightedFeatures">
-    <value>由峰得分模型分配权重的特征的集合。</value>
-  </data>
-  <data name="WeightedScore">
-    <value>特征得分与特征权重的乘积</value>
-  </data>
+<?xml version="1.0" encoding="utf-8"?>
+<root>
+  <!-- 
+    Microsoft ResX Schema
+
+    Version 1.3
+
+    The primary goals of this format is to allow a simple XML format 
+    that is mostly human readable. The generation and parsing of the 
+    various data types are done through the TypeConverter classes 
+    associated with the data types.
+
+    Example:
+
+    ... ado.net/XML headers & schema ...
+    <resheader name="resmimetype">text/microsoft-resx</resheader>
+    <resheader name="version">1.3</resheader>
+    <resheader name="reader">System.Resources.ResXResourceReader, System.Windows.Forms, ...</resheader>
+    <resheader name="writer">System.Resources.ResXResourceWriter, System.Windows.Forms, ...</resheader>
+    <data name="Name1">this is my long string</data>
+    <data name="Color1" type="System.Drawing.Color, System.Drawing">Blue</data>
+    <data name="Bitmap1" mimetype="application/x-microsoft.net.object.binary.base64">
+      [base64 mime encoded serialized .NET Framework object]
+    </data>
+    <data name="Icon1" type="System.Drawing.Icon, System.Drawing" mimetype="application/x-microsoft.net.object.bytearray.base64">
+      [base64 mime encoded string representing a byte array form of the .NET Framework object]
+    </data>
+
+    There are any number of "resheader" rows that contain simple 
+    name/value pairs.
+
+    Each data row contains a name, and value. The row also contains a 
+    type or mimetype. Type corresponds to a .NET class that support 
+    text/value conversion through the TypeConverter architecture. 
+    Classes that don't support this are serialized and stored with the 
+    mimetype set.
+
+    The mimetype is used for serialized objects, and tells the 
+    ResXResourceReader how to depersist the object. This is currently not 
+    extensible. For a given mimetype the value must be set accordingly:
+
+    Note - application/x-microsoft.net.object.binary.base64 is the format 
+    that the ResXResourceWriter will generate, however the reader can 
+    read any of the formats listed below.
+
+    mimetype: application/x-microsoft.net.object.binary.base64
+    value   : The object must be serialized with 
+      : System.Serialization.Formatters.Binary.BinaryFormatter
+      : and then encoded with base64 encoding.
+
+    mimetype: application/x-microsoft.net.object.soap.base64
+    value   : The object must be serialized with 
+      : System.Runtime.Serialization.Formatters.Soap.SoapFormatter
+      : and then encoded with base64 encoding.
+
+    mimetype: application/x-microsoft.net.object.bytearray.base64
+    value   : The object must be serialized into a byte array 
+      : using a System.ComponentModel.TypeConverter
+      : and then encoded with base64 encoding.
+  -->
+  <xsd:schema id="root" xmlns="" xmlns:xsd="http://www.w3.org/2001/XMLSchema" xmlns:msdata="urn:schemas-microsoft-com:xml-msdata">
+    <xsd:element name="root" msdata:IsDataSet="true">
+      <xsd:complexType>
+        <xsd:choice maxOccurs="unbounded">
+          <xsd:element name="data">
+            <xsd:complexType>
+              <xsd:sequence>
+                <xsd:element name="value" type="xsd:string" minOccurs="0" msdata:Ordinal="1" />
+                <xsd:element name="comment" type="xsd:string" minOccurs="0" msdata:Ordinal="2" />
+              </xsd:sequence>
+              <xsd:attribute name="name" type="xsd:string" msdata:Ordinal="1" />
+              <xsd:attribute name="type" type="xsd:string" msdata:Ordinal="3" />
+              <xsd:attribute name="mimetype" type="xsd:string" msdata:Ordinal="4" />
+            </xsd:complexType>
+          </xsd:element>
+          <xsd:element name="resheader">
+            <xsd:complexType>
+              <xsd:sequence>
+                <xsd:element name="value" type="xsd:string" minOccurs="0" msdata:Ordinal="1" />
+              </xsd:sequence>
+              <xsd:attribute name="name" type="xsd:string" use="required" />
+            </xsd:complexType>
+          </xsd:element>
+        </xsd:choice>
+      </xsd:complexType>
+    </xsd:element>
+  </xsd:schema>
+  <resheader name="resmimetype">
+    <value>text/microsoft-resx</value>
+  </resheader>
+  <resheader name="version">
+    <value>1.3</value>
+  </resheader>
+  <resheader name="reader">
+    <value>System.Resources.ResXResourceReader, System.Windows.Forms, Version=2.0.3500.0, Culture=neutral, PublicKeyToken=b77a5c561934e089</value>
+  </resheader>
+  <resheader name="writer">
+    <value>System.Resources.ResXResourceWriter, System.Windows.Forms, Version=2.0.3500.0, Culture=neutral, PublicKeyToken=b77a5c561934e089</value>
+  </resheader>
+  <data name="AbsFoldChange">
+    <value>倍数变化的绝对值</value>
+  </data>
+  <data name="AbsLog2FoldChange">
+    <value>倍数变化取以 2 为底的对数的绝对值</value>
+  </data>
+  <data name="Abundance">
+    <value>重复测定的值是用于计算倍数的变化。此数值取决于归一化方法以及是基于蛋白质还是肽段级别来计算倍数的变化。</value>
+  </data>
+  <data name="Accuracy">
+    <value>计算的浓度与指定的分析物浓度之比</value>
+    <comment>Needs Review:English text changed
+Old English:Ratio of Calculated Concentration the Analyte Concentration (specified on the Replicate)
+Current English:Ratio of Calculated Concentration to the specified Analyte Concentration
+Old Localized:分析物浓度（在重复测定中指定的）与计算浓度比</comment>
+  </data>
+  <data name="AcquiredTime">
+    <value>质谱仪上一次开始获取此重复测定数据的时间
+和日期。或者，如果文件通过 1.1 之前的版本导入，则为 #N/A。</value>
+  </data>
+  <data name="AdjustedPValue">
+    <value>在多组肽段或蛋白质的该组比较中，针对多重比较调整 P 值。使用 Benjamini-Hochberg 程序完成调整。</value>
+  </data>
+  <data name="AllInfoMessage">
+    <value>更改的详细描述</value>
+  </data>
+  <data name="AnalyteConcentration">
+    <value>加入外部或质量控制标准的已知量的分析物。</value>
+  </data>
+  <data name="Analyzer">
+    <value>用于收集谱图的分析器类型。
+如果使用多个分析器，则用斜杠分隔分析器的名称。</value>
+  </data>
+  <data name="Area">
+    <value>离子对峰值的曲线下面积 (AUC) 减去背景。</value>
+  </data>
+  <data name="AreaNormalized">
+    <value>归一化为文档中所有离子对的面积总值
+的面积。</value>
+  </data>
+  <data name="AreaRatio">
+    <value>该离子对与其首个内标标签类型中
+相应离子对的面积比，在版本 0.7 前始终是轻标/重标，
+并显示在重离子对上。</value>
+  </data>
+  <data name="AttributeAreaProportion">
+    <value>校准后面积与文档（拥有相同属性面积比例）内所有其他肽段或分子的校准后面积总和比。</value>
+  </data>
+  <data name="AttributeGroupId">
+    <value>影响属性面积比例计算中肽段或分子的分组。</value>
+  </data>
+  <data name="AuditLogDetailRowId">
+    <value>详细消息的 Id</value>
+  </data>
+  <data name="AuditLogRow">
+    <value>审计日志信息行</value>
+  </data>
+  <data name="AuditLogRowId">
+    <value>条目的 Id</value>
+  </data>
+  <data name="AutoSelectMolecules">
+    <value>如果为“true”，则 Skyline 将根据当前设置在分子列表中自动添加或删除分子。</value>
+  </data>
+  <data name="AutoSelectPeptides">
+    <value>如果为“true”，则 Skyline 将根据肽段设置筛选器自动添加或删除肽段。</value>
+  </data>
+  <data name="AutoSelectPrecursors">
+    <value>如果为“true”，则 Skyline 将根据离子对设置筛选器、谱图库等自动添加或删除母离子。</value>
+  </data>
+  <data name="AutoSelectTransitions">
+    <value>如果为“true”，则 Skyline 将根据离子对设置筛选器、谱图库等自动添加或删除母离子中的离子对。</value>
+  </data>
+  <data name="AverageMassErrorPPM">
+    <value>平均质量误差 PPM</value>
+  </data>
+  <data name="AverageMasses">
+    <value>用其平均质量指定修饰的修饰序列，例如："C[+57.05162]"。</value>
+  </data>
+  <data name="AverageMeasuredRetentionTime">
+    <value>所有重复测定结果中该肽段的平均保留时间</value>
+  </data>
+  <data name="Background">
+    <value>由积分边界形成的矩形面积，以及
+基线和垂直于积分边界与离子对峰的
+色谱图之间的最小交点强度的线。</value>
+  </data>
+  <data name="BatchFiguresOfMerit">
+    <value>使用与此重复测定具有相同批次名称的外部标准重复测定子集计算的品质因数。</value>
+  </data>
+  <data name="BatchLimitOfDetection">
+    <value>使用与此重复测定具有相同批次名称的外部标准重复测定子集计算的检测下限。</value>
+  </data>
+  <data name="BatchLimitOfQuantification">
+    <value>使用与此重复测定具有相同批次名称的外部标准重复测定子集计算的定量下限。</value>
+  </data>
+  <data name="BatchName">
+    <value>此重复测定所属批次的名称。特定重复的校准曲线
+将使用拥有相同批次名称的外部标准子集进行计算。</value>
+  </data>
+  <data name="BatchTargetQualitativeIonRatio">
+    <value>使用与此重复测定具有相同批次名称的外部标准重复测定子集计算的目标定性离子比。</value>
+  </data>
+  <data name="BeginPos">
+    <value>肽段的第一个 (N-末端) 氨基酸在其包含的蛋白质序列中的位置 (从零开始)，
+如果没有可用的蛋白质序列，则为 #N/A。</value>
+  </data>
+  <data name="BestReplicate">
+    <value>如果此重复测定得出了最高的总肽段峰得分，则成立。</value>
+  </data>
+  <data name="BestRetentionTime">
+    <value>其母离子具有最高强度时
+离子对的保留时间值。</value>
+  </data>
+  <data name="CalculatedConcentration">
+    <value>分析物浓度通过以下任意一种方式计算：
+1. 使用校准曲线（前提是“肽段设置 &gt; 定量”指定了回归拟合）
+2. 使用与内标 (或替代) 的比，并乘以内标浓度。</value>
+    <comment>Needs Review:English text changed
+Old English:The concentration of the analyte is calculated by either:
+    1. Using the calibration curve (if the Peptide Settings &gt; Quantification has a Regression Fit specified)
+    2. Using the ratio to internal standard (or surrogate) and multiplying by the Internal Standard Concentration
+Current English:The concentration of the analyte calculated using either:
+1. The calibration curve (if the Peptide Settings &gt; Quantification has a Regression Fit specified)
+2. The ratio to internal standard (or surrogate) and multiplying by the Internal Standard Concentration
+Old Localized:分析物的浓度由以下任一一种方式计算：
+    1.使用校正曲线（前提是“肽段设定 &gt; 定量”指定了回归拟合）
+    2.使用与内标（或替代）的比，并乘以内标浓度</comment>
+  </data>
+  <data name="CalculatedConcentrationMessage">
+    <value>如果缺失的数据影响到比较重复测定之间“计算的浓度”，则发出警告</value>
+    <comment>Needs Review:New resource</comment>
+  </data>
+  <data name="CalculatedConcentrationRaw">
+    <value>即使缺失的数据影响到重复测定之间的比较，仍可获取计算的浓度值</value>
+    <comment>Needs Review:New resource</comment>
+  </data>
+  <data name="CalculatedConcentrationStrict">
+    <value>缺失的数据影响到重复测定之间的比较时，不可获取计算的浓度值</value>
+    <comment>Needs Review:New resource</comment>
+  </data>
+  <data name="CalibrationCurve">
+    <value>校正曲线，其使用样品类型为“标准”并标明“分析物浓度”的重复测定计算。</value>
+  </data>
+  <data name="CandidatePeakGroup">
+    <value>属于同一肽段或分子的一组母离子的离子对色谱图中具有相同起始和结束时间的一组峰。</value>
+  </data>
+  <data name="CAS" xml:space="preserve">
+    <value>标准化分子标识符</value>
+  </data>
+  <data name="Chosen">
+    <value>如果候选峰的峰边界与峰组中所有离子对的积分边界相同，则为 true。</value>
+  </data>
+  <data name="Chromatogram">
+    <value>离子对和重复测定的色谱图。</value>
+  </data>
+  <data name="ChromatogramEndTime">
+    <value>色谱图中的最后保留时间</value>
+  </data>
+  <data name="ChromatogramExtractionWidth">
+    <value>汇总了谱图强度的信道的全宽</value>
+  </data>
+  <data name="ChromatogramIonMobility">
+    <value>在色谱图提取过程中用于过滤谱图的离子迁移窗口中心</value>
+  </data>
+  <data name="ChromatogramIonMobilityExtractionWidth">
+    <value>在色谱图提取过程中用于过滤谱图的离子迁移窗口全宽</value>
+  </data>
+  <data name="ChromatogramIonMobilityUnits">
+    <value>色谱图离子迁移和色谱图离子迁移提取宽度的单位</value>
+  </data>
+  <data name="ChromatogramPrecursorMz">
+    <value>色谱图的母离子质荷比</value>
+  </data>
+  <data name="ChromatogramProductMz">
+    <value>色谱图的子离子质荷比</value>
+  </data>
+  <data name="ChromatogramSource">
+    <value>提取色谱图所用的扫描类型：“片段”、“sim”、“ms1”或“未知”之一</value>
+    <comment>Keep the english form of "fragment", "sim", "ms1", or "unknown" because that is what users see in the Document Grid. However, maybe put the localized translation in parentheses: "fragment" (translation of fragment), "sim" (translation of selected ion monitoring), etc. </comment>
+  </data>
+  <data name="ChromatogramStartTime">
+    <value>色谱图中的第一保留时间</value>
+  </data>
+  <data name="CleavageAa">
+    <value>在肽段断裂后（C-末端）肽段中的特异性
+氨基酸残基。（例如 P、M、S、T 等。）</value>
+  </data>
+  <data name="Coeluting">
+    <value>如果此离子对的峰具有与峰群组内的其他离子对类似的顶点和范围，则为真。</value>
+  </data>
+  <data name="CollisionalCrossSection">
+    <value>以平方埃为单位的离子迁移测量值，通常会转换为适当的单位（例如漂移时间，inverseK0），并用于从离子迁移质谱中提取色谱图。</value>
+  </data>
+  <data name="CollisionCrossSection">
+    <value>母离子的碰撞横截面</value>
+  </data>
+  <data name="CollisionEnergy">
+    <value>根据仪器/厂商特定的 Skyline 内的预设碰撞能量方程
+所计算出的母离子碰撞能量</value>
+  </data>
+  <data name="CompensationVoltage">
+    <value>收集 FAIMS 谱图时所施加的电压</value>
+  </data>
+  <data name="ConcentrationMultiplier">
+    <value>重复测定的“分析物浓度”所乘的值，以获得特定肽段或分子的特定浓度。</value>
+  </data>
+  <data name="ConfidenceLevel">
+    <value>用于确定对于倍数变化的置信区间的置信水平。</value>
+  </data>
+  <data name="CountTruncated">
+    <value>在采集时间区间的任意一端
+（即该端的强度大于高于其他范围的整个峰高的 1%），
+集成峰与边界的母离子的离子对数量。</value>
+  </data>
+  <data name="Cv">
+    <value>变异系数</value>
+  </data>
+  <data name="CvArea">
+    <value>离子对面积值的变异系数 (CV)。</value>
+  </data>
+  <data name="CvAreaNormalized">
+    <value>离子对面积归一化值的
+变异系数 (CV)。</value>
+  </data>
+  <data name="CvAreaRatio">
+    <value>离子对面积比值的变异系数 (CV)。</value>
+  </data>
+  <data name="CvBestRetentionTime">
+    <value>母离子最佳保留时间值
+的变异系数 (CV)。</value>
+  </data>
+  <data name="CvFwhm">
+    <value>离子对 Fwhm（峰宽）值的变异系数 (CV)</value>
+  </data>
+  <data name="CvMaxFwhm">
+    <value>母离子最大 Fwhm（峰宽）值的
+变异系数 (CV)。</value>
+  </data>
+  <data name="CvMaxHeight">
+    <value>最大高度的变异系数</value>
+  </data>
+  <data name="CvRetentionTime">
+    <value>离子对保留时间值的变异系数 (CV)。</value>
+  </data>
+  <data name="CvTotalArea">
+    <value>母离子总面积值的变异系数 (CV)</value>
+  </data>
+  <data name="CvTotalAreaNormalized">
+    <value>母离子总面积归一化值的变异系数 (CV)。</value>
+  </data>
+  <data name="CvTotalAreaRatio">
+    <value>母离子总面积比值的变异系数 (CV)</value>
+  </data>
+  <data name="CycleTimeAcrossPeak">
+    <value>整合峰间的周期时间（秒）。</value>
+  </data>
+  <data name="DeclusteringPotential">
+    <value>根据 Skyline 内仪器/厂商特定的预设去簇电位方程
+所计算出的母离子的去簇电位</value>
+  </data>
+  <data name="DecoyMzShift">
+    <value>应用于母离子的质荷比变化，以产生
+诱饵质荷比</value>
+  </data>
+  <data name="DegreesOfFreedom">
+    <value>用于计算 T 测试置信区间的自由度。</value>
+  </data>
+  <data name="DetailReason">
+    <value>用户给予的进行更改的详细原因</value>
+  </data>
+  <data name="Details">
+    <value>详细更改消息和原因的列表</value>
+  </data>
+  <data name="DetectionQValue">
+    <value>在应用 mProphet 模型后分配给每个选定目标峰的错误发现率 (FDR) 得分。</value>
+  </data>
+  <data name="DetectionZScore">
+    <value>在应用 mProphet 模型后，分配给每个选定峰（目标和诱饵）的归一化 mProphet 得分，表示为平均诱饵评分的标准偏差 (SD) 数。</value>
+  </data>
+  <data name="DriftTimeFragment">
+    <value>碎片离子的离子迁移漂移时间（以毫秒为单位），通常因能量碰撞更多而移动更快。（仅用于向后相容：离子迁移片段和离子迁移单位是首选术语。）</value>
+  </data>
+  <data name="DriftTimeMS1">
+    <value>母离子的离子迁移漂移时间（以毫秒为单位），通常因能量较少而比碎片离子移动稍慢。（仅用于向后相容：离子迁移MS1 和离子迁移单位是首选术语。）</value>
+  </data>
+  <data name="DriftTimeWindow">
+    <value>在色谱图提取中使用的离子迁移漂移时间窗口（以毫秒为单位）。（仅用于向后相容：离子迁移窗口和离子迁移单位是首选术语。）</value>
+  </data>
+  <data name="EndPos">
+    <value>肽段的最后一个 (C-末端) 氨基酸在其包含的蛋白质序列中的位置 (从零开始)，
+如果没有可用的蛋白质序列，则为 #N/A。</value>
+  </data>
+  <data name="EndTime">
+    <value>离子对峰结束积分边界的保留时间。</value>
+  </data>
+  <data name="ErrorMessage">
+    <value>在尝试计算该值时出现的错误消息正文（如有）。</value>
+  </data>
+  <data name="EstimatedValue">
+    <value>线性回归的斜率。</value>
+  </data>
+  <data name="ExcludeFromCalibration">
+    <value>是否应从肽段的校准曲线计算中排除重复测定的结果。</value>
+  </data>
+  <data name="ExplicitAnalyteConcentration">
+    <value>这种特定的分子或肽段在该重复测定中的浓度。
+如果未指定明确分析物浓度，则假定分析物的浓度为
+重复测定中的分析物浓度乘以肽段或分子的浓度系数。</value>
+  </data>
+  <data name="ExplicitCollisionalCrossSection">
+    <value>待转换为离子迁移且用于从离子迁移质谱中提取色谱图确切所需的碰撞横截面（以平方埃为单位），覆盖所有模型值。</value>
+  </data>
+  <data name="ExplicitCollisionEnergy">
+    <value>用于目标的 SRM 方法或离子对列表确切所需的碰撞能量，覆盖所有模型或优化库值或根据母离子而定的明确值。</value>
+  </data>
+  <data name="ExplicitCompensationVoltage">
+    <value>用于目标的 SRM 方法或离子对清单确切所需的补偿电压（离子迁移率过滤器），覆盖所有模型或优化库值。</value>
+  </data>
+  <data name="ExplicitConeVoltage">
+    <value>用于目标的 SRM 方法或离子对清单确切所需的锥电压（仅限 Waters 仪器）。</value>
+  </data>
+  <data name="ExplicitDeclusteringPotential">
+    <value>用于目标的 SRM 方法或离子对清单确切所需的去簇电压（仅限 SCIEX 仪器），覆盖所有模型值。</value>
+  </data>
+  <data name="ExplicitDriftTimeHighEnergyOffsetMsec">
+    <value>用于从离子迁移率高能质谱中提取色谱图确切所需的漂移时间高能偏置（以毫秒为单位），覆盖所有模型值。</value>
+  </data>
+  <data name="ExplicitDriftTimeMsec">
+    <value>用于从离子迁移率质谱中提取色谱图确切所需的漂移时间偏移（以毫秒为单位），覆盖所有模型值。</value>
+  </data>
+  <data name="ExplicitGlobalStandardArea">
+    <value>在计算“相对于总体标准品比率”时使用的值。
+    在除以在 Skyline 以外计算的值来归一化特定重复测定中的峰面积时使用。</value>
+  </data>
+  <data name="ExplicitIonMobility">
+    <value>在提取色谱图时使用的过滤器中心的离子迁移值</value>
+  </data>
+  <data name="ExplicitIonMobilityHighEnergyOffset">
+    <value>在提取色谱图时使用的离子迁移高能偏置</value>
+  </data>
+  <data name="ExplicitIonMobilityUnits">
+    <value>明示离子迁移值的单位。</value>
+  </data>
+  <data name="ExplicitRetentionTime">
+    <value>用于目标的确切预测保留时间（以分钟为单位），覆盖所有其他预测方法。</value>
+  </data>
+  <data name="ExplicitRetentionTimeWindow">
+    <value>用于目标的确切所需的保留时间窗口（以分钟为单位），覆盖用于导出该值的所有其他设定。</value>
+  </data>
+  <data name="ExplicitSLens">
+    <value>用于目标的 SRM 方法或离子对清单确切所需的 SLens 值（仅限 Thermo 仪器）。</value>
+  </data>
+  <data name="Features">
+    <value>峰组属性的集合，可对其分配数字得分以评估峰质量。</value>
+  </data>
+  <data name="FiguresOfMerit">
+    <value>肽段或分子的检出极限和定量极限。可以在肽段设置的定量选项卡选择计算这些数量的方法。</value>
+  </data>
+  <data name="FileIndex">
+    <value>文件索引</value>
+  </data>
+  <data name="FileName">
+    <value>导入数据的文件的名称</value>
+  </data>
+  <data name="FilePath">
+    <value>从中导入数据的文件所在的完整路径和文件名。</value>
+  </data>
+  <data name="Files">
+    <value>文件</value>
+  </data>
+  <data name="FirstPosition">
+    <value>肽段的第一个 (N-末端) 氨基酸在其包含的蛋白质序列中的位置，
+如果没有可用的蛋白质序列，则为 #N/A。</value>
+  </data>
+  <data name="FoldChange">
+    <value>倍数变化值。倍数变化是试验组的归一化强度与对照组归一化强度的比率。</value>
+  </data>
+  <data name="FoldChangeResult">
+    <value>比较两组值的结果。</value>
+  </data>
+  <data name="FragmentIon">
+    <value>子离子肽段片段的名称（例如 y8、y10、b7 等。）。</value>
+  </data>
+  <data name="FragmentIonOrdinal">
+    <value>在肽段断裂后（C-末端）
+肽段中的氨基酸的位置。（例如 8、10、7 等。）</value>
+  </data>
+  <data name="FragmentIonType">
+    <value>子离子类型（y、b、c、z、a、x、母离子）</value>
+  </data>
+  <data name="FullNames">
+    <value>以其全名指代修饰的修饰序列，例如"C[Carbamidomethyl (C)]"。</value>
+  </data>
+  <data name="FullScanFilterWidth">
+    <value>全扫描过滤器宽度</value>
+  </data>
+  <data name="Fwhm">
+    <value>离子对峰的半峰全宽 (FWHM)。</value>
+  </data>
+  <data name="FwhmDegenerate">
+    <value>简并的Fwhm</value>
+  </data>
+  <data name="Group">
+    <value>与对照组进行比较的重复测定的重复测定注释的值。</value>
+  </data>
+  <data name="Height">
+    <value>离子对峰积分边界之间的点的
+最大强度。</value>
+  </data>
+  <data name="HMDB" xml:space="preserve">
+    <value>标准化分子标识符</value>
+  </data>
+  <data name="Identified">
+    <value>如果在峰积分边界之间的某一点存在结果文件
+的串联质谱 (MS/MS) 肽鉴定，则成立。</value>
+  </data>
+  <data name="InChI" xml:space="preserve">
+    <value>标准化分子标识符</value>
+  </data>
+  <data name="InChiKey" xml:space="preserve">
+    <value>标准化分子标识符</value>
+  </data>
+  <data name="InstrumentSerialNumber" xml:space="preserve">
+    <value>导入结果文档中读取的仪器序列号</value>
+  </data>
+  <data name="Intensities">
+    <value>色谱图强度的逗号分隔列表。</value>
+  </data>
+  <data name="Intercept">
+    <value>拟合线或曲线中的 Y 截距</value>
+  </data>
+  <data name="InternalStandardConcentration">
+    <value>样品内标量。</value>
+  </data>
+  <data name="InterpolatedData">
+    <value>在时间维度内插的色谱图数据使得保留时间均匀分布，并且肽段或分子内的所有离子对具有相同的点数。</value>
+  </data>
+  <data name="InterpolatedIntensities">
+    <value>内插数据的色谱图强度。</value>
+  </data>
+  <data name="InterpolatedMassErrors">
+    <value>内插数据的色谱图质量误差。</value>
+  </data>
+  <data name="InterpolatedNumberOfPoints">
+    <value>内插色谱图中的点数。</value>
+  </data>
+  <data name="InterpolatedSpectrumIds">
+    <value>用于内插色谱图中点的谱图标识符。</value>
+  </data>
+  <data name="InterpolatedTimes">
+    <value>内插色谱图中的保留时间。</value>
+  </data>
+  <data name="IonFormula">
+    <value>在质谱仪中待测量的全充（且可能是同位素标记）离子的原子化学式。</value>
+  </data>
+  <data name="IonMobilityFragment">
+    <value>在子离子色谱图提取中使用的离子迁移过滤器窗口的中心。这可能不同于母离子的值，因为子离子可能由于能量碰撞更多而移动得更快，</value>
+  </data>
+  <data name="IonMobilityHighEnergyOffset">
+    <value>离子迁移库中母离子的高能偏置</value>
+  </data>
+  <data name="IonMobilityMS1">
+    <value>在母离子色谱图提取中使用的离子迁移过滤器窗口的中心。</value>
+  </data>
+  <data name="IonMobilityUnits">
+    <value>在色谱图提取中使用的离子迁移的单位。</value>
+  </data>
+  <data name="IonMobilityValue">
+    <value>母离子的离子迁移</value>
+  </data>
+  <data name="IonMobilityWindow">
+    <value>在色谱图提取中使用的离子迁移过滤器窗口的宽度。</value>
+  </data>
+  <data name="IonName">
+    <value>母离子的名称。</value>
+  </data>
+  <data name="IsDecoy">
+    <value>若是诱饵母离子，则成立。</value>
+  </data>
+  <data name="IsotopeDistIndex">
+    <value>单一同位素峰为零，M+1 为 1、M+2 为 2 等。</value>
+  </data>
+  <data name="IsotopeDistProportion">
+    <value>为此同位素峰预测的全部同位素
+分布的比例。目前仅适用于从高分辨率 MS1 扫描中过滤的
+母离子离子对。</value>
+  </data>
+  <data name="IsotopeDistRank">
+    <value>排名系基于预测同位素分布的所有同位素峰中的同位素分布比例，
+在用户界面中显示为“(irank #)”。
+目前仅适用于从高分辨率 MS1 扫描中过滤
+的母离子离子对。</value>
+  </data>
+  <data name="IsotopeDotProduct">
+    <value>上文所述的点积计算，但在母离子的单个母离子
+（M、M+1、M+2 等）峰面积与预测的同位素分布强度之间；
+或如果离子对不是母离子同位素，则为 #N/A；
+或色谱图非提取自高分辨率 MS1 数据。</value>
+  </data>
+  <data name="IsotopeLabelType">
+    <value>与母离子（轻标/重标）相关的标签类型名称，
+表明应用了哪些同位素修饰</value>
+  </data>
+  <data name="KEGG" xml:space="preserve">
+    <value>标准化分子标识符</value>
+  </data>
+  <data name="Key">
+    <value>关键</value>
+  </data>
+  <data name="Kurtosis">
+    <value>色谱峰“拖尾度”的测量值。</value>
+  </data>
+  <data name="LastPosition">
+    <value>肽段的最后一个 (C-末端) 氨基酸在其包含的蛋白质序列中的位置，
+如果没有可用的蛋白质序列，则为 #N/A</value>
+  </data>
+  <data name="LibraryCollisionCrossSection">
+    <value>离子迁移库中母离子的碰撞横截面</value>
+  </data>
+  <data name="LibraryDotProduct">
+    <value>相当于用户界面中显示的“dotp”。母离子的单个离子对峰面积
+与匹配的 MS/MS
+谱图库谱图中匹配离子峰的强度之间的点积（注释：截止版本 v1.4，为 1 â€“ Arcos(dotp)/(Pi/2)，
+其中 dotp 是上文所述的值， 又称归一化谱图对比角度）；或者如果母离子没有匹配的
+库谱图或离子对少于 4 个，则为 #N/A。这是用于方法调整的 35 
+个有用值。当
+存在 6 个或更多离子对时， 效果最佳。</value>
+    <comment>Needs Review:English text changed
+Old English:The dot-product between the individual transition peak areas
+of the precursor and the intensities of the matching ion peaks in the matched MS/MS
+spectral library spectrum (Note: as of v1.4, this is now 1 – Arcos(dotp)/(Pi/2) where dotp
+is the value described above. a.k.a. Normalize Spectrum Contrast Angle), or #N/A if the
+precursor has not matching library spectrum or has fewer than 4 transitions. This is a 35
+useful value for method refinement. It works best when 6 or more transitions are
+present.
+Current English:Equivalent to "dotp" displayed in the user interface. The dot-product between the individual transition peak areas
+of the precursor and the intensities of the matching ion peaks in the matched MS/MS
+spectral library spectrum (Note: as of v1.4, this is now 1 – Arcos(dotp)/(Pi/2) where dotp
+is the value described above. a.k.a. Normalize Spectrum Contrast Angle), or #N/A if the
+precursor has not matching library spectrum or has fewer than 4 transitions. This is a 35
+useful value for method refinement. It works best when 6 or more transitions are
+present.
+Old Localized:母离子的单个离子对峰面积与匹配的串联质谱谱图库谱图
+中匹配离子峰的强度之间的点积（注释：截止版本 v1.4，为 1 – Arcos(dotp)/(Pi/2)，
+其中 dotp 是上文所述的值，
+又称归一化谱图对比角度）；或者如果母离子没有匹配的
+库谱图或离子对少于 4 个，则为 #N/A。这是用于
+方法调整的 35 个有用值。当存在 6 个或更多离子对时，
+效果最佳。</comment>
+  </data>
+  <data name="LibraryIntensity">
+    <value>对应匹配库谱图中离子对子离子的
+串联质谱峰强度。</value>
+  </data>
+  <data name="LibraryIonMobility">
+    <value>离子迁移库中母离子的离子迁移信息</value>
+  </data>
+  <data name="LibraryIonMobilityHighEnergyOffset">
+    <value>离子迁移库中母离子的高能偏置</value>
+  </data>
+  <data name="LibraryIonMobilityUnits">
+    <value>库离子迁移值的单位</value>
+  </data>
+  <data name="LibraryIonMobilityValue">
+    <value>离子迁移库中母离子的离子迁移</value>
+  </data>
+  <data name="LibraryName">
+    <value>当串联质谱谱图库谱图与母离子相关时，
+串联质谱谱图库的名称。</value>
+  </data>
+  <data name="LibraryProbabilityScore">
+    <value>在构建谱图库所用输入文件中分配至该匹配的概率得分。</value>
+  </data>
+  <data name="LibraryRank">
+    <value>排名系基于在离子对过滤设定允许的所有离子对中，
+该离子的库强度，在用户界面中显示为“(rank #)”。</value>
+  </data>
+  <data name="LibraryScore1">
+    <value>或许会用于在蛋白质母离子之间排名的
+原始肽段库得分。</value>
+  </data>
+  <data name="LibraryScore2">
+    <value>或许会用于在蛋白质母离子之间排名的
+原始肽段库得分。</value>
+  </data>
+  <data name="LibraryScore3">
+    <value>或许会用于在蛋白质母离子之间排名的
+原始肽段库得分。</value>
+  </data>
+  <data name="LibraryType">
+    <value>当串联质谱谱图库谱图与母离子相关时，
+串联质谱谱图库（BiblioSpec、GPM、NIST）的类型。</value>
+  </data>
+  <data name="LimitOfDetection">
+    <value> 能可靠地将分析物与空白区分开的浓度下限。
+      可以在肽段设置的定量选项卡指定有关计算检测下限的选项。</value>
+  </data>
+  <data name="LimitOfQuantification">
+    <value>分析物据称可量化的浓度下限。
+可以在肽段设置的定量选项卡指定用于确定此值的选项。</value>
+  </data>
+  <data name="LinearFit">
+    <value>进行线性回归以确定倍数变化的结果。</value>
+  </data>
+  <data name="Log2FoldChange">
+    <value>倍数变化值取以 2 为底的对数。</value>
+  </data>
+  <data name="Losses">
+    <value>此片段中所有中性丢失的逗号分隔清单</value>
+  </data>
+  <data name="LossFormulas">
+    <value>此片段中所有中性丢失的逗号分隔化学式列表，或者如果并非所有丢失都具有化学式，则为空</value>
+  </data>
+  <data name="LossNeutralMass">
+    <value>此片段中所有中性丢失的总质量。</value>
+  </data>
+  <data name="MassErrorPPM">
+    <value>以百万分之几 (PPM) 表示的预期质荷比值与测量值之差</value>
+    <comment>Needs Review:English text changed
+Old English:Mass Error PPM
+Current English:The difference between the expected and measured m/z values expressed in parts per million (PPM)
+Old Localized:质量误差 PPM</comment>
+  </data>
+  <data name="MassErrors">
+    <value>色谱图的质量误差。</value>
+  </data>
+  <data name="MatchingPrecursors">
+    <value>所选母离子的子集，其母离子质荷比与谱图网格中以行表示的任何谱图相匹配。</value>
+  </data>
+  <data name="Max">
+    <value>最大</value>
+  </data>
+  <data name="MaxBestRetentionTime">
+    <value>母离子最佳保留时间值的最大值</value>
+  </data>
+  <data name="MaxDetectionQValue" xml:space="preserve">
+    <value>在应用 mProphet 模型后，分配给每个选定目标峰的错误发现率 (FDR) 得分的最大值。</value>
+  </data>
+  <data name="MaxEndTime">
+    <value>母离子所有离子对的最大结束时间。除非使用
+相同的积分边界手动编辑母离子的所有离子对。</value>
+  </data>
+  <data name="MaxFoldChange">
+    <value>倍数变化置信区间的上限。</value>
+  </data>
+  <data name="MaxFwhm">
+    <value>母离子离子对峰的最大半峰
+全宽 (FWHM)。</value>
+  </data>
+  <data name="MaxHeight">
+    <value>高度最大值</value>
+  </data>
+  <data name="MaxRetentionTime">
+    <value>离子对保留时间值最大值。</value>
+  </data>
+  <data name="Mean">
+    <value>平均值</value>
+  </data>
+  <data name="MeanArea">
+    <value>离子对面积值的平均值。</value>
+  </data>
+  <data name="MeanAreaNormalized">
+    <value>离子对面积归一化值的平均值</value>
+  </data>
+  <data name="MeanAreaRatio">
+    <value>离子对面积比率的平均值。</value>
+  </data>
+  <data name="MeanBestRetentionTime">
+    <value>母离子最佳保留时间值的平均值。</value>
+  </data>
+  <data name="MeanFwhm">
+    <value>离子对 Fwhm（峰宽）值的平均值。</value>
+  </data>
+  <data name="MeanMaxFwhm">
+    <value>母离子最大 Fwhm（峰宽）值的平均值。</value>
+  </data>
+  <data name="MeanMaxHeight">
+    <value>平均最大高度</value>
+  </data>
+  <data name="MeanRetentionTime">
+    <value>离子对保留时间值的平均值。</value>
+  </data>
+  <data name="MeanTotalArea">
+    <value>母离子总面积值的平均值。</value>
+  </data>
+  <data name="MeanTotalAreaNormalized">
+    <value>母离子总面积归一化值的平均值</value>
+  </data>
+  <data name="MeanTotalAreaRatio">
+    <value>母离子总面积比值的平均值。</value>
+  </data>
+  <data name="Median">
+    <value>中位数</value>
+  </data>
+  <data name="MedianDetectionQValue" xml:space="preserve">
+    <value>在应用 mProphet 模型后，分配给每个选定目标峰的错误发现率 (FDR) 得分的中位数。</value>
+  </data>
+  <data name="MedianPeakArea">
+    <value>特定结果文件中离子对结果的离子对峰面积中位数。
+当归一化方法为“均衡中位数”时，将使用该中位数峰面积。
+如果有内标标签类型，则仅使用母离子标签类型为内标的离子对峰面积来计算中位数峰面积。
+如果没有内标峰面积，则根据所有离子对峰面积计算中位数离子对峰面积。</value>
+  </data>
+  <data name="Message">
+    <value>缺失值（若有）可能影响重复测定之间进行“原始”值比较时，则发出警告。</value>
+    <comment>Needs Review:New resource</comment>
+  </data>
+  <data name="Min">
+    <value>最小</value>
+  </data>
+  <data name="MinBestRetentionTime">
+    <value>母离子最佳保留时间值的最小值</value>
+  </data>
+  <data name="MinDetectionQValue" xml:space="preserve">
+    <value>在应用 mProphet 模型后，分配给每个选定目标峰的错误发现率 (FDR) 得分的最小值。</value>
+  </data>
+  <data name="MinFoldChange">
+    <value>倍数变化置信区间的下限。</value>
+  </data>
+  <data name="MinRetentionTime">
+    <value>离子对保留时间值的最小值。</value>
+  </data>
+  <data name="MinStartTime">
+    <value>母离子所有离子对的最小开始时间。除非使用
+相同的积分边界手动编辑母离子的所有离子对</value>
+  </data>
+  <data name="MissedCleavages">
+    <value>肽段序列中缺失酶剪切位点的数量</value>
+  </data>
+  <data name="ModelScore">
+    <value>根据当前选择的峰评分模型加权的特征值之和。</value>
+  </data>
+  <data name="ModifiedAreaProportion">
+    <value>此肽段结果的归一化面积，除以在此蛋白质和具有相同未修饰序列的重复测定中的所有肽段结果的总和。</value>
+  </data>
+  <data name="ModifiedSequence">
+    <value>包括任何氨基酸修饰
+（如半胱氨酸烷基化）的肽段序列。（例如：AGLC[+57]QTFVYGGC[+57]R）</value>
+  </data>
+  <data name="ModifiedSequenceAverageMasses">
+    <value>以其平均质量指代修饰的母离子的修饰序列，例如"C[+57.05162]"。</value>
+  </data>
+  <data name="ModifiedSequenceFullNames">
+    <value>以其全名指代修饰的母离子的修饰序列，例如"C[Carbamidomethyl (C)]"。</value>
+  </data>
+  <data name="ModifiedSequenceMonoisotopicMasses">
+    <value>以其单一同位素质量指代修饰的母离子的修饰序列，例如"C[+57.021464]"。</value>
+  </data>
+  <data name="ModifiedSequenceThreeLetterCodes">
+    <value>以其三字母代码指代修饰的母离子的修饰序列，例如"C[CAM]"。如果修饰没有三字母代码，则使用其全名代替。</value>
+  </data>
+  <data name="ModifiedSequenceUnimodIds">
+    <value>以其 unimod id 指代修饰的母离子的修饰序列，例如"C(unimod:4)"。如果修饰没有 unimod id，则使用其全名代替。</value>
+  </data>
+  <data name="ModifiedTime">
+    <value>原始质谱仪文件在磁盘上修改的最后
+时间和日期</value>
+  </data>
+  <data name="Molecule">
+    <value>分子属于分子列表并包含母离子。</value>
+  </data>
+  <data name="MoleculeFormula">
+    <value>用于在质谱仪中测量的中性未标记分子的原子化学式。</value>
+  </data>
+  <data name="MoleculeList">
+    <value>Skyline 文档中的一组分子。</value>
+  </data>
+  <data name="MoleculeListAbundance">
+    <value>代表分子列表丰度的数值，该数值根据分子定量设置中指定的“归一化方法”计算得出</value>
+    <comment>Needs Review:English text changed
+Old English:A number representing the abundance of the molecule list. This number is obtained by averaging the normalized areas of all of the transitions under this Molecule List.
+The areas are normalized according to the Normalization Method specified in the Molecule Quantification settings.
+The Molecule List Abundance will be blank if any transitions have missing values in this replicate, unless the normalization method is ratio to a label.
+Current English:A number representing the abundance of the molecule list, calculated according to the "Normalization Method" specified in the Molecule Quantification settings
+Old Localized:表示分子列表丰度的数值。对该分子列表下所有离子对的归一化面积求平均值，即可得出该数值。
+根据“分子定量”设置中指定的归一化方法对面积进行归一化处理。
+如果该重复测定中有任何离子对缺少值，则除非归一化方法是与标记之间的比率，否则分子列表丰度将为空白</comment>
+  </data>
+  <data name="MoleculeListAbundanceMessage">
+    <value>如果缺失的数据影响到比较重复测定之间的“分子列表丰度”，则发出警告</value>
+    <comment>Needs Review:New resource</comment>
+  </data>
+  <data name="MoleculeListAbundanceStrict">
+    <value>代表分子列表丰度的数值，该数值根据分子定量设置中指定的“归一化方法”计算得出。在缺失的数据影响到重复测定之间的比较时不可获取</value>
+    <comment>Needs Review:New resource</comment>
+  </data>
+  <data name="MoleculeListAbundanceTransitionAveraged">
+    <value>分子列表下的离子对面积归一化的平均值。这些面积根据“分子定量”设置中指定的“归一化方法”进行归一化。</value>
+    <comment>Needs Review:New resource</comment>
+  </data>
+  <data name="MoleculeListAbundanceTransitionSummed">
+    <value>分子列表下的离子对面积归一化总和。这些面积根据“分子定量”设置中指定的“归一化方法”进行归一化</value>
+    <comment>Needs Review:New resource</comment>
+  </data>
+  <data name="MoleculeListLocator">
+    <value>文档内的分子列表特殊标识符。以“MoleculeGroup：”开头。</value>
+    <comment>Do not translate "MoleculeGroup:".</comment>
+  </data>
+  <data name="MoleculeListName">
+    <value>分子列表的名称。</value>
+  </data>
+  <data name="MoleculeListNote">
+    <value>与分子相关的自由文本注释。</value>
+  </data>
+  <data name="MoleculeListResult">
+    <value>分子列表结果</value>
+  </data>
+  <data name="MoleculeListResults">
+    <value>分子列表结果</value>
+  </data>
+  <data name="MoleculeLists">
+    <value>Skyline 文档中所有分子分组的顶级集合。</value>
+  </data>
+  <data name="MoleculeLocator">
+    <value>文档内的分子特殊标识符。以“Molecule:”开头。</value>
+    <comment>Do not translate "Molecule:".</comment>
+  </data>
+  <data name="MoleculeName">
+    <value>可以以中性、未标记形式分配给分子的通用名称。</value>
+  </data>
+  <data name="MoleculeNote">
+    <value>与分子相关的自由文本注释。</value>
+  </data>
+  <data name="MoleculePeakFoundRatio">
+    <value>分子峰值发现比率</value>
+  </data>
+  <data name="MoleculeResult">
+    <value>分子结果</value>
+  </data>
+  <data name="MoleculeResultLocator">
+    <value>文档内的分子结果特殊标识符。以“MoleculeResult：”开头，并包含分子名称和重复测定名称。</value>
+    <comment>Do not translate "MoleculeResult:"</comment>
+  </data>
+  <data name="MoleculeResults">
+    <value>结果与分子有关。</value>
+  </data>
+  <data name="MoleculeRetentionTime">
+    <value>特定重复测定中母离子的最佳保留时间值的平均值。</value>
+  </data>
+  <data name="Molecules">
+    <value>分子列表中的分子。</value>
+  </data>
+  <data name="MonoisotopicMasses">
+    <value>以其单一同位素质量指代修饰的修饰序列，例如，"C[+57.021464]"。</value>
+  </data>
+  <data name="Ms1Precursors">
+    <value>分离的母离子的质荷比值</value>
+  </data>
+  <data name="Ms2Precursors">
+    <value>对于 MS 级别 3 或更高的谱图，第一级母离子分裂后而隔离的母离子的质荷比值</value>
+  </data>
+  <data name="MsLevel">
+    <value>指明该结果是否仅使用母离子强度（一级质谱）或子离子强度（二级质谱）获得。</value>
+  </data>
+  <data name="NextAa">
+    <value>蛋白质序列中紧跟肽段之后的氨基酸残基。</value>
+    <comment>Needs Review:English text changed
+Old English:Next Aa
+Current English:The amino acid residue found immediately after the peptide in the protein sequence.
+Old Localized:下一个氨基酸</comment>
+  </data>
+  <data name="NormalizationDivisor">
+    <value>使用默认归一化方法时观察值除以的数字。
+默认归一化方法在肽段或分子设置对话框的“定量”选项卡上指定。</value>
+  </data>
+  <data name="NormalizationMethod">
+    <value>覆盖与该特定分子一起使用的归一化方法，进行绝对定量和组间比较。</value>
+  </data>
+  <data name="NormalizedArea">
+    <value>根据
+明示的肽段/分子“归一化方法”
+或在“设置 &gt; 肽段设置 &gt; 定量”中指定的归一化方法归一化肽段/分子强度而得出的值</value>
+    <comment>Needs Review:English text changed
+Old English:Value obtained by normalizing the peptide/molecule intensity according to either the explicit "Normalization Method" for the peptide/molecule or the normalization method specified on:
+    Settings &gt; Peptide Settings &gt; Quantification
+Current English:Value obtained by normalizing the peptide/molecule intensity according to either
+the explicit "Normalization Method" for the peptide/molecule 
+or the normalization method specified on Settings &gt; Peptide Settings &gt; Quantification
+Old Localized:根据明示的肽段/分子“归一化方法”或在“设定 &gt; 肽段设定 &gt; 定量”中指定的归一化方法:
+    归一化肽段/分子强度而得的值</comment>
+  </data>
+  <data name="NormalizedAreaMessage">
+    <value>缺失的数据影响到重复测定之间的“归一化面积”值时发出警告</value>
+    <comment>Needs Review:New resource</comment>
+  </data>
+  <data name="NormalizedAreaRaw">
+    <value>根据
+明示的肽段/分子“归一化方法”或在“设置 &gt; 肽段设置 &gt; 定量”中指定的归一化方法归一化肽段/分子强度而得出的值。在缺失的数据影响到重复测定之间的比较时仍可获取</value>
+    <comment>Needs Review:New resource</comment>
+  </data>
+  <data name="NormalizedAreaStrict">
+    <value>根据
+明示的肽段/分子“归一化方法”或在“设置 &gt; 肽段设置 &gt; 定量”中指定的归一化方法归一化肽段/分子强度而得出的值。在缺失的数据影响到重复测定之间的比较时不可获取</value>
+    <comment>Needs Review:New resource</comment>
+  </data>
+  <data name="NumberOfPoints">
+    <value>色谱图中的点数。</value>
+  </data>
+  <data name="OptCollisionEnergy">
+    <value>当正在进行碰撞能量优化时，
+与优化步骤对应的碰撞能量值</value>
+  </data>
+  <data name="OptCompensationVoltage">
+    <value>当正在进行补偿电压优化时，与优化步骤对应的离子迁移过滤的补偿电压值</value>
+  </data>
+  <data name="OptDeclusteringPotential">
+    <value>当正在进行去簇电压优化时，
+与优化步骤对应的去簇电压值</value>
+  </data>
+  <data name="OptStep">
+    <value>指明与正在优化的参数的默认值所距离的优化步骤值，
+预设参数值或者当重复测定中未
+进行优化时的值为 0。</value>
+  </data>
+  <data name="PeakGroupEndTime">
+    <value>峰组中各个峰的最大结束时间。</value>
+  </data>
+  <data name="PeakGroupRetentionTime">
+    <value>峰组中具备所有离子对最大高度的峰的保留时间</value>
+  </data>
+  <data name="PeakGroupStartTime">
+    <value>峰组中各个峰的最小开始时间。</value>
+  </data>
+  <data name="PeakQValue">
+    <value>如果具有此得分的峰为 Skyline 选择的峰，则为估计的 q 值（错误发现率）。</value>
+  </data>
+  <data name="PeakRank">
+    <value>基于该离子对在相同母离子的所有其他离子对中的面积
+进行的排名。</value>
+  </data>
+  <data name="PeakRankByLevel">
+    <value>在特定重复测定中按质谱级别排名的峰面积（即 MS1 和串联质谱分开排名）</value>
+  </data>
+  <data name="PeakScores">
+    <value>峰组的特征及其得分。</value>
+  </data>
+  <data name="PeakStandardDeviation">
+    <value>色谱图峰的标准偏差。</value>
+  </data>
+  <data name="Peptide">
+    <value>肽段</value>
+  </data>
+  <data name="PeptideDocumentLocation">
+    <value>Skyline 文档内的特殊肽段标识符。可以在写入调回到 Skyline 以更改选项等的外部工具时使用。</value>
+  </data>
+  <data name="PeptideLocator">
+    <value>Skyline 文档内的特殊肽段标识符。这将始终以“Molecule:”开头，并通常以肽段修饰序列或分子名称结束。</value>
+    <comment>Do not translate "Molecule:"</comment>
+  </data>
+  <data name="PeptideModifiedSequence">
+    <value>仅使用结构化修饰质量差注释的
+氨基酸序列（例如 AC[+57]GR）。</value>
+  </data>
+  <data name="PeptideModifiedSequenceAverageMasses">
+    <value>以其平均质量指代修饰的肽段的修饰序列，例如"C[+57.05162]"。</value>
+  </data>
+  <data name="PeptideModifiedSequenceFullNames">
+    <value>以其全名指代修饰的肽段的修饰序列，例如"C[Carbamidomethyl (C)]"。</value>
+  </data>
+  <data name="PeptideModifiedSequenceMonoisotopicMasses">
+    <value>以其单一同位素质量指代修饰的肽段的修饰序列，例如"C[+57.021464]"。</value>
+  </data>
+  <data name="PeptideModifiedSequenceThreeLetterCodes">
+    <value>以其三字母代码指代修饰的肽段的修饰序列，例如"C[CAM]"。如果修饰没有三字母代码，则使用其全名代替。</value>
+  </data>
+  <data name="PeptideModifiedSequenceUnimodIds">
+    <value>以其 unimod id 指代修饰的肽段的修饰序列，例如"C(unimod:4)"。如果修饰没有 unimod id，则使用其全名代替。</value>
+  </data>
+  <data name="PeptideNote">
+    <value>点击“编辑”菜单中的“编辑注释”后显示的与肽段相关的自由
+文字注释</value>
+  </data>
+  <data name="PeptidePeakFoundRatio">
+    <value>肽段峰值检出比</value>
+  </data>
+  <data name="PeptideResult">
+    <value>肽段结果</value>
+  </data>
+  <data name="PeptideResultDocumentLocation">
+    <value>文档内的肽段结果特殊标识符。在写入交互式外部工具时可以使用。</value>
+  </data>
+  <data name="PeptideResultLocator">
+    <value>文档内的肽段结果特殊标识符。这将以“MoleculeResult:”开头，并将包括肽段修饰序列和重复测定名称。</value>
+    <comment>Do not translate "MoleculeResult:"</comment>
+  </data>
+  <data name="PeptideResults">
+    <value>肽段结果</value>
+  </data>
+  <data name="PeptideRetentionTime">
+    <value>每次重复测定运行的肽段保留时间。</value>
+  </data>
+  <data name="Peptides">
+    <value>肽段</value>
+  </data>
+  <data name="PeptideSequence">
+    <value>肽段的氨基酸序列。</value>
+  </data>
+  <data name="PeptideSequenceLength">
+    <value>肽段序列中的氨基酸计数。</value>
+  </data>
+  <data name="PeptideSpectrumMatchCount">
+    <value>谱图库中与肽段和结果文件相匹配的谱图数量。</value>
+    <comment>Needs Review:New resource</comment>
+  </data>
+  <data name="PointCount">
+    <value>在曲线拟合中使用的数据点数。</value>
+  </data>
+  <data name="PointsAcrossPeak">
+    <value>合并峰启动时间和结束时间之间的色谱图点数。</value>
+  </data>
+  <data name="Precursor">
+    <value>母离子</value>
+  </data>
+  <data name="PrecursorAccuracy">
+    <value>母离子计算的浓度与母离子中规定的母离子浓度比</value>
+  </data>
+  <data name="PrecursorAdduct">
+    <value>应用于分子以制备母离子的加合物。</value>
+  </data>
+  <data name="PrecursorCalculatedConcentration">
+    <value>使用同位素响应曲线所计算母离子结果浓度。</value>
+  </data>
+  <data name="PrecursorCalculatedConcentrationMessage">
+    <value>如果缺失的数据影响到比较重复测定之间“母离子计算的浓度”，则发出警告</value>
+    <comment>Needs Review:New resource</comment>
+  </data>
+  <data name="PrecursorCalculatedConcentrationRaw">
+    <value>使用同位素响应曲线所计算母离子结果浓度。在缺失的数据影响到重复测定之间的比较时仍可获取</value>
+    <comment>Needs Review:New resource</comment>
+  </data>
+  <data name="PrecursorCalculatedConcentrationStrict">
+    <value>使用同位素响应曲线所计算母离子结果浓度。在缺失的数据影响到重复测定之间的比较时不可获取</value>
+    <comment>Needs Review:New resource</comment>
+  </data>
+  <data name="PrecursorCharge">
+    <value>与母离子相关的电荷。</value>
+    <comment>Needs Review:English text changed
+Old English:
+      The charge associated with the precursor ion.
+    
+Current English:The charge associated with the precursor ion.
+Old Localized:与母离子相关的电荷。</comment>
+  </data>
+  <data name="PrecursorConcentration">
+    <value>将该母离子掺入样品时的浓度。用于产生同位素响应曲线。</value>
+  </data>
+  <data name="PrecursorExplicitCollisionEnergy" xml:space="preserve">
+    <value>目标的 SRM 方法或离子对列表中使用的确切目标碰撞能量，将覆盖所有模型或优化库值。 可依次由每个离子对的明确碰撞能量覆盖。</value>
+  </data>
+  <data name="PrecursorIonFormula">
+    <value>母离子的公式。</value>
+  </data>
+  <data name="PrecursorIonName">
+    <value>母离子的名称。</value>
+  </data>
+  <data name="PrecursorLocator">
+    <value>文档内的母离子特殊标识符。这将以“Precursor:”开头，并通常以母离子标记类型（之后是其加合物）结束。</value>
+    <comment>Do not translate "Precursor:"</comment>
+  </data>
+  <data name="PrecursorMz">
+    <value>母离子的质荷比 (m/z)。</value>
+  </data>
+  <data name="PrecursorNeutralFormula">
+    <value>母离子的公式。这是不推荐使用的，而应该使用“PrecursorIonFomula”。</value>
+  </data>
+  <data name="PrecursorNeutralMass">
+    <value>母离子的中性质量（以道尔顿为单位）</value>
+  </data>
+  <data name="PrecursorNormalizedArea">
+    <value>母离子归一化面积结果。等于根据肽段归一化方法归一化的母离子总面积结果。如果肽段归一化方法为“无”或为与标签的比率，则母离子归一化面积将等于母离子总面积。</value>
+    <comment>Needs Review:English text changed
+Old English:The normalized area of the Precursor Result.
+This is equal to the Total Area of the Precursor Result normalized according to the Normalization Method of the Peptide.
+If the Peptide Normalization Method is "None" or ratio to a label, then the Precursor Normalized Area will be equal to the Precursor Total Area.
+Current English:Normalized area of the Precursor Result.
+Equal to Total Area of the Precursor Result normalized according to the Normalization Method of the Peptide.
+If Peptide Normalization Method is "None" or ratio to a label, then Precursor Normalized Area will be equal to the Total Area of the Precursor.
+Old Localized:母离子结果的校准后面积。
+其等同于根据肽段校准方法所校准的母离子结果总面积。
+若肽段校准方法为“无”或相对于标记的比率。那么母离子校准后面积将等于母离子总面积。</comment>
+  </data>
+  <data name="PrecursorNormalizedAreaMessage">
+    <value>缺失值影响到比较重复测定的“母离子归一化面积”值时发出警告</value>
+    <comment>Needs Review:New resource</comment>
+  </data>
+  <data name="PrecursorNormalizedAreaRaw">
+    <value>母离子归一化面积结果。等于根据肽段归一化方法归一化的母离子总面积结果。如果肽段归一化方法为“无”或为与标签的比率，则母离子归一化面积将等于母离子总面积。在缺失的数据影响到重复测定之间的比较时仍可获取</value>
+    <comment>Needs Review:New resource</comment>
+  </data>
+  <data name="PrecursorNormalizedAreaStrict">
+    <value>母离子归一化面积结果。等于根据肽段归一化方法归一化的母离子总面积结果。如果肽段归一化方法为“无”或为与标签的比率，则母离子归一化面积将等于母离子总面积。在缺失的数据影响到重复测定之间的比较时不可获取</value>
+    <comment>Needs Review:New resource</comment>
+  </data>
+  <data name="PrecursorNote">
+    <value>点击“编辑”菜单中的“编辑注释”后显示的与母离子相关的
+自由文字注释</value>
+  </data>
+  <data name="PrecursorPeakFoundRatio">
+    <value>所测量峰中的离子对与肽段中
+离子对总数的比。肽段树视图中的峰值指示符
+对应于绿色 = 1.0（集成所有离子对），橙色 &gt;= 0.5，红色 &lt; 0.5。</value>
+  </data>
+  <data name="PrecursorQuantification">
+    <value>与使用同位素响应曲线来量化母离子结果相关的值。</value>
+  </data>
+  <data name="PrecursorReplicateNote">
+    <value>与使用结果网格的母离子结果集
+相关的自由文字注释。</value>
+  </data>
+  <data name="PrecursorResult">
+    <value>母离子结果（单个）</value>
+  </data>
+  <data name="PrecursorResultLocator">
+    <value>文档内的母离子结果特殊标识符。这以“PrecursorResult:”开头，并通常以重复测定名称结束，但可能包含最优步和结果文件的额外属性。</value>
+    <comment>Do not translate "PrecursorResult:".</comment>
+  </data>
+  <data name="PrecursorResults">
+    <value>母离子结果（多个）</value>
+  </data>
+  <data name="PrecursorResultsSummary">
+    <value>母离子结果摘要</value>
+  </data>
+  <data name="Precursors">
+    <value>母离子</value>
+  </data>
+  <data name="PredictedResultRetentionTime">
+    <value>每次重复测定运行的肽段保留时间。</value>
+  </data>
+  <data name="PredictedRetentionTime">
+    <value>由一组测量结果和保留时间计算器
+（目前仅可以使用 SSRCalc 3.0）之间的保留时间回归预测的保留时间；
+或如果未分配保留时间回归，则为 #N/A。</value>
+  </data>
+  <data name="PresetScanConfiguration">
+    <value>用于代表该谱图的设置的数字</value>
+  </data>
+  <data name="PreviousAa">
+    <value>上一个 Aa</value>
+  </data>
+  <data name="ProductAdduct">
+    <value>应用于子离子的加合物。</value>
+  </data>
+  <data name="ProductCharge">
+    <value>子离子电荷 (z)。</value>
+  </data>
+  <data name="ProductDecoyMzShift">
+    <value>应用于子离子的质荷比变化，以产生
+诱饵质荷比。</value>
+  </data>
+  <data name="ProductIonFormula">
+    <value>子离子的公式。</value>
+  </data>
+  <data name="ProductMz">
+    <value>子离子的质荷比 (m/z)。</value>
+  </data>
+  <data name="ProductNeutralFormula">
+    <value>子离子的公式。这是不推荐使用的，而应该使用“ProductIonFormula”。</value>
+  </data>
+  <data name="ProductNeutralMass">
+    <value>子离子肽段片段的中性质量（以道尔顿为单位）。</value>
+  </data>
+  <data name="Protein">
+    <value>蛋白质</value>
+  </data>
+  <data name="ProteinAbundance">
+    <value>代表蛋白质列表丰度的数值，该数值根据肽段定量设置中指定的“归一化方法”计算得出。</value>
+    <comment>Needs Review:English text changed
+Old English:A number representing the abundance of the protein in the particular replicate.
+The Protein Abundance is calculated by taking the average of the normalized areas of all of the Transitions under the Protein.
+The Transition Areas are normalized according to the Normalization Method specified in the Peptide Quantification settings.
+The Protein Abundance will be blank if any transitions have missing peak areas in the Replicate, unless the normalization method is ratio to a label.
+Current English:A number representing the abundance of the protein, calculated according to the "Normalization Method" specified in the Peptide Quantification settings.
+Old Localized:表示特定重复测定中蛋白质丰度的数值。
+对蛋白质下所有离子对的归一化面积取平均值，即可计算出蛋白质丰度。
+离子对面积根据“肽段定量”设置中指定的归一化方法进行归一化处理。
+如果任何离子对在“重复测定”中缺少峰面积，蛋白质丰度将为空白，除非归一化方法是与标记的比率设置中指定的归一化方法进行归一化处理。
+如果该重复测定中有任何离子对缺少峰面积，则除非归一化方法是与标记之间的比率，否则蛋白质丰度将为空白。</comment>
+  </data>
+  <data name="ProteinAbundanceMessage">
+    <value>如果缺失的数据影响到比较重复测定之间的“蛋白质丰度”，则发出警告</value>
+    <comment>Needs Review:New resource</comment>
+  </data>
+  <data name="ProteinAbundanceStrict">
+    <value>代表蛋白质列表丰度的数值，该数值根据肽段定量设置中指定的“归一化方法”计算得出。在缺失的数据影响到重复测定之间的比较时不可获取。</value>
+    <comment>Needs Review:New resource</comment>
+  </data>
+  <data name="ProteinAbundanceTransitionAveraged">
+    <value>“蛋白质”下的离子对面积归一化的平均值。这些面积根据“肽段定量”设置中指定的“归一化方法”进行归一化。</value>
+    <comment>Needs Review:New resource</comment>
+  </data>
+  <data name="ProteinAbundanceTransitionSummed">
+    <value>“蛋白质”下的离子对面积归一化总和。这些面积根据“肽段定量”设置中指定的“归一化方法”进行归一化。</value>
+    <comment>Needs Review:New resource</comment>
+  </data>
+  <data name="ProteinAccession">
+    <value>蛋白质检索号</value>
+  </data>
+  <data name="ProteinDescription">
+    <value>在通过公共 FASTA 序列文件将蛋白质导入 Skyline 时，
+会提供该蛋白质的描述。若将光标悬浮在
+肽段树视图中的蛋白质名称，也会看到蛋白质描述。</value>
+  </data>
+  <data name="ProteinGene">
+    <value>蛋白质基因</value>
+  </data>
+  <data name="ProteinLocator">
+    <value>文档内的蛋白质特殊标识符。这以“MoleculeGroup:”开头，并通常以蛋白质名称结束，但如果蛋白质名称不是文档内唯一的，则可能包含额外属性。</value>
+    <comment>Do not translate "MoleculeGroup:".</comment>
+  </data>
+  <data name="ProteinName">
+    <value>按照定义的，或输入进 Skyline 的蛋白质名称
+（在某些情况下连同检索号）</value>
+  </data>
+  <data name="ProteinNote">
+    <value>点击“编辑”菜单中的“编辑注释”后显示的与蛋白质相关的自由
+文字注释</value>
+  </data>
+  <data name="ProteinPreferredName">
+    <value>蛋白质首选名称</value>
+  </data>
+  <data name="ProteinResult">
+    <value>蛋白质结果</value>
+  </data>
+  <data name="ProteinResults">
+    <value>蛋白质结果
+</value>
+  </data>
+  <data name="Proteins">
+    <value>蛋白质</value>
+  </data>
+  <data name="ProteinSequence">
+    <value>在通过公共 FASTA 序列文件将蛋白质导入 Skyline 时，
+可以存取全部蛋白质序列。若将光标悬浮在
+肽段树视图中的蛋白质名称，也会看到蛋白质描述。</value>
+  </data>
+  <data name="ProteinSequenceCoverage">
+    <value>蛋白质序列中氨基酸的部分可能是子肽段的一个或多个序列的一部分。</value>
+  </data>
+  <data name="ProteinSpecies">
+    <value>蛋白质物种</value>
+  </data>
+  <data name="PValue">
+    <value>P 值表示随机机率产生的结果与观察到的结果一样极端的概率。</value>
+  </data>
+  <data name="QuadraticCoefficient">
+    <value>二次回归中 x 平方项的系数。</value>
+  </data>
+  <data name="QualitativeIonRatio">
+    <value>在该分子或肽段下，非定量离子对的峰面积总和与定量离子对峰面积总和之比。</value>
+  </data>
+  <data name="QualitativeIonRatioStatus">
+    <value>描述定性离子比与目标定性离子比的比较。
+如果在定量设置中指定了定性离子比阈值，则定性离子比状态将为“通过”或“失败”。
+如果未指定定性离子比阈值，定性离子比状态将为“等于”、“低”或“高”，具体取决于它与目标定性离子比的比较方式。</value>
+  </data>
+  <data name="Quantification">
+    <value>与使用校正曲线或归一化方法量化分析相关的值。</value>
+  </data>
+  <data name="Quantitative">
+    <value>定量肽段时是否应该包含离子对的峰面积。</value>
+  </data>
+  <data name="Range">
+    <value>范围</value>
+  </data>
+  <data name="RangeBestRetentionTime">
+    <value>最大最佳保留时间和最小最佳保留时间之间的
+差异，可用于测定所测量的保留时间的
+漂移范围。</value>
+  </data>
+  <data name="RangeRetentionTime">
+    <value>最大保留时间和最小保留时间之间的差异，
+可用于测定所测量的保留时间的
+漂移范围。</value>
+  </data>
+  <data name="RatioDotProduct">
+    <value>相当于用户界面中显示的“rdotp”。库点积中所述的点积计算，但在母离子峰面积（如轻标）和标准类型母离子峰面积（如重标）之间进行计算，如果没有标准类型或母离子为标准类型则为 #N/A。</value>
+    <comment>Needs Review:English text changed
+Old English:Ratio Dot Product
+Current English:Equivalent to "rdotp" displayed in the user interface. The dot-product calculation described for Library Dot Product, but between the peak areas of the precursor (e.g. light) and the peak areas of the standard type precursor (e.g. heavy), or #N/A if there is either no standard type or the precursor is the standard type.
+Old Localized:比率点积</comment>
+  </data>
+  <data name="RatioToStandard">
+    <value>肽段的轻标/重标面积比</value>
+  </data>
+  <data name="Raw">
+    <value>即使缺失的数据影响到重复测定之间的比较，仍可获取计算值。</value>
+    <comment>Needs Review:New resource</comment>
+  </data>
+  <data name="RawData">
+    <value>原始（未内插）的色谱图数据。色谱图的间隔时间不均匀，每个离子对的色谱图可能具有不同的点数。</value>
+  </data>
+  <data name="RawIntensities">
+    <value>原始（未内插）的色谱图的强度。</value>
+  </data>
+  <data name="RawMassErrors">
+    <value>原始（未内插）的色谱图的质量误差。</value>
+  </data>
+  <data name="RawNumberOfPoints">
+    <value>原始（未插入）色谱图中的点数。</value>
+  </data>
+  <data name="RawSpectrumIds">
+    <value>用于原始（未插入）色谱图中的点的谱图标识符。</value>
+  </data>
+  <data name="RawTimes">
+    <value>原始（未内插）的色谱图中的保留时间。</value>
+  </data>
+  <data name="Reason">
+    <value>用户给予的进行更改的原因</value>
+  </data>
+  <data name="Replicate">
+    <value>重复测定</value>
+  </data>
+  <data name="ReplicateAbundance">
+    <value>关于计算倍数变化所使用的重复测定值的信息</value>
+  </data>
+  <data name="ReplicateAbundances">
+    <value>用于计算倍数变化的各个重复测定的值的集合</value>
+  </data>
+  <data name="ReplicateCalibrationCurve">
+    <value>使用与此重复测定具有相同批次名称的重复测定生成的校准曲线。
+若母离子浓度在任一此肽段内母离子中指定，则校准曲线将为同位素响应曲线。</value>
+  </data>
+  <data name="ReplicateCount">
+    <value>具有有效强度并对结果有作用的重复测定次数。</value>
+  </data>
+  <data name="ReplicateErrorMessage">
+    <value>在尝试拟合重复测定校准曲线时出现的错误消息正文（如有）</value>
+  </data>
+  <data name="ReplicateGroup">
+    <value>重复测定丰度所属的群体</value>
+  </data>
+  <data name="ReplicateIndex">
+    <value>重复测定索引</value>
+  </data>
+  <data name="ReplicateIntercept">
+    <value>重复测定校准曲线的截距</value>
+  </data>
+  <data name="ReplicateLocator">
+    <value>文档内的重复测定特殊标识符。这始终是“Replicate:/”之后跟随重复测定的名称。</value>
+    <comment>Do not translate "Replicate:/".</comment>
+  </data>
+  <data name="ReplicateName">
+    <value>汇入时分配给数据的重复测定名称。</value>
+  </data>
+  <data name="ReplicatePath">
+    <value>重复测定路径</value>
+  </data>
+  <data name="ReplicatePointCount">
+    <value>拟合重复测定校准曲线的数据点数</value>
+  </data>
+  <data name="ReplicateQuadraticCoefficient">
+    <value>重复测定校准曲线上 x 平方项的系数</value>
+  </data>
+  <data name="ReplicateRSquared">
+    <value>重复测定校准曲线上的确定系数</value>
+  </data>
+  <data name="Replicates">
+    <value>重复测定</value>
+  </data>
+  <data name="ReplicateSampleIdentity">
+    <value>重复测定丰度的生物重复测定</value>
+  </data>
+  <data name="ReplicateSlope">
+    <value>重复测定校准曲线的斜度</value>
+  </data>
+  <data name="ReplicateTurningPoint">
+    <value>重复测定校准曲线上的双线性转折点</value>
+  </data>
+  <data name="ResultFile">
+    <value>结果文件</value>
+  </data>
+  <data name="ResultFileLocator">
+    <value>文档内的结果文件特殊标识符。这以“ResultFile:/”开头，之后是重复测定名称。
+这通常以结果文件名称结束，但如果文件名称不是重复测定内唯一的，则可能包含额外属性（比如完整路径）。</value>
+    <comment>Do not translate "ResultFile:/".</comment>
+  </data>
+  <data name="RetentionTime">
+    <value>离子对峰的最大强度所对应的的保留时间。</value>
+  </data>
+  <data name="RetentionTimeCalculatorScore">
+    <value>在使用保留得分计算器时
+（例如 SSRCalc 或 iRT 得分），该当前计算器的肽段原始得分
+    </value>
+  </data>
+  <data name="RSquared">
+    <value>测定系数</value>
+  </data>
+  <data name="SampleDilutionFactor">
+    <value>在分析之前稀释样品的量。
+外部标准通常具有 1 的稀释因子，并且未知样品可能已被稀释大于 1 的因子，以使它们进入仪器的可量化范围。</value>
+  </data>
+  <data name="SampleId" xml:space="preserve">
+    <value>参阅样品的免费文本标识符（可以在多个文件之间共享）。从导入结果文档内“样品 ID”属性中读取</value>
+  </data>
+  <data name="SampleName">
+    <value>当数据导入自多样品 WIFF 文件时的
+样品名称，或其他文件类型的文件名。</value>
+  </data>
+  <data name="SampleType">
+    <value>样品类型。 以下一种：
+      未知（正在测量的样品）
+      标准（含校正曲线中使用的已知量的分析物的外标）
+      质量控制（含有要验证校正的已知量分析物）
+      溶剂
+      空白
+      双空白</value>
+  </data>
+  <data name="ScanDescription">
+    <value>通过仪器方法添加到谱图的文本描述</value>
+  </data>
+  <data name="ScanWindowWidth">
+    <value>谱图中可能含有的强度值，其质荷比值上限和下限之间的差异</value>
+  </data>
+  <data name="Score">
+    <value>特定特征的数值。</value>
+  </data>
+  <data name="ShapeCorrelation">
+    <value>该离子对的色谱峰对比同一母离子下所有离子对的中位数峰形状的 Pearson 关联。</value>
+  </data>
+  <data name="Skewness">
+    <value>色谱峰不对称性的测量值。</value>
+  </data>
+  <data name="SkylineVersion">
+    <value>进行更改的 Skyline 版本</value>
+  </data>
+  <data name="Slope">
+    <value>拟合曲线或线中线性项的系数。</value>
+  </data>
+  <data name="SMILES" xml:space="preserve">
+    <value>标准化分子标识符</value>
+  </data>
+  <data name="SpectrumFilter">
+    <value>谱图必须满足被包含在提取的离子色谱图中的额外条件</value>
+  </data>
+  <data name="SpectrumIds">
+    <value>用于色谱图的谱图标识符。</value>
+  </data>
+  <data name="StandardError">
+    <value>线性拟合中估计值的标准误差。</value>
+  </data>
+  <data name="StandardType">
+    <value>标准类型</value>
+  </data>
+  <data name="StartTime">
+    <value>离子对峰开始积分边界的保留时间</value>
+  </data>
+  <data name="Stdev">
+    <value>标准偏差</value>
+  </data>
+  <data name="StdevArea">
+    <value>离子对面积值的标准偏差</value>
+  </data>
+  <data name="StdevAreaNormalized">
+    <value>离子对面积归一化值的标准偏差。</value>
+  </data>
+  <data name="StdevAreaRatio">
+    <value>离子对面积比值的标准偏差。</value>
+  </data>
+  <data name="StdevBestRetentionTime">
+    <value>母离子最佳保留时间值的标准
+      偏差。</value>
+  </data>
+  <data name="StdevFwhm">
+    <value>离子对 Fwhm（峰宽）值的标准偏差。</value>
+  </data>
+  <data name="StdevMaxFwhm">
+    <value>母离子最大 Fwhm（峰宽）值的标准偏差。</value>
+  </data>
+  <data name="StdevMaxHeight">
+    <value>标准偏差最大高度</value>
+  </data>
+  <data name="StdevRetentionTime">
+    <value>离子对保留时间值的标准偏差。</value>
+  </data>
+  <data name="StdevTotalArea">
+    <value>母离子总面积值的标准偏差</value>
+  </data>
+  <data name="StdevTotalAreaNormalized">
+    <value>归一化总面积的标准偏差</value>
+  </data>
+  <data name="StdevTotalAreaRatio">
+    <value>母离子总面积归一化值的标准
+偏差。</value>
+  </data>
+  <data name="Strict">
+    <value>缺失的数据影响到重复测定之间的比较时，不可获取计算值。</value>
+    <comment>Needs Review:New resource</comment>
+  </data>
+  <data name="SummaryMessage">
+    <value>更改的描述</value>
+  </data>
+  <data name="SurrogateExternalStandard">
+    <value>将使用其拟合校准曲线来对该肽段或分子定量的其他肽段或分子的名称</value>
+    <comment>Needs Review:New resource</comment>
+  </data>
+  <data name="TargetQualitativeIonRatio">
+    <value>所有未从校准排除的外部标准重复测定中定性离子比值的平均值。</value>
+  </data>
+  <data name="ThreeLetterCodes">
+    <value>以其三字母代码指代修饰的修饰序列，例如"C[CAM]"。如果修饰没有三字母代码，则使用其全名代替。</value>
+  </data>
+  <data name="TicArea">
+    <value>总离子电流在整个运行中的积分。</value>
+  </data>
+  <data name="Time">
+    <value>进行此更改的时间，以您目前的当地时区来表示</value>
+  </data>
+  <data name="Times">
+    <value>色谱图的保留时间。</value>
+  </data>
+  <data name="TimeStamp">
+    <value>进行此更改的时间，以进行更改的本地时间和 UTC 时间偏置来表示</value>
+  </data>
+  <data name="TotalArea">
+    <value>特定母离子的所有单个离子对的面积值
+总和。</value>
+  </data>
+  <data name="TotalAreaFragment">
+    <value>片段总面积</value>
+  </data>
+  <data name="TotalAreaMs1">
+    <value> MS1总面积</value>
+  </data>
+  <data name="TotalAreaNormalized">
+    <value>根据文档中所有肽段母离子的总面积值总和
+归一化计算出的总面积值</value>
+  </data>
+  <data name="TotalAreaRatio">
+    <value>该母离子与首个内标标签类型的总面积比，
+在版本 0.7 之前始终是轻标/重标，
+并显示在重标母离子上。</value>
+  </data>
+  <data name="TotalBackground">
+    <value>特定母离子的所有单个离子对的
+背景值总和</value>
+  </data>
+  <data name="TotalBackgroundFragment">
+    <value>片段总背景</value>
+  </data>
+  <data name="TotalBackgroundMs1">
+    <value>MS1总背景</value>
+  </data>
+  <data name="Transition">
+    <value>离子对</value>
+  </data>
+  <data name="TransitionCount">
+    <value>该母离子包含的离子对数量。</value>
+  </data>
+  <data name="TransitionIsDecoy">
+    <value>若是诱饵离子对，则成立</value>
+  </data>
+  <data name="TransitionLocator">
+    <value>文档内的离子对特殊标识符。这以“Transition:”开头。</value>
+    <comment>Do not translate "Transition:"</comment>
+  </data>
+  <data name="TransitionNote">
+    <value>点击“编辑”菜单中的“编辑注释”后显示的与离子对相关的
+自由文字注释</value>
+  </data>
+  <data name="TransitionReplicateNote">
+    <value>与使用结果网格的离子对结果集
+相关的自由文字注释。</value>
+  </data>
+  <data name="TransitionResult">
+    <value>离子对结果（单个）</value>
+  </data>
+  <data name="TransitionResultIsMs1">
+    <value>此结果是否从 MS1 扫描获取。</value>
+  </data>
+  <data name="TransitionResultIsQuantitative">
+    <value>该结果是否作为定量处理，是基于离子对的可由用户修改的定量性质；以及 MS/MS 全扫描采集方法是否为将所有碎片离子作为非定量的 DDA。</value>
+  </data>
+  <data name="TransitionResultLocator">
+    <value>文档内的离子对结果特殊标识符。这以“TransitionResult:”开头，并通常以重复测定名称结束，但可能包含最优步和结果文件的额外属性。</value>
+    <comment>Do not translate "TransitionResult:".</comment>
+  </data>
+  <data name="TransitionResults">
+    <value>离子对结果（多个）</value>
+  </data>
+  <data name="TransitionResultsSummary">
+    <value>离子对结果摘要</value>
+  </data>
+  <data name="Transitions">
+    <value>离子对</value>
+  </data>
+  <data name="Truncated">
+    <value>若集成峰在采集时间区间的任一一端有边界，
+即该端的强度大于高于其他范围的整个峰高的 1%，
+则成立。</value>
+  </data>
+  <data name="TurningPoint">
+    <value>对于双线性回归，两条线相交的 X 坐标。</value>
+  </data>
+  <data name="TValue">
+    <value>线性拟合的估计值（有标准误差）。</value>
+  </data>
+  <data name="UndoRedoMessage">
+    <value>更改的描述</value>
+  </data>
+  <data name="UnimodIds">
+    <value>以其 unimod id 指代修饰的修饰序列，例如"C(unimod:4)"。如果修饰没有 unimod id，则使用其全名代替。</value>
+  </data>
+  <data name="User">
+    <value>进行更改的用户</value>
+  </data>
+  <data name="UserSetPeak">
+    <value>若峰的预设选择或其边界是手动更改的，则成立</value>
+  </data>
+  <data name="UserSetTotal">
+    <value>若峰的预设选择或其边界是手动更改的，则成立。</value>
+  </data>
+  <data name="UTCTime">
+    <value>进行此更改的时间，以世界时间 (GMT) 来表示</value>
+  </data>
+  <data name="Weight">
+    <value>峰值评分模型为该特征分配的数字权重。</value>
+  </data>
+  <data name="WeightedFeature">
+    <value>特征得分与其权重的组合。</value>
+  </data>
+  <data name="WeightedFeatures">
+    <value>由峰得分模型分配权重的特征的集合。</value>
+  </data>
+  <data name="WeightedScore">
+    <value>特征得分与特征权重的乘积</value>
+  </data>
 </root>