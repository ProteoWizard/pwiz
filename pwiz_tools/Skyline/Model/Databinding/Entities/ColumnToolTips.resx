--- conflicted
+++ resolved
@@ -1,1495 +1,1493 @@
-﻿<?xml version="1.0" encoding="utf-8"?>
-<root>
-	<!-- 
-		Microsoft ResX Schema
-
-		Version 1.3
-
-		The primary goals of this format is to allow a simple XML format 
-		that is mostly human readable. The generation and parsing of the 
-		various data types are done through the TypeConverter classes 
-		associated with the data types.
-
-		Example:
-
-		... ado.net/XML headers & schema ...
-		<resheader name="resmimetype">text/microsoft-resx</resheader>
-		<resheader name="version">1.3</resheader>
-		<resheader name="reader">System.Resources.ResXResourceReader, System.Windows.Forms, ...</resheader>
-		<resheader name="writer">System.Resources.ResXResourceWriter, System.Windows.Forms, ...</resheader>
-		<data name="Name1">this is my long string</data>
-		<data name="Color1" type="System.Drawing.Color, System.Drawing">Blue</data>
-		<data name="Bitmap1" mimetype="application/x-microsoft.net.object.binary.base64">
-			[base64 mime encoded serialized .NET Framework object]
-		</data>
-		<data name="Icon1" type="System.Drawing.Icon, System.Drawing" mimetype="application/x-microsoft.net.object.bytearray.base64">
-			[base64 mime encoded string representing a byte array form of the .NET Framework object]
-		</data>
-
-		There are any number of "resheader" rows that contain simple 
-		name/value pairs.
-
-		Each data row contains a name, and value. The row also contains a 
-		type or mimetype. Type corresponds to a .NET class that support 
-		text/value conversion through the TypeConverter architecture. 
-		Classes that don't support this are serialized and stored with the 
-		mimetype set.
-
-		The mimetype is used for serialized objects, and tells the 
-		ResXResourceReader how to depersist the object. This is currently not 
-		extensible. For a given mimetype the value must be set accordingly:
-
-		Note - application/x-microsoft.net.object.binary.base64 is the format 
-		that the ResXResourceWriter will generate, however the reader can 
-		read any of the formats listed below.
-
-		mimetype: application/x-microsoft.net.object.binary.base64
-		value   : The object must be serialized with 
-			: System.Serialization.Formatters.Binary.BinaryFormatter
-			: and then encoded with base64 encoding.
-
-		mimetype: application/x-microsoft.net.object.soap.base64
-		value   : The object must be serialized with 
-			: System.Runtime.Serialization.Formatters.Soap.SoapFormatter
-			: and then encoded with base64 encoding.
-
-		mimetype: application/x-microsoft.net.object.bytearray.base64
-		value   : The object must be serialized into a byte array 
-			: using a System.ComponentModel.TypeConverter
-			: and then encoded with base64 encoding.
-	-->
-	
-	<xsd:schema id="root" xmlns="" xmlns:xsd="http://www.w3.org/2001/XMLSchema" xmlns:msdata="urn:schemas-microsoft-com:xml-msdata">
-		<xsd:element name="root" msdata:IsDataSet="true">
-			<xsd:complexType>
-				<xsd:choice maxOccurs="unbounded">
-					<xsd:element name="data">
-						<xsd:complexType>
-							<xsd:sequence>
-								<xsd:element name="value" type="xsd:string" minOccurs="0" msdata:Ordinal="1" />
-								<xsd:element name="comment" type="xsd:string" minOccurs="0" msdata:Ordinal="2" />
-							</xsd:sequence>
-							<xsd:attribute name="name" type="xsd:string" msdata:Ordinal="1" />
-							<xsd:attribute name="type" type="xsd:string" msdata:Ordinal="3" />
-							<xsd:attribute name="mimetype" type="xsd:string" msdata:Ordinal="4" />
-						</xsd:complexType>
-					</xsd:element>
-					<xsd:element name="resheader">
-						<xsd:complexType>
-							<xsd:sequence>
-								<xsd:element name="value" type="xsd:string" minOccurs="0" msdata:Ordinal="1" />
-							</xsd:sequence>
-							<xsd:attribute name="name" type="xsd:string" use="required" />
-						</xsd:complexType>
-					</xsd:element>
-				</xsd:choice>
-			</xsd:complexType>
-		</xsd:element>
-	</xsd:schema>
-	<resheader name="resmimetype">
-		<value>text/microsoft-resx</value>
-	</resheader>
-	<resheader name="version">
-		<value>1.3</value>
-	</resheader>
-	<resheader name="reader">
-		<value>System.Resources.ResXResourceReader, System.Windows.Forms, Version=2.0.3500.0, Culture=neutral, PublicKeyToken=b77a5c561934e089</value>
-	</resheader>
-	<resheader name="writer">
-		<value>System.Resources.ResXResourceWriter, System.Windows.Forms, Version=2.0.3500.0, Culture=neutral, PublicKeyToken=b77a5c561934e089</value>
-	</resheader>
-
-  <data name="AbsFoldChange">
-    <value>Absolute value of the fold change</value>
-  </data>
-  <data name="AbsLog2FoldChange">
-    <value>Absolute value of the log base 2 of the fold change</value>
-  </data>
-  <data name="Abundance">
-    <value>The value for this replicate which was used to calculate the fold change. The number depends on the normalization method, and whether the fold change is being calculated at the protein or peptide level.</value>
-  </data>
-  <data name="AdjustedPValue">
-    <value>P-value adjusted for the multiple comparisons within this group comparison across the multiple peptides or proteins. The adjustment is done using the Benjamini-Hochberg procedure.</value>
-  </data>
-  <data name="Accuracy">
-    <value>Ratio of Calculated Concentration the Analyte Concentration (specified on the Replicate)</value>
-  </data>
-  <data name="AcquiredTime">
-    <value>Last time and date at which the mass spectrometer began acquiring this
-replicate data. Or #N/A if the file was imported with a version older than 1.1.</value>
-  </data>
-  <data name="AnalyteConcentration">
-    <value>Known quantity of analyte that was spiked into the external or quality control standard.</value>
-  </data>
-  <data name="Area">
-    <value>Area under the curve (AUC), minus background, for the transition peak.</value>
-  </data>
-  <data name="AreaNormalized">
-    <value>The Area normalized to the sum of the Area values for all transitions
-in the document.</value>
-  </data>
-  <data name="AreaRatio">
-    <value>The ratio of the Area of this transition to its corresponding transition in the
-first internal standard label type, before version 0.7 this was always light/heavy, and
-appeared on the heavy transitions.</value>
-  </data>
-  <data name="AttributeAreaProportion">
-    <value>The ratio of the normalized area to the sum of the normalized areas of all of the other peptides or molecules in the document that have the same Attribute Area Proportion.</value>
-  </data>
-  <data name="AttributeGroupId">
-    <value>Affects the grouping of peptides or molecules in the calculation of Attribute Area Proportion.</value>
-  </data>
-  <data name="AuditLogDetailRowId">
-    <value>Id of the detailed message</value>
-  </data>
-  <data name="AuditLogRow">
-    <value>Row of audit log information</value>
-  </data>
-  <data name="AuditLogRowId">
-    <value>Id of the entry</value>
-  </data>
-  <data name="AutoSelectMolecules">
-    <value>If true, then Skyline will automatically add or remove molecules from the Molecule List based on the current settings.</value>
-  </data>
-  <data name="AutoSelectPeptides">
-    <value>If true, then Skyline will automatically add or remove peptides based on the Peptide Settings Filter.</value>
-  </data>
-  <data name="AutoSelectPrecursors">
-    <value>If true, then Skyline will automatically add or remove precursors based on the Transition Settings Filter, spectral library, etc.</value>
-  </data>
-  <data name="AutoSelectTransitions">
-    <value>If true, then Skyline will automatically add or remove transitions from the precursor depending on the Transition Settings Filter, spectral library, etc.</value>
-  </data>
-  <data name="AverageMassErrorPPM">
-    <value>Average Mass Error PPM</value>
-  </data>
-  <data name="AverageMasses">
-    <value>The modified sequence which specifies modifications with their average masses, e.g. "C[+57.05162]".</value>
-  </data>
-  <data name="AverageMeasuredRetentionTime">
-    <value>The average peptide retention time over all replicates</value>
-  </data>
-  <data name="Background">
-    <value>The area of the rectangle formed by the integration boundaries, and the
-baseline and a line perpendicular to minimum intersection intensity between the
-integration boundaries and the chromatogram for the transition peak.</value>
-  </data>
-  <data name="BatchFiguresOfMerit">
-    <value>Figures of merit calculated using the subset of external standard replicates that have the same Batch Name as this replicate.</value>
-  </data>
-  <data name="BatchLimitOfDetection">
-    <value>Lower limit of detection calculated using the subset of external standard replicates that have the same Batch Name as this replicate.</value>
-  </data>
-  <data name="BatchLimitOfQuantification">
-    <value>Lower limit of quantification calculated using the subset of external standard replicates that have the same Batch Name as this replicate.</value>
-  </data>
-  <data name="BatchName">
-    <value>Name of the batch that this replicate belongs to. The calibration curve for a particular replicate
-will be calculated using the subset of external standards with the same batch name.</value>
-  </data>
-  <data name="BatchTargetQualitativeIonRatio">
-    <value>Target Qualitative Ion Ratio calculated using the subset of external standard replicates that have the same Batch Name as this replicate.</value>
-  </data>
-  <data name="BeginPos">
-    <value>The zero-based position of the first (N-terminal) amino acid of the peptide within its
-containing protein sequence, or #N/A if no protein sequence is available.</value>
-  </data>
-  <data name="BestReplicate">
-    <value>True if this replicate has the highest overall peptide peak score.</value>
-  </data>
-  <data name="BestRetentionTime">
-    <value>The RetentionTime value of the transition with the highest
-maximum intensity for the precursor.</value>
-  </data>
-  <data name="CalculatedConcentration">
-    <value>The concentration of the analyte is calculated by either:
-    1. Using the calibration curve (if the Peptide Settings > Quantification has a Regression Fit specified)
-    2. Using the ratio to internal standard (or surrogate) and multiplying by the Internal Standard Concentration</value>
-  </data>
-  <data name="CalibrationCurve">
-    <value>Calibration Curve that was calculated using Replicates whose Sample Type was "Standard" and that had an "Analyte Concentration" specified.</value>
-  </data>
-  <data name="CandidatePeakGroup">
-    <value>A set of peaks with the same start and end time from the transition chromatograms of a set of precursors belonging to the same peptide or molecule.</value>
-  </data>
-  <data name="CAS" xml:space="preserve">
-    <value>Standardized molecular identifier</value>
-  </data>
-  <data name="Chosen">
-    <value>True if the peak boundaries of the candidate peak are the same as the integration boundaries that are used for all of the transitions in the peak group.</value>
-  </data>
-  <data name="Chromatogram">
-    <value>Chromatogram for the transition and replicate.</value>
-  </data>
-  <data name="ChromatogramExtractionWidth">
-    <value>Full width of the channel over which the spectrum intensities were summed</value>
-  </data>
-  <data name="ChromatogramIonMobility">
-    <value>Center of the ion mobility window that was used to filter spectra during chromatogram extraction</value>
-  </data>
-  <data name="ChromatogramIonMobilityExtractionWidth">
-    <value>Full width of the ion mobility window that was used to filter spectra during chromatogram extraction</value>
-  </data>
-  <data name="ChromatogramIonMobilityUnits">
-    <value>Units of the chromatogram ion mobility and chromatogram ion mobility extraction width</value>
-  </data>
-  <data name="ChromatogramPrecursorMz">
-    <value>Precursor m/z of the chromatogram</value>
-  </data>
-  <data name="ChromatogramProductMz">
-    <value>Product m/z of the chromatogram</value>
-  </data>
-  <data name="ChromatogramSource">
-    <value>Type of scans from which the chromatogram was extracted: one of "fragment", "sim", "ms1", or "unknown"</value>
-    <comment>Keep the english form of "fragment", "sim", "ms1", or "unknown" because that is what users see in the Document Grid. However, maybe put the localized translation in parentheses: "fragment" (translation of fragment), "sim" (translation of selected ion monitoring), etc. </comment>
-  </data>
-  <data name="CollisionCrossSection">
-    <value>The collision cross section of the precursor</value>
-  </data>
-  <data name="CollisionalCrossSection">
-    <value>A measure of ion mobility, in square angstroms, which is typically converted to appropriate units (eg drift time, inverseK0) and used in extracting chromatograms from ion mobility mass spectra.</value>
-  </data>
-  <data name="Coeluting">
-    <value>True if this transition's peak has similar apex and extents as the other transitions within the peak group.</value>
-  </data>
-  <data name="ConfidenceLevel">
-    <value>Confidence level which was used to determine the confidence interval around the fold change.</value>
-  </data>
-  <data name="CleavageAa">
-    <value>Specific amino acid residue in the peptide after (C-terminal of) which the
-peptide was cleaved upon fragmentation. (e.g. P, M, S, T, etc.)</value>
-  </data>
-  <data name="CollisionEnergy">
-    <value>Collision Energy for the precursor ion according to instrument/vendor
-specific default collision energy equation within Skyline</value>
-  </data>
-  <data name="ConcentrationMultiplier">
-    <value>Value to multiply the replicate's "analyte concentration" by in order to get the specific concentration of the specific peptide or molecule.</value>
-  </data>
-  <data name="CountTruncated">
-    <value>The number of transitions for a precursor that integrate a peak with a
-boundary at either end of the acquisition time range, where intensity at the end is
-greater than 1% of the entire peak height higher than the other extent.</value>
-  </data>
-  <data name="Cv">
-    <value>Cv</value>
-  </data>
-  <data name="CvArea">
-    <value>Coefficient of variation (CV) of the transition Area values.</value>
-  </data>
-  <data name="CvAreaNormalized">
-    <value>Coefficient of variation (CV) of the transition AreaNormalized
-values.</value>
-  </data>
-  <data name="CvAreaRatio">
-    <value>Coefficient of variation (CV) of the transition AreaRatio values.</value>
-  </data>
-  <data name="CvBestRetentionTime">
-    <value>Coefficient of variation (CV) of the precursor
-BestRetentionTime values.</value>
-  </data>
-  <data name="CvFwhm">
-    <value>Coefficient of variation (CV) of the transition Fwhm (peak width) values</value>
-  </data>
-  <data name="CvMaxFwhm">
-    <value>Coefficient of variation (CV) of the precursor MaxFwhm (peak width)
-values.</value>
-  </data>
-  <data name="CvMaxHeight">
-    <value>Cv Max Height</value>
-  </data>
-  <data name="CvRetentionTime">
-    <value>Coefficient of variation (CV) of the transition RetentionTime values.</value>
-  </data>
-  <data name="CvTotalArea">
-    <value>Coefficient of variation (CV) of the precursor TotalArea values</value>
-  </data>
-  <data name="CvTotalAreaNormalized">
-    <value>Coefficient of variation (CV) of the precursor TotalAreaNormalized values.</value>
-  </data>
-  <data name="CvTotalAreaRatio">
-    <value>Coefficient of variation (CV) of the precursor TotalAreaRatio values</value>
-  </data>
-  <data name="DegreesOfFreedom">
-    <value>Number of degrees of freedom which was used to calculate the confidence interval of the T-test.</value>
-  </data>
-  <data name="DeclusteringPotential">
-    <value>Declustering Potential for the precursor ion according to
-instrument/vendor specific default declustering potential equation within Skyline</value>
-  </data>
-  <data name="DecoyMzShift">
-    <value>Shift in m/z applied to the precursor to create
-the decoy m/z</value>
-  </data>
-  <data name="DetailReason">
-    <value>Detailed reason the user gave for making the change</value>
-  </data>
-  <data name="Details">
-    <value>List of detailed change messages and reasons</value>
-  </data>
-  <data name="DetectionQValue">
-    <value>A false discovery rate (FDR) score assigned to each chosen target peak after applying a mProphet model.</value>
-  </data>
-  <data name="DetectionZScore">
-    <value>A normalized mProphet score assigned to each chosen peak (target and decoy) after applying a mProphet model, expressed as the number of standard deviations (SD) from the mean decoy score.</value>
-  </data>
-  <data name="DriftTimeFragment">
-    <value>Ion mobility drift time (in milliseconds) for fragment ions, which typically move faster due to more energetic collisions. (For backward compatibility only: IonMobilityFragment and IonMobilityUnits are the preferred terms.)</value>
-  </data>
-  <data name="DriftTimeMS1">
-    <value>Ion mobility drift time (in milliseconds)  for precursor ions, which typically move slightly slower than fragment ions as they are less energetic. (For backward compatibility only: IonMobilityMS1 and IonMobilityUnits are the preferred terms.)</value>
-  </data>
-  <data name="DriftTimeWindow">
-    <value>Ion mobility drift time window (in milliseconds)  used in chromatogram extraction. (For backward compatibility only: IonMobilityWindow and IonMobilityUnits are the preferred terms.)</value>
-  </data>
-  <data name="EndPos">
-    <value>The zero-based position of the last (C-terminal) amino acid of the peptide within its
-containing protein sequence, or #N/A if no protein sequence is available</value>
-  </data>
-  <data name="EndTime">
-    <value>Retention time at the ending integration boundary for the transition peak.</value>
-  </data>
-  <data name="EstimatedValue">
-    <value>Slope of the linear regression.</value>
-  </data>
-  <data name="ErrorMessage">
-    <value>Text of the error message, if any, which occurred while trying to calculate this value.</value>
-  </data>
-  <data name="ExcludeFromCalibration">
-    <value>Whether the results in the replicate should be excluded from the peptide's calibration curve calculation.</value>
-  </data>
-  <data name="ExplicitAnalyteConcentration">
-    <value>The concentration of this particular molecule or peptide in this particular replicate.
-If the Explicit Analyte Concentration is not specified then the concentration of the analyte is assumed 
-to be the Analyte Concentration from the Replicate times the Concentration Multiplier of the Peptide or Molecule.</value>
-  </data>
-  <data name="ExplicitCollisionEnergy">
-    <value>The exact desired collision energy to be used in SRM methods or transitions lists for a target, overriding all model or optimization library or per-precursor explicit values.</value>
-  </data>
-  <data name="ExplicitCollisionalCrossSection">
-    <value>The exact desired collisional cross section (in square angstroms) to be converted to ion mobility and used in extracting chromatograms from ion mobility mass spectra, overriding all model values. </value>
-  </data>
-  <data name="ExplicitCompensationVoltage">
-    <value>The exact desired compensation voltage (ion mobility filter) to be used in SRM methods or transitions lists for a target, overriding all model or optimization library values.</value>
-  </data>
-  <data name="ExplicitConeVoltage">
-    <value>The exact desired cone voltage (Waters instruments only) to be used in SRM methods or transitions lists for a target.</value>
-  </data>
-  <data name="ExplicitDeclusteringPotential">
-    <value>The exact desired declustering potential (SCIEX instruments only) to be used in SRM methods or transitions lists for a target, overriding all model values.</value>
-  </data>
-  <data name="ExplicitDriftTimeHighEnergyOffsetMsec">
-    <value>The exact desired drift time high energy offset (in milliseconds) to be used in extracting chromatograms from ion mobility high-energy mass spectra, overriding all model values.</value>
-  </data>
-  <data name="ExplicitDriftTimeMsec">
-    <value>The exact desired drift time (in milliseconds) to be used in extracting chromatograms from ion mobility mass spectra, overriding all model values.</value>
-  </data>
-  <data name="ExplicitIonMobility">
-    <value>The ion mobility value of the center of the filter window used when extracting chromatograms</value>
-  </data>
-  <data name="ExplicitIonMobilityHighEnergyOffset">
-    <value>The ion mobility high energy offset to be used when extracting chromatograms</value>
-  </data>
-  <data name="ExplicitIonMobilityUnits">
-    <value>The units of the Explicit Ion Mobility values.</value>
-  </data>
-  <data name="ExplicitGlobalStandardArea">
-    <value>Value to use when calculating "ratio to global standards". 
-    Use this when you want to normalize peak areas in a particular replicate by dividing by a value that you calculated outside of Skyline.</value>
-  </data>
-  <data name="ExplicitRetentionTime">
-    <value>The exact predicted retention time (in minutes) to be used for a target, overriding all other methods of prediction.</value>
-  </data>
-  <data name="ExplicitRetentionTimeWindow">
-    <value>The exact desired retention time window (in minutes) to be used for a target, overriding all other settings used to derive this value.</value>
-  </data>
-  <data name="ExplicitSLens">
-    <value>The exact desired SLens value (Thermo instruments only) to be used in SRM methods or transitions lists for a target.</value>
-  </data>
-  <data name="Features">
-    <value>Collection of properties of the peak group which can be assigned a numerical score to be used in assessing peak quality.</value>
-  </data>
-  <data name="FiguresOfMerit">
-    <value>The limits of detection and quantification for the peptide or molecule. The method for calculating these quantities can be chosen on the Quantification tab of the Peptide Settings.</value>
-  </data>
-  <data name="FileIndex">
-    <value>File Index</value>
-  </data>
-  <data name="FileName">
-    <value>The name of the file from which the data was imported</value>
-  </data>
-  <data name="FilePath">
-    <value>The full path and file name of the file from which the data was imported.</value>
-  </data>
-  <data name="Files">
-    <value>Files</value>
-  </data>
-  <data name="FirstPosition">
-    <value>The position of the first (N-terminal) amino acid of the peptide within its
-containing protein sequence, or #N/A if no protein sequence is available.</value>
-  </data>
-  <data name="FoldChange">
-    <value>The fold change value. The fold change is the ratio of the normalized intensity of the treatment group to the normalized intensity of the control group.</value>
-  </data>
-  <data name="FoldChangeResult">
-    <value>Result of comparing values between the two groups.</value>
-  </data>
-  <data name="FragmentIon">
-    <value>The name of the product ion peptide fragment (e.g. y8, y10, b7, etc.).</value>
-  </data>
-  <data name="FragmentIonOrdinal">
-    <value>Position of the amino acid in the peptide after (C-terminal of)
-which the peptide was cleaved upon fragmentation. (e.g. 8, 10, 7, etc.)</value>
-  </data>
-  <data name="FragmentIonType">
-    <value>The type of the product ion (y, b, c, z, a, x, precursor)</value>
-  </data>
-  <data name="FullNames">
-    <value>The modified sequence where modifications are referred to by their full names, e.g. "C[Carbamidomethyl (C)]".</value>
-  </data>
-  <data name="FullScanFilterWidth">
-    <value>Full Scan Filter Width</value>
-  </data>
-  <data name="Fwhm">
-    <value>Full width at half max (FWHM) for the transition peak.</value>
-  </data>
-  <data name="FwhmDegenerate">
-    <value>Fwhm Degenerate</value>
-  </data>
-  <data name="Height">
-    <value>The maximum intensity of the points between the transition peak integration
-boundaries.</value>
-  </data>
-  <data name="Group">
-    <value>Value of the replicate annotation of the replicates that were compared to the control group.</value>
-  </data>
-  <data name="HMDB" xml:space="preserve">
-    <value>Standardized molecular identifier</value>
-  </data>
-  <data name="Identified">
-    <value>True if a MS/MS peptide identification exists for the result file at a time
-between the peak integration boundaries.</value>
-  </data>
-  <data name="InChI" xml:space="preserve">
-    <value>Standardized molecular identifier</value>
-  </data>
-  <data name="InChiKey" xml:space="preserve">
-    <value>Standardized molecular identifier</value>
-  </data>
-  <data name="InstrumentSerialNumber" xml:space="preserve">
-    <value>The instrument serial number read from an imported result file</value>
-  </data>
-  <data name="Intensities">
-    <value>Comma separated list of chromatogram intensities.</value>
-  </data>
-  <data name="Intercept">
-    <value>Y-intercept in the fitted line or curve</value>
-  </data>
-  <data name="InternalStandardConcentration">
-    <value>Quantity of internal standard in the sample.</value>
-  </data>
-  <data name="InterpolatedData">
-    <value>Chromatogram data which was interpolated in the time dimension so that the retention times are evenly spaced, and all transitions within the peptide or molecule have the same number of points.</value>
-  </data>
-  <data name="InterpolatedIntensities">
-    <value>Chromatogram intensities from the interpolated data.</value>
-  </data>
-  <data name="InterpolatedMassErrors">
-    <value>Chromatogram mass errors from the interpolated data.</value>
-  </data>
-  <data name="InterpolatedNumberOfPoints">
-    <value>The number of points in the interpolated chromatogram.</value>
-  </data>
-  <data name="InterpolatedSpectrumIds">
-    <value>Identifiers of the spectra that contributed to the points in the interpolated chromatogram.</value>
-  </data>
-  <data name="InterpolatedTimes">
-    <value>The retention times in the interpolated chromatogram.</value>
-  </data>
-  <data name="IonFormula">
-    <value>An atomic chemical formula for the fully charged (and possibly isotope labeled) ion to be measured in a mass spectrometer.</value>
-  </data>
-  <data name="IonMobilityFragment">
-    <value>Center of the ion mobility filter window used in chromatogram extraction for a fragment ion. This may differ from the value for precursor ions , as fragment ions may move faster due to more energetic collisions,</value>
-  </data>
-  <data name="IonMobilityHighEnergyOffset">
-    <value>The high energy offset for the precursor from the ion mobility library</value>
-  </data>
-  <data name="IonMobilityMS1">
-    <value>Center of the ion mobility filter window used in chromatogram extraction for a precursor ion.</value>
-  </data>
-  <data name="IonMobilityUnits">
-    <value>Units for ion mobility used in chromatogram extraction.</value>
-  </data>
-  <data name="IonMobilityValue">
-    <value>The ion mobility of the precursor</value>
-  </data>
-  <data name="IonMobilityWindow">
-    <value>Width of the ion mobility filter window used in chromatogram extraction.</value>
-  </data>
-  <data name="IonName">
-    <value>The name of the precursor.</value>
-  </data>
-  <data name="IsDecoy">
-    <value>True if this is a decoy precursor.</value>
-  </data>
-  <data name="IsotopeDistIndex">
-    <value>Zero for the monoisotopic peak, 1 for M+1, 2 for M+2, etc. </value>
-  </data>
-  <data name="IsotopeDistProportion">
-    <value>The proportion of the entire isotope distribution predicted for
-this isotope peak. Currently only available for precursor transitions filtered from high
-resolution MS1 scans.</value>
-  </data>
-  <data name="IsotopeDistRank">
-    <value>The rank based on the IsotopeDistProportion among all isotope
-peaks for the predicted isotope distribution, shown in the user interface as “(irank #)”.
-Currently only available for precursor transitions filtered from high resolution MS1
-scans.</value>
-  </data>
-  <data name="IsotopeDotProduct">
-    <value>The dot-product calculation described above, but between the
-individual precursor (M, M+1, M+2, etc.) peak areas of the precursor and the intensities
-of the predicted isotope distribution, or #N/A if the transition is not a precursor isotope,
-or the chromatogram was not extracted from high resolution MS1 data.</value>
-  </data>
-  <data name="IsotopeLabelType">
-    <value>A label type name associated with the precursor ion (light/heavy),
-indicating which isotope modifications are applied</value>
-  </data>
-  <data name="KEGG" xml:space="preserve">
-    <value>Standardized molecular identifier</value>
-  </data>
-  <data name="Key">
-    <value>Key</value>
-  </data>
-  <data name="Kurtosis">
-	<value>A measure of the "tailedness" of the chromatogram peak.</value>
-  </data>
-  <data name="LastPosition">
-    <value>The position of the last (C-terminal) amino acid of the peptide within its
-containing protein sequence, or #N/A if no protein sequence is available</value>
-  </data>
-  <data name="LibraryCollisionCrossSection">
-    <value>The collision cross section for the precursor from the ion mobility library</value>
-  </data>
-  <data name="LibraryIonMobility">
-    <value>The ion mobility information for the precursor from the ion mobility library</value>
-  </data>
-  <data name="LibraryIonMobilityHighEnergyOffset">
-    <value>The high energy offset for the precursor from the ion mobility library</value>
-  </data>
-  <data name="LibraryIonMobilityUnits">
-    <value>The units of the Library Ion Mobility Value</value>
-  </data>
-  <data name="LibraryIonMobilityValue">
-    <value>The ion mobility of the precursor from the ion mobility library</value>
-  </data>
-  <data name="LibraryDotProduct">
-    <value>The dot-product between the individual transition peak areas
-of the precursor and the intensities of the matching ion peaks in the matched MS/MS
-spectral library spectrum (Note: as of v1.4, this is now 1 – Arcos(dotp)/(Pi/2) where dotp
-is the value described above. a.k.a. Normalize Spectrum Contrast Angle), or #N/A if the
-precursor has not matching library spectrum or has fewer than 4 transitions. This is a 35
-useful value for method refinement. It works best when 6 or more transitions are
-present.</value>
-  </data>
-  <data name="LibraryIntensity">
-    <value>The MS/MS peak intensity corresponding to the transition product
-ion in the matching library spectrum.</value>
-  </data>
-  <data name="LibraryName">
-    <value>The name of a MS/MS spectral library, if a MS/MS spectral library
-spectrum is associated with the precursor ion.</value>
-  </data>
-  <data name="LibraryProbabilityScore">
-    <value>The probability score assigned to this match in the input files used to build the spectral library.</value>
-  </data>
-  <data name="LibraryRank">
-    <value>The rank based on LibraryIntensity of this transition among all transitions
-allowed by the transition Filter settings, shown in the user interface as “(rank #)”.</value>
-  </data>
-  <data name="LibraryScore1">
-    <value>Raw peptide library score that may or may not be used to rank among
-precursors of a protein.</value>
-  </data>
-  <data name="LibraryScore2">
-    <value>Raw peptide library score that may or may not be used to rank among
-precursors of a protein.</value>
-  </data>
-  <data name="LibraryScore3">
-    <value>Raw peptide library score that may or may not be used to rank among
-precursors of a protein.</value>
-  </data>
-  <data name="LibraryType">
-    <value>The type of MS/MS spectral library (BiblioSpec, GPM, NIST), if a MS/MS
-spectral library spectrum is associated with the precursor ion.</value>
-  </data>
-  <data name="LimitOfDetection">
-    <value> The lower concentration limit at which the analyte can be reliably distinguished from a blank.
-      The options about for calculating the lower limit of detection can be specified on the Quantification tab of the Peptide Settings.</value>
-  </data>
-  <data name="LimitOfQuantification">
-    <value>The lower concentration limit where the analyte is said to be quantifiable.
-The options for determining this value can be specified on the Quantification tab of the Peptide Settings.</value>
-  </data>
-  <data name="LinearFit">
-    <value>The result of doing the linear regression to determine the fold change.</value>
-  </data>
-  <data name="Log2FoldChange">
-    <value>The logarithm base 2 of the fold change value.</value>
-  </data>
-  <data name="Losses">
-    <value>A comma separated list of all neutral losses from this fragment</value>
-  </data>
-  <data name="LossFormulas">
-    <value>A comma separated list of the chemical forumulas for all neutral losses from this fragment, or empty if not all losses have formulas</value>
-  </data>
-  <data name="LossNeutralMass">
-    <value>The total mass of all neutral losses from this fragment.</value>
-  </data>
-  <data name="MassErrorPPM">
-    <value>Mass Error PPM</value>
-  </data>
-  <data name="MassErrors">
-    <value>The mass errors of the chromatogram.</value>
-  </data>
-  <data name="Max">
-    <value>Max</value>
-  </data>
-  <data name="MaxBestRetentionTime">
-    <value>Maximum of the precursor BestRetentionTime values</value>
-  </data>
-  <data name="MaxDetectionQValue" xml:space="preserve">
-    <value>A  maximum of the false discovery rate (FDR) score assigned to each chosen target peak after applying a mPro
-phet model.</value>
-  </data>
-  <data name="MaxEndTime">
-    <value>Maximum EndTime of all transitions for a precursor. Unless manually
-edited all transitions for a precursor use the same integration boundaries.</value>
-  </data>
-  <data name="MaxFoldChange">
-    <value>The upper bound of the confidence interval of the fold change.</value>
-  </data>
-  <data name="MaxFwhm">
-    <value>The maximum full width at half max (FWHM) of the transitions for the
-precursor.</value>
-  </data>
-  <data name="MaxHeight">
-    <value>Max Height</value>
-  </data>
-  <data name="MaxRetentionTime">
-    <value>Maximum of the transition RetentionTime values.</value>
-  </data>
-  <data name="Median">
-    <value>Median</value>
-  </data>
-  <data name="Mean">
-    <value>Mean</value>
-  </data>
-  <data name="MeanArea">
-    <value>Mean of the transition Area values.</value>
-  </data>
-  <data name="MeanAreaNormalized">
-    <value>Mean of the transition AreaNormalized values</value>
-  </data>
-  <data name="MeanAreaRatio">
-    <value>Mean of the transition AreaRatio values.</value>
-  </data>
-  <data name="MeanBestRetentionTime">
-    <value>Mean of the precursor BestRetentionTime values.</value>
-  </data>
-  <data name="MeanFwhm">
-    <value>Mean of the transition Fwhm (peak width) values.</value>
-  </data>
-  <data name="MeanMaxFwhm">
-    <value>Mean of the precursor MaxFwhm (peak width) values.</value>
-  </data>
-  <data name="MeanMaxHeight">
-    <value>Mean Max Height</value>
-  </data>
-  <data name="MeanRetentionTime">
-    <value>Mean of the transition RetentionTime values.</value>
-  </data>
-  <data name="MeanTotalArea">
-    <value>Mean of the precursor TotalArea values.</value>
-  </data>
-  <data name="MeanTotalAreaNormalized">
-    <value>Mean of the precursor TotalAreaNormalized values</value>
-  </data>
-  <data name="MeanTotalAreaRatio">
-    <value> Mean of the precursor TotalAreaRatio values.</value>
-  </data>
-  <data name="MedianDetectionQValue" xml:space="preserve">
-    <value>A  median of the false discovery rate (FDR) score assigned to each chosen target peak after applying a mProphet model.</value>
-  </data>
-  <data name="Min">
-    <value>Min</value>
-  </data>
-  <data name="MinBestRetentionTime">
-    <value>Minimum of the precursor BestRetentionTime values</value>
-  </data>
-  <data name="MinFoldChange">
-    <value>The lower bound of the confidence interval of the fold change.</value>
-  </data>
-  <data name="MinRetentionTime">
-    <value>Minimum of the transition RetentionTime values.</value>
-  </data>
-  <data name="MinDetectionQValue" xml:space="preserve">
-    <value>A  minimum of the false discovery rate (FDR) score assigned to each chosen target peak after applying a mProphet model.</value>
-  </data>
-  <data name="MinStartTime">
-    <value>Minimum StartTime of all transitions for a precursor. Unless manually
-edited all transitions for a precursor use the same integration boundaries</value>
-  </data>
-  <data name="MissedCleavages">
-    <value>The number of missed cleavage sites in the peptide sequence</value>
-  </data>
-  <data name="ModelScore">
-    <value>The sum of the feature values weighted according to the currently selected peak scoring model.</value>
-  </data>
-  <data name="ModifiedAreaProportion">
-    <value>The normalized area of this peptide result divided by the sum of all peptide results in this protein and replicate that have the same unmodified sequence.</value>
-  </data>
-  <data name="ModifiedSequence">
-    <value>Peptide sequence including any amino acid modifications such as
-cysteine alkylation. (example: AGLC[+57]QTFVYGGC[+57]R)</value>
-  </data>
-  <data name="ModifiedSequenceAverageMasses">
-    <value>The modified sequence of the precursor where modifications are referred to by their average masses, e.g. "C[+57.05162]".</value>
-  </data>
-  <data name="ModifiedSequenceFullNames">
-    <value>The modified sequence of the precursor where modifications are referred to by their full names, e.g. "C[Carbamidomethyl (C)]".</value>
-  </data>
-  <data name="ModifiedSequenceMonoisotopicMasses">
-    <value>The modified sequence of the precursor where modifications are referred to by their monoisotopic masses, e.g. "C[+57.021464]".</value>
-  </data>
-  <data name="ModifiedSequenceThreeLetterCodes">
-    <value>The modified sequence of the precursor where modifications are referred to by their three letter codes, e.g. "C[CAM]". If the modification does not have a three letter code, then its full name is used instead.</value>
-  </data>
-  <data name="ModifiedSequenceUnimodIds">
-    <value>The modified sequence of the precursor where modifications are referred to by their unimod id, e.g. "C(unimod:4)". If the modification does not have a unimod id, then its full name is used instead.</value>
-  </data>
-  <data name="ModifiedTime">
-    <value>Last time and date at which the original mass spectrometer file was
-modified on disk</value>
-  </data>
-  <data name="Molecule">
-    <value>Molecules belong to Molecule Lists and contain Percursors.</value>
-  </data>
-  <data name="MoleculeFormula">
-    <value>An atomic chemical formula for the neutral, unlabeled molecule to be measured in a mass spectrometer.</value>
-  </data>
-  <data name="MoleculeListAbundance">
-    <value>A number representing the abundance of the molecule list. This number is obtained by averaging the normalized areas of all of the transitions under this Molecule List.
-The areas are normalized according to the Normalization Method specified in the Molecule Quantification settings.
-The Molecule List Abundance will be blank if any transitions have missing values in this replicate, unless the normalization method is ratio to a label.</value>
-  </data>
-  <data name="MoleculeListLocator">
-      <value>Unique identifier of the molecule list within the document. This begins with "MoleculeGroup:".</value>
-    <comment>Do not translate "MoleculeGroup:".</comment>
-  </data>
-  <data name="MoleculeListName">
-    <value>The name of the molecule list.</value>
-  </data>
-  <data name="MoleculeListNote">
-    <value>A free text note associated with the molecule list.</value>
-  </data>
-  <data name="MoleculeList">
-    <value>A grouping of molecules in a Skyline document.</value>
-  </data>
-  <data name="MoleculeListResult">
-    <value>Molecule List Result</value>
-  </data>
-  <data name="MoleculeListResults">
-    <value>Molecule List Results</value>
-  </data>
-  <data name="MoleculeLists">
-    <value>The top level set of the groupings of all of the molecules in a Skyline document.</value>
-  </data>
-  <data name="MoleculeLocator">
-    <value>Unique identifier of the molecule within the document. This begins with "Molecule:".</value>
-    <comment>Do not translate "Molecule:".</comment>
-  </data>
-  <data name="MoleculeName">
-    <value>A general name that may be assigned to a molecule in its neutral, unlabeled form.</value>
-  </data>
-  <data name="MoleculeNote">
-    <value>A free text note associated with the molecule.</value>
-  </data>
-  <data name="MoleculePeakFoundRatio">
-    <value>Molecule Peak Found Ratio</value>
-  </data>
-  <data name="MonoisotopicMasses">
-    <value>The modified sequence where modifications are referred to by their monoisotopic masses, e.g. "C[+57.021464]".</value>
-  </data>
-  <data name="MoleculeResult">
-    <value>Molecule Result</value>
-  </data>
-  <data name="MoleculeResultLocator">
-    <value>Unique identifier of the Molecule Result within the document. This will begin with "MoleculeResult:" and will contain the molecule name and the replicate name.</value>
-    <comment>Do not translate "MoleculeResult:"</comment>
-  </data>
-  <data name="MoleculeResults">
-    <value>The results associated with the molecule.</value>
-  </data>
-  <data name="MoleculeRetentionTime">
-    <value>The average of the Best Retention Time values for the precursors in a particular replicate.</value>
-  </data>
-  <data name="Molecules">
-    <value>The molecules in a Molecule List.</value>
-  </data>
-  <data name="MsLevel">
-    <value>Indicates whether the result was obtained using only precursor intensities (MS Level 1) or product intensities (MS Level 2).</value>
-  </data>
-  <data name="NextAa">
-    <value>Next Aa</value>
-  </data>
-  <data name="NormalizationMethod">
-    <value>Override of the normalization method to use with this particular molecule for absolute quantification and group comparisons.</value>
-  </data>
-  <data name="NormalizedArea">
-    <value>Value obtained by normalizing the peptide/molecule intensity according to either the explicit "Normalization Method" for the peptide/molecule or the normalization method specified on:
-    Settings > Peptide Settings > Quantification</value>
-  </data>
-  <data name="NumberOfPoints">
-    <value>The number of points in the chromatogram.</value>
-  </data>
-  <data name="OptCollisionEnergy">
-    <value>The collision energy value corresponding to the OptStep if
-collision energy optimization is being performed</value>
-  </data>
-  <data name="OptCompensationVoltage">
-    <value>The compensation voltage value (for ion mobility filtering) corresponding to the OptStep if compensation voltage optimization is being performed</value>
-  </data>
-  <data name="OptDeclusteringPotential">
-    <value>The declustering potential value corresponding to the
-OptStep if declustering potential optimization is being performed</value>
-  </data>
-  <data name="OptStep">
-    <value>Optimization step value indicating distance from the default value for the
-parameter being optimized, 0 for the default parameter value, or if no optimization is
-being performed in the replicate.</value>
-  </data>
-  <data name="PeakGroupEndTime">
-    <value>The maximum end time of the individual peaks in the peak group.</value>
-  </data>
-  <data name="PeakGroupRetentionTime">
-    <value>The retention time of the peak with the maximum height of all transitions in a peak group</value>
-  </data>
-  <data name="PeakGroupStartTime">
-    <value>The minimum start time of the individual peaks in the peak group.</value>
-  </data>
-  <data name="PeakQValue">
-    <value>The estimate q-value (false discovery rate) that a peak with this score would get if it were the peak chosen by Skyline.</value>
-  </data>
-  <data name="PeakRank">
-    <value>The rank based on Area of this transition among all other transitions of the
-same precursor.</value>
-  </data>
-  <data name="PeakRankByLevel">
-    <value>Peak area ranking in a specific replicate by MS level (i.e. MS1 and MS/MS get ranked separately)</value>
-  </data>
-  <data name="PeakScores">
-    <value>The features and their scores for the peak group.</value>
-  </data>
-  <data name="Peptide">
-    <value>Peptide</value>
-  </data>
-  <data name="PeptideDocumentLocation">
-    <value>Unique identifier of the peptide within the Skyline document. This can be used when writing external tools which call back into Skyline to change the selection, etc.</value>
-  </data>
-  <data name="PeptideLocator">
-    <value>Unique identifier of the peptide within the Skyline document. This will always start with "Molecule:", and usually ends with the peptide modified sequence or molecule name.</value>
-    <comment>Do not translate "Molecule:"</comment>
-  </data>
-  <data name="PeptideModifiedSequence">
-    <value>Amino acid sequence annotated with only structural
-modification delta masses (e.g. AC[+57]GR).</value>
-  </data>
-  <data name="PeptideModifiedSequenceAverageMasses">
-    <value>The modified sequence of the peptide where modifications are referred to by their average masses, e.g. "C[+57.05162]".</value>
-  </data>
-  <data name="PeptideModifiedSequenceFullNames">
-    <value>The modified sequence of the peptide where modifications are referred to by their full names, e.g. "C[Carbamidomethyl (C)]".</value>
-  </data>
-  <data name="PeptideModifiedSequenceMonoisotopicMasses">
-    <value>The modified sequence of the peptide where modifications are referred to by their monoisotopic masses, e.g. "C[+57.021464]".</value>
-  </data>
-  <data name="PeptideModifiedSequenceThreeLetterCodes">
-    <value>The modified sequence of the peptide where modifications are referred to by their three letter codes, e.g. "C[CAM]". If the modification does not have a three letter code, then its full name is used instead.</value>
-  </data>
-  <data name="PeptideModifiedSequenceUnimodIds">
-    <value>The modified sequence of the peptide where modifications are referred to by their unimod id, e.g. "C(unimod:4)". If the modification does not have a unimod id, then its full name is used instead.</value>
-  </data>
-  <data name="PeptideNote">
-    <value>A free text note associated with the peptide by clicking Edit Note on the
-Edit menu</value>
-  </data>
-  <data name="PeptidePeakFoundRatio">
-    <value>Peptide Peak Found Ratio</value>
-  </data>
-  <data name="PeptideResult">
-    <value>Peptide Result</value>
-  </data>
-  <data name="PeptideResultDocumentLocation">
-    <value>Unique identifier of the Peptide Result within the document. This can be used when writing interactive external tools.</value>
-  </data>
-  <data name="PeptideResultLocator">
-    <value>Unique identifier of the Peptide Result within the document. This will begin with "MoleculeResult:" and will contain the peptide modified sequence and the replicate name.</value>
-    <comment>Do not translate "MoleculeResult:"</comment>
-  </data>
-  <data name="PeptideResults">
-    <value>Peptide Results</value>
-  </data>
-  <data name="PeptideRetentionTime">
-    <value>Peptide retention time for each replicate run.</value>
-  </data>
-  <data name="Peptides">
-    <value>Peptides</value>
-  </data>
-  <data name="PeptideSequence">
-    <value>Amino acid sequence of the peptide.</value>
-  </data>
-  <data name="PeptideSequenceLength">
-    <value>Amino acid count in the sequence of the peptide.</value>
-  </data>
-  <data name="PointCount">
-    <value>Number of data points that were used in the curve fit.</value>
-  </data>
-  <data name="PointsAcrossPeak">
-    <value>Number of chromatogram points between the start and end time of the integrated peak.</value>
-  </data>
-  <data name="CycleTimeAcrossPeak">
-    <value>Cycle time (in seconds) across the integrated peak.</value>
-  </data>
-  <data name="Precursor">
-    <value>Precursor</value>
-  </data>
-  <data name="PrecursorAccuracy">
-    <value>Ratio of the Precursor Calculated Concentration to the Precursor Concentration specified on the Precursor.</value>
-  </data>
-  <data name="PrecursorAdduct">
-    <value>The adduct which is applied to the molecule to make the precursor.</value>
-  </data>
-  <data name="PrecursorCalculatedConcentration">
-    <value>The concentration of the Precursor Result calculated using the isotopolog response curve.</value>
-  </data>
-  <data name="PrecursorCharge">
-    <value>
-      The charge associated with the precursor ion.
-    </value>
-  </data>
-  <data name="PrecursorConcentration">
-    <value>The concentration at which this precursor was spiked into the sample. This is used for generating Isotopolog Response Curves.</value>
-  </data>
-  <data name="PrecursorExplicitCollisionEnergy" xml:space="preserve">
-    <value>The exact desired collision energy to be used in SRM methods or transitions lists for a target, overriding all model or optimization library values. May in turn be overridden by per-transition Explicit Collision Energy.</value>
-  </data>
-  <data name="PrecursorIonFormula">
-    <value>The formula of the precursor ion.</value>
-  </data>
-  <data name="PrecursorIonName">
-    <value>The name of the precursor.</value>
-  </data>
-  <data name="PrecursorLocator">
-    <value>Unique identifier of the precursor within the document. This will begin with "Precursor:" and usually ends with the precursor's label type followed by its adduct.</value>
-    <comment>Do not translate "Precursor:"</comment>
-  </data>
-  <data name="PrecursorNeutralFormula">
-    <value>The formula of the precursor ion. This is deprecated and "PrecursorIonFomula" should be used instead.</value>
-  </data>
-  <data name="PrecursorNormalizedArea">
-    <value>The normalized area of the Precursor Result.
-This is equal to the Total Area of the Precursor Result normalized according to the Normalization Method of the Peptide.
-If the Peptide Normalization Method is "None" or ratio to a label, then the Precursor Normalized Area will be equal to the Precursor Total Area.</value>
-  </data>
-  <data name="PrecursorMz">
-    <value>The mass to charge ratio (m/z) of the precursor ion.</value>
-  </data>
-  <data name="PrecursorNeutralMass">
-    <value>Neutral mass of the precursor in Daltons</value>
-  </data>
-  <data name="PrecursorNote">
-    <value>A free text note associated with a precursor by clicking Edit Note on
-the Edit menu</value>
-  </data>
-  <data name="PrecursorPeakFoundRatio">
-    <value>The ratio of transitions for which a peak was measured to the
-total number of transitions in the peptide. Peak indicators in the peptide tree view
-correspond to green = 1.0 (all transitions integrated), orange >= 0.5, red &lt; 0.5.</value>
-  </data>
-  <data name="PrecursorQuantification">
-    <value>Values related to using the isotopolog response curve to quantify the precursor result.</value>
-  </data>
-  <data name="PrecursorReplicateNote">
-    <value>A free text note associated with a result set of the precursor
-using the Results Grid.</value>
-  </data>
-  <data name="PrecursorResult">
-    <value>Precursor Result</value>
-  </data>
-  <data name="PrecursorResultLocator">
-    <value>Unique identifier of the precursor result within the document. This begins with "PrecursorResult:" and usually ends with the replicate name but may have additional attributes for the optimization step and result file.</value>
-    <comment>Do not translate "PrecursorResult:".</comment>
-  </data>
-  <data name="PrecursorResults">
-    <value>Precursor Results</value>
-  </data>
-  <data name="PrecursorResultsSummary">
-    <value>Precursor Results Summary</value>
-  </data>
-  <data name="Precursors">
-    <value>Precursors</value>
-  </data>
-  <data name="PredictedResultRetentionTime">
-    <value>Peptide retention time for each replicate run.</value>
-  </data>
-  <data name="PredictedRetentionTime">
-    <value>The retention time predicted by a retention time regression
-between a set of measured results and a retention time calculator (currently only
-SSRCalc 3.0 is available), or #N/A if no retention time regression has been assigned.</value>
-  </data>
-  <data name="PreviousAa">
-    <value>Previous Aa</value>
-  </data>
-  <data name="ProductCharge">
-    <value>Charge (z) of the product ion.</value>
-  </data>
-  <data name="ProductDecoyMzShift">
-    <value>Shift in m/z applied to the product ion to create
-the decoy m/z.</value>
-  </data>
-  <data name="ProductAdduct">
-    <value>The adduct applied to the product ion.</value>
-  </data>
-  <data name="ProductIonFormula">
-    <value>The formula of the product ion.</value>
-  </data>
-  <data name="ProductNeutralFormula">
-    <value>The formula of the product ion. This is deprecated, and "ProductIonFormula" should be used instead.</value>
-  </data>
-  <data name="ProductMz">
-    <value>The mass to charge ratio (m/z) of the product ion.</value>
-  </data>
-  <data name="ProductNeutralMass">
-    <value>Neutral mass of the product ion peptide fragment in Daltons.</value>
-  </data>
-  <data name="Protein">
-    <value>Protein</value>
-  </data>
-  <data name="ProteinAbundance">
-    <value>A number representing the abundance of the protein in the particular replicate.
-The Protein Abundance is calculated by taking the average of the normalized areas of all of the Transitions under the Protein.
-The Transition Areas are normalized according to the Normalization Method specified in the Peptide Quantification settings.
-The Protein Abundance will be blank if any transitions have missing peak areas in the Replicate, unless the normalization method is ratio to a label.</value>
-  </data>
-  <data name="ProteinAccession">
-    <value>Protein Accession</value>
-  </data>
-  <data name="ProteinDescription">
-    <value>When proteins are imported into Skyline through public FASTA
-sequence files, a Protein Description is provided. You can see the Protein Description
-also when you hover over the protein name in the peptide tree view.</value>
-  </data>
-  <data name="ProteinGene">
-    <value>Protein Gene</value>
-  </data>
-  <data name="ProteinLocator">
-    <value>Unique identifier of the protein within the document. This begins with "MoleculeGroup:" and usually ends with the protein name but may have additional attributes if the protein name is not unique within the document.</value>
-    <comment>Do not translate "MoleculeGroup:".</comment>
-  </data>
-  <data name="ProteinName">
-    <value>Protein Name as defined or entered into Skyline (in some cases in
-conjunction with the accession number)</value>
-  </data>
-  <data name="ProteinNote">
-    <value>A free text note associated with the protein by clicking Edit Note on the
-Edit menu</value>
-  </data>
-  <data name="ProteinPreferredName">
-    <value>Protein Preferred Name</value>
-  </data>
-  <data name="ProteinResult">
-    <value>Protein Result</value>
-  </data>
-  <data name="ProteinResults">
-    <value>Protein Results</value>
-  </data>
-  <data name="Proteins">
-    <value>Proteins</value>
-  </data>
-  <data name="ProteinSequence">
-    <value>When proteins are imported into Skyline through public FASTA
-sequence files the full protein sequence is accessible. You can see the protein sequence
-also when you hover over the protein name in the peptide tree view.</value>
-  </data>
-  <data name="ProteinSequenceCoverage">
-    <value>The fraction of amino acids in the protein sequence which could be part of one or more of the sequences of the child peptides.</value>
-  </data>
-  <data name="ProteinSpecies">
-    <value>Protein Species</value>
-  </data>
-  <data name="PValue">
-    <value>The P-value indicating the probability that random chance could have produced a result as extreme as what was observed.</value>
-  </data>
-  <data name="QuadraticCoefficient">
-    <value>Coefficient of the x-squared term in a quadratic regression.</value>
-  </data>
-  <data name="QualitativeIonRatio">
-    <value>Ratio of the sum of peak areas of the the non-quantitative transitions to the sum of the peak areas of the quantitative transitions under this molecule or peptide.</value>
-  </data>
-  <data name="QualitativeIonRatioStatus">
-    <value>Description of how the Qualitative Ion Ratio compares to the Target Qualitative Ion Ratio.
-If the Qualitative Ion Ratio Threshold has been specified in the Quantification Settings, then Qualitative Ion Ratio Status will be either "pass" or "fail".
-If the Qualitative Ion Ratio Threshold has not been specified then Qualitative Ion Ratio Status will be either "equal", "low", or "high", depending on how it compares to the Target Qualitative Ion Ratio.</value>
-  </data>
-  <data name="Quantification">
-    <value>Values related to using the calibration curve or normalization method to quantify the analyte.</value>
-  </data>
-  <data name="Quantitative">
-    <value>Whether the transition's peak area should be included when quantifying peptides.</value>
-  </data>
-  <data name="Range">
-    <value>Range</value>
-  </data>
-  <data name="RangeBestRetentionTime">
-    <value>The difference between MaxBestRetentionTime and
-MinBestRetentionTime, which can be used to gauge the spread of retention times
-measured.</value>
-  </data>
-  <data name="RangeRetentionTime">
-    <value>The difference between MaxRetentionTime and
-MinRetentionTime, which can be used to gauge the spread of retention times
-measured.</value>
-  </data>
-  <data name="RatioDotProduct">
-    <value>Ratio Dot Product</value>
-  </data>
-  <data name="RatioToStandard">
-    <value>Peptide area ratio of light to heavy</value>
-  </data>
-  <data name="RawData">
-    <value>The raw (uninterpolated) chromatogram data. The chromatograms have unevenly spaced times, and the chromatograms of each transition potentially has a different number of points.</value>
-  </data>
-  <data name="RawIntensities">
-    <value>The intensities of the raw (uninterpolated) chromatogram.</value>
-  </data>
-  <data name="RawMassErrors">
-    <value>The mass errors of the raw (uninterpolated) chromatogram.</value>
-  </data>
-  <data name="RawNumberOfPoints">
-    <value>The number of points in the raw (uninterpolated) chromatogram.</value>
-  </data>
-  <data name="RawSpectrumIds">
-    <value>Identifiers of the spectra that contributed to the points in the raw (uninterpolated) chromatogram.</value>
-  </data>
-  <data name="RawTimes">
-    <value>The retention times in the raw (uninterpolated) chromatogram.</value>
-  </data>
-  <data name="Reason">
-    <value>Reason the user gave for making the change</value>
-  </data>
-  <data name="Replicate">
-    <value>Replicate</value>
-  </data>
-  <data name="ReplicateAbundance">
-    <value>Information about the values from the replicate which were used to calculate the fold change</value>
-  </data>
-  <data name="ReplicateAbundances">
-    <value>A collection of values from individual replicates which were used to calculate the fold change</value>
-  </data>
-  <data name="ReplicateCalibrationCurve">
-    <value>The calibration curve made using the replicates that have the same Batch Name as this replicate.
-If the Precursor Concentration is specified on any of the Precursors in this Peptide then the Calibration Curve will be an isotopolog response curve.</value>
-  </data>
-  <data name="ReplicateCount">
-    <value>Number of replicates that had valid intensities and contributed to the result.</value>
-  </data>
-  <data name="ReplicateGroup">
-    <value>The cohort to which the Replicate Abundance belongs</value>
-  </data>
-  <data name="ReplicateSampleIdentity">
-    <value>The biological replicate for the Replicate Abundance</value>
-  </data>
-  <data name="ReplicateErrorMessage">
-    <value>Text of the error message, if any, which occurred while trying to fit the Replicate Calibration Curve</value>
-  </data>
-  <data name="ReplicateIndex">
-    <value>Replicate Index</value>
-  </data>
-  <data name="ReplicateIntercept">
-    <value>The intercept of the Replicate Calibration Curve</value>
-  </data>
-  <data name="ReplicateLocator">
-    <value>Unique identifier of the replicate within the document. This is always "Replicate:/" followed by the name of the replicate.</value>
-    <comment>Do not translate "Replicate:/".</comment>
-  </data>
-  <data name="ReplicateName">
-    <value>The replicate name assigned to the data during import.</value>
-  </data>
-  <data name="ReplicatePath">
-    <value>Replicate Path</value>
-  </data>
-  <data name="ReplicatePointCount">
-    <value>The number of data points that were fitted on the Replicate Calibration Curve</value>
-  </data>
-  <data name="ReplicateQuadraticCoefficient">
-    <value>The coefficient of the x-squared term on the Replicate Calibration Curve</value>
-  </data>
-  <data name="ReplicateRSquared">
-    <value>The coefficient of determination on the Replicate Calibration Curve</value>
-  </data>
-  <data name="ReplicateSlope">
-    <value>The slope of the Replicate Calibration Curve</value>
-  </data>
-  <data name="Replicates">
-    <value>Replicates</value>
-  </data>
-  <data name="ReplicateTurningPoint">
-    <value>The bilinear turning point on the Replicate Calibration Curve</value>
-  </data>
-  <data name="ResultFile">
-    <value>Result File</value>
-  </data>
-  <data name="ResultFileLocator">
-    <value>Unique identifier of the result file within the document. This begins with "ResultFile:/" followed by the replicate name. 
-This usually ends with the result filename, but may have additional attributes such as the full path if the filename is not unique within the replicate.</value>
-    <comment>Do not translate "ResultFile:/".</comment>
-  </data>
-  <data name="RetentionTime">
-    <value>Retention time at the maximum intensity for a transition peak.</value>
-  </data>
-  <data name="RetentionTimeCalculatorScore">
-    <value>The raw score for the peptide from the current
-retention score calculator, if one is used (e.g. SSRCalc or iRT score)
-    </value>
-  </data>
-  <data name="RSquared">
-    <value>Coefficient of determination</value>
-  </data>
-  <data name="SampleDilutionFactor">
-    <value>The amount by which the sample was diluted before being analyzed. 
-External standards typically have a dilution factor of 1, and unknown samples may have been diluted by a factor greater than 1 in order to bring them into the quantifiable range for the instrument.</value>
-  </data>
-  <data name="SampleName">
-    <value>The sample name, if the data was imported from a multi-sample WIFF
-file, or the file name again for other file types.</value>
-  </data>
-  <data name="SampleId" xml:space="preserve">
-    <value>A free text identifier for referring to a sample (which may be shared among multiple files). Read from the "sample id" attribute in an imported result file</value>
-  </data>
-  <data name="SampleType">
-    <value>Type of the sample.  One of the following: 
-      Unknown (sample being measured)
-      Standard (external standard containing a known amount of analyte to be used in calibration curve)
-      Quality Control (containing a known amount of analyte to verify calibration)
-      Solvent
-      Blank
-      Double Blank</value>
-  </data>
-<<<<<<< HEAD
-  <data name="Skewness">
-    <value>A measure of the asymmetry of the chromatogram peak.</value>
-=======
-  <data name="Score">
-    <value>The numerical value for the particular feature.</value>
-  </data>
-  <data name="SkylineVersion">
-    <value>Version of Skyline in which the change was made</value>
->>>>>>> aa8be898
-  </data>
-  <data name="Slope">
-    <value>Coefficient of the linear term in the fitted curve or line.</value>
-  </data>
-  <data name="SMILES" xml:space="preserve">
-    <value>Standardized molecular identifier</value>
-  </data>
-  <data name="SpectrumIds">
-    <value>Identifiers of the spectra that contributed to the chromatogram.</value>
-  </data>
-  <data name="StandardError">
-    <value>The standard error of the estimated value in the linear fit.</value>
-  </data>
-  <data name="StandardType">
-    <value>Standard Type</value>
-  </data>
-  <data name="StartTime">
-    <value>Retention time at the starting integration boundary for the transition peak</value>
-  </data>
-  <data name="Stdev">
-    <value>Stdev</value>
-  </data>
-  <data name="StdevArea">
-    <value>Standard deviation of the transition Area values</value>
-  </data>
-  <data name="StdevAreaNormalized">
-    <value>Standard deviation of the transition AreaNormalized values.</value>
-  </data>
-  <data name="StdevAreaRatio">
-    <value>Standard deviation of the transition AreaRatio values.</value>
-  </data>
-  <data name="StdevBestRetentionTime">
-    <value>Standard deviation of the precursor BestRetentionTime
-      values.</value>
-  </data>
-  <data name="StdevFwhm">
-    <value>Standard deviation of the transition Fwhm (peak width) values.</value>
-  </data>
-  <data name="StdevMaxFwhm">
-    <value>Standard deviation of the precursor MaxFwhm (peak width) values.</value>
-  </data>
-  <data name="StdevMaxHeight">
-    <value>Stdev Max Height</value>
-  </data>
-  <data name="StdevRetentionTime">
-    <value>Standard deviation of the transition RetentionTime values.</value>
-  </data>
-  <data name="StdevTotalArea">
-    <value>Standard deviation of the precursor TotalArea values</value>
-  </data>
-  <data name="StdevTotalAreaNormalized">
-    <value>Stdev Total Area Normalized</value>
-  </data>
-  <data name="StdevTotalAreaRatio">
-    <value>Standard deviation of the precursor TotalAreaNormalized
-values.</value>
-  </data>
-  <data name="TargetQualitativeIonRatio">
-    <value>The average of the Qualitative Ion Ratio values across all of the external standard replicates that have not been excluded from calibration.</value>
-  </data>
-  <data name="ThreeLetterCodes">
-    <value>The modified sequence where modifications are referred to by their three letter codes, e.g. "C[CAM]". If the modification does not have a three letter code, then its full name is used instead.</value>
-  </data>
-  <data name="TicArea">
-    <value>Integral of the total ion current over the entire run.</value>
-  </data>
-  <data name="Time">
-    <value>Time at which this change was made, expressed in your current local time zone</value>
-  </data>
-  <data name="Times">
-    <value>The retention times of the chromatogram.</value>
-  </data>
-  <data name="TimeStamp">
-    <value>Time at which this change was made, expressed as the local time of change and offset to UTC time</value>
-  </data>
-  <data name="TotalArea">
-    <value>The summed Area values of all individual transitions for the particular
-precursor.</value>
-  </data>
-  <data name="TotalAreaFragment">
-    <value>Total Area Fragment</value>
-  </data>
-  <data name="TotalAreaMs1">
-    <value>Total Area MS1</value>
-  </data>
-  <data name="TotalAreaNormalized">
-    <value>The TotalArea normalized to the sum of the TotalArea values
-for all peptide precursors in the document</value>
-  </data>
-  <data name="TotalAreaRatio">
-    <value>The ratio of the TotalArea of this precursor to the first internal
-standard label type, before version 0.7 this was always light/heavy, and appeared on the
-heavy precursor.</value>
-  </data>
-  <data name="TotalBackground">
-    <value>The summed Background values of all individual transitions for the
-particular precursor</value>
-  </data>
-  <data name="TotalBackgroundFragment">
-    <value>Total Background Fragment</value>
-  </data>
-  <data name="TotalBackgroundMs1">
-    <value>Total Background MS1</value>
-  </data>
-  <data name="Transition">
-    <value>Transition</value>
-  </data>
-  <data name="TransitionCount">
-    <value>Number of transitions under this precursor.</value>
-  </data>
-  <data name="TransitionIsDecoy">
-    <value>True if this is a decoy transition</value>
-  </data>
-  <data name="TransitionLocator">
-    <value>Unique identifier of the transition within the document. This begins with "Transition:".</value>
-    <comment>Do not translate "Transition:"</comment>
-  </data>
-  <data name="TransitionNote">
-    <value>A free text note associated with the transition by clicking Edit Note on
-the Edit menu</value>
-  </data>
-  <data name="TransitionReplicateNote">
-    <value>A free text note associated with a result set of the transition
-using the Results Grid.</value>
-  </data>
-  <data name="TransitionResult">
-    <value>Transition Result</value>
-  </data>
-  <data name="TransitionResultIsMs1">
-    <value>Whether this result was obtained from an MS1 scan.</value>
-  </data>
-  <data name="TransitionResultIsQuantitative">
-    <value>Whether this result is treated as quantitative, based on the user-modifiable Quantitative property of the Transition and whether the MS/MS Full Scan Acquisition Method is DDA which treats all fragment ions as non-quantitative.</value>
-  </data>
-  <data name="TransitionResultLocator">
-    <value>Unique identifier of the transition result within the document. This begins with "TransitionResult:" and usually ends with the replicate name, but may have additional attributes for the optimization step and result file.</value>
-    <comment>Do not translate "TransitionResult:".</comment>
-  </data>
-  <data name="TransitionResults">
-    <value>Transition Results</value>
-  </data>
-  <data name="TransitionResultsSummary">
-    <value>Transition Results Summary</value>
-  </data>
-  <data name="Transitions">
-    <value>Transitions</value>
-  </data>
-  <data name="Truncated">
-    <value>True if the integrated a peak has a boundary at either end of the acquisition
-time range, where intensity at the end is greater than 1% of the entire peak height
-higher than the other extent.</value>
-  </data>
-  <data name="TurningPoint">
-    <value>For bilinear regressions, the X-coordinate where the two lines intersect.</value>
-  </data>
-  <data name="TValue">
-    <value>The estimated value of the linear fit by the standard error.</value>
-  </data>
-  <data name="UndoRedoMessage">
-    <value>Description of the change</value>
-  </data>
-  <data name="UnimodIds">
-    <value>The modified sequence where modifications are referred to by their unimod id, e.g. "C(unimod:4)". If the modification does not have a unimod id, then its full name is used instead.</value>
-  </data>
-  <data name="User">
-    <value>User who made the change</value>
-  </data>
-  <data name="UserSetPeak">
-    <value>True if the default choice of peak or its boundaries was manually altered</value>
-  </data>
-  <data name="UserSetTotal">
-    <value>True if the default choice of peak or its boundaries was manually altered.</value>
-  </data>
-  <data name="UTCTime">
-    <value>Time at which this change was made, expressed in universal time (GMT)</value>
-  </data>
-  <data name="Weight">
-    <value>The numerical weighting for the feature assigned by the peak scoring model.</value>
-  </data>
-  <data name="WeightedFeature">
-    <value>A combination of the feature score and its weight.</value>
-  </data>
-  <data name="WeightedFeatures">
-    <value>A collection of the features that have been assigned weights by the peak scoring model.</value>
-  </data>
-  <data name="WeightedScore">
-    <value>The product of the feature score and the feature weight</value>
-  </data>
-  <data name="SummaryMessage">
-    <value>Description of the change</value>
-  </data>
-  <data name="AllInfoMessage">
-    <value>Detailed description of the change</value>
-  </data>
-</root>
+﻿<?xml version="1.0" encoding="utf-8"?>
+<root>
+	<!-- 
+		Microsoft ResX Schema
+
+		Version 1.3
+
+		The primary goals of this format is to allow a simple XML format 
+		that is mostly human readable. The generation and parsing of the 
+		various data types are done through the TypeConverter classes 
+		associated with the data types.
+
+		Example:
+
+		... ado.net/XML headers & schema ...
+		<resheader name="resmimetype">text/microsoft-resx</resheader>
+		<resheader name="version">1.3</resheader>
+		<resheader name="reader">System.Resources.ResXResourceReader, System.Windows.Forms, ...</resheader>
+		<resheader name="writer">System.Resources.ResXResourceWriter, System.Windows.Forms, ...</resheader>
+		<data name="Name1">this is my long string</data>
+		<data name="Color1" type="System.Drawing.Color, System.Drawing">Blue</data>
+		<data name="Bitmap1" mimetype="application/x-microsoft.net.object.binary.base64">
+			[base64 mime encoded serialized .NET Framework object]
+		</data>
+		<data name="Icon1" type="System.Drawing.Icon, System.Drawing" mimetype="application/x-microsoft.net.object.bytearray.base64">
+			[base64 mime encoded string representing a byte array form of the .NET Framework object]
+		</data>
+
+		There are any number of "resheader" rows that contain simple 
+		name/value pairs.
+
+		Each data row contains a name, and value. The row also contains a 
+		type or mimetype. Type corresponds to a .NET class that support 
+		text/value conversion through the TypeConverter architecture. 
+		Classes that don't support this are serialized and stored with the 
+		mimetype set.
+
+		The mimetype is used for serialized objects, and tells the 
+		ResXResourceReader how to depersist the object. This is currently not 
+		extensible. For a given mimetype the value must be set accordingly:
+
+		Note - application/x-microsoft.net.object.binary.base64 is the format 
+		that the ResXResourceWriter will generate, however the reader can 
+		read any of the formats listed below.
+
+		mimetype: application/x-microsoft.net.object.binary.base64
+		value   : The object must be serialized with 
+			: System.Serialization.Formatters.Binary.BinaryFormatter
+			: and then encoded with base64 encoding.
+
+		mimetype: application/x-microsoft.net.object.soap.base64
+		value   : The object must be serialized with 
+			: System.Runtime.Serialization.Formatters.Soap.SoapFormatter
+			: and then encoded with base64 encoding.
+
+		mimetype: application/x-microsoft.net.object.bytearray.base64
+		value   : The object must be serialized into a byte array 
+			: using a System.ComponentModel.TypeConverter
+			: and then encoded with base64 encoding.
+	-->
+	
+	<xsd:schema id="root" xmlns="" xmlns:xsd="http://www.w3.org/2001/XMLSchema" xmlns:msdata="urn:schemas-microsoft-com:xml-msdata">
+		<xsd:element name="root" msdata:IsDataSet="true">
+			<xsd:complexType>
+				<xsd:choice maxOccurs="unbounded">
+					<xsd:element name="data">
+						<xsd:complexType>
+							<xsd:sequence>
+								<xsd:element name="value" type="xsd:string" minOccurs="0" msdata:Ordinal="1" />
+								<xsd:element name="comment" type="xsd:string" minOccurs="0" msdata:Ordinal="2" />
+							</xsd:sequence>
+							<xsd:attribute name="name" type="xsd:string" msdata:Ordinal="1" />
+							<xsd:attribute name="type" type="xsd:string" msdata:Ordinal="3" />
+							<xsd:attribute name="mimetype" type="xsd:string" msdata:Ordinal="4" />
+						</xsd:complexType>
+					</xsd:element>
+					<xsd:element name="resheader">
+						<xsd:complexType>
+							<xsd:sequence>
+								<xsd:element name="value" type="xsd:string" minOccurs="0" msdata:Ordinal="1" />
+							</xsd:sequence>
+							<xsd:attribute name="name" type="xsd:string" use="required" />
+						</xsd:complexType>
+					</xsd:element>
+				</xsd:choice>
+			</xsd:complexType>
+		</xsd:element>
+	</xsd:schema>
+	<resheader name="resmimetype">
+		<value>text/microsoft-resx</value>
+	</resheader>
+	<resheader name="version">
+		<value>1.3</value>
+	</resheader>
+	<resheader name="reader">
+		<value>System.Resources.ResXResourceReader, System.Windows.Forms, Version=2.0.3500.0, Culture=neutral, PublicKeyToken=b77a5c561934e089</value>
+	</resheader>
+	<resheader name="writer">
+		<value>System.Resources.ResXResourceWriter, System.Windows.Forms, Version=2.0.3500.0, Culture=neutral, PublicKeyToken=b77a5c561934e089</value>
+	</resheader>
+
+  <data name="AbsFoldChange">
+    <value>Absolute value of the fold change</value>
+  </data>
+  <data name="AbsLog2FoldChange">
+    <value>Absolute value of the log base 2 of the fold change</value>
+  </data>
+  <data name="Abundance">
+    <value>The value for this replicate which was used to calculate the fold change. The number depends on the normalization method, and whether the fold change is being calculated at the protein or peptide level.</value>
+  </data>
+  <data name="AdjustedPValue">
+    <value>P-value adjusted for the multiple comparisons within this group comparison across the multiple peptides or proteins. The adjustment is done using the Benjamini-Hochberg procedure.</value>
+  </data>
+  <data name="Accuracy">
+    <value>Ratio of Calculated Concentration the Analyte Concentration (specified on the Replicate)</value>
+  </data>
+  <data name="AcquiredTime">
+    <value>Last time and date at which the mass spectrometer began acquiring this
+replicate data. Or #N/A if the file was imported with a version older than 1.1.</value>
+  </data>
+  <data name="AnalyteConcentration">
+    <value>Known quantity of analyte that was spiked into the external or quality control standard.</value>
+  </data>
+  <data name="Area">
+    <value>Area under the curve (AUC), minus background, for the transition peak.</value>
+  </data>
+  <data name="AreaNormalized">
+    <value>The Area normalized to the sum of the Area values for all transitions
+in the document.</value>
+  </data>
+  <data name="AreaRatio">
+    <value>The ratio of the Area of this transition to its corresponding transition in the
+first internal standard label type, before version 0.7 this was always light/heavy, and
+appeared on the heavy transitions.</value>
+  </data>
+  <data name="AttributeAreaProportion">
+    <value>The ratio of the normalized area to the sum of the normalized areas of all of the other peptides or molecules in the document that have the same Attribute Area Proportion.</value>
+  </data>
+  <data name="AttributeGroupId">
+    <value>Affects the grouping of peptides or molecules in the calculation of Attribute Area Proportion.</value>
+  </data>
+  <data name="AuditLogDetailRowId">
+    <value>Id of the detailed message</value>
+  </data>
+  <data name="AuditLogRow">
+    <value>Row of audit log information</value>
+  </data>
+  <data name="AuditLogRowId">
+    <value>Id of the entry</value>
+  </data>
+  <data name="AutoSelectMolecules">
+    <value>If true, then Skyline will automatically add or remove molecules from the Molecule List based on the current settings.</value>
+  </data>
+  <data name="AutoSelectPeptides">
+    <value>If true, then Skyline will automatically add or remove peptides based on the Peptide Settings Filter.</value>
+  </data>
+  <data name="AutoSelectPrecursors">
+    <value>If true, then Skyline will automatically add or remove precursors based on the Transition Settings Filter, spectral library, etc.</value>
+  </data>
+  <data name="AutoSelectTransitions">
+    <value>If true, then Skyline will automatically add or remove transitions from the precursor depending on the Transition Settings Filter, spectral library, etc.</value>
+  </data>
+  <data name="AverageMassErrorPPM">
+    <value>Average Mass Error PPM</value>
+  </data>
+  <data name="AverageMasses">
+    <value>The modified sequence which specifies modifications with their average masses, e.g. "C[+57.05162]".</value>
+  </data>
+  <data name="AverageMeasuredRetentionTime">
+    <value>The average peptide retention time over all replicates</value>
+  </data>
+  <data name="Background">
+    <value>The area of the rectangle formed by the integration boundaries, and the
+baseline and a line perpendicular to minimum intersection intensity between the
+integration boundaries and the chromatogram for the transition peak.</value>
+  </data>
+  <data name="BatchFiguresOfMerit">
+    <value>Figures of merit calculated using the subset of external standard replicates that have the same Batch Name as this replicate.</value>
+  </data>
+  <data name="BatchLimitOfDetection">
+    <value>Lower limit of detection calculated using the subset of external standard replicates that have the same Batch Name as this replicate.</value>
+  </data>
+  <data name="BatchLimitOfQuantification">
+    <value>Lower limit of quantification calculated using the subset of external standard replicates that have the same Batch Name as this replicate.</value>
+  </data>
+  <data name="BatchName">
+    <value>Name of the batch that this replicate belongs to. The calibration curve for a particular replicate
+will be calculated using the subset of external standards with the same batch name.</value>
+  </data>
+  <data name="BatchTargetQualitativeIonRatio">
+    <value>Target Qualitative Ion Ratio calculated using the subset of external standard replicates that have the same Batch Name as this replicate.</value>
+  </data>
+  <data name="BeginPos">
+    <value>The zero-based position of the first (N-terminal) amino acid of the peptide within its
+containing protein sequence, or #N/A if no protein sequence is available.</value>
+  </data>
+  <data name="BestReplicate">
+    <value>True if this replicate has the highest overall peptide peak score.</value>
+  </data>
+  <data name="BestRetentionTime">
+    <value>The RetentionTime value of the transition with the highest
+maximum intensity for the precursor.</value>
+  </data>
+  <data name="CalculatedConcentration">
+    <value>The concentration of the analyte is calculated by either:
+    1. Using the calibration curve (if the Peptide Settings > Quantification has a Regression Fit specified)
+    2. Using the ratio to internal standard (or surrogate) and multiplying by the Internal Standard Concentration</value>
+  </data>
+  <data name="CalibrationCurve">
+    <value>Calibration Curve that was calculated using Replicates whose Sample Type was "Standard" and that had an "Analyte Concentration" specified.</value>
+  </data>
+  <data name="CandidatePeakGroup">
+    <value>A set of peaks with the same start and end time from the transition chromatograms of a set of precursors belonging to the same peptide or molecule.</value>
+  </data>
+  <data name="CAS" xml:space="preserve">
+    <value>Standardized molecular identifier</value>
+  </data>
+  <data name="Chosen">
+    <value>True if the peak boundaries of the candidate peak are the same as the integration boundaries that are used for all of the transitions in the peak group.</value>
+  </data>
+  <data name="Chromatogram">
+    <value>Chromatogram for the transition and replicate.</value>
+  </data>
+  <data name="ChromatogramExtractionWidth">
+    <value>Full width of the channel over which the spectrum intensities were summed</value>
+  </data>
+  <data name="ChromatogramIonMobility">
+    <value>Center of the ion mobility window that was used to filter spectra during chromatogram extraction</value>
+  </data>
+  <data name="ChromatogramIonMobilityExtractionWidth">
+    <value>Full width of the ion mobility window that was used to filter spectra during chromatogram extraction</value>
+  </data>
+  <data name="ChromatogramIonMobilityUnits">
+    <value>Units of the chromatogram ion mobility and chromatogram ion mobility extraction width</value>
+  </data>
+  <data name="ChromatogramPrecursorMz">
+    <value>Precursor m/z of the chromatogram</value>
+  </data>
+  <data name="ChromatogramProductMz">
+    <value>Product m/z of the chromatogram</value>
+  </data>
+  <data name="ChromatogramSource">
+    <value>Type of scans from which the chromatogram was extracted: one of "fragment", "sim", "ms1", or "unknown"</value>
+    <comment>Keep the english form of "fragment", "sim", "ms1", or "unknown" because that is what users see in the Document Grid. However, maybe put the localized translation in parentheses: "fragment" (translation of fragment), "sim" (translation of selected ion monitoring), etc. </comment>
+  </data>
+  <data name="CollisionCrossSection">
+    <value>The collision cross section of the precursor</value>
+  </data>
+  <data name="CollisionalCrossSection">
+    <value>A measure of ion mobility, in square angstroms, which is typically converted to appropriate units (eg drift time, inverseK0) and used in extracting chromatograms from ion mobility mass spectra.</value>
+  </data>
+  <data name="Coeluting">
+    <value>True if this transition's peak has similar apex and extents as the other transitions within the peak group.</value>
+  </data>
+  <data name="ConfidenceLevel">
+    <value>Confidence level which was used to determine the confidence interval around the fold change.</value>
+  </data>
+  <data name="CleavageAa">
+    <value>Specific amino acid residue in the peptide after (C-terminal of) which the
+peptide was cleaved upon fragmentation. (e.g. P, M, S, T, etc.)</value>
+  </data>
+  <data name="CollisionEnergy">
+    <value>Collision Energy for the precursor ion according to instrument/vendor
+specific default collision energy equation within Skyline</value>
+  </data>
+  <data name="ConcentrationMultiplier">
+    <value>Value to multiply the replicate's "analyte concentration" by in order to get the specific concentration of the specific peptide or molecule.</value>
+  </data>
+  <data name="CountTruncated">
+    <value>The number of transitions for a precursor that integrate a peak with a
+boundary at either end of the acquisition time range, where intensity at the end is
+greater than 1% of the entire peak height higher than the other extent.</value>
+  </data>
+  <data name="Cv">
+    <value>Cv</value>
+  </data>
+  <data name="CvArea">
+    <value>Coefficient of variation (CV) of the transition Area values.</value>
+  </data>
+  <data name="CvAreaNormalized">
+    <value>Coefficient of variation (CV) of the transition AreaNormalized
+values.</value>
+  </data>
+  <data name="CvAreaRatio">
+    <value>Coefficient of variation (CV) of the transition AreaRatio values.</value>
+  </data>
+  <data name="CvBestRetentionTime">
+    <value>Coefficient of variation (CV) of the precursor
+BestRetentionTime values.</value>
+  </data>
+  <data name="CvFwhm">
+    <value>Coefficient of variation (CV) of the transition Fwhm (peak width) values</value>
+  </data>
+  <data name="CvMaxFwhm">
+    <value>Coefficient of variation (CV) of the precursor MaxFwhm (peak width)
+values.</value>
+  </data>
+  <data name="CvMaxHeight">
+    <value>Cv Max Height</value>
+  </data>
+  <data name="CvRetentionTime">
+    <value>Coefficient of variation (CV) of the transition RetentionTime values.</value>
+  </data>
+  <data name="CvTotalArea">
+    <value>Coefficient of variation (CV) of the precursor TotalArea values</value>
+  </data>
+  <data name="CvTotalAreaNormalized">
+    <value>Coefficient of variation (CV) of the precursor TotalAreaNormalized values.</value>
+  </data>
+  <data name="CvTotalAreaRatio">
+    <value>Coefficient of variation (CV) of the precursor TotalAreaRatio values</value>
+  </data>
+  <data name="DegreesOfFreedom">
+    <value>Number of degrees of freedom which was used to calculate the confidence interval of the T-test.</value>
+  </data>
+  <data name="DeclusteringPotential">
+    <value>Declustering Potential for the precursor ion according to
+instrument/vendor specific default declustering potential equation within Skyline</value>
+  </data>
+  <data name="DecoyMzShift">
+    <value>Shift in m/z applied to the precursor to create
+the decoy m/z</value>
+  </data>
+  <data name="DetailReason">
+    <value>Detailed reason the user gave for making the change</value>
+  </data>
+  <data name="Details">
+    <value>List of detailed change messages and reasons</value>
+  </data>
+  <data name="DetectionQValue">
+    <value>A false discovery rate (FDR) score assigned to each chosen target peak after applying a mProphet model.</value>
+  </data>
+  <data name="DetectionZScore">
+    <value>A normalized mProphet score assigned to each chosen peak (target and decoy) after applying a mProphet model, expressed as the number of standard deviations (SD) from the mean decoy score.</value>
+  </data>
+  <data name="DriftTimeFragment">
+    <value>Ion mobility drift time (in milliseconds) for fragment ions, which typically move faster due to more energetic collisions. (For backward compatibility only: IonMobilityFragment and IonMobilityUnits are the preferred terms.)</value>
+  </data>
+  <data name="DriftTimeMS1">
+    <value>Ion mobility drift time (in milliseconds)  for precursor ions, which typically move slightly slower than fragment ions as they are less energetic. (For backward compatibility only: IonMobilityMS1 and IonMobilityUnits are the preferred terms.)</value>
+  </data>
+  <data name="DriftTimeWindow">
+    <value>Ion mobility drift time window (in milliseconds)  used in chromatogram extraction. (For backward compatibility only: IonMobilityWindow and IonMobilityUnits are the preferred terms.)</value>
+  </data>
+  <data name="EndPos">
+    <value>The zero-based position of the last (C-terminal) amino acid of the peptide within its
+containing protein sequence, or #N/A if no protein sequence is available</value>
+  </data>
+  <data name="EndTime">
+    <value>Retention time at the ending integration boundary for the transition peak.</value>
+  </data>
+  <data name="EstimatedValue">
+    <value>Slope of the linear regression.</value>
+  </data>
+  <data name="ErrorMessage">
+    <value>Text of the error message, if any, which occurred while trying to calculate this value.</value>
+  </data>
+  <data name="ExcludeFromCalibration">
+    <value>Whether the results in the replicate should be excluded from the peptide's calibration curve calculation.</value>
+  </data>
+  <data name="ExplicitAnalyteConcentration">
+    <value>The concentration of this particular molecule or peptide in this particular replicate.
+If the Explicit Analyte Concentration is not specified then the concentration of the analyte is assumed 
+to be the Analyte Concentration from the Replicate times the Concentration Multiplier of the Peptide or Molecule.</value>
+  </data>
+  <data name="ExplicitCollisionEnergy">
+    <value>The exact desired collision energy to be used in SRM methods or transitions lists for a target, overriding all model or optimization library or per-precursor explicit values.</value>
+  </data>
+  <data name="ExplicitCollisionalCrossSection">
+    <value>The exact desired collisional cross section (in square angstroms) to be converted to ion mobility and used in extracting chromatograms from ion mobility mass spectra, overriding all model values. </value>
+  </data>
+  <data name="ExplicitCompensationVoltage">
+    <value>The exact desired compensation voltage (ion mobility filter) to be used in SRM methods or transitions lists for a target, overriding all model or optimization library values.</value>
+  </data>
+  <data name="ExplicitConeVoltage">
+    <value>The exact desired cone voltage (Waters instruments only) to be used in SRM methods or transitions lists for a target.</value>
+  </data>
+  <data name="ExplicitDeclusteringPotential">
+    <value>The exact desired declustering potential (SCIEX instruments only) to be used in SRM methods or transitions lists for a target, overriding all model values.</value>
+  </data>
+  <data name="ExplicitDriftTimeHighEnergyOffsetMsec">
+    <value>The exact desired drift time high energy offset (in milliseconds) to be used in extracting chromatograms from ion mobility high-energy mass spectra, overriding all model values.</value>
+  </data>
+  <data name="ExplicitDriftTimeMsec">
+    <value>The exact desired drift time (in milliseconds) to be used in extracting chromatograms from ion mobility mass spectra, overriding all model values.</value>
+  </data>
+  <data name="ExplicitIonMobility">
+    <value>The ion mobility value of the center of the filter window used when extracting chromatograms</value>
+  </data>
+  <data name="ExplicitIonMobilityHighEnergyOffset">
+    <value>The ion mobility high energy offset to be used when extracting chromatograms</value>
+  </data>
+  <data name="ExplicitIonMobilityUnits">
+    <value>The units of the Explicit Ion Mobility values.</value>
+  </data>
+  <data name="ExplicitGlobalStandardArea">
+    <value>Value to use when calculating "ratio to global standards". 
+    Use this when you want to normalize peak areas in a particular replicate by dividing by a value that you calculated outside of Skyline.</value>
+  </data>
+  <data name="ExplicitRetentionTime">
+    <value>The exact predicted retention time (in minutes) to be used for a target, overriding all other methods of prediction.</value>
+  </data>
+  <data name="ExplicitRetentionTimeWindow">
+    <value>The exact desired retention time window (in minutes) to be used for a target, overriding all other settings used to derive this value.</value>
+  </data>
+  <data name="ExplicitSLens">
+    <value>The exact desired SLens value (Thermo instruments only) to be used in SRM methods or transitions lists for a target.</value>
+  </data>
+  <data name="Features">
+    <value>Collection of properties of the peak group which can be assigned a numerical score to be used in assessing peak quality.</value>
+  </data>
+  <data name="FiguresOfMerit">
+    <value>The limits of detection and quantification for the peptide or molecule. The method for calculating these quantities can be chosen on the Quantification tab of the Peptide Settings.</value>
+  </data>
+  <data name="FileIndex">
+    <value>File Index</value>
+  </data>
+  <data name="FileName">
+    <value>The name of the file from which the data was imported</value>
+  </data>
+  <data name="FilePath">
+    <value>The full path and file name of the file from which the data was imported.</value>
+  </data>
+  <data name="Files">
+    <value>Files</value>
+  </data>
+  <data name="FirstPosition">
+    <value>The position of the first (N-terminal) amino acid of the peptide within its
+containing protein sequence, or #N/A if no protein sequence is available.</value>
+  </data>
+  <data name="FoldChange">
+    <value>The fold change value. The fold change is the ratio of the normalized intensity of the treatment group to the normalized intensity of the control group.</value>
+  </data>
+  <data name="FoldChangeResult">
+    <value>Result of comparing values between the two groups.</value>
+  </data>
+  <data name="FragmentIon">
+    <value>The name of the product ion peptide fragment (e.g. y8, y10, b7, etc.).</value>
+  </data>
+  <data name="FragmentIonOrdinal">
+    <value>Position of the amino acid in the peptide after (C-terminal of)
+which the peptide was cleaved upon fragmentation. (e.g. 8, 10, 7, etc.)</value>
+  </data>
+  <data name="FragmentIonType">
+    <value>The type of the product ion (y, b, c, z, a, x, precursor)</value>
+  </data>
+  <data name="FullNames">
+    <value>The modified sequence where modifications are referred to by their full names, e.g. "C[Carbamidomethyl (C)]".</value>
+  </data>
+  <data name="FullScanFilterWidth">
+    <value>Full Scan Filter Width</value>
+  </data>
+  <data name="Fwhm">
+    <value>Full width at half max (FWHM) for the transition peak.</value>
+  </data>
+  <data name="FwhmDegenerate">
+    <value>Fwhm Degenerate</value>
+  </data>
+  <data name="Height">
+    <value>The maximum intensity of the points between the transition peak integration
+boundaries.</value>
+  </data>
+  <data name="Group">
+    <value>Value of the replicate annotation of the replicates that were compared to the control group.</value>
+  </data>
+  <data name="HMDB" xml:space="preserve">
+    <value>Standardized molecular identifier</value>
+  </data>
+  <data name="Identified">
+    <value>True if a MS/MS peptide identification exists for the result file at a time
+between the peak integration boundaries.</value>
+  </data>
+  <data name="InChI" xml:space="preserve">
+    <value>Standardized molecular identifier</value>
+  </data>
+  <data name="InChiKey" xml:space="preserve">
+    <value>Standardized molecular identifier</value>
+  </data>
+  <data name="InstrumentSerialNumber" xml:space="preserve">
+    <value>The instrument serial number read from an imported result file</value>
+  </data>
+  <data name="Intensities">
+    <value>Comma separated list of chromatogram intensities.</value>
+  </data>
+  <data name="Intercept">
+    <value>Y-intercept in the fitted line or curve</value>
+  </data>
+  <data name="InternalStandardConcentration">
+    <value>Quantity of internal standard in the sample.</value>
+  </data>
+  <data name="InterpolatedData">
+    <value>Chromatogram data which was interpolated in the time dimension so that the retention times are evenly spaced, and all transitions within the peptide or molecule have the same number of points.</value>
+  </data>
+  <data name="InterpolatedIntensities">
+    <value>Chromatogram intensities from the interpolated data.</value>
+  </data>
+  <data name="InterpolatedMassErrors">
+    <value>Chromatogram mass errors from the interpolated data.</value>
+  </data>
+  <data name="InterpolatedNumberOfPoints">
+    <value>The number of points in the interpolated chromatogram.</value>
+  </data>
+  <data name="InterpolatedSpectrumIds">
+    <value>Identifiers of the spectra that contributed to the points in the interpolated chromatogram.</value>
+  </data>
+  <data name="InterpolatedTimes">
+    <value>The retention times in the interpolated chromatogram.</value>
+  </data>
+  <data name="IonFormula">
+    <value>An atomic chemical formula for the fully charged (and possibly isotope labeled) ion to be measured in a mass spectrometer.</value>
+  </data>
+  <data name="IonMobilityFragment">
+    <value>Center of the ion mobility filter window used in chromatogram extraction for a fragment ion. This may differ from the value for precursor ions , as fragment ions may move faster due to more energetic collisions,</value>
+  </data>
+  <data name="IonMobilityHighEnergyOffset">
+    <value>The high energy offset for the precursor from the ion mobility library</value>
+  </data>
+  <data name="IonMobilityMS1">
+    <value>Center of the ion mobility filter window used in chromatogram extraction for a precursor ion.</value>
+  </data>
+  <data name="IonMobilityUnits">
+    <value>Units for ion mobility used in chromatogram extraction.</value>
+  </data>
+  <data name="IonMobilityValue">
+    <value>The ion mobility of the precursor</value>
+  </data>
+  <data name="IonMobilityWindow">
+    <value>Width of the ion mobility filter window used in chromatogram extraction.</value>
+  </data>
+  <data name="IonName">
+    <value>The name of the precursor.</value>
+  </data>
+  <data name="IsDecoy">
+    <value>True if this is a decoy precursor.</value>
+  </data>
+  <data name="IsotopeDistIndex">
+    <value>Zero for the monoisotopic peak, 1 for M+1, 2 for M+2, etc. </value>
+  </data>
+  <data name="IsotopeDistProportion">
+    <value>The proportion of the entire isotope distribution predicted for
+this isotope peak. Currently only available for precursor transitions filtered from high
+resolution MS1 scans.</value>
+  </data>
+  <data name="IsotopeDistRank">
+    <value>The rank based on the IsotopeDistProportion among all isotope
+peaks for the predicted isotope distribution, shown in the user interface as “(irank #)”.
+Currently only available for precursor transitions filtered from high resolution MS1
+scans.</value>
+  </data>
+  <data name="IsotopeDotProduct">
+    <value>The dot-product calculation described above, but between the
+individual precursor (M, M+1, M+2, etc.) peak areas of the precursor and the intensities
+of the predicted isotope distribution, or #N/A if the transition is not a precursor isotope,
+or the chromatogram was not extracted from high resolution MS1 data.</value>
+  </data>
+  <data name="IsotopeLabelType">
+    <value>A label type name associated with the precursor ion (light/heavy),
+indicating which isotope modifications are applied</value>
+  </data>
+  <data name="KEGG" xml:space="preserve">
+    <value>Standardized molecular identifier</value>
+  </data>
+  <data name="Key">
+    <value>Key</value>
+  </data>
+  <data name="Kurtosis">
+	<value>A measure of the "tailedness" of the chromatogram peak.</value>
+  </data>
+  <data name="LastPosition">
+    <value>The position of the last (C-terminal) amino acid of the peptide within its
+containing protein sequence, or #N/A if no protein sequence is available</value>
+  </data>
+  <data name="LibraryCollisionCrossSection">
+    <value>The collision cross section for the precursor from the ion mobility library</value>
+  </data>
+  <data name="LibraryIonMobility">
+    <value>The ion mobility information for the precursor from the ion mobility library</value>
+  </data>
+  <data name="LibraryIonMobilityHighEnergyOffset">
+    <value>The high energy offset for the precursor from the ion mobility library</value>
+  </data>
+  <data name="LibraryIonMobilityUnits">
+    <value>The units of the Library Ion Mobility Value</value>
+  </data>
+  <data name="LibraryIonMobilityValue">
+    <value>The ion mobility of the precursor from the ion mobility library</value>
+  </data>
+  <data name="LibraryDotProduct">
+    <value>The dot-product between the individual transition peak areas
+of the precursor and the intensities of the matching ion peaks in the matched MS/MS
+spectral library spectrum (Note: as of v1.4, this is now 1 – Arcos(dotp)/(Pi/2) where dotp
+is the value described above. a.k.a. Normalize Spectrum Contrast Angle), or #N/A if the
+precursor has not matching library spectrum or has fewer than 4 transitions. This is a 35
+useful value for method refinement. It works best when 6 or more transitions are
+present.</value>
+  </data>
+  <data name="LibraryIntensity">
+    <value>The MS/MS peak intensity corresponding to the transition product
+ion in the matching library spectrum.</value>
+  </data>
+  <data name="LibraryName">
+    <value>The name of a MS/MS spectral library, if a MS/MS spectral library
+spectrum is associated with the precursor ion.</value>
+  </data>
+  <data name="LibraryProbabilityScore">
+    <value>The probability score assigned to this match in the input files used to build the spectral library.</value>
+  </data>
+  <data name="LibraryRank">
+    <value>The rank based on LibraryIntensity of this transition among all transitions
+allowed by the transition Filter settings, shown in the user interface as “(rank #)”.</value>
+  </data>
+  <data name="LibraryScore1">
+    <value>Raw peptide library score that may or may not be used to rank among
+precursors of a protein.</value>
+  </data>
+  <data name="LibraryScore2">
+    <value>Raw peptide library score that may or may not be used to rank among
+precursors of a protein.</value>
+  </data>
+  <data name="LibraryScore3">
+    <value>Raw peptide library score that may or may not be used to rank among
+precursors of a protein.</value>
+  </data>
+  <data name="LibraryType">
+    <value>The type of MS/MS spectral library (BiblioSpec, GPM, NIST), if a MS/MS
+spectral library spectrum is associated with the precursor ion.</value>
+  </data>
+  <data name="LimitOfDetection">
+    <value> The lower concentration limit at which the analyte can be reliably distinguished from a blank.
+      The options about for calculating the lower limit of detection can be specified on the Quantification tab of the Peptide Settings.</value>
+  </data>
+  <data name="LimitOfQuantification">
+    <value>The lower concentration limit where the analyte is said to be quantifiable.
+The options for determining this value can be specified on the Quantification tab of the Peptide Settings.</value>
+  </data>
+  <data name="LinearFit">
+    <value>The result of doing the linear regression to determine the fold change.</value>
+  </data>
+  <data name="Log2FoldChange">
+    <value>The logarithm base 2 of the fold change value.</value>
+  </data>
+  <data name="Losses">
+    <value>A comma separated list of all neutral losses from this fragment</value>
+  </data>
+  <data name="LossFormulas">
+    <value>A comma separated list of the chemical forumulas for all neutral losses from this fragment, or empty if not all losses have formulas</value>
+  </data>
+  <data name="LossNeutralMass">
+    <value>The total mass of all neutral losses from this fragment.</value>
+  </data>
+  <data name="MassErrorPPM">
+    <value>Mass Error PPM</value>
+  </data>
+  <data name="MassErrors">
+    <value>The mass errors of the chromatogram.</value>
+  </data>
+  <data name="Max">
+    <value>Max</value>
+  </data>
+  <data name="MaxBestRetentionTime">
+    <value>Maximum of the precursor BestRetentionTime values</value>
+  </data>
+  <data name="MaxDetectionQValue" xml:space="preserve">
+    <value>A  maximum of the false discovery rate (FDR) score assigned to each chosen target peak after applying a mPro
+phet model.</value>
+  </data>
+  <data name="MaxEndTime">
+    <value>Maximum EndTime of all transitions for a precursor. Unless manually
+edited all transitions for a precursor use the same integration boundaries.</value>
+  </data>
+  <data name="MaxFoldChange">
+    <value>The upper bound of the confidence interval of the fold change.</value>
+  </data>
+  <data name="MaxFwhm">
+    <value>The maximum full width at half max (FWHM) of the transitions for the
+precursor.</value>
+  </data>
+  <data name="MaxHeight">
+    <value>Max Height</value>
+  </data>
+  <data name="MaxRetentionTime">
+    <value>Maximum of the transition RetentionTime values.</value>
+  </data>
+  <data name="Median">
+    <value>Median</value>
+  </data>
+  <data name="Mean">
+    <value>Mean</value>
+  </data>
+  <data name="MeanArea">
+    <value>Mean of the transition Area values.</value>
+  </data>
+  <data name="MeanAreaNormalized">
+    <value>Mean of the transition AreaNormalized values</value>
+  </data>
+  <data name="MeanAreaRatio">
+    <value>Mean of the transition AreaRatio values.</value>
+  </data>
+  <data name="MeanBestRetentionTime">
+    <value>Mean of the precursor BestRetentionTime values.</value>
+  </data>
+  <data name="MeanFwhm">
+    <value>Mean of the transition Fwhm (peak width) values.</value>
+  </data>
+  <data name="MeanMaxFwhm">
+    <value>Mean of the precursor MaxFwhm (peak width) values.</value>
+  </data>
+  <data name="MeanMaxHeight">
+    <value>Mean Max Height</value>
+  </data>
+  <data name="MeanRetentionTime">
+    <value>Mean of the transition RetentionTime values.</value>
+  </data>
+  <data name="MeanTotalArea">
+    <value>Mean of the precursor TotalArea values.</value>
+  </data>
+  <data name="MeanTotalAreaNormalized">
+    <value>Mean of the precursor TotalAreaNormalized values</value>
+  </data>
+  <data name="MeanTotalAreaRatio">
+    <value> Mean of the precursor TotalAreaRatio values.</value>
+  </data>
+  <data name="MedianDetectionQValue" xml:space="preserve">
+    <value>A  median of the false discovery rate (FDR) score assigned to each chosen target peak after applying a mProphet model.</value>
+  </data>
+  <data name="Min">
+    <value>Min</value>
+  </data>
+  <data name="MinBestRetentionTime">
+    <value>Minimum of the precursor BestRetentionTime values</value>
+  </data>
+  <data name="MinFoldChange">
+    <value>The lower bound of the confidence interval of the fold change.</value>
+  </data>
+  <data name="MinRetentionTime">
+    <value>Minimum of the transition RetentionTime values.</value>
+  </data>
+  <data name="MinDetectionQValue" xml:space="preserve">
+    <value>A  minimum of the false discovery rate (FDR) score assigned to each chosen target peak after applying a mProphet model.</value>
+  </data>
+  <data name="MinStartTime">
+    <value>Minimum StartTime of all transitions for a precursor. Unless manually
+edited all transitions for a precursor use the same integration boundaries</value>
+  </data>
+  <data name="MissedCleavages">
+    <value>The number of missed cleavage sites in the peptide sequence</value>
+  </data>
+  <data name="ModelScore">
+    <value>The sum of the feature values weighted according to the currently selected peak scoring model.</value>
+  </data>
+  <data name="ModifiedAreaProportion">
+    <value>The normalized area of this peptide result divided by the sum of all peptide results in this protein and replicate that have the same unmodified sequence.</value>
+  </data>
+  <data name="ModifiedSequence">
+    <value>Peptide sequence including any amino acid modifications such as
+cysteine alkylation. (example: AGLC[+57]QTFVYGGC[+57]R)</value>
+  </data>
+  <data name="ModifiedSequenceAverageMasses">
+    <value>The modified sequence of the precursor where modifications are referred to by their average masses, e.g. "C[+57.05162]".</value>
+  </data>
+  <data name="ModifiedSequenceFullNames">
+    <value>The modified sequence of the precursor where modifications are referred to by their full names, e.g. "C[Carbamidomethyl (C)]".</value>
+  </data>
+  <data name="ModifiedSequenceMonoisotopicMasses">
+    <value>The modified sequence of the precursor where modifications are referred to by their monoisotopic masses, e.g. "C[+57.021464]".</value>
+  </data>
+  <data name="ModifiedSequenceThreeLetterCodes">
+    <value>The modified sequence of the precursor where modifications are referred to by their three letter codes, e.g. "C[CAM]". If the modification does not have a three letter code, then its full name is used instead.</value>
+  </data>
+  <data name="ModifiedSequenceUnimodIds">
+    <value>The modified sequence of the precursor where modifications are referred to by their unimod id, e.g. "C(unimod:4)". If the modification does not have a unimod id, then its full name is used instead.</value>
+  </data>
+  <data name="ModifiedTime">
+    <value>Last time and date at which the original mass spectrometer file was
+modified on disk</value>
+  </data>
+  <data name="Molecule">
+    <value>Molecules belong to Molecule Lists and contain Percursors.</value>
+  </data>
+  <data name="MoleculeFormula">
+    <value>An atomic chemical formula for the neutral, unlabeled molecule to be measured in a mass spectrometer.</value>
+  </data>
+  <data name="MoleculeListAbundance">
+    <value>A number representing the abundance of the molecule list. This number is obtained by averaging the normalized areas of all of the transitions under this Molecule List.
+The areas are normalized according to the Normalization Method specified in the Molecule Quantification settings.
+The Molecule List Abundance will be blank if any transitions have missing values in this replicate, unless the normalization method is ratio to a label.</value>
+  </data>
+  <data name="MoleculeListLocator">
+      <value>Unique identifier of the molecule list within the document. This begins with "MoleculeGroup:".</value>
+    <comment>Do not translate "MoleculeGroup:".</comment>
+  </data>
+  <data name="MoleculeListName">
+    <value>The name of the molecule list.</value>
+  </data>
+  <data name="MoleculeListNote">
+    <value>A free text note associated with the molecule list.</value>
+  </data>
+  <data name="MoleculeList">
+    <value>A grouping of molecules in a Skyline document.</value>
+  </data>
+  <data name="MoleculeListResult">
+    <value>Molecule List Result</value>
+  </data>
+  <data name="MoleculeListResults">
+    <value>Molecule List Results</value>
+  </data>
+  <data name="MoleculeLists">
+    <value>The top level set of the groupings of all of the molecules in a Skyline document.</value>
+  </data>
+  <data name="MoleculeLocator">
+    <value>Unique identifier of the molecule within the document. This begins with "Molecule:".</value>
+    <comment>Do not translate "Molecule:".</comment>
+  </data>
+  <data name="MoleculeName">
+    <value>A general name that may be assigned to a molecule in its neutral, unlabeled form.</value>
+  </data>
+  <data name="MoleculeNote">
+    <value>A free text note associated with the molecule.</value>
+  </data>
+  <data name="MoleculePeakFoundRatio">
+    <value>Molecule Peak Found Ratio</value>
+  </data>
+  <data name="MonoisotopicMasses">
+    <value>The modified sequence where modifications are referred to by their monoisotopic masses, e.g. "C[+57.021464]".</value>
+  </data>
+  <data name="MoleculeResult">
+    <value>Molecule Result</value>
+  </data>
+  <data name="MoleculeResultLocator">
+    <value>Unique identifier of the Molecule Result within the document. This will begin with "MoleculeResult:" and will contain the molecule name and the replicate name.</value>
+    <comment>Do not translate "MoleculeResult:"</comment>
+  </data>
+  <data name="MoleculeResults">
+    <value>The results associated with the molecule.</value>
+  </data>
+  <data name="MoleculeRetentionTime">
+    <value>The average of the Best Retention Time values for the precursors in a particular replicate.</value>
+  </data>
+  <data name="Molecules">
+    <value>The molecules in a Molecule List.</value>
+  </data>
+  <data name="MsLevel">
+    <value>Indicates whether the result was obtained using only precursor intensities (MS Level 1) or product intensities (MS Level 2).</value>
+  </data>
+  <data name="NextAa">
+    <value>Next Aa</value>
+  </data>
+  <data name="NormalizationMethod">
+    <value>Override of the normalization method to use with this particular molecule for absolute quantification and group comparisons.</value>
+  </data>
+  <data name="NormalizedArea">
+    <value>Value obtained by normalizing the peptide/molecule intensity according to either the explicit "Normalization Method" for the peptide/molecule or the normalization method specified on:
+    Settings > Peptide Settings > Quantification</value>
+  </data>
+  <data name="NumberOfPoints">
+    <value>The number of points in the chromatogram.</value>
+  </data>
+  <data name="OptCollisionEnergy">
+    <value>The collision energy value corresponding to the OptStep if
+collision energy optimization is being performed</value>
+  </data>
+  <data name="OptCompensationVoltage">
+    <value>The compensation voltage value (for ion mobility filtering) corresponding to the OptStep if compensation voltage optimization is being performed</value>
+  </data>
+  <data name="OptDeclusteringPotential">
+    <value>The declustering potential value corresponding to the
+OptStep if declustering potential optimization is being performed</value>
+  </data>
+  <data name="OptStep">
+    <value>Optimization step value indicating distance from the default value for the
+parameter being optimized, 0 for the default parameter value, or if no optimization is
+being performed in the replicate.</value>
+  </data>
+  <data name="PeakGroupEndTime">
+    <value>The maximum end time of the individual peaks in the peak group.</value>
+  </data>
+  <data name="PeakGroupRetentionTime">
+    <value>The retention time of the peak with the maximum height of all transitions in a peak group</value>
+  </data>
+  <data name="PeakGroupStartTime">
+    <value>The minimum start time of the individual peaks in the peak group.</value>
+  </data>
+  <data name="PeakQValue">
+    <value>The estimate q-value (false discovery rate) that a peak with this score would get if it were the peak chosen by Skyline.</value>
+  </data>
+  <data name="PeakRank">
+    <value>The rank based on Area of this transition among all other transitions of the
+same precursor.</value>
+  </data>
+  <data name="PeakRankByLevel">
+    <value>Peak area ranking in a specific replicate by MS level (i.e. MS1 and MS/MS get ranked separately)</value>
+  </data>
+  <data name="PeakScores">
+    <value>The features and their scores for the peak group.</value>
+  </data>
+  <data name="Peptide">
+    <value>Peptide</value>
+  </data>
+  <data name="PeptideDocumentLocation">
+    <value>Unique identifier of the peptide within the Skyline document. This can be used when writing external tools which call back into Skyline to change the selection, etc.</value>
+  </data>
+  <data name="PeptideLocator">
+    <value>Unique identifier of the peptide within the Skyline document. This will always start with "Molecule:", and usually ends with the peptide modified sequence or molecule name.</value>
+    <comment>Do not translate "Molecule:"</comment>
+  </data>
+  <data name="PeptideModifiedSequence">
+    <value>Amino acid sequence annotated with only structural
+modification delta masses (e.g. AC[+57]GR).</value>
+  </data>
+  <data name="PeptideModifiedSequenceAverageMasses">
+    <value>The modified sequence of the peptide where modifications are referred to by their average masses, e.g. "C[+57.05162]".</value>
+  </data>
+  <data name="PeptideModifiedSequenceFullNames">
+    <value>The modified sequence of the peptide where modifications are referred to by their full names, e.g. "C[Carbamidomethyl (C)]".</value>
+  </data>
+  <data name="PeptideModifiedSequenceMonoisotopicMasses">
+    <value>The modified sequence of the peptide where modifications are referred to by their monoisotopic masses, e.g. "C[+57.021464]".</value>
+  </data>
+  <data name="PeptideModifiedSequenceThreeLetterCodes">
+    <value>The modified sequence of the peptide where modifications are referred to by their three letter codes, e.g. "C[CAM]". If the modification does not have a three letter code, then its full name is used instead.</value>
+  </data>
+  <data name="PeptideModifiedSequenceUnimodIds">
+    <value>The modified sequence of the peptide where modifications are referred to by their unimod id, e.g. "C(unimod:4)". If the modification does not have a unimod id, then its full name is used instead.</value>
+  </data>
+  <data name="PeptideNote">
+    <value>A free text note associated with the peptide by clicking Edit Note on the
+Edit menu</value>
+  </data>
+  <data name="PeptidePeakFoundRatio">
+    <value>Peptide Peak Found Ratio</value>
+  </data>
+  <data name="PeptideResult">
+    <value>Peptide Result</value>
+  </data>
+  <data name="PeptideResultDocumentLocation">
+    <value>Unique identifier of the Peptide Result within the document. This can be used when writing interactive external tools.</value>
+  </data>
+  <data name="PeptideResultLocator">
+    <value>Unique identifier of the Peptide Result within the document. This will begin with "MoleculeResult:" and will contain the peptide modified sequence and the replicate name.</value>
+    <comment>Do not translate "MoleculeResult:"</comment>
+  </data>
+  <data name="PeptideResults">
+    <value>Peptide Results</value>
+  </data>
+  <data name="PeptideRetentionTime">
+    <value>Peptide retention time for each replicate run.</value>
+  </data>
+  <data name="Peptides">
+    <value>Peptides</value>
+  </data>
+  <data name="PeptideSequence">
+    <value>Amino acid sequence of the peptide.</value>
+  </data>
+  <data name="PeptideSequenceLength">
+    <value>Amino acid count in the sequence of the peptide.</value>
+  </data>
+  <data name="PointCount">
+    <value>Number of data points that were used in the curve fit.</value>
+  </data>
+  <data name="PointsAcrossPeak">
+    <value>Number of chromatogram points between the start and end time of the integrated peak.</value>
+  </data>
+  <data name="CycleTimeAcrossPeak">
+    <value>Cycle time (in seconds) across the integrated peak.</value>
+  </data>
+  <data name="Precursor">
+    <value>Precursor</value>
+  </data>
+  <data name="PrecursorAccuracy">
+    <value>Ratio of the Precursor Calculated Concentration to the Precursor Concentration specified on the Precursor.</value>
+  </data>
+  <data name="PrecursorAdduct">
+    <value>The adduct which is applied to the molecule to make the precursor.</value>
+  </data>
+  <data name="PrecursorCalculatedConcentration">
+    <value>The concentration of the Precursor Result calculated using the isotopolog response curve.</value>
+  </data>
+  <data name="PrecursorCharge">
+    <value>
+      The charge associated with the precursor ion.
+    </value>
+  </data>
+  <data name="PrecursorConcentration">
+    <value>The concentration at which this precursor was spiked into the sample. This is used for generating Isotopolog Response Curves.</value>
+  </data>
+  <data name="PrecursorExplicitCollisionEnergy" xml:space="preserve">
+    <value>The exact desired collision energy to be used in SRM methods or transitions lists for a target, overriding all model or optimization library values. May in turn be overridden by per-transition Explicit Collision Energy.</value>
+  </data>
+  <data name="PrecursorIonFormula">
+    <value>The formula of the precursor ion.</value>
+  </data>
+  <data name="PrecursorIonName">
+    <value>The name of the precursor.</value>
+  </data>
+  <data name="PrecursorLocator">
+    <value>Unique identifier of the precursor within the document. This will begin with "Precursor:" and usually ends with the precursor's label type followed by its adduct.</value>
+    <comment>Do not translate "Precursor:"</comment>
+  </data>
+  <data name="PrecursorNeutralFormula">
+    <value>The formula of the precursor ion. This is deprecated and "PrecursorIonFomula" should be used instead.</value>
+  </data>
+  <data name="PrecursorNormalizedArea">
+    <value>The normalized area of the Precursor Result.
+This is equal to the Total Area of the Precursor Result normalized according to the Normalization Method of the Peptide.
+If the Peptide Normalization Method is "None" or ratio to a label, then the Precursor Normalized Area will be equal to the Precursor Total Area.</value>
+  </data>
+  <data name="PrecursorMz">
+    <value>The mass to charge ratio (m/z) of the precursor ion.</value>
+  </data>
+  <data name="PrecursorNeutralMass">
+    <value>Neutral mass of the precursor in Daltons</value>
+  </data>
+  <data name="PrecursorNote">
+    <value>A free text note associated with a precursor by clicking Edit Note on
+the Edit menu</value>
+  </data>
+  <data name="PrecursorPeakFoundRatio">
+    <value>The ratio of transitions for which a peak was measured to the
+total number of transitions in the peptide. Peak indicators in the peptide tree view
+correspond to green = 1.0 (all transitions integrated), orange >= 0.5, red &lt; 0.5.</value>
+  </data>
+  <data name="PrecursorQuantification">
+    <value>Values related to using the isotopolog response curve to quantify the precursor result.</value>
+  </data>
+  <data name="PrecursorReplicateNote">
+    <value>A free text note associated with a result set of the precursor
+using the Results Grid.</value>
+  </data>
+  <data name="PrecursorResult">
+    <value>Precursor Result</value>
+  </data>
+  <data name="PrecursorResultLocator">
+    <value>Unique identifier of the precursor result within the document. This begins with "PrecursorResult:" and usually ends with the replicate name but may have additional attributes for the optimization step and result file.</value>
+    <comment>Do not translate "PrecursorResult:".</comment>
+  </data>
+  <data name="PrecursorResults">
+    <value>Precursor Results</value>
+  </data>
+  <data name="PrecursorResultsSummary">
+    <value>Precursor Results Summary</value>
+  </data>
+  <data name="Precursors">
+    <value>Precursors</value>
+  </data>
+  <data name="PredictedResultRetentionTime">
+    <value>Peptide retention time for each replicate run.</value>
+  </data>
+  <data name="PredictedRetentionTime">
+    <value>The retention time predicted by a retention time regression
+between a set of measured results and a retention time calculator (currently only
+SSRCalc 3.0 is available), or #N/A if no retention time regression has been assigned.</value>
+  </data>
+  <data name="PreviousAa">
+    <value>Previous Aa</value>
+  </data>
+  <data name="ProductCharge">
+    <value>Charge (z) of the product ion.</value>
+  </data>
+  <data name="ProductDecoyMzShift">
+    <value>Shift in m/z applied to the product ion to create
+the decoy m/z.</value>
+  </data>
+  <data name="ProductAdduct">
+    <value>The adduct applied to the product ion.</value>
+  </data>
+  <data name="ProductIonFormula">
+    <value>The formula of the product ion.</value>
+  </data>
+  <data name="ProductNeutralFormula">
+    <value>The formula of the product ion. This is deprecated, and "ProductIonFormula" should be used instead.</value>
+  </data>
+  <data name="ProductMz">
+    <value>The mass to charge ratio (m/z) of the product ion.</value>
+  </data>
+  <data name="ProductNeutralMass">
+    <value>Neutral mass of the product ion peptide fragment in Daltons.</value>
+  </data>
+  <data name="Protein">
+    <value>Protein</value>
+  </data>
+  <data name="ProteinAbundance">
+    <value>A number representing the abundance of the protein in the particular replicate.
+The Protein Abundance is calculated by taking the average of the normalized areas of all of the Transitions under the Protein.
+The Transition Areas are normalized according to the Normalization Method specified in the Peptide Quantification settings.
+The Protein Abundance will be blank if any transitions have missing peak areas in the Replicate, unless the normalization method is ratio to a label.</value>
+  </data>
+  <data name="ProteinAccession">
+    <value>Protein Accession</value>
+  </data>
+  <data name="ProteinDescription">
+    <value>When proteins are imported into Skyline through public FASTA
+sequence files, a Protein Description is provided. You can see the Protein Description
+also when you hover over the protein name in the peptide tree view.</value>
+  </data>
+  <data name="ProteinGene">
+    <value>Protein Gene</value>
+  </data>
+  <data name="ProteinLocator">
+    <value>Unique identifier of the protein within the document. This begins with "MoleculeGroup:" and usually ends with the protein name but may have additional attributes if the protein name is not unique within the document.</value>
+    <comment>Do not translate "MoleculeGroup:".</comment>
+  </data>
+  <data name="ProteinName">
+    <value>Protein Name as defined or entered into Skyline (in some cases in
+conjunction with the accession number)</value>
+  </data>
+  <data name="ProteinNote">
+    <value>A free text note associated with the protein by clicking Edit Note on the
+Edit menu</value>
+  </data>
+  <data name="ProteinPreferredName">
+    <value>Protein Preferred Name</value>
+  </data>
+  <data name="ProteinResult">
+    <value>Protein Result</value>
+  </data>
+  <data name="ProteinResults">
+    <value>Protein Results</value>
+  </data>
+  <data name="Proteins">
+    <value>Proteins</value>
+  </data>
+  <data name="ProteinSequence">
+    <value>When proteins are imported into Skyline through public FASTA
+sequence files the full protein sequence is accessible. You can see the protein sequence
+also when you hover over the protein name in the peptide tree view.</value>
+  </data>
+  <data name="ProteinSequenceCoverage">
+    <value>The fraction of amino acids in the protein sequence which could be part of one or more of the sequences of the child peptides.</value>
+  </data>
+  <data name="ProteinSpecies">
+    <value>Protein Species</value>
+  </data>
+  <data name="PValue">
+    <value>The P-value indicating the probability that random chance could have produced a result as extreme as what was observed.</value>
+  </data>
+  <data name="QuadraticCoefficient">
+    <value>Coefficient of the x-squared term in a quadratic regression.</value>
+  </data>
+  <data name="QualitativeIonRatio">
+    <value>Ratio of the sum of peak areas of the the non-quantitative transitions to the sum of the peak areas of the quantitative transitions under this molecule or peptide.</value>
+  </data>
+  <data name="QualitativeIonRatioStatus">
+    <value>Description of how the Qualitative Ion Ratio compares to the Target Qualitative Ion Ratio.
+If the Qualitative Ion Ratio Threshold has been specified in the Quantification Settings, then Qualitative Ion Ratio Status will be either "pass" or "fail".
+If the Qualitative Ion Ratio Threshold has not been specified then Qualitative Ion Ratio Status will be either "equal", "low", or "high", depending on how it compares to the Target Qualitative Ion Ratio.</value>
+  </data>
+  <data name="Quantification">
+    <value>Values related to using the calibration curve or normalization method to quantify the analyte.</value>
+  </data>
+  <data name="Quantitative">
+    <value>Whether the transition's peak area should be included when quantifying peptides.</value>
+  </data>
+  <data name="Range">
+    <value>Range</value>
+  </data>
+  <data name="RangeBestRetentionTime">
+    <value>The difference between MaxBestRetentionTime and
+MinBestRetentionTime, which can be used to gauge the spread of retention times
+measured.</value>
+  </data>
+  <data name="RangeRetentionTime">
+    <value>The difference between MaxRetentionTime and
+MinRetentionTime, which can be used to gauge the spread of retention times
+measured.</value>
+  </data>
+  <data name="RatioDotProduct">
+    <value>Ratio Dot Product</value>
+  </data>
+  <data name="RatioToStandard">
+    <value>Peptide area ratio of light to heavy</value>
+  </data>
+  <data name="RawData">
+    <value>The raw (uninterpolated) chromatogram data. The chromatograms have unevenly spaced times, and the chromatograms of each transition potentially has a different number of points.</value>
+  </data>
+  <data name="RawIntensities">
+    <value>The intensities of the raw (uninterpolated) chromatogram.</value>
+  </data>
+  <data name="RawMassErrors">
+    <value>The mass errors of the raw (uninterpolated) chromatogram.</value>
+  </data>
+  <data name="RawNumberOfPoints">
+    <value>The number of points in the raw (uninterpolated) chromatogram.</value>
+  </data>
+  <data name="RawSpectrumIds">
+    <value>Identifiers of the spectra that contributed to the points in the raw (uninterpolated) chromatogram.</value>
+  </data>
+  <data name="RawTimes">
+    <value>The retention times in the raw (uninterpolated) chromatogram.</value>
+  </data>
+  <data name="Reason">
+    <value>Reason the user gave for making the change</value>
+  </data>
+  <data name="Replicate">
+    <value>Replicate</value>
+  </data>
+  <data name="ReplicateAbundance">
+    <value>Information about the values from the replicate which were used to calculate the fold change</value>
+  </data>
+  <data name="ReplicateAbundances">
+    <value>A collection of values from individual replicates which were used to calculate the fold change</value>
+  </data>
+  <data name="ReplicateCalibrationCurve">
+    <value>The calibration curve made using the replicates that have the same Batch Name as this replicate.
+If the Precursor Concentration is specified on any of the Precursors in this Peptide then the Calibration Curve will be an isotopolog response curve.</value>
+  </data>
+  <data name="ReplicateCount">
+    <value>Number of replicates that had valid intensities and contributed to the result.</value>
+  </data>
+  <data name="ReplicateGroup">
+    <value>The cohort to which the Replicate Abundance belongs</value>
+  </data>
+  <data name="ReplicateSampleIdentity">
+    <value>The biological replicate for the Replicate Abundance</value>
+  </data>
+  <data name="ReplicateErrorMessage">
+    <value>Text of the error message, if any, which occurred while trying to fit the Replicate Calibration Curve</value>
+  </data>
+  <data name="ReplicateIndex">
+    <value>Replicate Index</value>
+  </data>
+  <data name="ReplicateIntercept">
+    <value>The intercept of the Replicate Calibration Curve</value>
+  </data>
+  <data name="ReplicateLocator">
+    <value>Unique identifier of the replicate within the document. This is always "Replicate:/" followed by the name of the replicate.</value>
+    <comment>Do not translate "Replicate:/".</comment>
+  </data>
+  <data name="ReplicateName">
+    <value>The replicate name assigned to the data during import.</value>
+  </data>
+  <data name="ReplicatePath">
+    <value>Replicate Path</value>
+  </data>
+  <data name="ReplicatePointCount">
+    <value>The number of data points that were fitted on the Replicate Calibration Curve</value>
+  </data>
+  <data name="ReplicateQuadraticCoefficient">
+    <value>The coefficient of the x-squared term on the Replicate Calibration Curve</value>
+  </data>
+  <data name="ReplicateRSquared">
+    <value>The coefficient of determination on the Replicate Calibration Curve</value>
+  </data>
+  <data name="ReplicateSlope">
+    <value>The slope of the Replicate Calibration Curve</value>
+  </data>
+  <data name="Replicates">
+    <value>Replicates</value>
+  </data>
+  <data name="ReplicateTurningPoint">
+    <value>The bilinear turning point on the Replicate Calibration Curve</value>
+  </data>
+  <data name="ResultFile">
+    <value>Result File</value>
+  </data>
+  <data name="ResultFileLocator">
+    <value>Unique identifier of the result file within the document. This begins with "ResultFile:/" followed by the replicate name. 
+This usually ends with the result filename, but may have additional attributes such as the full path if the filename is not unique within the replicate.</value>
+    <comment>Do not translate "ResultFile:/".</comment>
+  </data>
+  <data name="RetentionTime">
+    <value>Retention time at the maximum intensity for a transition peak.</value>
+  </data>
+  <data name="RetentionTimeCalculatorScore">
+    <value>The raw score for the peptide from the current
+retention score calculator, if one is used (e.g. SSRCalc or iRT score)
+    </value>
+  </data>
+  <data name="RSquared">
+    <value>Coefficient of determination</value>
+  </data>
+  <data name="SampleDilutionFactor">
+    <value>The amount by which the sample was diluted before being analyzed. 
+External standards typically have a dilution factor of 1, and unknown samples may have been diluted by a factor greater than 1 in order to bring them into the quantifiable range for the instrument.</value>
+  </data>
+  <data name="SampleName">
+    <value>The sample name, if the data was imported from a multi-sample WIFF
+file, or the file name again for other file types.</value>
+  </data>
+  <data name="SampleId" xml:space="preserve">
+    <value>A free text identifier for referring to a sample (which may be shared among multiple files). Read from the "sample id" attribute in an imported result file</value>
+  </data>
+  <data name="SampleType">
+    <value>Type of the sample.  One of the following: 
+      Unknown (sample being measured)
+      Standard (external standard containing a known amount of analyte to be used in calibration curve)
+      Quality Control (containing a known amount of analyte to verify calibration)
+      Solvent
+      Blank
+      Double Blank</value>
+  </data>
+  <data name="Score">
+    <value>The numerical value for the particular feature.</value>
+  </data>
+  <data name="Skewness">
+    <value>A measure of the asymmetry of the chromatogram peak.</value>
+  </data>
+  <data name="SkylineVersion">
+    <value>Version of Skyline in which the change was made</value>
+  </data>
+  <data name="Slope">
+    <value>Coefficient of the linear term in the fitted curve or line.</value>
+  </data>
+  <data name="SMILES" xml:space="preserve">
+    <value>Standardized molecular identifier</value>
+  </data>
+  <data name="SpectrumIds">
+    <value>Identifiers of the spectra that contributed to the chromatogram.</value>
+  </data>
+  <data name="StandardError">
+    <value>The standard error of the estimated value in the linear fit.</value>
+  </data>
+  <data name="StandardType">
+    <value>Standard Type</value>
+  </data>
+  <data name="StartTime">
+    <value>Retention time at the starting integration boundary for the transition peak</value>
+  </data>
+  <data name="Stdev">
+    <value>Stdev</value>
+  </data>
+  <data name="StdevArea">
+    <value>Standard deviation of the transition Area values</value>
+  </data>
+  <data name="StdevAreaNormalized">
+    <value>Standard deviation of the transition AreaNormalized values.</value>
+  </data>
+  <data name="StdevAreaRatio">
+    <value>Standard deviation of the transition AreaRatio values.</value>
+  </data>
+  <data name="StdevBestRetentionTime">
+    <value>Standard deviation of the precursor BestRetentionTime
+      values.</value>
+  </data>
+  <data name="StdevFwhm">
+    <value>Standard deviation of the transition Fwhm (peak width) values.</value>
+  </data>
+  <data name="StdevMaxFwhm">
+    <value>Standard deviation of the precursor MaxFwhm (peak width) values.</value>
+  </data>
+  <data name="StdevMaxHeight">
+    <value>Stdev Max Height</value>
+  </data>
+  <data name="StdevRetentionTime">
+    <value>Standard deviation of the transition RetentionTime values.</value>
+  </data>
+  <data name="StdevTotalArea">
+    <value>Standard deviation of the precursor TotalArea values</value>
+  </data>
+  <data name="StdevTotalAreaNormalized">
+    <value>Stdev Total Area Normalized</value>
+  </data>
+  <data name="StdevTotalAreaRatio">
+    <value>Standard deviation of the precursor TotalAreaNormalized
+values.</value>
+  </data>
+  <data name="TargetQualitativeIonRatio">
+    <value>The average of the Qualitative Ion Ratio values across all of the external standard replicates that have not been excluded from calibration.</value>
+  </data>
+  <data name="ThreeLetterCodes">
+    <value>The modified sequence where modifications are referred to by their three letter codes, e.g. "C[CAM]". If the modification does not have a three letter code, then its full name is used instead.</value>
+  </data>
+  <data name="TicArea">
+    <value>Integral of the total ion current over the entire run.</value>
+  </data>
+  <data name="Time">
+    <value>Time at which this change was made, expressed in your current local time zone</value>
+  </data>
+  <data name="Times">
+    <value>The retention times of the chromatogram.</value>
+  </data>
+  <data name="TimeStamp">
+    <value>Time at which this change was made, expressed as the local time of change and offset to UTC time</value>
+  </data>
+  <data name="TotalArea">
+    <value>The summed Area values of all individual transitions for the particular
+precursor.</value>
+  </data>
+  <data name="TotalAreaFragment">
+    <value>Total Area Fragment</value>
+  </data>
+  <data name="TotalAreaMs1">
+    <value>Total Area MS1</value>
+  </data>
+  <data name="TotalAreaNormalized">
+    <value>The TotalArea normalized to the sum of the TotalArea values
+for all peptide precursors in the document</value>
+  </data>
+  <data name="TotalAreaRatio">
+    <value>The ratio of the TotalArea of this precursor to the first internal
+standard label type, before version 0.7 this was always light/heavy, and appeared on the
+heavy precursor.</value>
+  </data>
+  <data name="TotalBackground">
+    <value>The summed Background values of all individual transitions for the
+particular precursor</value>
+  </data>
+  <data name="TotalBackgroundFragment">
+    <value>Total Background Fragment</value>
+  </data>
+  <data name="TotalBackgroundMs1">
+    <value>Total Background MS1</value>
+  </data>
+  <data name="Transition">
+    <value>Transition</value>
+  </data>
+  <data name="TransitionCount">
+    <value>Number of transitions under this precursor.</value>
+  </data>
+  <data name="TransitionIsDecoy">
+    <value>True if this is a decoy transition</value>
+  </data>
+  <data name="TransitionLocator">
+    <value>Unique identifier of the transition within the document. This begins with "Transition:".</value>
+    <comment>Do not translate "Transition:"</comment>
+  </data>
+  <data name="TransitionNote">
+    <value>A free text note associated with the transition by clicking Edit Note on
+the Edit menu</value>
+  </data>
+  <data name="TransitionReplicateNote">
+    <value>A free text note associated with a result set of the transition
+using the Results Grid.</value>
+  </data>
+  <data name="TransitionResult">
+    <value>Transition Result</value>
+  </data>
+  <data name="TransitionResultIsMs1">
+    <value>Whether this result was obtained from an MS1 scan.</value>
+  </data>
+  <data name="TransitionResultIsQuantitative">
+    <value>Whether this result is treated as quantitative, based on the user-modifiable Quantitative property of the Transition and whether the MS/MS Full Scan Acquisition Method is DDA which treats all fragment ions as non-quantitative.</value>
+  </data>
+  <data name="TransitionResultLocator">
+    <value>Unique identifier of the transition result within the document. This begins with "TransitionResult:" and usually ends with the replicate name, but may have additional attributes for the optimization step and result file.</value>
+    <comment>Do not translate "TransitionResult:".</comment>
+  </data>
+  <data name="TransitionResults">
+    <value>Transition Results</value>
+  </data>
+  <data name="TransitionResultsSummary">
+    <value>Transition Results Summary</value>
+  </data>
+  <data name="Transitions">
+    <value>Transitions</value>
+  </data>
+  <data name="Truncated">
+    <value>True if the integrated a peak has a boundary at either end of the acquisition
+time range, where intensity at the end is greater than 1% of the entire peak height
+higher than the other extent.</value>
+  </data>
+  <data name="TurningPoint">
+    <value>For bilinear regressions, the X-coordinate where the two lines intersect.</value>
+  </data>
+  <data name="TValue">
+    <value>The estimated value of the linear fit by the standard error.</value>
+  </data>
+  <data name="UndoRedoMessage">
+    <value>Description of the change</value>
+  </data>
+  <data name="UnimodIds">
+    <value>The modified sequence where modifications are referred to by their unimod id, e.g. "C(unimod:4)". If the modification does not have a unimod id, then its full name is used instead.</value>
+  </data>
+  <data name="User">
+    <value>User who made the change</value>
+  </data>
+  <data name="UserSetPeak">
+    <value>True if the default choice of peak or its boundaries was manually altered</value>
+  </data>
+  <data name="UserSetTotal">
+    <value>True if the default choice of peak or its boundaries was manually altered.</value>
+  </data>
+  <data name="UTCTime">
+    <value>Time at which this change was made, expressed in universal time (GMT)</value>
+  </data>
+  <data name="Weight">
+    <value>The numerical weighting for the feature assigned by the peak scoring model.</value>
+  </data>
+  <data name="WeightedFeature">
+    <value>A combination of the feature score and its weight.</value>
+  </data>
+  <data name="WeightedFeatures">
+    <value>A collection of the features that have been assigned weights by the peak scoring model.</value>
+  </data>
+  <data name="WeightedScore">
+    <value>The product of the feature score and the feature weight</value>
+  </data>
+  <data name="SummaryMessage">
+    <value>Description of the change</value>
+  </data>
+  <data name="AllInfoMessage">
+    <value>Detailed description of the change</value>
+  </data>
+</root>