--- conflicted
+++ resolved
@@ -1,1399 +1,1380 @@
-﻿<?xml version="1.0" encoding="utf-8"?>
-<root>
-  <!-- 
-    Microsoft ResX Schema 
-    
-    Version 2.0
-    
-    The primary goals of this format is to allow a simple XML format 
-    that is mostly human readable. The generation and parsing of the 
-    various data types are done through the TypeConverter classes 
-    associated with the data types.
-    
-    Example:
-    
-    ... ado.net/XML headers & schema ...
-    <resheader name="resmimetype">text/microsoft-resx</resheader>
-    <resheader name="version">2.0</resheader>
-    <resheader name="reader">System.Resources.ResXResourceReader, System.Windows.Forms, ...</resheader>
-    <resheader name="writer">System.Resources.ResXResourceWriter, System.Windows.Forms, ...</resheader>
-    <data name="Name1"><value>this is my long string</value><comment>this is a comment</comment></data>
-    <data name="Color1" type="System.Drawing.Color, System.Drawing">Blue</data>
-    <data name="Bitmap1" mimetype="application/x-microsoft.net.object.binary.base64">
-        <value>[base64 mime encoded serialized .NET Framework object]</value>
-    </data>
-    <data name="Icon1" type="System.Drawing.Icon, System.Drawing" mimetype="application/x-microsoft.net.object.bytearray.base64">
-        <value>[base64 mime encoded string representing a byte array form of the .NET Framework object]</value>
-        <comment>This is a comment</comment>
-    </data>
-                
-    There are any number of "resheader" rows that contain simple 
-    name/value pairs.
-    
-    Each data row contains a name, and value. The row also contains a 
-    type or mimetype. Type corresponds to a .NET class that support 
-    text/value conversion through the TypeConverter architecture. 
-    Classes that don't support this are serialized and stored with the 
-    mimetype set.
-    
-    The mimetype is used for serialized objects, and tells the 
-    ResXResourceReader how to depersist the object. This is currently not 
-    extensible. For a given mimetype the value must be set accordingly:
-    
-    Note - application/x-microsoft.net.object.binary.base64 is the format 
-    that the ResXResourceWriter will generate, however the reader can 
-    read any of the formats listed below.
-    
-    mimetype: application/x-microsoft.net.object.binary.base64
-    value   : The object must be serialized with 
-            : System.Runtime.Serialization.Formatters.Binary.BinaryFormatter
-            : and then encoded with base64 encoding.
-    
-    mimetype: application/x-microsoft.net.object.soap.base64
-    value   : The object must be serialized with 
-            : System.Runtime.Serialization.Formatters.Soap.SoapFormatter
-            : and then encoded with base64 encoding.
-
-    mimetype: application/x-microsoft.net.object.bytearray.base64
-    value   : The object must be serialized into a byte array 
-            : using a System.ComponentModel.TypeConverter
-            : and then encoded with base64 encoding.
-    -->
-  <xsd:schema id="root" xmlns="" xmlns:xsd="http://www.w3.org/2001/XMLSchema" xmlns:msdata="urn:schemas-microsoft-com:xml-msdata">
-    <xsd:import namespace="http://www.w3.org/XML/1998/namespace" />
-    <xsd:element name="root" msdata:IsDataSet="true">
-      <xsd:complexType>
-        <xsd:choice maxOccurs="unbounded">
-          <xsd:element name="metadata">
-            <xsd:complexType>
-              <xsd:sequence>
-                <xsd:element name="value" type="xsd:string" minOccurs="0" />
-              </xsd:sequence>
-              <xsd:attribute name="name" use="required" type="xsd:string" />
-              <xsd:attribute name="type" type="xsd:string" />
-              <xsd:attribute name="mimetype" type="xsd:string" />
-              <xsd:attribute ref="xml:space" />
-            </xsd:complexType>
-          </xsd:element>
-          <xsd:element name="assembly">
-            <xsd:complexType>
-              <xsd:attribute name="alias" type="xsd:string" />
-              <xsd:attribute name="name" type="xsd:string" />
-            </xsd:complexType>
-          </xsd:element>
-          <xsd:element name="data">
-            <xsd:complexType>
-              <xsd:sequence>
-                <xsd:element name="value" type="xsd:string" minOccurs="0" msdata:Ordinal="1" />
-                <xsd:element name="comment" type="xsd:string" minOccurs="0" msdata:Ordinal="2" />
-              </xsd:sequence>
-              <xsd:attribute name="name" type="xsd:string" use="required" msdata:Ordinal="1" />
-              <xsd:attribute name="type" type="xsd:string" msdata:Ordinal="3" />
-              <xsd:attribute name="mimetype" type="xsd:string" msdata:Ordinal="4" />
-              <xsd:attribute ref="xml:space" />
-            </xsd:complexType>
-          </xsd:element>
-          <xsd:element name="resheader">
-            <xsd:complexType>
-              <xsd:sequence>
-                <xsd:element name="value" type="xsd:string" minOccurs="0" msdata:Ordinal="1" />
-              </xsd:sequence>
-              <xsd:attribute name="name" type="xsd:string" use="required" />
-            </xsd:complexType>
-          </xsd:element>
-        </xsd:choice>
-      </xsd:complexType>
-    </xsd:element>
-  </xsd:schema>
-  <resheader name="reader">
-    <value>System.Resources.ResXResourceReader, System.Windows.Forms, Version=4.0.0.0, Culture=neutral, PublicKeyToken=b77a5c561934e089</value>
-  </resheader>
-  <resheader name="resmimetype">
-    <value>text/microsoft-resx</value>
-  </resheader>
-  <resheader name="version">
-    <value>2.0</value>
-  </resheader>
-  <resheader name="writer">
-    <value>System.Resources.ResXResourceWriter, System.Windows.Forms, Version=4.0.0.0, Culture=neutral, PublicKeyToken=b77a5c561934e089</value>
-  </resheader>
-  <data name="AbsFoldChange">
-    <value>絶対倍率変化</value>
-  </data>
-  <data name="AbsLog2FoldChange">
-    <value>Log2の絶対値の変化率</value>
-  </data>
-  <data name="Abundance">
-    <value>存在度</value>
-  </data>
-  <data name="Accuracy">
-    <value>精度</value>
-  </data>
-  <data name="AcquiredTime">
-    <value>取得時間</value>
-  </data>
-  <data name="AdjustedPValue">
-    <value>調整されたP-値</value>
-  </data>
-  <data name="AllInfoMessage">
-    <value>すべての情報に関するメッセージ</value>
-  </data>
-  <data name="AnalyteConcentration">
-    <value>アナライト濃度</value>
-  </data>
-  <data name="Area">
-    <value>面積</value>
-  </data>
-  <data name="AreaNormalized">
-    <value>面積の正規化</value>
-  </data>
-  <data name="AreaRatio">
-    <value>面積比</value>
-  </data>
-  <data name="AttributeAreaProportion">
-    <value>属性面積率</value>
-  </data>
-  <data name="AttributeGroupId">
-    <value>属性グループID</value>
-  </data>
-  <data name="AuditLogDetailRowId">
-    <value>詳細ID</value>
-  </data>
-  <data name="AuditLogRow">
-    <value>監査ログ行</value>
-  </data>
-  <data name="AuditLogRowId">
-    <value>エントリID</value>
-  </data>
-  <data name="AutoSelectMolecules">
-    <value>分子を自動選択</value>
-  </data>
-  <data name="AutoSelectPeptides">
-    <value>ペプチドを自動選択</value>
-  </data>
-  <data name="AutoSelectPrecursors">
-    <value>プリカーサーを自動選択</value>
-  </data>
-  <data name="AutoSelectTransitions">
-    <value>トランジションを自動選択</value>
-  </data>
-  <data name="AverageMassErrorPPM">
-    <value>平均質量誤差PPM</value>
-  </data>
-  <data name="AverageMasses">
-    <value>平均質量</value>
-  </data>
-  <data name="AverageMeasuredRetentionTime">
-    <value>平均測定保持時間</value>
-  </data>
-  <data name="Background">
-    <value>バックグラウンド</value>
-  </data>
-  <data name="BatchFiguresOfMerit">
-    <value>バッチ性能指数</value>
-  </data>
-  <data name="BatchLimitOfDetection">
-    <value>バッチ検出限界</value>
-  </data>
-  <data name="BatchLimitOfQuantification">
-    <value>バッチ定量限界</value>
-  </data>
-  <data name="BatchName">
-    <value>バッチ名</value>
-  </data>
-  <data name="BatchTargetQualitativeIonRatio">
-    <value>バッチターゲット定性イオン比</value>
-  </data>
-  <data name="BeginPos">
-    <value>開始位置</value>
-  </data>
-  <data name="BestReplicate">
-    <value>最良の繰り返し測定</value>
-  </data>
-  <data name="BestRetentionTime">
-    <value>最良保持時間</value>
-  </data>
-  <data name="CalculatedConcentration">
-    <value>計算濃度</value>
-  </data>
-  <data name="CalibrationCurve">
-    <value>校正曲線</value>
-  </data>
-  <data name="CandidatePeakGroup">
-    <value>候補ピークグループ</value>
-  </data>
-  <data name="CAS">
-    <value>CAS</value>
-  </data>
-  <data name="Chosen">
-    <value>選択済み</value>
-  </data>
-  <data name="Chromatogram">
-    <value>クロマトグラム</value>
-  </data>
-  <data name="ChromatogramExtractionWidth">
-    <value>クロマトグラムの抽出幅</value>
-  </data>
-  <data name="ChromatogramIonMobility">
-    <value>イオン移動度のクロマトグラム</value>
-  </data>
-  <data name="ChromatogramIonMobilityExtractionWidth">
-    <value>イオン移動度のクロマトグラムの抽出幅</value>
-  </data>
-  <data name="ChromatogramIonMobilityUnits">
-    <value>イオン移動度のクロマトグラムの単位</value>
-  </data>
-  <data name="ChromatogramPrecursorMz">
-    <value>クロマトグラムのプリカーサーイオンM/Z</value>
-  </data>
-  <data name="ChromatogramProductMz">
-    <value>クロマトグラムのプロダクトイオンM/Z</value>
-  </data>
-  <data name="ChromatogramSource">
-    <value>クロマトグラムのソース</value>
-  </data>
-  <data name="CleavageAa">
-    <value>開裂Aa</value>
-  </data>
-  <data name="Coeluting">
-    <value>共溶出</value>
-  </data>
-  <data name="CollisionalCrossSection">
-    <value>衝突断面積</value>
-  </data>
-  <data name="CollisionCrossSection">
-    <value>衝突断面積</value>
-  </data>
-  <data name="CollisionEnergy">
-    <value>衝突エネルギー</value>
-  </data>
-  <data name="ConcentrationMultiplier">
-    <value>濃度乗数</value>
-  </data>
-  <data name="ConfidenceLevel">
-    <value>信頼度レベル</value>
-  </data>
-  <data name="CountTruncated">
-    <value>切断数</value>
-  </data>
-  <data name="Cv">
-    <value>Cv</value>
-  </data>
-  <data name="CvArea">
-    <value>Cv面積</value>
-  </data>
-  <data name="CvAreaNormalized">
-    <value>Cv面積の正規化</value>
-  </data>
-  <data name="CvAreaRatio">
-    <value>Cv面積比</value>
-  </data>
-  <data name="CvBestRetentionTime">
-    <value>Cv最良保持時間</value>
-  </data>
-  <data name="CvFwhm">
-    <value>Cv Fwhm</value>
-  </data>
-  <data name="CvMaxFwhm">
-    <value>Cv最大Fwhm</value>
-  </data>
-  <data name="CvMaxHeight">
-    <value>Cv最大高さ</value>
-  </data>
-  <data name="CvRetentionTime">
-    <value>Cv保持時間</value>
-  </data>
-  <data name="CvTotalArea">
-    <value>Cv総面積</value>
-  </data>
-  <data name="CvTotalAreaNormalized">
-    <value>Cv総面積の正規化</value>
-  </data>
-  <data name="CvTotalAreaRatio">
-    <value>Cv総面積比</value>
-  </data>
-  <data name="CycleTimeAcrossPeak">
-    <value>ピーク全体でのサイクルタイム</value>
-  </data>
-  <data name="DeclusteringPotential">
-    <value>デクラスタリングポテンシャル</value>
-  </data>
-  <data name="DecoyMzShift">
-    <value>デコイMzシフト</value>
-  </data>
-  <data name="DegreesOfFreedom">
-    <value>自由度</value>
-  </data>
-  <data name="DetailReason">
-    <value>詳しい理由</value>
-  </data>
-  <data name="Details">
-    <value>詳細</value>
-  </data>
-  <data name="DetectionQValue">
-    <value>検知Q値</value>
-  </data>
-  <data name="DetectionZScore">
-    <value>検知Zスコア</value>
-  </data>
-  <data name="DriftTimeFragment">
-    <value>ドリフト時間断片</value>
-  </data>
-  <data name="DriftTimeMS1">
-    <value>ドリフト時間MS1</value>
-  </data>
-  <data name="DriftTimeWindow">
-    <value>ドリフト時間ウィンドウ</value>
-  </data>
-  <data name="EndPos">
-    <value>終了位置</value>
-  </data>
-  <data name="EndTime">
-    <value>終了時間</value>
-  </data>
-  <data name="ErrorMessage">
-    <value>エラーメッセージ</value>
-  </data>
-  <data name="EstimatedValue">
-    <value>推定値</value>
-  </data>
-  <data name="ExcludeFromCalibration">
-    <value>校正から除外</value>
-  </data>
-  <data name="ExplicitAnalyteConcentration">
-    <value>表示されたアナライト濃度</value>
-  </data>
-  <data name="ExplicitCollisionalCrossSection">
-    <value>明示的衝突断面積</value>
-  </data>
-  <data name="ExplicitCollisionEnergy">
-    <value>明示的衝突エネルギー</value>
-  </data>
-  <data name="ExplicitCompensationVoltage">
-    <value>明示的補償電圧</value>
-  </data>
-  <data name="ExplicitConeVoltage">
-    <value>明示的コーン電圧</value>
-  </data>
-  <data name="ExplicitDeclusteringPotential">
-    <value>明示的デクラスタリングポテンシャル</value>
-  </data>
-  <data name="ExplicitDriftTimeHighEnergyOffsetMsec">
-    <value>明示的ドリフト時間高エネルギーオフセットミリ秒</value>
-  </data>
-  <data name="ExplicitDriftTimeMsec">
-    <value>明示的ドリフト時間ミリ秒</value>
-  </data>
-  <data name="ExplicitGlobalStandardArea">
-    <value>明示的グローバル標準領域</value>
-  </data>
-  <data name="ExplicitIonMobility">
-    <value>指定されたイオン移動度</value>
-  </data>
-  <data name="ExplicitIonMobilityHighEnergyOffset">
-    <value>指定されたイオン移動度の高エネルギーのオフセット</value>
-  </data>
-  <data name="ExplicitIonMobilityUnits">
-    <value>指定されたイオン移動度の単位</value>
-  </data>
-  <data name="ExplicitRetentionTime">
-    <value>明示的保持時間</value>
-  </data>
-  <data name="ExplicitRetentionTimeWindow">
-    <value>明示的保持時間ウィンドウ</value>
-  </data>
-  <data name="ExplicitSLens">
-    <value>指定されたSレンズ</value>
-  </data>
-  <data name="Features">
-    <value>機能</value>
-  </data>
-  <data name="FiguresOfMerit">
-    <value>性能指数</value>
-  </data>
-  <data name="FileIndex">
-    <value>ファイルインデックス</value>
-  </data>
-  <data name="FileName">
-    <value>ファイル名</value>
-  </data>
-  <data name="FilePath">
-    <value>ファイルパス</value>
-  </data>
-  <data name="Files">
-    <value>ファイル</value>
-  </data>
-  <data name="FirstPosition">
-    <value>最初の位置</value>
-  </data>
-  <data name="FoldChange">
-    <value>倍率変化</value>
-  </data>
-  <data name="FoldChangeResult">
-    <value>倍率変化結果</value>
-  </data>
-  <data name="FragmentIon">
-    <value>断片イオン</value>
-  </data>
-  <data name="FragmentIonOrdinal">
-    <value>断片イオン序数</value>
-  </data>
-  <data name="FragmentIonType">
-    <value>断片イオンタイプ</value>
-  </data>
-  <data name="FullNames">
-    <value>フルネーム</value>
-  </data>
-  <data name="FullScanFilterWidth">
-    <value>フルスキャンフィルタ幅</value>
-  </data>
-  <data name="Fwhm">
-    <value>Fwhm</value>
-  </data>
-  <data name="FwhmDegenerate">
-    <value>Fwhm縮退</value>
-  </data>
-  <data name="Group">
-    <value>グループ</value>
-  </data>
-  <data name="Height">
-    <value>高さ</value>
-  </data>
-  <data name="HMDB">
-    <value>HMDB</value>
-  </data>
-  <data name="Identified">
-    <value>同定済み</value>
-  </data>
-  <data name="InChI">
-    <value>InChI</value>
-  </data>
-  <data name="InChiKey">
-    <value>InChiKey</value>
-  </data>
-  <data name="InstrumentSerialNumber" xml:space="preserve">
-    <value>装置のシリアル番号</value>
-  </data>
-  <data name="InstrumentSerialNumber">
-    <value>装置のシリアル番号</value>
-  </data>
-  <data name="Intensities">
-    <value>強度</value>
-  </data>
-  <data name="Intercept">
-    <value>切片</value>
-  </data>
-  <data name="InternalStandardConcentration">
-    <value>内部標準濃度</value>
-  </data>
-  <data name="InterpolatedData">
-    <value>補間されたデータ</value>
-  </data>
-  <data name="InterpolatedIntensities">
-    <value>補間された強度</value>
-  </data>
-  <data name="InterpolatedMassErrors">
-    <value>補間された質量誤差</value>
-  </data>
-  <data name="InterpolatedNumberOfPoints">
-    <value>補間されたポイント数</value>
-  </data>
-  <data name="InterpolatedSpectrumIds">
-    <value>補間されたスペクトルID</value>
-  </data>
-  <data name="InterpolatedTimes">
-    <value>補間された時間</value>
-  </data>
-  <data name="IonFormula">
-    <value>イオン式</value>
-  </data>
-  <data name="IonMobilityFragment">
-    <value>イオン移動度のフラグメント</value>
-  </data>
-  <data name="IonMobilityHighEnergyOffset">
-    <value>イオン移動度高エネルギーオフセット</value>
-  </data>
-  <data name="IonMobilityMS1">
-    <value>イオン移動度のMS1</value>
-  </data>
-  <data name="IonMobilityUnits">
-    <value>イオン移動度の単位</value>
-  </data>
-  <data name="IonMobilityValue">
-    <value>イオン移動度値</value>
-  </data>
-  <data name="IonMobilityWindow">
-    <value>イオン移動度ウィンドウ</value>
-  </data>
-  <data name="IonName">
-    <value>イオン名</value>
-  </data>
-  <data name="IsDecoy">
-    <value>同位体デコイ</value>
-  </data>
-  <data name="IsotopeDistIndex">
-    <value>同位体分布インデックス</value>
-  </data>
-  <data name="IsotopeDistProportion">
-    <value>同位体分布比率</value>
-  </data>
-  <data name="IsotopeDistRank">
-    <value>同位体分布ランク</value>
-  </data>
-  <data name="IsotopeDotProduct">
-    <value>同位体内積</value>
-  </data>
-  <data name="IsotopeLabelType">
-    <value>同位体標識タイプ</value>
-  </data>
-  <data name="KEGG">
-    <value>KEGG</value>
-  </data>
-  <data name="Key">
-    <value>キー</value>
-  </data>
-  <data name="LastPosition">
-    <value>最後の位置</value>
-  </data>
-  <data name="LibraryCollisionCrossSection">
-    <value>ライブラリ衝突断面積</value>
-  </data>
-  <data name="LibraryDotProduct">
-    <value>ライブラリ内積</value>
-  </data>
-  <data name="LibraryIntensity">
-    <value>ライブラリ強度</value>
-  </data>
-  <data name="LibraryIonMobility">
-    <value>ライブラリイオン移動度</value>
-  </data>
-  <data name="LibraryIonMobilityHighEnergyOffset">
-    <value>ライブラリイオン移動度高エネルギーオフセット</value>
-  </data>
-  <data name="LibraryIonMobilityUnits">
-    <value>ライブラリイオン移動度単位</value>
-  </data>
-  <data name="LibraryIonMobilityValue">
-    <value>ライブラリイオン移動度値</value>
-  </data>
-  <data name="LibraryName">
-    <value>ライブラリ名</value>
-  </data>
-  <data name="LibraryProbabilityScore">
-    <value>ライブラリ確率スコア</value>
-  </data>
-  <data name="LibraryRank">
-    <value>ライブラリランク</value>
-  </data>
-  <data name="LibraryScore1">
-    <value>ライブラリスコア1</value>
-  </data>
-  <data name="LibraryScore2">
-    <value>ライブラリスコア2</value>
-  </data>
-  <data name="LibraryScore3">
-    <value>ライブラリスコア3</value>
-  </data>
-  <data name="LibraryType">
-    <value>ライブラリタイプ</value>
-  </data>
-  <data name="LimitOfDetection">
-    <value>検出限界</value>
-  </data>
-  <data name="LimitOfQuantification">
-    <value>定量限界</value>
-  </data>
-  <data name="LinearFit">
-    <value>線形適合</value>
-  </data>
-  <data name="Log2FoldChange">
-    <value>ログ2倍率変化</value>
-  </data>
-  <data name="Losses">
-    <value>ロス</value>
-  </data>
-  <data name="LossFormulas">
-    <value>損失式</value>
-  </data>
-  <data name="LossNeutralMass">
-    <value>ロスニュートラル質量</value>
-  </data>
-  <data name="MassErrorPPM">
-    <value>質量誤差PPM</value>
-  </data>
-  <data name="MassErrors">
-    <value>質量誤差</value>
-  </data>
-  <data name="Max">
-    <value>最大</value>
-  </data>
-  <data name="MaxBestRetentionTime">
-    <value>最大最良保持時間</value>
-  </data>
-  <data name="MaxDetectionQValue" xml:space="preserve">
-    <value>最大検出Q値</value>
-  </data>
-  <data name="MaxEndTime">
-    <value>最大終了時間</value>
-  </data>
-  <data name="MaxFoldChange">
-    <value>最大倍率変化</value>
-  </data>
-  <data name="MaxFwhm">
-    <value>最大Fwhm</value>
-  </data>
-  <data name="MaxHeight">
-    <value>最大高さ</value>
-  </data>
-  <data name="MaxRetentionTime">
-    <value>最大保持時間</value>
-  </data>
-<<<<<<< HEAD
-=======
-  <data name="Median">
-    <value>中央値</value>
-  </data>
-  <data name="MedianDetectionQValue" xml:space="preserve">
-    <value>検出Q値の中央値</value>
-  </data>
-  <data name="MedianPeakArea">
-    <value>ピーク面積の中央値</value>
-  </data>
->>>>>>> a42ac627
-  <data name="Mean">
-    <value>平均</value>
-  </data>
-  <data name="MeanArea">
-    <value>平均面積</value>
-  </data>
-  <data name="MeanAreaNormalized">
-    <value>平均面積の正規化</value>
-  </data>
-  <data name="MeanAreaRatio">
-    <value>平均面積比</value>
-  </data>
-  <data name="MeanBestRetentionTime">
-    <value>平均最良保持時間</value>
-  </data>
-  <data name="MeanFwhm">
-    <value>平均Fwhm</value>
-  </data>
-  <data name="MeanMaxFwhm">
-    <value>平均最大Fwhm</value>
-  </data>
-  <data name="MeanMaxHeight">
-    <value>平均最大高さ</value>
-  </data>
-  <data name="MeanRetentionTime">
-    <value>平均保持時間</value>
-  </data>
-  <data name="MeanTotalArea">
-    <value>平均総面積</value>
-  </data>
-  <data name="MeanTotalAreaNormalized">
-    <value>平均総面積の正規化</value>
-  </data>
-  <data name="MeanTotalAreaRatio">
-    <value>平均総面積比</value>
-  </data>
-  <data name="Median">
-    <value>中央値</value>
-  </data>
-  <data name="MedianDetectionQValue" xml:space="preserve">
-    <value>検出Q値の中央値</value>
-  </data>
-  <data name="Min">
-    <value>最小</value>
-  </data>
-  <data name="MinBestRetentionTime">
-    <value>最小最良保持時間</value>
-  </data>
-  <data name="MinDetectionQValue" xml:space="preserve">
-    <value>最小検出Q値</value>
-  </data>
-  <data name="MinFoldChange">
-    <value>最小倍率変化</value>
-  </data>
-  <data name="MinRetentionTime">
-    <value>最小保持時間</value>
-  </data>
-  <data name="MinStartTime">
-    <value>最小開始時間</value>
-  </data>
-  <data name="MissedCleavages">
-    <value>ミス開裂</value>
-  </data>
-  <data name="ModelScore">
-    <value>モデルスコア</value>
-  </data>
-  <data name="ModifiedAreaProportion">
-    <value>修飾された面積率</value>
-  </data>
-  <data name="ModifiedSequence">
-    <value>修飾シークエンス</value>
-  </data>
-  <data name="ModifiedSequenceAverageMasses">
-    <value>修飾シークエンスの平均質量</value>
-  </data>
-  <data name="ModifiedSequenceFullNames">
-    <value>修飾シークエンスのフルネーム</value>
-  </data>
-  <data name="ModifiedSequenceMonoisotopicMasses">
-    <value>修飾シークエンスのモノアイソトピック質量</value>
-  </data>
-  <data name="ModifiedSequenceThreeLetterCodes">
-    <value>修飾シークエンスの3文字コード</value>
-  </data>
-  <data name="ModifiedSequenceUnimodIds">
-    <value>修飾シークエンスのUnimod Id</value>
-  </data>
-  <data name="ModifiedTime">
-    <value>修飾時間</value>
-  </data>
-  <data name="Molecule">
-    <value>分子</value>
-  </data>
-  <data name="MoleculeFormula">
-    <value>分子式</value>
-  </data>
-  <data name="MoleculeList">
-    <value>分子リスト</value>
-  </data>
-  <data name="MoleculeListAbundance">
-    <value>分子リスト存在量</value>
-  </data>
-  <data name="MoleculeListLocator">
-    <value>分子リストロケーター</value>
-  </data>
-  <data name="MoleculeListName">
-    <value>分子リスト名</value>
-  </data>
-  <data name="MoleculeListNote">
-    <value>分子リストメモ</value>
-  </data>
-  <data name="MoleculeListResult">
-    <value>分子リスト結果</value>
-  </data>
-  <data name="MoleculeListResults">
-    <value>分子リスト結果</value>
-  </data>
-  <data name="MoleculeLists">
-    <value>分子リスト</value>
-  </data>
-  <data name="MoleculeLocator">
-    <value>分子ロケーター</value>
-  </data>
-  <data name="MoleculeName">
-    <value>分子名</value>
-  </data>
-  <data name="MoleculeNote">
-    <value>分子メモ</value>
-  </data>
-  <data name="MoleculePeakFoundRatio">
-    <value>分子ピーク検出率</value>
-  </data>
-  <data name="MoleculeResult">
-    <value>分子結果</value>
-  </data>
-  <data name="MoleculeResultLocator">
-    <value>分子結果ロケーター</value>
-  </data>
-  <data name="MoleculeResults">
-    <value>分子結果</value>
-  </data>
-  <data name="MoleculeRetentionTime">
-    <value>分子保持時間</value>
-  </data>
-  <data name="Molecules">
-    <value>分子</value>
-  </data>
-  <data name="MonoisotopicMasses">
-    <value>モノアイソトピック質量</value>
-  </data>
-  <data name="MsLevel">
-    <value>MSレベル</value>
-  </data>
-  <data name="NextAa">
-    <value>次のAa</value>
-  </data>
-  <data name="NormalizationDivisor">
-    <value>正規化約数</value>
-  </data>
-  <data name="NormalizationMethod">
-    <value>正規化メソッド</value>
-  </data>
-  <data name="NormalizedArea">
-    <value>正規化面積</value>
-  </data>
-  <data name="NumberOfPoints">
-    <value>ポイント数</value>
-  </data>
-  <data name="OptCollisionEnergy">
-    <value>最適衝突エネルギー</value>
-  </data>
-  <data name="OptCompensationVoltage">
-    <value>最適補償電圧</value>
-  </data>
-  <data name="OptDeclusteringPotential">
-    <value>最適デクラスタリングポテンシャル</value>
-  </data>
-  <data name="OptStep">
-    <value>最適ステップ</value>
-  </data>
-  <data name="PeakGroupEndTime">
-    <value>ピークグループ終了時刻</value>
-  </data>
-  <data name="PeakGroupStartTime">
-    <value>ピークグループ開始時刻</value>
-  </data>
-  <data name="PeakQValue">
-    <value>ピークのQ値</value>
-  </data>
-  <data name="PeakRank">
-    <value>ピークのランク</value>
-  </data>
-  <data name="PeakRankByLevel">
-    <value>レベル別のピークのランク</value>
-  </data>
-  <data name="PeakScores">
-    <value>ピークスコア</value>
-  </data>
-  <data name="Peptide">
-    <value>ペプチド</value>
-  </data>
-  <data name="PeptideDocumentLocation">
-    <value>ペプチドドキュメント場所</value>
-  </data>
-  <data name="PeptideLocator">
-    <value>ペプチドロケーター</value>
-  </data>
-  <data name="PeptideModifiedSequence">
-    <value>ペプチド修飾シークエンス</value>
-  </data>
-  <data name="PeptideModifiedSequenceAverageMasses">
-    <value>ペプチド修飾シークエンスの平均質量</value>
-  </data>
-  <data name="PeptideModifiedSequenceFullNames">
-    <value>ペプチド修飾シークエンスのフルネーム</value>
-  </data>
-  <data name="PeptideModifiedSequenceMonoisotopicMasses">
-    <value>ペプチド修飾シークエンスのモノアイソトピック質量</value>
-  </data>
-  <data name="PeptideModifiedSequenceThreeLetterCodes">
-    <value>ペプチド修飾シークエンスの3文字コード</value>
-  </data>
-  <data name="PeptideModifiedSequenceUnimodIds">
-    <value>ペプチド修飾シークエンスのUnimod Id</value>
-  </data>
-  <data name="PeptideNote">
-    <value>ペプチドメモ</value>
-  </data>
-  <data name="PeptidePeakFoundRatio">
-    <value>ペプチドピーク検出率</value>
-  </data>
-  <data name="PeptideResult">
-    <value>ペプチド結果</value>
-  </data>
-  <data name="PeptideResultDocumentLocation">
-    <value>ペプチド結果ドキュメント場所</value>
-  </data>
-  <data name="PeptideResultLocator">
-    <value>ペプチド結果ロケーター</value>
-  </data>
-  <data name="PeptideResults">
-    <value>ペプチド結果</value>
-  </data>
-  <data name="PeptideRetentionTime">
-    <value>ペプチド保持時間</value>
-  </data>
-  <data name="Peptides">
-    <value>ペプチド</value>
-  </data>
-  <data name="PeptideSequence">
-    <value>ペプチドシークエンス</value>
-  </data>
-  <data name="PeptideSequenceLength">
-    <value>ペプチドシーケンス長</value>
-  </data>
-  <data name="PointCount">
-    <value>点数</value>
-  </data>
-  <data name="PointsAcrossPeak">
-    <value>ピーク全体でのポイント数</value>
-  </data>
-  <data name="Precursor">
-    <value>プリカーサー</value>
-  </data>
-  <data name="PrecursorAccuracy">
-    <value>プリカーサー精度</value>
-  </data>
-  <data name="PrecursorAdduct">
-    <value>プリカーサー付加物</value>
-  </data>
-  <data name="PrecursorCalculatedConcentration">
-    <value>プリカーサー計算濃度</value>
-  </data>
-  <data name="PrecursorCharge">
-    <value>プリカーサー電荷</value>
-  </data>
-  <data name="PrecursorConcentration">
-    <value>プリカーサー濃度</value>
-  </data>
-  <data name="PrecursorExplicitCollisionEnergy">
-    <value>表示されたプリカーサー衝突エネルギー</value>
-  </data>
-  <data name="PrecursorIonFormula">
-    <value>プリカーサーイオン式</value>
-  </data>
-  <data name="PrecursorIonName">
-    <value>プリカーサーイオン名</value>
-  </data>
-  <data name="PrecursorLocator">
-    <value>プリカーサーロケーター</value>
-  </data>
-  <data name="PrecursorMz">
-    <value>プリカーサーMz</value>
-  </data>
-  <data name="PrecursorNeutralFormula">
-    <value>プリカーサーのニュートラル式</value>
-  </data>
-  <data name="PrecursorNeutralMass">
-    <value>プリカーサーニュートラル質量</value>
-  </data>
-  <data name="PrecursorNormalizedArea">
-    <value>プリカーサー正規化面積</value>
-  </data>
-  <data name="PrecursorNote">
-    <value>プリカーサーメモ</value>
-  </data>
-  <data name="PrecursorPeakFoundRatio">
-    <value>プリカーサーピーク検出率</value>
-  </data>
-  <data name="PrecursorQuantification">
-    <value>プリカーサー定量化</value>
-  </data>
-  <data name="PrecursorReplicateNote">
-    <value>プリカーサー繰り返し測定メモ</value>
-  </data>
-  <data name="PrecursorResult">
-    <value>プリカーサー結果</value>
-  </data>
-  <data name="PrecursorResultLocator">
-    <value>プリカーサー結果ロケーター</value>
-  </data>
-  <data name="PrecursorResults">
-    <value>プリカーサー結果</value>
-  </data>
-  <data name="PrecursorResultsSummary">
-    <value>プリカーサー結果概要</value>
-  </data>
-  <data name="Precursors">
-    <value>プリカーサー</value>
-  </data>
-  <data name="PredictedResultRetentionTime">
-    <value>予測結果保持時間</value>
-  </data>
-  <data name="PredictedRetentionTime">
-    <value>予測保持時間</value>
-  </data>
-  <data name="PreviousAa">
-    <value>前へAa</value>
-  </data>
-  <data name="ProductAdduct">
-    <value>プロダクトの付加物</value>
-  </data>
-  <data name="ProductCharge">
-    <value>プロダクト電荷</value>
-  </data>
-  <data name="ProductDecoyMzShift">
-    <value>プロダクトデコイMzシフト</value>
-  </data>
-  <data name="ProductIonFormula">
-    <value>プロダクトイオン式</value>
-  </data>
-  <data name="ProductMz">
-    <value>プロダクトMz</value>
-  </data>
-  <data name="ProductNeutralFormula">
-    <value>プロダクトのニュートラル式</value>
-  </data>
-  <data name="ProductNeutralMass">
-    <value>プロダクトニュートラル質量</value>
-  </data>
-  <data name="Protein">
-    <value>タンパク質</value>
-  </data>
-  <data name="ProteinAbundance">
-    <value>タンパク質存在量</value>
-  </data>
-  <data name="ProteinAccession">
-    <value>タンパク質アクセッション</value>
-  </data>
-  <data name="ProteinDescription">
-    <value>タンパク質の説明</value>
-  </data>
-  <data name="ProteinGene">
-    <value>タンパク質遺伝子</value>
-  </data>
-  <data name="ProteinLocator">
-    <value>タンパク質ロケーター</value>
-  </data>
-  <data name="ProteinName">
-    <value>タンパク質名</value>
-  </data>
-  <data name="ProteinNote">
-    <value>タンパク質メモ</value>
-  </data>
-  <data name="ProteinPreferredName">
-    <value>タンパク質推奨名</value>
-  </data>
-  <data name="ProteinResult">
-    <value>タンパク質結果</value>
-  </data>
-  <data name="ProteinResults">
-    <value>タンパク質結果</value>
-  </data>
-  <data name="Proteins">
-    <value>タンパク質</value>
-  </data>
-  <data name="ProteinSequence">
-    <value>タンパク質シークエンス</value>
-  </data>
-  <data name="ProteinSequenceCoverage">
-    <value>タンパク質シーケンスカバー率</value>
-  </data>
-  <data name="ProteinSpecies">
-    <value>タンパク質種</value>
-  </data>
-  <data name="PValue">
-    <value>P-値</value>
-  </data>
-  <data name="QuadraticCoefficient">
-    <value>二次係数</value>
-  </data>
-  <data name="QualitativeIonRatio">
-    <value>定性イオン比</value>
-  </data>
-  <data name="QualitativeIonRatioStatus">
-    <value>定性イオン比ステータス</value>
-  </data>
-  <data name="Quantification">
-    <value>定量化</value>
-  </data>
-  <data name="Quantitative">
-    <value>定量</value>
-  </data>
-  <data name="Range">
-    <value>範囲</value>
-  </data>
-  <data name="RangeBestRetentionTime">
-    <value>範囲最良保持時間</value>
-  </data>
-  <data name="RangeRetentionTime">
-    <value>範囲保持時間</value>
-  </data>
-  <data name="RatioDotProduct">
-    <value>比率内積</value>
-  </data>
-  <data name="RatioToStandard">
-    <value>標準に対する比率</value>
-  </data>
-  <data name="RawData">
-    <value>生データ</value>
-  </data>
-  <data name="RawIntensities">
-    <value>生データ強度</value>
-  </data>
-  <data name="RawMassErrors">
-    <value>生データ質量誤差</value>
-  </data>
-  <data name="RawNumberOfPoints">
-    <value>生データポイント数</value>
-  </data>
-  <data name="RawSpectrumIds">
-    <value>生スペクトルID</value>
-  </data>
-  <data name="RawTimes">
-    <value>生データ時間</value>
-  </data>
-  <data name="Reason">
-    <value>理由</value>
-  </data>
-  <data name="Replicate">
-    <value>繰り返し測定</value>
-  </data>
-  <data name="ReplicateAbundance">
-    <value>繰り返し測定存在度</value>
-  </data>
-  <data name="ReplicateAbundances">
-    <value>繰り返し測定存在度</value>
-  </data>
-  <data name="ReplicateCalibrationCurve">
-    <value>繰り返し測定検量線</value>
-  </data>
-  <data name="ReplicateCount">
-    <value>繰り返し測定数</value>
-  </data>
-  <data name="ReplicateErrorMessage">
-    <value>繰り返し測定エラーメッセージ</value>
-  </data>
-  <data name="ReplicateGroup">
-    <value>繰り返し測定グループ</value>
-  </data>
-  <data name="ReplicateIndex">
-    <value>繰り返し測定インデックス</value>
-  </data>
-  <data name="ReplicateIntercept">
-    <value>繰り返し測定切片</value>
-  </data>
-  <data name="ReplicateLocator">
-    <value>繰り返し測定ロケーター</value>
-  </data>
-  <data name="ReplicateName">
-    <value>繰り返し測定名</value>
-  </data>
-  <data name="ReplicatePath">
-    <value>繰り返し測定パス</value>
-  </data>
-  <data name="ReplicatePointCount">
-    <value>繰り返し測定点数</value>
-  </data>
-  <data name="ReplicateQuadraticCoefficient">
-    <value>繰り返し測定二次係数</value>
-  </data>
-  <data name="ReplicateRSquared">
-    <value>繰り返し測定平方根</value>
-  </data>
-  <data name="Replicates">
-    <value>繰り返し測定</value>
-  </data>
-  <data name="ReplicateSampleIdentity">
-    <value>繰り返し測定サンプルID</value>
-  </data>
-  <data name="ReplicateSlope">
-    <value>繰り返し測定勾配</value>
-  </data>
-  <data name="ReplicateTurningPoint">
-    <value>繰り返し測定転回点</value>
-  </data>
-  <data name="ResultFile">
-    <value>結果ファイル</value>
-  </data>
-  <data name="ResultFileLocator">
-    <value>結果ファイルロケーター</value>
-  </data>
-  <data name="RetentionTime">
-    <value>保持時間</value>
-  </data>
-  <data name="RetentionTimeCalculatorScore">
-    <value>保持時間カルキュレータスコア</value>
-  </data>
-  <data name="RSquared">
-    <value>R平方</value>
-  </data>
-  <data name="SampleDilutionFactor">
-    <value>試料希釈倍数</value>
-  </data>
-<<<<<<< HEAD
-  <data name="SampleId" xml:space="preserve">
-=======
-  <data name="SampleId">
->>>>>>> a42ac627
-    <value>試料ID</value>
-  </data>
-  <data name="SampleName">
-    <value>試料名</value>
-  </data>
-  <data name="SampleType">
-    <value>試料タイプ</value>
-  </data>
-  <data name="Score">
-    <value>スコア</value>
-  </data>
-  <data name="SkylineVersion">
-    <value>Skylineバージョン</value>
-  </data>
-  <data name="Slope">
-    <value>勾配</value>
-  </data>
-  <data name="SMILES">
-    <value>SMILES</value>
-  </data>
-  <data name="SpectrumIds">
-    <value>スペクトルID</value>
-  </data>
-  <data name="StandardError">
-    <value>標準エラー</value>
-  </data>
-  <data name="StandardType">
-    <value>標準タイプ</value>
-  </data>
-  <data name="StartTime">
-    <value>開始時間</value>
-  </data>
-  <data name="Stdev">
-    <value>Stdev</value>
-  </data>
-  <data name="StdevArea">
-    <value>Stdev面積</value>
-  </data>
-  <data name="StdevAreaNormalized">
-    <value>Stdev面積の正規化</value>
-  </data>
-  <data name="StdevAreaRatio">
-    <value>Stdev面積比</value>
-  </data>
-  <data name="StdevBestRetentionTime">
-    <value>Stdev最良保持時間</value>
-  </data>
-  <data name="StdevFwhm">
-    <value>Stdev Fwhm</value>
-  </data>
-  <data name="StdevMaxFwhm">
-    <value>Stdev最大Fwhm</value>
-  </data>
-  <data name="StdevMaxHeight">
-    <value>Stdev最大高さ</value>
-  </data>
-  <data name="StdevRetentionTime">
-    <value>Stdev保持時間</value>
-  </data>
-  <data name="StdevTotalArea">
-    <value>Stdev総面積</value>
-  </data>
-  <data name="StdevTotalAreaNormalized">
-    <value>Stdev総面積の正規化</value>
-  </data>
-  <data name="StdevTotalAreaRatio">
-    <value>Stdev総面積比</value>
-  </data>
-  <data name="SummaryMessage">
-    <value>概要に関するメッセージ</value>
-  </data>
-  <data name="TargetQualitativeIonRatio">
-    <value>ターゲット定性イオン比</value>
-  </data>
-  <data name="ThreeLetterCodes">
-    <value>3文字コード</value>
-  </data>
-  <data name="TicArea">
-    <value>総イオン電流領域</value>
-  </data>
-  <data name="Time">
-    <value>時間</value>
-  </data>
-  <data name="Times">
-    <value>回数</value>
-  </data>
-  <data name="TimeStamp">
-    <value>タイムスタンプ</value>
-  </data>
-  <data name="TotalArea">
-    <value>総面積</value>
-  </data>
-  <data name="TotalAreaFragment">
-    <value>総面積断片</value>
-  </data>
-  <data name="TotalAreaMs1">
-    <value>総面積MS1</value>
-  </data>
-  <data name="TotalAreaNormalized">
-    <value>総面積の正規化</value>
-  </data>
-  <data name="TotalAreaRatio">
-    <value>総面積比</value>
-  </data>
-  <data name="TotalBackground">
-    <value>総バックグラウンド</value>
-  </data>
-  <data name="TotalBackgroundFragment">
-    <value>総バックグラウンド断片</value>
-  </data>
-  <data name="TotalBackgroundMs1">
-    <value>総バックグラウンドMS1</value>
-  </data>
-  <data name="Transition">
-    <value>トランジション</value>
-  </data>
-  <data name="TransitionCount">
-    <value>トランジション数</value>
-  </data>
-  <data name="TransitionIsDecoy">
-    <value>トランジション同位体デコイ</value>
-  </data>
-  <data name="TransitionLocator">
-    <value>トランジションロケーター</value>
-  </data>
-  <data name="TransitionNote">
-    <value>トランジションメモ</value>
-  </data>
-  <data name="TransitionReplicateNote">
-    <value>トランジション繰り返し測定メモ</value>
-  </data>
-  <data name="TransitionResult">
-    <value>トランジション結果</value>
-  </data>
-  <data name="TransitionResultIsMs1">
-    <value>トランジション結果はMS1</value>
-  </data>
-  <data name="TransitionResultIsQuantitative">
-    <value>トランジション結果は定量的</value>
-  </data>
-  <data name="TransitionResultLocator">
-    <value>トランジション結果ロケーター</value>
-  </data>
-  <data name="TransitionResults">
-    <value>トランジション結果</value>
-  </data>
-  <data name="TransitionResultsSummary">
-    <value>トランジション結果概要</value>
-  </data>
-  <data name="Transitions">
-    <value>トランジション</value>
-  </data>
-  <data name="Truncated">
-    <value>切断</value>
-  </data>
-  <data name="TurningPoint">
-    <value>転回点</value>
-  </data>
-  <data name="TValue">
-    <value>T-値</value>
-  </data>
-  <data name="UndoRedoMessage">
-    <value>やり直しを元に戻すに関するメッセージ</value>
-  </data>
-  <data name="UnimodIds">
-    <value>Unimod Id</value>
-  </data>
-  <data name="User">
-    <value>ユーザー</value>
-  </data>
-  <data name="UserSetPeak">
-    <value>ユーザーセットピーク</value>
-  </data>
-  <data name="UserSetTotal">
-    <value>ユーザーセットの合計</value>
-  </data>
-  <data name="UTCTime">
-    <value>UTC時刻</value>
-  </data>
-<<<<<<< HEAD
-=======
-  <data name="Weight">
-    <value>加重</value>
-  </data>
-  <data name="WeightedFeature">
-    <value>加重機能</value>
-  </data>
-  <data name="WeightedFeatures">
-    <value>加重機能</value>
-  </data>
-  <data name="WeightedScore">
-    <value>加重スコア</value>
-  </data>
-  <data name="PeakGroupRetentionTime" xml:space="preserve">
-    <value>ピークグループ保持時間</value>
-  </data>
->>>>>>> a42ac627
+<?xml version="1.0" encoding="utf-8"?>
+<root>
+  <!-- 
+    Microsoft ResX Schema 
+    
+    Version 2.0
+    
+    The primary goals of this format is to allow a simple XML format 
+    that is mostly human readable. The generation and parsing of the 
+    various data types are done through the TypeConverter classes 
+    associated with the data types.
+    
+    Example:
+    
+    ... ado.net/XML headers & schema ...
+    <resheader name="resmimetype">text/microsoft-resx</resheader>
+    <resheader name="version">2.0</resheader>
+    <resheader name="reader">System.Resources.ResXResourceReader, System.Windows.Forms, ...</resheader>
+    <resheader name="writer">System.Resources.ResXResourceWriter, System.Windows.Forms, ...</resheader>
+    <data name="Name1"><value>this is my long string</value><comment>this is a comment</comment></data>
+    <data name="Color1" type="System.Drawing.Color, System.Drawing">Blue</data>
+    <data name="Bitmap1" mimetype="application/x-microsoft.net.object.binary.base64">
+        <value>[base64 mime encoded serialized .NET Framework object]</value>
+    </data>
+    <data name="Icon1" type="System.Drawing.Icon, System.Drawing" mimetype="application/x-microsoft.net.object.bytearray.base64">
+        <value>[base64 mime encoded string representing a byte array form of the .NET Framework object]</value>
+        <comment>This is a comment</comment>
+    </data>
+                
+    There are any number of "resheader" rows that contain simple 
+    name/value pairs.
+    
+    Each data row contains a name, and value. The row also contains a 
+    type or mimetype. Type corresponds to a .NET class that support 
+    text/value conversion through the TypeConverter architecture. 
+    Classes that don't support this are serialized and stored with the 
+    mimetype set.
+    
+    The mimetype is used for serialized objects, and tells the 
+    ResXResourceReader how to depersist the object. This is currently not 
+    extensible. For a given mimetype the value must be set accordingly:
+    
+    Note - application/x-microsoft.net.object.binary.base64 is the format 
+    that the ResXResourceWriter will generate, however the reader can 
+    read any of the formats listed below.
+    
+    mimetype: application/x-microsoft.net.object.binary.base64
+    value   : The object must be serialized with 
+            : System.Runtime.Serialization.Formatters.Binary.BinaryFormatter
+            : and then encoded with base64 encoding.
+    
+    mimetype: application/x-microsoft.net.object.soap.base64
+    value   : The object must be serialized with 
+            : System.Runtime.Serialization.Formatters.Soap.SoapFormatter
+            : and then encoded with base64 encoding.
+
+    mimetype: application/x-microsoft.net.object.bytearray.base64
+    value   : The object must be serialized into a byte array 
+            : using a System.ComponentModel.TypeConverter
+            : and then encoded with base64 encoding.
+    -->
+  <xsd:schema id="root" xmlns="" xmlns:xsd="http://www.w3.org/2001/XMLSchema" xmlns:msdata="urn:schemas-microsoft-com:xml-msdata">
+    <xsd:import namespace="http://www.w3.org/XML/1998/namespace" />
+    <xsd:element name="root" msdata:IsDataSet="true">
+      <xsd:complexType>
+        <xsd:choice maxOccurs="unbounded">
+          <xsd:element name="metadata">
+            <xsd:complexType>
+              <xsd:sequence>
+                <xsd:element name="value" type="xsd:string" minOccurs="0" />
+              </xsd:sequence>
+              <xsd:attribute name="name" use="required" type="xsd:string" />
+              <xsd:attribute name="type" type="xsd:string" />
+              <xsd:attribute name="mimetype" type="xsd:string" />
+              <xsd:attribute ref="xml:space" />
+            </xsd:complexType>
+          </xsd:element>
+          <xsd:element name="assembly">
+            <xsd:complexType>
+              <xsd:attribute name="alias" type="xsd:string" />
+              <xsd:attribute name="name" type="xsd:string" />
+            </xsd:complexType>
+          </xsd:element>
+          <xsd:element name="data">
+            <xsd:complexType>
+              <xsd:sequence>
+                <xsd:element name="value" type="xsd:string" minOccurs="0" msdata:Ordinal="1" />
+                <xsd:element name="comment" type="xsd:string" minOccurs="0" msdata:Ordinal="2" />
+              </xsd:sequence>
+              <xsd:attribute name="name" type="xsd:string" use="required" msdata:Ordinal="1" />
+              <xsd:attribute name="type" type="xsd:string" msdata:Ordinal="3" />
+              <xsd:attribute name="mimetype" type="xsd:string" msdata:Ordinal="4" />
+              <xsd:attribute ref="xml:space" />
+            </xsd:complexType>
+          </xsd:element>
+          <xsd:element name="resheader">
+            <xsd:complexType>
+              <xsd:sequence>
+                <xsd:element name="value" type="xsd:string" minOccurs="0" msdata:Ordinal="1" />
+              </xsd:sequence>
+              <xsd:attribute name="name" type="xsd:string" use="required" />
+            </xsd:complexType>
+          </xsd:element>
+        </xsd:choice>
+      </xsd:complexType>
+    </xsd:element>
+  </xsd:schema>
+  <resheader name="resmimetype">
+    <value>text/microsoft-resx</value>
+  </resheader>
+  <resheader name="version">
+    <value>2.0</value>
+  </resheader>
+  <resheader name="reader">
+    <value>System.Resources.ResXResourceReader, System.Windows.Forms, Version=4.0.0.0, Culture=neutral, PublicKeyToken=b77a5c561934e089</value>
+  </resheader>
+  <resheader name="writer">
+    <value>System.Resources.ResXResourceWriter, System.Windows.Forms, Version=4.0.0.0, Culture=neutral, PublicKeyToken=b77a5c561934e089</value>
+  </resheader>
+  <data name="AbsFoldChange">
+    <value>絶対倍率変化</value>
+  </data>
+  <data name="AbsLog2FoldChange">
+    <value>Log2の絶対値の変化率</value>
+  </data>
+  <data name="Abundance">
+    <value>存在度</value>
+  </data>
+  <data name="Accuracy">
+    <value>精度</value>
+  </data>
+  <data name="AcquiredTime">
+    <value>取得時間</value>
+  </data>
+  <data name="AdjustedPValue">
+    <value>調整されたP-値</value>
+  </data>
+  <data name="AllInfoMessage">
+    <value>すべての情報に関するメッセージ</value>
+  </data>
+  <data name="AnalyteConcentration">
+    <value>アナライト濃度</value>
+  </data>
+  <data name="Area">
+    <value>面積</value>
+  </data>
+  <data name="AreaNormalized">
+    <value>面積の正規化</value>
+  </data>
+  <data name="AreaRatio">
+    <value>面積比</value>
+  </data>
+  <data name="AttributeAreaProportion">
+    <value>属性面積率</value>
+  </data>
+  <data name="AttributeGroupId">
+    <value>属性グループID</value>
+  </data>
+  <data name="AuditLogRow">
+    <value>監査ログ行</value>
+  </data>
+  <data name="AuditLogRowId">
+    <value>エントリID</value>
+  </data>
+  <data name="AuditLogDetailRowId">
+    <value>詳細ID</value>
+  </data>
+  <data name="AutoSelectMolecules">
+    <value>分子を自動選択</value>
+  </data>
+  <data name="AutoSelectPeptides">
+    <value>ペプチドを自動選択</value>
+  </data>
+  <data name="AutoSelectPrecursors">
+    <value>プリカーサーを自動選択</value>
+  </data>
+  <data name="AutoSelectTransitions">
+    <value>トランジションを自動選択</value>
+  </data>
+  <data name="AverageMassErrorPPM">
+    <value>平均質量誤差PPM</value>
+  </data>
+  <data name="AverageMasses">
+    <value>平均質量</value>
+  </data>
+  <data name="AverageMeasuredRetentionTime">
+    <value>平均測定保持時間</value>
+  </data>
+  <data name="Background">
+    <value>バックグラウンド</value>
+  </data>
+  <data name="BatchFiguresOfMerit">
+    <value>バッチ性能指数</value>
+  </data>
+  <data name="BatchLimitOfDetection">
+    <value>バッチ検出限界</value>
+  </data>
+  <data name="BatchLimitOfQuantification">
+    <value>バッチ定量限界</value>
+  </data>
+  <data name="BatchName">
+    <value>バッチ名</value>
+  </data>
+  <data name="BatchTargetQualitativeIonRatio">
+    <value>バッチターゲット定性イオン比</value>
+  </data>
+  <data name="BeginPos">
+    <value>開始位置</value>
+  </data>
+  <data name="BestReplicate">
+    <value>最良の繰り返し測定</value>
+  </data>
+  <data name="BestRetentionTime">
+    <value>最良保持時間</value>
+  </data>
+  <data name="CalculatedConcentration">
+    <value>計算濃度</value>
+  </data>
+  <data name="CalibrationCurve">
+    <value>校正曲線</value>
+  </data>
+  <data name="CandidatePeakGroup">
+    <value>候補ピークグループ</value>
+  </data>
+  <data name="CAS">
+    <value>CAS</value>
+  </data>
+  <data name="Chosen">
+    <value>選択済み</value>
+  </data>
+  <data name="Chromatogram">
+    <value>クロマトグラム</value>
+  </data>
+  <data name="ChromatogramExtractionWidth">
+    <value>クロマトグラムの抽出幅</value>
+  </data>
+  <data name="ChromatogramIonMobility">
+    <value>イオン移動度のクロマトグラム</value>
+  </data>
+  <data name="ChromatogramIonMobilityExtractionWidth">
+    <value>イオン移動度のクロマトグラムの抽出幅</value>
+  </data>
+  <data name="ChromatogramIonMobilityUnits">
+    <value>イオン移動度のクロマトグラムの単位</value>
+  </data>
+  <data name="ChromatogramPrecursorMz">
+    <value>クロマトグラムのプリカーサーイオンM/Z</value>
+  </data>
+  <data name="ChromatogramProductMz">
+    <value>クロマトグラムのプロダクトイオンM/Z</value>
+  </data>
+  <data name="ChromatogramSource">
+    <value>クロマトグラムのソース</value>
+  </data>
+  <data name="CleavageAa">
+    <value>開裂Aa</value>
+  </data>
+  <data name="Coeluting">
+    <value>共溶出</value>
+  </data>
+  <data name="CollisionCrossSection">
+    <value>衝突断面積</value>
+  </data>
+  <data name="CollisionalCrossSection">
+    <value>衝突断面積</value>
+  </data>
+  <data name="CollisionEnergy">
+    <value>衝突エネルギー</value>
+  </data>
+  <data name="ConcentrationMultiplier">
+    <value>濃度乗数</value>
+  </data>
+  <data name="ConfidenceLevel">
+    <value>信頼度レベル</value>
+  </data>
+  <data name="CountTruncated">
+    <value>切断数</value>
+  </data>
+  <data name="Cv">
+    <value>Cv</value>
+  </data>
+  <data name="CvArea">
+    <value>Cv面積</value>
+  </data>
+  <data name="CvAreaNormalized">
+    <value>Cv面積の正規化</value>
+  </data>
+  <data name="CvAreaRatio">
+    <value>Cv面積比</value>
+  </data>
+  <data name="CvBestRetentionTime">
+    <value>Cv最良保持時間</value>
+  </data>
+  <data name="CvFwhm">
+    <value>Cv Fwhm</value>
+  </data>
+  <data name="CvMaxFwhm">
+    <value>Cv最大Fwhm</value>
+  </data>
+  <data name="CvMaxHeight">
+    <value>Cv最大高さ</value>
+  </data>
+  <data name="CvRetentionTime">
+    <value>Cv保持時間</value>
+  </data>
+  <data name="CvTotalArea">
+    <value>Cv総面積</value>
+  </data>
+  <data name="CvTotalAreaNormalized">
+    <value>Cv総面積の正規化</value>
+  </data>
+  <data name="CvTotalAreaRatio">
+    <value>Cv総面積比</value>
+  </data>
+  <data name="DeclusteringPotential">
+    <value>デクラスタリングポテンシャル</value>
+  </data>
+  <data name="DecoyMzShift">
+    <value>デコイMzシフト</value>
+  </data>
+  <data name="DetailReason">
+    <value>詳しい理由</value>
+  </data>
+  <data name="DetectionQValue">
+    <value>検知Q値</value>
+  </data>
+  <data name="DetectionZScore">
+    <value>検知Zスコア</value>
+  </data>
+  <data name="DegreesOfFreedom">
+    <value>自由度</value>
+  </data>
+  <data name="Details">
+    <value>詳細</value>
+  </data>
+  <data name="DriftTimeMS1">
+    <value>ドリフト時間MS1</value>
+  </data>
+  <data name="DriftTimeFragment">
+    <value>ドリフト時間断片</value>
+  </data>
+  <data name="DriftTimeWindow">
+    <value>ドリフト時間ウィンドウ</value>
+  </data>
+  <data name="EndPos">
+    <value>終了位置</value>
+  </data>
+  <data name="EndTime">
+    <value>終了時間</value>
+  </data>
+  <data name="ErrorMessage">
+    <value>エラーメッセージ</value>
+  </data>
+  <data name="EstimatedValue">
+    <value>推定値</value>
+  </data>
+  <data name="ExcludeFromCalibration">
+    <value>校正から除外</value>
+  </data>
+  <data name="ExplicitAnalyteConcentration">
+    <value>表示されたアナライト濃度</value>
+  </data>
+  <data name="ExplicitCollisionEnergy">
+    <value>明示的衝突エネルギー</value>
+  </data>
+  <data name="ExplicitCompensationVoltage">
+    <value>明示的補償電圧</value>
+  </data>
+  <data name="ExplicitConeVoltage">
+    <value>明示的コーン電圧</value>
+  </data>
+  <data name="ExplicitDeclusteringPotential">
+    <value>明示的デクラスタリングポテンシャル</value>
+  </data>
+  <data name="ExplicitDriftTimeHighEnergyOffsetMsec">
+    <value>明示的ドリフト時間高エネルギーオフセットミリ秒</value>
+  </data>
+  <data name="ExplicitCollisionalCrossSection">
+    <value>明示的衝突断面積</value>
+  </data>
+  <data name="ExplicitDriftTimeMsec">
+    <value>明示的ドリフト時間ミリ秒</value>
+  </data>
+  <data name="ExplicitGlobalStandardArea">
+    <value>明示的グローバル標準領域</value>
+  </data>
+  <data name="ExplicitIonMobility">
+    <value>指定されたイオン移動度</value>
+  </data>
+  <data name="ExplicitIonMobilityHighEnergyOffset">
+    <value>指定されたイオン移動度の高エネルギーのオフセット</value>
+  </data>
+  <data name="ExplicitIonMobilityUnits">
+    <value>指定されたイオン移動度の単位</value>
+  </data>
+  <data name="ExplicitRetentionTime">
+    <value>明示的保持時間</value>
+  </data>
+  <data name="ExplicitRetentionTimeWindow">
+    <value>明示的保持時間ウィンドウ</value>
+  </data>
+  <data name="ExplicitSLens">
+    <value>指定されたSレンズ</value>
+  </data>
+  <data name="Features">
+    <value>機能</value>
+  </data>
+  <data name="FiguresOfMerit">
+    <value>性能指数</value>
+  </data>
+  <data name="FileIndex">
+    <value>ファイルインデックス</value>
+  </data>
+  <data name="FileName">
+    <value>ファイル名</value>
+  </data>
+  <data name="FilePath">
+    <value>ファイルパス</value>
+  </data>
+  <data name="Files">
+    <value>ファイル</value>
+  </data>
+  <data name="FirstPosition">
+    <value>最初の位置</value>
+  </data>
+  <data name="FoldChange">
+    <value>倍率変化</value>
+  </data>
+  <data name="FoldChangeResult">
+    <value>倍率変化結果</value>
+  </data>
+  <data name="FragmentIon">
+    <value>断片イオン</value>
+  </data>
+  <data name="FragmentIonOrdinal">
+    <value>断片イオン序数</value>
+  </data>
+  <data name="FragmentIonType">
+    <value>断片イオンタイプ</value>
+  </data>
+  <data name="FullNames">
+    <value>フルネーム</value>
+  </data>
+  <data name="FullScanFilterWidth">
+    <value>フルスキャンフィルタ幅</value>
+  </data>
+  <data name="Fwhm">
+    <value>Fwhm</value>
+  </data>
+  <data name="FwhmDegenerate">
+    <value>Fwhm縮退</value>
+  </data>
+  <data name="Group">
+    <value>グループ</value>
+  </data>
+  <data name="Height">
+    <value>高さ</value>
+  </data>
+  <data name="HMDB">
+    <value>HMDB</value>
+  </data>
+  <data name="Identified">
+    <value>同定済み</value>
+  </data>
+  <data name="InChiKey">
+    <value>InChiKey</value>
+  </data>
+  <data name="InChI">
+    <value>InChI</value>
+  </data>
+  <data name="InstrumentSerialNumber">
+    <value>装置のシリアル番号</value>
+  </data>
+  <data name="Intensities">
+    <value>強度</value>
+  </data>
+  <data name="Intercept">
+    <value>切片</value>
+  </data>
+  <data name="InternalStandardConcentration">
+    <value>内部標準濃度</value>
+  </data>
+  <data name="InterpolatedData">
+    <value>補間されたデータ</value>
+  </data>
+  <data name="InterpolatedIntensities">
+    <value>補間された強度</value>
+  </data>
+  <data name="InterpolatedMassErrors">
+    <value>補間された質量誤差</value>
+  </data>
+  <data name="InterpolatedNumberOfPoints">
+    <value>補間されたポイント数</value>
+  </data>
+  <data name="InterpolatedSpectrumIds">
+    <value>補間されたスペクトルID</value>
+  </data>
+  <data name="InterpolatedTimes">
+    <value>補間された時間</value>
+  </data>
+  <data name="IonFormula">
+    <value>イオン式</value>
+  </data>
+  <data name="IonMobilityFragment">
+    <value>イオン移動度のフラグメント</value>
+  </data>
+  <data name="IonMobilityHighEnergyOffset">
+    <value>イオン移動度高エネルギーオフセット</value>
+  </data>
+  <data name="IonMobilityMS1">
+    <value>イオン移動度のMS1</value>
+  </data>
+  <data name="IonMobilityValue">
+    <value>イオン移動度値</value>
+  </data>
+  <data name="IonMobilityWindow">
+    <value>イオン移動度ウィンドウ</value>
+  </data>
+  <data name="IonMobilityUnits">
+    <value>イオン移動度の単位</value>
+  </data>
+  <data name="IonName">
+    <value>イオン名</value>
+  </data>
+  <data name="IsDecoy">
+    <value>同位体デコイ</value>
+  </data>
+  <data name="IsotopeDistIndex">
+    <value>同位体分布インデックス</value>
+  </data>
+  <data name="IsotopeDistProportion">
+    <value>同位体分布比率</value>
+  </data>
+  <data name="IsotopeDistRank">
+    <value>同位体分布ランク</value>
+  </data>
+  <data name="IsotopeDotProduct">
+    <value>同位体内積</value>
+  </data>
+  <data name="IsotopeLabelType">
+    <value>同位体標識タイプ</value>
+  </data>
+  <data name="KEGG">
+    <value>KEGG</value>
+  </data>
+  <data name="Key">
+    <value>キー</value>
+  </data>
+  <data name="LastPosition">
+    <value>最後の位置</value>
+  </data>
+  <data name="LibraryCollisionCrossSection">
+    <value>ライブラリ衝突断面積</value>
+  </data>
+  <data name="LibraryDotProduct">
+    <value>ライブラリ内積</value>
+  </data>
+  <data name="LibraryIonMobilityHighEnergyOffset">
+    <value>ライブラリイオン移動度高エネルギーオフセット</value>
+  </data>
+  <data name="LibraryIntensity">
+    <value>ライブラリ強度</value>
+  </data>
+  <data name="LibraryIonMobility">
+    <value>ライブラリイオン移動度</value>
+  </data>
+  <data name="LibraryIonMobilityUnits">
+    <value>ライブラリイオン移動度単位</value>
+  </data>
+  <data name="LibraryIonMobilityValue">
+    <value>ライブラリイオン移動度値</value>
+  </data>
+  <data name="LibraryName">
+    <value>ライブラリ名</value>
+  </data>
+  <data name="LibraryProbabilityScore">
+    <value>ライブラリ確率スコア</value>
+  </data>
+  <data name="LibraryRank">
+    <value>ライブラリランク</value>
+  </data>
+  <data name="LibraryScore1">
+    <value>ライブラリスコア1</value>
+  </data>
+  <data name="LibraryScore2">
+    <value>ライブラリスコア2</value>
+  </data>
+  <data name="LibraryScore3">
+    <value>ライブラリスコア3</value>
+  </data>
+  <data name="LibraryType">
+    <value>ライブラリタイプ</value>
+  </data>
+  <data name="LimitOfDetection">
+    <value>検出限界</value>
+  </data>
+  <data name="LimitOfQuantification">
+    <value>定量限界</value>
+  </data>
+  <data name="LinearFit">
+    <value>線形適合</value>
+  </data>
+  <data name="Log2FoldChange">
+    <value>ログ2倍率変化</value>
+  </data>
+  <data name="Losses">
+    <value>ロス</value>
+  </data>
+  <data name="LossFormulas">
+    <value>損失式</value>
+  </data>
+  <data name="LossNeutralMass">
+    <value>ロスニュートラル質量</value>
+  </data>
+  <data name="MassErrorPPM">
+    <value>質量誤差PPM</value>
+  </data>
+  <data name="MassErrors">
+    <value>質量誤差</value>
+  </data>
+  <data name="Max">
+    <value>最大</value>
+  </data>
+  <data name="MaxBestRetentionTime">
+    <value>最大最良保持時間</value>
+  </data>
+  <data name="MaxDetectionQValue" xml:space="preserve">
+    <value>最大検出Q値</value>
+  </data>
+  <data name="MaxEndTime">
+    <value>最大終了時間</value>
+  </data>
+  <data name="MaxFoldChange">
+    <value>最大倍率変化</value>
+  </data>
+  <data name="MaxFwhm">
+    <value>最大Fwhm</value>
+  </data>
+  <data name="MaxHeight">
+    <value>最大高さ</value>
+  </data>
+  <data name="MaxRetentionTime">
+    <value>最大保持時間</value>
+  </data>
+  <data name="Median">
+    <value>中央値</value>
+  </data>
+  <data name="MedianDetectionQValue" xml:space="preserve">
+    <value>検出Q値の中央値</value>
+  </data>
+  <data name="MedianPeakArea">
+    <value>ピーク面積の中央値</value>
+  </data>
+  <data name="Mean">
+    <value>平均</value>
+  </data>
+  <data name="MeanArea">
+    <value>平均面積</value>
+  </data>
+  <data name="MeanAreaNormalized">
+    <value>平均面積の正規化</value>
+  </data>
+  <data name="MeanAreaRatio">
+    <value>平均面積比</value>
+  </data>
+  <data name="MeanBestRetentionTime">
+    <value>平均最良保持時間</value>
+  </data>
+  <data name="MeanFwhm">
+    <value>平均Fwhm</value>
+  </data>
+  <data name="MeanMaxFwhm">
+    <value>平均最大Fwhm</value>
+  </data>
+  <data name="MeanMaxHeight">
+    <value>平均最大高さ</value>
+  </data>
+  <data name="MeanRetentionTime">
+    <value>平均保持時間</value>
+  </data>
+  <data name="MeanTotalArea">
+    <value>平均総面積</value>
+  </data>
+  <data name="MeanTotalAreaNormalized">
+    <value>平均総面積の正規化</value>
+  </data>
+  <data name="MeanTotalAreaRatio">
+    <value>平均総面積比</value>
+  </data>
+  <data name="Min">
+    <value>最小</value>
+  </data>
+  <data name="MinBestRetentionTime">
+    <value>最小最良保持時間</value>
+  </data>
+  <data name="MinDetectionQValue" xml:space="preserve">
+    <value>最小検出Q値</value>
+  </data>
+  <data name="MinFoldChange">
+    <value>最小倍率変化</value>
+  </data>
+  <data name="MinRetentionTime">
+    <value>最小保持時間</value>
+  </data>
+  <data name="MinStartTime">
+    <value>最小開始時間</value>
+  </data>
+  <data name="MissedCleavages">
+    <value>ミス開裂</value>
+  </data>
+  <data name="ModelScore">
+    <value>モデルスコア</value>
+  </data>
+  <data name="ModifiedAreaProportion">
+    <value>修飾された面積率</value>
+  </data>
+  <data name="ModifiedSequence">
+    <value>修飾シークエンス</value>
+  </data>
+  <data name="ModifiedSequenceAverageMasses">
+    <value>修飾シークエンスの平均質量</value>
+  </data>
+  <data name="ModifiedSequenceFullNames">
+    <value>修飾シークエンスのフルネーム</value>
+  </data>
+  <data name="ModifiedSequenceMonoisotopicMasses">
+    <value>修飾シークエンスのモノアイソトピック質量</value>
+  </data>
+  <data name="ModifiedSequenceThreeLetterCodes">
+    <value>修飾シークエンスの3文字コード</value>
+  </data>
+  <data name="ModifiedSequenceUnimodIds">
+    <value>修飾シークエンスのUnimod Id</value>
+  </data>
+  <data name="ModifiedTime">
+    <value>修飾時間</value>
+  </data>
+  <data name="Molecule">
+    <value>分子</value>
+  </data>
+  <data name="MoleculeListAbundance">
+    <value>分子リスト存在量</value>
+  </data>
+  <data name="MoleculeListLocator">
+    <value>分子リストロケーター</value>
+  </data>
+  <data name="MoleculeListResult">
+    <value>分子リスト結果</value>
+  </data>
+  <data name="MoleculeListResults">
+    <value>分子リスト結果</value>
+  </data>
+  <data name="MoleculeName">
+    <value>分子名</value>
+  </data>
+  <data name="MoleculeFormula">
+    <value>分子式</value>
+  </data>
+  <data name="MoleculeList">
+    <value>分子リスト</value>
+  </data>
+  <data name="MoleculeListName">
+    <value>分子リスト名</value>
+  </data>
+  <data name="MoleculeListNote">
+    <value>分子リストメモ</value>
+  </data>
+  <data name="MoleculeLists">
+    <value>分子リスト</value>
+  </data>
+  <data name="MoleculeLocator">
+    <value>分子ロケーター</value>
+  </data>
+  <data name="MoleculeNote">
+    <value>分子メモ</value>
+  </data>
+  <data name="MoleculePeakFoundRatio">
+    <value>分子ピーク検出率</value>
+  </data>
+  <data name="MoleculeResult">
+    <value>分子結果</value>
+  </data>
+  <data name="MoleculeResultLocator">
+    <value>分子結果ロケーター</value>
+  </data>
+  <data name="MoleculeResults">
+    <value>分子結果</value>
+  </data>
+  <data name="MoleculeRetentionTime">
+    <value>分子保持時間</value>
+  </data>
+  <data name="Molecules">
+    <value>分子</value>
+  </data>
+  <data name="MonoisotopicMasses">
+    <value>モノアイソトピック質量</value>
+  </data>
+  <data name="MsLevel">
+    <value>MSレベル</value>
+  </data>
+  <data name="NextAa">
+    <value>次のAa</value>
+  </data>
+  <data name="NormalizationDivisor">
+    <value>正規化約数</value>
+  </data>
+  <data name="NormalizationMethod">
+    <value>正規化メソッド</value>
+  </data>
+  <data name="NormalizedArea">
+    <value>正規化面積</value>
+  </data>
+  <data name="NumberOfPoints">
+    <value>ポイント数</value>
+  </data>
+  <data name="OptCollisionEnergy">
+    <value>最適衝突エネルギー</value>
+  </data>
+  <data name="OptCompensationVoltage">
+    <value>最適補償電圧</value>
+  </data>
+  <data name="OptDeclusteringPotential">
+    <value>最適デクラスタリングポテンシャル</value>
+  </data>
+  <data name="OptStep">
+    <value>最適ステップ</value>
+  </data>
+  <data name="PeakGroupEndTime">
+    <value>ピークグループ終了時刻</value>
+  </data>
+  <data name="PeakGroupStartTime">
+    <value>ピークグループ開始時刻</value>
+  </data>
+  <data name="PeakQValue">
+    <value>ピークのQ値</value>
+  </data>
+  <data name="PeakRank">
+    <value>ピークのランク</value>
+  </data>
+  <data name="PeakRankByLevel">
+    <value>レベル別のピークのランク</value>
+  </data>
+  <data name="PeakScores">
+    <value>ピークスコア</value>
+  </data>
+  <data name="Peptide">
+    <value>ペプチド</value>
+  </data>
+  <data name="PeptideDocumentLocation">
+    <value>ペプチドドキュメント場所</value>
+  </data>
+  <data name="PeptideLocator">
+    <value>ペプチドロケーター</value>
+  </data>
+  <data name="PeptideModifiedSequence">
+    <value>ペプチド修飾シークエンス</value>
+  </data>
+  <data name="PeptideModifiedSequenceAverageMasses">
+    <value>ペプチド修飾シークエンスの平均質量</value>
+  </data>
+  <data name="PeptideModifiedSequenceFullNames">
+    <value>ペプチド修飾シークエンスのフルネーム</value>
+  </data>
+  <data name="PeptideModifiedSequenceMonoisotopicMasses">
+    <value>ペプチド修飾シークエンスのモノアイソトピック質量</value>
+  </data>
+  <data name="PeptideModifiedSequenceThreeLetterCodes">
+    <value>ペプチド修飾シークエンスの3文字コード</value>
+  </data>
+  <data name="PeptideModifiedSequenceUnimodIds">
+    <value>ペプチド修飾シークエンスのUnimod Id</value>
+  </data>
+  <data name="PeptideNote">
+    <value>ペプチドメモ</value>
+  </data>
+  <data name="PeptidePeakFoundRatio">
+    <value>ペプチドピーク検出率</value>
+  </data>
+  <data name="PeptideResult">
+    <value>ペプチド結果</value>
+  </data>
+  <data name="PeptideResultDocumentLocation">
+    <value>ペプチド結果ドキュメント場所</value>
+  </data>
+  <data name="PeptideResultLocator">
+    <value>ペプチド結果ロケーター</value>
+  </data>
+  <data name="PeptideResults">
+    <value>ペプチド結果</value>
+  </data>
+  <data name="PeptideRetentionTime">
+    <value>ペプチド保持時間</value>
+  </data>
+  <data name="Peptides">
+    <value>ペプチド</value>
+  </data>
+  <data name="PeptideSequence">
+    <value>ペプチドシークエンス</value>
+  </data>
+  <data name="PeptideSequenceLength">
+    <value>ペプチドシーケンス長</value>
+  </data>
+  <data name="PointCount">
+    <value>点数</value>
+  </data>
+  <data name="PointsAcrossPeak">
+    <value>ピーク全体でのポイント数</value>
+  </data>
+  <data name="CycleTimeAcrossPeak">
+    <value>ピーク全体でのサイクルタイム</value>
+  </data>
+  <data name="Precursor">
+    <value>プリカーサー</value>
+  </data>
+  <data name="PrecursorAccuracy">
+    <value>プリカーサー精度</value>
+  </data>
+  <data name="PrecursorAdduct">
+    <value>プリカーサー付加物</value>
+  </data>
+  <data name="PrecursorCalculatedConcentration">
+    <value>プリカーサー計算濃度</value>
+  </data>
+  <data name="PrecursorCharge">
+    <value>プリカーサー電荷</value>
+  </data>
+  <data name="PrecursorConcentration">
+    <value>プリカーサー濃度</value>
+  </data>
+  <data name="PrecursorExplicitCollisionEnergy">
+    <value>表示されたプリカーサー衝突エネルギー</value>
+  </data>
+  <data name="PrecursorIonName">
+    <value>プリカーサーイオン名</value>
+  </data>
+  <data name="PrecursorIonFormula">
+    <value>プリカーサーイオン式</value>
+  </data>
+  <data name="PrecursorLocator">
+    <value>プリカーサーロケーター</value>
+  </data>
+  <data name="PrecursorMz">
+    <value>プリカーサーMz</value>
+  </data>
+  <data name="PrecursorNeutralFormula">
+    <value>プリカーサーのニュートラル式</value>
+  </data>
+  <data name="PrecursorNeutralMass">
+    <value>プリカーサーニュートラル質量</value>
+  </data>
+  <data name="PrecursorNormalizedArea">
+    <value>プリカーサー正規化面積</value>
+  </data>
+  <data name="PrecursorNote">
+    <value>プリカーサーメモ</value>
+  </data>
+  <data name="PrecursorPeakFoundRatio">
+    <value>プリカーサーピーク検出率</value>
+  </data>
+  <data name="PrecursorQuantification">
+    <value>プリカーサー定量化</value>
+  </data>
+  <data name="PrecursorReplicateNote">
+    <value>プリカーサー繰り返し測定メモ</value>
+  </data>
+  <data name="PrecursorResult">
+    <value>プリカーサー結果</value>
+  </data>
+  <data name="PrecursorResultLocator">
+    <value>プリカーサー結果ロケーター</value>
+  </data>
+  <data name="PrecursorResults">
+    <value>プリカーサー結果</value>
+  </data>
+  <data name="PrecursorResultsSummary">
+    <value>プリカーサー結果概要</value>
+  </data>
+  <data name="Precursors">
+    <value>プリカーサー</value>
+  </data>
+  <data name="PredictedResultRetentionTime">
+    <value>予測結果保持時間</value>
+  </data>
+  <data name="PredictedRetentionTime">
+    <value>予測保持時間</value>
+  </data>
+  <data name="PreviousAa">
+    <value>前へAa</value>
+  </data>
+  <data name="ProductAdduct">
+    <value>プロダクトの付加物</value>
+  </data>
+  <data name="ProductCharge">
+    <value>プロダクト電荷</value>
+  </data>
+  <data name="ProductDecoyMzShift">
+    <value>プロダクトデコイMzシフト</value>
+  </data>
+  <data name="ProductIonFormula">
+    <value>プロダクトイオン式</value>
+  </data>
+  <data name="ProductMz">
+    <value>プロダクトMz</value>
+  </data>
+  <data name="ProductNeutralFormula">
+    <value>プロダクトのニュートラル式</value>
+  </data>
+  <data name="ProductNeutralMass">
+    <value>プロダクトニュートラル質量</value>
+  </data>
+  <data name="Protein">
+    <value>タンパク質</value>
+  </data>
+  <data name="ProteinAbundance">
+    <value>タンパク質存在量</value>
+  </data>
+  <data name="ProteinAccession">
+    <value>タンパク質アクセッション</value>
+  </data>
+  <data name="ProteinDescription">
+    <value>タンパク質の説明</value>
+  </data>
+  <data name="ProteinGene">
+    <value>タンパク質遺伝子</value>
+  </data>
+  <data name="ProteinLocator">
+    <value>タンパク質ロケーター</value>
+  </data>
+  <data name="ProteinName">
+    <value>タンパク質名</value>
+  </data>
+  <data name="ProteinNote">
+    <value>タンパク質メモ</value>
+  </data>
+  <data name="ProteinPreferredName">
+    <value>タンパク質推奨名</value>
+  </data>
+  <data name="ProteinResult">
+    <value>タンパク質結果</value>
+  </data>
+  <data name="ProteinResults">
+    <value>タンパク質結果</value>
+  </data>
+  <data name="Proteins">
+    <value>タンパク質</value>
+  </data>
+  <data name="ProteinSequence">
+    <value>タンパク質シークエンス</value>
+  </data>
+  <data name="ProteinSequenceCoverage">
+    <value>タンパク質シーケンスカバー率</value>
+  </data>
+  <data name="ProteinSpecies">
+    <value>タンパク質種</value>
+  </data>
+  <data name="PValue">
+    <value>P-値</value>
+  </data>
+  <data name="QuadraticCoefficient">
+    <value>二次係数</value>
+  </data>
+  <data name="QualitativeIonRatio">
+    <value>定性イオン比</value>
+  </data>
+  <data name="QualitativeIonRatioStatus">
+    <value>定性イオン比ステータス</value>
+  </data>
+  <data name="Quantification">
+    <value>定量化</value>
+  </data>
+  <data name="Quantitative">
+    <value>定量</value>
+  </data>
+  <data name="Range">
+    <value>範囲</value>
+  </data>
+  <data name="RangeBestRetentionTime">
+    <value>範囲最良保持時間</value>
+  </data>
+  <data name="RangeRetentionTime">
+    <value>範囲保持時間</value>
+  </data>
+  <data name="RatioDotProduct">
+    <value>比率内積</value>
+  </data>
+  <data name="RatioToStandard">
+    <value>標準に対する比率</value>
+  </data>
+  <data name="RawData">
+    <value>生データ</value>
+  </data>
+  <data name="RawIntensities">
+    <value>生データ強度</value>
+  </data>
+  <data name="RawMassErrors">
+    <value>生データ質量誤差</value>
+  </data>
+  <data name="RawNumberOfPoints">
+    <value>生データポイント数</value>
+  </data>
+  <data name="RawSpectrumIds">
+    <value>生スペクトルID</value>
+  </data>
+  <data name="RawTimes">
+    <value>生データ時間</value>
+  </data>
+  <data name="Reason">
+    <value>理由</value>
+  </data>
+  <data name="Replicate">
+    <value>繰り返し測定</value>
+  </data>
+  <data name="ReplicateAbundance">
+    <value>繰り返し測定存在度</value>
+  </data>
+  <data name="ReplicateAbundances">
+    <value>繰り返し測定存在度</value>
+  </data>
+  <data name="ReplicateCalibrationCurve">
+    <value>繰り返し測定検量線</value>
+  </data>
+  <data name="ReplicateCount">
+    <value>繰り返し測定数</value>
+  </data>
+  <data name="ReplicateGroup">
+    <value>繰り返し測定グループ</value>
+  </data>
+  <data name="ReplicateErrorMessage">
+    <value>繰り返し測定エラーメッセージ</value>
+  </data>
+  <data name="ReplicateIndex">
+    <value>繰り返し測定インデックス</value>
+  </data>
+  <data name="ReplicateIntercept">
+    <value>繰り返し測定切片</value>
+  </data>
+  <data name="ReplicateLocator">
+    <value>繰り返し測定ロケーター</value>
+  </data>
+  <data name="ReplicateName">
+    <value>繰り返し測定名</value>
+  </data>
+  <data name="ReplicatePath">
+    <value>繰り返し測定パス</value>
+  </data>
+  <data name="ReplicatePointCount">
+    <value>繰り返し測定点数</value>
+  </data>
+  <data name="ReplicateQuadraticCoefficient">
+    <value>繰り返し測定二次係数</value>
+  </data>
+  <data name="ReplicateRSquared">
+    <value>繰り返し測定平方根</value>
+  </data>
+  <data name="ReplicateSampleIdentity">
+    <value>繰り返し測定サンプルID</value>
+  </data>
+  <data name="ReplicateSlope">
+    <value>繰り返し測定勾配</value>
+  </data>
+  <data name="Replicates">
+    <value>繰り返し測定</value>
+  </data>
+  <data name="ReplicateTurningPoint">
+    <value>繰り返し測定転回点</value>
+  </data>
+  <data name="ResultFile">
+    <value>結果ファイル</value>
+  </data>
+  <data name="ResultFileLocator">
+    <value>結果ファイルロケーター</value>
+  </data>
+  <data name="RetentionTime">
+    <value>保持時間</value>
+  </data>
+  <data name="RetentionTimeCalculatorScore">
+    <value>保持時間カルキュレータスコア</value>
+  </data>
+  <data name="RSquared">
+    <value>R平方</value>
+  </data>
+  <data name="SampleDilutionFactor">
+    <value>試料希釈倍数</value>
+  </data>
+  <data name="SampleId">
+    <value>試料ID</value>
+  </data>
+  <data name="SampleName">
+    <value>試料名</value>
+  </data>
+  <data name="SampleType">
+    <value>試料タイプ</value>
+  </data>
+  <data name="Score">
+    <value>スコア</value>
+  </data>
+  <data name="SkylineVersion">
+    <value>Skylineバージョン</value>
+  </data>
+  <data name="Slope">
+    <value>勾配</value>
+  </data>
+  <data name="SMILES">
+    <value>SMILES</value>
+  </data>
+  <data name="SpectrumIds">
+    <value>スペクトルID</value>
+  </data>
+  <data name="StandardError">
+    <value>標準エラー</value>
+  </data>
+  <data name="StandardType">
+    <value>標準タイプ</value>
+  </data>
+  <data name="StartTime">
+    <value>開始時間</value>
+  </data>
+  <data name="Stdev">
+    <value>Stdev</value>
+  </data>
+  <data name="StdevArea">
+    <value>Stdev面積</value>
+  </data>
+  <data name="StdevAreaNormalized">
+    <value>Stdev面積の正規化</value>
+  </data>
+  <data name="StdevAreaRatio">
+    <value>Stdev面積比</value>
+  </data>
+  <data name="StdevBestRetentionTime">
+    <value>Stdev最良保持時間</value>
+  </data>
+  <data name="StdevFwhm">
+    <value>Stdev Fwhm</value>
+  </data>
+  <data name="StdevMaxFwhm">
+    <value>Stdev最大Fwhm</value>
+  </data>
+  <data name="StdevMaxHeight">
+    <value>Stdev最大高さ</value>
+  </data>
+  <data name="StdevRetentionTime">
+    <value>Stdev保持時間</value>
+  </data>
+  <data name="StdevTotalArea">
+    <value>Stdev総面積</value>
+  </data>
+  <data name="StdevTotalAreaNormalized">
+    <value>Stdev総面積の正規化</value>
+  </data>
+  <data name="StdevTotalAreaRatio">
+    <value>Stdev総面積比</value>
+  </data>
+  <data name="SummaryMessage">
+    <value>概要に関するメッセージ</value>
+  </data>
+  <data name="TargetQualitativeIonRatio">
+    <value>ターゲット定性イオン比</value>
+  </data>
+  <data name="ThreeLetterCodes">
+    <value>3文字コード</value>
+  </data>
+  <data name="TicArea">
+    <value>総イオン電流領域</value>
+  </data>
+  <data name="TotalArea">
+    <value>総面積</value>
+  </data>
+  <data name="Time">
+    <value>時間</value>
+  </data>
+  <data name="Times">
+    <value>回数</value>
+  </data>
+  <data name="TimeStamp">
+    <value>タイムスタンプ</value>
+  </data>
+  <data name="TotalAreaFragment">
+    <value>総面積断片</value>
+  </data>
+  <data name="TotalAreaMs1">
+    <value>総面積MS1</value>
+  </data>
+  <data name="TotalAreaNormalized">
+    <value>総面積の正規化</value>
+  </data>
+  <data name="TotalAreaRatio">
+    <value>総面積比</value>
+  </data>
+  <data name="TotalBackground">
+    <value>総バックグラウンド</value>
+  </data>
+  <data name="TotalBackgroundFragment">
+    <value>総バックグラウンド断片</value>
+  </data>
+  <data name="TotalBackgroundMs1">
+    <value>総バックグラウンドMS1</value>
+  </data>
+  <data name="TransitionCount">
+    <value>トランジション数</value>
+  </data>
+  <data name="Transition">
+    <value>トランジション</value>
+  </data>
+  <data name="TransitionIsDecoy">
+    <value>トランジション同位体デコイ</value>
+  </data>
+  <data name="TransitionLocator">
+    <value>トランジションロケーター</value>
+  </data>
+  <data name="TransitionNote">
+    <value>トランジションメモ</value>
+  </data>
+  <data name="TransitionReplicateNote">
+    <value>トランジション繰り返し測定メモ</value>
+  </data>
+  <data name="TransitionResult">
+    <value>トランジション結果</value>
+  </data>
+  <data name="TransitionResultIsMs1">
+    <value>トランジション結果はMS1</value>
+  </data>
+  <data name="TransitionResultIsQuantitative">
+    <value>トランジション結果は定量的</value>
+  </data>
+  <data name="TransitionResultLocator">
+    <value>トランジション結果ロケーター</value>
+  </data>
+  <data name="TransitionResults">
+    <value>トランジション結果</value>
+  </data>
+  <data name="TransitionResultsSummary">
+    <value>トランジション結果概要</value>
+  </data>
+  <data name="Transitions">
+    <value>トランジション</value>
+  </data>
+  <data name="Truncated">
+    <value>切断</value>
+  </data>
+  <data name="TurningPoint">
+    <value>転回点</value>
+  </data>
+  <data name="TValue">
+    <value>T-値</value>
+  </data>
+  <data name="UndoRedoMessage">
+    <value>やり直しを元に戻すに関するメッセージ</value>
+  </data>
+  <data name="UnimodIds">
+    <value>Unimod Id</value>
+  </data>
+  <data name="User">
+    <value>ユーザー</value>
+  </data>
+  <data name="UserSetPeak">
+    <value>ユーザーセットピーク</value>
+  </data>
+  <data name="UserSetTotal">
+    <value>ユーザーセットの合計</value>
+  </data>
+  <data name="UTCTime">
+    <value>UTC時刻</value>
+  </data>
+  <data name="Weight">
+    <value>加重</value>
+  </data>
+  <data name="WeightedFeature">
+    <value>加重機能</value>
+  </data>
+  <data name="WeightedFeatures">
+    <value>加重機能</value>
+  </data>
+  <data name="WeightedScore">
+    <value>加重スコア</value>
+  </data>
+  <data name="PeakGroupRetentionTime" xml:space="preserve">
+    <value>ピークグループ保持時間</value>
+  </data>
 </root>