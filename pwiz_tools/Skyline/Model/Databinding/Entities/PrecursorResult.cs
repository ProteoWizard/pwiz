﻿/*
 * Original author: Nicholas Shulman <nicksh .at. u.washington.edu>,
 *                  MacCoss Lab, Department of Genome Sciences, UW
 *
 * Copyright 2013 University of Washington - Seattle, WA
 *
 * Licensed under the Apache License, Version 2.0 (the "License");
 * you may not use this file except in compliance with the License.
 * You may obtain a copy of the License at
 *
 *     http://www.apache.org/licenses/LICENSE-2.0
 *
 * Unless required by applicable law or agreed to in writing, software
 * distributed under the License is distributed on an "AS IS" BASIS,
 * WITHOUT WARRANTIES OR CONDITIONS OF ANY KIND, either express or implied.
 * See the License for the specific language governing permissions and
 * limitations under the License.
 */

using System;
using System.Collections.Generic;
using System.ComponentModel;
using System.Globalization;
using System.Linq;
using pwiz.Common.Collections;
using pwiz.Common.DataBinding;
using pwiz.Common.DataBinding.Attributes;
<<<<<<< HEAD
using pwiz.Common.PeakFinding;
=======
using pwiz.Common.SystemUtil;
>>>>>>> 2d1b530c
using pwiz.Skyline.Model.DocSettings;
using pwiz.Skyline.Model.DocSettings.AbsoluteQuantification;
using pwiz.Skyline.Model.ElementLocators;
using pwiz.Skyline.Model.GroupComparison;
using pwiz.Skyline.Model.Hibernate;
using pwiz.Skyline.Model.Results;
using pwiz.Skyline.Model.Results.Scoring;
using pwiz.Skyline.Model.Results.Spectra;
using pwiz.Skyline.Properties;
using pwiz.Skyline.Util.Extensions;

namespace pwiz.Skyline.Model.Databinding.Entities
{
    [InvariantDisplayName(nameof(PrecursorResult))]
    [AnnotationTarget(AnnotationDef.AnnotationTarget.precursor_result)]
    public class PrecursorResult : Result
    {
        private readonly CachedValues _cachedValues = new CachedValues();
        public PrecursorResult(Precursor precursor, ResultFile file) : base(precursor, file)
        {
        }

        [HideWhen(AncestorOfType = typeof(Precursor))]
        public Precursor Precursor { get { return SkylineDocNode as Precursor; } }
        [Browsable(false)]
        public TransitionGroupChromInfo ChromInfo { get { return _cachedValues.GetValue(this); } }
        public void ChangeChromInfo(EditDescription editDescription, Func<TransitionGroupChromInfo, TransitionGroupChromInfo> newChromInfo)
        {
            Precursor.ChangeDocNode(editDescription, docNode => docNode.ChangeResults(GetResultFile()
                .ChangeChromInfo(docNode.Results, newChromInfo)));
        }
        [Format(Formats.PValue, NullValue = TextUtil.EXCEL_NA)]
        public double? DetectionQValue { get { return ChromInfo.QValue; } }
        [Format(Formats.STANDARD_RATIO, NullValue = TextUtil.EXCEL_NA)]
        public double? DetectionZScore { get { return ChromInfo.ZScore; } }
        [Format(Formats.PEAK_FOUND_RATIO, NullValue = TextUtil.EXCEL_NA)]
        public double PrecursorPeakFoundRatio { get { return ChromInfo.PeakCountRatio; } }
        [Format(Formats.RETENTION_TIME, NullValue = TextUtil.EXCEL_NA)]
        public double? BestRetentionTime { get { return ChromInfo.RetentionTime; } }
        [Format(Formats.RETENTION_TIME, NullValue = TextUtil.EXCEL_NA)]
        public double? MaxFwhm { get { return ChromInfo.Fwhm; } }
        [Format(Formats.RETENTION_TIME, NullValue = TextUtil.EXCEL_NA)]
        public double? MinStartTime { get { return ChromInfo.StartRetentionTime; } }
        [Format(Formats.RETENTION_TIME, NullValue = TextUtil.EXCEL_NA)]
        public double? MaxEndTime { get { return ChromInfo.EndRetentionTime; } }
        [Format(Formats.PEAK_AREA, NullValue = TextUtil.EXCEL_NA)]
        public double? TotalArea { get { return ChromInfo.Area; } }
        [Format(Formats.PEAK_AREA, NullValue = TextUtil.EXCEL_NA)]
        public double? TotalAreaMs1 { get { return ChromInfo.AreaMs1; } }
        [Format(Formats.PEAK_AREA, NullValue = TextUtil.EXCEL_NA)]
        public double? TotalAreaFragment { get { return ChromInfo.AreaFragment; } }
        [Format(Formats.PEAK_AREA, NullValue = TextUtil.EXCEL_NA)]
        public double? TotalBackground { get { return ChromInfo.BackgroundArea; } }
        [Format(Formats.PEAK_AREA, NullValue = TextUtil.EXCEL_NA)]
        public double? TotalBackgroundMs1 { get { return ChromInfo.BackgroundAreaMs1; } }
        [Format(Formats.PEAK_AREA, NullValue = TextUtil.EXCEL_NA)]
        public double? TotalBackgroundFragment { get { return ChromInfo.BackgroundAreaFragment; } }

        [Format(Formats.STANDARD_RATIO, NullValue = TextUtil.EXCEL_NA)]
        public double? TotalAreaRatio
        {
            get
            {
                var firstInternalStandard = DataSchema.NormalizedValueCalculator.RatioInternalStandardTypes.FirstOrDefault();
                if (firstInternalStandard != null)
                {
                    return GetNormalizedArea(new NormalizationMethod.RatioToLabel(firstInternalStandard));
                }
                return GetNormalizedArea(NormalizationMethod.GLOBAL_STANDARDS);
            }
        }
        [Format(Formats.STANDARD_RATIO, NullValue = TextUtil.EXCEL_NA)]
        public double? RatioDotProduct {
            get
            {
                var firstInternalStandard = DataSchema.NormalizedValueCalculator.RatioInternalStandardTypes.FirstOrDefault();
                if (firstInternalStandard != null)
                {
                    return GetRatioValue(new NormalizationMethod.RatioToLabel(firstInternalStandard))?.DotProduct;
                }
                return null;
            }
        }
        [Format(Formats.PEAK_AREA_NORMALIZED, NullValue = TextUtil.EXCEL_NA)]
        public double? TotalAreaNormalized { get { return TotalArea / GetResultFile().GetTotalArea(Precursor.IsotopeLabelType); } }
        [Format(Formats.PEAK_AREA, NullValue = TextUtil.EXCEL_NA)]
        public double? MaxHeight {get { return ChromInfo.Height; }}
        [Format(Formats.MASS_ERROR, NullValue = TextUtil.EXCEL_NA)]
        public double? AverageMassErrorPPM { get { return ChromInfo.MassError; } }
        [Format(NullValue = TextUtil.EXCEL_NA)]
        public int? CountTruncated { get { return ChromInfo.Truncated; } }
        [Format(Formats.Percent, NullValue = TextUtil.EXCEL_NA)]
        public double? ProportionTruncated { get { return CalculateProportionTruncated(); } }
        public PeakIdentification Identified { get { return ChromInfo.Identified; } }
        [Format(Formats.STANDARD_RATIO, NullValue = TextUtil.EXCEL_NA)]
        public double? LibraryDotProduct { get { return ChromInfo.LibraryDotProduct; } }
        [Format(Formats.STANDARD_RATIO, NullValue = TextUtil.EXCEL_NA)]
        public double? IsotopeDotProduct { get { return ChromInfo.IsotopeDotProduct; } }
        public UserSet UserSetTotal { get { return ChromInfo.UserSet; } }
        [Format(NullValue = TextUtil.EXCEL_NA)]
        public int OptStep { get { return ChromInfo.OptimizationStep; } }
        [Format(Formats.OPT_PARAMETER, NullValue = TextUtil.EXCEL_NA)]
        public double? OptCollisionEnergy
        {
            get
            {
                var ceRegression = GetResultFile().Replicate.ChromatogramSet.OptimizationFunction as CollisionEnergyRegression;
                if (null == ceRegression)
                {
                    return null;
                }
                return ceRegression.GetCollisionEnergy(Precursor.DocNode.PrecursorAdduct, Precursor.GetRegressionMz(), ChromInfo.OptimizationStep);
            }
        }
        [Format(Formats.OPT_PARAMETER, NullValue = TextUtil.EXCEL_NA)]
        public double? OptDeclusteringPotential 
        { 
            get 
            {
                var dpRegression = GetResultFile().Replicate.ChromatogramSet.OptimizationFunction as DeclusteringPotentialRegression;
                if (null == dpRegression)
                {
                    return null;
                }
                return dpRegression.GetDeclustringPotential(Precursor.GetRegressionMz(), ChromInfo.OptimizationStep);
            }
        }
        [Format(Formats.OPT_PARAMETER, NullValue = TextUtil.EXCEL_NA)]
        public double? OptCompensationVoltage
        {
            get
            {
                var optimizationFunction = GetResultFile().Replicate.ChromatogramSet.OptimizationFunction;
                var covRegression = optimizationFunction as CompensationVoltageParameters;
                if (null == covRegression)
                {
                    return null;
                }
                return SrmDocument.GetCompensationVoltage(Precursor.Peptide.DocNode, Precursor.DocNode, null, ChromInfo.OptimizationStep, covRegression.TuneLevel);
            }
        }

        [Format(Formats.RETENTION_TIME, NullValue = TextUtil.EXCEL_NA)]
        public double? CollisionalCrossSection { get { return ChromInfo.IonMobilityInfo.CollisionalCrossSection; } }

        [Obsolete("use IonMobilityMS1 instead")] 
        [Format(Formats.RETENTION_TIME, NullValue = TextUtil.EXCEL_NA)]
        public double? DriftTimeMS1 { get { return ChromInfo.IonMobilityInfo.DriftTimeMS1; } }

        [Obsolete("use IonMobilityFragment instead")] 
        [Format(Formats.RETENTION_TIME, NullValue = TextUtil.EXCEL_NA)]
        public double? DriftTimeFragment { get { return ChromInfo.IonMobilityInfo.DriftTimeFragment; } }

        [Obsolete("use IonMobilityWindow instead")]
        [Format(Formats.RETENTION_TIME, NullValue = TextUtil.EXCEL_NA)]
        public double? DriftTimeWindow { get { return ChromInfo.IonMobilityInfo.DriftTimeWindow; } }

        [Format(Formats.RETENTION_TIME, NullValue = TextUtil.EXCEL_NA)]
        public double? IonMobilityMS1 { get { return ChromInfo.IonMobilityInfo.IonMobilityMS1; } }
        [Format(Formats.RETENTION_TIME, NullValue = TextUtil.EXCEL_NA)]
        public double? IonMobilityFragment { get { return ChromInfo.IonMobilityInfo.IonMobilityFragment; } }
        [Format(Formats.RETENTION_TIME, NullValue = TextUtil.EXCEL_NA)]
        public double? IonMobilityWindow { get { return ChromInfo.IonMobilityInfo.IonMobilityWindow; } }

        [Format(NullValue = TextUtil.EXCEL_NA)]
        public string IonMobilityUnits { get { return IonMobilityFilter.IonMobilityUnitsL10NString(ChromInfo.IonMobilityInfo.IonMobilityUnits); } }


        public LinkValue<PrecursorQuantificationResult> PrecursorQuantification
        {
            get
            {
                return new LinkValue<PrecursorQuantificationResult>(_cachedValues.GetValue1(this), (sender, args) =>
                {
                    SkylineWindow skylineWindow = DataSchema.SkylineWindow;
                    if (skylineWindow != null)
                    {
                        skylineWindow.ShowCalibrationForm();
                        skylineWindow.SelectedResultsIndex = GetResultFile().Replicate.ReplicateIndex;
                        skylineWindow.SelectedPath = Precursor.IdentityPath;
                        Settings.Default.CalibrationCurveOptions =
                            Settings.Default.CalibrationCurveOptions.ChangeSingleBatch(true);
                    }
                });
            }
        }

        [Expensive]
        [ChildDisplayName("{0}MS1")]
        [Format(Formats.PEAK_AREA)]
        public LcPeakIonMetrics LcPeakIonMetricsMS1
        {
            get
            {
                return _cachedValues.GetValue2(this)?.Item1;
            }
        }

        [Expensive]
        [ChildDisplayName("{0}Fragment")]
        [Format(Formats.PEAK_AREA)]
        public LcPeakIonMetrics LcPeakIonMetricsFragment
        {
            get
            {
                return _cachedValues.GetValue2(this)?.Item2;
            }
        }

        [InvariantDisplayName("PrecursorReplicateNote")]
        [Importable]
        public string Note 
        { 
            get { return ChromInfo.Annotations.Note; } 
            set
            {
                ChangeChromInfo(EditColumnDescription(nameof(Note), value),
                    chromInfo=>chromInfo.ChangeAnnotations(chromInfo.Annotations.ChangeNote(value)));
            }
        }

        public override void SetAnnotation(AnnotationDef annotationDef, object value)
        {
            // Ignore setting of the old q value and mProphet score annoations. They are
            // displayed for backward compatibility. Setting them manually never made and sense.
            if (Equals(annotationDef.Name, MProphetResultsHandler.AnnotationName) ||
                Equals(annotationDef.Name, MProphetResultsHandler.MAnnotationName))
                return;

            ChangeChromInfo(EditDescription.SetAnnotation(annotationDef, value), 
                chromInfo=>chromInfo.ChangeAnnotations(chromInfo.Annotations.ChangeAnnotation(annotationDef, value)));
        }

        public override object GetAnnotation(AnnotationDef annotationDef)
        {
            // Return q value and mProphet scores from their new locations
            if (Equals(annotationDef.Name, MProphetResultsHandler.AnnotationName))
                return DetectionQValue;
            else if (Equals(annotationDef.Name, MProphetResultsHandler.MAnnotationName))
                return DetectionZScore;

            return DataSchema.AnnotationCalculator.GetAnnotation(annotationDef, this, ChromInfo.Annotations);
        }

        public override string ToString()
        {
            return string.Format(@"{0:0}", ChromInfo.Area);
        }

        private PeptideResult _peptideResult;
        [HideWhen(AncestorOfType = typeof(Precursor))]
        public PeptideResult PeptideResult 
        {
            get { return _peptideResult = _peptideResult ?? new PeptideResult(Precursor.Peptide, GetResultFile()); }
        }

        [ChildDisplayName("Imputed{0}")]
        [Format(Formats.RETENTION_TIME)]
        public ImputedPeakBounds ImputedPeak
        {
            get
            {
                return ImputedPeakBounds.FromPeakBounds(DataSchema.PeakBoundaryImputer
                    .GetImputedPeakQuick(PeptideResult.Peptide.IdentityPath,
                        GetResultFile().Replicate.ChromatogramSet, GetResultFile().ChromFileInfo.FilePath)?.PeakBounds);
            }
        }

        [InvariantDisplayName("PrecursorResultLocator")]
        public string Locator { get { return GetLocator(); } }

        public override ElementRef GetElementRef()
        {
            return PrecursorResultRef.PROTOTYPE.ChangeChromInfo(GetResultFile().Replicate.ChromatogramSet, ChromInfo)
                .ChangeParent(Precursor.GetElementRef());
        }

        public override bool IsEmpty()
        {
            return !ChromInfo.RetentionTime.HasValue;
        }

        public double? GetNormalizedArea(NormalizationMethod normalizationMethod)
        {
            if (normalizationMethod == null)
            {
                return null;
            }

            return DataSchema.NormalizedValueCalculator.GetTransitionGroupValue(normalizationMethod,
                Precursor.Peptide.DocNode, Precursor.DocNode, GetResultFile().Replicate.ReplicateIndex, ChromInfo);
        }

        public RatioValue GetRatioValue(NormalizationMethod.RatioToLabel ratioToLabel)
        {
            return DataSchema.NormalizedValueCalculator.GetTransitionGroupRatioValue(ratioToLabel,
                Precursor.Peptide.DocNode, Precursor.DocNode, ChromInfo);
        }

        private class CachedValues 
            : CachedValues<PrecursorResult, TransitionGroupChromInfo, PrecursorQuantificationResult, Tuple<LcPeakIonMetrics, LcPeakIonMetrics>>
        {
            protected override SrmDocument GetDocument(PrecursorResult owner)
            {
                return owner.SrmDocument;
            }

            protected override TransitionGroupChromInfo CalculateValue(PrecursorResult owner)
            {
                return owner.GetResultFile().FindChromInfo(owner.Precursor.DocNode.Results);
            }

            protected override PrecursorQuantificationResult CalculateValue1(PrecursorResult owner)
            {
                var calibrationCurveFitter = owner.PeptideResult.GetCalibrationCurveFitter();
                return calibrationCurveFitter.GetPrecursorQuantificationResult(owner.GetResultFile().Replicate.ReplicateIndex,
                    owner.Precursor.DocNode);
            }

            protected override Tuple<LcPeakIonMetrics,LcPeakIonMetrics> CalculateValue2(PrecursorResult owner)
            {
                return owner.CalculatePeakIonMetrics();
            }
        }

        private Tuple<LcPeakIonMetrics, LcPeakIonMetrics> CalculatePeakIonMetrics()
        {
            if (IsEmpty())
            {
                return null;
            }

            var resultFileMetadata =
                SrmDocument.MeasuredResults?.GetResultFileMetaData(GetResultFile().ChromFileInfo.FilePath);
            if (resultFileMetadata == null)
            {
                return null;
            }
            var chromatogramGroup = new ChromatogramGroup(this);
            var timeIntensitiesGroup = chromatogramGroup.ReadTimeIntensitiesGroup();
            if (timeIntensitiesGroup == null)
            {
                return null;
            }
            float tolerance = (float) SrmDocument.Settings.TransitionSettings.Instrument.MzMatchTolerance;
            var ms1Chromatograms = new List<TimeIntensities>();
            var fragmentChromatograms = new List<TimeIntensities>();
            foreach (var transitionDocNode in Precursor.DocNode.Transitions)
            {
                var transitionChromInfo = GetResultFile().FindChromInfo(transitionDocNode.Results);
                if (transitionChromInfo == null || transitionChromInfo.IsEmpty)
                {
                    continue;
                }

                var chromatogramInfo =
                    chromatogramGroup.ChromatogramGroupInfo.GetTransitionInfo(transitionDocNode, tolerance,
                        TransformChrom.raw);
                if (chromatogramInfo == null)
                {
                    continue;
                }

                var timeIntensities = timeIntensitiesGroup.TransitionTimeIntensities[chromatogramInfo.TransitionIndex];

                if (chromatogramInfo.Source == ChromSource.ms1)
                {
                    ms1Chromatograms.Add(timeIntensities);
                }
                else if (chromatogramInfo.Source == ChromSource.fragment)
                {
                    fragmentChromatograms.Add(timeIntensities);
                }
            }

            return Tuple.Create(GetIonMetrics(resultFileMetadata, ms1Chromatograms),
                GetIonMetrics(resultFileMetadata, fragmentChromatograms));
        }

        private LcPeakIonMetrics GetIonMetrics(ResultFileMetaData resultFileMetadata, IList<TimeIntensities> chromatograms)
        {
            var scanIndexes = chromatograms.FirstOrDefault()?.ScanIds;
            if (scanIndexes == null)
            {
                return null;
            }
            var times = chromatograms[0].Times;
            if (!chromatograms.Skip(1).All(chromatogramInfo =>
                    Equals(chromatogramInfo.Times, times) && Equals(chromatogramInfo.ScanIds, scanIndexes)))
            {
                return null;
            }

            int iStart = CollectionUtil.BinarySearch(times, ChromInfo.StartRetentionTime.Value);
            if (iStart < 0)
            {
                iStart = Math.Max(0, ~iStart - 1);
            }

            List<float> ticTimes = new List<float>();
            List<float> ticIntensities = new List<float>();
            double? apexSpectrumIonCount = null;
            double totalSpectrumIonCount = 0;
            double? apexAnalyteIonCount = null;
            double lcPeakIonCount = 0;
            double? apexIntensity = null;
            string apexSpectrumId = null;
            for (int i = iStart; i < times.Count; i++)
            {
                var scanIndex = scanIndexes[i];
                var time = times[i];
                ticTimes.Add(time);
                var spectrumMetadata = resultFileMetadata.SpectrumMetadatas[scanIndex];


                var totalIonCurrent = spectrumMetadata.TotalIonCurrent.GetValueOrDefault();
                ticIntensities.Add((float) totalIonCurrent);
                if (time > MaxEndTime)
                {
                    break;
                }

                if (time < MinStartTime)
                {
                    continue;
                }
                
                double intensity = 0;
                foreach (var chromatogramInfo in chromatograms)
                {
                    intensity += chromatogramInfo.Intensities[i];
                }

                double? injectionTimeSeconds = spectrumMetadata.InjectionTime / 1000;
                double? ionCount = intensity * injectionTimeSeconds;
                double? spectrumIonCount = totalIonCurrent * injectionTimeSeconds;
                
                if (apexIntensity == null || intensity > apexIntensity.Value)
                {
                    apexAnalyteIonCount = ionCount;
                    apexSpectrumIonCount = spectrumIonCount;
                    apexIntensity = intensity;
                    apexSpectrumId = spectrumMetadata.Id;
                }
                lcPeakIonCount += ionCount.GetValueOrDefault();
                totalSpectrumIonCount += spectrumIonCount.GetValueOrDefault();
            }

            if (ticTimes.Count == 0)
            {
                return null;
            }


            var lcPeakIonMetrics = new LcPeakIonMetrics(apexSpectrumId);
            if (ticTimes.Count != 0)
            {
                var ticTimeIntensities = new TimeIntensities(ticTimes, ticIntensities);
                var chromPeak = ChromPeak.IntegrateWithoutBackground(ticTimeIntensities, (float)MinStartTime, (float)MaxEndTime, 0, null);
                Assume.AreEqual(0f, chromPeak.BackgroundArea);
                lcPeakIonMetrics = lcPeakIonMetrics.ChangeTotalIonCurrentArea(chromPeak.Area);
            }

            if (apexSpectrumIonCount.HasValue)
            {
                lcPeakIonMetrics =
                    lcPeakIonMetrics.ChangeTotalIonCount(apexSpectrumIonCount.Value, totalSpectrumIonCount);
            }

            if (apexAnalyteIonCount.HasValue)
            {
                lcPeakIonMetrics = lcPeakIonMetrics.ChangeAnalyteIonCount(apexAnalyteIonCount.Value, lcPeakIonCount);
            }

            return lcPeakIonMetrics;
        }

        private double? CalculateProportionTruncated()
        {
            double totalArea = 0;
            double truncatedArea = 0;
            var srmSettings = DataSchema.Document.Settings;
            var resultFile = GetResultFile();
            foreach (var transition in Precursor.DocNode.Transitions)
            {
                if (!transition.IsQuantitative(srmSettings))
                {
                    continue;
                }

                foreach (var transitionChromInfo in transition.GetSafeChromInfo(
                             resultFile.Replicate.ReplicateIndex))
                {
                    if (transitionChromInfo.OptimizationStep != resultFile.OptimizationStep ||
                        !ReferenceEquals(transitionChromInfo.FileId, resultFile.ChromFileInfoId))
                    {
                        continue;
                    }

                    if (!transitionChromInfo.IsTruncated.HasValue || transitionChromInfo.Area <= 0)
                    {
                        continue;
                    }

                    totalArea += transitionChromInfo.Area;
                    if (transitionChromInfo.IsTruncated.Value)
                    {
                        truncatedArea += transitionChromInfo.Area;
                    }
                }
            }

            if (totalArea <= 0)
            {
                return null;
            }

            return truncatedArea / totalArea;
        }

        
        public class ImputedPeakBounds : IFormattable
        {
            public ImputedPeakBounds(double startTime, double endTime)
            {
                StartTime = startTime;
                EndTime = endTime;
            }

            [Format(Formats.RETENTION_TIME)]
            public double StartTime { get; }
            [Format(Formats.RETENTION_TIME)]
            public double EndTime { get; }

            public string ToString(string format, IFormatProvider formatProvider)
            {
                return string.Format(EntitiesResources.CandidatePeakGroup_ToString___0___1__,
                    StartTime.ToString(format, formatProvider), EndTime.ToString(format, formatProvider));
            }

            public static ImputedPeakBounds FromPeakBounds(PeakBounds peakBounds)
            {
                if (peakBounds == null)
                {
                    return null;
                }

                return new ImputedPeakBounds(peakBounds.StartTime, peakBounds.EndTime);
            }

            public override string ToString()
            {
                return ToString(null, CultureInfo.CurrentCulture);
            }
        }
    }
}
<|MERGE_RESOLUTION|>--- conflicted
+++ resolved
@@ -1,589 +1,586 @@
-﻿/*
- * Original author: Nicholas Shulman <nicksh .at. u.washington.edu>,
- *                  MacCoss Lab, Department of Genome Sciences, UW
- *
- * Copyright 2013 University of Washington - Seattle, WA
- *
- * Licensed under the Apache License, Version 2.0 (the "License");
- * you may not use this file except in compliance with the License.
- * You may obtain a copy of the License at
- *
- *     http://www.apache.org/licenses/LICENSE-2.0
- *
- * Unless required by applicable law or agreed to in writing, software
- * distributed under the License is distributed on an "AS IS" BASIS,
- * WITHOUT WARRANTIES OR CONDITIONS OF ANY KIND, either express or implied.
- * See the License for the specific language governing permissions and
- * limitations under the License.
- */
-
-using System;
-using System.Collections.Generic;
-using System.ComponentModel;
-using System.Globalization;
-using System.Linq;
-using pwiz.Common.Collections;
-using pwiz.Common.DataBinding;
-using pwiz.Common.DataBinding.Attributes;
-<<<<<<< HEAD
-using pwiz.Common.PeakFinding;
-=======
-using pwiz.Common.SystemUtil;
->>>>>>> 2d1b530c
-using pwiz.Skyline.Model.DocSettings;
-using pwiz.Skyline.Model.DocSettings.AbsoluteQuantification;
-using pwiz.Skyline.Model.ElementLocators;
-using pwiz.Skyline.Model.GroupComparison;
-using pwiz.Skyline.Model.Hibernate;
-using pwiz.Skyline.Model.Results;
-using pwiz.Skyline.Model.Results.Scoring;
-using pwiz.Skyline.Model.Results.Spectra;
-using pwiz.Skyline.Properties;
-using pwiz.Skyline.Util.Extensions;
-
-namespace pwiz.Skyline.Model.Databinding.Entities
-{
-    [InvariantDisplayName(nameof(PrecursorResult))]
-    [AnnotationTarget(AnnotationDef.AnnotationTarget.precursor_result)]
-    public class PrecursorResult : Result
-    {
-        private readonly CachedValues _cachedValues = new CachedValues();
-        public PrecursorResult(Precursor precursor, ResultFile file) : base(precursor, file)
-        {
-        }
-
-        [HideWhen(AncestorOfType = typeof(Precursor))]
-        public Precursor Precursor { get { return SkylineDocNode as Precursor; } }
-        [Browsable(false)]
-        public TransitionGroupChromInfo ChromInfo { get { return _cachedValues.GetValue(this); } }
-        public void ChangeChromInfo(EditDescription editDescription, Func<TransitionGroupChromInfo, TransitionGroupChromInfo> newChromInfo)
-        {
-            Precursor.ChangeDocNode(editDescription, docNode => docNode.ChangeResults(GetResultFile()
-                .ChangeChromInfo(docNode.Results, newChromInfo)));
-        }
-        [Format(Formats.PValue, NullValue = TextUtil.EXCEL_NA)]
-        public double? DetectionQValue { get { return ChromInfo.QValue; } }
-        [Format(Formats.STANDARD_RATIO, NullValue = TextUtil.EXCEL_NA)]
-        public double? DetectionZScore { get { return ChromInfo.ZScore; } }
-        [Format(Formats.PEAK_FOUND_RATIO, NullValue = TextUtil.EXCEL_NA)]
-        public double PrecursorPeakFoundRatio { get { return ChromInfo.PeakCountRatio; } }
-        [Format(Formats.RETENTION_TIME, NullValue = TextUtil.EXCEL_NA)]
-        public double? BestRetentionTime { get { return ChromInfo.RetentionTime; } }
-        [Format(Formats.RETENTION_TIME, NullValue = TextUtil.EXCEL_NA)]
-        public double? MaxFwhm { get { return ChromInfo.Fwhm; } }
-        [Format(Formats.RETENTION_TIME, NullValue = TextUtil.EXCEL_NA)]
-        public double? MinStartTime { get { return ChromInfo.StartRetentionTime; } }
-        [Format(Formats.RETENTION_TIME, NullValue = TextUtil.EXCEL_NA)]
-        public double? MaxEndTime { get { return ChromInfo.EndRetentionTime; } }
-        [Format(Formats.PEAK_AREA, NullValue = TextUtil.EXCEL_NA)]
-        public double? TotalArea { get { return ChromInfo.Area; } }
-        [Format(Formats.PEAK_AREA, NullValue = TextUtil.EXCEL_NA)]
-        public double? TotalAreaMs1 { get { return ChromInfo.AreaMs1; } }
-        [Format(Formats.PEAK_AREA, NullValue = TextUtil.EXCEL_NA)]
-        public double? TotalAreaFragment { get { return ChromInfo.AreaFragment; } }
-        [Format(Formats.PEAK_AREA, NullValue = TextUtil.EXCEL_NA)]
-        public double? TotalBackground { get { return ChromInfo.BackgroundArea; } }
-        [Format(Formats.PEAK_AREA, NullValue = TextUtil.EXCEL_NA)]
-        public double? TotalBackgroundMs1 { get { return ChromInfo.BackgroundAreaMs1; } }
-        [Format(Formats.PEAK_AREA, NullValue = TextUtil.EXCEL_NA)]
-        public double? TotalBackgroundFragment { get { return ChromInfo.BackgroundAreaFragment; } }
-
-        [Format(Formats.STANDARD_RATIO, NullValue = TextUtil.EXCEL_NA)]
-        public double? TotalAreaRatio
-        {
-            get
-            {
-                var firstInternalStandard = DataSchema.NormalizedValueCalculator.RatioInternalStandardTypes.FirstOrDefault();
-                if (firstInternalStandard != null)
-                {
-                    return GetNormalizedArea(new NormalizationMethod.RatioToLabel(firstInternalStandard));
-                }
-                return GetNormalizedArea(NormalizationMethod.GLOBAL_STANDARDS);
-            }
-        }
-        [Format(Formats.STANDARD_RATIO, NullValue = TextUtil.EXCEL_NA)]
-        public double? RatioDotProduct {
-            get
-            {
-                var firstInternalStandard = DataSchema.NormalizedValueCalculator.RatioInternalStandardTypes.FirstOrDefault();
-                if (firstInternalStandard != null)
-                {
-                    return GetRatioValue(new NormalizationMethod.RatioToLabel(firstInternalStandard))?.DotProduct;
-                }
-                return null;
-            }
-        }
-        [Format(Formats.PEAK_AREA_NORMALIZED, NullValue = TextUtil.EXCEL_NA)]
-        public double? TotalAreaNormalized { get { return TotalArea / GetResultFile().GetTotalArea(Precursor.IsotopeLabelType); } }
-        [Format(Formats.PEAK_AREA, NullValue = TextUtil.EXCEL_NA)]
-        public double? MaxHeight {get { return ChromInfo.Height; }}
-        [Format(Formats.MASS_ERROR, NullValue = TextUtil.EXCEL_NA)]
-        public double? AverageMassErrorPPM { get { return ChromInfo.MassError; } }
-        [Format(NullValue = TextUtil.EXCEL_NA)]
-        public int? CountTruncated { get { return ChromInfo.Truncated; } }
-        [Format(Formats.Percent, NullValue = TextUtil.EXCEL_NA)]
-        public double? ProportionTruncated { get { return CalculateProportionTruncated(); } }
-        public PeakIdentification Identified { get { return ChromInfo.Identified; } }
-        [Format(Formats.STANDARD_RATIO, NullValue = TextUtil.EXCEL_NA)]
-        public double? LibraryDotProduct { get { return ChromInfo.LibraryDotProduct; } }
-        [Format(Formats.STANDARD_RATIO, NullValue = TextUtil.EXCEL_NA)]
-        public double? IsotopeDotProduct { get { return ChromInfo.IsotopeDotProduct; } }
-        public UserSet UserSetTotal { get { return ChromInfo.UserSet; } }
-        [Format(NullValue = TextUtil.EXCEL_NA)]
-        public int OptStep { get { return ChromInfo.OptimizationStep; } }
-        [Format(Formats.OPT_PARAMETER, NullValue = TextUtil.EXCEL_NA)]
-        public double? OptCollisionEnergy
-        {
-            get
-            {
-                var ceRegression = GetResultFile().Replicate.ChromatogramSet.OptimizationFunction as CollisionEnergyRegression;
-                if (null == ceRegression)
-                {
-                    return null;
-                }
-                return ceRegression.GetCollisionEnergy(Precursor.DocNode.PrecursorAdduct, Precursor.GetRegressionMz(), ChromInfo.OptimizationStep);
-            }
-        }
-        [Format(Formats.OPT_PARAMETER, NullValue = TextUtil.EXCEL_NA)]
-        public double? OptDeclusteringPotential 
-        { 
-            get 
-            {
-                var dpRegression = GetResultFile().Replicate.ChromatogramSet.OptimizationFunction as DeclusteringPotentialRegression;
-                if (null == dpRegression)
-                {
-                    return null;
-                }
-                return dpRegression.GetDeclustringPotential(Precursor.GetRegressionMz(), ChromInfo.OptimizationStep);
-            }
-        }
-        [Format(Formats.OPT_PARAMETER, NullValue = TextUtil.EXCEL_NA)]
-        public double? OptCompensationVoltage
-        {
-            get
-            {
-                var optimizationFunction = GetResultFile().Replicate.ChromatogramSet.OptimizationFunction;
-                var covRegression = optimizationFunction as CompensationVoltageParameters;
-                if (null == covRegression)
-                {
-                    return null;
-                }
-                return SrmDocument.GetCompensationVoltage(Precursor.Peptide.DocNode, Precursor.DocNode, null, ChromInfo.OptimizationStep, covRegression.TuneLevel);
-            }
-        }
-
-        [Format(Formats.RETENTION_TIME, NullValue = TextUtil.EXCEL_NA)]
-        public double? CollisionalCrossSection { get { return ChromInfo.IonMobilityInfo.CollisionalCrossSection; } }
-
-        [Obsolete("use IonMobilityMS1 instead")] 
-        [Format(Formats.RETENTION_TIME, NullValue = TextUtil.EXCEL_NA)]
-        public double? DriftTimeMS1 { get { return ChromInfo.IonMobilityInfo.DriftTimeMS1; } }
-
-        [Obsolete("use IonMobilityFragment instead")] 
-        [Format(Formats.RETENTION_TIME, NullValue = TextUtil.EXCEL_NA)]
-        public double? DriftTimeFragment { get { return ChromInfo.IonMobilityInfo.DriftTimeFragment; } }
-
-        [Obsolete("use IonMobilityWindow instead")]
-        [Format(Formats.RETENTION_TIME, NullValue = TextUtil.EXCEL_NA)]
-        public double? DriftTimeWindow { get { return ChromInfo.IonMobilityInfo.DriftTimeWindow; } }
-
-        [Format(Formats.RETENTION_TIME, NullValue = TextUtil.EXCEL_NA)]
-        public double? IonMobilityMS1 { get { return ChromInfo.IonMobilityInfo.IonMobilityMS1; } }
-        [Format(Formats.RETENTION_TIME, NullValue = TextUtil.EXCEL_NA)]
-        public double? IonMobilityFragment { get { return ChromInfo.IonMobilityInfo.IonMobilityFragment; } }
-        [Format(Formats.RETENTION_TIME, NullValue = TextUtil.EXCEL_NA)]
-        public double? IonMobilityWindow { get { return ChromInfo.IonMobilityInfo.IonMobilityWindow; } }
-
-        [Format(NullValue = TextUtil.EXCEL_NA)]
-        public string IonMobilityUnits { get { return IonMobilityFilter.IonMobilityUnitsL10NString(ChromInfo.IonMobilityInfo.IonMobilityUnits); } }
-
-
-        public LinkValue<PrecursorQuantificationResult> PrecursorQuantification
-        {
-            get
-            {
-                return new LinkValue<PrecursorQuantificationResult>(_cachedValues.GetValue1(this), (sender, args) =>
-                {
-                    SkylineWindow skylineWindow = DataSchema.SkylineWindow;
-                    if (skylineWindow != null)
-                    {
-                        skylineWindow.ShowCalibrationForm();
-                        skylineWindow.SelectedResultsIndex = GetResultFile().Replicate.ReplicateIndex;
-                        skylineWindow.SelectedPath = Precursor.IdentityPath;
-                        Settings.Default.CalibrationCurveOptions =
-                            Settings.Default.CalibrationCurveOptions.ChangeSingleBatch(true);
-                    }
-                });
-            }
-        }
-
-        [Expensive]
-        [ChildDisplayName("{0}MS1")]
-        [Format(Formats.PEAK_AREA)]
-        public LcPeakIonMetrics LcPeakIonMetricsMS1
-        {
-            get
-            {
-                return _cachedValues.GetValue2(this)?.Item1;
-            }
-        }
-
-        [Expensive]
-        [ChildDisplayName("{0}Fragment")]
-        [Format(Formats.PEAK_AREA)]
-        public LcPeakIonMetrics LcPeakIonMetricsFragment
-        {
-            get
-            {
-                return _cachedValues.GetValue2(this)?.Item2;
-            }
-        }
-
-        [InvariantDisplayName("PrecursorReplicateNote")]
-        [Importable]
-        public string Note 
-        { 
-            get { return ChromInfo.Annotations.Note; } 
-            set
-            {
-                ChangeChromInfo(EditColumnDescription(nameof(Note), value),
-                    chromInfo=>chromInfo.ChangeAnnotations(chromInfo.Annotations.ChangeNote(value)));
-            }
-        }
-
-        public override void SetAnnotation(AnnotationDef annotationDef, object value)
-        {
-            // Ignore setting of the old q value and mProphet score annoations. They are
-            // displayed for backward compatibility. Setting them manually never made and sense.
-            if (Equals(annotationDef.Name, MProphetResultsHandler.AnnotationName) ||
-                Equals(annotationDef.Name, MProphetResultsHandler.MAnnotationName))
-                return;
-
-            ChangeChromInfo(EditDescription.SetAnnotation(annotationDef, value), 
-                chromInfo=>chromInfo.ChangeAnnotations(chromInfo.Annotations.ChangeAnnotation(annotationDef, value)));
-        }
-
-        public override object GetAnnotation(AnnotationDef annotationDef)
-        {
-            // Return q value and mProphet scores from their new locations
-            if (Equals(annotationDef.Name, MProphetResultsHandler.AnnotationName))
-                return DetectionQValue;
-            else if (Equals(annotationDef.Name, MProphetResultsHandler.MAnnotationName))
-                return DetectionZScore;
-
-            return DataSchema.AnnotationCalculator.GetAnnotation(annotationDef, this, ChromInfo.Annotations);
-        }
-
-        public override string ToString()
-        {
-            return string.Format(@"{0:0}", ChromInfo.Area);
-        }
-
-        private PeptideResult _peptideResult;
-        [HideWhen(AncestorOfType = typeof(Precursor))]
-        public PeptideResult PeptideResult 
-        {
-            get { return _peptideResult = _peptideResult ?? new PeptideResult(Precursor.Peptide, GetResultFile()); }
-        }
-
-        [ChildDisplayName("Imputed{0}")]
-        [Format(Formats.RETENTION_TIME)]
-        public ImputedPeakBounds ImputedPeak
-        {
-            get
-            {
-                return ImputedPeakBounds.FromPeakBounds(DataSchema.PeakBoundaryImputer
-                    .GetImputedPeakQuick(PeptideResult.Peptide.IdentityPath,
-                        GetResultFile().Replicate.ChromatogramSet, GetResultFile().ChromFileInfo.FilePath)?.PeakBounds);
-            }
-        }
-
-        [InvariantDisplayName("PrecursorResultLocator")]
-        public string Locator { get { return GetLocator(); } }
-
-        public override ElementRef GetElementRef()
-        {
-            return PrecursorResultRef.PROTOTYPE.ChangeChromInfo(GetResultFile().Replicate.ChromatogramSet, ChromInfo)
-                .ChangeParent(Precursor.GetElementRef());
-        }
-
-        public override bool IsEmpty()
-        {
-            return !ChromInfo.RetentionTime.HasValue;
-        }
-
-        public double? GetNormalizedArea(NormalizationMethod normalizationMethod)
-        {
-            if (normalizationMethod == null)
-            {
-                return null;
-            }
-
-            return DataSchema.NormalizedValueCalculator.GetTransitionGroupValue(normalizationMethod,
-                Precursor.Peptide.DocNode, Precursor.DocNode, GetResultFile().Replicate.ReplicateIndex, ChromInfo);
-        }
-
-        public RatioValue GetRatioValue(NormalizationMethod.RatioToLabel ratioToLabel)
-        {
-            return DataSchema.NormalizedValueCalculator.GetTransitionGroupRatioValue(ratioToLabel,
-                Precursor.Peptide.DocNode, Precursor.DocNode, ChromInfo);
-        }
-
-        private class CachedValues 
-            : CachedValues<PrecursorResult, TransitionGroupChromInfo, PrecursorQuantificationResult, Tuple<LcPeakIonMetrics, LcPeakIonMetrics>>
-        {
-            protected override SrmDocument GetDocument(PrecursorResult owner)
-            {
-                return owner.SrmDocument;
-            }
-
-            protected override TransitionGroupChromInfo CalculateValue(PrecursorResult owner)
-            {
-                return owner.GetResultFile().FindChromInfo(owner.Precursor.DocNode.Results);
-            }
-
-            protected override PrecursorQuantificationResult CalculateValue1(PrecursorResult owner)
-            {
-                var calibrationCurveFitter = owner.PeptideResult.GetCalibrationCurveFitter();
-                return calibrationCurveFitter.GetPrecursorQuantificationResult(owner.GetResultFile().Replicate.ReplicateIndex,
-                    owner.Precursor.DocNode);
-            }
-
-            protected override Tuple<LcPeakIonMetrics,LcPeakIonMetrics> CalculateValue2(PrecursorResult owner)
-            {
-                return owner.CalculatePeakIonMetrics();
-            }
-        }
-
-        private Tuple<LcPeakIonMetrics, LcPeakIonMetrics> CalculatePeakIonMetrics()
-        {
-            if (IsEmpty())
-            {
-                return null;
-            }
-
-            var resultFileMetadata =
-                SrmDocument.MeasuredResults?.GetResultFileMetaData(GetResultFile().ChromFileInfo.FilePath);
-            if (resultFileMetadata == null)
-            {
-                return null;
-            }
-            var chromatogramGroup = new ChromatogramGroup(this);
-            var timeIntensitiesGroup = chromatogramGroup.ReadTimeIntensitiesGroup();
-            if (timeIntensitiesGroup == null)
-            {
-                return null;
-            }
-            float tolerance = (float) SrmDocument.Settings.TransitionSettings.Instrument.MzMatchTolerance;
-            var ms1Chromatograms = new List<TimeIntensities>();
-            var fragmentChromatograms = new List<TimeIntensities>();
-            foreach (var transitionDocNode in Precursor.DocNode.Transitions)
-            {
-                var transitionChromInfo = GetResultFile().FindChromInfo(transitionDocNode.Results);
-                if (transitionChromInfo == null || transitionChromInfo.IsEmpty)
-                {
-                    continue;
-                }
-
-                var chromatogramInfo =
-                    chromatogramGroup.ChromatogramGroupInfo.GetTransitionInfo(transitionDocNode, tolerance,
-                        TransformChrom.raw);
-                if (chromatogramInfo == null)
-                {
-                    continue;
-                }
-
-                var timeIntensities = timeIntensitiesGroup.TransitionTimeIntensities[chromatogramInfo.TransitionIndex];
-
-                if (chromatogramInfo.Source == ChromSource.ms1)
-                {
-                    ms1Chromatograms.Add(timeIntensities);
-                }
-                else if (chromatogramInfo.Source == ChromSource.fragment)
-                {
-                    fragmentChromatograms.Add(timeIntensities);
-                }
-            }
-
-            return Tuple.Create(GetIonMetrics(resultFileMetadata, ms1Chromatograms),
-                GetIonMetrics(resultFileMetadata, fragmentChromatograms));
-        }
-
-        private LcPeakIonMetrics GetIonMetrics(ResultFileMetaData resultFileMetadata, IList<TimeIntensities> chromatograms)
-        {
-            var scanIndexes = chromatograms.FirstOrDefault()?.ScanIds;
-            if (scanIndexes == null)
-            {
-                return null;
-            }
-            var times = chromatograms[0].Times;
-            if (!chromatograms.Skip(1).All(chromatogramInfo =>
-                    Equals(chromatogramInfo.Times, times) && Equals(chromatogramInfo.ScanIds, scanIndexes)))
-            {
-                return null;
-            }
-
-            int iStart = CollectionUtil.BinarySearch(times, ChromInfo.StartRetentionTime.Value);
-            if (iStart < 0)
-            {
-                iStart = Math.Max(0, ~iStart - 1);
-            }
-
-            List<float> ticTimes = new List<float>();
-            List<float> ticIntensities = new List<float>();
-            double? apexSpectrumIonCount = null;
-            double totalSpectrumIonCount = 0;
-            double? apexAnalyteIonCount = null;
-            double lcPeakIonCount = 0;
-            double? apexIntensity = null;
-            string apexSpectrumId = null;
-            for (int i = iStart; i < times.Count; i++)
-            {
-                var scanIndex = scanIndexes[i];
-                var time = times[i];
-                ticTimes.Add(time);
-                var spectrumMetadata = resultFileMetadata.SpectrumMetadatas[scanIndex];
-
-
-                var totalIonCurrent = spectrumMetadata.TotalIonCurrent.GetValueOrDefault();
-                ticIntensities.Add((float) totalIonCurrent);
-                if (time > MaxEndTime)
-                {
-                    break;
-                }
-
-                if (time < MinStartTime)
-                {
-                    continue;
-                }
-                
-                double intensity = 0;
-                foreach (var chromatogramInfo in chromatograms)
-                {
-                    intensity += chromatogramInfo.Intensities[i];
-                }
-
-                double? injectionTimeSeconds = spectrumMetadata.InjectionTime / 1000;
-                double? ionCount = intensity * injectionTimeSeconds;
-                double? spectrumIonCount = totalIonCurrent * injectionTimeSeconds;
-                
-                if (apexIntensity == null || intensity > apexIntensity.Value)
-                {
-                    apexAnalyteIonCount = ionCount;
-                    apexSpectrumIonCount = spectrumIonCount;
-                    apexIntensity = intensity;
-                    apexSpectrumId = spectrumMetadata.Id;
-                }
-                lcPeakIonCount += ionCount.GetValueOrDefault();
-                totalSpectrumIonCount += spectrumIonCount.GetValueOrDefault();
-            }
-
-            if (ticTimes.Count == 0)
-            {
-                return null;
-            }
-
-
-            var lcPeakIonMetrics = new LcPeakIonMetrics(apexSpectrumId);
-            if (ticTimes.Count != 0)
-            {
-                var ticTimeIntensities = new TimeIntensities(ticTimes, ticIntensities);
-                var chromPeak = ChromPeak.IntegrateWithoutBackground(ticTimeIntensities, (float)MinStartTime, (float)MaxEndTime, 0, null);
-                Assume.AreEqual(0f, chromPeak.BackgroundArea);
-                lcPeakIonMetrics = lcPeakIonMetrics.ChangeTotalIonCurrentArea(chromPeak.Area);
-            }
-
-            if (apexSpectrumIonCount.HasValue)
-            {
-                lcPeakIonMetrics =
-                    lcPeakIonMetrics.ChangeTotalIonCount(apexSpectrumIonCount.Value, totalSpectrumIonCount);
-            }
-
-            if (apexAnalyteIonCount.HasValue)
-            {
-                lcPeakIonMetrics = lcPeakIonMetrics.ChangeAnalyteIonCount(apexAnalyteIonCount.Value, lcPeakIonCount);
-            }
-
-            return lcPeakIonMetrics;
-        }
-
-        private double? CalculateProportionTruncated()
-        {
-            double totalArea = 0;
-            double truncatedArea = 0;
-            var srmSettings = DataSchema.Document.Settings;
-            var resultFile = GetResultFile();
-            foreach (var transition in Precursor.DocNode.Transitions)
-            {
-                if (!transition.IsQuantitative(srmSettings))
-                {
-                    continue;
-                }
-
-                foreach (var transitionChromInfo in transition.GetSafeChromInfo(
-                             resultFile.Replicate.ReplicateIndex))
-                {
-                    if (transitionChromInfo.OptimizationStep != resultFile.OptimizationStep ||
-                        !ReferenceEquals(transitionChromInfo.FileId, resultFile.ChromFileInfoId))
-                    {
-                        continue;
-                    }
-
-                    if (!transitionChromInfo.IsTruncated.HasValue || transitionChromInfo.Area <= 0)
-                    {
-                        continue;
-                    }
-
-                    totalArea += transitionChromInfo.Area;
-                    if (transitionChromInfo.IsTruncated.Value)
-                    {
-                        truncatedArea += transitionChromInfo.Area;
-                    }
-                }
-            }
-
-            if (totalArea <= 0)
-            {
-                return null;
-            }
-
-            return truncatedArea / totalArea;
-        }
-
-        
-        public class ImputedPeakBounds : IFormattable
-        {
-            public ImputedPeakBounds(double startTime, double endTime)
-            {
-                StartTime = startTime;
-                EndTime = endTime;
-            }
-
-            [Format(Formats.RETENTION_TIME)]
-            public double StartTime { get; }
-            [Format(Formats.RETENTION_TIME)]
-            public double EndTime { get; }
-
-            public string ToString(string format, IFormatProvider formatProvider)
-            {
-                return string.Format(EntitiesResources.CandidatePeakGroup_ToString___0___1__,
-                    StartTime.ToString(format, formatProvider), EndTime.ToString(format, formatProvider));
-            }
-
-            public static ImputedPeakBounds FromPeakBounds(PeakBounds peakBounds)
-            {
-                if (peakBounds == null)
-                {
-                    return null;
-                }
-
-                return new ImputedPeakBounds(peakBounds.StartTime, peakBounds.EndTime);
-            }
-
-            public override string ToString()
-            {
-                return ToString(null, CultureInfo.CurrentCulture);
-            }
-        }
-    }
-}
+﻿/*
+ * Original author: Nicholas Shulman <nicksh .at. u.washington.edu>,
+ *                  MacCoss Lab, Department of Genome Sciences, UW
+ *
+ * Copyright 2013 University of Washington - Seattle, WA
+ *
+ * Licensed under the Apache License, Version 2.0 (the "License");
+ * you may not use this file except in compliance with the License.
+ * You may obtain a copy of the License at
+ *
+ *     http://www.apache.org/licenses/LICENSE-2.0
+ *
+ * Unless required by applicable law or agreed to in writing, software
+ * distributed under the License is distributed on an "AS IS" BASIS,
+ * WITHOUT WARRANTIES OR CONDITIONS OF ANY KIND, either express or implied.
+ * See the License for the specific language governing permissions and
+ * limitations under the License.
+ */
+
+using System;
+using System.Collections.Generic;
+using System.ComponentModel;
+using System.Globalization;
+using System.Linq;
+using pwiz.Common.Collections;
+using pwiz.Common.DataBinding;
+using pwiz.Common.DataBinding.Attributes;
+using pwiz.Common.PeakFinding;
+using pwiz.Common.SystemUtil;
+using pwiz.Skyline.Model.DocSettings;
+using pwiz.Skyline.Model.DocSettings.AbsoluteQuantification;
+using pwiz.Skyline.Model.ElementLocators;
+using pwiz.Skyline.Model.GroupComparison;
+using pwiz.Skyline.Model.Hibernate;
+using pwiz.Skyline.Model.Results;
+using pwiz.Skyline.Model.Results.Scoring;
+using pwiz.Skyline.Model.Results.Spectra;
+using pwiz.Skyline.Properties;
+using pwiz.Skyline.Util.Extensions;
+
+namespace pwiz.Skyline.Model.Databinding.Entities
+{
+    [InvariantDisplayName(nameof(PrecursorResult))]
+    [AnnotationTarget(AnnotationDef.AnnotationTarget.precursor_result)]
+    public class PrecursorResult : Result
+    {
+        private readonly CachedValues _cachedValues = new CachedValues();
+        public PrecursorResult(Precursor precursor, ResultFile file) : base(precursor, file)
+        {
+        }
+
+        [HideWhen(AncestorOfType = typeof(Precursor))]
+        public Precursor Precursor { get { return SkylineDocNode as Precursor; } }
+        [Browsable(false)]
+        public TransitionGroupChromInfo ChromInfo { get { return _cachedValues.GetValue(this); } }
+        public void ChangeChromInfo(EditDescription editDescription, Func<TransitionGroupChromInfo, TransitionGroupChromInfo> newChromInfo)
+        {
+            Precursor.ChangeDocNode(editDescription, docNode => docNode.ChangeResults(GetResultFile()
+                .ChangeChromInfo(docNode.Results, newChromInfo)));
+        }
+        [Format(Formats.PValue, NullValue = TextUtil.EXCEL_NA)]
+        public double? DetectionQValue { get { return ChromInfo.QValue; } }
+        [Format(Formats.STANDARD_RATIO, NullValue = TextUtil.EXCEL_NA)]
+        public double? DetectionZScore { get { return ChromInfo.ZScore; } }
+        [Format(Formats.PEAK_FOUND_RATIO, NullValue = TextUtil.EXCEL_NA)]
+        public double PrecursorPeakFoundRatio { get { return ChromInfo.PeakCountRatio; } }
+        [Format(Formats.RETENTION_TIME, NullValue = TextUtil.EXCEL_NA)]
+        public double? BestRetentionTime { get { return ChromInfo.RetentionTime; } }
+        [Format(Formats.RETENTION_TIME, NullValue = TextUtil.EXCEL_NA)]
+        public double? MaxFwhm { get { return ChromInfo.Fwhm; } }
+        [Format(Formats.RETENTION_TIME, NullValue = TextUtil.EXCEL_NA)]
+        public double? MinStartTime { get { return ChromInfo.StartRetentionTime; } }
+        [Format(Formats.RETENTION_TIME, NullValue = TextUtil.EXCEL_NA)]
+        public double? MaxEndTime { get { return ChromInfo.EndRetentionTime; } }
+        [Format(Formats.PEAK_AREA, NullValue = TextUtil.EXCEL_NA)]
+        public double? TotalArea { get { return ChromInfo.Area; } }
+        [Format(Formats.PEAK_AREA, NullValue = TextUtil.EXCEL_NA)]
+        public double? TotalAreaMs1 { get { return ChromInfo.AreaMs1; } }
+        [Format(Formats.PEAK_AREA, NullValue = TextUtil.EXCEL_NA)]
+        public double? TotalAreaFragment { get { return ChromInfo.AreaFragment; } }
+        [Format(Formats.PEAK_AREA, NullValue = TextUtil.EXCEL_NA)]
+        public double? TotalBackground { get { return ChromInfo.BackgroundArea; } }
+        [Format(Formats.PEAK_AREA, NullValue = TextUtil.EXCEL_NA)]
+        public double? TotalBackgroundMs1 { get { return ChromInfo.BackgroundAreaMs1; } }
+        [Format(Formats.PEAK_AREA, NullValue = TextUtil.EXCEL_NA)]
+        public double? TotalBackgroundFragment { get { return ChromInfo.BackgroundAreaFragment; } }
+
+        [Format(Formats.STANDARD_RATIO, NullValue = TextUtil.EXCEL_NA)]
+        public double? TotalAreaRatio
+        {
+            get
+            {
+                var firstInternalStandard = DataSchema.NormalizedValueCalculator.RatioInternalStandardTypes.FirstOrDefault();
+                if (firstInternalStandard != null)
+                {
+                    return GetNormalizedArea(new NormalizationMethod.RatioToLabel(firstInternalStandard));
+                }
+                return GetNormalizedArea(NormalizationMethod.GLOBAL_STANDARDS);
+            }
+        }
+        [Format(Formats.STANDARD_RATIO, NullValue = TextUtil.EXCEL_NA)]
+        public double? RatioDotProduct {
+            get
+            {
+                var firstInternalStandard = DataSchema.NormalizedValueCalculator.RatioInternalStandardTypes.FirstOrDefault();
+                if (firstInternalStandard != null)
+                {
+                    return GetRatioValue(new NormalizationMethod.RatioToLabel(firstInternalStandard))?.DotProduct;
+                }
+                return null;
+            }
+        }
+        [Format(Formats.PEAK_AREA_NORMALIZED, NullValue = TextUtil.EXCEL_NA)]
+        public double? TotalAreaNormalized { get { return TotalArea / GetResultFile().GetTotalArea(Precursor.IsotopeLabelType); } }
+        [Format(Formats.PEAK_AREA, NullValue = TextUtil.EXCEL_NA)]
+        public double? MaxHeight {get { return ChromInfo.Height; }}
+        [Format(Formats.MASS_ERROR, NullValue = TextUtil.EXCEL_NA)]
+        public double? AverageMassErrorPPM { get { return ChromInfo.MassError; } }
+        [Format(NullValue = TextUtil.EXCEL_NA)]
+        public int? CountTruncated { get { return ChromInfo.Truncated; } }
+        [Format(Formats.Percent, NullValue = TextUtil.EXCEL_NA)]
+        public double? ProportionTruncated { get { return CalculateProportionTruncated(); } }
+        public PeakIdentification Identified { get { return ChromInfo.Identified; } }
+        [Format(Formats.STANDARD_RATIO, NullValue = TextUtil.EXCEL_NA)]
+        public double? LibraryDotProduct { get { return ChromInfo.LibraryDotProduct; } }
+        [Format(Formats.STANDARD_RATIO, NullValue = TextUtil.EXCEL_NA)]
+        public double? IsotopeDotProduct { get { return ChromInfo.IsotopeDotProduct; } }
+        public UserSet UserSetTotal { get { return ChromInfo.UserSet; } }
+        [Format(NullValue = TextUtil.EXCEL_NA)]
+        public int OptStep { get { return ChromInfo.OptimizationStep; } }
+        [Format(Formats.OPT_PARAMETER, NullValue = TextUtil.EXCEL_NA)]
+        public double? OptCollisionEnergy
+        {
+            get
+            {
+                var ceRegression = GetResultFile().Replicate.ChromatogramSet.OptimizationFunction as CollisionEnergyRegression;
+                if (null == ceRegression)
+                {
+                    return null;
+                }
+                return ceRegression.GetCollisionEnergy(Precursor.DocNode.PrecursorAdduct, Precursor.GetRegressionMz(), ChromInfo.OptimizationStep);
+            }
+        }
+        [Format(Formats.OPT_PARAMETER, NullValue = TextUtil.EXCEL_NA)]
+        public double? OptDeclusteringPotential 
+        { 
+            get 
+            {
+                var dpRegression = GetResultFile().Replicate.ChromatogramSet.OptimizationFunction as DeclusteringPotentialRegression;
+                if (null == dpRegression)
+                {
+                    return null;
+                }
+                return dpRegression.GetDeclustringPotential(Precursor.GetRegressionMz(), ChromInfo.OptimizationStep);
+            }
+        }
+        [Format(Formats.OPT_PARAMETER, NullValue = TextUtil.EXCEL_NA)]
+        public double? OptCompensationVoltage
+        {
+            get
+            {
+                var optimizationFunction = GetResultFile().Replicate.ChromatogramSet.OptimizationFunction;
+                var covRegression = optimizationFunction as CompensationVoltageParameters;
+                if (null == covRegression)
+                {
+                    return null;
+                }
+                return SrmDocument.GetCompensationVoltage(Precursor.Peptide.DocNode, Precursor.DocNode, null, ChromInfo.OptimizationStep, covRegression.TuneLevel);
+            }
+        }
+
+        [Format(Formats.RETENTION_TIME, NullValue = TextUtil.EXCEL_NA)]
+        public double? CollisionalCrossSection { get { return ChromInfo.IonMobilityInfo.CollisionalCrossSection; } }
+
+        [Obsolete("use IonMobilityMS1 instead")] 
+        [Format(Formats.RETENTION_TIME, NullValue = TextUtil.EXCEL_NA)]
+        public double? DriftTimeMS1 { get { return ChromInfo.IonMobilityInfo.DriftTimeMS1; } }
+
+        [Obsolete("use IonMobilityFragment instead")] 
+        [Format(Formats.RETENTION_TIME, NullValue = TextUtil.EXCEL_NA)]
+        public double? DriftTimeFragment { get { return ChromInfo.IonMobilityInfo.DriftTimeFragment; } }
+
+        [Obsolete("use IonMobilityWindow instead")]
+        [Format(Formats.RETENTION_TIME, NullValue = TextUtil.EXCEL_NA)]
+        public double? DriftTimeWindow { get { return ChromInfo.IonMobilityInfo.DriftTimeWindow; } }
+
+        [Format(Formats.RETENTION_TIME, NullValue = TextUtil.EXCEL_NA)]
+        public double? IonMobilityMS1 { get { return ChromInfo.IonMobilityInfo.IonMobilityMS1; } }
+        [Format(Formats.RETENTION_TIME, NullValue = TextUtil.EXCEL_NA)]
+        public double? IonMobilityFragment { get { return ChromInfo.IonMobilityInfo.IonMobilityFragment; } }
+        [Format(Formats.RETENTION_TIME, NullValue = TextUtil.EXCEL_NA)]
+        public double? IonMobilityWindow { get { return ChromInfo.IonMobilityInfo.IonMobilityWindow; } }
+
+        [Format(NullValue = TextUtil.EXCEL_NA)]
+        public string IonMobilityUnits { get { return IonMobilityFilter.IonMobilityUnitsL10NString(ChromInfo.IonMobilityInfo.IonMobilityUnits); } }
+
+
+        public LinkValue<PrecursorQuantificationResult> PrecursorQuantification
+        {
+            get
+            {
+                return new LinkValue<PrecursorQuantificationResult>(_cachedValues.GetValue1(this), (sender, args) =>
+                {
+                    SkylineWindow skylineWindow = DataSchema.SkylineWindow;
+                    if (skylineWindow != null)
+                    {
+                        skylineWindow.ShowCalibrationForm();
+                        skylineWindow.SelectedResultsIndex = GetResultFile().Replicate.ReplicateIndex;
+                        skylineWindow.SelectedPath = Precursor.IdentityPath;
+                        Settings.Default.CalibrationCurveOptions =
+                            Settings.Default.CalibrationCurveOptions.ChangeSingleBatch(true);
+                    }
+                });
+            }
+        }
+
+        [Expensive]
+        [ChildDisplayName("{0}MS1")]
+        [Format(Formats.PEAK_AREA)]
+        public LcPeakIonMetrics LcPeakIonMetricsMS1
+        {
+            get
+            {
+                return _cachedValues.GetValue2(this)?.Item1;
+            }
+        }
+
+        [Expensive]
+        [ChildDisplayName("{0}Fragment")]
+        [Format(Formats.PEAK_AREA)]
+        public LcPeakIonMetrics LcPeakIonMetricsFragment
+        {
+            get
+            {
+                return _cachedValues.GetValue2(this)?.Item2;
+            }
+        }
+
+        [InvariantDisplayName("PrecursorReplicateNote")]
+        [Importable]
+        public string Note 
+        { 
+            get { return ChromInfo.Annotations.Note; } 
+            set
+            {
+                ChangeChromInfo(EditColumnDescription(nameof(Note), value),
+                    chromInfo=>chromInfo.ChangeAnnotations(chromInfo.Annotations.ChangeNote(value)));
+            }
+        }
+
+        public override void SetAnnotation(AnnotationDef annotationDef, object value)
+        {
+            // Ignore setting of the old q value and mProphet score annoations. They are
+            // displayed for backward compatibility. Setting them manually never made and sense.
+            if (Equals(annotationDef.Name, MProphetResultsHandler.AnnotationName) ||
+                Equals(annotationDef.Name, MProphetResultsHandler.MAnnotationName))
+                return;
+
+            ChangeChromInfo(EditDescription.SetAnnotation(annotationDef, value), 
+                chromInfo=>chromInfo.ChangeAnnotations(chromInfo.Annotations.ChangeAnnotation(annotationDef, value)));
+        }
+
+        public override object GetAnnotation(AnnotationDef annotationDef)
+        {
+            // Return q value and mProphet scores from their new locations
+            if (Equals(annotationDef.Name, MProphetResultsHandler.AnnotationName))
+                return DetectionQValue;
+            else if (Equals(annotationDef.Name, MProphetResultsHandler.MAnnotationName))
+                return DetectionZScore;
+
+            return DataSchema.AnnotationCalculator.GetAnnotation(annotationDef, this, ChromInfo.Annotations);
+        }
+
+        public override string ToString()
+        {
+            return string.Format(@"{0:0}", ChromInfo.Area);
+        }
+
+        private PeptideResult _peptideResult;
+        [HideWhen(AncestorOfType = typeof(Precursor))]
+        public PeptideResult PeptideResult 
+        {
+            get { return _peptideResult = _peptideResult ?? new PeptideResult(Precursor.Peptide, GetResultFile()); }
+        }
+
+        [ChildDisplayName("Imputed{0}")]
+        [Format(Formats.RETENTION_TIME)]
+        public ImputedPeakBounds ImputedPeak
+        {
+            get
+            {
+                return ImputedPeakBounds.FromPeakBounds(DataSchema.PeakBoundaryImputer
+                    .GetImputedPeakQuick(PeptideResult.Peptide.IdentityPath,
+                        GetResultFile().Replicate.ChromatogramSet, GetResultFile().ChromFileInfo.FilePath)?.PeakBounds);
+            }
+        }
+
+        [InvariantDisplayName("PrecursorResultLocator")]
+        public string Locator { get { return GetLocator(); } }
+
+        public override ElementRef GetElementRef()
+        {
+            return PrecursorResultRef.PROTOTYPE.ChangeChromInfo(GetResultFile().Replicate.ChromatogramSet, ChromInfo)
+                .ChangeParent(Precursor.GetElementRef());
+        }
+
+        public override bool IsEmpty()
+        {
+            return !ChromInfo.RetentionTime.HasValue;
+        }
+
+        public double? GetNormalizedArea(NormalizationMethod normalizationMethod)
+        {
+            if (normalizationMethod == null)
+            {
+                return null;
+            }
+
+            return DataSchema.NormalizedValueCalculator.GetTransitionGroupValue(normalizationMethod,
+                Precursor.Peptide.DocNode, Precursor.DocNode, GetResultFile().Replicate.ReplicateIndex, ChromInfo);
+        }
+
+        public RatioValue GetRatioValue(NormalizationMethod.RatioToLabel ratioToLabel)
+        {
+            return DataSchema.NormalizedValueCalculator.GetTransitionGroupRatioValue(ratioToLabel,
+                Precursor.Peptide.DocNode, Precursor.DocNode, ChromInfo);
+        }
+
+        private class CachedValues 
+            : CachedValues<PrecursorResult, TransitionGroupChromInfo, PrecursorQuantificationResult, Tuple<LcPeakIonMetrics, LcPeakIonMetrics>>
+        {
+            protected override SrmDocument GetDocument(PrecursorResult owner)
+            {
+                return owner.SrmDocument;
+            }
+
+            protected override TransitionGroupChromInfo CalculateValue(PrecursorResult owner)
+            {
+                return owner.GetResultFile().FindChromInfo(owner.Precursor.DocNode.Results);
+            }
+
+            protected override PrecursorQuantificationResult CalculateValue1(PrecursorResult owner)
+            {
+                var calibrationCurveFitter = owner.PeptideResult.GetCalibrationCurveFitter();
+                return calibrationCurveFitter.GetPrecursorQuantificationResult(owner.GetResultFile().Replicate.ReplicateIndex,
+                    owner.Precursor.DocNode);
+            }
+
+            protected override Tuple<LcPeakIonMetrics,LcPeakIonMetrics> CalculateValue2(PrecursorResult owner)
+            {
+                return owner.CalculatePeakIonMetrics();
+            }
+        }
+
+        private Tuple<LcPeakIonMetrics, LcPeakIonMetrics> CalculatePeakIonMetrics()
+        {
+            if (IsEmpty())
+            {
+                return null;
+            }
+
+            var resultFileMetadata =
+                SrmDocument.MeasuredResults?.GetResultFileMetaData(GetResultFile().ChromFileInfo.FilePath);
+            if (resultFileMetadata == null)
+            {
+                return null;
+            }
+            var chromatogramGroup = new ChromatogramGroup(this);
+            var timeIntensitiesGroup = chromatogramGroup.ReadTimeIntensitiesGroup();
+            if (timeIntensitiesGroup == null)
+            {
+                return null;
+            }
+            float tolerance = (float) SrmDocument.Settings.TransitionSettings.Instrument.MzMatchTolerance;
+            var ms1Chromatograms = new List<TimeIntensities>();
+            var fragmentChromatograms = new List<TimeIntensities>();
+            foreach (var transitionDocNode in Precursor.DocNode.Transitions)
+            {
+                var transitionChromInfo = GetResultFile().FindChromInfo(transitionDocNode.Results);
+                if (transitionChromInfo == null || transitionChromInfo.IsEmpty)
+                {
+                    continue;
+                }
+
+                var chromatogramInfo =
+                    chromatogramGroup.ChromatogramGroupInfo.GetTransitionInfo(transitionDocNode, tolerance,
+                        TransformChrom.raw);
+                if (chromatogramInfo == null)
+                {
+                    continue;
+                }
+
+                var timeIntensities = timeIntensitiesGroup.TransitionTimeIntensities[chromatogramInfo.TransitionIndex];
+
+                if (chromatogramInfo.Source == ChromSource.ms1)
+                {
+                    ms1Chromatograms.Add(timeIntensities);
+                }
+                else if (chromatogramInfo.Source == ChromSource.fragment)
+                {
+                    fragmentChromatograms.Add(timeIntensities);
+                }
+            }
+
+            return Tuple.Create(GetIonMetrics(resultFileMetadata, ms1Chromatograms),
+                GetIonMetrics(resultFileMetadata, fragmentChromatograms));
+        }
+
+        private LcPeakIonMetrics GetIonMetrics(ResultFileMetaData resultFileMetadata, IList<TimeIntensities> chromatograms)
+        {
+            var scanIndexes = chromatograms.FirstOrDefault()?.ScanIds;
+            if (scanIndexes == null)
+            {
+                return null;
+            }
+            var times = chromatograms[0].Times;
+            if (!chromatograms.Skip(1).All(chromatogramInfo =>
+                    Equals(chromatogramInfo.Times, times) && Equals(chromatogramInfo.ScanIds, scanIndexes)))
+            {
+                return null;
+            }
+
+            int iStart = CollectionUtil.BinarySearch(times, ChromInfo.StartRetentionTime.Value);
+            if (iStart < 0)
+            {
+                iStart = Math.Max(0, ~iStart - 1);
+            }
+
+            List<float> ticTimes = new List<float>();
+            List<float> ticIntensities = new List<float>();
+            double? apexSpectrumIonCount = null;
+            double totalSpectrumIonCount = 0;
+            double? apexAnalyteIonCount = null;
+            double lcPeakIonCount = 0;
+            double? apexIntensity = null;
+            string apexSpectrumId = null;
+            for (int i = iStart; i < times.Count; i++)
+            {
+                var scanIndex = scanIndexes[i];
+                var time = times[i];
+                ticTimes.Add(time);
+                var spectrumMetadata = resultFileMetadata.SpectrumMetadatas[scanIndex];
+
+
+                var totalIonCurrent = spectrumMetadata.TotalIonCurrent.GetValueOrDefault();
+                ticIntensities.Add((float) totalIonCurrent);
+                if (time > MaxEndTime)
+                {
+                    break;
+                }
+
+                if (time < MinStartTime)
+                {
+                    continue;
+                }
+                
+                double intensity = 0;
+                foreach (var chromatogramInfo in chromatograms)
+                {
+                    intensity += chromatogramInfo.Intensities[i];
+                }
+
+                double? injectionTimeSeconds = spectrumMetadata.InjectionTime / 1000;
+                double? ionCount = intensity * injectionTimeSeconds;
+                double? spectrumIonCount = totalIonCurrent * injectionTimeSeconds;
+                
+                if (apexIntensity == null || intensity > apexIntensity.Value)
+                {
+                    apexAnalyteIonCount = ionCount;
+                    apexSpectrumIonCount = spectrumIonCount;
+                    apexIntensity = intensity;
+                    apexSpectrumId = spectrumMetadata.Id;
+                }
+                lcPeakIonCount += ionCount.GetValueOrDefault();
+                totalSpectrumIonCount += spectrumIonCount.GetValueOrDefault();
+            }
+
+            if (ticTimes.Count == 0)
+            {
+                return null;
+            }
+
+
+            var lcPeakIonMetrics = new LcPeakIonMetrics(apexSpectrumId);
+            if (ticTimes.Count != 0)
+            {
+                var ticTimeIntensities = new TimeIntensities(ticTimes, ticIntensities);
+                var chromPeak = ChromPeak.IntegrateWithoutBackground(ticTimeIntensities, (float)MinStartTime, (float)MaxEndTime, 0, null);
+                Assume.AreEqual(0f, chromPeak.BackgroundArea);
+                lcPeakIonMetrics = lcPeakIonMetrics.ChangeTotalIonCurrentArea(chromPeak.Area);
+            }
+
+            if (apexSpectrumIonCount.HasValue)
+            {
+                lcPeakIonMetrics =
+                    lcPeakIonMetrics.ChangeTotalIonCount(apexSpectrumIonCount.Value, totalSpectrumIonCount);
+            }
+
+            if (apexAnalyteIonCount.HasValue)
+            {
+                lcPeakIonMetrics = lcPeakIonMetrics.ChangeAnalyteIonCount(apexAnalyteIonCount.Value, lcPeakIonCount);
+            }
+
+            return lcPeakIonMetrics;
+        }
+
+        private double? CalculateProportionTruncated()
+        {
+            double totalArea = 0;
+            double truncatedArea = 0;
+            var srmSettings = DataSchema.Document.Settings;
+            var resultFile = GetResultFile();
+            foreach (var transition in Precursor.DocNode.Transitions)
+            {
+                if (!transition.IsQuantitative(srmSettings))
+                {
+                    continue;
+                }
+
+                foreach (var transitionChromInfo in transition.GetSafeChromInfo(
+                             resultFile.Replicate.ReplicateIndex))
+                {
+                    if (transitionChromInfo.OptimizationStep != resultFile.OptimizationStep ||
+                        !ReferenceEquals(transitionChromInfo.FileId, resultFile.ChromFileInfoId))
+                    {
+                        continue;
+                    }
+
+                    if (!transitionChromInfo.IsTruncated.HasValue || transitionChromInfo.Area <= 0)
+                    {
+                        continue;
+                    }
+
+                    totalArea += transitionChromInfo.Area;
+                    if (transitionChromInfo.IsTruncated.Value)
+                    {
+                        truncatedArea += transitionChromInfo.Area;
+                    }
+                }
+            }
+
+            if (totalArea <= 0)
+            {
+                return null;
+            }
+
+            return truncatedArea / totalArea;
+        }
+
+        
+        public class ImputedPeakBounds : IFormattable
+        {
+            public ImputedPeakBounds(double startTime, double endTime)
+            {
+                StartTime = startTime;
+                EndTime = endTime;
+            }
+
+            [Format(Formats.RETENTION_TIME)]
+            public double StartTime { get; }
+            [Format(Formats.RETENTION_TIME)]
+            public double EndTime { get; }
+
+            public string ToString(string format, IFormatProvider formatProvider)
+            {
+                return string.Format(EntitiesResources.CandidatePeakGroup_ToString___0___1__,
+                    StartTime.ToString(format, formatProvider), EndTime.ToString(format, formatProvider));
+            }
+
+            public static ImputedPeakBounds FromPeakBounds(PeakBounds peakBounds)
+            {
+                if (peakBounds == null)
+                {
+                    return null;
+                }
+
+                return new ImputedPeakBounds(peakBounds.StartTime, peakBounds.EndTime);
+            }
+
+            public override string ToString()
+            {
+                return ToString(null, CultureInfo.CurrentCulture);
+            }
+        }
+    }
+}