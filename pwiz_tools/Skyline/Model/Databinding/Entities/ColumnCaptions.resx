<?xml version="1.0" encoding="utf-8"?>
<root>
  <!-- 
    Microsoft ResX Schema 
    
    Version 2.0
    
    The primary goals of this format is to allow a simple XML format 
    that is mostly human readable. The generation and parsing of the 
    various data types are done through the TypeConverter classes 
    associated with the data types.
    
    Example:
    
    ... ado.net/XML headers & schema ...
    <resheader name="resmimetype">text/microsoft-resx</resheader>
    <resheader name="version">2.0</resheader>
    <resheader name="reader">System.Resources.ResXResourceReader, System.Windows.Forms, ...</resheader>
    <resheader name="writer">System.Resources.ResXResourceWriter, System.Windows.Forms, ...</resheader>
    <data name="Name1"><value>this is my long string</value><comment>this is a comment</comment></data>
    <data name="Color1" type="System.Drawing.Color, System.Drawing">Blue</data>
    <data name="Bitmap1" mimetype="application/x-microsoft.net.object.binary.base64">
        <value>[base64 mime encoded serialized .NET Framework object]</value>
    </data>
    <data name="Icon1" type="System.Drawing.Icon, System.Drawing" mimetype="application/x-microsoft.net.object.bytearray.base64">
        <value>[base64 mime encoded string representing a byte array form of the .NET Framework object]</value>
        <comment>This is a comment</comment>
    </data>
                
    There are any number of "resheader" rows that contain simple 
    name/value pairs.
    
    Each data row contains a name, and value. The row also contains a 
    type or mimetype. Type corresponds to a .NET class that support 
    text/value conversion through the TypeConverter architecture. 
    Classes that don't support this are serialized and stored with the 
    mimetype set.
    
    The mimetype is used for serialized objects, and tells the 
    ResXResourceReader how to depersist the object. This is currently not 
    extensible. For a given mimetype the value must be set accordingly:
    
    Note - application/x-microsoft.net.object.binary.base64 is the format 
    that the ResXResourceWriter will generate, however the reader can 
    read any of the formats listed below.
    
    mimetype: application/x-microsoft.net.object.binary.base64
    value   : The object must be serialized with 
            : System.Runtime.Serialization.Formatters.Binary.BinaryFormatter
            : and then encoded with base64 encoding.
    
    mimetype: application/x-microsoft.net.object.soap.base64
    value   : The object must be serialized with 
            : System.Runtime.Serialization.Formatters.Soap.SoapFormatter
            : and then encoded with base64 encoding.

    mimetype: application/x-microsoft.net.object.bytearray.base64
    value   : The object must be serialized into a byte array 
            : using a System.ComponentModel.TypeConverter
            : and then encoded with base64 encoding.
    -->
  <xsd:schema id="root" xmlns="" xmlns:xsd="http://www.w3.org/2001/XMLSchema" xmlns:msdata="urn:schemas-microsoft-com:xml-msdata">
    <xsd:import namespace="http://www.w3.org/XML/1998/namespace" />
    <xsd:element name="root" msdata:IsDataSet="true">
      <xsd:complexType>
        <xsd:choice maxOccurs="unbounded">
          <xsd:element name="metadata">
            <xsd:complexType>
              <xsd:sequence>
                <xsd:element name="value" type="xsd:string" minOccurs="0" />
              </xsd:sequence>
              <xsd:attribute name="name" use="required" type="xsd:string" />
              <xsd:attribute name="type" type="xsd:string" />
              <xsd:attribute name="mimetype" type="xsd:string" />
              <xsd:attribute ref="xml:space" />
            </xsd:complexType>
          </xsd:element>
          <xsd:element name="assembly">
            <xsd:complexType>
              <xsd:attribute name="alias" type="xsd:string" />
              <xsd:attribute name="name" type="xsd:string" />
            </xsd:complexType>
          </xsd:element>
          <xsd:element name="data">
            <xsd:complexType>
              <xsd:sequence>
                <xsd:element name="value" type="xsd:string" minOccurs="0" msdata:Ordinal="1" />
                <xsd:element name="comment" type="xsd:string" minOccurs="0" msdata:Ordinal="2" />
              </xsd:sequence>
              <xsd:attribute name="name" type="xsd:string" use="required" msdata:Ordinal="1" />
              <xsd:attribute name="type" type="xsd:string" msdata:Ordinal="3" />
              <xsd:attribute name="mimetype" type="xsd:string" msdata:Ordinal="4" />
              <xsd:attribute ref="xml:space" />
            </xsd:complexType>
          </xsd:element>
          <xsd:element name="resheader">
            <xsd:complexType>
              <xsd:sequence>
                <xsd:element name="value" type="xsd:string" minOccurs="0" msdata:Ordinal="1" />
              </xsd:sequence>
              <xsd:attribute name="name" type="xsd:string" use="required" />
            </xsd:complexType>
          </xsd:element>
        </xsd:choice>
      </xsd:complexType>
    </xsd:element>
  </xsd:schema>
  <resheader name="resmimetype">
    <value>text/microsoft-resx</value>
  </resheader>
  <resheader name="version">
    <value>2.0</value>
  </resheader>
  <resheader name="reader">
    <value>System.Resources.ResXResourceReader, System.Windows.Forms, Version=4.0.0.0, Culture=neutral, PublicKeyToken=b77a5c561934e089</value>
  </resheader>
  <resheader name="writer">
    <value>System.Resources.ResXResourceWriter, System.Windows.Forms, Version=4.0.0.0, Culture=neutral, PublicKeyToken=b77a5c561934e089</value>
  </resheader>
  <data name="AbsFoldChange">
    <value>Absolute Fold Change</value>
  </data>
  <data name="AbsLog2FoldChange">
    <value>Absolute Log 2 Fold Change</value>
  </data>
  <data name="Accuracy">
    <value>Accuracy</value>
  </data>
  <data name="AcquiredTime">
    <value>Acquired Time</value>
  </data>
  <data name="AdjustedPValue">
    <value>Adjusted P-Value</value>
  </data>
  <data name="AllInfoMessage">
    <value>All Info Message</value>
  </data>
  <data name="AnalyteConcentration">
    <value>Analyte Concentration</value>
  </data>
  <data name="Area">
    <value>Area</value>
  </data>
  <data name="AreaNormalized">
    <value>Area Normalized</value>
  </data>
  <data name="AreaRatio">
    <value>Area Ratio</value>
  </data>
  <data name="AuditLogRow">
    <value>Audit Log Row</value>
  </data>
  <data name="AuditLogRowId">
    <value>Entry Id</value>
  </data>
  <data name="AuditLogDetailRowId">
    <value>Detail Id</value>
  </data>
  <data name="AutoSelectMolecules">
    <value>Auto Select Molecules</value>
  </data>
  <data name="AutoSelectPeptides">
    <value>Auto Select Peptides</value>
  </data>
  <data name="AutoSelectPrecursors">
    <value>Auto Select Precursors</value>
  </data>
  <data name="AutoSelectTransitions">
    <value>Auto Select Transitions</value>
  </data>
  <data name="AverageMassErrorPPM">
    <value>Average Mass Error PPM</value>
  </data>
  <data name="AverageMasses">
    <value>Average Masses</value>
  </data>
  <data name="AverageMeasuredRetentionTime">
    <value>Average Measured Retention Time</value>
  </data>
  <data name="Background">
    <value>Background</value>
  </data>
  <data name="BeginPos">
    <value>Begin Pos</value>
  </data>
  <data name="BestReplicate">
    <value>Best Replicate</value>
  </data>
  <data name="BestRetentionTime">
    <value>Best Retention Time</value>
  </data>
  <data name="CalculatedConcentration">
    <value>Calculated Concentration</value>
  </data>
  <data name="CalibrationCurve">
    <value>Calibration Curve</value>
  </data>
  <data name="CAS">
    <value>CAS</value>
  </data>
  <data name="Chromatogram">
    <value>Chromatogram</value>
  </data>
  <data name="ChromatogramExtractionWidth">
    <value>Chromatogram Extraction Width</value>
  </data>
  <data name="ChromatogramIonMobility">
    <value>Chromatogram Ion Mobility</value>
  </data>
  <data name="ChromatogramIonMobilityExtractionWidth">
    <value>Chromatogram Ion Mobility Extraction Width</value>
  </data>
  <data name="ChromatogramIonMobilityUnits">
    <value>Chromatogram Ion Mobility Units</value>
  </data>
  <data name="ChromatogramPrecursorMz">
    <value>Chromatogram Precursor M/Z</value>
  </data>
  <data name="ChromatogramProductMz">
    <value>Chromatogram Product M/Z</value>
  </data>
  <data name="ChromatogramSource">
    <value>Chromatogram Source</value>
  </data>
  <data name="CleavageAa">
    <value>Cleavage Aa</value>
  </data>
  <data name="Coeluting">
    <value>Coeluting</value>
  </data>
  <data name="CollisionalCrossSection">
    <value>Collisional Cross Section</value>
  </data>
  <data name="CollisionEnergy">
    <value>Collision Energy</value>
  </data>
  <data name="ConcentrationMultiplier">
    <value>Concentration Multiplier</value>
  </data>
  <data name="ConfidenceLevel">
    <value>Confidence Level</value>
  </data>
  <data name="CountTruncated">
    <value>Count Truncated</value>
  </data>
  <data name="Cv">
    <value>Cv</value>
  </data>
  <data name="CvArea">
    <value>Cv Area</value>
  </data>
  <data name="CvAreaNormalized">
    <value>Cv Area Normalized</value>
  </data>
  <data name="CvAreaRatio">
    <value>Cv Area Ratio</value>
  </data>
  <data name="CvBestRetentionTime">
    <value>Cv Best Retention Time</value>
  </data>
  <data name="CvFwhm">
    <value>Cv Fwhm</value>
  </data>
  <data name="CvMaxFwhm">
    <value>Cv Max Fwhm</value>
  </data>
  <data name="CvMaxHeight">
    <value>Cv Max Height</value>
  </data>
  <data name="CvRetentionTime">
    <value>Cv Retention Time</value>
  </data>
  <data name="CvTotalArea">
    <value>Cv Total Area</value>
  </data>
  <data name="CvTotalAreaNormalized">
    <value>Cv Total Area Normalized</value>
  </data>
  <data name="CvTotalAreaRatio">
    <value>Cv Total Area Ratio</value>
  </data>
  <data name="DeclusteringPotential">
    <value>Declustering Potential</value>
  </data>
  <data name="DecoyMzShift">
    <value>Decoy Mz Shift</value>
  </data>
  <data name="DetailReason">
    <value>Detailed Reason</value>
  </data>
  <data name="DetectionQValue">
    <value>Detection Q Value</value>
  </data>
  <data name="DetectionZScore">
    <value>Detection Z Score</value>
  </data>
  <data name="DegreesOfFreedom">
    <value>Degrees Of Freedom</value>
  </data>
  <data name="Details">
    <value>Details</value>
  </data>
  <data name="DriftTimeMS1">
    <value>Drift Time MS1</value>
  </data>
  <data name="DriftTimeFragment">
    <value>Drift Time Fragment</value>
  </data>
  <data name="DriftTimeWindow">
    <value>Drift Time Window</value>
  </data>
  <data name="EndPos">
    <value>End Pos</value>
  </data>
  <data name="EndTime">
    <value>End Time</value>
  </data>
  <data name="ErrorMessage">
    <value>Error Message</value>
  </data>
  <data name="EstimatedValue">
    <value>Estimated Value</value>
  </data>
  <data name="ExcludeFromCalibration">
    <value>Exclude From Calibration</value>
  </data>
  <data name="ExplicitCollisionEnergy">
    <value>Explicit Collision Energy</value>
  </data>
  <data name="ExplicitCompensationVoltage">
    <value>Explicit Compensation Voltage</value>
  </data>
  <data name="ExplicitConeVoltage">
    <value>Explicit Cone Voltage</value>
  </data>
  <data name="ExplicitDeclusteringPotential">
    <value>Explicit Declustering Potential</value>
  </data>
  <data name="ExplicitDriftTimeHighEnergyOffsetMsec">
    <value>Explicit Drift Time High Energy Offset Msec</value>
  </data>
  <data name="ExplicitCollisionalCrossSection">
    <value>Explicit Collisional Cross Section</value>
  </data>
  <data name="ExplicitDriftTimeMsec">
    <value>Explicit Drift Time Msec</value>
  </data>
  <data name="ExplicitGlobalStandardArea">
    <value>Explicit Global Standard Area</value>
  </data>
  <data name="ExplicitIonMobility">
    <value>Explicit Ion Mobility</value>
  </data>
  <data name="ExplicitIonMobilityHighEnergyOffset">
    <value>Explicit Ion Mobility High Energy Offset</value>
  </data>
  <data name="ExplicitIonMobilityUnits">
    <value>Explicit Ion Mobility Units</value>
  </data>
  <data name="ExplicitRetentionTime">
    <value>Explicit Retention Time</value>
  </data>
  <data name="ExplicitRetentionTimeWindow">
    <value>Explicit Retention Time Window</value>
  </data>
  <data name="ExplicitSLens">
    <value>Explicit SLens</value>
  </data>
  <data name="FiguresOfMerit">
    <value>Figures Of Merit</value>
  </data>
  <data name="FileIndex">
    <value>File Index</value>
  </data>
  <data name="FileName">
    <value>File Name</value>
  </data>
  <data name="Files">
    <value>Files</value>
  </data>
  <data name="FoldChange">
    <value>Fold Change</value>
  </data>
  <data name="FoldChangeResult">
    <value>Fold Change Result</value>
  </data>
  <data name="FragmentIon">
    <value>Fragment Ion</value>
  </data>
  <data name="FragmentIonOrdinal">
    <value>Fragment Ion Ordinal</value>
  </data>
  <data name="FragmentIonType">
    <value>Fragment Ion Type</value>
  </data>
  <data name="FullNames"><value>Full Names</value></data>
  <data name="FullScanFilterWidth">
    <value>Full Scan Filter Width</value>
  </data>
  <data name="Fwhm">
    <value>Fwhm</value>
  </data>
  <data name="FwhmDegenerate">
    <value>Fwhm Degenerate</value>
  </data>
  <data name="Group">
    <value>Group</value>
  </data>
  <data name="Height">
    <value>Height</value>
  </data>
  <data name="HMDB">
    <value>HMDB</value>
  </data>
  <data name="Identified">
    <value>Identified</value>
  </data>
  <data name="InChiKey">
    <value>InChiKey</value>
  </data>
  <data name="InChI">
    <value>InChI</value>
  </data>
  <data name="Intensities">
    <value>Intensities</value>
  </data>
  <data name="Intercept">
    <value>Intercept</value>
  </data>
  <data name="InternalStandardConcentration">
    <value>Internal Standard Concentration</value>
  </data>
  <data name="InterpolatedData">
    <value>Interpolated Data</value>
  </data>
  <data name="InterpolatedIntensities">
    <value>Interpolated Intensities</value>
  </data>
  <data name="InterpolatedMassErrors">
    <value>Interpolated Mass Errors</value>
  </data>
  <data name="InterpolatedNumberOfPoints">
    <value>Interpolated Number of Points</value>
  </data>
  <data name="InterpolatedSpectrumIds">
    <value>Interpolated Spectrum Ids</value>
  </data>
  <data name="InterpolatedTimes">
    <value>Interpolated Times</value>
  </data>
  <data name="IonMobilityFragment">
    <value>Ion Mobility Fragment</value>
  </data>
  <data name="IonMobilityMS1">
    <value>Ion Mobility MS1</value>
  </data>
  <data name="IonMobilityWindow">
    <value>Ion Mobility Window</value>
  </data>
  <data name="IonMobilityUnits">
    <value>Ion Mobility Units</value>
  </data>
  <data name="IonName">
    <value>Ion Name</value>
  </data>
  <data name="IonFormula">
    <value>Ion Formula</value>
  </data>
  <data name="IsDecoy">
    <value>Is Decoy</value>
  </data>
  <data name="IsotopeDistIndex">
    <value>Isotope Dist Index</value>
  </data>
  <data name="IsotopeDistProportion">
    <value>Isotope Dist Proportion</value>
  </data>
  <data name="IsotopeDistRank">
    <value>Isotope Dist Rank</value>
  </data>
  <data name="IsotopeDotProduct">
    <value>Isotope Dot Product</value>
  </data>
  <data name="IsotopeLabelType">
    <value>Isotope Label Type</value>
  </data>
  <data name="Key">
    <value>Key</value>
  </data>
  <data name="LibraryDotProduct">
    <value>Library Dot Product</value>
  </data>
  <data name="LibraryIntensity">
    <value>Library Intensity</value>
  </data>
  <data name="LibraryName">
    <value>Library Name</value>
  </data>
  <data name="LibraryRank">
    <value>Library Rank</value>
  </data>
  <data name="LibraryScore1">
    <value>Library Score1</value>
  </data>
  <data name="LibraryScore2">
    <value>Library Score2</value>
  </data>
  <data name="LibraryScore3">
    <value>Library Score3</value>
  </data>
  <data name="LibraryType">
    <value>Library Type</value>
  </data>
  <data name="LimitOfDetection">
    <value>Limit Of Detection</value>
  </data>
  <data name="LimitOfQuantification">
    <value>Limit Of Quantification</value>
  </data>
  <data name="LinearFit">
    <value>Linear Fit</value>
  </data>
  <data name="Log2FoldChange">
    <value>Log 2 Fold Change</value>
  </data>
  <data name="Losses">
    <value>Losses</value>
  </data>
  <data name="LossFormulas">
    <value>Loss Formulas</value>
  </data>
  <data name="LossNeutralMass">
    <value>Loss Neutral Mass</value>
  </data>
  <data name="MassErrorPPM">
    <value>Mass Error PPM</value>
  </data>
  <data name="MassErrors">
    <value>Mass Errors</value>
  </data>
  <data name="Max">
    <value>Max</value>
  </data>
  <data name="MaxBestRetentionTime">
    <value>Max Best Retention Time</value>
  </data>
  <data name="MaxEndTime">
    <value>Max End Time</value>
  </data>
  <data name="MaxFoldChange">
    <value>Max Fold Change</value>
  </data>
  <data name="MaxFwhm">
    <value>Max Fwhm</value>
  </data>
  <data name="MaxHeight">
    <value>Max Height</value>
  </data>
  <data name="MaxRetentionTime">
    <value>Max Retention Time</value>
  </data>
  <data name="Mean">
    <value>Mean</value>
  </data>
  <data name="MeanArea">
    <value>Mean Area</value>
  </data>
  <data name="MeanAreaNormalized">
    <value>Mean Area Normalized</value>
  </data>
  <data name="MeanAreaRatio">
    <value>Mean Area Ratio</value>
  </data>
  <data name="MeanBestRetentionTime">
    <value>Mean Best Retention Time</value>
  </data>
  <data name="MeanFwhm">
    <value>Mean Fwhm</value>
  </data>
  <data name="MeanMaxFwhm">
    <value>Mean Max Fwhm</value>
  </data>
  <data name="MeanMaxHeight">
    <value>Mean Max Height</value>
  </data>
  <data name="MeanRetentionTime">
    <value>Mean Retention Time</value>
  </data>
  <data name="MeanTotalArea">
    <value>Mean Total Area</value>
  </data>
  <data name="MeanTotalAreaNormalized">
    <value>Mean Total Area Normalized</value>
  </data>
  <data name="MeanTotalAreaRatio">
    <value>Mean Total Area Ratio</value>
  </data>
  <data name="Min">
    <value>Min</value>
  </data>
  <data name="MinBestRetentionTime">
    <value>Min Best Retention Time</value>
  </data>
  <data name="MinFoldChange">
    <value>Min Fold Change</value>
  </data>
  <data name="MinRetentionTime">
    <value>Min Retention Time</value>
  </data>
  <data name="MinStartTime">
    <value>Min Start Time</value>
  </data>
  <data name="MissedCleavages">
    <value>Missed Cleavages</value>
  </data>
  <data name="ModifiedSequence">
    <value>Modified Sequence</value>
  </data>
  <data name="ModifiedSequenceAverageMasses"><value>Modified Sequence Average Masses</value></data>
  <data name="ModifiedSequenceFullNames"><value>Modified Sequence Full Names</value></data>
  <data name="ModifiedSequenceMonoisotopicMasses"><value>Modified Sequence Monoisotopic Masses</value></data>
  <data name="ModifiedSequenceThreeLetterCodes"><value>Modified Sequence Three Letter Codes</value></data>
  <data name="ModifiedSequenceUnimodIds"><value>Modified Sequence Unimod Ids</value></data>
  <data name="ModifiedTime">
    <value>Modified Time</value>
  </data>
  <data name="Molecule">
    <value>Molecule</value>
  </data>
  <data name="MoleculeListLocator">
    <value>Molecule List Locator</value>
  </data>
  <data name="MoleculeName">
    <value>Molecule Name</value>
  </data>
  <data name="MoleculeFormula">
    <value>Molecule Formula</value>
  </data>
  <data name="MoleculeList">
    <value>Molecule List</value>
  </data>
  <data name="MoleculeListName">
    <value>Molecule List Name</value>
  </data>
  <data name="MoleculeListNote">
    <value>Molecule List Note</value>
  </data>
  <data name="MoleculeList">
    <value>Molecule List</value>
  </data>
  <data name="MoleculeLists">
    <value>Molecule Lists</value>
  </data>
  <data name="MoleculeLocator">
    <value>Molecule Locator</value>
  </data>
  <data name="MoleculeNote">
    <value>Molecule Note</value>
  </data>
  <data name="MoleculePeakFoundRatio">
    <value>Molecule Peak Found Ratio</value>
  </data>
  <data name="MoleculeResult">
    <value>Molecule Result</value>
  </data>
  <data name="MoleculeResultLocator">
    <value>Molecule Result Locator</value>
  </data>
  <data name="MoleculeResults">
    <value>Molecule Results</value>
  </data>
  <data name="MoleculeRetentionTime">
    <value>Molecule Retention Time</value>
  </data>
  <data name="Molecules">
    <value>Molecules</value>
  </data>
  <data name="MonoisotopicMasses"><value>Monoisotopic Masses</value></data>
  <data name="MsLevel">
    <value>MS Level</value>
  </data>
  <data name="NextAa">
    <value>Next Aa</value>
  </data>
  <data name="NormalizationMethod">
    <value>Normalization Method</value>
  </data>
  <data name="NormalizedArea">
    <value>Normalized Area</value>
  </data>
  <data name="NumberOfPoints">
    <value>Number of Points</value>
  </data>
  <data name="OptCollisionEnergy">
    <value>Opt Collision Energy</value>
  </data>
  <data name="OptCompensationVoltage">
    <value>Opt Compensation Voltage</value>
  </data>
  <data name="OptDeclusteringPotential">
    <value>Opt Declustering Potential</value>
  </data>
  <data name="OptStep">
    <value>Opt Step</value>
  </data>
  <data name="PeakRank">
    <value>Peak Rank</value>
  </data>
  <data name="PeakRankByLevel">
    <value>Peak Rank By Level</value>
  </data>
  <data name="Peptide">
    <value>Peptide</value>
  </data>
  <data name="PeptideDocumentLocation">
    <value>Peptide Document Location</value>
  </data>
  <data name="PeptideLocator">
    <value>Peptide Locator</value>
  </data>
  <data name="PeptideModifiedSequence">
    <value>Peptide Modified Sequence</value>
  </data>
  <data name="PeptideModifiedSequenceAverageMasses"><value>Peptide Modified Sequence Average Masses</value></data>
  <data name="PeptideModifiedSequenceFullNames"><value>Peptide Modified Sequence Full Names</value></data>
  <data name="PeptideModifiedSequenceMonoisotopicMasses"><value>Peptide Modified Sequence Monoisotopic Masses</value></data>
  <data name="PeptideModifiedSequenceThreeLetterCodes"><value>Peptide Modified Sequence Three Letter Codes</value></data>
  <data name="PeptideModifiedSequenceUnimodIds"><value>Peptide Modified Sequence Unimod Ids</value></data>
  <data name="PeptideNote">
    <value>Peptide Note</value>
  </data>
  <data name="PeptidePeakFoundRatio">
    <value>Peptide Peak Found Ratio</value>
  </data>
  <data name="PeptideResult">
    <value>Peptide Result</value>
  </data>
  <data name="PeptideResultDocumentLocation">
    <value>Peptide Result Document Location</value>
  </data>
  <data name="PeptideResultLocator">
    <value>Peptide Result Locator</value>
  </data>
  <data name="PeptideResults">
    <value>Peptide Results</value>
  </data>
  <data name="PeptideRetentionTime">
    <value>Peptide Retention Time</value>
  </data>
  <data name="Peptides">
    <value>Peptides</value>
  </data>
  <data name="PeptideSequence">
    <value>Peptide Sequence</value>
  </data>
  <data name="PeptideSequenceLength">
    <value>Peptide Sequence Length</value>
  </data>
  <data name="PointCount">
    <value>Point Count</value>
  </data>
  <data name="PointsAcrossPeak">
    <value>Points Across Peak</value>
  </data>
  <data name="Precursor">
    <value>Precursor</value>
  </data>
  <data name="PrecursorAdduct">
    <value>Precursor Adduct</value>
  </data>
  <data name="PrecursorCharge">
    <value>Precursor Charge</value>
  </data>
  <data name="PrecursorConcentration">
    <value>Precursor Concentration</value>
  </data>
  <data name="PrecursorIonName">
    <value>Precursor Ion Name</value>
  </data>
  <data name="PrecursorIonFormula">
    <value>Precursor Ion Formula</value>
  </data>
  <data name="PrecursorLocator">
    <value>Precursor Locator</value>
  </data>
  <data name="PrecursorMz">
    <value>Precursor Mz</value>
  </data>
  <data name="PrecursorNeutralFormula">
    <value>Precursor Neutral Formula</value>
  </data>
  <data name="PrecursorNeutralMass">
    <value>Precursor Neutral Mass</value>
  </data>
  <data name="PrecursorNote">
    <value>Precursor Note</value>
  </data>
  <data name="PrecursorPeakFoundRatio">
    <value>Precursor Peak Found Ratio</value>
  </data>
  <data name="PrecursorReplicateNote">
    <value>Precursor Replicate Note</value>
  </data>
  <data name="PrecursorResult">
    <value>Precursor Result</value>
  </data>
  <data name="PrecursorResultLocator">
    <value>Precursor Result Locator</value>
  </data>
  <data name="PrecursorResults">
    <value>Precursor Results</value>
  </data>
  <data name="PrecursorResultsSummary">
    <value>Precursor Results Summary</value>
  </data>
  <data name="Precursors">
    <value>Precursors</value>
  </data>
  <data name="PredictedResultRetentionTime">
    <value>Predicted Result Retention Time</value>
  </data>
  <data name="PredictedRetentionTime">
    <value>Predicted Retention Time</value>
  </data>
  <data name="PreviousAa">
    <value>Previous Aa</value>
  </data>
  <data name="ProductAdduct">
    <value>Product Adduct</value>
  </data>
  <data name="ProductCharge">
    <value>Product Charge</value>
  </data>
  <data name="ProductDecoyMzShift">
    <value>Product Decoy Mz Shift</value>
  </data>
  <data name="ProductIonFormula">
    <value>Product Ion Formula</value>
  </data>
  <data name="ProductMz">
    <value>Product Mz</value>
  </data>
  <data name="ProductNeutralFormula">
    <value>Product Neutral Formula</value>
  </data>
  <data name="ProductNeutralMass">
    <value>Product Neutral Mass</value>
  </data>
  <data name="Protein">
    <value>Protein</value>
  </data>
  <data name="ProteinAccession">
    <value>Protein Accession</value>
  </data>
  <data name="ProteinDescription">
    <value>Protein Description</value>
  </data>
  <data name="ProteinGene">
    <value>Protein Gene</value>
  </data>
  <data name="ProteinLocator">
    <value>Protein Locator</value>
  </data>
  <data name="ProteinName">
    <value>Protein Name</value>
  </data>
  <data name="ProteinNote">
    <value>Protein Note</value>
  </data>
  <data name="ProteinPreferredName">
    <value>Protein Preferred Name</value>
  </data>
  <data name="Proteins">
    <value>Proteins</value>
  </data>
  <data name="ProteinSequence">
    <value>Protein Sequence</value>
  </data>
  <data name="ProteinSpecies">
    <value>Protein Species</value>
  </data>
  <data name="PValue">
    <value>P-Value</value>
  </data>
  <data name="QuadraticCoefficient">
    <value>Quadratic Coefficient</value>
  </data>
  <data name="Quantification">
    <value>Quantification</value>
  </data>
  <data name="Quantitative">
    <value>Quantitative</value>
  </data>
  <data name="Range">
    <value>Range</value>
  </data>
  <data name="RangeBestRetentionTime">
    <value>Range Best Retention Time</value>
  </data>
  <data name="RangeRetentionTime">
    <value>Range Retention Time</value>
  </data>
  <data name="RatioDotProduct">
    <value>Ratio Dot Product</value>
  </data>
  <data name="RatioToStandard">
    <value>Ratio To Standard</value>
  </data>
  <data name="RawData">
    <value>Raw Data</value>
  </data>
  <data name="RawIntensities">
    <value>Raw Intensities</value>
  </data>
  <data name="RawMassErrors">
    <value>Raw Mass Errors</value>
  </data>
  <data name="RawNumberOfPoints">
    <value>Raw Number of Points</value>
  </data>
  <data name="RawSpectrumIds">
    <value>Raw Spectrum Ids</value>
  </data>
  <data name="RawTimes">
    <value>Raw Times</value>
  </data>
  <data name="Reason">
    <value>Reason</value>
  </data>
  <data name="Replicate">
    <value>Replicate</value>
  </data>
  <data name="ReplicateCalibrationCurve">
    <value>Replicate Calibration Curve</value>
  </data>
  <data name="ReplicateCount">
    <value>Replicate Count</value>
  </data>
  <data name="ReplicateErrorMessage">
    <value>Replicate Error Message</value>
  </data>
  <data name="ReplicateIndex">
    <value>Replicate Index</value>
  </data>
  <data name="ReplicateIntercept">
    <value>Replicate Intercept</value>
  </data>
  <data name="ReplicateLocator">
    <value>Replicate Locator</value>
  </data>
  <data name="ReplicateName">
    <value>Replicate Name</value>
  </data>
  <data name="ReplicatePath">
    <value>Replicate Path</value>
  </data>
  <data name="ReplicatePointCount">
    <value>Replicate Point Count</value>
  </data>
  <data name="ReplicateQuadraticCoefficient">
    <value>Replicate Quadratic Coefficient</value>
  </data>
  <data name="ReplicateRSquared">
    <value>Replicate R Squared</value>
  </data>
  <data name="ReplicateSlope">
    <value>Replicate Slope</value>
  </data>
  <data name="Replicates">
    <value>Replicates</value>
  </data>
  <data name="ReplicateTurningPoint">
    <value>Replicate Turning Point</value>
  </data>
  <data name="ResultFile">
    <value>Result File</value>
  </data>
  <data name="ResultFileLocator">
    <value>Result File Locator</value>
  </data>
  <data name="Results">
    <value>Results</value>
  </data>
  <data name="RetentionTime">
    <value>Retention Time</value>
  </data>
  <data name="RetentionTimeCalculatorScore">
    <value>Retention Time Calculator Score</value>
  </data>
  <data name="RSquared">
    <value>R Squared</value>
  </data>
  <data name="SampleDilutionFactor">
    <value>Sample Dilution Factor</value>
  </data>
  <data name="SampleName">
    <value>Sample Name</value>
  </data>
  <data name="SampleType">
    <value>Sample Type</value>
  </data>
  <data name="SkylineVersion">
    <value>Skyline Version</value>
  </data>
  <data name="Slope">
    <value>Slope</value>
  </data>
<<<<<<< HEAD
  <data name="SpectrumIds">
    <value>Spectrum Ids</value>
=======
  <data name="SMILES">
    <value>SMILES</value>
>>>>>>> d4910975
  </data>
  <data name="StandardError">
    <value>Standard Error</value>
  </data>
  <data name="StandardType">
    <value>Standard Type</value>
  </data>
  <data name="StartTime">
    <value>Start Time</value>
  </data>
  <data name="Stdev">
    <value>Stdev</value>
  </data>
  <data name="StdevArea">
    <value>Stdev Area</value>
  </data>
  <data name="StdevAreaNormalized">
    <value>Stdev Area Normalized</value>
  </data>
  <data name="StdevAreaRatio">
    <value>Stdev Area Ratio</value>
  </data>
  <data name="StdevBestRetentionTime">
    <value>Stdev Best Retention Time</value>
  </data>
  <data name="StdevFwhm">
    <value>Stdev Fwhm</value>
  </data>
  <data name="StdevMaxFwhm">
    <value>Stdev Max Fwhm</value>
  </data>
  <data name="StdevMaxHeight">
    <value>Stdev Max Height</value>
  </data>
  <data name="StdevRetentionTime">
    <value>Stdev Retention Time</value>
  </data>
  <data name="StdevTotalArea">
    <value>Stdev Total Area</value>
  </data>
  <data name="StdevTotalAreaNormalized">
    <value>Stdev Total Area Normalized</value>
  </data>
  <data name="StdevTotalAreaRatio">
    <value>Stdev Total Area Ratio</value>
  </data>
  <data name="SummaryMessage">
    <value>Summary Message</value>
  </data>
  <data name="ThreeLetterCodes"><value>Three Letter Codes</value></data>
  <data name="TicArea">
    <value>Total Ion Current Area</value>
  </data>
  <data name="TotalArea">
    <value>Total Area</value>
  </data>
  <data name="Time">
    <value>Time</value>
  </data>
  <data name="Times">
    <value>Times</value>
  </data>
  <data name="TimeStamp">
    <value>Time Stamp</value>
  </data>
  <data name="TotalAreaFragment">
    <value>Total Area Fragment</value>
  </data>
  <data name="TotalAreaMs1">
    <value>Total Area MS1</value>
  </data>
  <data name="TotalAreaNormalized">
    <value>Total Area Normalized</value>
  </data>
  <data name="TotalAreaRatio">
    <value>Total Area Ratio</value>
  </data>
  <data name="TotalBackground">
    <value>Total Background</value>
  </data>
  <data name="TotalBackgroundFragment">
    <value>Total Background Fragment</value>
  </data>
  <data name="TotalBackgroundMs1">
    <value>Total Background MS1</value>
  </data>
  <data name="TransitionCount">
    <value>Transition Count</value>
  </data>
  <data name="Transition">
    <value>Transition</value>
  </data>
  <data name="TransitionIsDecoy">
    <value>Transition Is Decoy</value>
  </data>
  <data name="TransitionLocator">
    <value>Transition Locator</value>
  </data>
  <data name="TransitionNote">
    <value>Transition Note</value>
  </data>
  <data name="TransitionReplicateNote">
    <value>Transition Replicate Note</value>
  </data>
  <data name="TransitionResult">
    <value>Transition Result</value>
  </data>
  <data name="TransitionResultLocator">
    <value>Transition Result Locator</value>
  </data>
  <data name="TransitionResults">
    <value>Transition Results</value>
  </data>
  <data name="TransitionResultsSummary">
    <value>Transition Results Summary</value>
  </data>
  <data name="Transitions">
    <value>Transitions</value>
  </data>
  <data name="Truncated">
    <value>Truncated</value>
  </data>
  <data name="TurningPoint">
    <value>Turning Point</value>
  </data>
  <data name="TValue">
    <value>T-Value</value>
  </data>
  <data name="UndoRedoMessage">
    <value>Undo Redo Message</value>
  </data>
  <data name="UnimodIds"><value>Unimod Ids</value></data>
  <data name="User">
    <value>User</value>
  </data>
  <data name="UserSetPeak">
    <value>User Set Peak</value>
  </data>
  <data name="UserSetTotal">
    <value>User Set Total</value>
  </data>
  <data name="UTCTime">
    <value>UTC Time</value>
  </data>
</root><|MERGE_RESOLUTION|>--- conflicted
+++ resolved
@@ -1,1159 +1,1157 @@
-<?xml version="1.0" encoding="utf-8"?>
-<root>
-  <!-- 
-    Microsoft ResX Schema 
-    
-    Version 2.0
-    
-    The primary goals of this format is to allow a simple XML format 
-    that is mostly human readable. The generation and parsing of the 
-    various data types are done through the TypeConverter classes 
-    associated with the data types.
-    
-    Example:
-    
-    ... ado.net/XML headers & schema ...
-    <resheader name="resmimetype">text/microsoft-resx</resheader>
-    <resheader name="version">2.0</resheader>
-    <resheader name="reader">System.Resources.ResXResourceReader, System.Windows.Forms, ...</resheader>
-    <resheader name="writer">System.Resources.ResXResourceWriter, System.Windows.Forms, ...</resheader>
-    <data name="Name1"><value>this is my long string</value><comment>this is a comment</comment></data>
-    <data name="Color1" type="System.Drawing.Color, System.Drawing">Blue</data>
-    <data name="Bitmap1" mimetype="application/x-microsoft.net.object.binary.base64">
-        <value>[base64 mime encoded serialized .NET Framework object]</value>
-    </data>
-    <data name="Icon1" type="System.Drawing.Icon, System.Drawing" mimetype="application/x-microsoft.net.object.bytearray.base64">
-        <value>[base64 mime encoded string representing a byte array form of the .NET Framework object]</value>
-        <comment>This is a comment</comment>
-    </data>
-                
-    There are any number of "resheader" rows that contain simple 
-    name/value pairs.
-    
-    Each data row contains a name, and value. The row also contains a 
-    type or mimetype. Type corresponds to a .NET class that support 
-    text/value conversion through the TypeConverter architecture. 
-    Classes that don't support this are serialized and stored with the 
-    mimetype set.
-    
-    The mimetype is used for serialized objects, and tells the 
-    ResXResourceReader how to depersist the object. This is currently not 
-    extensible. For a given mimetype the value must be set accordingly:
-    
-    Note - application/x-microsoft.net.object.binary.base64 is the format 
-    that the ResXResourceWriter will generate, however the reader can 
-    read any of the formats listed below.
-    
-    mimetype: application/x-microsoft.net.object.binary.base64
-    value   : The object must be serialized with 
-            : System.Runtime.Serialization.Formatters.Binary.BinaryFormatter
-            : and then encoded with base64 encoding.
-    
-    mimetype: application/x-microsoft.net.object.soap.base64
-    value   : The object must be serialized with 
-            : System.Runtime.Serialization.Formatters.Soap.SoapFormatter
-            : and then encoded with base64 encoding.
-
-    mimetype: application/x-microsoft.net.object.bytearray.base64
-    value   : The object must be serialized into a byte array 
-            : using a System.ComponentModel.TypeConverter
-            : and then encoded with base64 encoding.
-    -->
-  <xsd:schema id="root" xmlns="" xmlns:xsd="http://www.w3.org/2001/XMLSchema" xmlns:msdata="urn:schemas-microsoft-com:xml-msdata">
-    <xsd:import namespace="http://www.w3.org/XML/1998/namespace" />
-    <xsd:element name="root" msdata:IsDataSet="true">
-      <xsd:complexType>
-        <xsd:choice maxOccurs="unbounded">
-          <xsd:element name="metadata">
-            <xsd:complexType>
-              <xsd:sequence>
-                <xsd:element name="value" type="xsd:string" minOccurs="0" />
-              </xsd:sequence>
-              <xsd:attribute name="name" use="required" type="xsd:string" />
-              <xsd:attribute name="type" type="xsd:string" />
-              <xsd:attribute name="mimetype" type="xsd:string" />
-              <xsd:attribute ref="xml:space" />
-            </xsd:complexType>
-          </xsd:element>
-          <xsd:element name="assembly">
-            <xsd:complexType>
-              <xsd:attribute name="alias" type="xsd:string" />
-              <xsd:attribute name="name" type="xsd:string" />
-            </xsd:complexType>
-          </xsd:element>
-          <xsd:element name="data">
-            <xsd:complexType>
-              <xsd:sequence>
-                <xsd:element name="value" type="xsd:string" minOccurs="0" msdata:Ordinal="1" />
-                <xsd:element name="comment" type="xsd:string" minOccurs="0" msdata:Ordinal="2" />
-              </xsd:sequence>
-              <xsd:attribute name="name" type="xsd:string" use="required" msdata:Ordinal="1" />
-              <xsd:attribute name="type" type="xsd:string" msdata:Ordinal="3" />
-              <xsd:attribute name="mimetype" type="xsd:string" msdata:Ordinal="4" />
-              <xsd:attribute ref="xml:space" />
-            </xsd:complexType>
-          </xsd:element>
-          <xsd:element name="resheader">
-            <xsd:complexType>
-              <xsd:sequence>
-                <xsd:element name="value" type="xsd:string" minOccurs="0" msdata:Ordinal="1" />
-              </xsd:sequence>
-              <xsd:attribute name="name" type="xsd:string" use="required" />
-            </xsd:complexType>
-          </xsd:element>
-        </xsd:choice>
-      </xsd:complexType>
-    </xsd:element>
-  </xsd:schema>
-  <resheader name="resmimetype">
-    <value>text/microsoft-resx</value>
-  </resheader>
-  <resheader name="version">
-    <value>2.0</value>
-  </resheader>
-  <resheader name="reader">
-    <value>System.Resources.ResXResourceReader, System.Windows.Forms, Version=4.0.0.0, Culture=neutral, PublicKeyToken=b77a5c561934e089</value>
-  </resheader>
-  <resheader name="writer">
-    <value>System.Resources.ResXResourceWriter, System.Windows.Forms, Version=4.0.0.0, Culture=neutral, PublicKeyToken=b77a5c561934e089</value>
-  </resheader>
-  <data name="AbsFoldChange">
-    <value>Absolute Fold Change</value>
-  </data>
-  <data name="AbsLog2FoldChange">
-    <value>Absolute Log 2 Fold Change</value>
-  </data>
-  <data name="Accuracy">
-    <value>Accuracy</value>
-  </data>
-  <data name="AcquiredTime">
-    <value>Acquired Time</value>
-  </data>
-  <data name="AdjustedPValue">
-    <value>Adjusted P-Value</value>
-  </data>
-  <data name="AllInfoMessage">
-    <value>All Info Message</value>
-  </data>
-  <data name="AnalyteConcentration">
-    <value>Analyte Concentration</value>
-  </data>
-  <data name="Area">
-    <value>Area</value>
-  </data>
-  <data name="AreaNormalized">
-    <value>Area Normalized</value>
-  </data>
-  <data name="AreaRatio">
-    <value>Area Ratio</value>
-  </data>
-  <data name="AuditLogRow">
-    <value>Audit Log Row</value>
-  </data>
-  <data name="AuditLogRowId">
-    <value>Entry Id</value>
-  </data>
-  <data name="AuditLogDetailRowId">
-    <value>Detail Id</value>
-  </data>
-  <data name="AutoSelectMolecules">
-    <value>Auto Select Molecules</value>
-  </data>
-  <data name="AutoSelectPeptides">
-    <value>Auto Select Peptides</value>
-  </data>
-  <data name="AutoSelectPrecursors">
-    <value>Auto Select Precursors</value>
-  </data>
-  <data name="AutoSelectTransitions">
-    <value>Auto Select Transitions</value>
-  </data>
-  <data name="AverageMassErrorPPM">
-    <value>Average Mass Error PPM</value>
-  </data>
-  <data name="AverageMasses">
-    <value>Average Masses</value>
-  </data>
-  <data name="AverageMeasuredRetentionTime">
-    <value>Average Measured Retention Time</value>
-  </data>
-  <data name="Background">
-    <value>Background</value>
-  </data>
-  <data name="BeginPos">
-    <value>Begin Pos</value>
-  </data>
-  <data name="BestReplicate">
-    <value>Best Replicate</value>
-  </data>
-  <data name="BestRetentionTime">
-    <value>Best Retention Time</value>
-  </data>
-  <data name="CalculatedConcentration">
-    <value>Calculated Concentration</value>
-  </data>
-  <data name="CalibrationCurve">
-    <value>Calibration Curve</value>
-  </data>
-  <data name="CAS">
-    <value>CAS</value>
-  </data>
-  <data name="Chromatogram">
-    <value>Chromatogram</value>
-  </data>
-  <data name="ChromatogramExtractionWidth">
-    <value>Chromatogram Extraction Width</value>
-  </data>
-  <data name="ChromatogramIonMobility">
-    <value>Chromatogram Ion Mobility</value>
-  </data>
-  <data name="ChromatogramIonMobilityExtractionWidth">
-    <value>Chromatogram Ion Mobility Extraction Width</value>
-  </data>
-  <data name="ChromatogramIonMobilityUnits">
-    <value>Chromatogram Ion Mobility Units</value>
-  </data>
-  <data name="ChromatogramPrecursorMz">
-    <value>Chromatogram Precursor M/Z</value>
-  </data>
-  <data name="ChromatogramProductMz">
-    <value>Chromatogram Product M/Z</value>
-  </data>
-  <data name="ChromatogramSource">
-    <value>Chromatogram Source</value>
-  </data>
-  <data name="CleavageAa">
-    <value>Cleavage Aa</value>
-  </data>
-  <data name="Coeluting">
-    <value>Coeluting</value>
-  </data>
-  <data name="CollisionalCrossSection">
-    <value>Collisional Cross Section</value>
-  </data>
-  <data name="CollisionEnergy">
-    <value>Collision Energy</value>
-  </data>
-  <data name="ConcentrationMultiplier">
-    <value>Concentration Multiplier</value>
-  </data>
-  <data name="ConfidenceLevel">
-    <value>Confidence Level</value>
-  </data>
-  <data name="CountTruncated">
-    <value>Count Truncated</value>
-  </data>
-  <data name="Cv">
-    <value>Cv</value>
-  </data>
-  <data name="CvArea">
-    <value>Cv Area</value>
-  </data>
-  <data name="CvAreaNormalized">
-    <value>Cv Area Normalized</value>
-  </data>
-  <data name="CvAreaRatio">
-    <value>Cv Area Ratio</value>
-  </data>
-  <data name="CvBestRetentionTime">
-    <value>Cv Best Retention Time</value>
-  </data>
-  <data name="CvFwhm">
-    <value>Cv Fwhm</value>
-  </data>
-  <data name="CvMaxFwhm">
-    <value>Cv Max Fwhm</value>
-  </data>
-  <data name="CvMaxHeight">
-    <value>Cv Max Height</value>
-  </data>
-  <data name="CvRetentionTime">
-    <value>Cv Retention Time</value>
-  </data>
-  <data name="CvTotalArea">
-    <value>Cv Total Area</value>
-  </data>
-  <data name="CvTotalAreaNormalized">
-    <value>Cv Total Area Normalized</value>
-  </data>
-  <data name="CvTotalAreaRatio">
-    <value>Cv Total Area Ratio</value>
-  </data>
-  <data name="DeclusteringPotential">
-    <value>Declustering Potential</value>
-  </data>
-  <data name="DecoyMzShift">
-    <value>Decoy Mz Shift</value>
-  </data>
-  <data name="DetailReason">
-    <value>Detailed Reason</value>
-  </data>
-  <data name="DetectionQValue">
-    <value>Detection Q Value</value>
-  </data>
-  <data name="DetectionZScore">
-    <value>Detection Z Score</value>
-  </data>
-  <data name="DegreesOfFreedom">
-    <value>Degrees Of Freedom</value>
-  </data>
-  <data name="Details">
-    <value>Details</value>
-  </data>
-  <data name="DriftTimeMS1">
-    <value>Drift Time MS1</value>
-  </data>
-  <data name="DriftTimeFragment">
-    <value>Drift Time Fragment</value>
-  </data>
-  <data name="DriftTimeWindow">
-    <value>Drift Time Window</value>
-  </data>
-  <data name="EndPos">
-    <value>End Pos</value>
-  </data>
-  <data name="EndTime">
-    <value>End Time</value>
-  </data>
-  <data name="ErrorMessage">
-    <value>Error Message</value>
-  </data>
-  <data name="EstimatedValue">
-    <value>Estimated Value</value>
-  </data>
-  <data name="ExcludeFromCalibration">
-    <value>Exclude From Calibration</value>
-  </data>
-  <data name="ExplicitCollisionEnergy">
-    <value>Explicit Collision Energy</value>
-  </data>
-  <data name="ExplicitCompensationVoltage">
-    <value>Explicit Compensation Voltage</value>
-  </data>
-  <data name="ExplicitConeVoltage">
-    <value>Explicit Cone Voltage</value>
-  </data>
-  <data name="ExplicitDeclusteringPotential">
-    <value>Explicit Declustering Potential</value>
-  </data>
-  <data name="ExplicitDriftTimeHighEnergyOffsetMsec">
-    <value>Explicit Drift Time High Energy Offset Msec</value>
-  </data>
-  <data name="ExplicitCollisionalCrossSection">
-    <value>Explicit Collisional Cross Section</value>
-  </data>
-  <data name="ExplicitDriftTimeMsec">
-    <value>Explicit Drift Time Msec</value>
-  </data>
-  <data name="ExplicitGlobalStandardArea">
-    <value>Explicit Global Standard Area</value>
-  </data>
-  <data name="ExplicitIonMobility">
-    <value>Explicit Ion Mobility</value>
-  </data>
-  <data name="ExplicitIonMobilityHighEnergyOffset">
-    <value>Explicit Ion Mobility High Energy Offset</value>
-  </data>
-  <data name="ExplicitIonMobilityUnits">
-    <value>Explicit Ion Mobility Units</value>
-  </data>
-  <data name="ExplicitRetentionTime">
-    <value>Explicit Retention Time</value>
-  </data>
-  <data name="ExplicitRetentionTimeWindow">
-    <value>Explicit Retention Time Window</value>
-  </data>
-  <data name="ExplicitSLens">
-    <value>Explicit SLens</value>
-  </data>
-  <data name="FiguresOfMerit">
-    <value>Figures Of Merit</value>
-  </data>
-  <data name="FileIndex">
-    <value>File Index</value>
-  </data>
-  <data name="FileName">
-    <value>File Name</value>
-  </data>
-  <data name="Files">
-    <value>Files</value>
-  </data>
-  <data name="FoldChange">
-    <value>Fold Change</value>
-  </data>
-  <data name="FoldChangeResult">
-    <value>Fold Change Result</value>
-  </data>
-  <data name="FragmentIon">
-    <value>Fragment Ion</value>
-  </data>
-  <data name="FragmentIonOrdinal">
-    <value>Fragment Ion Ordinal</value>
-  </data>
-  <data name="FragmentIonType">
-    <value>Fragment Ion Type</value>
-  </data>
-  <data name="FullNames"><value>Full Names</value></data>
-  <data name="FullScanFilterWidth">
-    <value>Full Scan Filter Width</value>
-  </data>
-  <data name="Fwhm">
-    <value>Fwhm</value>
-  </data>
-  <data name="FwhmDegenerate">
-    <value>Fwhm Degenerate</value>
-  </data>
-  <data name="Group">
-    <value>Group</value>
-  </data>
-  <data name="Height">
-    <value>Height</value>
-  </data>
-  <data name="HMDB">
-    <value>HMDB</value>
-  </data>
-  <data name="Identified">
-    <value>Identified</value>
-  </data>
-  <data name="InChiKey">
-    <value>InChiKey</value>
-  </data>
-  <data name="InChI">
-    <value>InChI</value>
-  </data>
-  <data name="Intensities">
-    <value>Intensities</value>
-  </data>
-  <data name="Intercept">
-    <value>Intercept</value>
-  </data>
-  <data name="InternalStandardConcentration">
-    <value>Internal Standard Concentration</value>
-  </data>
-  <data name="InterpolatedData">
-    <value>Interpolated Data</value>
-  </data>
-  <data name="InterpolatedIntensities">
-    <value>Interpolated Intensities</value>
-  </data>
-  <data name="InterpolatedMassErrors">
-    <value>Interpolated Mass Errors</value>
-  </data>
-  <data name="InterpolatedNumberOfPoints">
-    <value>Interpolated Number of Points</value>
-  </data>
-  <data name="InterpolatedSpectrumIds">
-    <value>Interpolated Spectrum Ids</value>
-  </data>
-  <data name="InterpolatedTimes">
-    <value>Interpolated Times</value>
-  </data>
-  <data name="IonMobilityFragment">
-    <value>Ion Mobility Fragment</value>
-  </data>
-  <data name="IonMobilityMS1">
-    <value>Ion Mobility MS1</value>
-  </data>
-  <data name="IonMobilityWindow">
-    <value>Ion Mobility Window</value>
-  </data>
-  <data name="IonMobilityUnits">
-    <value>Ion Mobility Units</value>
-  </data>
-  <data name="IonName">
-    <value>Ion Name</value>
-  </data>
-  <data name="IonFormula">
-    <value>Ion Formula</value>
-  </data>
-  <data name="IsDecoy">
-    <value>Is Decoy</value>
-  </data>
-  <data name="IsotopeDistIndex">
-    <value>Isotope Dist Index</value>
-  </data>
-  <data name="IsotopeDistProportion">
-    <value>Isotope Dist Proportion</value>
-  </data>
-  <data name="IsotopeDistRank">
-    <value>Isotope Dist Rank</value>
-  </data>
-  <data name="IsotopeDotProduct">
-    <value>Isotope Dot Product</value>
-  </data>
-  <data name="IsotopeLabelType">
-    <value>Isotope Label Type</value>
-  </data>
-  <data name="Key">
-    <value>Key</value>
-  </data>
-  <data name="LibraryDotProduct">
-    <value>Library Dot Product</value>
-  </data>
-  <data name="LibraryIntensity">
-    <value>Library Intensity</value>
-  </data>
-  <data name="LibraryName">
-    <value>Library Name</value>
-  </data>
-  <data name="LibraryRank">
-    <value>Library Rank</value>
-  </data>
-  <data name="LibraryScore1">
-    <value>Library Score1</value>
-  </data>
-  <data name="LibraryScore2">
-    <value>Library Score2</value>
-  </data>
-  <data name="LibraryScore3">
-    <value>Library Score3</value>
-  </data>
-  <data name="LibraryType">
-    <value>Library Type</value>
-  </data>
-  <data name="LimitOfDetection">
-    <value>Limit Of Detection</value>
-  </data>
-  <data name="LimitOfQuantification">
-    <value>Limit Of Quantification</value>
-  </data>
-  <data name="LinearFit">
-    <value>Linear Fit</value>
-  </data>
-  <data name="Log2FoldChange">
-    <value>Log 2 Fold Change</value>
-  </data>
-  <data name="Losses">
-    <value>Losses</value>
-  </data>
-  <data name="LossFormulas">
-    <value>Loss Formulas</value>
-  </data>
-  <data name="LossNeutralMass">
-    <value>Loss Neutral Mass</value>
-  </data>
-  <data name="MassErrorPPM">
-    <value>Mass Error PPM</value>
-  </data>
-  <data name="MassErrors">
-    <value>Mass Errors</value>
-  </data>
-  <data name="Max">
-    <value>Max</value>
-  </data>
-  <data name="MaxBestRetentionTime">
-    <value>Max Best Retention Time</value>
-  </data>
-  <data name="MaxEndTime">
-    <value>Max End Time</value>
-  </data>
-  <data name="MaxFoldChange">
-    <value>Max Fold Change</value>
-  </data>
-  <data name="MaxFwhm">
-    <value>Max Fwhm</value>
-  </data>
-  <data name="MaxHeight">
-    <value>Max Height</value>
-  </data>
-  <data name="MaxRetentionTime">
-    <value>Max Retention Time</value>
-  </data>
-  <data name="Mean">
-    <value>Mean</value>
-  </data>
-  <data name="MeanArea">
-    <value>Mean Area</value>
-  </data>
-  <data name="MeanAreaNormalized">
-    <value>Mean Area Normalized</value>
-  </data>
-  <data name="MeanAreaRatio">
-    <value>Mean Area Ratio</value>
-  </data>
-  <data name="MeanBestRetentionTime">
-    <value>Mean Best Retention Time</value>
-  </data>
-  <data name="MeanFwhm">
-    <value>Mean Fwhm</value>
-  </data>
-  <data name="MeanMaxFwhm">
-    <value>Mean Max Fwhm</value>
-  </data>
-  <data name="MeanMaxHeight">
-    <value>Mean Max Height</value>
-  </data>
-  <data name="MeanRetentionTime">
-    <value>Mean Retention Time</value>
-  </data>
-  <data name="MeanTotalArea">
-    <value>Mean Total Area</value>
-  </data>
-  <data name="MeanTotalAreaNormalized">
-    <value>Mean Total Area Normalized</value>
-  </data>
-  <data name="MeanTotalAreaRatio">
-    <value>Mean Total Area Ratio</value>
-  </data>
-  <data name="Min">
-    <value>Min</value>
-  </data>
-  <data name="MinBestRetentionTime">
-    <value>Min Best Retention Time</value>
-  </data>
-  <data name="MinFoldChange">
-    <value>Min Fold Change</value>
-  </data>
-  <data name="MinRetentionTime">
-    <value>Min Retention Time</value>
-  </data>
-  <data name="MinStartTime">
-    <value>Min Start Time</value>
-  </data>
-  <data name="MissedCleavages">
-    <value>Missed Cleavages</value>
-  </data>
-  <data name="ModifiedSequence">
-    <value>Modified Sequence</value>
-  </data>
-  <data name="ModifiedSequenceAverageMasses"><value>Modified Sequence Average Masses</value></data>
-  <data name="ModifiedSequenceFullNames"><value>Modified Sequence Full Names</value></data>
-  <data name="ModifiedSequenceMonoisotopicMasses"><value>Modified Sequence Monoisotopic Masses</value></data>
-  <data name="ModifiedSequenceThreeLetterCodes"><value>Modified Sequence Three Letter Codes</value></data>
-  <data name="ModifiedSequenceUnimodIds"><value>Modified Sequence Unimod Ids</value></data>
-  <data name="ModifiedTime">
-    <value>Modified Time</value>
-  </data>
-  <data name="Molecule">
-    <value>Molecule</value>
-  </data>
-  <data name="MoleculeListLocator">
-    <value>Molecule List Locator</value>
-  </data>
-  <data name="MoleculeName">
-    <value>Molecule Name</value>
-  </data>
-  <data name="MoleculeFormula">
-    <value>Molecule Formula</value>
-  </data>
-  <data name="MoleculeList">
-    <value>Molecule List</value>
-  </data>
-  <data name="MoleculeListName">
-    <value>Molecule List Name</value>
-  </data>
-  <data name="MoleculeListNote">
-    <value>Molecule List Note</value>
-  </data>
-  <data name="MoleculeList">
-    <value>Molecule List</value>
-  </data>
-  <data name="MoleculeLists">
-    <value>Molecule Lists</value>
-  </data>
-  <data name="MoleculeLocator">
-    <value>Molecule Locator</value>
-  </data>
-  <data name="MoleculeNote">
-    <value>Molecule Note</value>
-  </data>
-  <data name="MoleculePeakFoundRatio">
-    <value>Molecule Peak Found Ratio</value>
-  </data>
-  <data name="MoleculeResult">
-    <value>Molecule Result</value>
-  </data>
-  <data name="MoleculeResultLocator">
-    <value>Molecule Result Locator</value>
-  </data>
-  <data name="MoleculeResults">
-    <value>Molecule Results</value>
-  </data>
-  <data name="MoleculeRetentionTime">
-    <value>Molecule Retention Time</value>
-  </data>
-  <data name="Molecules">
-    <value>Molecules</value>
-  </data>
-  <data name="MonoisotopicMasses"><value>Monoisotopic Masses</value></data>
-  <data name="MsLevel">
-    <value>MS Level</value>
-  </data>
-  <data name="NextAa">
-    <value>Next Aa</value>
-  </data>
-  <data name="NormalizationMethod">
-    <value>Normalization Method</value>
-  </data>
-  <data name="NormalizedArea">
-    <value>Normalized Area</value>
-  </data>
-  <data name="NumberOfPoints">
-    <value>Number of Points</value>
-  </data>
-  <data name="OptCollisionEnergy">
-    <value>Opt Collision Energy</value>
-  </data>
-  <data name="OptCompensationVoltage">
-    <value>Opt Compensation Voltage</value>
-  </data>
-  <data name="OptDeclusteringPotential">
-    <value>Opt Declustering Potential</value>
-  </data>
-  <data name="OptStep">
-    <value>Opt Step</value>
-  </data>
-  <data name="PeakRank">
-    <value>Peak Rank</value>
-  </data>
-  <data name="PeakRankByLevel">
-    <value>Peak Rank By Level</value>
-  </data>
-  <data name="Peptide">
-    <value>Peptide</value>
-  </data>
-  <data name="PeptideDocumentLocation">
-    <value>Peptide Document Location</value>
-  </data>
-  <data name="PeptideLocator">
-    <value>Peptide Locator</value>
-  </data>
-  <data name="PeptideModifiedSequence">
-    <value>Peptide Modified Sequence</value>
-  </data>
-  <data name="PeptideModifiedSequenceAverageMasses"><value>Peptide Modified Sequence Average Masses</value></data>
-  <data name="PeptideModifiedSequenceFullNames"><value>Peptide Modified Sequence Full Names</value></data>
-  <data name="PeptideModifiedSequenceMonoisotopicMasses"><value>Peptide Modified Sequence Monoisotopic Masses</value></data>
-  <data name="PeptideModifiedSequenceThreeLetterCodes"><value>Peptide Modified Sequence Three Letter Codes</value></data>
-  <data name="PeptideModifiedSequenceUnimodIds"><value>Peptide Modified Sequence Unimod Ids</value></data>
-  <data name="PeptideNote">
-    <value>Peptide Note</value>
-  </data>
-  <data name="PeptidePeakFoundRatio">
-    <value>Peptide Peak Found Ratio</value>
-  </data>
-  <data name="PeptideResult">
-    <value>Peptide Result</value>
-  </data>
-  <data name="PeptideResultDocumentLocation">
-    <value>Peptide Result Document Location</value>
-  </data>
-  <data name="PeptideResultLocator">
-    <value>Peptide Result Locator</value>
-  </data>
-  <data name="PeptideResults">
-    <value>Peptide Results</value>
-  </data>
-  <data name="PeptideRetentionTime">
-    <value>Peptide Retention Time</value>
-  </data>
-  <data name="Peptides">
-    <value>Peptides</value>
-  </data>
-  <data name="PeptideSequence">
-    <value>Peptide Sequence</value>
-  </data>
-  <data name="PeptideSequenceLength">
-    <value>Peptide Sequence Length</value>
-  </data>
-  <data name="PointCount">
-    <value>Point Count</value>
-  </data>
-  <data name="PointsAcrossPeak">
-    <value>Points Across Peak</value>
-  </data>
-  <data name="Precursor">
-    <value>Precursor</value>
-  </data>
-  <data name="PrecursorAdduct">
-    <value>Precursor Adduct</value>
-  </data>
-  <data name="PrecursorCharge">
-    <value>Precursor Charge</value>
-  </data>
-  <data name="PrecursorConcentration">
-    <value>Precursor Concentration</value>
-  </data>
-  <data name="PrecursorIonName">
-    <value>Precursor Ion Name</value>
-  </data>
-  <data name="PrecursorIonFormula">
-    <value>Precursor Ion Formula</value>
-  </data>
-  <data name="PrecursorLocator">
-    <value>Precursor Locator</value>
-  </data>
-  <data name="PrecursorMz">
-    <value>Precursor Mz</value>
-  </data>
-  <data name="PrecursorNeutralFormula">
-    <value>Precursor Neutral Formula</value>
-  </data>
-  <data name="PrecursorNeutralMass">
-    <value>Precursor Neutral Mass</value>
-  </data>
-  <data name="PrecursorNote">
-    <value>Precursor Note</value>
-  </data>
-  <data name="PrecursorPeakFoundRatio">
-    <value>Precursor Peak Found Ratio</value>
-  </data>
-  <data name="PrecursorReplicateNote">
-    <value>Precursor Replicate Note</value>
-  </data>
-  <data name="PrecursorResult">
-    <value>Precursor Result</value>
-  </data>
-  <data name="PrecursorResultLocator">
-    <value>Precursor Result Locator</value>
-  </data>
-  <data name="PrecursorResults">
-    <value>Precursor Results</value>
-  </data>
-  <data name="PrecursorResultsSummary">
-    <value>Precursor Results Summary</value>
-  </data>
-  <data name="Precursors">
-    <value>Precursors</value>
-  </data>
-  <data name="PredictedResultRetentionTime">
-    <value>Predicted Result Retention Time</value>
-  </data>
-  <data name="PredictedRetentionTime">
-    <value>Predicted Retention Time</value>
-  </data>
-  <data name="PreviousAa">
-    <value>Previous Aa</value>
-  </data>
-  <data name="ProductAdduct">
-    <value>Product Adduct</value>
-  </data>
-  <data name="ProductCharge">
-    <value>Product Charge</value>
-  </data>
-  <data name="ProductDecoyMzShift">
-    <value>Product Decoy Mz Shift</value>
-  </data>
-  <data name="ProductIonFormula">
-    <value>Product Ion Formula</value>
-  </data>
-  <data name="ProductMz">
-    <value>Product Mz</value>
-  </data>
-  <data name="ProductNeutralFormula">
-    <value>Product Neutral Formula</value>
-  </data>
-  <data name="ProductNeutralMass">
-    <value>Product Neutral Mass</value>
-  </data>
-  <data name="Protein">
-    <value>Protein</value>
-  </data>
-  <data name="ProteinAccession">
-    <value>Protein Accession</value>
-  </data>
-  <data name="ProteinDescription">
-    <value>Protein Description</value>
-  </data>
-  <data name="ProteinGene">
-    <value>Protein Gene</value>
-  </data>
-  <data name="ProteinLocator">
-    <value>Protein Locator</value>
-  </data>
-  <data name="ProteinName">
-    <value>Protein Name</value>
-  </data>
-  <data name="ProteinNote">
-    <value>Protein Note</value>
-  </data>
-  <data name="ProteinPreferredName">
-    <value>Protein Preferred Name</value>
-  </data>
-  <data name="Proteins">
-    <value>Proteins</value>
-  </data>
-  <data name="ProteinSequence">
-    <value>Protein Sequence</value>
-  </data>
-  <data name="ProteinSpecies">
-    <value>Protein Species</value>
-  </data>
-  <data name="PValue">
-    <value>P-Value</value>
-  </data>
-  <data name="QuadraticCoefficient">
-    <value>Quadratic Coefficient</value>
-  </data>
-  <data name="Quantification">
-    <value>Quantification</value>
-  </data>
-  <data name="Quantitative">
-    <value>Quantitative</value>
-  </data>
-  <data name="Range">
-    <value>Range</value>
-  </data>
-  <data name="RangeBestRetentionTime">
-    <value>Range Best Retention Time</value>
-  </data>
-  <data name="RangeRetentionTime">
-    <value>Range Retention Time</value>
-  </data>
-  <data name="RatioDotProduct">
-    <value>Ratio Dot Product</value>
-  </data>
-  <data name="RatioToStandard">
-    <value>Ratio To Standard</value>
-  </data>
-  <data name="RawData">
-    <value>Raw Data</value>
-  </data>
-  <data name="RawIntensities">
-    <value>Raw Intensities</value>
-  </data>
-  <data name="RawMassErrors">
-    <value>Raw Mass Errors</value>
-  </data>
-  <data name="RawNumberOfPoints">
-    <value>Raw Number of Points</value>
-  </data>
-  <data name="RawSpectrumIds">
-    <value>Raw Spectrum Ids</value>
-  </data>
-  <data name="RawTimes">
-    <value>Raw Times</value>
-  </data>
-  <data name="Reason">
-    <value>Reason</value>
-  </data>
-  <data name="Replicate">
-    <value>Replicate</value>
-  </data>
-  <data name="ReplicateCalibrationCurve">
-    <value>Replicate Calibration Curve</value>
-  </data>
-  <data name="ReplicateCount">
-    <value>Replicate Count</value>
-  </data>
-  <data name="ReplicateErrorMessage">
-    <value>Replicate Error Message</value>
-  </data>
-  <data name="ReplicateIndex">
-    <value>Replicate Index</value>
-  </data>
-  <data name="ReplicateIntercept">
-    <value>Replicate Intercept</value>
-  </data>
-  <data name="ReplicateLocator">
-    <value>Replicate Locator</value>
-  </data>
-  <data name="ReplicateName">
-    <value>Replicate Name</value>
-  </data>
-  <data name="ReplicatePath">
-    <value>Replicate Path</value>
-  </data>
-  <data name="ReplicatePointCount">
-    <value>Replicate Point Count</value>
-  </data>
-  <data name="ReplicateQuadraticCoefficient">
-    <value>Replicate Quadratic Coefficient</value>
-  </data>
-  <data name="ReplicateRSquared">
-    <value>Replicate R Squared</value>
-  </data>
-  <data name="ReplicateSlope">
-    <value>Replicate Slope</value>
-  </data>
-  <data name="Replicates">
-    <value>Replicates</value>
-  </data>
-  <data name="ReplicateTurningPoint">
-    <value>Replicate Turning Point</value>
-  </data>
-  <data name="ResultFile">
-    <value>Result File</value>
-  </data>
-  <data name="ResultFileLocator">
-    <value>Result File Locator</value>
-  </data>
-  <data name="Results">
-    <value>Results</value>
-  </data>
-  <data name="RetentionTime">
-    <value>Retention Time</value>
-  </data>
-  <data name="RetentionTimeCalculatorScore">
-    <value>Retention Time Calculator Score</value>
-  </data>
-  <data name="RSquared">
-    <value>R Squared</value>
-  </data>
-  <data name="SampleDilutionFactor">
-    <value>Sample Dilution Factor</value>
-  </data>
-  <data name="SampleName">
-    <value>Sample Name</value>
-  </data>
-  <data name="SampleType">
-    <value>Sample Type</value>
-  </data>
-  <data name="SkylineVersion">
-    <value>Skyline Version</value>
-  </data>
-  <data name="Slope">
-    <value>Slope</value>
-  </data>
-<<<<<<< HEAD
-  <data name="SpectrumIds">
-    <value>Spectrum Ids</value>
-=======
-  <data name="SMILES">
-    <value>SMILES</value>
->>>>>>> d4910975
-  </data>
-  <data name="StandardError">
-    <value>Standard Error</value>
-  </data>
-  <data name="StandardType">
-    <value>Standard Type</value>
-  </data>
-  <data name="StartTime">
-    <value>Start Time</value>
-  </data>
-  <data name="Stdev">
-    <value>Stdev</value>
-  </data>
-  <data name="StdevArea">
-    <value>Stdev Area</value>
-  </data>
-  <data name="StdevAreaNormalized">
-    <value>Stdev Area Normalized</value>
-  </data>
-  <data name="StdevAreaRatio">
-    <value>Stdev Area Ratio</value>
-  </data>
-  <data name="StdevBestRetentionTime">
-    <value>Stdev Best Retention Time</value>
-  </data>
-  <data name="StdevFwhm">
-    <value>Stdev Fwhm</value>
-  </data>
-  <data name="StdevMaxFwhm">
-    <value>Stdev Max Fwhm</value>
-  </data>
-  <data name="StdevMaxHeight">
-    <value>Stdev Max Height</value>
-  </data>
-  <data name="StdevRetentionTime">
-    <value>Stdev Retention Time</value>
-  </data>
-  <data name="StdevTotalArea">
-    <value>Stdev Total Area</value>
-  </data>
-  <data name="StdevTotalAreaNormalized">
-    <value>Stdev Total Area Normalized</value>
-  </data>
-  <data name="StdevTotalAreaRatio">
-    <value>Stdev Total Area Ratio</value>
-  </data>
-  <data name="SummaryMessage">
-    <value>Summary Message</value>
-  </data>
-  <data name="ThreeLetterCodes"><value>Three Letter Codes</value></data>
-  <data name="TicArea">
-    <value>Total Ion Current Area</value>
-  </data>
-  <data name="TotalArea">
-    <value>Total Area</value>
-  </data>
-  <data name="Time">
-    <value>Time</value>
-  </data>
-  <data name="Times">
-    <value>Times</value>
-  </data>
-  <data name="TimeStamp">
-    <value>Time Stamp</value>
-  </data>
-  <data name="TotalAreaFragment">
-    <value>Total Area Fragment</value>
-  </data>
-  <data name="TotalAreaMs1">
-    <value>Total Area MS1</value>
-  </data>
-  <data name="TotalAreaNormalized">
-    <value>Total Area Normalized</value>
-  </data>
-  <data name="TotalAreaRatio">
-    <value>Total Area Ratio</value>
-  </data>
-  <data name="TotalBackground">
-    <value>Total Background</value>
-  </data>
-  <data name="TotalBackgroundFragment">
-    <value>Total Background Fragment</value>
-  </data>
-  <data name="TotalBackgroundMs1">
-    <value>Total Background MS1</value>
-  </data>
-  <data name="TransitionCount">
-    <value>Transition Count</value>
-  </data>
-  <data name="Transition">
-    <value>Transition</value>
-  </data>
-  <data name="TransitionIsDecoy">
-    <value>Transition Is Decoy</value>
-  </data>
-  <data name="TransitionLocator">
-    <value>Transition Locator</value>
-  </data>
-  <data name="TransitionNote">
-    <value>Transition Note</value>
-  </data>
-  <data name="TransitionReplicateNote">
-    <value>Transition Replicate Note</value>
-  </data>
-  <data name="TransitionResult">
-    <value>Transition Result</value>
-  </data>
-  <data name="TransitionResultLocator">
-    <value>Transition Result Locator</value>
-  </data>
-  <data name="TransitionResults">
-    <value>Transition Results</value>
-  </data>
-  <data name="TransitionResultsSummary">
-    <value>Transition Results Summary</value>
-  </data>
-  <data name="Transitions">
-    <value>Transitions</value>
-  </data>
-  <data name="Truncated">
-    <value>Truncated</value>
-  </data>
-  <data name="TurningPoint">
-    <value>Turning Point</value>
-  </data>
-  <data name="TValue">
-    <value>T-Value</value>
-  </data>
-  <data name="UndoRedoMessage">
-    <value>Undo Redo Message</value>
-  </data>
-  <data name="UnimodIds"><value>Unimod Ids</value></data>
-  <data name="User">
-    <value>User</value>
-  </data>
-  <data name="UserSetPeak">
-    <value>User Set Peak</value>
-  </data>
-  <data name="UserSetTotal">
-    <value>User Set Total</value>
-  </data>
-  <data name="UTCTime">
-    <value>UTC Time</value>
-  </data>
+<?xml version="1.0" encoding="utf-8"?>
+<root>
+  <!-- 
+    Microsoft ResX Schema 
+    
+    Version 2.0
+    
+    The primary goals of this format is to allow a simple XML format 
+    that is mostly human readable. The generation and parsing of the 
+    various data types are done through the TypeConverter classes 
+    associated with the data types.
+    
+    Example:
+    
+    ... ado.net/XML headers & schema ...
+    <resheader name="resmimetype">text/microsoft-resx</resheader>
+    <resheader name="version">2.0</resheader>
+    <resheader name="reader">System.Resources.ResXResourceReader, System.Windows.Forms, ...</resheader>
+    <resheader name="writer">System.Resources.ResXResourceWriter, System.Windows.Forms, ...</resheader>
+    <data name="Name1"><value>this is my long string</value><comment>this is a comment</comment></data>
+    <data name="Color1" type="System.Drawing.Color, System.Drawing">Blue</data>
+    <data name="Bitmap1" mimetype="application/x-microsoft.net.object.binary.base64">
+        <value>[base64 mime encoded serialized .NET Framework object]</value>
+    </data>
+    <data name="Icon1" type="System.Drawing.Icon, System.Drawing" mimetype="application/x-microsoft.net.object.bytearray.base64">
+        <value>[base64 mime encoded string representing a byte array form of the .NET Framework object]</value>
+        <comment>This is a comment</comment>
+    </data>
+                
+    There are any number of "resheader" rows that contain simple 
+    name/value pairs.
+    
+    Each data row contains a name, and value. The row also contains a 
+    type or mimetype. Type corresponds to a .NET class that support 
+    text/value conversion through the TypeConverter architecture. 
+    Classes that don't support this are serialized and stored with the 
+    mimetype set.
+    
+    The mimetype is used for serialized objects, and tells the 
+    ResXResourceReader how to depersist the object. This is currently not 
+    extensible. For a given mimetype the value must be set accordingly:
+    
+    Note - application/x-microsoft.net.object.binary.base64 is the format 
+    that the ResXResourceWriter will generate, however the reader can 
+    read any of the formats listed below.
+    
+    mimetype: application/x-microsoft.net.object.binary.base64
+    value   : The object must be serialized with 
+            : System.Runtime.Serialization.Formatters.Binary.BinaryFormatter
+            : and then encoded with base64 encoding.
+    
+    mimetype: application/x-microsoft.net.object.soap.base64
+    value   : The object must be serialized with 
+            : System.Runtime.Serialization.Formatters.Soap.SoapFormatter
+            : and then encoded with base64 encoding.
+
+    mimetype: application/x-microsoft.net.object.bytearray.base64
+    value   : The object must be serialized into a byte array 
+            : using a System.ComponentModel.TypeConverter
+            : and then encoded with base64 encoding.
+    -->
+  <xsd:schema id="root" xmlns="" xmlns:xsd="http://www.w3.org/2001/XMLSchema" xmlns:msdata="urn:schemas-microsoft-com:xml-msdata">
+    <xsd:import namespace="http://www.w3.org/XML/1998/namespace" />
+    <xsd:element name="root" msdata:IsDataSet="true">
+      <xsd:complexType>
+        <xsd:choice maxOccurs="unbounded">
+          <xsd:element name="metadata">
+            <xsd:complexType>
+              <xsd:sequence>
+                <xsd:element name="value" type="xsd:string" minOccurs="0" />
+              </xsd:sequence>
+              <xsd:attribute name="name" use="required" type="xsd:string" />
+              <xsd:attribute name="type" type="xsd:string" />
+              <xsd:attribute name="mimetype" type="xsd:string" />
+              <xsd:attribute ref="xml:space" />
+            </xsd:complexType>
+          </xsd:element>
+          <xsd:element name="assembly">
+            <xsd:complexType>
+              <xsd:attribute name="alias" type="xsd:string" />
+              <xsd:attribute name="name" type="xsd:string" />
+            </xsd:complexType>
+          </xsd:element>
+          <xsd:element name="data">
+            <xsd:complexType>
+              <xsd:sequence>
+                <xsd:element name="value" type="xsd:string" minOccurs="0" msdata:Ordinal="1" />
+                <xsd:element name="comment" type="xsd:string" minOccurs="0" msdata:Ordinal="2" />
+              </xsd:sequence>
+              <xsd:attribute name="name" type="xsd:string" use="required" msdata:Ordinal="1" />
+              <xsd:attribute name="type" type="xsd:string" msdata:Ordinal="3" />
+              <xsd:attribute name="mimetype" type="xsd:string" msdata:Ordinal="4" />
+              <xsd:attribute ref="xml:space" />
+            </xsd:complexType>
+          </xsd:element>
+          <xsd:element name="resheader">
+            <xsd:complexType>
+              <xsd:sequence>
+                <xsd:element name="value" type="xsd:string" minOccurs="0" msdata:Ordinal="1" />
+              </xsd:sequence>
+              <xsd:attribute name="name" type="xsd:string" use="required" />
+            </xsd:complexType>
+          </xsd:element>
+        </xsd:choice>
+      </xsd:complexType>
+    </xsd:element>
+  </xsd:schema>
+  <resheader name="resmimetype">
+    <value>text/microsoft-resx</value>
+  </resheader>
+  <resheader name="version">
+    <value>2.0</value>
+  </resheader>
+  <resheader name="reader">
+    <value>System.Resources.ResXResourceReader, System.Windows.Forms, Version=4.0.0.0, Culture=neutral, PublicKeyToken=b77a5c561934e089</value>
+  </resheader>
+  <resheader name="writer">
+    <value>System.Resources.ResXResourceWriter, System.Windows.Forms, Version=4.0.0.0, Culture=neutral, PublicKeyToken=b77a5c561934e089</value>
+  </resheader>
+  <data name="AbsFoldChange">
+    <value>Absolute Fold Change</value>
+  </data>
+  <data name="AbsLog2FoldChange">
+    <value>Absolute Log 2 Fold Change</value>
+  </data>
+  <data name="Accuracy">
+    <value>Accuracy</value>
+  </data>
+  <data name="AcquiredTime">
+    <value>Acquired Time</value>
+  </data>
+  <data name="AdjustedPValue">
+    <value>Adjusted P-Value</value>
+  </data>
+  <data name="AllInfoMessage">
+    <value>All Info Message</value>
+  </data>
+  <data name="AnalyteConcentration">
+    <value>Analyte Concentration</value>
+  </data>
+  <data name="Area">
+    <value>Area</value>
+  </data>
+  <data name="AreaNormalized">
+    <value>Area Normalized</value>
+  </data>
+  <data name="AreaRatio">
+    <value>Area Ratio</value>
+  </data>
+  <data name="AuditLogRow">
+    <value>Audit Log Row</value>
+  </data>
+  <data name="AuditLogRowId">
+    <value>Entry Id</value>
+  </data>
+  <data name="AuditLogDetailRowId">
+    <value>Detail Id</value>
+  </data>
+  <data name="AutoSelectMolecules">
+    <value>Auto Select Molecules</value>
+  </data>
+  <data name="AutoSelectPeptides">
+    <value>Auto Select Peptides</value>
+  </data>
+  <data name="AutoSelectPrecursors">
+    <value>Auto Select Precursors</value>
+  </data>
+  <data name="AutoSelectTransitions">
+    <value>Auto Select Transitions</value>
+  </data>
+  <data name="AverageMassErrorPPM">
+    <value>Average Mass Error PPM</value>
+  </data>
+  <data name="AverageMasses">
+    <value>Average Masses</value>
+  </data>
+  <data name="AverageMeasuredRetentionTime">
+    <value>Average Measured Retention Time</value>
+  </data>
+  <data name="Background">
+    <value>Background</value>
+  </data>
+  <data name="BeginPos">
+    <value>Begin Pos</value>
+  </data>
+  <data name="BestReplicate">
+    <value>Best Replicate</value>
+  </data>
+  <data name="BestRetentionTime">
+    <value>Best Retention Time</value>
+  </data>
+  <data name="CalculatedConcentration">
+    <value>Calculated Concentration</value>
+  </data>
+  <data name="CalibrationCurve">
+    <value>Calibration Curve</value>
+  </data>
+  <data name="CAS">
+    <value>CAS</value>
+  </data>
+  <data name="Chromatogram">
+    <value>Chromatogram</value>
+  </data>
+  <data name="ChromatogramExtractionWidth">
+    <value>Chromatogram Extraction Width</value>
+  </data>
+  <data name="ChromatogramIonMobility">
+    <value>Chromatogram Ion Mobility</value>
+  </data>
+  <data name="ChromatogramIonMobilityExtractionWidth">
+    <value>Chromatogram Ion Mobility Extraction Width</value>
+  </data>
+  <data name="ChromatogramIonMobilityUnits">
+    <value>Chromatogram Ion Mobility Units</value>
+  </data>
+  <data name="ChromatogramPrecursorMz">
+    <value>Chromatogram Precursor M/Z</value>
+  </data>
+  <data name="ChromatogramProductMz">
+    <value>Chromatogram Product M/Z</value>
+  </data>
+  <data name="ChromatogramSource">
+    <value>Chromatogram Source</value>
+  </data>
+  <data name="CleavageAa">
+    <value>Cleavage Aa</value>
+  </data>
+  <data name="Coeluting">
+    <value>Coeluting</value>
+  </data>
+  <data name="CollisionalCrossSection">
+    <value>Collisional Cross Section</value>
+  </data>
+  <data name="CollisionEnergy">
+    <value>Collision Energy</value>
+  </data>
+  <data name="ConcentrationMultiplier">
+    <value>Concentration Multiplier</value>
+  </data>
+  <data name="ConfidenceLevel">
+    <value>Confidence Level</value>
+  </data>
+  <data name="CountTruncated">
+    <value>Count Truncated</value>
+  </data>
+  <data name="Cv">
+    <value>Cv</value>
+  </data>
+  <data name="CvArea">
+    <value>Cv Area</value>
+  </data>
+  <data name="CvAreaNormalized">
+    <value>Cv Area Normalized</value>
+  </data>
+  <data name="CvAreaRatio">
+    <value>Cv Area Ratio</value>
+  </data>
+  <data name="CvBestRetentionTime">
+    <value>Cv Best Retention Time</value>
+  </data>
+  <data name="CvFwhm">
+    <value>Cv Fwhm</value>
+  </data>
+  <data name="CvMaxFwhm">
+    <value>Cv Max Fwhm</value>
+  </data>
+  <data name="CvMaxHeight">
+    <value>Cv Max Height</value>
+  </data>
+  <data name="CvRetentionTime">
+    <value>Cv Retention Time</value>
+  </data>
+  <data name="CvTotalArea">
+    <value>Cv Total Area</value>
+  </data>
+  <data name="CvTotalAreaNormalized">
+    <value>Cv Total Area Normalized</value>
+  </data>
+  <data name="CvTotalAreaRatio">
+    <value>Cv Total Area Ratio</value>
+  </data>
+  <data name="DeclusteringPotential">
+    <value>Declustering Potential</value>
+  </data>
+  <data name="DecoyMzShift">
+    <value>Decoy Mz Shift</value>
+  </data>
+  <data name="DetailReason">
+    <value>Detailed Reason</value>
+  </data>
+  <data name="DetectionQValue">
+    <value>Detection Q Value</value>
+  </data>
+  <data name="DetectionZScore">
+    <value>Detection Z Score</value>
+  </data>
+  <data name="DegreesOfFreedom">
+    <value>Degrees Of Freedom</value>
+  </data>
+  <data name="Details">
+    <value>Details</value>
+  </data>
+  <data name="DriftTimeMS1">
+    <value>Drift Time MS1</value>
+  </data>
+  <data name="DriftTimeFragment">
+    <value>Drift Time Fragment</value>
+  </data>
+  <data name="DriftTimeWindow">
+    <value>Drift Time Window</value>
+  </data>
+  <data name="EndPos">
+    <value>End Pos</value>
+  </data>
+  <data name="EndTime">
+    <value>End Time</value>
+  </data>
+  <data name="ErrorMessage">
+    <value>Error Message</value>
+  </data>
+  <data name="EstimatedValue">
+    <value>Estimated Value</value>
+  </data>
+  <data name="ExcludeFromCalibration">
+    <value>Exclude From Calibration</value>
+  </data>
+  <data name="ExplicitCollisionEnergy">
+    <value>Explicit Collision Energy</value>
+  </data>
+  <data name="ExplicitCompensationVoltage">
+    <value>Explicit Compensation Voltage</value>
+  </data>
+  <data name="ExplicitConeVoltage">
+    <value>Explicit Cone Voltage</value>
+  </data>
+  <data name="ExplicitDeclusteringPotential">
+    <value>Explicit Declustering Potential</value>
+  </data>
+  <data name="ExplicitDriftTimeHighEnergyOffsetMsec">
+    <value>Explicit Drift Time High Energy Offset Msec</value>
+  </data>
+  <data name="ExplicitCollisionalCrossSection">
+    <value>Explicit Collisional Cross Section</value>
+  </data>
+  <data name="ExplicitDriftTimeMsec">
+    <value>Explicit Drift Time Msec</value>
+  </data>
+  <data name="ExplicitGlobalStandardArea">
+    <value>Explicit Global Standard Area</value>
+  </data>
+  <data name="ExplicitIonMobility">
+    <value>Explicit Ion Mobility</value>
+  </data>
+  <data name="ExplicitIonMobilityHighEnergyOffset">
+    <value>Explicit Ion Mobility High Energy Offset</value>
+  </data>
+  <data name="ExplicitIonMobilityUnits">
+    <value>Explicit Ion Mobility Units</value>
+  </data>
+  <data name="ExplicitRetentionTime">
+    <value>Explicit Retention Time</value>
+  </data>
+  <data name="ExplicitRetentionTimeWindow">
+    <value>Explicit Retention Time Window</value>
+  </data>
+  <data name="ExplicitSLens">
+    <value>Explicit SLens</value>
+  </data>
+  <data name="FiguresOfMerit">
+    <value>Figures Of Merit</value>
+  </data>
+  <data name="FileIndex">
+    <value>File Index</value>
+  </data>
+  <data name="FileName">
+    <value>File Name</value>
+  </data>
+  <data name="Files">
+    <value>Files</value>
+  </data>
+  <data name="FoldChange">
+    <value>Fold Change</value>
+  </data>
+  <data name="FoldChangeResult">
+    <value>Fold Change Result</value>
+  </data>
+  <data name="FragmentIon">
+    <value>Fragment Ion</value>
+  </data>
+  <data name="FragmentIonOrdinal">
+    <value>Fragment Ion Ordinal</value>
+  </data>
+  <data name="FragmentIonType">
+    <value>Fragment Ion Type</value>
+  </data>
+  <data name="FullNames"><value>Full Names</value></data>
+  <data name="FullScanFilterWidth">
+    <value>Full Scan Filter Width</value>
+  </data>
+  <data name="Fwhm">
+    <value>Fwhm</value>
+  </data>
+  <data name="FwhmDegenerate">
+    <value>Fwhm Degenerate</value>
+  </data>
+  <data name="Group">
+    <value>Group</value>
+  </data>
+  <data name="Height">
+    <value>Height</value>
+  </data>
+  <data name="HMDB">
+    <value>HMDB</value>
+  </data>
+  <data name="Identified">
+    <value>Identified</value>
+  </data>
+  <data name="InChiKey">
+    <value>InChiKey</value>
+  </data>
+  <data name="InChI">
+    <value>InChI</value>
+  </data>
+  <data name="Intensities">
+    <value>Intensities</value>
+  </data>
+  <data name="Intercept">
+    <value>Intercept</value>
+  </data>
+  <data name="InternalStandardConcentration">
+    <value>Internal Standard Concentration</value>
+  </data>
+  <data name="InterpolatedData">
+    <value>Interpolated Data</value>
+  </data>
+  <data name="InterpolatedIntensities">
+    <value>Interpolated Intensities</value>
+  </data>
+  <data name="InterpolatedMassErrors">
+    <value>Interpolated Mass Errors</value>
+  </data>
+  <data name="InterpolatedNumberOfPoints">
+    <value>Interpolated Number of Points</value>
+  </data>
+  <data name="InterpolatedSpectrumIds">
+    <value>Interpolated Spectrum Ids</value>
+  </data>
+  <data name="InterpolatedTimes">
+    <value>Interpolated Times</value>
+  </data>
+  <data name="IonMobilityFragment">
+    <value>Ion Mobility Fragment</value>
+  </data>
+  <data name="IonMobilityMS1">
+    <value>Ion Mobility MS1</value>
+  </data>
+  <data name="IonMobilityWindow">
+    <value>Ion Mobility Window</value>
+  </data>
+  <data name="IonMobilityUnits">
+    <value>Ion Mobility Units</value>
+  </data>
+  <data name="IonName">
+    <value>Ion Name</value>
+  </data>
+  <data name="IonFormula">
+    <value>Ion Formula</value>
+  </data>
+  <data name="IsDecoy">
+    <value>Is Decoy</value>
+  </data>
+  <data name="IsotopeDistIndex">
+    <value>Isotope Dist Index</value>
+  </data>
+  <data name="IsotopeDistProportion">
+    <value>Isotope Dist Proportion</value>
+  </data>
+  <data name="IsotopeDistRank">
+    <value>Isotope Dist Rank</value>
+  </data>
+  <data name="IsotopeDotProduct">
+    <value>Isotope Dot Product</value>
+  </data>
+  <data name="IsotopeLabelType">
+    <value>Isotope Label Type</value>
+  </data>
+  <data name="Key">
+    <value>Key</value>
+  </data>
+  <data name="LibraryDotProduct">
+    <value>Library Dot Product</value>
+  </data>
+  <data name="LibraryIntensity">
+    <value>Library Intensity</value>
+  </data>
+  <data name="LibraryName">
+    <value>Library Name</value>
+  </data>
+  <data name="LibraryRank">
+    <value>Library Rank</value>
+  </data>
+  <data name="LibraryScore1">
+    <value>Library Score1</value>
+  </data>
+  <data name="LibraryScore2">
+    <value>Library Score2</value>
+  </data>
+  <data name="LibraryScore3">
+    <value>Library Score3</value>
+  </data>
+  <data name="LibraryType">
+    <value>Library Type</value>
+  </data>
+  <data name="LimitOfDetection">
+    <value>Limit Of Detection</value>
+  </data>
+  <data name="LimitOfQuantification">
+    <value>Limit Of Quantification</value>
+  </data>
+  <data name="LinearFit">
+    <value>Linear Fit</value>
+  </data>
+  <data name="Log2FoldChange">
+    <value>Log 2 Fold Change</value>
+  </data>
+  <data name="Losses">
+    <value>Losses</value>
+  </data>
+  <data name="LossFormulas">
+    <value>Loss Formulas</value>
+  </data>
+  <data name="LossNeutralMass">
+    <value>Loss Neutral Mass</value>
+  </data>
+  <data name="MassErrorPPM">
+    <value>Mass Error PPM</value>
+  </data>
+  <data name="MassErrors">
+    <value>Mass Errors</value>
+  </data>
+  <data name="Max">
+    <value>Max</value>
+  </data>
+  <data name="MaxBestRetentionTime">
+    <value>Max Best Retention Time</value>
+  </data>
+  <data name="MaxEndTime">
+    <value>Max End Time</value>
+  </data>
+  <data name="MaxFoldChange">
+    <value>Max Fold Change</value>
+  </data>
+  <data name="MaxFwhm">
+    <value>Max Fwhm</value>
+  </data>
+  <data name="MaxHeight">
+    <value>Max Height</value>
+  </data>
+  <data name="MaxRetentionTime">
+    <value>Max Retention Time</value>
+  </data>
+  <data name="Mean">
+    <value>Mean</value>
+  </data>
+  <data name="MeanArea">
+    <value>Mean Area</value>
+  </data>
+  <data name="MeanAreaNormalized">
+    <value>Mean Area Normalized</value>
+  </data>
+  <data name="MeanAreaRatio">
+    <value>Mean Area Ratio</value>
+  </data>
+  <data name="MeanBestRetentionTime">
+    <value>Mean Best Retention Time</value>
+  </data>
+  <data name="MeanFwhm">
+    <value>Mean Fwhm</value>
+  </data>
+  <data name="MeanMaxFwhm">
+    <value>Mean Max Fwhm</value>
+  </data>
+  <data name="MeanMaxHeight">
+    <value>Mean Max Height</value>
+  </data>
+  <data name="MeanRetentionTime">
+    <value>Mean Retention Time</value>
+  </data>
+  <data name="MeanTotalArea">
+    <value>Mean Total Area</value>
+  </data>
+  <data name="MeanTotalAreaNormalized">
+    <value>Mean Total Area Normalized</value>
+  </data>
+  <data name="MeanTotalAreaRatio">
+    <value>Mean Total Area Ratio</value>
+  </data>
+  <data name="Min">
+    <value>Min</value>
+  </data>
+  <data name="MinBestRetentionTime">
+    <value>Min Best Retention Time</value>
+  </data>
+  <data name="MinFoldChange">
+    <value>Min Fold Change</value>
+  </data>
+  <data name="MinRetentionTime">
+    <value>Min Retention Time</value>
+  </data>
+  <data name="MinStartTime">
+    <value>Min Start Time</value>
+  </data>
+  <data name="MissedCleavages">
+    <value>Missed Cleavages</value>
+  </data>
+  <data name="ModifiedSequence">
+    <value>Modified Sequence</value>
+  </data>
+  <data name="ModifiedSequenceAverageMasses"><value>Modified Sequence Average Masses</value></data>
+  <data name="ModifiedSequenceFullNames"><value>Modified Sequence Full Names</value></data>
+  <data name="ModifiedSequenceMonoisotopicMasses"><value>Modified Sequence Monoisotopic Masses</value></data>
+  <data name="ModifiedSequenceThreeLetterCodes"><value>Modified Sequence Three Letter Codes</value></data>
+  <data name="ModifiedSequenceUnimodIds"><value>Modified Sequence Unimod Ids</value></data>
+  <data name="ModifiedTime">
+    <value>Modified Time</value>
+  </data>
+  <data name="Molecule">
+    <value>Molecule</value>
+  </data>
+  <data name="MoleculeListLocator">
+    <value>Molecule List Locator</value>
+  </data>
+  <data name="MoleculeName">
+    <value>Molecule Name</value>
+  </data>
+  <data name="MoleculeFormula">
+    <value>Molecule Formula</value>
+  </data>
+  <data name="MoleculeList">
+    <value>Molecule List</value>
+  </data>
+  <data name="MoleculeListName">
+    <value>Molecule List Name</value>
+  </data>
+  <data name="MoleculeListNote">
+    <value>Molecule List Note</value>
+  </data>
+  <data name="MoleculeList">
+    <value>Molecule List</value>
+  </data>
+  <data name="MoleculeLists">
+    <value>Molecule Lists</value>
+  </data>
+  <data name="MoleculeLocator">
+    <value>Molecule Locator</value>
+  </data>
+  <data name="MoleculeNote">
+    <value>Molecule Note</value>
+  </data>
+  <data name="MoleculePeakFoundRatio">
+    <value>Molecule Peak Found Ratio</value>
+  </data>
+  <data name="MoleculeResult">
+    <value>Molecule Result</value>
+  </data>
+  <data name="MoleculeResultLocator">
+    <value>Molecule Result Locator</value>
+  </data>
+  <data name="MoleculeResults">
+    <value>Molecule Results</value>
+  </data>
+  <data name="MoleculeRetentionTime">
+    <value>Molecule Retention Time</value>
+  </data>
+  <data name="Molecules">
+    <value>Molecules</value>
+  </data>
+  <data name="MonoisotopicMasses"><value>Monoisotopic Masses</value></data>
+  <data name="MsLevel">
+    <value>MS Level</value>
+  </data>
+  <data name="NextAa">
+    <value>Next Aa</value>
+  </data>
+  <data name="NormalizationMethod">
+    <value>Normalization Method</value>
+  </data>
+  <data name="NormalizedArea">
+    <value>Normalized Area</value>
+  </data>
+  <data name="NumberOfPoints">
+    <value>Number of Points</value>
+  </data>
+  <data name="OptCollisionEnergy">
+    <value>Opt Collision Energy</value>
+  </data>
+  <data name="OptCompensationVoltage">
+    <value>Opt Compensation Voltage</value>
+  </data>
+  <data name="OptDeclusteringPotential">
+    <value>Opt Declustering Potential</value>
+  </data>
+  <data name="OptStep">
+    <value>Opt Step</value>
+  </data>
+  <data name="PeakRank">
+    <value>Peak Rank</value>
+  </data>
+  <data name="PeakRankByLevel">
+    <value>Peak Rank By Level</value>
+  </data>
+  <data name="Peptide">
+    <value>Peptide</value>
+  </data>
+  <data name="PeptideDocumentLocation">
+    <value>Peptide Document Location</value>
+  </data>
+  <data name="PeptideLocator">
+    <value>Peptide Locator</value>
+  </data>
+  <data name="PeptideModifiedSequence">
+    <value>Peptide Modified Sequence</value>
+  </data>
+  <data name="PeptideModifiedSequenceAverageMasses"><value>Peptide Modified Sequence Average Masses</value></data>
+  <data name="PeptideModifiedSequenceFullNames"><value>Peptide Modified Sequence Full Names</value></data>
+  <data name="PeptideModifiedSequenceMonoisotopicMasses"><value>Peptide Modified Sequence Monoisotopic Masses</value></data>
+  <data name="PeptideModifiedSequenceThreeLetterCodes"><value>Peptide Modified Sequence Three Letter Codes</value></data>
+  <data name="PeptideModifiedSequenceUnimodIds"><value>Peptide Modified Sequence Unimod Ids</value></data>
+  <data name="PeptideNote">
+    <value>Peptide Note</value>
+  </data>
+  <data name="PeptidePeakFoundRatio">
+    <value>Peptide Peak Found Ratio</value>
+  </data>
+  <data name="PeptideResult">
+    <value>Peptide Result</value>
+  </data>
+  <data name="PeptideResultDocumentLocation">
+    <value>Peptide Result Document Location</value>
+  </data>
+  <data name="PeptideResultLocator">
+    <value>Peptide Result Locator</value>
+  </data>
+  <data name="PeptideResults">
+    <value>Peptide Results</value>
+  </data>
+  <data name="PeptideRetentionTime">
+    <value>Peptide Retention Time</value>
+  </data>
+  <data name="Peptides">
+    <value>Peptides</value>
+  </data>
+  <data name="PeptideSequence">
+    <value>Peptide Sequence</value>
+  </data>
+  <data name="PeptideSequenceLength">
+    <value>Peptide Sequence Length</value>
+  </data>
+  <data name="PointCount">
+    <value>Point Count</value>
+  </data>
+  <data name="PointsAcrossPeak">
+    <value>Points Across Peak</value>
+  </data>
+  <data name="Precursor">
+    <value>Precursor</value>
+  </data>
+  <data name="PrecursorAdduct">
+    <value>Precursor Adduct</value>
+  </data>
+  <data name="PrecursorCharge">
+    <value>Precursor Charge</value>
+  </data>
+  <data name="PrecursorConcentration">
+    <value>Precursor Concentration</value>
+  </data>
+  <data name="PrecursorIonName">
+    <value>Precursor Ion Name</value>
+  </data>
+  <data name="PrecursorIonFormula">
+    <value>Precursor Ion Formula</value>
+  </data>
+  <data name="PrecursorLocator">
+    <value>Precursor Locator</value>
+  </data>
+  <data name="PrecursorMz">
+    <value>Precursor Mz</value>
+  </data>
+  <data name="PrecursorNeutralFormula">
+    <value>Precursor Neutral Formula</value>
+  </data>
+  <data name="PrecursorNeutralMass">
+    <value>Precursor Neutral Mass</value>
+  </data>
+  <data name="PrecursorNote">
+    <value>Precursor Note</value>
+  </data>
+  <data name="PrecursorPeakFoundRatio">
+    <value>Precursor Peak Found Ratio</value>
+  </data>
+  <data name="PrecursorReplicateNote">
+    <value>Precursor Replicate Note</value>
+  </data>
+  <data name="PrecursorResult">
+    <value>Precursor Result</value>
+  </data>
+  <data name="PrecursorResultLocator">
+    <value>Precursor Result Locator</value>
+  </data>
+  <data name="PrecursorResults">
+    <value>Precursor Results</value>
+  </data>
+  <data name="PrecursorResultsSummary">
+    <value>Precursor Results Summary</value>
+  </data>
+  <data name="Precursors">
+    <value>Precursors</value>
+  </data>
+  <data name="PredictedResultRetentionTime">
+    <value>Predicted Result Retention Time</value>
+  </data>
+  <data name="PredictedRetentionTime">
+    <value>Predicted Retention Time</value>
+  </data>
+  <data name="PreviousAa">
+    <value>Previous Aa</value>
+  </data>
+  <data name="ProductAdduct">
+    <value>Product Adduct</value>
+  </data>
+  <data name="ProductCharge">
+    <value>Product Charge</value>
+  </data>
+  <data name="ProductDecoyMzShift">
+    <value>Product Decoy Mz Shift</value>
+  </data>
+  <data name="ProductIonFormula">
+    <value>Product Ion Formula</value>
+  </data>
+  <data name="ProductMz">
+    <value>Product Mz</value>
+  </data>
+  <data name="ProductNeutralFormula">
+    <value>Product Neutral Formula</value>
+  </data>
+  <data name="ProductNeutralMass">
+    <value>Product Neutral Mass</value>
+  </data>
+  <data name="Protein">
+    <value>Protein</value>
+  </data>
+  <data name="ProteinAccession">
+    <value>Protein Accession</value>
+  </data>
+  <data name="ProteinDescription">
+    <value>Protein Description</value>
+  </data>
+  <data name="ProteinGene">
+    <value>Protein Gene</value>
+  </data>
+  <data name="ProteinLocator">
+    <value>Protein Locator</value>
+  </data>
+  <data name="ProteinName">
+    <value>Protein Name</value>
+  </data>
+  <data name="ProteinNote">
+    <value>Protein Note</value>
+  </data>
+  <data name="ProteinPreferredName">
+    <value>Protein Preferred Name</value>
+  </data>
+  <data name="Proteins">
+    <value>Proteins</value>
+  </data>
+  <data name="ProteinSequence">
+    <value>Protein Sequence</value>
+  </data>
+  <data name="ProteinSpecies">
+    <value>Protein Species</value>
+  </data>
+  <data name="PValue">
+    <value>P-Value</value>
+  </data>
+  <data name="QuadraticCoefficient">
+    <value>Quadratic Coefficient</value>
+  </data>
+  <data name="Quantification">
+    <value>Quantification</value>
+  </data>
+  <data name="Quantitative">
+    <value>Quantitative</value>
+  </data>
+  <data name="Range">
+    <value>Range</value>
+  </data>
+  <data name="RangeBestRetentionTime">
+    <value>Range Best Retention Time</value>
+  </data>
+  <data name="RangeRetentionTime">
+    <value>Range Retention Time</value>
+  </data>
+  <data name="RatioDotProduct">
+    <value>Ratio Dot Product</value>
+  </data>
+  <data name="RatioToStandard">
+    <value>Ratio To Standard</value>
+  </data>
+  <data name="RawData">
+    <value>Raw Data</value>
+  </data>
+  <data name="RawIntensities">
+    <value>Raw Intensities</value>
+  </data>
+  <data name="RawMassErrors">
+    <value>Raw Mass Errors</value>
+  </data>
+  <data name="RawNumberOfPoints">
+    <value>Raw Number of Points</value>
+  </data>
+  <data name="RawSpectrumIds">
+    <value>Raw Spectrum Ids</value>
+  </data>
+  <data name="RawTimes">
+    <value>Raw Times</value>
+  </data>
+  <data name="Reason">
+    <value>Reason</value>
+  </data>
+  <data name="Replicate">
+    <value>Replicate</value>
+  </data>
+  <data name="ReplicateCalibrationCurve">
+    <value>Replicate Calibration Curve</value>
+  </data>
+  <data name="ReplicateCount">
+    <value>Replicate Count</value>
+  </data>
+  <data name="ReplicateErrorMessage">
+    <value>Replicate Error Message</value>
+  </data>
+  <data name="ReplicateIndex">
+    <value>Replicate Index</value>
+  </data>
+  <data name="ReplicateIntercept">
+    <value>Replicate Intercept</value>
+  </data>
+  <data name="ReplicateLocator">
+    <value>Replicate Locator</value>
+  </data>
+  <data name="ReplicateName">
+    <value>Replicate Name</value>
+  </data>
+  <data name="ReplicatePath">
+    <value>Replicate Path</value>
+  </data>
+  <data name="ReplicatePointCount">
+    <value>Replicate Point Count</value>
+  </data>
+  <data name="ReplicateQuadraticCoefficient">
+    <value>Replicate Quadratic Coefficient</value>
+  </data>
+  <data name="ReplicateRSquared">
+    <value>Replicate R Squared</value>
+  </data>
+  <data name="ReplicateSlope">
+    <value>Replicate Slope</value>
+  </data>
+  <data name="Replicates">
+    <value>Replicates</value>
+  </data>
+  <data name="ReplicateTurningPoint">
+    <value>Replicate Turning Point</value>
+  </data>
+  <data name="ResultFile">
+    <value>Result File</value>
+  </data>
+  <data name="ResultFileLocator">
+    <value>Result File Locator</value>
+  </data>
+  <data name="Results">
+    <value>Results</value>
+  </data>
+  <data name="RetentionTime">
+    <value>Retention Time</value>
+  </data>
+  <data name="RetentionTimeCalculatorScore">
+    <value>Retention Time Calculator Score</value>
+  </data>
+  <data name="RSquared">
+    <value>R Squared</value>
+  </data>
+  <data name="SampleDilutionFactor">
+    <value>Sample Dilution Factor</value>
+  </data>
+  <data name="SampleName">
+    <value>Sample Name</value>
+  </data>
+  <data name="SampleType">
+    <value>Sample Type</value>
+  </data>
+  <data name="SkylineVersion">
+    <value>Skyline Version</value>
+  </data>
+  <data name="Slope">
+    <value>Slope</value>
+  </data>
+  <data name="SMILES">
+    <value>SMILES</value>
+  </data>
+  <data name="SpectrumIds">
+    <value>Spectrum Ids</value>
+  </data>
+  <data name="StandardError">
+    <value>Standard Error</value>
+  </data>
+  <data name="StandardType">
+    <value>Standard Type</value>
+  </data>
+  <data name="StartTime">
+    <value>Start Time</value>
+  </data>
+  <data name="Stdev">
+    <value>Stdev</value>
+  </data>
+  <data name="StdevArea">
+    <value>Stdev Area</value>
+  </data>
+  <data name="StdevAreaNormalized">
+    <value>Stdev Area Normalized</value>
+  </data>
+  <data name="StdevAreaRatio">
+    <value>Stdev Area Ratio</value>
+  </data>
+  <data name="StdevBestRetentionTime">
+    <value>Stdev Best Retention Time</value>
+  </data>
+  <data name="StdevFwhm">
+    <value>Stdev Fwhm</value>
+  </data>
+  <data name="StdevMaxFwhm">
+    <value>Stdev Max Fwhm</value>
+  </data>
+  <data name="StdevMaxHeight">
+    <value>Stdev Max Height</value>
+  </data>
+  <data name="StdevRetentionTime">
+    <value>Stdev Retention Time</value>
+  </data>
+  <data name="StdevTotalArea">
+    <value>Stdev Total Area</value>
+  </data>
+  <data name="StdevTotalAreaNormalized">
+    <value>Stdev Total Area Normalized</value>
+  </data>
+  <data name="StdevTotalAreaRatio">
+    <value>Stdev Total Area Ratio</value>
+  </data>
+  <data name="SummaryMessage">
+    <value>Summary Message</value>
+  </data>
+  <data name="ThreeLetterCodes"><value>Three Letter Codes</value></data>
+  <data name="TicArea">
+    <value>Total Ion Current Area</value>
+  </data>
+  <data name="TotalArea">
+    <value>Total Area</value>
+  </data>
+  <data name="Time">
+    <value>Time</value>
+  </data>
+  <data name="Times">
+    <value>Times</value>
+  </data>
+  <data name="TimeStamp">
+    <value>Time Stamp</value>
+  </data>
+  <data name="TotalAreaFragment">
+    <value>Total Area Fragment</value>
+  </data>
+  <data name="TotalAreaMs1">
+    <value>Total Area MS1</value>
+  </data>
+  <data name="TotalAreaNormalized">
+    <value>Total Area Normalized</value>
+  </data>
+  <data name="TotalAreaRatio">
+    <value>Total Area Ratio</value>
+  </data>
+  <data name="TotalBackground">
+    <value>Total Background</value>
+  </data>
+  <data name="TotalBackgroundFragment">
+    <value>Total Background Fragment</value>
+  </data>
+  <data name="TotalBackgroundMs1">
+    <value>Total Background MS1</value>
+  </data>
+  <data name="TransitionCount">
+    <value>Transition Count</value>
+  </data>
+  <data name="Transition">
+    <value>Transition</value>
+  </data>
+  <data name="TransitionIsDecoy">
+    <value>Transition Is Decoy</value>
+  </data>
+  <data name="TransitionLocator">
+    <value>Transition Locator</value>
+  </data>
+  <data name="TransitionNote">
+    <value>Transition Note</value>
+  </data>
+  <data name="TransitionReplicateNote">
+    <value>Transition Replicate Note</value>
+  </data>
+  <data name="TransitionResult">
+    <value>Transition Result</value>
+  </data>
+  <data name="TransitionResultLocator">
+    <value>Transition Result Locator</value>
+  </data>
+  <data name="TransitionResults">
+    <value>Transition Results</value>
+  </data>
+  <data name="TransitionResultsSummary">
+    <value>Transition Results Summary</value>
+  </data>
+  <data name="Transitions">
+    <value>Transitions</value>
+  </data>
+  <data name="Truncated">
+    <value>Truncated</value>
+  </data>
+  <data name="TurningPoint">
+    <value>Turning Point</value>
+  </data>
+  <data name="TValue">
+    <value>T-Value</value>
+  </data>
+  <data name="UndoRedoMessage">
+    <value>Undo Redo Message</value>
+  </data>
+  <data name="UnimodIds"><value>Unimod Ids</value></data>
+  <data name="User">
+    <value>User</value>
+  </data>
+  <data name="UserSetPeak">
+    <value>User Set Peak</value>
+  </data>
+  <data name="UserSetTotal">
+    <value>User Set Total</value>
+  </data>
+  <data name="UTCTime">
+    <value>UTC Time</value>
+  </data>
 </root>