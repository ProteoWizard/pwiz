--- conflicted
+++ resolved
@@ -1,1399 +1,1380 @@
-﻿<?xml version="1.0" encoding="utf-8"?>
-<root>
-  <!-- 
-    Microsoft ResX Schema 
-    
-    Version 2.0
-    
-    The primary goals of this format is to allow a simple XML format 
-    that is mostly human readable. The generation and parsing of the 
-    various data types are done through the TypeConverter classes 
-    associated with the data types.
-    
-    Example:
-    
-    ... ado.net/XML headers & schema ...
-    <resheader name="resmimetype">text/microsoft-resx</resheader>
-    <resheader name="version">2.0</resheader>
-    <resheader name="reader">System.Resources.ResXResourceReader, System.Windows.Forms, ...</resheader>
-    <resheader name="writer">System.Resources.ResXResourceWriter, System.Windows.Forms, ...</resheader>
-    <data name="Name1"><value>this is my long string</value><comment>this is a comment</comment></data>
-    <data name="Color1" type="System.Drawing.Color, System.Drawing">Blue</data>
-    <data name="Bitmap1" mimetype="application/x-microsoft.net.object.binary.base64">
-        <value>[base64 mime encoded serialized .NET Framework object]</value>
-    </data>
-    <data name="Icon1" type="System.Drawing.Icon, System.Drawing" mimetype="application/x-microsoft.net.object.bytearray.base64">
-        <value>[base64 mime encoded string representing a byte array form of the .NET Framework object]</value>
-        <comment>This is a comment</comment>
-    </data>
-                
-    There are any number of "resheader" rows that contain simple 
-    name/value pairs.
-    
-    Each data row contains a name, and value. The row also contains a 
-    type or mimetype. Type corresponds to a .NET class that support 
-    text/value conversion through the TypeConverter architecture. 
-    Classes that don't support this are serialized and stored with the 
-    mimetype set.
-    
-    The mimetype is used for serialized objects, and tells the 
-    ResXResourceReader how to depersist the object. This is currently not 
-    extensible. For a given mimetype the value must be set accordingly:
-    
-    Note - application/x-microsoft.net.object.binary.base64 is the format 
-    that the ResXResourceWriter will generate, however the reader can 
-    read any of the formats listed below.
-    
-    mimetype: application/x-microsoft.net.object.binary.base64
-    value   : The object must be serialized with 
-            : System.Runtime.Serialization.Formatters.Binary.BinaryFormatter
-            : and then encoded with base64 encoding.
-    
-    mimetype: application/x-microsoft.net.object.soap.base64
-    value   : The object must be serialized with 
-            : System.Runtime.Serialization.Formatters.Soap.SoapFormatter
-            : and then encoded with base64 encoding.
-
-    mimetype: application/x-microsoft.net.object.bytearray.base64
-    value   : The object must be serialized into a byte array 
-            : using a System.ComponentModel.TypeConverter
-            : and then encoded with base64 encoding.
-    -->
-  <xsd:schema id="root" xmlns="" xmlns:xsd="http://www.w3.org/2001/XMLSchema" xmlns:msdata="urn:schemas-microsoft-com:xml-msdata">
-    <xsd:import namespace="http://www.w3.org/XML/1998/namespace" />
-    <xsd:element name="root" msdata:IsDataSet="true">
-      <xsd:complexType>
-        <xsd:choice maxOccurs="unbounded">
-          <xsd:element name="metadata">
-            <xsd:complexType>
-              <xsd:sequence>
-                <xsd:element name="value" type="xsd:string" minOccurs="0" />
-              </xsd:sequence>
-              <xsd:attribute name="name" use="required" type="xsd:string" />
-              <xsd:attribute name="type" type="xsd:string" />
-              <xsd:attribute name="mimetype" type="xsd:string" />
-              <xsd:attribute ref="xml:space" />
-            </xsd:complexType>
-          </xsd:element>
-          <xsd:element name="assembly">
-            <xsd:complexType>
-              <xsd:attribute name="alias" type="xsd:string" />
-              <xsd:attribute name="name" type="xsd:string" />
-            </xsd:complexType>
-          </xsd:element>
-          <xsd:element name="data">
-            <xsd:complexType>
-              <xsd:sequence>
-                <xsd:element name="value" type="xsd:string" minOccurs="0" msdata:Ordinal="1" />
-                <xsd:element name="comment" type="xsd:string" minOccurs="0" msdata:Ordinal="2" />
-              </xsd:sequence>
-              <xsd:attribute name="name" type="xsd:string" use="required" msdata:Ordinal="1" />
-              <xsd:attribute name="type" type="xsd:string" msdata:Ordinal="3" />
-              <xsd:attribute name="mimetype" type="xsd:string" msdata:Ordinal="4" />
-              <xsd:attribute ref="xml:space" />
-            </xsd:complexType>
-          </xsd:element>
-          <xsd:element name="resheader">
-            <xsd:complexType>
-              <xsd:sequence>
-                <xsd:element name="value" type="xsd:string" minOccurs="0" msdata:Ordinal="1" />
-              </xsd:sequence>
-              <xsd:attribute name="name" type="xsd:string" use="required" />
-            </xsd:complexType>
-          </xsd:element>
-        </xsd:choice>
-      </xsd:complexType>
-    </xsd:element>
-  </xsd:schema>
-  <resheader name="reader">
-    <value>System.Resources.ResXResourceReader, System.Windows.Forms, Version=4.0.0.0, Culture=neutral, PublicKeyToken=b77a5c561934e089</value>
-  </resheader>
-  <resheader name="resmimetype">
-    <value>text/microsoft-resx</value>
-  </resheader>
-  <resheader name="version">
-    <value>2.0</value>
-  </resheader>
-  <resheader name="writer">
-    <value>System.Resources.ResXResourceWriter, System.Windows.Forms, Version=4.0.0.0, Culture=neutral, PublicKeyToken=b77a5c561934e089</value>
-  </resheader>
-  <data name="AbsFoldChange">
-    <value>绝对倍数变化</value>
-  </data>
-  <data name="AbsLog2FoldChange">
-    <value>绝对 Log2 倍数变化</value>
-  </data>
-  <data name="Abundance">
-    <value>丰度</value>
-  </data>
-  <data name="Accuracy">
-    <value>准确性</value>
-  </data>
-  <data name="AcquiredTime">
-    <value>采集时间</value>
-  </data>
-  <data name="AdjustedPValue">
-    <value>已调整的 P 值</value>
-  </data>
-  <data name="AllInfoMessage">
-    <value>所有信息消息</value>
-  </data>
-  <data name="AnalyteConcentration">
-    <value>分析物浓度</value>
-  </data>
-  <data name="Area">
-    <value>面积</value>
-  </data>
-  <data name="AreaNormalized">
-    <value>归一化的面积</value>
-  </data>
-  <data name="AreaRatio">
-    <value>面积比</value>
-  </data>
-  <data name="AttributeAreaProportion">
-    <value>属性面积比例</value>
-  </data>
-  <data name="AttributeGroupId">
-    <value>属性组 ID</value>
-  </data>
-  <data name="AuditLogDetailRowId">
-    <value>详细 Id</value>
-  </data>
-  <data name="AuditLogRow">
-    <value>审计日志行</value>
-  </data>
-  <data name="AuditLogRowId">
-    <value>条目 Id</value>
-  </data>
-  <data name="AutoSelectMolecules">
-    <value>自动选择分子</value>
-  </data>
-  <data name="AutoSelectPeptides">
-    <value>自动选择肽段</value>
-  </data>
-  <data name="AutoSelectPrecursors">
-    <value>自动选择母离子</value>
-  </data>
-  <data name="AutoSelectTransitions">
-    <value>自动选择离子对</value>
-  </data>
-  <data name="AverageMassErrorPPM">
-    <value>平均质量误差PPM</value>
-  </data>
-  <data name="AverageMasses">
-    <value>平均质量</value>
-  </data>
-  <data name="AverageMeasuredRetentionTime">
-    <value>平均测量保留时间</value>
-  </data>
-  <data name="Background">
-    <value>背景</value>
-  </data>
-  <data name="BatchFiguresOfMerit">
-    <value>批次品质因数</value>
-  </data>
-  <data name="BatchLimitOfDetection">
-    <value>批次检测限制</value>
-  </data>
-  <data name="BatchLimitOfQuantification">
-    <value>批次定量限制</value>
-  </data>
-  <data name="BatchName">
-    <value>批次名称</value>
-  </data>
-  <data name="BatchTargetQualitativeIonRatio">
-    <value>批次目标定性离子比</value>
-  </data>
-  <data name="BeginPos">
-    <value>开始 Pos</value>
-  </data>
-  <data name="BestReplicate">
-    <value>最佳重复测定</value>
-  </data>
-  <data name="BestRetentionTime">
-    <value>最佳保留时间</value>
-  </data>
-  <data name="CalculatedConcentration">
-    <value>计算的浓度</value>
-  </data>
-  <data name="CalibrationCurve">
-    <value>校准曲线</value>
-  </data>
-  <data name="CandidatePeakGroup">
-    <value>候选峰组</value>
-  </data>
-  <data name="CAS">
-    <value>CAS（化学文摘社）</value>
-  </data>
-  <data name="Chosen">
-    <value>已选择</value>
-  </data>
-  <data name="Chromatogram">
-    <value>色谱图</value>
-  </data>
-  <data name="ChromatogramExtractionWidth">
-    <value>色谱图提取宽度</value>
-  </data>
-  <data name="ChromatogramIonMobility">
-    <value>色谱图离子迁移</value>
-  </data>
-  <data name="ChromatogramIonMobilityExtractionWidth">
-    <value>色谱图离子迁移提取宽度</value>
-  </data>
-  <data name="ChromatogramIonMobilityUnits">
-    <value>色谱图离子迁移单位</value>
-  </data>
-  <data name="ChromatogramPrecursorMz">
-    <value>色谱图母离子质荷比</value>
-  </data>
-  <data name="ChromatogramProductMz">
-    <value>色谱图子离子质荷比</value>
-  </data>
-  <data name="ChromatogramSource">
-    <value>色谱图源</value>
-  </data>
-  <data name="CleavageAa">
-    <value>剪切 Aa</value>
-  </data>
-  <data name="Coeluting">
-    <value>共洗脱</value>
-  </data>
-  <data name="CollisionalCrossSection">
-    <value>碰撞横截面</value>
-  </data>
-  <data name="CollisionCrossSection">
-    <value>碰撞横截面</value>
-  </data>
-  <data name="CollisionEnergy">
-    <value>碰撞能量</value>
-  </data>
-  <data name="ConcentrationMultiplier">
-    <value>浓度系数</value>
-  </data>
-  <data name="ConfidenceLevel">
-    <value>置信水平</value>
-  </data>
-  <data name="CountTruncated">
-    <value>截尾计数</value>
-  </data>
-  <data name="Cv">
-    <value>变异系数</value>
-  </data>
-  <data name="CvArea">
-    <value>峰面积的变异系数</value>
-  </data>
-  <data name="CvAreaNormalized">
-    <value>归一化峰面积的变异系数</value>
-  </data>
-  <data name="CvAreaRatio">
-    <value>面积比的变异系数</value>
-  </data>
-  <data name="CvBestRetentionTime">
-    <value>最佳保留时间的变异系数</value>
-  </data>
-  <data name="CvFwhm">
-    <value>半峰宽的变异系数</value>
-  </data>
-  <data name="CvMaxFwhm">
-    <value>最大半峰宽的变异系数</value>
-  </data>
-  <data name="CvMaxHeight">
-    <value>最大高度的变异系数</value>
-  </data>
-  <data name="CvRetentionTime">
-    <value>保留时间的变异系数</value>
-  </data>
-  <data name="CvTotalArea">
-    <value>总面积的变异系数</value>
-  </data>
-  <data name="CvTotalAreaNormalized">
-    <value>归一化总面积的变异系数</value>
-  </data>
-  <data name="CvTotalAreaRatio">
-    <value>总面积比的变异系数</value>
-  </data>
-  <data name="CycleTimeAcrossPeak">
-    <value>峰间周期时间</value>
-  </data>
-  <data name="DeclusteringPotential">
-    <value>去簇电压</value>
-  </data>
-  <data name="DecoyMzShift">
-    <value>诱饵 Mz 偏移</value>
-  </data>
-  <data name="DegreesOfFreedom">
-    <value>自由度</value>
-  </data>
-  <data name="DetailReason">
-    <value>详细原因</value>
-  </data>
-  <data name="Details">
-    <value>细节</value>
-  </data>
-  <data name="DetectionQValue">
-    <value>检测 Q 值</value>
-  </data>
-  <data name="DetectionZScore">
-    <value>检测 Z 得分</value>
-  </data>
-  <data name="DriftTimeFragment">
-    <value>漂移时间片段</value>
-  </data>
-  <data name="DriftTimeMS1">
-    <value>漂移时间 MS1</value>
-  </data>
-  <data name="DriftTimeWindow">
-    <value>漂移时间窗口</value>
-  </data>
-  <data name="EndPos">
-    <value>结束 Pos</value>
-  </data>
-  <data name="EndTime">
-    <value>结束时间</value>
-  </data>
-  <data name="ErrorMessage">
-    <value>错误消息</value>
-  </data>
-  <data name="EstimatedValue">
-    <value>预估值</value>
-  </data>
-  <data name="ExcludeFromCalibration">
-    <value>从校准中排除</value>
-  </data>
-  <data name="ExplicitAnalyteConcentration">
-    <value>明确分析物浓度</value>
-  </data>
-  <data name="ExplicitCollisionalCrossSection">
-    <value>明确的碰撞横截面</value>
-  </data>
-  <data name="ExplicitCollisionEnergy">
-    <value>明确碰撞能量</value>
-  </data>
-  <data name="ExplicitCompensationVoltage">
-    <value>明确的补偿电压</value>
-  </data>
-  <data name="ExplicitConeVoltage">
-    <value>明确的锥孔电压</value>
-  </data>
-  <data name="ExplicitDeclusteringPotential">
-    <value>明确的去簇电压</value>
-  </data>
-  <data name="ExplicitDriftTimeHighEnergyOffsetMsec">
-    <value>明确漂移时间高能偏置毫秒</value>
-  </data>
-  <data name="ExplicitDriftTimeMsec">
-    <value>明确的漂移时间毫秒</value>
-  </data>
-  <data name="ExplicitGlobalStandardArea">
-    <value>明确的全局标准面积</value>
-  </data>
-  <data name="ExplicitIonMobility">
-    <value>明示离子迁移</value>
-  </data>
-  <data name="ExplicitIonMobilityHighEnergyOffset">
-    <value>明示离子迁移高能偏置</value>
-  </data>
-  <data name="ExplicitIonMobilityUnits">
-    <value>明示离子迁移单位</value>
-  </data>
-  <data name="ExplicitRetentionTime">
-    <value>明确保留时间</value>
-  </data>
-  <data name="ExplicitRetentionTimeWindow">
-    <value>明示保留时间窗口</value>
-  </data>
-  <data name="ExplicitSLens">
-    <value>明示SLens</value>
-  </data>
-  <data name="Features">
-    <value>特征</value>
-  </data>
-  <data name="FiguresOfMerit">
-    <value>品质因数</value>
-  </data>
-  <data name="FileIndex">
-    <value>文件索引</value>
-  </data>
-  <data name="FileName">
-    <value>文件名称</value>
-  </data>
-  <data name="FilePath">
-    <value>文件路径</value>
-  </data>
-  <data name="Files">
-    <value>文件</value>
-  </data>
-  <data name="FirstPosition">
-    <value>第一个位置</value>
-  </data>
-  <data name="FoldChange">
-    <value>倍数变化</value>
-  </data>
-  <data name="FoldChangeResult">
-    <value>倍数变化结果</value>
-  </data>
-  <data name="FragmentIon">
-    <value>碎片离子</value>
-  </data>
-  <data name="FragmentIonOrdinal">
-    <value>碎片离子序数</value>
-  </data>
-  <data name="FragmentIonType">
-    <value>碎片离子类型</value>
-  </data>
-  <data name="FullNames">
-    <value>全名</value>
-  </data>
-  <data name="FullScanFilterWidth">
-    <value>全扫描过滤器宽度</value>
-  </data>
-  <data name="Fwhm">
-    <value>半峰宽</value>
-  </data>
-  <data name="FwhmDegenerate">
-    <value>半峰宽退化</value>
-  </data>
-  <data name="Group">
-    <value>组</value>
-  </data>
-  <data name="Height">
-    <value>高度</value>
-  </data>
-  <data name="HMDB">
-    <value>HMDB（人类代谢组学数据库）</value>
-  </data>
-  <data name="Identified">
-    <value>已确认的</value>
-  </data>
-  <data name="InChI">
-    <value>InChI（国际化合物标识）</value>
-  </data>
-  <data name="InChiKey">
-    <value>InChiKey（国际化合物标识键）</value>
-  </data>
-  <data name="InstrumentSerialNumber" xml:space="preserve">
-    <value>仪器序列号</value>
-  </data>
-  <data name="InstrumentSerialNumber">
-    <value>仪器序列号</value>
-  </data>
-  <data name="Intensities">
-    <value>强度</value>
-  </data>
-  <data name="Intercept">
-    <value>截距</value>
-  </data>
-  <data name="InternalStandardConcentration">
-    <value>内标浓度</value>
-  </data>
-  <data name="InterpolatedData">
-    <value>内插数据</value>
-  </data>
-  <data name="InterpolatedIntensities">
-    <value>内插强度</value>
-  </data>
-  <data name="InterpolatedMassErrors">
-    <value>内插质量误差</value>
-  </data>
-  <data name="InterpolatedNumberOfPoints">
-    <value>插值点数</value>
-  </data>
-  <data name="InterpolatedSpectrumIds">
-    <value>内插谱图 ID</value>
-  </data>
-  <data name="InterpolatedTimes">
-    <value>内插时间</value>
-  </data>
-  <data name="IonFormula">
-    <value>离子公式</value>
-  </data>
-  <data name="IonMobilityFragment">
-    <value>离子迁移碎片</value>
-  </data>
-  <data name="IonMobilityHighEnergyOffset">
-    <value>离子迁移高能偏置</value>
-  </data>
-  <data name="IonMobilityMS1">
-    <value>离子迁移 MS1</value>
-  </data>
-  <data name="IonMobilityUnits">
-    <value>离子迁移单位</value>
-  </data>
-  <data name="IonMobilityValue">
-    <value>离子迁移值</value>
-  </data>
-  <data name="IonMobilityWindow">
-    <value>离子迁移窗口</value>
-  </data>
-  <data name="IonName">
-    <value>离子名称</value>
-  </data>
-  <data name="IsDecoy">
-    <value>是诱饵</value>
-  </data>
-  <data name="IsotopeDistIndex">
-    <value>同位素分布指数</value>
-  </data>
-  <data name="IsotopeDistProportion">
-    <value>同位素分布比例</value>
-  </data>
-  <data name="IsotopeDistRank">
-    <value>同位素分布排名</value>
-  </data>
-  <data name="IsotopeDotProduct">
-    <value>同位素点积值</value>
-  </data>
-  <data name="IsotopeLabelType">
-    <value>同位素标记类型</value>
-  </data>
-  <data name="KEGG">
-    <value>KEGG</value>
-  </data>
-  <data name="Key">
-    <value>关键</value>
-  </data>
-  <data name="LastPosition">
-    <value>最后一个位置</value>
-  </data>
-  <data name="LibraryCollisionCrossSection">
-    <value>库碰撞横截面</value>
-  </data>
-  <data name="LibraryDotProduct">
-    <value>库点积</value>
-  </data>
-  <data name="LibraryIntensity">
-    <value>库强度</value>
-  </data>
-  <data name="LibraryIonMobility">
-    <value>库离子迁移</value>
-  </data>
-  <data name="LibraryIonMobilityHighEnergyOffset">
-    <value>库离子迁移高能偏置</value>
-  </data>
-  <data name="LibraryIonMobilityUnits">
-    <value>库离子迁移单位</value>
-  </data>
-  <data name="LibraryIonMobilityValue">
-    <value>库离子迁移值</value>
-  </data>
-  <data name="LibraryName">
-    <value>库名称</value>
-  </data>
-  <data name="LibraryProbabilityScore">
-    <value>库概率得分</value>
-  </data>
-  <data name="LibraryRank">
-    <value>库排名</value>
-  </data>
-  <data name="LibraryScore1">
-    <value>库得分 1</value>
-  </data>
-  <data name="LibraryScore2">
-    <value>库得分 2</value>
-  </data>
-  <data name="LibraryScore3">
-    <value>库得分 3</value>
-  </data>
-  <data name="LibraryType">
-    <value>库类型</value>
-  </data>
-  <data name="LimitOfDetection">
-    <value>检出极限</value>
-  </data>
-  <data name="LimitOfQuantification">
-    <value>定量极限</value>
-  </data>
-  <data name="LinearFit">
-    <value>线性拟合</value>
-  </data>
-  <data name="Log2FoldChange">
-    <value>记录 2 倍数变化</value>
-  </data>
-  <data name="Losses">
-    <value>损失</value>
-  </data>
-  <data name="LossFormulas">
-    <value>损失公式</value>
-  </data>
-  <data name="LossNeutralMass">
-    <value>丢失中性质量</value>
-  </data>
-  <data name="MassErrorPPM">
-    <value>质量误差 PPM</value>
-  </data>
-  <data name="MassErrors">
-    <value>质量误差</value>
-  </data>
-  <data name="Max">
-    <value>最大</value>
-  </data>
-  <data name="MaxBestRetentionTime">
-    <value>最佳保留时间最大值</value>
-  </data>
-  <data name="MaxDetectionQValue" xml:space="preserve">
-    <value>最大检测 Q 值</value>
-  </data>
-  <data name="MaxEndTime">
-    <value>结束时间最大值</value>
-  </data>
-  <data name="MaxFoldChange">
-    <value>倍数变化最大值</value>
-  </data>
-  <data name="MaxFwhm">
-    <value>半峰宽最大值</value>
-  </data>
-  <data name="MaxHeight">
-    <value>高度最大值</value>
-  </data>
-  <data name="MaxRetentionTime">
-    <value>保留时间最大值</value>
-  </data>
-<<<<<<< HEAD
-=======
-  <data name="Median">
-    <value>中位数</value>
-  </data>
-  <data name="MedianDetectionQValue" xml:space="preserve">
-    <value>中位数检测 Q 值</value>
-  </data>
-  <data name="MedianPeakArea">
-    <value>中位数峰面积</value>
-  </data>
->>>>>>> a42ac627
-  <data name="Mean">
-    <value>平均</value>
-  </data>
-  <data name="MeanArea">
-    <value>平均面积</value>
-  </data>
-  <data name="MeanAreaNormalized">
-    <value>归一化的平均面积</value>
-  </data>
-  <data name="MeanAreaRatio">
-    <value>平均面积比</value>
-  </data>
-  <data name="MeanBestRetentionTime">
-    <value>平均最佳保留时间</value>
-  </data>
-  <data name="MeanFwhm">
-    <value>平均半峰宽</value>
-  </data>
-  <data name="MeanMaxFwhm">
-    <value>平均最大半峰宽</value>
-  </data>
-  <data name="MeanMaxHeight">
-    <value>平均最大高度</value>
-  </data>
-  <data name="MeanRetentionTime">
-    <value>平均保留时间</value>
-  </data>
-  <data name="MeanTotalArea">
-    <value>平均总面积</value>
-  </data>
-  <data name="MeanTotalAreaNormalized">
-    <value>归一化的平均总面积</value>
-  </data>
-  <data name="MeanTotalAreaRatio">
-    <value>平均总面积比</value>
-  </data>
-  <data name="Median">
-    <value>中位数</value>
-  </data>
-  <data name="MedianDetectionQValue" xml:space="preserve">
-    <value>中位数检测 Q 值</value>
-  </data>
-  <data name="Min">
-    <value>最小</value>
-  </data>
-  <data name="MinBestRetentionTime">
-    <value>最佳保留时间最小值</value>
-  </data>
-  <data name="MinDetectionQValue" xml:space="preserve">
-    <value>最小检测 Q 值</value>
-  </data>
-  <data name="MinFoldChange">
-    <value>倍数变化最小值</value>
-  </data>
-  <data name="MinRetentionTime">
-    <value>保留时间最小值</value>
-  </data>
-  <data name="MinStartTime">
-    <value>启动时间最小值</value>
-  </data>
-  <data name="MissedCleavages">
-    <value>遗漏的酶解位点数</value>
-  </data>
-  <data name="ModelScore">
-    <value>模型得分</value>
-  </data>
-  <data name="ModifiedAreaProportion">
-    <value>修改的面积比例</value>
-  </data>
-  <data name="ModifiedSequence">
-    <value>修改的序列</value>
-  </data>
-  <data name="ModifiedSequenceAverageMasses">
-    <value>修改的序列平均质量</value>
-  </data>
-  <data name="ModifiedSequenceFullNames">
-    <value>修改的序列全名</value>
-  </data>
-  <data name="ModifiedSequenceMonoisotopicMasses">
-    <value>修改的序列同位素质量</value>
-  </data>
-  <data name="ModifiedSequenceThreeLetterCodes">
-    <value>修改的序列三字母代码</value>
-  </data>
-  <data name="ModifiedSequenceUnimodIds">
-    <value>修改的序列Unimod ID</value>
-  </data>
-  <data name="ModifiedTime">
-    <value>修改的时间</value>
-  </data>
-  <data name="Molecule">
-    <value>分子</value>
-  </data>
-  <data name="MoleculeFormula">
-    <value>分子式</value>
-  </data>
-  <data name="MoleculeList">
-    <value>分子列表</value>
-  </data>
-  <data name="MoleculeListAbundance">
-    <value>分子列表丰度</value>
-  </data>
-  <data name="MoleculeListLocator">
-    <value>分子列表定位器</value>
-  </data>
-  <data name="MoleculeListName">
-    <value>分子列表名称</value>
-  </data>
-  <data name="MoleculeListNote">
-    <value>分子列表注释</value>
-  </data>
-  <data name="MoleculeListResult">
-    <value>分子列表结果</value>
-  </data>
-  <data name="MoleculeListResults">
-    <value>分子列表结果</value>
-  </data>
-  <data name="MoleculeLists">
-    <value>分子列表</value>
-  </data>
-  <data name="MoleculeLocator">
-    <value>分子定位器</value>
-  </data>
-  <data name="MoleculeName">
-    <value>分子名称</value>
-  </data>
-  <data name="MoleculeNote">
-    <value>分子注释</value>
-  </data>
-  <data name="MoleculePeakFoundRatio">
-    <value>分子峰值发现比率</value>
-  </data>
-  <data name="MoleculeResult">
-    <value>分子结果</value>
-  </data>
-  <data name="MoleculeResultLocator">
-    <value>分子结果定位器</value>
-  </data>
-  <data name="MoleculeResults">
-    <value>分子结果</value>
-  </data>
-  <data name="MoleculeRetentionTime">
-    <value>分子保留时间</value>
-  </data>
-  <data name="Molecules">
-    <value>分子</value>
-  </data>
-  <data name="MonoisotopicMasses">
-    <value>单一同位素质量</value>
-  </data>
-  <data name="MsLevel">
-    <value>MS 级别</value>
-  </data>
-  <data name="NextAa">
-    <value>下一个 Aa</value>
-  </data>
-  <data name="NormalizationDivisor">
-    <value>归一化除数</value>
-  </data>
-  <data name="NormalizationMethod">
-    <value>校准方法</value>
-  </data>
-  <data name="NormalizedArea">
-    <value>校准后面积</value>
-  </data>
-  <data name="NumberOfPoints">
-    <value>点数</value>
-  </data>
-  <data name="OptCollisionEnergy">
-    <value>最优碰撞能量</value>
-  </data>
-  <data name="OptCompensationVoltage">
-    <value>最优补偿电压</value>
-  </data>
-  <data name="OptDeclusteringPotential">
-    <value>最优去簇电压</value>
-  </data>
-  <data name="OptStep">
-    <value>最优步骤</value>
-  </data>
-  <data name="PeakGroupEndTime">
-    <value>峰组结束时间</value>
-  </data>
-  <data name="PeakGroupStartTime">
-    <value>峰组开始时间</value>
-  </data>
-  <data name="PeakQValue">
-    <value>峰 Q 值</value>
-  </data>
-  <data name="PeakRank">
-    <value>峰排名</value>
-  </data>
-  <data name="PeakRankByLevel">
-    <value>按级别进行峰排名</value>
-  </data>
-  <data name="PeakScores">
-    <value>峰得分</value>
-  </data>
-  <data name="Peptide">
-    <value>肽段</value>
-  </data>
-  <data name="PeptideDocumentLocation">
-    <value>肽段文档位置</value>
-  </data>
-  <data name="PeptideLocator">
-    <value>肽段定位器</value>
-  </data>
-  <data name="PeptideModifiedSequence">
-    <value>肽段修饰序列</value>
-  </data>
-  <data name="PeptideModifiedSequenceAverageMasses">
-    <value>肽段修饰序列平均质量</value>
-  </data>
-  <data name="PeptideModifiedSequenceFullNames">
-    <value>肽段修饰序列全名</value>
-  </data>
-  <data name="PeptideModifiedSequenceMonoisotopicMasses">
-    <value>肽段修饰序列单一同位素质量</value>
-  </data>
-  <data name="PeptideModifiedSequenceThreeLetterCodes">
-    <value>肽段修饰序列三字母代码</value>
-  </data>
-  <data name="PeptideModifiedSequenceUnimodIds">
-    <value>肽段修饰序列 Unimod ID</value>
-  </data>
-  <data name="PeptideNote">
-    <value>肽段注释</value>
-  </data>
-  <data name="PeptidePeakFoundRatio">
-    <value>肽段峰值检出比</value>
-  </data>
-  <data name="PeptideResult">
-    <value>肽段结果</value>
-  </data>
-  <data name="PeptideResultDocumentLocation">
-    <value>肽段结果文档位置</value>
-  </data>
-  <data name="PeptideResultLocator">
-    <value>肽段结果定位器</value>
-  </data>
-  <data name="PeptideResults">
-    <value>肽段结果</value>
-  </data>
-  <data name="PeptideRetentionTime">
-    <value>肽段保留时间</value>
-  </data>
-  <data name="Peptides">
-    <value>肽段</value>
-  </data>
-  <data name="PeptideSequence">
-    <value>肽段序列</value>
-  </data>
-  <data name="PeptideSequenceLength">
-    <value>肽段序列长度</value>
-  </data>
-  <data name="PointCount">
-    <value>计数点</value>
-  </data>
-  <data name="PointsAcrossPeak">
-    <value>峰内点</value>
-  </data>
-  <data name="Precursor">
-    <value>母离子</value>
-  </data>
-  <data name="PrecursorAccuracy">
-    <value>母离子准确性</value>
-  </data>
-  <data name="PrecursorAdduct">
-    <value>母离子加合物</value>
-  </data>
-  <data name="PrecursorCalculatedConcentration">
-    <value>母离子计算的浓度</value>
-  </data>
-  <data name="PrecursorCharge">
-    <value>母离子电荷</value>
-  </data>
-  <data name="PrecursorConcentration">
-    <value>母离子浓度</value>
-  </data>
-  <data name="PrecursorExplicitCollisionEnergy">
-    <value>母离子明确碰撞能量</value>
-  </data>
-  <data name="PrecursorIonFormula">
-    <value>母离子公式</value>
-  </data>
-  <data name="PrecursorIonName">
-    <value>母离子名称</value>
-  </data>
-  <data name="PrecursorLocator">
-    <value>母离子定位器</value>
-  </data>
-  <data name="PrecursorMz">
-    <value>母离子质荷比</value>
-  </data>
-  <data name="PrecursorNeutralFormula">
-    <value>母离子中性分子式</value>
-  </data>
-  <data name="PrecursorNeutralMass">
-    <value>母离子中性质量</value>
-  </data>
-  <data name="PrecursorNormalizedArea">
-    <value>母离子校准后面积</value>
-  </data>
-  <data name="PrecursorNote">
-    <value>母离子注释</value>
-  </data>
-  <data name="PrecursorPeakFoundRatio">
-    <value>母离子峰值检出比</value>
-  </data>
-  <data name="PrecursorQuantification">
-    <value>母离子定量</value>
-  </data>
-  <data name="PrecursorReplicateNote">
-    <value>母离子重复测定注释</value>
-  </data>
-  <data name="PrecursorResult">
-    <value>母离子结果（单个）</value>
-  </data>
-  <data name="PrecursorResultLocator">
-    <value>母离子结果定位器</value>
-  </data>
-  <data name="PrecursorResults">
-    <value>母离子结果（多个）</value>
-  </data>
-  <data name="PrecursorResultsSummary">
-    <value>母离子结果摘要</value>
-  </data>
-  <data name="Precursors">
-    <value>母离子</value>
-  </data>
-  <data name="PredictedResultRetentionTime">
-    <value>预测结果保留时间</value>
-  </data>
-  <data name="PredictedRetentionTime">
-    <value>预测保留时间</value>
-  </data>
-  <data name="PreviousAa">
-    <value>上一个 Aa</value>
-  </data>
-  <data name="ProductAdduct">
-    <value>子离子加合物</value>
-  </data>
-  <data name="ProductCharge">
-    <value>子离子电荷</value>
-  </data>
-  <data name="ProductDecoyMzShift">
-    <value>子离子诱饵质荷比偏移</value>
-  </data>
-  <data name="ProductIonFormula">
-    <value>子离子公式</value>
-  </data>
-  <data name="ProductMz">
-    <value>子离子质荷比</value>
-  </data>
-  <data name="ProductNeutralFormula">
-    <value>子离子中性分子式</value>
-  </data>
-  <data name="ProductNeutralMass">
-    <value>子离子中性质量</value>
-  </data>
-  <data name="Protein">
-    <value>蛋白质</value>
-  </data>
-  <data name="ProteinAbundance">
-    <value>蛋白质丰度</value>
-  </data>
-  <data name="ProteinAccession">
-    <value>蛋白质检索号</value>
-  </data>
-  <data name="ProteinDescription">
-    <value>蛋白质描述</value>
-  </data>
-  <data name="ProteinGene">
-    <value>蛋白质基因</value>
-  </data>
-  <data name="ProteinLocator">
-    <value>蛋白质定位器</value>
-  </data>
-  <data name="ProteinName">
-    <value>蛋白质名称</value>
-  </data>
-  <data name="ProteinNote">
-    <value>蛋白质注释</value>
-  </data>
-  <data name="ProteinPreferredName">
-    <value>蛋白质首选名称</value>
-  </data>
-  <data name="ProteinResult">
-    <value>蛋白质结果</value>
-  </data>
-  <data name="ProteinResults">
-    <value>蛋白质结果</value>
-  </data>
-  <data name="Proteins">
-    <value>蛋白质</value>
-  </data>
-  <data name="ProteinSequence">
-    <value>蛋白质序列</value>
-  </data>
-  <data name="ProteinSequenceCoverage">
-    <value>蛋白质序列覆盖率</value>
-  </data>
-  <data name="ProteinSpecies">
-    <value>蛋白质物种</value>
-  </data>
-  <data name="PValue">
-    <value>P 值</value>
-  </data>
-  <data name="QuadraticCoefficient">
-    <value>二次项系数</value>
-  </data>
-  <data name="QualitativeIonRatio">
-    <value>定性离子比</value>
-  </data>
-  <data name="QualitativeIonRatioStatus">
-    <value>定性离子比状态</value>
-  </data>
-  <data name="Quantification">
-    <value>定量</value>
-  </data>
-  <data name="Quantitative">
-    <value>定量</value>
-  </data>
-  <data name="Range">
-    <value>范围</value>
-  </data>
-  <data name="RangeBestRetentionTime">
-    <value>范围最佳保留时间</value>
-  </data>
-  <data name="RangeRetentionTime">
-    <value>范围保留时间</value>
-  </data>
-  <data name="RatioDotProduct">
-    <value>比率点积</value>
-  </data>
-  <data name="RatioToStandard">
-    <value>相对于标准品比率</value>
-  </data>
-  <data name="RawData">
-    <value>原始数据</value>
-  </data>
-  <data name="RawIntensities">
-    <value>原始强度</value>
-  </data>
-  <data name="RawMassErrors">
-    <value>原始质量误差</value>
-  </data>
-  <data name="RawNumberOfPoints">
-    <value>原始点数</value>
-  </data>
-  <data name="RawSpectrumIds">
-    <value>原始谱图 ID</value>
-  </data>
-  <data name="RawTimes">
-    <value>原始时间</value>
-  </data>
-  <data name="Reason">
-    <value>原因</value>
-  </data>
-  <data name="Replicate">
-    <value>重复测定</value>
-  </data>
-  <data name="ReplicateAbundance">
-    <value>重复测定丰度</value>
-  </data>
-  <data name="ReplicateAbundances">
-    <value>重复测定丰度</value>
-  </data>
-  <data name="ReplicateCalibrationCurve">
-    <value>重复测定校准曲线</value>
-  </data>
-  <data name="ReplicateCount">
-    <value>重复测定计数</value>
-  </data>
-  <data name="ReplicateErrorMessage">
-    <value>重复测定错误消息</value>
-  </data>
-  <data name="ReplicateGroup">
-    <value>重复测定群组</value>
-  </data>
-  <data name="ReplicateIndex">
-    <value>重复测定索引</value>
-  </data>
-  <data name="ReplicateIntercept">
-    <value>重复测定截距</value>
-  </data>
-  <data name="ReplicateLocator">
-    <value>重复测定定位器</value>
-  </data>
-  <data name="ReplicateName">
-    <value>重复测定名称</value>
-  </data>
-  <data name="ReplicatePath">
-    <value>重复测定路径</value>
-  </data>
-  <data name="ReplicatePointCount">
-    <value>重复测定点计数</value>
-  </data>
-  <data name="ReplicateQuadraticCoefficient">
-    <value>重复测定二次项系数</value>
-  </data>
-  <data name="ReplicateRSquared">
-    <value>重复测定 R 平方</value>
-  </data>
-  <data name="Replicates">
-    <value>重复测定</value>
-  </data>
-  <data name="ReplicateSampleIdentity">
-    <value>重复测定样本身份</value>
-  </data>
-  <data name="ReplicateSlope">
-    <value>重复测定斜度</value>
-  </data>
-  <data name="ReplicateTurningPoint">
-    <value>重复测定转折点</value>
-  </data>
-  <data name="ResultFile">
-    <value>结果文件</value>
-  </data>
-  <data name="ResultFileLocator">
-    <value>结果文件定位器</value>
-  </data>
-  <data name="RetentionTime">
-    <value>保留时间</value>
-  </data>
-  <data name="RetentionTimeCalculatorScore">
-    <value>保留时间计算器得分</value>
-  </data>
-  <data name="RSquared">
-    <value>R 平方</value>
-  </data>
-  <data name="SampleDilutionFactor">
-    <value>样品稀释因子</value>
-  </data>
-<<<<<<< HEAD
-  <data name="SampleId" xml:space="preserve">
-=======
-  <data name="SampleId">
->>>>>>> a42ac627
-    <value>样品 ID</value>
-  </data>
-  <data name="SampleName">
-    <value>样品名称</value>
-  </data>
-  <data name="SampleType">
-    <value>样品类型</value>
-  </data>
-  <data name="Score">
-    <value>得分</value>
-  </data>
-  <data name="SkylineVersion">
-    <value>Skyline 版本</value>
-  </data>
-  <data name="Slope">
-    <value>斜率</value>
-  </data>
-  <data name="SMILES">
-    <value>SMILES（简化分子线性输入规范）</value>
-  </data>
-  <data name="SpectrumIds">
-    <value>谱图 ID</value>
-  </data>
-  <data name="StandardError">
-    <value>标准错误</value>
-  </data>
-  <data name="StandardType">
-    <value>标准类型</value>
-  </data>
-  <data name="StartTime">
-    <value>启动时间</value>
-  </data>
-  <data name="Stdev">
-    <value>标准偏差</value>
-  </data>
-  <data name="StdevArea">
-    <value>面积标准偏差</value>
-  </data>
-  <data name="StdevAreaNormalized">
-    <value>归一化的面积标准偏差</value>
-  </data>
-  <data name="StdevAreaRatio">
-    <value>面积比标准偏差</value>
-  </data>
-  <data name="StdevBestRetentionTime">
-    <value>最佳保留时间标准偏差</value>
-  </data>
-  <data name="StdevFwhm">
-    <value>半峰全宽标准偏差</value>
-  </data>
-  <data name="StdevMaxFwhm">
-    <value>最大半峰全宽标准偏差</value>
-  </data>
-  <data name="StdevMaxHeight">
-    <value>最大高度标准偏差</value>
-  </data>
-  <data name="StdevRetentionTime">
-    <value>保留时间标准偏差</value>
-  </data>
-  <data name="StdevTotalArea">
-    <value>总面积标准偏差</value>
-  </data>
-  <data name="StdevTotalAreaNormalized">
-    <value>归一化总面积的标准偏差</value>
-  </data>
-  <data name="StdevTotalAreaRatio">
-    <value>总面积比标准偏差</value>
-  </data>
-  <data name="SummaryMessage">
-    <value>总结消息</value>
-  </data>
-  <data name="TargetQualitativeIonRatio">
-    <value>目标定性离子比</value>
-  </data>
-  <data name="ThreeLetterCodes">
-    <value>三字母代码</value>
-  </data>
-  <data name="TicArea">
-    <value>总离子电流面积</value>
-  </data>
-  <data name="Time">
-    <value>时间</value>
-  </data>
-  <data name="Times">
-    <value>时间</value>
-  </data>
-  <data name="TimeStamp">
-    <value>时间戳</value>
-  </data>
-  <data name="TotalArea">
-    <value>总面积</value>
-  </data>
-  <data name="TotalAreaFragment">
-    <value>片段总面积</value>
-  </data>
-  <data name="TotalAreaMs1">
-    <value>MS1 总面积</value>
-  </data>
-  <data name="TotalAreaNormalized">
-    <value>归一化的总面积</value>
-  </data>
-  <data name="TotalAreaRatio">
-    <value>总面积比</value>
-  </data>
-  <data name="TotalBackground">
-    <value>总体背景</value>
-  </data>
-  <data name="TotalBackgroundFragment">
-    <value>片段总背景</value>
-  </data>
-  <data name="TotalBackgroundMs1">
-    <value>MS1 总体背景</value>
-  </data>
-  <data name="Transition">
-    <value>离子对</value>
-  </data>
-  <data name="TransitionCount">
-    <value>离子对计数</value>
-  </data>
-  <data name="TransitionIsDecoy">
-    <value>离子对是诱饵</value>
-  </data>
-  <data name="TransitionLocator">
-    <value>离子对定位器</value>
-  </data>
-  <data name="TransitionNote">
-    <value>离子对注释</value>
-  </data>
-  <data name="TransitionReplicateNote">
-    <value>离子对重复测定注释</value>
-  </data>
-  <data name="TransitionResult">
-    <value>离子对结果（单个）</value>
-  </data>
-  <data name="TransitionResultIsMs1">
-    <value>离子对结果为 MS1</value>
-  </data>
-  <data name="TransitionResultIsQuantitative">
-    <value>离子对结果为定量</value>
-  </data>
-  <data name="TransitionResultLocator">
-    <value>离子对结果定位器</value>
-  </data>
-  <data name="TransitionResults">
-    <value>离子对结果（多个）</value>
-  </data>
-  <data name="TransitionResultsSummary">
-    <value>离子对结果摘要</value>
-  </data>
-  <data name="Transitions">
-    <value>离子对</value>
-  </data>
-  <data name="Truncated">
-    <value>截短的</value>
-  </data>
-  <data name="TurningPoint">
-    <value>转折点</value>
-  </data>
-  <data name="TValue">
-    <value>T 值</value>
-  </data>
-  <data name="UndoRedoMessage">
-    <value>撤销恢复消息</value>
-  </data>
-  <data name="UnimodIds">
-    <value>Unimod ID</value>
-  </data>
-  <data name="User">
-    <value>用户</value>
-  </data>
-  <data name="UserSetPeak">
-    <value>用户设定峰</value>
-  </data>
-  <data name="UserSetTotal">
-    <value>用户设定总数</value>
-  </data>
-  <data name="UTCTime">
-    <value>UTC 时间</value>
-  </data>
-<<<<<<< HEAD
-=======
-  <data name="Weight">
-    <value>权重</value>
-  </data>
-  <data name="WeightedFeature">
-    <value>加权特征</value>
-  </data>
-  <data name="WeightedFeatures">
-    <value>加权特征</value>
-  </data>
-  <data name="WeightedScore">
-    <value>加权得分</value>
-  </data>
-  <data name="PeakGroupRetentionTime" xml:space="preserve">
-    <value>峰组保留时间</value>
-  </data>
->>>>>>> a42ac627
+<?xml version="1.0" encoding="utf-8"?>
+<root>
+  <!-- 
+    Microsoft ResX Schema 
+    
+    Version 2.0
+    
+    The primary goals of this format is to allow a simple XML format 
+    that is mostly human readable. The generation and parsing of the 
+    various data types are done through the TypeConverter classes 
+    associated with the data types.
+    
+    Example:
+    
+    ... ado.net/XML headers & schema ...
+    <resheader name="resmimetype">text/microsoft-resx</resheader>
+    <resheader name="version">2.0</resheader>
+    <resheader name="reader">System.Resources.ResXResourceReader, System.Windows.Forms, ...</resheader>
+    <resheader name="writer">System.Resources.ResXResourceWriter, System.Windows.Forms, ...</resheader>
+    <data name="Name1"><value>this is my long string</value><comment>this is a comment</comment></data>
+    <data name="Color1" type="System.Drawing.Color, System.Drawing">Blue</data>
+    <data name="Bitmap1" mimetype="application/x-microsoft.net.object.binary.base64">
+        <value>[base64 mime encoded serialized .NET Framework object]</value>
+    </data>
+    <data name="Icon1" type="System.Drawing.Icon, System.Drawing" mimetype="application/x-microsoft.net.object.bytearray.base64">
+        <value>[base64 mime encoded string representing a byte array form of the .NET Framework object]</value>
+        <comment>This is a comment</comment>
+    </data>
+                
+    There are any number of "resheader" rows that contain simple 
+    name/value pairs.
+    
+    Each data row contains a name, and value. The row also contains a 
+    type or mimetype. Type corresponds to a .NET class that support 
+    text/value conversion through the TypeConverter architecture. 
+    Classes that don't support this are serialized and stored with the 
+    mimetype set.
+    
+    The mimetype is used for serialized objects, and tells the 
+    ResXResourceReader how to depersist the object. This is currently not 
+    extensible. For a given mimetype the value must be set accordingly:
+    
+    Note - application/x-microsoft.net.object.binary.base64 is the format 
+    that the ResXResourceWriter will generate, however the reader can 
+    read any of the formats listed below.
+    
+    mimetype: application/x-microsoft.net.object.binary.base64
+    value   : The object must be serialized with 
+            : System.Runtime.Serialization.Formatters.Binary.BinaryFormatter
+            : and then encoded with base64 encoding.
+    
+    mimetype: application/x-microsoft.net.object.soap.base64
+    value   : The object must be serialized with 
+            : System.Runtime.Serialization.Formatters.Soap.SoapFormatter
+            : and then encoded with base64 encoding.
+
+    mimetype: application/x-microsoft.net.object.bytearray.base64
+    value   : The object must be serialized into a byte array 
+            : using a System.ComponentModel.TypeConverter
+            : and then encoded with base64 encoding.
+    -->
+  <xsd:schema id="root" xmlns="" xmlns:xsd="http://www.w3.org/2001/XMLSchema" xmlns:msdata="urn:schemas-microsoft-com:xml-msdata">
+    <xsd:import namespace="http://www.w3.org/XML/1998/namespace" />
+    <xsd:element name="root" msdata:IsDataSet="true">
+      <xsd:complexType>
+        <xsd:choice maxOccurs="unbounded">
+          <xsd:element name="metadata">
+            <xsd:complexType>
+              <xsd:sequence>
+                <xsd:element name="value" type="xsd:string" minOccurs="0" />
+              </xsd:sequence>
+              <xsd:attribute name="name" use="required" type="xsd:string" />
+              <xsd:attribute name="type" type="xsd:string" />
+              <xsd:attribute name="mimetype" type="xsd:string" />
+              <xsd:attribute ref="xml:space" />
+            </xsd:complexType>
+          </xsd:element>
+          <xsd:element name="assembly">
+            <xsd:complexType>
+              <xsd:attribute name="alias" type="xsd:string" />
+              <xsd:attribute name="name" type="xsd:string" />
+            </xsd:complexType>
+          </xsd:element>
+          <xsd:element name="data">
+            <xsd:complexType>
+              <xsd:sequence>
+                <xsd:element name="value" type="xsd:string" minOccurs="0" msdata:Ordinal="1" />
+                <xsd:element name="comment" type="xsd:string" minOccurs="0" msdata:Ordinal="2" />
+              </xsd:sequence>
+              <xsd:attribute name="name" type="xsd:string" use="required" msdata:Ordinal="1" />
+              <xsd:attribute name="type" type="xsd:string" msdata:Ordinal="3" />
+              <xsd:attribute name="mimetype" type="xsd:string" msdata:Ordinal="4" />
+              <xsd:attribute ref="xml:space" />
+            </xsd:complexType>
+          </xsd:element>
+          <xsd:element name="resheader">
+            <xsd:complexType>
+              <xsd:sequence>
+                <xsd:element name="value" type="xsd:string" minOccurs="0" msdata:Ordinal="1" />
+              </xsd:sequence>
+              <xsd:attribute name="name" type="xsd:string" use="required" />
+            </xsd:complexType>
+          </xsd:element>
+        </xsd:choice>
+      </xsd:complexType>
+    </xsd:element>
+  </xsd:schema>
+  <resheader name="resmimetype">
+    <value>text/microsoft-resx</value>
+  </resheader>
+  <resheader name="version">
+    <value>2.0</value>
+  </resheader>
+  <resheader name="reader">
+    <value>System.Resources.ResXResourceReader, System.Windows.Forms, Version=4.0.0.0, Culture=neutral, PublicKeyToken=b77a5c561934e089</value>
+  </resheader>
+  <resheader name="writer">
+    <value>System.Resources.ResXResourceWriter, System.Windows.Forms, Version=4.0.0.0, Culture=neutral, PublicKeyToken=b77a5c561934e089</value>
+  </resheader>
+  <data name="AbsFoldChange">
+    <value>绝对倍数变化</value>
+  </data>
+  <data name="AbsLog2FoldChange">
+    <value>绝对 Log2 倍数变化</value>
+  </data>
+  <data name="Abundance">
+    <value>丰度</value>
+  </data>
+  <data name="Accuracy">
+    <value>准确性</value>
+  </data>
+  <data name="AcquiredTime">
+    <value>采集时间</value>
+  </data>
+  <data name="AdjustedPValue">
+    <value>已调整的 P 值</value>
+  </data>
+  <data name="AllInfoMessage">
+    <value>所有信息消息</value>
+  </data>
+  <data name="AnalyteConcentration">
+    <value>分析物浓度</value>
+  </data>
+  <data name="Area">
+    <value>面积</value>
+  </data>
+  <data name="AreaNormalized">
+    <value>归一化的面积</value>
+  </data>
+  <data name="AreaRatio">
+    <value>面积比</value>
+  </data>
+  <data name="AttributeAreaProportion">
+    <value>属性面积比例</value>
+  </data>
+  <data name="AttributeGroupId">
+    <value>属性组 ID</value>
+  </data>
+  <data name="AuditLogRow">
+    <value>审计日志行</value>
+  </data>
+  <data name="AuditLogRowId">
+    <value>条目 Id</value>
+  </data>
+  <data name="AuditLogDetailRowId">
+    <value>详细 Id</value>
+  </data>
+  <data name="AutoSelectMolecules">
+    <value>自动选择分子</value>
+  </data>
+  <data name="AutoSelectPeptides">
+    <value>自动选择肽段</value>
+  </data>
+  <data name="AutoSelectPrecursors">
+    <value>自动选择母离子</value>
+  </data>
+  <data name="AutoSelectTransitions">
+    <value>自动选择离子对</value>
+  </data>
+  <data name="AverageMassErrorPPM">
+    <value>平均质量误差PPM</value>
+  </data>
+  <data name="AverageMasses">
+    <value>平均质量</value>
+  </data>
+  <data name="AverageMeasuredRetentionTime">
+    <value>平均测量保留时间</value>
+  </data>
+  <data name="Background">
+    <value>背景</value>
+  </data>
+  <data name="BatchFiguresOfMerit">
+    <value>批次品质因数</value>
+  </data>
+  <data name="BatchLimitOfDetection">
+    <value>批次检测限制</value>
+  </data>
+  <data name="BatchLimitOfQuantification">
+    <value>批次定量限制</value>
+  </data>
+  <data name="BatchName">
+    <value>批次名称</value>
+  </data>
+  <data name="BatchTargetQualitativeIonRatio">
+    <value>批次目标定性离子比</value>
+  </data>
+  <data name="BeginPos">
+    <value>开始 Pos</value>
+  </data>
+  <data name="BestReplicate">
+    <value>最佳重复测定</value>
+  </data>
+  <data name="BestRetentionTime">
+    <value>最佳保留时间</value>
+  </data>
+  <data name="CalculatedConcentration">
+    <value>计算的浓度</value>
+  </data>
+  <data name="CalibrationCurve">
+    <value>校准曲线</value>
+  </data>
+  <data name="CandidatePeakGroup">
+    <value>候选峰组</value>
+  </data>
+  <data name="CAS">
+    <value>CAS（化学文摘社）</value>
+  </data>
+  <data name="Chosen">
+    <value>已选择</value>
+  </data>
+  <data name="Chromatogram">
+    <value>色谱图</value>
+  </data>
+  <data name="ChromatogramExtractionWidth">
+    <value>色谱图提取宽度</value>
+  </data>
+  <data name="ChromatogramIonMobility">
+    <value>色谱图离子迁移</value>
+  </data>
+  <data name="ChromatogramIonMobilityExtractionWidth">
+    <value>色谱图离子迁移提取宽度</value>
+  </data>
+  <data name="ChromatogramIonMobilityUnits">
+    <value>色谱图离子迁移单位</value>
+  </data>
+  <data name="ChromatogramPrecursorMz">
+    <value>色谱图母离子质荷比</value>
+  </data>
+  <data name="ChromatogramProductMz">
+    <value>色谱图子离子质荷比</value>
+  </data>
+  <data name="ChromatogramSource">
+    <value>色谱图源</value>
+  </data>
+  <data name="CleavageAa">
+    <value>剪切 Aa</value>
+  </data>
+  <data name="Coeluting">
+    <value>共洗脱</value>
+  </data>
+  <data name="CollisionCrossSection">
+    <value>碰撞横截面</value>
+  </data>
+  <data name="CollisionalCrossSection">
+    <value>碰撞横截面</value>
+  </data>
+  <data name="CollisionEnergy">
+    <value>碰撞能量</value>
+  </data>
+  <data name="ConcentrationMultiplier">
+    <value>浓度系数</value>
+  </data>
+  <data name="ConfidenceLevel">
+    <value>置信水平</value>
+  </data>
+  <data name="CountTruncated">
+    <value>截尾计数</value>
+  </data>
+  <data name="Cv">
+    <value>变异系数</value>
+  </data>
+  <data name="CvArea">
+    <value>峰面积的变异系数</value>
+  </data>
+  <data name="CvAreaNormalized">
+    <value>归一化峰面积的变异系数</value>
+  </data>
+  <data name="CvAreaRatio">
+    <value>面积比的变异系数</value>
+  </data>
+  <data name="CvBestRetentionTime">
+    <value>最佳保留时间的变异系数</value>
+  </data>
+  <data name="CvFwhm">
+    <value>半峰宽的变异系数</value>
+  </data>
+  <data name="CvMaxFwhm">
+    <value>最大半峰宽的变异系数</value>
+  </data>
+  <data name="CvMaxHeight">
+    <value>最大高度的变异系数</value>
+  </data>
+  <data name="CvRetentionTime">
+    <value>保留时间的变异系数</value>
+  </data>
+  <data name="CvTotalArea">
+    <value>总面积的变异系数</value>
+  </data>
+  <data name="CvTotalAreaNormalized">
+    <value>归一化总面积的变异系数</value>
+  </data>
+  <data name="CvTotalAreaRatio">
+    <value>总面积比的变异系数</value>
+  </data>
+  <data name="DeclusteringPotential">
+    <value>去簇电压</value>
+  </data>
+  <data name="DecoyMzShift">
+    <value>诱饵 Mz 偏移</value>
+  </data>
+  <data name="DetailReason">
+    <value>详细原因</value>
+  </data>
+  <data name="DetectionQValue">
+    <value>检测 Q 值</value>
+  </data>
+  <data name="DetectionZScore">
+    <value>检测 Z 得分</value>
+  </data>
+  <data name="DegreesOfFreedom">
+    <value>自由度</value>
+  </data>
+  <data name="Details">
+    <value>细节</value>
+  </data>
+  <data name="DriftTimeMS1">
+    <value>漂移时间 MS1</value>
+  </data>
+  <data name="DriftTimeFragment">
+    <value>漂移时间片段</value>
+  </data>
+  <data name="DriftTimeWindow">
+    <value>漂移时间窗口</value>
+  </data>
+  <data name="EndPos">
+    <value>结束 Pos</value>
+  </data>
+  <data name="EndTime">
+    <value>结束时间</value>
+  </data>
+  <data name="ErrorMessage">
+    <value>错误消息</value>
+  </data>
+  <data name="EstimatedValue">
+    <value>预估值</value>
+  </data>
+  <data name="ExcludeFromCalibration">
+    <value>从校准中排除</value>
+  </data>
+  <data name="ExplicitAnalyteConcentration">
+    <value>明确分析物浓度</value>
+  </data>
+  <data name="ExplicitCollisionEnergy">
+    <value>明确碰撞能量</value>
+  </data>
+  <data name="ExplicitCompensationVoltage">
+    <value>明确的补偿电压</value>
+  </data>
+  <data name="ExplicitConeVoltage">
+    <value>明确的锥孔电压</value>
+  </data>
+  <data name="ExplicitDeclusteringPotential">
+    <value>明确的去簇电压</value>
+  </data>
+  <data name="ExplicitDriftTimeHighEnergyOffsetMsec">
+    <value>明确漂移时间高能偏置毫秒</value>
+  </data>
+  <data name="ExplicitCollisionalCrossSection">
+    <value>明确的碰撞横截面</value>
+  </data>
+  <data name="ExplicitDriftTimeMsec">
+    <value>明确的漂移时间毫秒</value>
+  </data>
+  <data name="ExplicitGlobalStandardArea">
+    <value>明确的全局标准面积</value>
+  </data>
+  <data name="ExplicitIonMobility">
+    <value>明示离子迁移</value>
+  </data>
+  <data name="ExplicitIonMobilityHighEnergyOffset">
+    <value>明示离子迁移高能偏置</value>
+  </data>
+  <data name="ExplicitIonMobilityUnits">
+    <value>明示离子迁移单位</value>
+  </data>
+  <data name="ExplicitRetentionTime">
+    <value>明确保留时间</value>
+  </data>
+  <data name="ExplicitRetentionTimeWindow">
+    <value>明示保留时间窗口</value>
+  </data>
+  <data name="ExplicitSLens">
+    <value>明示SLens</value>
+  </data>
+  <data name="Features">
+    <value>特征</value>
+  </data>
+  <data name="FiguresOfMerit">
+    <value>品质因数</value>
+  </data>
+  <data name="FileIndex">
+    <value>文件索引</value>
+  </data>
+  <data name="FileName">
+    <value>文件名称</value>
+  </data>
+  <data name="FilePath">
+    <value>文件路径</value>
+  </data>
+  <data name="Files">
+    <value>文件</value>
+  </data>
+  <data name="FirstPosition">
+    <value>第一个位置</value>
+  </data>
+  <data name="FoldChange">
+    <value>倍数变化</value>
+  </data>
+  <data name="FoldChangeResult">
+    <value>倍数变化结果</value>
+  </data>
+  <data name="FragmentIon">
+    <value>碎片离子</value>
+  </data>
+  <data name="FragmentIonOrdinal">
+    <value>碎片离子序数</value>
+  </data>
+  <data name="FragmentIonType">
+    <value>碎片离子类型</value>
+  </data>
+  <data name="FullNames">
+    <value>全名</value>
+  </data>
+  <data name="FullScanFilterWidth">
+    <value>全扫描过滤器宽度</value>
+  </data>
+  <data name="Fwhm">
+    <value>半峰宽</value>
+  </data>
+  <data name="FwhmDegenerate">
+    <value>半峰宽退化</value>
+  </data>
+  <data name="Group">
+    <value>组</value>
+  </data>
+  <data name="Height">
+    <value>高度</value>
+  </data>
+  <data name="HMDB">
+    <value>HMDB（人类代谢组学数据库）</value>
+  </data>
+  <data name="Identified">
+    <value>已确认的</value>
+  </data>
+  <data name="InChiKey">
+    <value>InChiKey（国际化合物标识键）</value>
+  </data>
+  <data name="InChI">
+    <value>InChI（国际化合物标识）</value>
+  </data>
+  <data name="InstrumentSerialNumber">
+    <value>仪器序列号</value>
+  </data>
+  <data name="Intensities">
+    <value>强度</value>
+  </data>
+  <data name="Intercept">
+    <value>截距</value>
+  </data>
+  <data name="InternalStandardConcentration">
+    <value>内标浓度</value>
+  </data>
+  <data name="InterpolatedData">
+    <value>内插数据</value>
+  </data>
+  <data name="InterpolatedIntensities">
+    <value>内插强度</value>
+  </data>
+  <data name="InterpolatedMassErrors">
+    <value>内插质量误差</value>
+  </data>
+  <data name="InterpolatedNumberOfPoints">
+    <value>插值点数</value>
+  </data>
+  <data name="InterpolatedSpectrumIds">
+    <value>内插谱图 ID</value>
+  </data>
+  <data name="InterpolatedTimes">
+    <value>内插时间</value>
+  </data>
+  <data name="IonFormula">
+    <value>离子公式</value>
+  </data>
+  <data name="IonMobilityFragment">
+    <value>离子迁移碎片</value>
+  </data>
+  <data name="IonMobilityHighEnergyOffset">
+    <value>离子迁移高能偏置</value>
+  </data>
+  <data name="IonMobilityMS1">
+    <value>离子迁移 MS1</value>
+  </data>
+  <data name="IonMobilityValue">
+    <value>离子迁移值</value>
+  </data>
+  <data name="IonMobilityWindow">
+    <value>离子迁移窗口</value>
+  </data>
+  <data name="IonMobilityUnits">
+    <value>离子迁移单位</value>
+  </data>
+  <data name="IonName">
+    <value>离子名称</value>
+  </data>
+  <data name="IsDecoy">
+    <value>是诱饵</value>
+  </data>
+  <data name="IsotopeDistIndex">
+    <value>同位素分布指数</value>
+  </data>
+  <data name="IsotopeDistProportion">
+    <value>同位素分布比例</value>
+  </data>
+  <data name="IsotopeDistRank">
+    <value>同位素分布排名</value>
+  </data>
+  <data name="IsotopeDotProduct">
+    <value>同位素点积值</value>
+  </data>
+  <data name="IsotopeLabelType">
+    <value>同位素标记类型</value>
+  </data>
+  <data name="KEGG">
+    <value>KEGG</value>
+  </data>
+  <data name="Key">
+    <value>关键</value>
+  </data>
+  <data name="LastPosition">
+    <value>最后一个位置</value>
+  </data>
+  <data name="LibraryCollisionCrossSection">
+    <value>库碰撞横截面</value>
+  </data>
+  <data name="LibraryDotProduct">
+    <value>库点积</value>
+  </data>
+  <data name="LibraryIonMobilityHighEnergyOffset">
+    <value>库离子迁移高能偏置</value>
+  </data>
+  <data name="LibraryIntensity">
+    <value>库强度</value>
+  </data>
+  <data name="LibraryIonMobility">
+    <value>库离子迁移</value>
+  </data>
+  <data name="LibraryIonMobilityUnits">
+    <value>库离子迁移单位</value>
+  </data>
+  <data name="LibraryIonMobilityValue">
+    <value>库离子迁移值</value>
+  </data>
+  <data name="LibraryName">
+    <value>库名称</value>
+  </data>
+  <data name="LibraryProbabilityScore">
+    <value>库概率得分</value>
+  </data>
+  <data name="LibraryRank">
+    <value>库排名</value>
+  </data>
+  <data name="LibraryScore1">
+    <value>库得分 1</value>
+  </data>
+  <data name="LibraryScore2">
+    <value>库得分 2</value>
+  </data>
+  <data name="LibraryScore3">
+    <value>库得分 3</value>
+  </data>
+  <data name="LibraryType">
+    <value>库类型</value>
+  </data>
+  <data name="LimitOfDetection">
+    <value>检出极限</value>
+  </data>
+  <data name="LimitOfQuantification">
+    <value>定量极限</value>
+  </data>
+  <data name="LinearFit">
+    <value>线性拟合</value>
+  </data>
+  <data name="Log2FoldChange">
+    <value>记录 2 倍数变化</value>
+  </data>
+  <data name="Losses">
+    <value>损失</value>
+  </data>
+  <data name="LossFormulas">
+    <value>损失公式</value>
+  </data>
+  <data name="LossNeutralMass">
+    <value>丢失中性质量</value>
+  </data>
+  <data name="MassErrorPPM">
+    <value>质量误差 PPM</value>
+  </data>
+  <data name="MassErrors">
+    <value>质量误差</value>
+  </data>
+  <data name="Max">
+    <value>最大</value>
+  </data>
+  <data name="MaxBestRetentionTime">
+    <value>最佳保留时间最大值</value>
+  </data>
+  <data name="MaxDetectionQValue" xml:space="preserve">
+    <value>最大检测 Q 值</value>
+  </data>
+  <data name="MaxEndTime">
+    <value>结束时间最大值</value>
+  </data>
+  <data name="MaxFoldChange">
+    <value>倍数变化最大值</value>
+  </data>
+  <data name="MaxFwhm">
+    <value>半峰宽最大值</value>
+  </data>
+  <data name="MaxHeight">
+    <value>高度最大值</value>
+  </data>
+  <data name="MaxRetentionTime">
+    <value>保留时间最大值</value>
+  </data>
+  <data name="Median">
+    <value>中位数</value>
+  </data>
+  <data name="MedianDetectionQValue" xml:space="preserve">
+    <value>中位数检测 Q 值</value>
+  </data>
+  <data name="MedianPeakArea">
+    <value>中位数峰面积</value>
+  </data>
+  <data name="Mean">
+    <value>平均</value>
+  </data>
+  <data name="MeanArea">
+    <value>平均面积</value>
+  </data>
+  <data name="MeanAreaNormalized">
+    <value>归一化的平均面积</value>
+  </data>
+  <data name="MeanAreaRatio">
+    <value>平均面积比</value>
+  </data>
+  <data name="MeanBestRetentionTime">
+    <value>平均最佳保留时间</value>
+  </data>
+  <data name="MeanFwhm">
+    <value>平均半峰宽</value>
+  </data>
+  <data name="MeanMaxFwhm">
+    <value>平均最大半峰宽</value>
+  </data>
+  <data name="MeanMaxHeight">
+    <value>平均最大高度</value>
+  </data>
+  <data name="MeanRetentionTime">
+    <value>平均保留时间</value>
+  </data>
+  <data name="MeanTotalArea">
+    <value>平均总面积</value>
+  </data>
+  <data name="MeanTotalAreaNormalized">
+    <value>归一化的平均总面积</value>
+  </data>
+  <data name="MeanTotalAreaRatio">
+    <value>平均总面积比</value>
+  </data>
+  <data name="Min">
+    <value>最小</value>
+  </data>
+  <data name="MinBestRetentionTime">
+    <value>最佳保留时间最小值</value>
+  </data>
+  <data name="MinDetectionQValue" xml:space="preserve">
+    <value>最小检测 Q 值</value>
+  </data>
+  <data name="MinFoldChange">
+    <value>倍数变化最小值</value>
+  </data>
+  <data name="MinRetentionTime">
+    <value>保留时间最小值</value>
+  </data>
+  <data name="MinStartTime">
+    <value>启动时间最小值</value>
+  </data>
+  <data name="MissedCleavages">
+    <value>遗漏的酶解位点数</value>
+  </data>
+  <data name="ModelScore">
+    <value>模型得分</value>
+  </data>
+  <data name="ModifiedAreaProportion">
+    <value>修改的面积比例</value>
+  </data>
+  <data name="ModifiedSequence">
+    <value>修改的序列</value>
+  </data>
+  <data name="ModifiedSequenceAverageMasses">
+    <value>修改的序列平均质量</value>
+  </data>
+  <data name="ModifiedSequenceFullNames">
+    <value>修改的序列全名</value>
+  </data>
+  <data name="ModifiedSequenceMonoisotopicMasses">
+    <value>修改的序列同位素质量</value>
+  </data>
+  <data name="ModifiedSequenceThreeLetterCodes">
+    <value>修改的序列三字母代码</value>
+  </data>
+  <data name="ModifiedSequenceUnimodIds">
+    <value>修改的序列Unimod ID</value>
+  </data>
+  <data name="ModifiedTime">
+    <value>修改的时间</value>
+  </data>
+  <data name="Molecule">
+    <value>分子</value>
+  </data>
+  <data name="MoleculeListAbundance">
+    <value>分子列表丰度</value>
+  </data>
+  <data name="MoleculeListLocator">
+    <value>分子列表定位器</value>
+  </data>
+  <data name="MoleculeListResult">
+    <value>分子列表结果</value>
+  </data>
+  <data name="MoleculeListResults">
+    <value>分子列表结果</value>
+  </data>
+  <data name="MoleculeName">
+    <value>分子名称</value>
+  </data>
+  <data name="MoleculeFormula">
+    <value>分子式</value>
+  </data>
+  <data name="MoleculeList">
+    <value>分子列表</value>
+  </data>
+  <data name="MoleculeListName">
+    <value>分子列表名称</value>
+  </data>
+  <data name="MoleculeListNote">
+    <value>分子列表注释</value>
+  </data>
+  <data name="MoleculeLists">
+    <value>分子列表</value>
+  </data>
+  <data name="MoleculeLocator">
+    <value>分子定位器</value>
+  </data>
+  <data name="MoleculeNote">
+    <value>分子注释</value>
+  </data>
+  <data name="MoleculePeakFoundRatio">
+    <value>分子峰值发现比率</value>
+  </data>
+  <data name="MoleculeResult">
+    <value>分子结果</value>
+  </data>
+  <data name="MoleculeResultLocator">
+    <value>分子结果定位器</value>
+  </data>
+  <data name="MoleculeResults">
+    <value>分子结果</value>
+  </data>
+  <data name="MoleculeRetentionTime">
+    <value>分子保留时间</value>
+  </data>
+  <data name="Molecules">
+    <value>分子</value>
+  </data>
+  <data name="MonoisotopicMasses">
+    <value>单一同位素质量</value>
+  </data>
+  <data name="MsLevel">
+    <value>MS 级别</value>
+  </data>
+  <data name="NextAa">
+    <value>下一个 Aa</value>
+  </data>
+  <data name="NormalizationDivisor">
+    <value>归一化除数</value>
+  </data>
+  <data name="NormalizationMethod">
+    <value>校准方法</value>
+  </data>
+  <data name="NormalizedArea">
+    <value>校准后面积</value>
+  </data>
+  <data name="NumberOfPoints">
+    <value>点数</value>
+  </data>
+  <data name="OptCollisionEnergy">
+    <value>最优碰撞能量</value>
+  </data>
+  <data name="OptCompensationVoltage">
+    <value>最优补偿电压</value>
+  </data>
+  <data name="OptDeclusteringPotential">
+    <value>最优去簇电压</value>
+  </data>
+  <data name="OptStep">
+    <value>最优步骤</value>
+  </data>
+  <data name="PeakGroupEndTime">
+    <value>峰组结束时间</value>
+  </data>
+  <data name="PeakGroupStartTime">
+    <value>峰组开始时间</value>
+  </data>
+  <data name="PeakQValue">
+    <value>峰 Q 值</value>
+  </data>
+  <data name="PeakRank">
+    <value>峰排名</value>
+  </data>
+  <data name="PeakRankByLevel">
+    <value>按级别进行峰排名</value>
+  </data>
+  <data name="PeakScores">
+    <value>峰得分</value>
+  </data>
+  <data name="Peptide">
+    <value>肽段</value>
+  </data>
+  <data name="PeptideDocumentLocation">
+    <value>肽段文档位置</value>
+  </data>
+  <data name="PeptideLocator">
+    <value>肽段定位器</value>
+  </data>
+  <data name="PeptideModifiedSequence">
+    <value>肽段修饰序列</value>
+  </data>
+  <data name="PeptideModifiedSequenceAverageMasses">
+    <value>肽段修饰序列平均质量</value>
+  </data>
+  <data name="PeptideModifiedSequenceFullNames">
+    <value>肽段修饰序列全名</value>
+  </data>
+  <data name="PeptideModifiedSequenceMonoisotopicMasses">
+    <value>肽段修饰序列单一同位素质量</value>
+  </data>
+  <data name="PeptideModifiedSequenceThreeLetterCodes">
+    <value>肽段修饰序列三字母代码</value>
+  </data>
+  <data name="PeptideModifiedSequenceUnimodIds">
+    <value>肽段修饰序列 Unimod ID</value>
+  </data>
+  <data name="PeptideNote">
+    <value>肽段注释</value>
+  </data>
+  <data name="PeptidePeakFoundRatio">
+    <value>肽段峰值检出比</value>
+  </data>
+  <data name="PeptideResult">
+    <value>肽段结果</value>
+  </data>
+  <data name="PeptideResultDocumentLocation">
+    <value>肽段结果文档位置</value>
+  </data>
+  <data name="PeptideResultLocator">
+    <value>肽段结果定位器</value>
+  </data>
+  <data name="PeptideResults">
+    <value>肽段结果</value>
+  </data>
+  <data name="PeptideRetentionTime">
+    <value>肽段保留时间</value>
+  </data>
+  <data name="Peptides">
+    <value>肽段</value>
+  </data>
+  <data name="PeptideSequence">
+    <value>肽段序列</value>
+  </data>
+  <data name="PeptideSequenceLength">
+    <value>肽段序列长度</value>
+  </data>
+  <data name="PointCount">
+    <value>计数点</value>
+  </data>
+  <data name="PointsAcrossPeak">
+    <value>峰内点</value>
+  </data>
+  <data name="CycleTimeAcrossPeak">
+    <value>峰间周期时间</value>
+  </data>
+  <data name="Precursor">
+    <value>母离子</value>
+  </data>
+  <data name="PrecursorAccuracy">
+    <value>母离子准确性</value>
+  </data>
+  <data name="PrecursorAdduct">
+    <value>母离子加合物</value>
+  </data>
+  <data name="PrecursorCalculatedConcentration">
+    <value>母离子计算的浓度</value>
+  </data>
+  <data name="PrecursorCharge">
+    <value>母离子电荷</value>
+  </data>
+  <data name="PrecursorConcentration">
+    <value>母离子浓度</value>
+  </data>
+  <data name="PrecursorExplicitCollisionEnergy">
+    <value>母离子明确碰撞能量</value>
+  </data>
+  <data name="PrecursorIonName">
+    <value>母离子名称</value>
+  </data>
+  <data name="PrecursorIonFormula">
+    <value>母离子公式</value>
+  </data>
+  <data name="PrecursorLocator">
+    <value>母离子定位器</value>
+  </data>
+  <data name="PrecursorMz">
+    <value>母离子质荷比</value>
+  </data>
+  <data name="PrecursorNeutralFormula">
+    <value>母离子中性分子式</value>
+  </data>
+  <data name="PrecursorNeutralMass">
+    <value>母离子中性质量</value>
+  </data>
+  <data name="PrecursorNormalizedArea">
+    <value>母离子校准后面积</value>
+  </data>
+  <data name="PrecursorNote">
+    <value>母离子注释</value>
+  </data>
+  <data name="PrecursorPeakFoundRatio">
+    <value>母离子峰值检出比</value>
+  </data>
+  <data name="PrecursorQuantification">
+    <value>母离子定量</value>
+  </data>
+  <data name="PrecursorReplicateNote">
+    <value>母离子重复测定注释</value>
+  </data>
+  <data name="PrecursorResult">
+    <value>母离子结果（单个）</value>
+  </data>
+  <data name="PrecursorResultLocator">
+    <value>母离子结果定位器</value>
+  </data>
+  <data name="PrecursorResults">
+    <value>母离子结果（多个）</value>
+  </data>
+  <data name="PrecursorResultsSummary">
+    <value>母离子结果摘要</value>
+  </data>
+  <data name="Precursors">
+    <value>母离子</value>
+  </data>
+  <data name="PredictedResultRetentionTime">
+    <value>预测结果保留时间</value>
+  </data>
+  <data name="PredictedRetentionTime">
+    <value>预测保留时间</value>
+  </data>
+  <data name="PreviousAa">
+    <value>上一个 Aa</value>
+  </data>
+  <data name="ProductAdduct">
+    <value>子离子加合物</value>
+  </data>
+  <data name="ProductCharge">
+    <value>子离子电荷</value>
+  </data>
+  <data name="ProductDecoyMzShift">
+    <value>子离子诱饵质荷比偏移</value>
+  </data>
+  <data name="ProductIonFormula">
+    <value>子离子公式</value>
+  </data>
+  <data name="ProductMz">
+    <value>子离子质荷比</value>
+  </data>
+  <data name="ProductNeutralFormula">
+    <value>子离子中性分子式</value>
+  </data>
+  <data name="ProductNeutralMass">
+    <value>子离子中性质量</value>
+  </data>
+  <data name="Protein">
+    <value>蛋白质</value>
+  </data>
+  <data name="ProteinAbundance">
+    <value>蛋白质丰度</value>
+  </data>
+  <data name="ProteinAccession">
+    <value>蛋白质检索号</value>
+  </data>
+  <data name="ProteinDescription">
+    <value>蛋白质描述</value>
+  </data>
+  <data name="ProteinGene">
+    <value>蛋白质基因</value>
+  </data>
+  <data name="ProteinLocator">
+    <value>蛋白质定位器</value>
+  </data>
+  <data name="ProteinName">
+    <value>蛋白质名称</value>
+  </data>
+  <data name="ProteinNote">
+    <value>蛋白质注释</value>
+  </data>
+  <data name="ProteinPreferredName">
+    <value>蛋白质首选名称</value>
+  </data>
+  <data name="ProteinResult">
+    <value>蛋白质结果</value>
+  </data>
+  <data name="ProteinResults">
+    <value>蛋白质结果</value>
+  </data>
+  <data name="Proteins">
+    <value>蛋白质</value>
+  </data>
+  <data name="ProteinSequence">
+    <value>蛋白质序列</value>
+  </data>
+  <data name="ProteinSequenceCoverage">
+    <value>蛋白质序列覆盖率</value>
+  </data>
+  <data name="ProteinSpecies">
+    <value>蛋白质物种</value>
+  </data>
+  <data name="PValue">
+    <value>P 值</value>
+  </data>
+  <data name="QuadraticCoefficient">
+    <value>二次项系数</value>
+  </data>
+  <data name="QualitativeIonRatio">
+    <value>定性离子比</value>
+  </data>
+  <data name="QualitativeIonRatioStatus">
+    <value>定性离子比状态</value>
+  </data>
+  <data name="Quantification">
+    <value>定量</value>
+  </data>
+  <data name="Quantitative">
+    <value>定量</value>
+  </data>
+  <data name="Range">
+    <value>范围</value>
+  </data>
+  <data name="RangeBestRetentionTime">
+    <value>范围最佳保留时间</value>
+  </data>
+  <data name="RangeRetentionTime">
+    <value>范围保留时间</value>
+  </data>
+  <data name="RatioDotProduct">
+    <value>比率点积</value>
+  </data>
+  <data name="RatioToStandard">
+    <value>相对于标准品比率</value>
+  </data>
+  <data name="RawData">
+    <value>原始数据</value>
+  </data>
+  <data name="RawIntensities">
+    <value>原始强度</value>
+  </data>
+  <data name="RawMassErrors">
+    <value>原始质量误差</value>
+  </data>
+  <data name="RawNumberOfPoints">
+    <value>原始点数</value>
+  </data>
+  <data name="RawSpectrumIds">
+    <value>原始谱图 ID</value>
+  </data>
+  <data name="RawTimes">
+    <value>原始时间</value>
+  </data>
+  <data name="Reason">
+    <value>原因</value>
+  </data>
+  <data name="Replicate">
+    <value>重复测定</value>
+  </data>
+  <data name="ReplicateAbundance">
+    <value>重复测定丰度</value>
+  </data>
+  <data name="ReplicateAbundances">
+    <value>重复测定丰度</value>
+  </data>
+  <data name="ReplicateCalibrationCurve">
+    <value>重复测定校准曲线</value>
+  </data>
+  <data name="ReplicateCount">
+    <value>重复测定计数</value>
+  </data>
+  <data name="ReplicateGroup">
+    <value>重复测定群组</value>
+  </data>
+  <data name="ReplicateErrorMessage">
+    <value>重复测定错误消息</value>
+  </data>
+  <data name="ReplicateIndex">
+    <value>重复测定索引</value>
+  </data>
+  <data name="ReplicateIntercept">
+    <value>重复测定截距</value>
+  </data>
+  <data name="ReplicateLocator">
+    <value>重复测定定位器</value>
+  </data>
+  <data name="ReplicateName">
+    <value>重复测定名称</value>
+  </data>
+  <data name="ReplicatePath">
+    <value>重复测定路径</value>
+  </data>
+  <data name="ReplicatePointCount">
+    <value>重复测定点计数</value>
+  </data>
+  <data name="ReplicateQuadraticCoefficient">
+    <value>重复测定二次项系数</value>
+  </data>
+  <data name="ReplicateRSquared">
+    <value>重复测定 R 平方</value>
+  </data>
+  <data name="ReplicateSampleIdentity">
+    <value>重复测定样本身份</value>
+  </data>
+  <data name="ReplicateSlope">
+    <value>重复测定斜度</value>
+  </data>
+  <data name="Replicates">
+    <value>重复测定</value>
+  </data>
+  <data name="ReplicateTurningPoint">
+    <value>重复测定转折点</value>
+  </data>
+  <data name="ResultFile">
+    <value>结果文件</value>
+  </data>
+  <data name="ResultFileLocator">
+    <value>结果文件定位器</value>
+  </data>
+  <data name="RetentionTime">
+    <value>保留时间</value>
+  </data>
+  <data name="RetentionTimeCalculatorScore">
+    <value>保留时间计算器得分</value>
+  </data>
+  <data name="RSquared">
+    <value>R 平方</value>
+  </data>
+  <data name="SampleDilutionFactor">
+    <value>样品稀释因子</value>
+  </data>
+  <data name="SampleId">
+    <value>样品 ID</value>
+  </data>
+  <data name="SampleName">
+    <value>样品名称</value>
+  </data>
+  <data name="SampleType">
+    <value>样品类型</value>
+  </data>
+  <data name="Score">
+    <value>得分</value>
+  </data>
+  <data name="SkylineVersion">
+    <value>Skyline 版本</value>
+  </data>
+  <data name="Slope">
+    <value>斜率</value>
+  </data>
+  <data name="SMILES">
+    <value>SMILES（简化分子线性输入规范）</value>
+  </data>
+  <data name="SpectrumIds">
+    <value>谱图 ID</value>
+  </data>
+  <data name="StandardError">
+    <value>标准错误</value>
+  </data>
+  <data name="StandardType">
+    <value>标准类型</value>
+  </data>
+  <data name="StartTime">
+    <value>启动时间</value>
+  </data>
+  <data name="Stdev">
+    <value>标准偏差</value>
+  </data>
+  <data name="StdevArea">
+    <value>面积标准偏差</value>
+  </data>
+  <data name="StdevAreaNormalized">
+    <value>归一化的面积标准偏差</value>
+  </data>
+  <data name="StdevAreaRatio">
+    <value>面积比标准偏差</value>
+  </data>
+  <data name="StdevBestRetentionTime">
+    <value>最佳保留时间标准偏差</value>
+  </data>
+  <data name="StdevFwhm">
+    <value>半峰全宽标准偏差</value>
+  </data>
+  <data name="StdevMaxFwhm">
+    <value>最大半峰全宽标准偏差</value>
+  </data>
+  <data name="StdevMaxHeight">
+    <value>最大高度标准偏差</value>
+  </data>
+  <data name="StdevRetentionTime">
+    <value>保留时间标准偏差</value>
+  </data>
+  <data name="StdevTotalArea">
+    <value>总面积标准偏差</value>
+  </data>
+  <data name="StdevTotalAreaNormalized">
+    <value>归一化总面积的标准偏差</value>
+  </data>
+  <data name="StdevTotalAreaRatio">
+    <value>总面积比标准偏差</value>
+  </data>
+  <data name="SummaryMessage">
+    <value>总结消息</value>
+  </data>
+  <data name="TargetQualitativeIonRatio">
+    <value>目标定性离子比</value>
+  </data>
+  <data name="ThreeLetterCodes">
+    <value>三字母代码</value>
+  </data>
+  <data name="TicArea">
+    <value>总离子电流面积</value>
+  </data>
+  <data name="TotalArea">
+    <value>总面积</value>
+  </data>
+  <data name="Time">
+    <value>时间</value>
+  </data>
+  <data name="Times">
+    <value>时间</value>
+  </data>
+  <data name="TimeStamp">
+    <value>时间戳</value>
+  </data>
+  <data name="TotalAreaFragment">
+    <value>片段总面积</value>
+  </data>
+  <data name="TotalAreaMs1">
+    <value>MS1 总面积</value>
+  </data>
+  <data name="TotalAreaNormalized">
+    <value>归一化的总面积</value>
+  </data>
+  <data name="TotalAreaRatio">
+    <value>总面积比</value>
+  </data>
+  <data name="TotalBackground">
+    <value>总体背景</value>
+  </data>
+  <data name="TotalBackgroundFragment">
+    <value>片段总背景</value>
+  </data>
+  <data name="TotalBackgroundMs1">
+    <value>MS1 总体背景</value>
+  </data>
+  <data name="TransitionCount">
+    <value>离子对计数</value>
+  </data>
+  <data name="Transition">
+    <value>离子对</value>
+  </data>
+  <data name="TransitionIsDecoy">
+    <value>离子对是诱饵</value>
+  </data>
+  <data name="TransitionLocator">
+    <value>离子对定位器</value>
+  </data>
+  <data name="TransitionNote">
+    <value>离子对注释</value>
+  </data>
+  <data name="TransitionReplicateNote">
+    <value>离子对重复测定注释</value>
+  </data>
+  <data name="TransitionResult">
+    <value>离子对结果（单个）</value>
+  </data>
+  <data name="TransitionResultIsMs1">
+    <value>离子对结果为 MS1</value>
+  </data>
+  <data name="TransitionResultIsQuantitative">
+    <value>离子对结果为定量</value>
+  </data>
+  <data name="TransitionResultLocator">
+    <value>离子对结果定位器</value>
+  </data>
+  <data name="TransitionResults">
+    <value>离子对结果（多个）</value>
+  </data>
+  <data name="TransitionResultsSummary">
+    <value>离子对结果摘要</value>
+  </data>
+  <data name="Transitions">
+    <value>离子对</value>
+  </data>
+  <data name="Truncated">
+    <value>截短的</value>
+  </data>
+  <data name="TurningPoint">
+    <value>转折点</value>
+  </data>
+  <data name="TValue">
+    <value>T 值</value>
+  </data>
+  <data name="UndoRedoMessage">
+    <value>撤销恢复消息</value>
+  </data>
+  <data name="UnimodIds">
+    <value>Unimod ID</value>
+  </data>
+  <data name="User">
+    <value>用户</value>
+  </data>
+  <data name="UserSetPeak">
+    <value>用户设定峰</value>
+  </data>
+  <data name="UserSetTotal">
+    <value>用户设定总数</value>
+  </data>
+  <data name="UTCTime">
+    <value>UTC 时间</value>
+  </data>
+  <data name="Weight">
+    <value>权重</value>
+  </data>
+  <data name="WeightedFeature">
+    <value>加权特征</value>
+  </data>
+  <data name="WeightedFeatures">
+    <value>加权特征</value>
+  </data>
+  <data name="WeightedScore">
+    <value>加权得分</value>
+  </data>
+  <data name="PeakGroupRetentionTime" xml:space="preserve">
+    <value>峰组保留时间</value>
+  </data>
 </root>