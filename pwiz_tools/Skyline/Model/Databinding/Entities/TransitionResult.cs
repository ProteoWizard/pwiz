﻿/*
 * Original author: Nicholas Shulman <nicksh .at. u.washington.edu>,
 *                  MacCoss Lab, Department of Genome Sciences, UW
 *
 * Copyright 2012 University of Washington - Seattle, WA
 *
 * Licensed under the Apache License, Version 2.0 (the "License");
 * you may not use this file except in compliance with the License.
 * You may obtain a copy of the License at
 *
 *     http://www.apache.org/licenses/LICENSE-2.0
 *
 * Unless required by applicable law or agreed to in writing, software
 * distributed under the License is distributed on an "AS IS" BASIS,
 * WITHOUT WARRANTIES OR CONDITIONS OF ANY KIND, either express or implied.
 * See the License for the specific language governing permissions and
 * limitations under the License.
 */

using System;
using System.ComponentModel;
using System.Linq;
using pwiz.Common.DataBinding.Attributes;
using pwiz.Skyline.Model.DocSettings;
using pwiz.Skyline.Model.ElementLocators;
using pwiz.Skyline.Model.GroupComparison;
using pwiz.Skyline.Model.Hibernate;
using pwiz.Skyline.Model.Results;
using pwiz.Skyline.Util.Extensions;

namespace pwiz.Skyline.Model.Databinding.Entities
{
    [InvariantDisplayName(nameof(TransitionResult))]
    [AnnotationTarget(AnnotationDef.AnnotationTarget.transition_result)]
    public class TransitionResult : Result
    {
        private readonly CachedValues _cachedValues = new CachedValues();
        public TransitionResult(Transition transition, ResultFile resultFile) : base(transition, resultFile)
        {
        }

        [Browsable(false)]
        public TransitionChromInfo ChromInfo { get { return _cachedValues.GetValue(this); } }

        public void ChangeChromInfo(EditDescription editDescription, Func<TransitionChromInfo, TransitionChromInfo> newChromInfo)
        {
            Transition.ChangeDocNode(editDescription, docNode=>docNode.ChangeResults(GetResultFile().ChangeChromInfo(docNode.Results, newChromInfo)));
        }
        [HideWhen(AncestorOfType = typeof(Transition))]
        public Transition Transition { get { return (Transition)SkylineDocNode; } }
        [Format(Formats.RETENTION_TIME, NullValue = TextUtil.EXCEL_NA)]
        public double? RetentionTime { get { return ChromInfo.IsEmpty ? (double?) null : ChromInfo.RetentionTime; } }
        [Format(Formats.RETENTION_TIME, NullValue = TextUtil.EXCEL_NA)]
        public double? Fwhm { get { return ChromInfo.IsEmpty ? (double?) null : ChromInfo.Fwhm; } }
        public bool FwhmDegenerate { get { return ChromInfo.IsFwhmDegenerate; } }
        [Format(Formats.RETENTION_TIME, NullValue = TextUtil.EXCEL_NA)]
        public double? StartTime { get { return ChromInfo.IsEmpty ? (double?)null : ChromInfo.StartRetentionTime; } }
        [Format(Formats.RETENTION_TIME, NullValue = TextUtil.EXCEL_NA)]
        public double? EndTime { get { return ChromInfo.IsEmpty ? (double?) null : ChromInfo.EndRetentionTime; } }
        [Format(Formats.PEAK_AREA, NullValue = TextUtil.EXCEL_NA)]
        public double? Area { get { return ChromInfo.IsEmpty ? (double?) null : ChromInfo.Area; } }
        [Format(Formats.PEAK_AREA, NullValue = TextUtil.EXCEL_NA)]
        public double? Background { get { return ChromInfo.IsEmpty ? (double?)null : ChromInfo.BackgroundArea; } }
        [Format(Formats.STANDARD_RATIO, NullValue = TextUtil.EXCEL_NA)]
        public double? AreaRatio 
        {
            get
            {
                var firstInternalStandard = DataSchema.NormalizedValueCalculator.RatioInternalStandardTypes.FirstOrDefault();
                if (firstInternalStandard != null)
                {
                    return GetNormalizedArea(new NormalizationMethod.RatioToLabel(firstInternalStandard));
                }
                return GetNormalizedArea(NormalizationMethod.GLOBAL_STANDARDS);
            }
        }
        [Format(Formats.PEAK_AREA_NORMALIZED, NullValue = TextUtil.EXCEL_NA)]
        public double? AreaNormalized
        {
            get { return Area / GetResultFile().GetTotalArea(Transition.Precursor.IsotopeLabelType); }
        }
        [Format(Formats.PEAK_AREA, NullValue = TextUtil.EXCEL_NA)]
        public double? Height { get { return ChromInfo.IsEmpty ? (double?) null : ChromInfo.Height; } }
        [Format(Formats.MASS_ERROR, NullValue = TextUtil.EXCEL_NA)]
        public double? MassErrorPPM { get { return ChromInfo.MassError; } }
        public bool? Truncated { get { return ChromInfo.IsTruncated; } }
        [Format(NullValue = TextUtil.EXCEL_NA)]
        public int? PeakRank { get { return ChromInfo.IsEmpty ? (int?)null : ChromInfo.Rank; } }
        [Format(NullValue = TextUtil.EXCEL_NA)]
        public int? PeakRankByLevel { get { return ChromInfo.IsEmpty ? (int?)null : ChromInfo.RankByLevel; } }
        public UserSet UserSetPeak { get { return ChromInfo.UserSet; } }
        [Format(NullValue = TextUtil.EXCEL_NA)]
        public int OptStep { get { return ChromInfo.OptimizationStep; } }
        [Format(NullValue = TextUtil.EXCEL_NA)]
        public int? PointsAcrossPeak { get { return ChromInfo.PointsAcrossPeak; } }
        [Format(Formats.RETENTION_TIME, NullValue = TextUtil.EXCEL_NA)]
        public double? CycleTimeAcrossPeak { get { return (EndTime - StartTime) * 60 / PointsAcrossPeak; } }

        public bool Coeluting { get { return !ChromInfo.IsForcedIntegration; } }

        [Format(Formats.RETENTION_TIME, NullValue = TextUtil.EXCEL_NA)]
        public double? IonMobilityFragment 
        {
            get
            {
                return IonMobilityFilter.IsNullOrEmpty(ChromInfo.IonMobility) ? null
                    : ChromInfo.IonMobility.IonMobilityAndCCS.GetHighEnergyIonMobility();
            }
        }

        public Chromatogram Chromatogram
        {
            get { return _cachedValues.GetValue1(this); }
        }

        [InvariantDisplayName("TransitionReplicateNote")]
        [Importable]
        public string Note
        {
            get { return ChromInfo.Annotations.Note; }
            set
            {
                ChangeChromInfo(EditColumnDescription(nameof(Note), value),
                    chromInfo=>chromInfo.ChangeAnnotations(chromInfo.Annotations.ChangeNote(value)));
            }
        }

        public bool TransitionResultIsQuantitative
        {
            get
            {
                return Transition.DocNode.IsQuantitative(SrmDocument.Settings);
            }
        }

        public bool TransitionResultIsMs1
        {
            get
            {
                return SrmDocument.Settings.GetChromSource(Transition.DocNode) == ChromSource.ms1;
            }
        }

        public override void SetAnnotation(AnnotationDef annotationDef, object value)
        {
            ChangeChromInfo(EditDescription.SetAnnotation(annotationDef, value), 
                chromInfo=>chromInfo.ChangeAnnotations(chromInfo.Annotations.ChangeAnnotation(annotationDef, value)));
        }

        public override object GetAnnotation(AnnotationDef annotationDef)
        {
            return DataSchema.AnnotationCalculator.GetAnnotation(annotationDef, this, ChromInfo.Annotations);
        }

        [HideWhen(AncestorOfType = typeof(SkylineDocument))]
        public PrecursorResult PrecursorResult 
        {
            get
            {
                return new PrecursorResult(Transition.Precursor, GetResultFile());
            }
        }
        public override string ToString()
        {
            return string.Format(@"{0:0}", ChromInfo.Area);
        }

        [InvariantDisplayName("TransitionResultLocator")]
        public string Locator
        {
            get { return GetLocator(); }
        }

        public override ElementRef GetElementRef()
        {
            return TransitionResultRef.PROTOTYPE.ChangeChromInfo(GetResultFile().Replicate.ChromatogramSet, ChromInfo)
                .ChangeParent(Transition.GetElementRef());
        }

        public override bool IsEmpty()
        {
            return ChromInfo.IsEmpty;
        }

        public double? GetNormalizedArea(NormalizationMethod normalizationMethod)
        {
            if (normalizationMethod == null)
            {
                return null;
            }

            return DataSchema.NormalizedValueCalculator.GetTransitionValue(normalizationMethod,
                Transition.Precursor.Peptide.DocNode, Transition.Precursor.DocNode, Transition.DocNode, GetResultFile().Replicate.ReplicateIndex, ChromInfo);
        }

<<<<<<< HEAD
        [Format(Formats.Skewness)]
        public double? Skewness
        {
            get { return ChromInfo.IsEmpty ? null : ChromInfo.PeakShapeValues?.Skewness; }
        }

        [Format(Formats.Skewness)]
        public double? Kurtosis
        {
            get { return ChromInfo.IsEmpty ? null : ChromInfo.PeakShapeValues?.Kurtosis; }
        }

        [Format(Formats.RETENTION_TIME)]
        public double? PeakStandardDeviation
        {
            get { return ChromInfo.IsEmpty ? null : ChromInfo.PeakShapeValues?.StdDev; }
        }

        [Format(Formats.Skewness)]
        public double? ShapeCorrelation
        {
            get { return ChromInfo.IsEmpty ? null : ChromInfo.PeakShapeValues?.ShapeCorrelation; }
=======
        private class CachedValues : CachedValues<TransitionResult, TransitionChromInfo, Chromatogram>
        {
            protected override SrmDocument GetDocument(TransitionResult owner)
            {
                return owner.SrmDocument;
            }

            protected override TransitionChromInfo CalculateValue(TransitionResult owner)
            {
                return owner.GetResultFile().FindChromInfo(owner.Transition.DocNode.Results);
            }

            protected override Chromatogram CalculateValue1(TransitionResult owner)
            {
                return new Chromatogram(new ChromatogramGroup(owner.PrecursorResult), owner.Transition);
            }
>>>>>>> 890d32c5
        }
    }
}
<|MERGE_RESOLUTION|>--- conflicted
+++ resolved
@@ -1,239 +1,238 @@
-﻿/*
- * Original author: Nicholas Shulman <nicksh .at. u.washington.edu>,
- *                  MacCoss Lab, Department of Genome Sciences, UW
- *
- * Copyright 2012 University of Washington - Seattle, WA
- *
- * Licensed under the Apache License, Version 2.0 (the "License");
- * you may not use this file except in compliance with the License.
- * You may obtain a copy of the License at
- *
- *     http://www.apache.org/licenses/LICENSE-2.0
- *
- * Unless required by applicable law or agreed to in writing, software
- * distributed under the License is distributed on an "AS IS" BASIS,
- * WITHOUT WARRANTIES OR CONDITIONS OF ANY KIND, either express or implied.
- * See the License for the specific language governing permissions and
- * limitations under the License.
- */
-
-using System;
-using System.ComponentModel;
-using System.Linq;
-using pwiz.Common.DataBinding.Attributes;
-using pwiz.Skyline.Model.DocSettings;
-using pwiz.Skyline.Model.ElementLocators;
-using pwiz.Skyline.Model.GroupComparison;
-using pwiz.Skyline.Model.Hibernate;
-using pwiz.Skyline.Model.Results;
-using pwiz.Skyline.Util.Extensions;
-
-namespace pwiz.Skyline.Model.Databinding.Entities
-{
-    [InvariantDisplayName(nameof(TransitionResult))]
-    [AnnotationTarget(AnnotationDef.AnnotationTarget.transition_result)]
-    public class TransitionResult : Result
-    {
-        private readonly CachedValues _cachedValues = new CachedValues();
-        public TransitionResult(Transition transition, ResultFile resultFile) : base(transition, resultFile)
-        {
-        }
-
-        [Browsable(false)]
-        public TransitionChromInfo ChromInfo { get { return _cachedValues.GetValue(this); } }
-
-        public void ChangeChromInfo(EditDescription editDescription, Func<TransitionChromInfo, TransitionChromInfo> newChromInfo)
-        {
-            Transition.ChangeDocNode(editDescription, docNode=>docNode.ChangeResults(GetResultFile().ChangeChromInfo(docNode.Results, newChromInfo)));
-        }
-        [HideWhen(AncestorOfType = typeof(Transition))]
-        public Transition Transition { get { return (Transition)SkylineDocNode; } }
-        [Format(Formats.RETENTION_TIME, NullValue = TextUtil.EXCEL_NA)]
-        public double? RetentionTime { get { return ChromInfo.IsEmpty ? (double?) null : ChromInfo.RetentionTime; } }
-        [Format(Formats.RETENTION_TIME, NullValue = TextUtil.EXCEL_NA)]
-        public double? Fwhm { get { return ChromInfo.IsEmpty ? (double?) null : ChromInfo.Fwhm; } }
-        public bool FwhmDegenerate { get { return ChromInfo.IsFwhmDegenerate; } }
-        [Format(Formats.RETENTION_TIME, NullValue = TextUtil.EXCEL_NA)]
-        public double? StartTime { get { return ChromInfo.IsEmpty ? (double?)null : ChromInfo.StartRetentionTime; } }
-        [Format(Formats.RETENTION_TIME, NullValue = TextUtil.EXCEL_NA)]
-        public double? EndTime { get { return ChromInfo.IsEmpty ? (double?) null : ChromInfo.EndRetentionTime; } }
-        [Format(Formats.PEAK_AREA, NullValue = TextUtil.EXCEL_NA)]
-        public double? Area { get { return ChromInfo.IsEmpty ? (double?) null : ChromInfo.Area; } }
-        [Format(Formats.PEAK_AREA, NullValue = TextUtil.EXCEL_NA)]
-        public double? Background { get { return ChromInfo.IsEmpty ? (double?)null : ChromInfo.BackgroundArea; } }
-        [Format(Formats.STANDARD_RATIO, NullValue = TextUtil.EXCEL_NA)]
-        public double? AreaRatio 
-        {
-            get
-            {
-                var firstInternalStandard = DataSchema.NormalizedValueCalculator.RatioInternalStandardTypes.FirstOrDefault();
-                if (firstInternalStandard != null)
-                {
-                    return GetNormalizedArea(new NormalizationMethod.RatioToLabel(firstInternalStandard));
-                }
-                return GetNormalizedArea(NormalizationMethod.GLOBAL_STANDARDS);
-            }
-        }
-        [Format(Formats.PEAK_AREA_NORMALIZED, NullValue = TextUtil.EXCEL_NA)]
-        public double? AreaNormalized
-        {
-            get { return Area / GetResultFile().GetTotalArea(Transition.Precursor.IsotopeLabelType); }
-        }
-        [Format(Formats.PEAK_AREA, NullValue = TextUtil.EXCEL_NA)]
-        public double? Height { get { return ChromInfo.IsEmpty ? (double?) null : ChromInfo.Height; } }
-        [Format(Formats.MASS_ERROR, NullValue = TextUtil.EXCEL_NA)]
-        public double? MassErrorPPM { get { return ChromInfo.MassError; } }
-        public bool? Truncated { get { return ChromInfo.IsTruncated; } }
-        [Format(NullValue = TextUtil.EXCEL_NA)]
-        public int? PeakRank { get { return ChromInfo.IsEmpty ? (int?)null : ChromInfo.Rank; } }
-        [Format(NullValue = TextUtil.EXCEL_NA)]
-        public int? PeakRankByLevel { get { return ChromInfo.IsEmpty ? (int?)null : ChromInfo.RankByLevel; } }
-        public UserSet UserSetPeak { get { return ChromInfo.UserSet; } }
-        [Format(NullValue = TextUtil.EXCEL_NA)]
-        public int OptStep { get { return ChromInfo.OptimizationStep; } }
-        [Format(NullValue = TextUtil.EXCEL_NA)]
-        public int? PointsAcrossPeak { get { return ChromInfo.PointsAcrossPeak; } }
-        [Format(Formats.RETENTION_TIME, NullValue = TextUtil.EXCEL_NA)]
-        public double? CycleTimeAcrossPeak { get { return (EndTime - StartTime) * 60 / PointsAcrossPeak; } }
-
-        public bool Coeluting { get { return !ChromInfo.IsForcedIntegration; } }
-
-        [Format(Formats.RETENTION_TIME, NullValue = TextUtil.EXCEL_NA)]
-        public double? IonMobilityFragment 
-        {
-            get
-            {
-                return IonMobilityFilter.IsNullOrEmpty(ChromInfo.IonMobility) ? null
-                    : ChromInfo.IonMobility.IonMobilityAndCCS.GetHighEnergyIonMobility();
-            }
-        }
-
-        public Chromatogram Chromatogram
-        {
-            get { return _cachedValues.GetValue1(this); }
-        }
-
-        [InvariantDisplayName("TransitionReplicateNote")]
-        [Importable]
-        public string Note
-        {
-            get { return ChromInfo.Annotations.Note; }
-            set
-            {
-                ChangeChromInfo(EditColumnDescription(nameof(Note), value),
-                    chromInfo=>chromInfo.ChangeAnnotations(chromInfo.Annotations.ChangeNote(value)));
-            }
-        }
-
-        public bool TransitionResultIsQuantitative
-        {
-            get
-            {
-                return Transition.DocNode.IsQuantitative(SrmDocument.Settings);
-            }
-        }
-
-        public bool TransitionResultIsMs1
-        {
-            get
-            {
-                return SrmDocument.Settings.GetChromSource(Transition.DocNode) == ChromSource.ms1;
-            }
-        }
-
-        public override void SetAnnotation(AnnotationDef annotationDef, object value)
-        {
-            ChangeChromInfo(EditDescription.SetAnnotation(annotationDef, value), 
-                chromInfo=>chromInfo.ChangeAnnotations(chromInfo.Annotations.ChangeAnnotation(annotationDef, value)));
-        }
-
-        public override object GetAnnotation(AnnotationDef annotationDef)
-        {
-            return DataSchema.AnnotationCalculator.GetAnnotation(annotationDef, this, ChromInfo.Annotations);
-        }
-
-        [HideWhen(AncestorOfType = typeof(SkylineDocument))]
-        public PrecursorResult PrecursorResult 
-        {
-            get
-            {
-                return new PrecursorResult(Transition.Precursor, GetResultFile());
-            }
-        }
-        public override string ToString()
-        {
-            return string.Format(@"{0:0}", ChromInfo.Area);
-        }
-
-        [InvariantDisplayName("TransitionResultLocator")]
-        public string Locator
-        {
-            get { return GetLocator(); }
-        }
-
-        public override ElementRef GetElementRef()
-        {
-            return TransitionResultRef.PROTOTYPE.ChangeChromInfo(GetResultFile().Replicate.ChromatogramSet, ChromInfo)
-                .ChangeParent(Transition.GetElementRef());
-        }
-
-        public override bool IsEmpty()
-        {
-            return ChromInfo.IsEmpty;
-        }
-
-        public double? GetNormalizedArea(NormalizationMethod normalizationMethod)
-        {
-            if (normalizationMethod == null)
-            {
-                return null;
-            }
-
-            return DataSchema.NormalizedValueCalculator.GetTransitionValue(normalizationMethod,
-                Transition.Precursor.Peptide.DocNode, Transition.Precursor.DocNode, Transition.DocNode, GetResultFile().Replicate.ReplicateIndex, ChromInfo);
-        }
-
-<<<<<<< HEAD
-        [Format(Formats.Skewness)]
-        public double? Skewness
-        {
-            get { return ChromInfo.IsEmpty ? null : ChromInfo.PeakShapeValues?.Skewness; }
-        }
-
-        [Format(Formats.Skewness)]
-        public double? Kurtosis
-        {
-            get { return ChromInfo.IsEmpty ? null : ChromInfo.PeakShapeValues?.Kurtosis; }
-        }
-
-        [Format(Formats.RETENTION_TIME)]
-        public double? PeakStandardDeviation
-        {
-            get { return ChromInfo.IsEmpty ? null : ChromInfo.PeakShapeValues?.StdDev; }
-        }
-
-        [Format(Formats.Skewness)]
-        public double? ShapeCorrelation
-        {
-            get { return ChromInfo.IsEmpty ? null : ChromInfo.PeakShapeValues?.ShapeCorrelation; }
-=======
-        private class CachedValues : CachedValues<TransitionResult, TransitionChromInfo, Chromatogram>
-        {
-            protected override SrmDocument GetDocument(TransitionResult owner)
-            {
-                return owner.SrmDocument;
-            }
-
-            protected override TransitionChromInfo CalculateValue(TransitionResult owner)
-            {
-                return owner.GetResultFile().FindChromInfo(owner.Transition.DocNode.Results);
-            }
-
-            protected override Chromatogram CalculateValue1(TransitionResult owner)
-            {
-                return new Chromatogram(new ChromatogramGroup(owner.PrecursorResult), owner.Transition);
-            }
->>>>>>> 890d32c5
-        }
-    }
-}
+﻿/*
+ * Original author: Nicholas Shulman <nicksh .at. u.washington.edu>,
+ *                  MacCoss Lab, Department of Genome Sciences, UW
+ *
+ * Copyright 2012 University of Washington - Seattle, WA
+ *
+ * Licensed under the Apache License, Version 2.0 (the "License");
+ * you may not use this file except in compliance with the License.
+ * You may obtain a copy of the License at
+ *
+ *     http://www.apache.org/licenses/LICENSE-2.0
+ *
+ * Unless required by applicable law or agreed to in writing, software
+ * distributed under the License is distributed on an "AS IS" BASIS,
+ * WITHOUT WARRANTIES OR CONDITIONS OF ANY KIND, either express or implied.
+ * See the License for the specific language governing permissions and
+ * limitations under the License.
+ */
+
+using System;
+using System.ComponentModel;
+using System.Linq;
+using pwiz.Common.DataBinding.Attributes;
+using pwiz.Skyline.Model.DocSettings;
+using pwiz.Skyline.Model.ElementLocators;
+using pwiz.Skyline.Model.GroupComparison;
+using pwiz.Skyline.Model.Hibernate;
+using pwiz.Skyline.Model.Results;
+using pwiz.Skyline.Util.Extensions;
+
+namespace pwiz.Skyline.Model.Databinding.Entities
+{
+    [InvariantDisplayName(nameof(TransitionResult))]
+    [AnnotationTarget(AnnotationDef.AnnotationTarget.transition_result)]
+    public class TransitionResult : Result
+    {
+        private readonly CachedValues _cachedValues = new CachedValues();
+        public TransitionResult(Transition transition, ResultFile resultFile) : base(transition, resultFile)
+        {
+        }
+
+        [Browsable(false)]
+        public TransitionChromInfo ChromInfo { get { return _cachedValues.GetValue(this); } }
+
+        public void ChangeChromInfo(EditDescription editDescription, Func<TransitionChromInfo, TransitionChromInfo> newChromInfo)
+        {
+            Transition.ChangeDocNode(editDescription, docNode=>docNode.ChangeResults(GetResultFile().ChangeChromInfo(docNode.Results, newChromInfo)));
+        }
+        [HideWhen(AncestorOfType = typeof(Transition))]
+        public Transition Transition { get { return (Transition)SkylineDocNode; } }
+        [Format(Formats.RETENTION_TIME, NullValue = TextUtil.EXCEL_NA)]
+        public double? RetentionTime { get { return ChromInfo.IsEmpty ? (double?) null : ChromInfo.RetentionTime; } }
+        [Format(Formats.RETENTION_TIME, NullValue = TextUtil.EXCEL_NA)]
+        public double? Fwhm { get { return ChromInfo.IsEmpty ? (double?) null : ChromInfo.Fwhm; } }
+        public bool FwhmDegenerate { get { return ChromInfo.IsFwhmDegenerate; } }
+        [Format(Formats.RETENTION_TIME, NullValue = TextUtil.EXCEL_NA)]
+        public double? StartTime { get { return ChromInfo.IsEmpty ? (double?)null : ChromInfo.StartRetentionTime; } }
+        [Format(Formats.RETENTION_TIME, NullValue = TextUtil.EXCEL_NA)]
+        public double? EndTime { get { return ChromInfo.IsEmpty ? (double?) null : ChromInfo.EndRetentionTime; } }
+        [Format(Formats.PEAK_AREA, NullValue = TextUtil.EXCEL_NA)]
+        public double? Area { get { return ChromInfo.IsEmpty ? (double?) null : ChromInfo.Area; } }
+        [Format(Formats.PEAK_AREA, NullValue = TextUtil.EXCEL_NA)]
+        public double? Background { get { return ChromInfo.IsEmpty ? (double?)null : ChromInfo.BackgroundArea; } }
+        [Format(Formats.STANDARD_RATIO, NullValue = TextUtil.EXCEL_NA)]
+        public double? AreaRatio 
+        {
+            get
+            {
+                var firstInternalStandard = DataSchema.NormalizedValueCalculator.RatioInternalStandardTypes.FirstOrDefault();
+                if (firstInternalStandard != null)
+                {
+                    return GetNormalizedArea(new NormalizationMethod.RatioToLabel(firstInternalStandard));
+                }
+                return GetNormalizedArea(NormalizationMethod.GLOBAL_STANDARDS);
+            }
+        }
+        [Format(Formats.PEAK_AREA_NORMALIZED, NullValue = TextUtil.EXCEL_NA)]
+        public double? AreaNormalized
+        {
+            get { return Area / GetResultFile().GetTotalArea(Transition.Precursor.IsotopeLabelType); }
+        }
+        [Format(Formats.PEAK_AREA, NullValue = TextUtil.EXCEL_NA)]
+        public double? Height { get { return ChromInfo.IsEmpty ? (double?) null : ChromInfo.Height; } }
+        [Format(Formats.MASS_ERROR, NullValue = TextUtil.EXCEL_NA)]
+        public double? MassErrorPPM { get { return ChromInfo.MassError; } }
+        public bool? Truncated { get { return ChromInfo.IsTruncated; } }
+        [Format(NullValue = TextUtil.EXCEL_NA)]
+        public int? PeakRank { get { return ChromInfo.IsEmpty ? (int?)null : ChromInfo.Rank; } }
+        [Format(NullValue = TextUtil.EXCEL_NA)]
+        public int? PeakRankByLevel { get { return ChromInfo.IsEmpty ? (int?)null : ChromInfo.RankByLevel; } }
+        public UserSet UserSetPeak { get { return ChromInfo.UserSet; } }
+        [Format(NullValue = TextUtil.EXCEL_NA)]
+        public int OptStep { get { return ChromInfo.OptimizationStep; } }
+        [Format(NullValue = TextUtil.EXCEL_NA)]
+        public int? PointsAcrossPeak { get { return ChromInfo.PointsAcrossPeak; } }
+        [Format(Formats.RETENTION_TIME, NullValue = TextUtil.EXCEL_NA)]
+        public double? CycleTimeAcrossPeak { get { return (EndTime - StartTime) * 60 / PointsAcrossPeak; } }
+
+        public bool Coeluting { get { return !ChromInfo.IsForcedIntegration; } }
+
+        [Format(Formats.RETENTION_TIME, NullValue = TextUtil.EXCEL_NA)]
+        public double? IonMobilityFragment 
+        {
+            get
+            {
+                return IonMobilityFilter.IsNullOrEmpty(ChromInfo.IonMobility) ? null
+                    : ChromInfo.IonMobility.IonMobilityAndCCS.GetHighEnergyIonMobility();
+            }
+        }
+
+        public Chromatogram Chromatogram
+        {
+            get { return _cachedValues.GetValue1(this); }
+        }
+
+        [InvariantDisplayName("TransitionReplicateNote")]
+        [Importable]
+        public string Note
+        {
+            get { return ChromInfo.Annotations.Note; }
+            set
+            {
+                ChangeChromInfo(EditColumnDescription(nameof(Note), value),
+                    chromInfo=>chromInfo.ChangeAnnotations(chromInfo.Annotations.ChangeNote(value)));
+            }
+        }
+
+        public bool TransitionResultIsQuantitative
+        {
+            get
+            {
+                return Transition.DocNode.IsQuantitative(SrmDocument.Settings);
+            }
+        }
+
+        public bool TransitionResultIsMs1
+        {
+            get
+            {
+                return SrmDocument.Settings.GetChromSource(Transition.DocNode) == ChromSource.ms1;
+            }
+        }
+
+        public override void SetAnnotation(AnnotationDef annotationDef, object value)
+        {
+            ChangeChromInfo(EditDescription.SetAnnotation(annotationDef, value), 
+                chromInfo=>chromInfo.ChangeAnnotations(chromInfo.Annotations.ChangeAnnotation(annotationDef, value)));
+        }
+
+        public override object GetAnnotation(AnnotationDef annotationDef)
+        {
+            return DataSchema.AnnotationCalculator.GetAnnotation(annotationDef, this, ChromInfo.Annotations);
+        }
+
+        [HideWhen(AncestorOfType = typeof(SkylineDocument))]
+        public PrecursorResult PrecursorResult 
+        {
+            get
+            {
+                return new PrecursorResult(Transition.Precursor, GetResultFile());
+            }
+        }
+        public override string ToString()
+        {
+            return string.Format(@"{0:0}", ChromInfo.Area);
+        }
+
+        [InvariantDisplayName("TransitionResultLocator")]
+        public string Locator
+        {
+            get { return GetLocator(); }
+        }
+
+        public override ElementRef GetElementRef()
+        {
+            return TransitionResultRef.PROTOTYPE.ChangeChromInfo(GetResultFile().Replicate.ChromatogramSet, ChromInfo)
+                .ChangeParent(Transition.GetElementRef());
+        }
+
+        public override bool IsEmpty()
+        {
+            return ChromInfo.IsEmpty;
+        }
+
+        public double? GetNormalizedArea(NormalizationMethod normalizationMethod)
+        {
+            if (normalizationMethod == null)
+            {
+                return null;
+            }
+
+            return DataSchema.NormalizedValueCalculator.GetTransitionValue(normalizationMethod,
+                Transition.Precursor.Peptide.DocNode, Transition.Precursor.DocNode, Transition.DocNode, GetResultFile().Replicate.ReplicateIndex, ChromInfo);
+        }
+
+        [Format(Formats.Skewness)]
+        public double? Skewness
+        {
+            get { return ChromInfo.IsEmpty ? null : ChromInfo.PeakShapeValues?.Skewness; }
+        }
+
+        [Format(Formats.Skewness)]
+        public double? Kurtosis
+        {
+            get { return ChromInfo.IsEmpty ? null : ChromInfo.PeakShapeValues?.Kurtosis; }
+        }
+
+        [Format(Formats.RETENTION_TIME)]
+        public double? PeakStandardDeviation
+        {
+            get { return ChromInfo.IsEmpty ? null : ChromInfo.PeakShapeValues?.StdDev; }
+        }
+
+        [Format(Formats.Skewness)]
+        public double? ShapeCorrelation
+        {
+            get { return ChromInfo.IsEmpty ? null : ChromInfo.PeakShapeValues?.ShapeCorrelation; }
+        }
+
+        private class CachedValues : CachedValues<TransitionResult, TransitionChromInfo, Chromatogram>
+        {
+            protected override SrmDocument GetDocument(TransitionResult owner)
+            {
+                return owner.SrmDocument;
+            }
+
+            protected override TransitionChromInfo CalculateValue(TransitionResult owner)
+            {
+                return owner.GetResultFile().FindChromInfo(owner.Transition.DocNode.Results);
+            }
+
+            protected override Chromatogram CalculateValue1(TransitionResult owner)
+            {
+                return new Chromatogram(new ChromatogramGroup(owner.PrecursorResult), owner.Transition);
+            }
+        }
+    }
+}