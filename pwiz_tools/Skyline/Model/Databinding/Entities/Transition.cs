﻿/*
 * Original author: Nicholas Shulman <nicksh .at. u.washington.edu>,
 *                  MacCoss Lab, Department of Genome Sciences, UW
 *
 * Copyright 2012 University of Washington - Seattle, WA
 *
 * Licensed under the Apache License, Version 2.0 (the "License");
 * you may not use this file except in compliance with the License.
 * You may obtain a copy of the License at
 *
 *     http://www.apache.org/licenses/LICENSE-2.0
 *
 * Unless required by applicable law or agreed to in writing, software
 * distributed under the License is distributed on an "AS IS" BASIS,
 * WITHOUT WARRANTIES OR CONDITIONS OF ANY KIND, either express or implied.
 * See the License for the specific language governing permissions and
 * limitations under the License.
 */

using System;
using System.Collections.Generic;
using System.Globalization;
using System.Linq;
using pwiz.Common.Chemistry;
using pwiz.Common.DataBinding.Attributes;
using pwiz.Skyline.Model.Crosslinking;
using pwiz.Skyline.Model.Databinding.Collections;
using pwiz.Skyline.Model.DocSettings;
using pwiz.Skyline.Model.ElementLocators;
using pwiz.Skyline.Model.Hibernate;
using pwiz.Skyline.Properties;
using pwiz.Skyline.Util;
using pwiz.Skyline.Util.Extensions;

namespace pwiz.Skyline.Model.Databinding.Entities
{
    [InvariantDisplayName(nameof(Transition))]
    [AnnotationTarget(AnnotationDef.AnnotationTarget.transition)]
    public class Transition : SkylineDocNode<TransitionDocNode>
    {
        private readonly Lazy<Precursor> _precursor;
        private readonly CachedValue<IDictionary<ResultKey, TransitionResult>> _results;
        public Transition(SkylineDataSchema dataSchema, IdentityPath identityPath) : base(dataSchema, identityPath)
        {
            _precursor = new Lazy<Precursor>(() => new Precursor(DataSchema, IdentityPath.Parent));
            _results = CachedValue.Create(DataSchema, MakeResults);
        }

        [HideWhen(AncestorOfType = typeof(Precursor))]
        public Precursor Precursor
        {
            get
            {
                return _precursor.Value;
            }
        }

        [InvariantDisplayName("TransitionResults")]
        [OneToMany(ForeignKey = nameof(TransitionResult.Transition))]
        public IDictionary<ResultKey, TransitionResult> Results
        {
            get
            {
                return _results.Value;
            }
        }

        private IDictionary<ResultKey, TransitionResult> MakeResults()
        {
            return MakeChromInfoResultsMap(DocNode.Results, file => new TransitionResult(this, file));
        }

        private bool IsCustomTransition()
        {
            return DocNode.Transition.IsNonReporterCustomIon();  // As opposed to just IsCustom(), which might be a reporter ion on a peptide node
        }

        protected override TransitionDocNode CreateEmptyNode()
        {
            var transitionGroup = new TransitionGroup(new Model.Peptide(null, @"X", null, null, 0),
                Adduct.SINGLY_PROTONATED, IsotopeLabelType.light);
            var transition = new Model.Transition(transitionGroup, 0, Adduct.SINGLY_PROTONATED);
            return new TransitionDocNode(transition, Annotations.EMPTY, null, TypedMass.ZERO_MONO_MASSH,
                TransitionDocNode.TransitionQuantInfo.DEFAULT, ExplicitTransitionValues.EMPTY, null);
        }

        [InvariantDisplayName("TransitionResultsSummary")]
        public TransitionResultSummary ResultSummary
        {
            get
            {
                return new TransitionResultSummary(this, Results.Values);
            }
        }
        [Format(NullValue = TextUtil.EXCEL_NA)]
        public int ProductCharge { get { return DocNode.Transition.Charge; } }
        [Format(NullValue = TextUtil.EXCEL_NA)]
        public double ProductNeutralMass
        {
            get { return DocNode.GetMoleculePersistentNeutralMass(); }
        }
        [Format(NullValue = TextUtil.EXCEL_NA)]
        public double ProductMz
        {
            get { return SequenceMassCalc.PersistentMZ(DocNode.Mz); }
        }
        public string FragmentIon
        {
            get
            {
                string fragmentIon =  DocNode.GetFragmentIonName(CultureInfo.InvariantCulture);
                if (DocNode.Transition.IonType == IonType.precursor)
                {
                    fragmentIon += Model.Transition.GetMassIndexText(DocNode.Transition.MassIndex);
                }
                return fragmentIon;
            }
        }
        public string ProductIonFormula
        {
            get
            {
<<<<<<< HEAD
                return IsCustomTransition()
                ? (DocNode.Transition.CustomIon.MoleculeAndMassOffset.ToString())
                : string.Empty;
=======
                if (IsCustomTransition())
                {
                    return DocNode.Transition.CustomIon.Formula;
                }

                var neutralFormula = GetNeutralProductFormula();
                var adduct = DocNode.Transition.Adduct;
                var formulaWithAdductApplied = adduct.ApplyToMolecule(neutralFormula.Molecule);
                var moleculeMassOffsetWithAdductApplied = new MoleculeMassOffset(
                    Molecule.FromDict(formulaWithAdductApplied), neutralFormula.MonoMassOffset,
                    neutralFormula.AverageMassOffset);
                return moleculeMassOffsetWithAdductApplied.Molecule.ToString();
>>>>>>> c131b7f6
            }
        }
        public string ProductNeutralFormula
        {
            get
            {
<<<<<<< HEAD
                return IsCustomTransition()
                ? DocNode.Transition.CustomIon.MoleculeAndMassOffset.ToDisplayString()
                : string.Empty;
=======
                if (IsCustomTransition())
                {
                    return DocNode.Transition.CustomIon.NeutralFormula;
                }

                return GetNeutralProductFormula().Molecule.ToString();
>>>>>>> c131b7f6
            }
        }

        private MoleculeMassOffset GetNeutralProductFormula()
        {
            var peptide = Precursor.Peptide;
            var crosslinkBuilder = new CrosslinkBuilder(SrmDocument.Settings, peptide.DocNode.Peptide,
                peptide.DocNode.ExplicitMods, Precursor.IsotopeLabelType);
            return crosslinkBuilder.GetNeutralFormula(DocNode.ComplexFragmentIon.NeutralFragmentIon);
        }
        [Hidden(InUiMode = UiModes.PROTEOMIC)]
        public string ProductAdduct
        {
            get
            {
                return DocNode.Transition.Adduct.AsFormula();
            }
        }
        public IonType FragmentIonType
        {
            get { return DocNode.Transition.IonType; }
        }
        [Format(NullValue = TextUtil.EXCEL_NA)]
        [Hidden(InUiMode = UiModes.SMALL_MOLECULES)]
        public int? FragmentIonOrdinal
        {
            get
            {
                if (DocNode.Transition.IsCustom())
                    return null;
                return DocNode.Transition.Ordinal;
            }
        }
        [Hidden(InUiMode = UiModes.SMALL_MOLECULES)]
        public char? CleavageAa
        {
            get
            {
                return IsCustomTransition()
                    ? default(char?) 
                    : DocNode.Transition.AA;
            }
        }
        [Format(NullValue = TextUtil.EXCEL_NA)]
        [Hidden(InUiMode = UiModes.SMALL_MOLECULES)]
        public double? LossNeutralMass
        {
            get
            {
                if (IsCustomTransition())
                    return  null;
                return DocNode.LostMass;
            }
        }
        [Hidden(InUiMode = UiModes.SMALL_MOLECULES)]
        public string Losses
        {
            get
            {
                return IsCustomTransition()
                    ? null
                    : (DocNode.HasLoss ? string.Join(@", ", DocNode.Losses.ToStrings()) : string.Empty);
            }
        }
        [Hidden(InUiMode = UiModes.SMALL_MOLECULES)]
        public string LossFormulas
        {
            get
            {
                if (IsCustomTransition())
                    return null;
                return DocNode.HasLoss && DocNode.Losses.Losses.All(l => l.Loss.Formula != null)
                        ? string.Join(@", ", DocNode.Losses.Losses.Select(l => l.Loss.Formula))
                        : string.Empty;
            }
        }

        [Importable]
        public bool Quantitative
        {
            get { return DocNode.ExplicitQuantitative; }
            set
            {
                ChangeDocNode(EditColumnDescription(nameof(Quantitative), value),
                    docNode=>docNode.ChangeQuantitative(value));
            }
        }

        [Format(Formats.OPT_PARAMETER, NullValue = TextUtil.EXCEL_NA)]
        [Importable]
        public double? ExplicitCollisionEnergy
        {
            get { return DocNode.ExplicitValues.CollisionEnergy; }
            set
            {
                ChangeDocNode(EditDescription.SetColumn(@"ExplicitCollisionEnergy", value),
                    docNode => DocNode.ChangeExplicitCollisionEnergy(value));
            }
        }

        [Format(Formats.OPT_PARAMETER, NullValue = TextUtil.EXCEL_NA)]
        [Importable]
        public double? ExplicitSLens
        {
            get { return DocNode.ExplicitValues.SLens; }
            set
            {
                ChangeDocNode(EditDescription.SetColumn(@"ExplicitSLens", value),
                    docNode => docNode.ChangeExplicitSLens(value));
            }
        }

        [Format(Formats.OPT_PARAMETER, NullValue = TextUtil.EXCEL_NA)]
        [Importable]
        public double? ExplicitConeVoltage
        {
            get { return DocNode.ExplicitValues.ConeVoltage; }
            set
            {
                ChangeDocNode(EditDescription.SetColumn(@"ExplicitConeVoltage", value),
                    docNode => docNode.ChangeExplicitConeVoltage(value));
            }
        }

        [Format(Formats.OPT_PARAMETER, NullValue = TextUtil.EXCEL_NA)]
        [Importable]
        public double? ExplicitDeclusteringPotential
        {
            get { return DocNode.ExplicitValues.DeclusteringPotential; }
            set
            {
                ChangeDocNode(EditDescription.SetColumn(@"ExplicitDeclusteringPotential", value),
                    docNode => docNode.ChangeExplicitDeclusteringPotential(value));
            }
        }

        [Importable]
        public double? ExplicitIonMobilityHighEnergyOffset
        {
            get { return DocNode.ExplicitValues.IonMobilityHighEnergyOffset; }
            set
            {
                ChangeDocNode(EditDescription.SetColumn(@"ExplicitIonMobilityHighEnergyOffset", value),
                    docNode => docNode.ChangeExplicitIonMobilityHighEnergyOffset(value));
            }
        }

        [InvariantDisplayName("TransitionNote")]
        [Importable]
        public string Note
        {
            get { return DocNode.Note; }
            set { ChangeDocNode(EditColumnDescription(nameof(Note), value),
                docNode=>(TransitionDocNode) docNode.ChangeAnnotations(docNode.Annotations.ChangeNote(value)));}
        }
        [Format(NullValue = TextUtil.EXCEL_NA)]
        public int? LibraryRank
        {
            get
            {
                return DocNode.HasLibInfo ? (int?) DocNode.LibInfo.Rank : null;
            }
        }
        [Format(NullValue = TextUtil.EXCEL_NA)]
        public double? LibraryIntensity
        {
            get { return DocNode.HasLibInfo ? (double?) DocNode.LibInfo.Intensity : null; }
        }
        [Format(NullValue = TextUtil.EXCEL_NA)]
        public int IsotopeDistIndex { get { return DocNode.Transition.MassIndex; } }
        [Format(NullValue = TextUtil.EXCEL_NA)]
        public int? IsotopeDistRank { get { return DocNode.HasDistInfo ? (int?)DocNode.IsotopeDistInfo.Rank : null; } }
        [Format(Formats.STANDARD_RATIO, NullValue = TextUtil.EXCEL_NA)]
        public double? IsotopeDistProportion {get { return DocNode.HasDistInfo ? (double?) DocNode.IsotopeDistInfo.Proportion : null; }}
        [Format(NullValue = TextUtil.EXCEL_NA)]
        public double? FullScanFilterWidth
        {
            get
            {
                var fullScan = SrmDocument.Settings.TransitionSettings.FullScan;
                if (fullScan.IsEnabledMs && DocNode.Transition.IonType == IonType.precursor)
                {
                    return SequenceMassCalc.PersistentMZ(fullScan.GetPrecursorFilterWindow(ProductMz));
                }
                if (fullScan.IsEnabledMsMs &&
                    (DocNode.Transition.IonType != IonType.precursor || DocNode.Transition.MassIndex == 0))
                {
                    return SequenceMassCalc.PersistentMZ(fullScan.GetProductFilterWindow(DocNode.Mz));
                }
                return null;
            }
        }
        [InvariantDisplayName("TransitionIsDecoy")]
        public bool IsDecoy
        {
            get { return DocNode.IsDecoy; }
        }
        [Format(NullValue = TextUtil.EXCEL_NA)]
        public int? ProductDecoyMzShift
        {
            get { return DocNode.Transition.DecoyMassShift; }
        }

        public override string ToString()
        {
            return DocNode.Transition.ToString();
        }

        public override string GetDeleteConfirmation(int nodeCount)
        {
            if (nodeCount == 1)
            {
                return string.Format(Resources.Transition_GetDeleteConfirmation_Are_you_sure_you_want_to_delete_the_transition___0___, this);
            }
            return string.Format(Resources.Transition_GetDeleteConfirmation_Are_you_sure_you_want_to_delete_these__0__transitions_, nodeCount);
        }

        [InvariantDisplayName("TransitionLocator")]
        public string Locator { get { return GetLocator(); } }

        protected override NodeRef NodeRefPrototype
        {
            get { return TransitionRef.PROTOTYPE; }
        }

        protected override Type SkylineDocNodeType
        {
            get { return typeof(Transition); }
        }
    }

    public class TransitionResultSummary : SkylineObject
    {
        private Transition _transition;
        public TransitionResultSummary(Transition transition, IEnumerable<TransitionResult> results)
        {
            _transition = transition;
            var retentionTimes = new List<double>();
            var fwhms = new List<double>();
            var areas = new List<double>();
            var areasRatio = new List<double>();
            var areasNormalized = new List<double>();

            foreach (var result in results)
            {
                if (result.RetentionTime.HasValue)
                {
                    retentionTimes.Add(result.RetentionTime.Value);
                }
                if (result.Fwhm.HasValue)
                {
                    fwhms.Add(result.Fwhm.Value);
                }
                if (result.Area.HasValue)
                {
                    areas.Add(result.Area.Value);
                }
                if (result.AreaNormalized.HasValue)
                {
                    areasNormalized.Add(result.AreaNormalized.Value);
                }
                if (result.AreaRatio.HasValue)
                {
                    areasRatio.Add(result.AreaRatio.Value);
                }
            }
            if (retentionTimes.Count > 0)
            {
                RetentionTime = new RetentionTimeSummary(new Statistics(retentionTimes));
            }
            if (fwhms.Count > 0)
            {
                Fwhm = new FwhmSummary(new Statistics(fwhms));
            }
            if (areas.Count > 0)
            {
                Area = new AreaSummary(new Statistics(areas));
            }
            if (areasNormalized.Count > 0)
            {
                AreaNormalized = new AreaNormalizedSummary(new Statistics(areasNormalized));
            }
            if (areasRatio.Count > 0)
            {
                AreaRatio = new AreaRatioSummary(new Statistics(areasRatio));
            }
        }

        protected override SkylineDataSchema GetDataSchema()
        {
            return _transition.DataSchema;
        }

        [Obsolete]
        public string ReplicatePath { get { return @"/"; } }
        [Obsolete]
        public Transition Transition
        {
            get { return _transition; }
        }
        [ChildDisplayName("{0}RetentionTime")]
        public RetentionTimeSummary RetentionTime { get; private set; }
        [ChildDisplayName("{0}Fwhm")]
        public FwhmSummary Fwhm { get; private set; }
        [ChildDisplayName("{0}Area")]
        public AreaSummary Area { get; private set; }
        [ChildDisplayName("{0}AreaNormalized")]
        public AreaNormalizedSummary AreaNormalized { get; private set; }
        [ChildDisplayName("{0}AreaRatio")]
        public AreaRatioSummary AreaRatio { get; private set; }

        public override string ToString()
        {
            return string.Format(@"RT: {0} Area: {1}", RetentionTime, Area); // CONSIDER: localize?
        }

    }
}
<|MERGE_RESOLUTION|>--- conflicted
+++ resolved
@@ -1,476 +1,463 @@
-﻿/*
- * Original author: Nicholas Shulman <nicksh .at. u.washington.edu>,
- *                  MacCoss Lab, Department of Genome Sciences, UW
- *
- * Copyright 2012 University of Washington - Seattle, WA
- *
- * Licensed under the Apache License, Version 2.0 (the "License");
- * you may not use this file except in compliance with the License.
- * You may obtain a copy of the License at
- *
- *     http://www.apache.org/licenses/LICENSE-2.0
- *
- * Unless required by applicable law or agreed to in writing, software
- * distributed under the License is distributed on an "AS IS" BASIS,
- * WITHOUT WARRANTIES OR CONDITIONS OF ANY KIND, either express or implied.
- * See the License for the specific language governing permissions and
- * limitations under the License.
- */
-
-using System;
-using System.Collections.Generic;
-using System.Globalization;
-using System.Linq;
-using pwiz.Common.Chemistry;
-using pwiz.Common.DataBinding.Attributes;
-using pwiz.Skyline.Model.Crosslinking;
-using pwiz.Skyline.Model.Databinding.Collections;
-using pwiz.Skyline.Model.DocSettings;
-using pwiz.Skyline.Model.ElementLocators;
-using pwiz.Skyline.Model.Hibernate;
-using pwiz.Skyline.Properties;
-using pwiz.Skyline.Util;
-using pwiz.Skyline.Util.Extensions;
-
-namespace pwiz.Skyline.Model.Databinding.Entities
-{
-    [InvariantDisplayName(nameof(Transition))]
-    [AnnotationTarget(AnnotationDef.AnnotationTarget.transition)]
-    public class Transition : SkylineDocNode<TransitionDocNode>
-    {
-        private readonly Lazy<Precursor> _precursor;
-        private readonly CachedValue<IDictionary<ResultKey, TransitionResult>> _results;
-        public Transition(SkylineDataSchema dataSchema, IdentityPath identityPath) : base(dataSchema, identityPath)
-        {
-            _precursor = new Lazy<Precursor>(() => new Precursor(DataSchema, IdentityPath.Parent));
-            _results = CachedValue.Create(DataSchema, MakeResults);
-        }
-
-        [HideWhen(AncestorOfType = typeof(Precursor))]
-        public Precursor Precursor
-        {
-            get
-            {
-                return _precursor.Value;
-            }
-        }
-
-        [InvariantDisplayName("TransitionResults")]
-        [OneToMany(ForeignKey = nameof(TransitionResult.Transition))]
-        public IDictionary<ResultKey, TransitionResult> Results
-        {
-            get
-            {
-                return _results.Value;
-            }
-        }
-
-        private IDictionary<ResultKey, TransitionResult> MakeResults()
-        {
-            return MakeChromInfoResultsMap(DocNode.Results, file => new TransitionResult(this, file));
-        }
-
-        private bool IsCustomTransition()
-        {
-            return DocNode.Transition.IsNonReporterCustomIon();  // As opposed to just IsCustom(), which might be a reporter ion on a peptide node
-        }
-
-        protected override TransitionDocNode CreateEmptyNode()
-        {
-            var transitionGroup = new TransitionGroup(new Model.Peptide(null, @"X", null, null, 0),
-                Adduct.SINGLY_PROTONATED, IsotopeLabelType.light);
-            var transition = new Model.Transition(transitionGroup, 0, Adduct.SINGLY_PROTONATED);
-            return new TransitionDocNode(transition, Annotations.EMPTY, null, TypedMass.ZERO_MONO_MASSH,
-                TransitionDocNode.TransitionQuantInfo.DEFAULT, ExplicitTransitionValues.EMPTY, null);
-        }
-
-        [InvariantDisplayName("TransitionResultsSummary")]
-        public TransitionResultSummary ResultSummary
-        {
-            get
-            {
-                return new TransitionResultSummary(this, Results.Values);
-            }
-        }
-        [Format(NullValue = TextUtil.EXCEL_NA)]
-        public int ProductCharge { get { return DocNode.Transition.Charge; } }
-        [Format(NullValue = TextUtil.EXCEL_NA)]
-        public double ProductNeutralMass
-        {
-            get { return DocNode.GetMoleculePersistentNeutralMass(); }
-        }
-        [Format(NullValue = TextUtil.EXCEL_NA)]
-        public double ProductMz
-        {
-            get { return SequenceMassCalc.PersistentMZ(DocNode.Mz); }
-        }
-        public string FragmentIon
-        {
-            get
-            {
-                string fragmentIon =  DocNode.GetFragmentIonName(CultureInfo.InvariantCulture);
-                if (DocNode.Transition.IonType == IonType.precursor)
-                {
-                    fragmentIon += Model.Transition.GetMassIndexText(DocNode.Transition.MassIndex);
-                }
-                return fragmentIon;
-            }
-        }
-        public string ProductIonFormula
-        {
-            get
-            {
-<<<<<<< HEAD
-                return IsCustomTransition()
-                ? (DocNode.Transition.CustomIon.MoleculeAndMassOffset.ToString())
-                : string.Empty;
-=======
-                if (IsCustomTransition())
-                {
-                    return DocNode.Transition.CustomIon.Formula;
-                }
-
-                var neutralFormula = GetNeutralProductFormula();
-                var adduct = DocNode.Transition.Adduct;
-                var formulaWithAdductApplied = adduct.ApplyToMolecule(neutralFormula.Molecule);
-                var moleculeMassOffsetWithAdductApplied = new MoleculeMassOffset(
-                    Molecule.FromDict(formulaWithAdductApplied), neutralFormula.MonoMassOffset,
-                    neutralFormula.AverageMassOffset);
-                return moleculeMassOffsetWithAdductApplied.Molecule.ToString();
->>>>>>> c131b7f6
-            }
-        }
-        public string ProductNeutralFormula
-        {
-            get
-            {
-<<<<<<< HEAD
-                return IsCustomTransition()
-                ? DocNode.Transition.CustomIon.MoleculeAndMassOffset.ToDisplayString()
-                : string.Empty;
-=======
-                if (IsCustomTransition())
-                {
-                    return DocNode.Transition.CustomIon.NeutralFormula;
-                }
-
-                return GetNeutralProductFormula().Molecule.ToString();
->>>>>>> c131b7f6
-            }
-        }
-
-        private MoleculeMassOffset GetNeutralProductFormula()
-        {
-            var peptide = Precursor.Peptide;
-            var crosslinkBuilder = new CrosslinkBuilder(SrmDocument.Settings, peptide.DocNode.Peptide,
-                peptide.DocNode.ExplicitMods, Precursor.IsotopeLabelType);
-            return crosslinkBuilder.GetNeutralFormula(DocNode.ComplexFragmentIon.NeutralFragmentIon);
-        }
-        [Hidden(InUiMode = UiModes.PROTEOMIC)]
-        public string ProductAdduct
-        {
-            get
-            {
-                return DocNode.Transition.Adduct.AsFormula();
-            }
-        }
-        public IonType FragmentIonType
-        {
-            get { return DocNode.Transition.IonType; }
-        }
-        [Format(NullValue = TextUtil.EXCEL_NA)]
-        [Hidden(InUiMode = UiModes.SMALL_MOLECULES)]
-        public int? FragmentIonOrdinal
-        {
-            get
-            {
-                if (DocNode.Transition.IsCustom())
-                    return null;
-                return DocNode.Transition.Ordinal;
-            }
-        }
-        [Hidden(InUiMode = UiModes.SMALL_MOLECULES)]
-        public char? CleavageAa
-        {
-            get
-            {
-                return IsCustomTransition()
-                    ? default(char?) 
-                    : DocNode.Transition.AA;
-            }
-        }
-        [Format(NullValue = TextUtil.EXCEL_NA)]
-        [Hidden(InUiMode = UiModes.SMALL_MOLECULES)]
-        public double? LossNeutralMass
-        {
-            get
-            {
-                if (IsCustomTransition())
-                    return  null;
-                return DocNode.LostMass;
-            }
-        }
-        [Hidden(InUiMode = UiModes.SMALL_MOLECULES)]
-        public string Losses
-        {
-            get
-            {
-                return IsCustomTransition()
-                    ? null
-                    : (DocNode.HasLoss ? string.Join(@", ", DocNode.Losses.ToStrings()) : string.Empty);
-            }
-        }
-        [Hidden(InUiMode = UiModes.SMALL_MOLECULES)]
-        public string LossFormulas
-        {
-            get
-            {
-                if (IsCustomTransition())
-                    return null;
-                return DocNode.HasLoss && DocNode.Losses.Losses.All(l => l.Loss.Formula != null)
-                        ? string.Join(@", ", DocNode.Losses.Losses.Select(l => l.Loss.Formula))
-                        : string.Empty;
-            }
-        }
-
-        [Importable]
-        public bool Quantitative
-        {
-            get { return DocNode.ExplicitQuantitative; }
-            set
-            {
-                ChangeDocNode(EditColumnDescription(nameof(Quantitative), value),
-                    docNode=>docNode.ChangeQuantitative(value));
-            }
-        }
-
-        [Format(Formats.OPT_PARAMETER, NullValue = TextUtil.EXCEL_NA)]
-        [Importable]
-        public double? ExplicitCollisionEnergy
-        {
-            get { return DocNode.ExplicitValues.CollisionEnergy; }
-            set
-            {
-                ChangeDocNode(EditDescription.SetColumn(@"ExplicitCollisionEnergy", value),
-                    docNode => DocNode.ChangeExplicitCollisionEnergy(value));
-            }
-        }
-
-        [Format(Formats.OPT_PARAMETER, NullValue = TextUtil.EXCEL_NA)]
-        [Importable]
-        public double? ExplicitSLens
-        {
-            get { return DocNode.ExplicitValues.SLens; }
-            set
-            {
-                ChangeDocNode(EditDescription.SetColumn(@"ExplicitSLens", value),
-                    docNode => docNode.ChangeExplicitSLens(value));
-            }
-        }
-
-        [Format(Formats.OPT_PARAMETER, NullValue = TextUtil.EXCEL_NA)]
-        [Importable]
-        public double? ExplicitConeVoltage
-        {
-            get { return DocNode.ExplicitValues.ConeVoltage; }
-            set
-            {
-                ChangeDocNode(EditDescription.SetColumn(@"ExplicitConeVoltage", value),
-                    docNode => docNode.ChangeExplicitConeVoltage(value));
-            }
-        }
-
-        [Format(Formats.OPT_PARAMETER, NullValue = TextUtil.EXCEL_NA)]
-        [Importable]
-        public double? ExplicitDeclusteringPotential
-        {
-            get { return DocNode.ExplicitValues.DeclusteringPotential; }
-            set
-            {
-                ChangeDocNode(EditDescription.SetColumn(@"ExplicitDeclusteringPotential", value),
-                    docNode => docNode.ChangeExplicitDeclusteringPotential(value));
-            }
-        }
-
-        [Importable]
-        public double? ExplicitIonMobilityHighEnergyOffset
-        {
-            get { return DocNode.ExplicitValues.IonMobilityHighEnergyOffset; }
-            set
-            {
-                ChangeDocNode(EditDescription.SetColumn(@"ExplicitIonMobilityHighEnergyOffset", value),
-                    docNode => docNode.ChangeExplicitIonMobilityHighEnergyOffset(value));
-            }
-        }
-
-        [InvariantDisplayName("TransitionNote")]
-        [Importable]
-        public string Note
-        {
-            get { return DocNode.Note; }
-            set { ChangeDocNode(EditColumnDescription(nameof(Note), value),
-                docNode=>(TransitionDocNode) docNode.ChangeAnnotations(docNode.Annotations.ChangeNote(value)));}
-        }
-        [Format(NullValue = TextUtil.EXCEL_NA)]
-        public int? LibraryRank
-        {
-            get
-            {
-                return DocNode.HasLibInfo ? (int?) DocNode.LibInfo.Rank : null;
-            }
-        }
-        [Format(NullValue = TextUtil.EXCEL_NA)]
-        public double? LibraryIntensity
-        {
-            get { return DocNode.HasLibInfo ? (double?) DocNode.LibInfo.Intensity : null; }
-        }
-        [Format(NullValue = TextUtil.EXCEL_NA)]
-        public int IsotopeDistIndex { get { return DocNode.Transition.MassIndex; } }
-        [Format(NullValue = TextUtil.EXCEL_NA)]
-        public int? IsotopeDistRank { get { return DocNode.HasDistInfo ? (int?)DocNode.IsotopeDistInfo.Rank : null; } }
-        [Format(Formats.STANDARD_RATIO, NullValue = TextUtil.EXCEL_NA)]
-        public double? IsotopeDistProportion {get { return DocNode.HasDistInfo ? (double?) DocNode.IsotopeDistInfo.Proportion : null; }}
-        [Format(NullValue = TextUtil.EXCEL_NA)]
-        public double? FullScanFilterWidth
-        {
-            get
-            {
-                var fullScan = SrmDocument.Settings.TransitionSettings.FullScan;
-                if (fullScan.IsEnabledMs && DocNode.Transition.IonType == IonType.precursor)
-                {
-                    return SequenceMassCalc.PersistentMZ(fullScan.GetPrecursorFilterWindow(ProductMz));
-                }
-                if (fullScan.IsEnabledMsMs &&
-                    (DocNode.Transition.IonType != IonType.precursor || DocNode.Transition.MassIndex == 0))
-                {
-                    return SequenceMassCalc.PersistentMZ(fullScan.GetProductFilterWindow(DocNode.Mz));
-                }
-                return null;
-            }
-        }
-        [InvariantDisplayName("TransitionIsDecoy")]
-        public bool IsDecoy
-        {
-            get { return DocNode.IsDecoy; }
-        }
-        [Format(NullValue = TextUtil.EXCEL_NA)]
-        public int? ProductDecoyMzShift
-        {
-            get { return DocNode.Transition.DecoyMassShift; }
-        }
-
-        public override string ToString()
-        {
-            return DocNode.Transition.ToString();
-        }
-
-        public override string GetDeleteConfirmation(int nodeCount)
-        {
-            if (nodeCount == 1)
-            {
-                return string.Format(Resources.Transition_GetDeleteConfirmation_Are_you_sure_you_want_to_delete_the_transition___0___, this);
-            }
-            return string.Format(Resources.Transition_GetDeleteConfirmation_Are_you_sure_you_want_to_delete_these__0__transitions_, nodeCount);
-        }
-
-        [InvariantDisplayName("TransitionLocator")]
-        public string Locator { get { return GetLocator(); } }
-
-        protected override NodeRef NodeRefPrototype
-        {
-            get { return TransitionRef.PROTOTYPE; }
-        }
-
-        protected override Type SkylineDocNodeType
-        {
-            get { return typeof(Transition); }
-        }
-    }
-
-    public class TransitionResultSummary : SkylineObject
-    {
-        private Transition _transition;
-        public TransitionResultSummary(Transition transition, IEnumerable<TransitionResult> results)
-        {
-            _transition = transition;
-            var retentionTimes = new List<double>();
-            var fwhms = new List<double>();
-            var areas = new List<double>();
-            var areasRatio = new List<double>();
-            var areasNormalized = new List<double>();
-
-            foreach (var result in results)
-            {
-                if (result.RetentionTime.HasValue)
-                {
-                    retentionTimes.Add(result.RetentionTime.Value);
-                }
-                if (result.Fwhm.HasValue)
-                {
-                    fwhms.Add(result.Fwhm.Value);
-                }
-                if (result.Area.HasValue)
-                {
-                    areas.Add(result.Area.Value);
-                }
-                if (result.AreaNormalized.HasValue)
-                {
-                    areasNormalized.Add(result.AreaNormalized.Value);
-                }
-                if (result.AreaRatio.HasValue)
-                {
-                    areasRatio.Add(result.AreaRatio.Value);
-                }
-            }
-            if (retentionTimes.Count > 0)
-            {
-                RetentionTime = new RetentionTimeSummary(new Statistics(retentionTimes));
-            }
-            if (fwhms.Count > 0)
-            {
-                Fwhm = new FwhmSummary(new Statistics(fwhms));
-            }
-            if (areas.Count > 0)
-            {
-                Area = new AreaSummary(new Statistics(areas));
-            }
-            if (areasNormalized.Count > 0)
-            {
-                AreaNormalized = new AreaNormalizedSummary(new Statistics(areasNormalized));
-            }
-            if (areasRatio.Count > 0)
-            {
-                AreaRatio = new AreaRatioSummary(new Statistics(areasRatio));
-            }
-        }
-
-        protected override SkylineDataSchema GetDataSchema()
-        {
-            return _transition.DataSchema;
-        }
-
-        [Obsolete]
-        public string ReplicatePath { get { return @"/"; } }
-        [Obsolete]
-        public Transition Transition
-        {
-            get { return _transition; }
-        }
-        [ChildDisplayName("{0}RetentionTime")]
-        public RetentionTimeSummary RetentionTime { get; private set; }
-        [ChildDisplayName("{0}Fwhm")]
-        public FwhmSummary Fwhm { get; private set; }
-        [ChildDisplayName("{0}Area")]
-        public AreaSummary Area { get; private set; }
-        [ChildDisplayName("{0}AreaNormalized")]
-        public AreaNormalizedSummary AreaNormalized { get; private set; }
-        [ChildDisplayName("{0}AreaRatio")]
-        public AreaRatioSummary AreaRatio { get; private set; }
-
-        public override string ToString()
-        {
-            return string.Format(@"RT: {0} Area: {1}", RetentionTime, Area); // CONSIDER: localize?
-        }
-
-    }
-}
+﻿/*
+ * Original author: Nicholas Shulman <nicksh .at. u.washington.edu>,
+ *                  MacCoss Lab, Department of Genome Sciences, UW
+ *
+ * Copyright 2012 University of Washington - Seattle, WA
+ *
+ * Licensed under the Apache License, Version 2.0 (the "License");
+ * you may not use this file except in compliance with the License.
+ * You may obtain a copy of the License at
+ *
+ *     http://www.apache.org/licenses/LICENSE-2.0
+ *
+ * Unless required by applicable law or agreed to in writing, software
+ * distributed under the License is distributed on an "AS IS" BASIS,
+ * WITHOUT WARRANTIES OR CONDITIONS OF ANY KIND, either express or implied.
+ * See the License for the specific language governing permissions and
+ * limitations under the License.
+ */
+
+using System;
+using System.Collections.Generic;
+using System.Globalization;
+using System.Linq;
+using pwiz.Common.Chemistry;
+using pwiz.Common.DataBinding.Attributes;
+using pwiz.Skyline.Model.Crosslinking;
+using pwiz.Skyline.Model.Databinding.Collections;
+using pwiz.Skyline.Model.DocSettings;
+using pwiz.Skyline.Model.ElementLocators;
+using pwiz.Skyline.Model.Hibernate;
+using pwiz.Skyline.Properties;
+using pwiz.Skyline.Util;
+using pwiz.Skyline.Util.Extensions;
+
+namespace pwiz.Skyline.Model.Databinding.Entities
+{
+    [InvariantDisplayName(nameof(Transition))]
+    [AnnotationTarget(AnnotationDef.AnnotationTarget.transition)]
+    public class Transition : SkylineDocNode<TransitionDocNode>
+    {
+        private readonly Lazy<Precursor> _precursor;
+        private readonly CachedValue<IDictionary<ResultKey, TransitionResult>> _results;
+        public Transition(SkylineDataSchema dataSchema, IdentityPath identityPath) : base(dataSchema, identityPath)
+        {
+            _precursor = new Lazy<Precursor>(() => new Precursor(DataSchema, IdentityPath.Parent));
+            _results = CachedValue.Create(DataSchema, MakeResults);
+        }
+
+        [HideWhen(AncestorOfType = typeof(Precursor))]
+        public Precursor Precursor
+        {
+            get
+            {
+                return _precursor.Value;
+            }
+        }
+
+        [InvariantDisplayName("TransitionResults")]
+        [OneToMany(ForeignKey = nameof(TransitionResult.Transition))]
+        public IDictionary<ResultKey, TransitionResult> Results
+        {
+            get
+            {
+                return _results.Value;
+            }
+        }
+
+        private IDictionary<ResultKey, TransitionResult> MakeResults()
+        {
+            return MakeChromInfoResultsMap(DocNode.Results, file => new TransitionResult(this, file));
+        }
+
+        private bool IsCustomTransition()
+        {
+            return DocNode.Transition.IsNonReporterCustomIon();  // As opposed to just IsCustom(), which might be a reporter ion on a peptide node
+        }
+
+        protected override TransitionDocNode CreateEmptyNode()
+        {
+            var transitionGroup = new TransitionGroup(new Model.Peptide(null, @"X", null, null, 0),
+                Adduct.SINGLY_PROTONATED, IsotopeLabelType.light);
+            var transition = new Model.Transition(transitionGroup, 0, Adduct.SINGLY_PROTONATED);
+            return new TransitionDocNode(transition, Annotations.EMPTY, null, TypedMass.ZERO_MONO_MASSH,
+                TransitionDocNode.TransitionQuantInfo.DEFAULT, ExplicitTransitionValues.EMPTY, null);
+        }
+
+        [InvariantDisplayName("TransitionResultsSummary")]
+        public TransitionResultSummary ResultSummary
+        {
+            get
+            {
+                return new TransitionResultSummary(this, Results.Values);
+            }
+        }
+        [Format(NullValue = TextUtil.EXCEL_NA)]
+        public int ProductCharge { get { return DocNode.Transition.Charge; } }
+        [Format(NullValue = TextUtil.EXCEL_NA)]
+        public double ProductNeutralMass
+        {
+            get { return DocNode.GetMoleculePersistentNeutralMass(); }
+        }
+        [Format(NullValue = TextUtil.EXCEL_NA)]
+        public double ProductMz
+        {
+            get { return SequenceMassCalc.PersistentMZ(DocNode.Mz); }
+        }
+        public string FragmentIon
+        {
+            get
+            {
+                string fragmentIon =  DocNode.GetFragmentIonName(CultureInfo.InvariantCulture);
+                if (DocNode.Transition.IonType == IonType.precursor)
+                {
+                    fragmentIon += Model.Transition.GetMassIndexText(DocNode.Transition.MassIndex);
+                }
+                return fragmentIon;
+            }
+        }
+        public string ProductIonFormula
+        {
+            get
+            {
+                if (IsCustomTransition())
+                {
+                    return DocNode.Transition.CustomIon.Formula;
+                }
+
+                var neutralFormula = GetNeutralProductFormula();
+                var adduct = DocNode.Transition.Adduct;
+                var formulaWithAdductApplied = adduct.ApplyToMolecule(neutralFormula.Molecule);
+                var moleculeMassOffsetWithAdductApplied = MoleculeMassOffset.Create(formulaWithAdductApplied, neutralFormula.MonoMassOffset,
+                    neutralFormula.AverageMassOffset);
+                return moleculeMassOffsetWithAdductApplied.ToString();
+            }
+        }
+        public string ProductNeutralFormula
+        {
+            get
+            {
+                if (IsCustomTransition())
+                {
+                    return DocNode.Transition.CustomIon.NeutralFormula;
+                }
+
+                return GetNeutralProductFormula().Molecule.ToString();
+            }
+        }
+
+        private MoleculeMassOffset GetNeutralProductFormula()
+        {
+            var peptide = Precursor.Peptide;
+            var crosslinkBuilder = new CrosslinkBuilder(SrmDocument.Settings, peptide.DocNode.Peptide,
+                peptide.DocNode.ExplicitMods, Precursor.IsotopeLabelType);
+            return crosslinkBuilder.GetNeutralFormula(DocNode.ComplexFragmentIon.NeutralFragmentIon);
+        }
+        [Hidden(InUiMode = UiModes.PROTEOMIC)]
+        public string ProductAdduct
+        {
+            get
+            {
+                return DocNode.Transition.Adduct.AsFormula();
+            }
+        }
+        public IonType FragmentIonType
+        {
+            get { return DocNode.Transition.IonType; }
+        }
+        [Format(NullValue = TextUtil.EXCEL_NA)]
+        [Hidden(InUiMode = UiModes.SMALL_MOLECULES)]
+        public int? FragmentIonOrdinal
+        {
+            get
+            {
+                if (DocNode.Transition.IsCustom())
+                    return null;
+                return DocNode.Transition.Ordinal;
+            }
+        }
+        [Hidden(InUiMode = UiModes.SMALL_MOLECULES)]
+        public char? CleavageAa
+        {
+            get
+            {
+                return IsCustomTransition()
+                    ? default(char?) 
+                    : DocNode.Transition.AA;
+            }
+        }
+        [Format(NullValue = TextUtil.EXCEL_NA)]
+        [Hidden(InUiMode = UiModes.SMALL_MOLECULES)]
+        public double? LossNeutralMass
+        {
+            get
+            {
+                if (IsCustomTransition())
+                    return  null;
+                return DocNode.LostMass;
+            }
+        }
+        [Hidden(InUiMode = UiModes.SMALL_MOLECULES)]
+        public string Losses
+        {
+            get
+            {
+                return IsCustomTransition()
+                    ? null
+                    : (DocNode.HasLoss ? string.Join(@", ", DocNode.Losses.ToStrings()) : string.Empty);
+            }
+        }
+        [Hidden(InUiMode = UiModes.SMALL_MOLECULES)]
+        public string LossFormulas
+        {
+            get
+            {
+                if (IsCustomTransition())
+                    return null;
+                return DocNode.HasLoss && DocNode.Losses.Losses.All(l => l.Loss.Formula != null)
+                        ? string.Join(@", ", DocNode.Losses.Losses.Select(l => l.Loss.Formula))
+                        : string.Empty;
+            }
+        }
+
+        [Importable]
+        public bool Quantitative
+        {
+            get { return DocNode.ExplicitQuantitative; }
+            set
+            {
+                ChangeDocNode(EditColumnDescription(nameof(Quantitative), value),
+                    docNode=>docNode.ChangeQuantitative(value));
+            }
+        }
+
+        [Format(Formats.OPT_PARAMETER, NullValue = TextUtil.EXCEL_NA)]
+        [Importable]
+        public double? ExplicitCollisionEnergy
+        {
+            get { return DocNode.ExplicitValues.CollisionEnergy; }
+            set
+            {
+                ChangeDocNode(EditDescription.SetColumn(@"ExplicitCollisionEnergy", value),
+                    docNode => DocNode.ChangeExplicitCollisionEnergy(value));
+            }
+        }
+
+        [Format(Formats.OPT_PARAMETER, NullValue = TextUtil.EXCEL_NA)]
+        [Importable]
+        public double? ExplicitSLens
+        {
+            get { return DocNode.ExplicitValues.SLens; }
+            set
+            {
+                ChangeDocNode(EditDescription.SetColumn(@"ExplicitSLens", value),
+                    docNode => docNode.ChangeExplicitSLens(value));
+            }
+        }
+
+        [Format(Formats.OPT_PARAMETER, NullValue = TextUtil.EXCEL_NA)]
+        [Importable]
+        public double? ExplicitConeVoltage
+        {
+            get { return DocNode.ExplicitValues.ConeVoltage; }
+            set
+            {
+                ChangeDocNode(EditDescription.SetColumn(@"ExplicitConeVoltage", value),
+                    docNode => docNode.ChangeExplicitConeVoltage(value));
+            }
+        }
+
+        [Format(Formats.OPT_PARAMETER, NullValue = TextUtil.EXCEL_NA)]
+        [Importable]
+        public double? ExplicitDeclusteringPotential
+        {
+            get { return DocNode.ExplicitValues.DeclusteringPotential; }
+            set
+            {
+                ChangeDocNode(EditDescription.SetColumn(@"ExplicitDeclusteringPotential", value),
+                    docNode => docNode.ChangeExplicitDeclusteringPotential(value));
+            }
+        }
+
+        [Importable]
+        public double? ExplicitIonMobilityHighEnergyOffset
+        {
+            get { return DocNode.ExplicitValues.IonMobilityHighEnergyOffset; }
+            set
+            {
+                ChangeDocNode(EditDescription.SetColumn(@"ExplicitIonMobilityHighEnergyOffset", value),
+                    docNode => docNode.ChangeExplicitIonMobilityHighEnergyOffset(value));
+            }
+        }
+
+        [InvariantDisplayName("TransitionNote")]
+        [Importable]
+        public string Note
+        {
+            get { return DocNode.Note; }
+            set { ChangeDocNode(EditColumnDescription(nameof(Note), value),
+                docNode=>(TransitionDocNode) docNode.ChangeAnnotations(docNode.Annotations.ChangeNote(value)));}
+        }
+        [Format(NullValue = TextUtil.EXCEL_NA)]
+        public int? LibraryRank
+        {
+            get
+            {
+                return DocNode.HasLibInfo ? (int?) DocNode.LibInfo.Rank : null;
+            }
+        }
+        [Format(NullValue = TextUtil.EXCEL_NA)]
+        public double? LibraryIntensity
+        {
+            get { return DocNode.HasLibInfo ? (double?) DocNode.LibInfo.Intensity : null; }
+        }
+        [Format(NullValue = TextUtil.EXCEL_NA)]
+        public int IsotopeDistIndex { get { return DocNode.Transition.MassIndex; } }
+        [Format(NullValue = TextUtil.EXCEL_NA)]
+        public int? IsotopeDistRank { get { return DocNode.HasDistInfo ? (int?)DocNode.IsotopeDistInfo.Rank : null; } }
+        [Format(Formats.STANDARD_RATIO, NullValue = TextUtil.EXCEL_NA)]
+        public double? IsotopeDistProportion {get { return DocNode.HasDistInfo ? (double?) DocNode.IsotopeDistInfo.Proportion : null; }}
+        [Format(NullValue = TextUtil.EXCEL_NA)]
+        public double? FullScanFilterWidth
+        {
+            get
+            {
+                var fullScan = SrmDocument.Settings.TransitionSettings.FullScan;
+                if (fullScan.IsEnabledMs && DocNode.Transition.IonType == IonType.precursor)
+                {
+                    return SequenceMassCalc.PersistentMZ(fullScan.GetPrecursorFilterWindow(ProductMz));
+                }
+                if (fullScan.IsEnabledMsMs &&
+                    (DocNode.Transition.IonType != IonType.precursor || DocNode.Transition.MassIndex == 0))
+                {
+                    return SequenceMassCalc.PersistentMZ(fullScan.GetProductFilterWindow(DocNode.Mz));
+                }
+                return null;
+            }
+        }
+        [InvariantDisplayName("TransitionIsDecoy")]
+        public bool IsDecoy
+        {
+            get { return DocNode.IsDecoy; }
+        }
+        [Format(NullValue = TextUtil.EXCEL_NA)]
+        public int? ProductDecoyMzShift
+        {
+            get { return DocNode.Transition.DecoyMassShift; }
+        }
+
+        public override string ToString()
+        {
+            return DocNode.Transition.ToString();
+        }
+
+        public override string GetDeleteConfirmation(int nodeCount)
+        {
+            if (nodeCount == 1)
+            {
+                return string.Format(Resources.Transition_GetDeleteConfirmation_Are_you_sure_you_want_to_delete_the_transition___0___, this);
+            }
+            return string.Format(Resources.Transition_GetDeleteConfirmation_Are_you_sure_you_want_to_delete_these__0__transitions_, nodeCount);
+        }
+
+        [InvariantDisplayName("TransitionLocator")]
+        public string Locator { get { return GetLocator(); } }
+
+        protected override NodeRef NodeRefPrototype
+        {
+            get { return TransitionRef.PROTOTYPE; }
+        }
+
+        protected override Type SkylineDocNodeType
+        {
+            get { return typeof(Transition); }
+        }
+    }
+
+    public class TransitionResultSummary : SkylineObject
+    {
+        private Transition _transition;
+        public TransitionResultSummary(Transition transition, IEnumerable<TransitionResult> results)
+        {
+            _transition = transition;
+            var retentionTimes = new List<double>();
+            var fwhms = new List<double>();
+            var areas = new List<double>();
+            var areasRatio = new List<double>();
+            var areasNormalized = new List<double>();
+
+            foreach (var result in results)
+            {
+                if (result.RetentionTime.HasValue)
+                {
+                    retentionTimes.Add(result.RetentionTime.Value);
+                }
+                if (result.Fwhm.HasValue)
+                {
+                    fwhms.Add(result.Fwhm.Value);
+                }
+                if (result.Area.HasValue)
+                {
+                    areas.Add(result.Area.Value);
+                }
+                if (result.AreaNormalized.HasValue)
+                {
+                    areasNormalized.Add(result.AreaNormalized.Value);
+                }
+                if (result.AreaRatio.HasValue)
+                {
+                    areasRatio.Add(result.AreaRatio.Value);
+                }
+            }
+            if (retentionTimes.Count > 0)
+            {
+                RetentionTime = new RetentionTimeSummary(new Statistics(retentionTimes));
+            }
+            if (fwhms.Count > 0)
+            {
+                Fwhm = new FwhmSummary(new Statistics(fwhms));
+            }
+            if (areas.Count > 0)
+            {
+                Area = new AreaSummary(new Statistics(areas));
+            }
+            if (areasNormalized.Count > 0)
+            {
+                AreaNormalized = new AreaNormalizedSummary(new Statistics(areasNormalized));
+            }
+            if (areasRatio.Count > 0)
+            {
+                AreaRatio = new AreaRatioSummary(new Statistics(areasRatio));
+            }
+        }
+
+        protected override SkylineDataSchema GetDataSchema()
+        {
+            return _transition.DataSchema;
+        }
+
+        [Obsolete]
+        public string ReplicatePath { get { return @"/"; } }
+        [Obsolete]
+        public Transition Transition
+        {
+            get { return _transition; }
+        }
+        [ChildDisplayName("{0}RetentionTime")]
+        public RetentionTimeSummary RetentionTime { get; private set; }
+        [ChildDisplayName("{0}Fwhm")]
+        public FwhmSummary Fwhm { get; private set; }
+        [ChildDisplayName("{0}Area")]
+        public AreaSummary Area { get; private set; }
+        [ChildDisplayName("{0}AreaNormalized")]
+        public AreaNormalizedSummary AreaNormalized { get; private set; }
+        [ChildDisplayName("{0}AreaRatio")]
+        public AreaRatioSummary AreaRatio { get; private set; }
+
+        public override string ToString()
+        {
+            return string.Format(@"RT: {0} Area: {1}", RetentionTime, Area); // CONSIDER: localize?
+        }
+
+    }
+}