--- conflicted
+++ resolved
@@ -112,14 +112,10 @@
             peptides = new List<ScoredPeptide>(_cirtPeptides);
             var rts = _cirtPeptides.Select(pep => pep.Peptide.RetentionTime).ToList();
             var irts = _cirtPeptides.Select(pep => _cirtAll[pep.Peptide.Target]).ToList();
-<<<<<<< HEAD
             var removedValues = new List<Tuple<double, double>>();
             var success = IrtRegression.TryGet<RegressionLine>(rts, irts, count, out var line, removedValues);
             regression = (RegressionLine) line;
             if (!success)
-=======
-            if (!RCalcIrt.TryGetRegressionLine(rts, irts, count, out regression, out var removed))
->>>>>>> 92e7ec04
                 return false;
 
             for (var i = peptides.Count - 1; i >= 0; i--)
