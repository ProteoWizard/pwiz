﻿/*
 * Original author: Kaipo Tamura <kaipot .at. u.washington.edu>,
 *                  MacCoss Lab, Department of Genome Sciences, UW
 *
 * Copyright 2019 University of Washington - Seattle, WA
 *
 * Licensed under the Apache License, Version 2.0 (the "License");
 * you may not use this file except in compliance with the License.
 * You may obtain a copy of the License at
 *
 *     http://www.apache.org/licenses/LICENSE-2.0
 *
 * Unless required by applicable law or agreed to in writing, software
 * distributed under the License is distributed on an "AS IS" BASIS,
 * WITHOUT WARRANTIES OR CONDITIONS OF ANY KIND, either express or implied.
 * See the License for the specific language governing permissions and
 * limitations under the License.
 */

using System;
using System.Collections.Generic;
using System.Linq;
using pwiz.Common.Collections;
using pwiz.Common.SystemUtil;
using pwiz.Skyline.Model.DocSettings;
using pwiz.Skyline.Model.Results.Scoring;
using pwiz.Skyline.Properties;
using pwiz.Skyline.Util;

namespace pwiz.Skyline.Model.Irt
{
    public class MeasuredPeptide : IPeptideData
    {
        public MeasuredPeptide()
        {
        }

        public MeasuredPeptide(Target seq, double rt)
        {
            Target = seq;
            RetentionTime = rt;
        }

        public MeasuredPeptide(MeasuredPeptide other) : this(other.Target, other.RetentionTime)
        {
        }

        public Target Target { get; set; }
        public double RetentionTime { get; set; }
        public string Sequence => Target?.ToSerializableString() ?? string.Empty;

        public static string ValidateSequence(Target sequence)
        {
            if (sequence.IsEmpty)
                return Resources.MeasuredPeptide_ValidateSequence_A_modified_peptide_sequence_is_required_for_each_entry;
            if (sequence.IsProteomic)
            {
                if (!FastaSequence.IsValidPeptideSequence(sequence.Sequence))
                    return string.Format(IrtResources.MeasuredPeptide_ValidateSequence_The_sequence__0__is_not_a_valid_modified_peptide_sequence, sequence);
            }
            return null;
        }

        public static string ValidateRetentionTime(string rtText, bool allowNegative)
        {
<<<<<<< HEAD
            if (rtText == null || !double.TryParse(rtText, out var rtValue))
                return Resources.MeasuredPeptide_ValidateRetentionTime_Measured_retention_times_must_be_valid_decimal_numbers;
=======
            double rtValue;
            if (rtText == null || !double.TryParse(rtText, out rtValue))
                return IrtResources.MeasuredPeptide_ValidateRetentionTime_Measured_retention_times_must_be_valid_decimal_numbers;
>>>>>>> 6b9d02e2
            if (!allowNegative && rtValue <= 0)
                return IrtResources.MeasuredPeptide_ValidateRetentionTime_Measured_retention_times_must_be_greater_than_zero;
            return null;
        }
    }

    public class IrtPeptidePicker
    {
        private ScoredPeptide[] _scoredPeptides;
        private ScoredPeptide[] _cirtPeptides;
        private readonly TargetMap<double> _cirtAll;

        public IrtPeptidePicker()
        {
            _scoredPeptides = null;
            _cirtPeptides = null;
            _cirtAll = new TargetMap<double>(IrtStandard.CIRT.Peptides.Select(pep =>
                new KeyValuePair<Target, double>(pep.ModifiedTarget, pep.Irt)));
        }

        public bool HasScoredPeptides => _scoredPeptides != null && _scoredPeptides.Length > 0;
        public int CirtPeptideCount => _cirtPeptides?.Length ?? 0;
        private double MinRt => _scoredPeptides.First().Peptide.RetentionTime;
        private double MaxRt => _scoredPeptides.Last().Peptide.RetentionTime;
        private double RtRange => MaxRt - MinRt;
        private IEnumerable<double> BucketBoundaries => new[]
        {
            MinRt + RtRange * 1 / 8,
            MinRt + RtRange * 2 / 8,
            MinRt + RtRange * 4 / 8,
            MinRt + RtRange * 6 / 8,
            MinRt + RtRange * 7 / 8,
            double.MaxValue
        };

        public double? CirtIrt(Target target)
        {
            return _cirtAll.TryGetValue(target, out var irt) ? irt : (double?) null;
        }

        public void ScorePeptides(SrmDocument doc, IProgressMonitor progressMonitor)
        {
            var model = doc.Settings.PeptideSettings.Integration.PeakScoringModel;
            if (model == null || !model.IsTrained)
                model = LegacyScoringModel.DEFAULT_MODEL;

            var mProphetResultsHandler = new MProphetResultsHandler(doc, model);
            mProphetResultsHandler.ScoreFeatures(progressMonitor, true);
            if (progressMonitor.IsCanceled)
                return;

            var scoredPeptidesDict = new Dictionary<Target, ScoredPeptide>();
            foreach (var nodePep in doc.Molecules.Where(pep => pep.PercentileMeasuredRetentionTime.HasValue && !pep.IsDecoy))
            {
                var allStats = doc.MeasuredResults.MSDataFileInfos
                    .Select(info => mProphetResultsHandler.GetPeakFeatureStatistics(nodePep.Peptide, info.FileId))
                    .Where(stats => stats != null).ToArray();
                var value = float.MaxValue;
                if (allStats.Length > 0)
                {
                    value = model is MProphetPeakScoringModel
                        ? allStats.Select(stats => stats.QValue.Value).Max()
                        : -allStats.Select(stats => stats.BestScore).Min();
                }
                if (!scoredPeptidesDict.TryGetValue(nodePep.ModifiedTarget, out var existing) || value < existing.Score)
                    scoredPeptidesDict[nodePep.ModifiedTarget] = new ScoredPeptide(
                        new MeasuredPeptide(doc.Settings.GetModifiedSequence(nodePep), nodePep.PercentileMeasuredRetentionTime.Value), nodePep, value);
            }
            _scoredPeptides = scoredPeptidesDict.Values.OrderBy(pep => pep.Peptide.RetentionTime).ToArray();
            _cirtPeptides = _scoredPeptides.Where(pep => _cirtAll.ContainsKey(pep.Peptide.Target)).ToArray();
        }

        public CirtRegressionResult GetCirtRegressionResult(int count)
        {
            var rts = _cirtPeptides.Select(pep => pep.Peptide.RetentionTime).ToList();
            var irts = _cirtPeptides.Select(pep => _cirtAll[pep.Peptide.Target]).ToList();
            var removedValues = new List<Tuple<double, double>>();

            if (!IrtRegression.TryGet<RegressionLine>(rts, irts, count, out var line, removedValues))
                return new CirtRegressionResult(null, null,null, false);

            var peptides = new List<ScoredPeptide>(_cirtPeptides);
            for (var i = peptides.Count - 1; i >= 0; i--)
            {
                if (removedValues.Contains(Tuple.Create(rts[i], irts[i])))
                    peptides.RemoveAt(i);
            }
            var coversRtRange = PeptideBucket<ScoredPeptide>.BucketPeptides(peptides, BucketBoundaries).All(bucket => !bucket.Empty);
            return new CirtRegressionResult((RegressionLine)line, peptides, _cirtAll, coversRtRange);
        }

        /// <summary>
        /// This algorithm will determine a number of evenly spaced retention times for the given document,
        /// and then determine an optimal set of peptides from the document. That is, a set of peptides that
        /// are as close as possible to the chosen retention times.
        ///
        /// The returned list is guaranteed to be sorted by retention time.
        /// </summary>
        /// <param name="count">The number of peptides to be picked</param>
        /// <param name="exclude">Peptides that cannot be picked</param>
        /// <param name="cirt">Use CiRT peptides, if possible</param>
        public List<MeasuredPeptide> Pick(int count, ICollection<Target> exclude, CirtRegressionResult cirt)
        {
            var bucketPeps = cirt != null && cirt.Valid ? cirt.Peptides.AsEnumerable() : _scoredPeptides;
            if (exclude != null && exclude.Count > 0)
                bucketPeps = bucketPeps.Where(pep => !exclude.Contains(pep.Peptide.Target));

            var buckets = PeptideBucket<ScoredPeptide>.BucketPeptides(bucketPeps, BucketBoundaries);
            var endBuckets = new[] { buckets.First(), buckets.Last() };
            var midBuckets = buckets.Skip(1).Take(buckets.Length - 2).ToArray();

            var bestPeptides = new List<MeasuredPeptide>();
            while (bestPeptides.Count < count && buckets.Any(bucket => !bucket.Empty))
            {
                bestPeptides.AddRange(PeptideBucket<ScoredPeptide>.Pop(endBuckets, endBuckets.Length, true)
                    .Take(Math.Min(endBuckets.Length, count - bestPeptides.Count)).Select(pep => pep.Peptide));
                bestPeptides.AddRange(PeptideBucket<ScoredPeptide>.Pop(midBuckets, midBuckets.Length, false)
                    .Take(Math.Min(midBuckets.Length, count - bestPeptides.Count)).Select(pep => pep.Peptide));
            }
            bestPeptides.Sort((x, y) => x.RetentionTime.CompareTo(y.RetentionTime));
            return bestPeptides.Select(pep => new MeasuredPeptide(pep)).ToList();
        }

        public static IEnumerable<Target> Pick(int count, DbIrtPeptide[] peptides, IEnumerable<Target> outliers)
        {
            var targets = new TargetMap<List<DbIrtPeptide>>(peptides.Select(pep =>
                new KeyValuePair<Target, List<DbIrtPeptide>>(pep.ModifiedTarget, new List<DbIrtPeptide>())));
            foreach (var pep in peptides)
                targets[pep.ModifiedTarget].Add(pep);
            var distinctPeps = new List<DbIrtPeptide>();
            foreach (var list in targets.Values)
            {
                if (list.Count == 0)
                    continue;

                var median = new Statistics(list.Select(pep => pep.Irt)).Median();
                DbIrtPeptide best = null;
                var minDiff = double.MaxValue;
                foreach (var pep in list)
                {
                    var diff = Math.Abs(pep.Irt - median);
                    if (diff < minDiff)
                    {
                        minDiff = diff;
                        best = pep;
                    }
                }
                distinctPeps.Add(best);
            }

            var outlierMap = new TargetMap<bool>(outliers.Select(target => new KeyValuePair<Target, bool>(target, true)));
            if (distinctPeps.Count(pep => !outlierMap.ContainsKey(pep.ModifiedTarget)) >= count)
            {
                // don't use outliers if we have enough other values
                distinctPeps.RemoveAll(pep => outlierMap.ContainsKey(pep.ModifiedTarget));
            }

            distinctPeps.Sort((x, y) => x.Irt.CompareTo(y.Irt));
            var minIrt = distinctPeps.First().Irt;
            var maxIrt = distinctPeps.Last().Irt;
            var gradientLength = maxIrt - minIrt;
            for (var i = 0; i < count; i++)
            {
                var targetRt = minIrt + i * (gradientLength / (count - 1));
                for (var j = 0; j < distinctPeps.Count; j++)
                {
                    if (j + 1 > distinctPeps.Count - 1 ||
                        Math.Abs(distinctPeps[j].Irt - targetRt) < Math.Abs(distinctPeps[j + 1].Irt - targetRt))
                    {
                        yield return distinctPeps[j].ModifiedTarget;
                        distinctPeps.RemoveAt(j);
                        break;
                    }
                }
            }
        }

        public static void SetStandards(IEnumerable<DbIrtPeptide> peptides, IEnumerable<Target> standards)
        {
            var standardMap = new TargetMap<bool>(standards.Select(target => new KeyValuePair<Target, bool>(target, true)));
            foreach (var pep in peptides.Where(pep => standardMap.ContainsKey(pep.ModifiedTarget)))
                pep.Standard = true;
        }

        public static void SetStandards(IEnumerable<DbIrtPeptide> peptides, IrtStandard standard)
        {
            SetStandards(peptides, standard.Peptides.Select(pep => pep.ModifiedTarget));
        }

        public class CirtRegressionResult
        {
            public RegressionLine Regression { get; }
            public ImmutableList<ScoredPeptide> Peptides { get; }
            private TargetMap<double> Irts { get; }
            public bool CoversRTRange { get; }

            public bool Valid => Regression != null && CoversRTRange;
            public int Count => Peptides?.Count ?? 0;
            public IEnumerable<DbIrtPeptide> DbIrtPeptides => Peptides.Select(pep =>
                new DbIrtPeptide(pep.Peptide.Target, Irts[pep.Peptide.Target], true, TimeSource.peak));
            public IEnumerable<PeptideDocNode> NodePeps => Peptides.Select(pep => pep.NodePep);

            public CirtRegressionResult(RegressionLine regression, IEnumerable<ScoredPeptide> peptides, TargetMap<double> irts, bool coversRtRange)
            {
                Regression = regression;
                Peptides = ImmutableList<ScoredPeptide>.ValueOf(peptides);
                Irts = irts;
                CoversRTRange = coversRtRange;
            }
        }

        private interface IBucketable
        {
            double Time { get; }
            float Score { get; } // lower scores get picked first
        }

        public class ScoredPeptide : IBucketable
        {
            public MeasuredPeptide Peptide { get; }
            public PeptideDocNode NodePep { get; }
            public float Score { get; }

            public double Time => Peptide.RetentionTime;

            public ScoredPeptide(MeasuredPeptide peptide, PeptideDocNode nodePep, float score)
            {
                Peptide = peptide;
                NodePep = nodePep;
                Score = score;
            }
        }

        private class PeptideBucket<T> where T : IBucketable
        {
            private readonly double _maxTime;
            private readonly List<T> _peptides;

            public bool Empty => _peptides.Count == 0;

            private PeptideBucket(double maxTime)
            {
                _maxTime = maxTime;
                _peptides = new List<T>();
            }

            private float? Peek()
            {
                return !Empty ? (float?)_peptides.First().Score : null;
            }

            private T Pop()
            {
                if (Empty)
                    return default;
                var pep = _peptides.First();
                _peptides.RemoveAt(0);
                return pep;
            }

            public static PeptideBucket<T>[] BucketPeptides(IEnumerable<T> peptides, IEnumerable<double> rtBoundaries)
            {
                var buckets = rtBoundaries.OrderBy(x => x).Select(boundary => new PeptideBucket<T>(boundary)).ToArray();
                var curBucket = 0;
                foreach (var pep in peptides.OrderBy(pep => pep.Time))
                {
                    if (pep.Time > buckets[curBucket]._maxTime)
                        curBucket++;
                    buckets[curBucket]._peptides.Add(pep);
                }
                buckets.ForEach(bucket => bucket._peptides.Sort((x, y) => x.Score.CompareTo(y.Score)));
                return buckets;
            }

            public static IEnumerable<T> Pop(PeptideBucket<T>[] buckets, int num, bool limitOne)
            {
                // buckets must be sorted by score (best to worst)
                var popped = 0;
                while (popped < num)
                {
                    var validBuckets = buckets.Where(bucket => !bucket.Empty).OrderBy(bucket => bucket.Peek().Value).ToArray();
                    foreach (var bucket in validBuckets)
                    {
                        yield return bucket.Pop();
                        if (++popped == num)
                            yield break;
                    }
                    if (validBuckets.Length == 0 || limitOne)
                        yield break;
                }
            }
        }

        public static IEnumerable<DbIrtPeptide> Pick(IEnumerable<IRetentionTimeProvider> providers, int numPick)
        {
            double minRt = double.MaxValue;
            double maxRt = double.MinValue;

            var times = new Dictionary<Target, List<double>>();
            foreach (var provider in providers)
            {
                foreach (var rt in provider.PeptideRetentionTimes)
                {
                    if (rt.RetentionTime < minRt)
                        minRt = rt.RetentionTime;
                    if (rt.RetentionTime > maxRt)
                        maxRt = rt.RetentionTime;
                    if (!times.ContainsKey(rt.PeptideSequence))
                        times[rt.PeptideSequence] = new List<double>();
                    times[rt.PeptideSequence].Add(rt.RetentionTime);
                }
            }

            numPick = Math.Min(numPick, times.Keys.Count);
            var targetStats = times.ToDictionary(pair => pair.Key, pair => new Statistics(pair.Value));

            var binSize = (maxRt - minRt) / numPick;
            var curBinLimit = minRt;
            var picked = new List<DbIrtPeptide>();
            while (targetStats.Count > 0)
            {
                Dictionary<Target, Statistics> curBinCandidates;
                if (picked.Count < numPick - 1)
                {
                    curBinLimit += binSize;
                    curBinCandidates = targetStats.Where(pair => pair.Value.Median() <= curBinLimit).ToDictionary(pair => pair.Key, pair => pair.Value);
                    foreach (var target in curBinCandidates.Select(pair => pair.Key))
                        targetStats.Remove(target);
                }
                else
                {
                    curBinCandidates = new Dictionary<Target, Statistics>(targetStats);
                    targetStats.Clear();
                }
                if (curBinCandidates.Count == 0)
                    continue;
                var maxCount = curBinCandidates.Max(x => x.Value.Length);
                curBinCandidates = curBinCandidates.Where(pair => pair.Value.Length == maxCount).ToDictionary(pair => pair.Key, pair => pair.Value);
                Target best = null;
                if (maxCount == 1)
                {
                    var minDiff = double.MaxValue;
                    var binCenter = curBinLimit - binSize / 2;
                    foreach (var target in curBinCandidates)
                    {
                        var diff = Math.Abs(target.Value.Mean() - binCenter);
                        if (diff < minDiff)
                        {
                            minDiff = diff;
                            best = target.Key;
                        }
                    }
                }
                else
                {
                    var minVariance = double.MaxValue;
                    foreach (var target in curBinCandidates)
                    {
                        var variance = target.Value.Variance();
                        if (variance < minVariance)
                        {
                            minVariance = variance;
                            best = target.Key;
                        }
                    }
                }
                // ReSharper disable once AssignNullToNotNullAttribute
                picked.Add(new DbIrtPeptide(best, curBinCandidates[best].Median(), true, TimeSource.peak));
            }
            return picked;
        }
    }
}<|MERGE_RESOLUTION|>--- conflicted
+++ resolved
@@ -63,14 +63,8 @@
 
         public static string ValidateRetentionTime(string rtText, bool allowNegative)
         {
-<<<<<<< HEAD
             if (rtText == null || !double.TryParse(rtText, out var rtValue))
-                return Resources.MeasuredPeptide_ValidateRetentionTime_Measured_retention_times_must_be_valid_decimal_numbers;
-=======
-            double rtValue;
-            if (rtText == null || !double.TryParse(rtText, out rtValue))
                 return IrtResources.MeasuredPeptide_ValidateRetentionTime_Measured_retention_times_must_be_valid_decimal_numbers;
->>>>>>> 6b9d02e2
             if (!allowNegative && rtValue <= 0)
                 return IrtResources.MeasuredPeptide_ValidateRetentionTime_Measured_retention_times_must_be_greater_than_zero;
             return null;
