--- conflicted
+++ resolved
@@ -50,17 +50,12 @@
             }
         }
 
-<<<<<<< HEAD
         public override GlobalizedObject GetProperties()
         {
             return new ReplicateProperties(this);
         }
 
-        // TODO: wrap in LongWaitDlg and use SrmSettingsChangeMonitor
-        public ModifiedDocument Delete(SrmDocument document, List<FileNode> models)
-=======
         public ModifiedDocument Delete(SrmDocument document, SrmSettingsChangeMonitor monitor, List<FileNode> models)
->>>>>>> faecf82e
         {
             var deleteIds = models.Select(model => ReferenceValue.Of(model.IdentityPath.Child)).ToHashSet();
             var deleteNames = models.Select(item => item.Name).ToList();
