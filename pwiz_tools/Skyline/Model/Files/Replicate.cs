﻿/*
 * Copyright 2025 University of Washington - Seattle, WA
 *
 * Licensed under the Apache License, Version 2.0 (the "License");
 * you may not use this file except in compliance with the License.
 * You may obtain a copy of the License at
 *
 *     http://www.apache.org/licenses/LICENSE-2.0
 *
 * Unless required by applicable law or agreed to in writing, software
 * distributed under the License is distributed on an "AS IS" BASIS,
 * WITHOUT WARRANTIES OR CONDITIONS OF ANY KIND, either express or implied.
 * See the License for the specific language governing permissions and
 * limitations under the License.
 */

using System.Collections.Generic;
using System.Linq;
using JetBrains.Annotations;
using pwiz.Common.Collections;
using pwiz.Skyline.Model.AuditLog;
using pwiz.Skyline.Model.DocSettings;
using pwiz.Skyline.Model.Results;

namespace pwiz.Skyline.Model.Files
{
    public class Replicate : FileNode
    {
        public static Replicate Create(string documentFilePath, [NotNull] ChromatogramSet chromSet)
        {
            var name = chromSet.Name ?? string.Empty;
            var identityPath = new IdentityPath((ChromatogramSetId)chromSet.Id);
            var files = 
                chromSet.MSDataFileInfos.Select(chromFileInfo => ReplicateSampleFile.Create(documentFilePath, identityPath, chromFileInfo)).ToList();

            return new Replicate(documentFilePath, identityPath, name, files);
        }

        private Replicate(string documentFilePath, IdentityPath identityPath, string name, IList<ReplicateSampleFile> files) : 
            base(documentFilePath, identityPath)
        {
            Name = name;
            Files = files.Cast<FileNode>().ToList();
        }

        public override string Name { get; }
        public override string FilePath => null;
        public override string FileName => null;
        public override ImageId ImageAvailable => ImageId.replicate;
        public override ImageId ImageMissing => ImageId.replicate_missing;
        public override IList<FileNode> Files { get; }

<<<<<<< HEAD
        // expose some properties of the ChromatogramSet for display in the property sheet
        public double? AnalyteConcentration => ChromatogramSet?.AnalyteConcentration;
        public double SampleDilutionFactor => ChromatogramSet.SampleDilutionFactor;
        public string SampleType => ChromatogramSet.SampleType.ToString();
        public string BatchName => ChromatogramSet.BatchName;
        public IList<ChromFileInfo> MSDataFileInfos => ChromatogramSet.MSDataFileInfos;
        public Annotations Annotations => ChromatogramSet.Annotations;

        public override IList<FileNode> Files
=======
        public static ChromatogramSet LoadChromSetFromDocument(SrmDocument document, Replicate replicate)
>>>>>>> 72cbec5e
        {
            var chromSetId = replicate.IdentityPath.GetIdentity(0);
            document.MeasuredResults.TryGetChromatogramSet(chromSetId.GlobalIndex, out var chromSet, out _);
            return chromSet;
        }

<<<<<<< HEAD
        public override GlobalizedObject GetProperties(string localFilePath)
        {
            return new ReplicateProperties(this, localFilePath);
        }

        public ModifiedDocument Delete(SrmDocument document, SrmSettingsChangeMonitor monitor, List<FileNode> models)
=======
        public static ModifiedDocument Delete(SrmDocument document, SrmSettingsChangeMonitor monitor, List<FileNode> models)
>>>>>>> 72cbec5e
        {
            var deleteIds = models.Select(model => ReferenceValue.Of(model.IdentityPath.Child)).ToHashSet();
            var deleteNames = models.Select(item => item.Name).ToList();

            var remainingChromatograms = 
                document.MeasuredResults.Chromatograms.Where(chrom => !deleteIds.Contains(chrom.Id));

            var newMeasuredResults = document.MeasuredResults.ChangeChromatograms(remainingChromatograms.ToList());
            var newDocument = document.ChangeMeasuredResults(newMeasuredResults, monitor);
            newDocument.ValidateResults();
            
            var entry = AuditLogEntry.CreateCountChangeEntry(
                MessageType.files_tree_replicates_remove_one,
                MessageType.files_tree_replicates_remove_several,
                document.DocumentType,
                deleteNames
            );

            if (deleteNames.Count > 1)
            {
                entry = entry.AppendAllInfo(deleteNames.
                    Select(name => new MessageInfo(MessageType.removed_replicate, document.DocumentType, name)).
                    ToList());
            }

            return new ModifiedDocument(newDocument).ChangeAuditLogEntry(entry);
        }

        public static ModifiedDocument Rearrange(SrmDocument document, SrmSettingsChangeMonitor monitor, List<FileNode> draggedModels, FileNode dropModel, MoveType moveType)
        {
            var draggedChromSets = draggedModels.Cast<Replicate>().Select(model => LoadChromSetFromDocument(document, model)).ToList();

            var newChromatograms = document.MeasuredResults.Chromatograms.Except(draggedChromSets).ToList();

            switch (moveType)
            {
                case MoveType.move_to:
                {
                    var dropChromSet = LoadChromSetFromDocument(document, (Replicate)dropModel);
                    var insertAt = newChromatograms.IndexOf(dropChromSet);
                    newChromatograms.InsertRange(insertAt, draggedChromSets);
                    break;
                }
                case MoveType.move_last:
                default:
                    newChromatograms.AddRange(draggedChromSets);
                    break;
            }

            var newMeasuredResults = document.MeasuredResults.ChangeChromatograms(newChromatograms);
            var newDocument = document.ChangeMeasuredResults(newMeasuredResults, monitor);
            newDocument.ValidateResults();

            var readableNames = draggedChromSets.Select(item => item.Name).ToList();

            var entry = AuditLogEntry.CreateCountChangeEntry(
                MessageType.files_tree_node_drag_and_drop,
                MessageType.files_tree_nodes_drag_and_drop,
                document.DocumentType, 
                readableNames,
                readableNames.Count,
                str => MessageArgs.Create(str, dropModel.Name),
                MessageArgs.Create(readableNames.Count, dropModel.Name)
            );
            
            if (readableNames.Count > 1)
            {
                entry = entry.ChangeAllInfo(readableNames.
                    Select(node => new MessageInfo(MessageType.files_tree_node_drag_and_drop, newDocument.DocumentType, node, dropModel.Name)).
                    ToList());
            }

            return new ModifiedDocument(newDocument).ChangeAuditLogEntry(entry);
        }

        public static ModifiedDocument Rename(SrmDocument document, SrmSettingsChangeMonitor monitor, Replicate replicate, string newName)
        {
            var chromSet = LoadChromSetFromDocument(document, replicate);

            var oldName = chromSet.Name;
            var newChromatogram = (ChromatogramSet)chromSet.ChangeName(newName);
            var measuredResults = document.MeasuredResults;

            var chromatograms = measuredResults.Chromatograms.ToArray();
            for (var i = 0; i < chromatograms.Length; i++)
            {
                if (ReferenceEquals(chromatograms[i].Id, newChromatogram.Id))
                {
                    chromatograms[i] = newChromatogram;
                }
            }

            measuredResults = measuredResults.ChangeChromatograms(chromatograms);
            var newDocument = document.ChangeMeasuredResults(measuredResults, monitor);
            newDocument.ValidateResults();

            var entry = AuditLogEntry.CreateSimpleEntry(
                MessageType.files_tree_node_renamed,
                document.DocumentType,
                oldName,
                newName);

            return new ModifiedDocument(newDocument).ChangeAuditLogEntry(entry);
        }
    }
}<|MERGE_RESOLUTION|>--- conflicted
+++ resolved
@@ -50,35 +50,19 @@
         public override ImageId ImageMissing => ImageId.replicate_missing;
         public override IList<FileNode> Files { get; }
 
-<<<<<<< HEAD
-        // expose some properties of the ChromatogramSet for display in the property sheet
-        public double? AnalyteConcentration => ChromatogramSet?.AnalyteConcentration;
-        public double SampleDilutionFactor => ChromatogramSet.SampleDilutionFactor;
-        public string SampleType => ChromatogramSet.SampleType.ToString();
-        public string BatchName => ChromatogramSet.BatchName;
-        public IList<ChromFileInfo> MSDataFileInfos => ChromatogramSet.MSDataFileInfos;
-        public Annotations Annotations => ChromatogramSet.Annotations;
-
-        public override IList<FileNode> Files
-=======
         public static ChromatogramSet LoadChromSetFromDocument(SrmDocument document, Replicate replicate)
->>>>>>> 72cbec5e
         {
             var chromSetId = replicate.IdentityPath.GetIdentity(0);
             document.MeasuredResults.TryGetChromatogramSet(chromSetId.GlobalIndex, out var chromSet, out _);
             return chromSet;
         }
 
-<<<<<<< HEAD
-        public override GlobalizedObject GetProperties(string localFilePath)
+        public override GlobalizedObject GetProperties(SrmDocument document, string localFilePath)
         {
-            return new ReplicateProperties(this, localFilePath);
+            return new ReplicateProperties(document, this, localFilePath);
         }
 
-        public ModifiedDocument Delete(SrmDocument document, SrmSettingsChangeMonitor monitor, List<FileNode> models)
-=======
         public static ModifiedDocument Delete(SrmDocument document, SrmSettingsChangeMonitor monitor, List<FileNode> models)
->>>>>>> 72cbec5e
         {
             var deleteIds = models.Select(model => ReferenceValue.Of(model.IdentityPath.Child)).ToHashSet();
             var deleteNames = models.Select(item => item.Name).ToList();
