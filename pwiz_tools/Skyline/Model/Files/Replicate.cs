--- conflicted
+++ resolved
@@ -60,7 +60,6 @@
             return chromSet;
         }
 
-<<<<<<< HEAD
         public override Func<SkylineDataSchema, IdentityPath, SkylineObject> PropertyObjectInstancer =>
             (dataSchema, identityPath) =>
             {
@@ -70,9 +69,6 @@
             };
 
         public static ModifiedDocument Delete(SrmDocument document, SrmSettingsChangeMonitor monitor, List<FileNode> models)
-=======
-        public static ModifiedDocument Delete(SrmDocument document, SrmSettingsChangeMonitor monitor, List<FileModel> models)
->>>>>>> f0e23a6c
         {
             var deleteIds = models.Select(model => ReferenceValue.Of(model.IdentityPath.Child)).ToHashSet();
             var deleteNames = models.Select(item => item.Name).ToList();
