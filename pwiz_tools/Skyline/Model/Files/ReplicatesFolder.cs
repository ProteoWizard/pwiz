﻿/*
 * Copyright 2025 University of Washington - Seattle, WA
 *
 * Licensed under the Apache License, Version 2.0 (the "License");
 * you may not use this file except in compliance with the License.
 * You may obtain a copy of the License at
 *
 *     http://www.apache.org/licenses/LICENSE-2.0
 *
 * Unless required by applicable law or agreed to in writing, software
 * distributed under the License is distributed on an "AS IS" BASIS,
 * WITHOUT WARRANTIES OR CONDITIONS OF ANY KIND, either express or implied.
 * See the License for the specific language governing permissions and
 * limitations under the License.
 */

using System.Collections.Generic;
using System.Linq;
using pwiz.Skyline.Model.AuditLog;
using pwiz.Skyline.Model.DocSettings;

namespace pwiz.Skyline.Model.Files
{
    public class ReplicatesFolder : FileNode
    {
        private static readonly IdentityPath IDENTITY_PATH = new IdentityPath(new StaticFolderId());

        public ReplicatesFolder(string documentFilePath, IList<Replicate> files) : 
            base(documentFilePath, IDENTITY_PATH)
        {
            Files = files.Cast<FileNode>().ToList();
        }

        public override string Name => FileResources.FileModel_Replicates;
        public override string FilePath => string.Empty;
        public override string FileName => string.Empty;
        public override ImageId ImageAvailable => ImageId.folder;
        public override ImageId ImageMissing => ImageId.folder_missing;
        public override IList<FileNode> Files { get; }

<<<<<<< HEAD
        public override GlobalizedObject GetProperties(SrmDocument document, string localFilePath)
        {
            return new ReplicatesFolderProperties(this, localFilePath);
=======
        public int SampleFileCount()
        {
            return Files.Sum(replicate => replicate.Files.Count);
>>>>>>> ddba4a9c
        }

        public ModifiedDocument DeleteAll(SrmDocument document, SrmSettingsChangeMonitor monitor)
        {
            var newDocument = document.ChangeMeasuredResults(null, monitor);
            newDocument.ValidateResults();

            var entry = AuditLogEntry.CreateSimpleEntry(MessageType.files_tree_replicates_remove_all, document.DocumentType);

            return new ModifiedDocument(newDocument).ChangeAuditLogEntry(entry);
        }
    }
}<|MERGE_RESOLUTION|>--- conflicted
+++ resolved
@@ -38,15 +38,14 @@
         public override ImageId ImageMissing => ImageId.folder_missing;
         public override IList<FileNode> Files { get; }
 
-<<<<<<< HEAD
         public override GlobalizedObject GetProperties(SrmDocument document, string localFilePath)
         {
             return new ReplicatesFolderProperties(this, localFilePath);
-=======
+        }
+        
         public int SampleFileCount()
         {
             return Files.Sum(replicate => replicate.Files.Count);
->>>>>>> ddba4a9c
         }
 
         public ModifiedDocument DeleteAll(SrmDocument document, SrmSettingsChangeMonitor monitor)
