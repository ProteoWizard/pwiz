<?xml version="1.0" encoding="utf-8"?>
<root>
  <!-- 
    Microsoft ResX Schema

    Version 1.3

    The primary goals of this format is to allow a simple XML format 
    that is mostly human readable. The generation and parsing of the 
    various data types are done through the TypeConverter classes 
    associated with the data types.

    Example:

    ... ado.net/XML headers & schema ...
    <resheader name="resmimetype">text/microsoft-resx</resheader>
    <resheader name="version">1.3</resheader>
    <resheader name="reader">System.Resources.ResXResourceReader, System.Windows.Forms, ...</resheader>
    <resheader name="writer">System.Resources.ResXResourceWriter, System.Windows.Forms, ...</resheader>
    <data name="Name1">this is my long string</data>
    <data name="Color1" type="System.Drawing.Color, System.Drawing">Blue</data>
    <data name="Bitmap1" mimetype="application/x-microsoft.net.object.binary.base64">
      [base64 mime encoded serialized .NET Framework object]
    </data>
    <data name="Icon1" type="System.Drawing.Icon, System.Drawing" mimetype="application/x-microsoft.net.object.bytearray.base64">
      [base64 mime encoded string representing a byte array form of the .NET Framework object]
    </data>

    There are any number of "resheader" rows that contain simple 
    name/value pairs.

    Each data row contains a name, and value. The row also contains a 
    type or mimetype. Type corresponds to a .NET class that support 
    text/value conversion through the TypeConverter architecture. 
    Classes that don't support this are serialized and stored with the 
    mimetype set.

    The mimetype is used for serialized objects, and tells the 
    ResXResourceReader how to depersist the object. This is currently not 
    extensible. For a given mimetype the value must be set accordingly:

    Note - application/x-microsoft.net.object.binary.base64 is the format 
    that the ResXResourceWriter will generate, however the reader can 
    read any of the formats listed below.

    mimetype: application/x-microsoft.net.object.binary.base64
    value   : The object must be serialized with 
      : System.Serialization.Formatters.Binary.BinaryFormatter
      : and then encoded with base64 encoding.

    mimetype: application/x-microsoft.net.object.soap.base64
    value   : The object must be serialized with 
      : System.Runtime.Serialization.Formatters.Soap.SoapFormatter
      : and then encoded with base64 encoding.

    mimetype: application/x-microsoft.net.object.bytearray.base64
    value   : The object must be serialized into a byte array 
      : using a System.ComponentModel.TypeConverter
      : and then encoded with base64 encoding.
  -->
  <xsd:schema id="root" xmlns="" xmlns:xsd="http://www.w3.org/2001/XMLSchema" xmlns:msdata="urn:schemas-microsoft-com:xml-msdata">
    <xsd:element name="root" msdata:IsDataSet="true">
      <xsd:complexType>
        <xsd:choice maxOccurs="unbounded">
          <xsd:element name="data">
            <xsd:complexType>
              <xsd:sequence>
                <xsd:element name="value" type="xsd:string" minOccurs="0" msdata:Ordinal="1" />
                <xsd:element name="comment" type="xsd:string" minOccurs="0" msdata:Ordinal="2" />
              </xsd:sequence>
              <xsd:attribute name="name" type="xsd:string" msdata:Ordinal="1" />
              <xsd:attribute name="type" type="xsd:string" msdata:Ordinal="3" />
              <xsd:attribute name="mimetype" type="xsd:string" msdata:Ordinal="4" />
            </xsd:complexType>
          </xsd:element>
          <xsd:element name="resheader">
            <xsd:complexType>
              <xsd:sequence>
                <xsd:element name="value" type="xsd:string" minOccurs="0" msdata:Ordinal="1" />
              </xsd:sequence>
              <xsd:attribute name="name" type="xsd:string" use="required" />
            </xsd:complexType>
          </xsd:element>
        </xsd:choice>
      </xsd:complexType>
    </xsd:element>
  </xsd:schema>
  <resheader name="resmimetype">
    <value>text/microsoft-resx</value>
  </resheader>
  <resheader name="version">
    <value>1.3</value>
  </resheader>
  <resheader name="reader">
    <value>System.Resources.ResXResourceReader, System.Windows.Forms, Version=2.0.3500.0, Culture=neutral, PublicKeyToken=b77a5c561934e089</value>
  </resheader>
  <resheader name="writer">
    <value>System.Resources.ResXResourceWriter, System.Windows.Forms, Version=2.0.3500.0, Culture=neutral, PublicKeyToken=b77a5c561934e089</value>
  </resheader>
  <data name="Category_AcquisitionInfo" xml:space="preserve">
    <value>已测量</value>
  </data>
  <data name="Category_FileInfo" xml:space="preserve">
    <value>文件</value>
  </data>
  <data name="Category_MatchInfo" xml:space="preserve">
    <value>搜索</value>
  </data>
  <data name="Category_PrecursorInfo" xml:space="preserve">
    <value>母离子</value>
  </data>
  <data name="CCS" xml:space="preserve">
    <value>CCS</value>
  </data>
  <data name="Charge" xml:space="preserve">
    <value>电荷</value>
  </data>
  <data name="Description_CCS" xml:space="preserve">
    <value>为获取谱图而分离的离子的碰撞横截面 (CCS)</value>
  </data>
  <data name="Description_Charge" xml:space="preserve">
    <value>所选离子的母离子电荷</value>
  </data>
  <data name="Description_Adduct" xml:space="preserve">
<<<<<<< HEAD
    <value>Adduct of the selected ion</value>
=======
    <value>所选离子的加合物</value>
>>>>>>> 83485fcc
    <comment>Needs Review:New resource</comment>
  </data>
  <data name="Description_FileName" xml:space="preserve">
    <value>作为谱图源的文件的文件名和可能的完整路径</value>
  </data>
  <data name="Description_Formula" xml:space="preserve">
<<<<<<< HEAD
    <value>Neutral chemical formula of the selected ion</value>
=======
    <value>所选离子的中性化学式</value>
>>>>>>> 83485fcc
    <comment>Needs Review:New resource</comment>
  </data>
  <data name="Description_IdFileName" xml:space="preserve">
    <value>目标离子与谱图相匹配的文件的文件名以及可能的完整路径</value>
  </data>
  <data name="Description_Ion Mobility" xml:space="preserve">
    <value>为采集谱图而分离的离子的原始离子迁移值(例如 msec、Vs/cm^2、V)</value>
  </data>
  <data name="Description_LibraryName" xml:space="preserve">
    <value>包含该谱图匹配项的库的名称</value>
  </data>
  <data name="Description_PrecursorMz" xml:space="preserve">
    <value>用于选择此离子的母离子质荷比</value>
  </data>
  <data name="Description_RetentionTime" xml:space="preserve">
    <value>谱图采集的保留时间</value>
  </data>
  <data name="Description_Score" xml:space="preserve">
    <value>用于选择最佳匹配谱图的概率得分</value>
  </data>
  <data name="Description_ScoreType" xml:space="preserve">
    <value>用于选择最佳匹配谱图的概率得分的得分类型(例如 q 值、后验错误率)</value>
  </data>
  <data name="Description_SpecIdInFile" xml:space="preserve">
    <value>谱图源文件中谱图的谱图 ID</value>
  </data>
  <data name="Description_SpectrumCount" xml:space="preserve">
    <value>谱图库中该肽段的测量谱图数量</value>
  </data>
  <data name="Adduct" xml:space="preserve">
    <value>加合物</value>
  </data>
  <data name="FileName" xml:space="preserve">
    <value>文件名</value>
  </data>
  <data name="FilePath" xml:space="preserve">
    <value>文件路径</value>
  </data>
  <data name="Formula" xml:space="preserve">
    <value>公式</value>
  </data>
  <data name="IdFileName" xml:space="preserve">
    <value>Id 文件名</value>
  </data>
  <data name="IonMobility" xml:space="preserve">
    <value>离子迁移</value>
  </data>
  <data name="Label" xml:space="preserve">
    <value>标签</value>
  </data>
  <data name="LibraryName" xml:space="preserve">
    <value>库名称</value>
  </data>
  <data name="PrecursorMz" xml:space="preserve">
    <value>母离子质荷比</value>
  </data>
  <data name="RetentionTime" xml:space="preserve">
    <value>保留时间</value>
  </data>
  <data name="Score" xml:space="preserve">
    <value>得分</value>
  </data>
  <data name="ScoreType" xml:space="preserve">
    <value>得分类型</value>
  </data>
  <data name="SpecIdInFile" xml:space="preserve">
    <value>文件中的谱图 Id</value>
  </data>
  <data name="SpectrumCount" xml:space="preserve">
    <value>谱图计数</value>
  </data>
</root><|MERGE_RESOLUTION|>--- conflicted
+++ resolved
@@ -122,22 +122,14 @@
     <value>所选离子的母离子电荷</value>
   </data>
   <data name="Description_Adduct" xml:space="preserve">
-<<<<<<< HEAD
-    <value>Adduct of the selected ion</value>
-=======
     <value>所选离子的加合物</value>
->>>>>>> 83485fcc
     <comment>Needs Review:New resource</comment>
   </data>
   <data name="Description_FileName" xml:space="preserve">
     <value>作为谱图源的文件的文件名和可能的完整路径</value>
   </data>
   <data name="Description_Formula" xml:space="preserve">
-<<<<<<< HEAD
-    <value>Neutral chemical formula of the selected ion</value>
-=======
     <value>所选离子的中性化学式</value>
->>>>>>> 83485fcc
     <comment>Needs Review:New resource</comment>
   </data>
   <data name="Description_IdFileName" xml:space="preserve">
