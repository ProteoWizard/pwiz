--- conflicted
+++ resolved
@@ -1,592 +1,587 @@
-﻿/*
- * Original author: Don Marsh <donmarsh .at. u.washington.edu>,
- *                  MacCoss Lab, Department of Genome Sciences, UW
- *
- * Copyright 2014 University of Washington - Seattle, WA
- * 
- * Licensed under the Apache License, Version 2.0 (the "License");
- * you may not use this file except in compliance with the License.
- * You may obtain a copy of the License at
- *
- *     http://www.apache.org/licenses/LICENSE-2.0
- *
- * Unless required by applicable law or agreed to in writing, software
- * distributed under the License is distributed on an "AS IS" BASIS,
- * WITHOUT WARRANTIES OR CONDITIONS OF ANY KIND, either express or implied.
- * See the License for the specific language governing permissions and
- * limitations under the License.
- */
-
-using System;
-using System.Collections.Generic;
-using System.Diagnostics;
-using System.Drawing;
-using System.IO;
-using System.Linq;
-using System.Reflection;
-using System.Text;
-using System.Threading;
-using pwiz.Common.DataBinding;
-using pwiz.Common.Progress;
-using pwiz.Skyline.Controls;
-using pwiz.Skyline.Controls.Databinding;
-using pwiz.Skyline.Controls.Databinding.RowActions;
-using pwiz.Skyline.Model.AuditLog;
-using pwiz.Skyline.Model.Databinding;
-using pwiz.Skyline.Model.DocSettings.Extensions;
-using pwiz.Skyline.Model.ElementLocators;
-using pwiz.Skyline.Model.Find;
-using pwiz.Skyline.Model.Lib;
-using pwiz.Skyline.Model.Results;
-using pwiz.Skyline.Model.Themes;
-using pwiz.Skyline.Model.Tools;
-using pwiz.Skyline.Properties;
-using pwiz.Skyline.Util;
-using pwiz.Skyline.Util.Extensions;
-using SkylineTool;
-
-namespace pwiz.Skyline.Model
-{
-    /// <summary>
-    /// A server that implements functionality for interactive Skyline tools.
-    /// </summary>
-    public class ToolService : RemoteService, IToolService
-    {
-        private  readonly Dictionary<string, DocumentChangeSender> _documentChangeSenders = 
-            new Dictionary<string,DocumentChangeSender>();
-
-        private readonly SkylineWindow _skylineWindow;
-
-        public ToolService(string serviceName, SkylineWindow skylineWindow) : base(serviceName)
-        {
-            _skylineWindow = skylineWindow;
-        }
-
-        /// <summary>
-        /// Get a named report.
-        /// </summary>
-        /// <param name="toolName">Tool name.</param>
-        /// <param name="reportName">Report name.</param>
-        /// <returns>Report as a string.</returns>
-        public string GetReport(string toolName, string reportName)
-        {
-            var report = new StringWriter();
-            ToolDescriptionHelpers.GetReport(Program.MainWindow.Document, reportName, toolName, Program.MainWindow, report);
-            return report.ToString();
-        }
-
-        public string GetReportFromDefinition(string reportDefinition)
-        {
-            var memoryStream = new MemoryStream(Encoding.UTF8.GetBytes(reportDefinition));
-            var reportOrViewSpecList = ReportSharing.DeserializeReportList(memoryStream);
-            if (reportOrViewSpecList.Count == 0)
-            {
-                throw new ArgumentException(@"No report definition found");
-            }
-            if (reportOrViewSpecList.Count > 1)
-            {
-                throw new ArgumentException(@"Too many report definitions");
-            }
-            var reportOrViewSpec = reportOrViewSpecList.First();
-            if (null == reportOrViewSpec.ViewSpecLayout)
-            {
-                throw new ArgumentException(@"The report definition uses the old format.");
-            }
-
-            using var progress = Program.MainWindow.NewProgress();
-            return GetReportRows(Program.MainWindow.Document, reportOrViewSpec.ViewSpecLayout, progress);
-        }
-
-        private string GetReportRows(SrmDocument document, ViewSpecLayout viewSpec, IProgress progressMonitor)
-        {
-            var container = new MemoryDocumentContainer();
-            container.SetDocument(document, container.Document);
-            var dataSchema = new SkylineDataSchema(container, DataSchemaLocalizer.INVARIANT);
-            var viewContext = new DocumentGridViewContext(dataSchema);
-            progressMonitor.Message = string.Format(Resources.ReportSpec_ReportToCsvString_Exporting__0__report,
-                viewSpec.Name);
-            var writer = new StringWriter();
-<<<<<<< HEAD
-            if (viewContext.Export(progressMonitor, viewContext.GetViewInfo(null, viewSpec.ViewSpec), writer, TextUtil.SEPARATOR_CSV))
-=======
-            if (viewContext.Export(CancellationToken.None, progressMonitor, ref status, viewContext.GetViewInfo(null, viewSpec.ViewSpec), viewSpec.DefaultViewLayout, writer,
-                    TextUtil.SEPARATOR_CSV))
->>>>>>> 4fe1c9fd
-            {
-                return writer.ToString();
-            }
-            return null;
-        }
-
-        [Obsolete]
-        public DocumentLocation GetDocumentLocation()
-        {
-            DocumentLocation documentLocation = null;
-            Program.MainWindow.Invoke(new Action(() =>
-            {
-                if (!_skylineWindow.SelectedPath.Equals(new IdentityPath(SequenceTree.NODE_INSERT_ID)))
-                {
-                    documentLocation = new DocumentLocation(_skylineWindow.SequenceTree.SelectedPath.ToGlobalIndexList());
-                    if (_skylineWindow.Document.Settings.HasResults)
-                    {
-                        var chromatogramSet =
-                            _skylineWindow.Document.Settings.MeasuredResults.Chromatograms[
-                                _skylineWindow.SelectedResultsIndex];
-                        documentLocation = documentLocation.SetChromFileId(
-                            chromatogramSet.MSDataFileInfos.First().FileId.GlobalIndex);
-                    }
-                }
-            }));
-            return documentLocation;
-        }
-
-        /// <summary>
-        /// Select a document location in Skyline's tree view.
-        /// </summary>
-        /// <param name="documentLocation">Which location to select (null for insert node).</param>
-        [Obsolete]
-        public void SetDocumentLocation(DocumentLocation documentLocation)
-        {
-            Program.MainWindow.Invoke(new Action(() =>
-            {
-                if (documentLocation == null)
-                    Program.MainWindow.SelectPath(new IdentityPath(SequenceTree.NODE_INSERT_ID));
-                else
-                {
-                    Bookmark bookmark = Bookmark.ToBookmark(documentLocation, Program.MainWindow.DocumentUI);
-                    Program.MainWindow.NavigateToBookmark(bookmark);
-                }
-            }));
-        }
-
-        public string GetDocumentLocationName()
-        {
-            string name = null;
-            Program.MainWindow.Invoke(new Action(() => name = _skylineWindow.SequenceTree.SelectedNode.Text));
-            return name;
-        }
-
-        public string GetReplicateName()
-        {
-            string name = null;
-            Program.MainWindow.Invoke(new Action(() => name = _skylineWindow.SelectedGraphChromName));
-            return name;
-        }
-
-        [Obsolete]
-        public Chromatogram[] GetChromatograms(DocumentLocation documentLocation)
-        {
-            if (documentLocation == null)
-                return new Chromatogram[0];
-            var result = new List<Chromatogram>();
-            SrmDocument document = Program.MainWindow.Document;
-            Bookmark bookmark = Bookmark.ToBookmark(documentLocation, document);
-            IdentityPath identityPath = bookmark.IdentityPath;
-            var nodeList = GetDocNodes(identityPath, document);
-            TransitionDocNode transitionDocNode = null;
-            if (nodeList.Count > 3)
-            {
-                transitionDocNode = (TransitionDocNode) nodeList[3];
-            }
-            var measuredResults = document.Settings.MeasuredResults;
-            var nodePep = (PeptideDocNode)(nodeList.Count > 1 ? nodeList[1] : null);
-            if (null == nodePep)
-            {
-                return result.ToArray();
-            }
-
-            int iColor = 0;
-
-            foreach (var chromatogramSet in measuredResults.Chromatograms)
-            {
-                foreach (var msDataFileInfo in chromatogramSet.MSDataFileInfos)
-                {
-                    if (bookmark.ChromFileInfoId != null && !ReferenceEquals(msDataFileInfo.FileId, bookmark.ChromFileInfoId))
-                    {
-                        continue;
-                    }
-
-                    foreach (var nodeGroup in nodePep.TransitionGroups)
-                    {
-                        if (nodeList.Count > 2 && !Equals(nodeGroup, nodeList[2]))
-                        {
-                            continue;
-                        }
-                        ChromatogramGroupInfo[] arrayChromInfo;
-                        measuredResults.TryLoadChromatogram(
-                            chromatogramSet,
-                            nodePep,
-                            nodeGroup,
-                            (float) document.Settings.TransitionSettings.Instrument.MzMatchTolerance,
-                            out arrayChromInfo);
-                        foreach (var transition in nodeGroup.Transitions)
-                        {
-                            if (transitionDocNode != null && !Equals(transitionDocNode, transition))
-                            {
-                                continue;
-                            }
-                            foreach (var chromatogramGroup in arrayChromInfo)
-                            {
-                                for (int iTransition = 0; iTransition < chromatogramGroup.NumTransitions; iTransition++)
-                                {
-                                    ChromatogramInfo transitionInfo = chromatogramGroup.GetTransitionInfo(iTransition);
-                                    if (Math.Abs(transitionInfo.ProductMz - transition.Mz) >
-                                        document.Settings.TransitionSettings.Instrument.MzMatchTolerance)
-                                    {
-                                        continue;
-                                    }
-                                    Color color = ColorScheme.CurrentColorScheme.TransitionColors[iColor % ColorScheme.CurrentColorScheme.TransitionColors.Count];
-                                    iColor++;
-                                    result.Add(new Chromatogram
-                                    {
-                                        Intensities = transitionInfo.Intensities.ToArray(),
-                                        ProductMz = transitionInfo.ProductMz.RawValue,  // For negative ion mode data this will be a negative value
-                                        PrecursorMz = chromatogramGroup.PrecursorMz.RawValue,  // For negative ion mode data this will be a negative value
-                                        Times = transitionInfo.Times.ToArray(),
-                                        Color = color
-                                    });
-                                }
-                            }
-                        }
-                    }
-                }
-            }
-
-            if (result.Count == 1)
-                result[0].Color = ColorScheme.ChromGraphItemSelected;
-
-            return result.ToArray();
-        }
-
-        private List<DocNode> GetDocNodes(IdentityPath identityPath, SrmDocument document)
-        {
-            var result = new List<DocNode>();
-            while (!identityPath.IsRoot)
-            {
-                result.Insert(0, document.FindNode(identityPath));
-                identityPath = identityPath.Parent;
-            }
-            return result;
-        }
-
-        /// <summary>
-        /// Return the file path of the current document.
-        /// </summary>
-        /// <returns>Path to document file.</returns>
-        public string GetDocumentPath()
-        {
-            return Program.MainWindow.DocumentFilePath;
-        }
-
-        /// <summary>
-        /// Return the version of Skyline that is running.
-        /// </summary>
-        /// <returns></returns>
-        public SkylineTool.Version GetVersion()
-        {
-            var version = new SkylineTool.Version();
-            try
-            {
-                version.Major = Install.MajorVersion;
-                version.Minor = Install.MinorVersion;
-                version.Build = Install.Build;
-                version.Revision = Install.Revision;
-            }
-            // ReSharper disable once EmptyGeneralCatchClause
-            catch
-            {
-            }
-            return version;
-        }
-
-        public void ImportFasta(string textFasta)
-        {
-            Program.MainWindow.Invoke(new Action(() =>
-            {
-                _skylineWindow.ImportFasta(new StringReader(textFasta), Helpers.CountLinesInString(textFasta),
-                    false, Resources.ToolService_ImportFasta_Insert_proteins, new SkylineWindow.ImportFastaInfo(false, textFasta));
-            }));
-        }
-
-        public void InsertSmallMoleculeTransitionList(string textCSV)
-        {
-            Program.MainWindow.Invoke(new Action(() =>
-            {
-                _skylineWindow.InsertSmallMoleculeTransitionList(textCSV,
-                    Resources.ToolService_InsertSmallMoleculeTransitionList_Insert_Small_Molecule_Transition_List);
-            }));
-        }
-
-        public void AddSpectralLibrary(string libraryName, string libraryPath)
-        {
-            var librarySpec = LibrarySpec.CreateFromPath(libraryName, libraryPath);
-            if (librarySpec == null)
-            {
-                // ReSharper disable once LocalizableElement
-                throw new ArgumentException(Resources.LibrarySpec_CreateFromPath_Unrecognized_library_type_at__0_, libraryPath);
-            }
-
-            // CONSIDER: Add this Library Spec to Settings.Default.SpectralLibraryList?
-            Program.MainWindow.Invoke(new Action(() =>
-            {
-                _skylineWindow.ModifyDocument(Resources.LibrarySpec_Add_spectral_library, doc =>
-                    doc.ChangeSettings(doc.Settings.ChangePeptideLibraries(lib => lib.ChangeLibrarySpecs(
-                        lib.LibrarySpecs.Union(new[] { librarySpec }).ToArray()))), AuditLogEntry.SettingsLogFunction);
-                Settings.Default.SpectralLibraryList.Add(librarySpec);
-            }));
-        }
-
-        private readonly object _documentChangeSendersLock = new object();
-
-
-        /// <summary>
-        /// Add receiver for document change notifications.
-        /// </summary>
-        /// <param name="receiverName"></param>
-        /// <param name="name"></param>
-        public void AddDocumentChangeReceiver(string receiverName, string name)
-        {
-            lock (_documentChangeSendersLock)
-            {
-                _documentChangeSenders.Add(receiverName, new DocumentChangeSender(receiverName, name));
-            }
-        }
-
-        /// <summary>
-        /// Remove a document change receiver.
-        /// </summary>
-        /// <param name="receiverName"></param>
-        public void RemoveDocumentChangeReceiver(string receiverName)
-        {
-            lock (_documentChangeSendersLock)
-            {
-                _documentChangeSenders.Remove(receiverName);
-            }
-        }
-
-        /// <summary>
-        /// Send a notification to all registered receivers.
-        /// </summary>
-        /// <param name="action"></param>
-        /// <param name="arg"></param>
-        private void SendChange(Action<DocumentChangeSender, string> action, string arg = null)
-        {
-            const int MAX_TIMEOUT_COUNT = 10;
-            // We have to send document changes off the UI thread, because the client
-            // may respond by requesting further information on the UI thread, which
-            // would cause a deadlock.
-            var sendThread = new Thread(() =>
-            {
-                var deadSenders = new List<string>();
-                KeyValuePair<string, DocumentChangeSender>[] senders;
-                lock (_documentChangeSendersLock)
-                {
-                    senders = _documentChangeSenders.ToArray();
-                }
-                foreach (var documentChangeSender in senders)
-                {
-                    try
-                    {
-                        action(documentChangeSender.Value, arg);
-                        documentChangeSender.Value.ResetTimeouts();
-                    }
-                    catch (TimeoutException)
-                    {
-                        var error = @"No response from " + documentChangeSender.Value.Name; 
-                        _skylineWindow.BeginInvoke(new Action(() =>
-                        {
-                            _skylineWindow.ShowImmediateWindow();
-                            _skylineWindow.ImmediateWindow.WriteLine(error);
-                        }));
-                        if (!documentChangeSender.Value.CountTimeout(MAX_TIMEOUT_COUNT))
-                        {
-                            deadSenders.Add(documentChangeSender.Key);
-                        }
-                    }
-                    catch (Exception exception)
-                    {
-                        Debug.WriteLine(exception);
-                    }
-                }
-                lock (_documentChangeSendersLock)
-                {
-                    foreach (var deadSender in deadSenders)
-                    {
-                        _documentChangeSenders.Remove(deadSender);
-                    }
-                }
-            });
-            sendThread.Start();
-        }
-
-        /// <summary>
-        /// Send a document change event to all registed receivers.
-        /// </summary>
-        public void SendDocumentChange()
-        {
-            SendChange((sender, arg) => sender.DocumentChanged());
-        }
-
-        /// <summary>
-        /// Send a selection change event to all registed receivers.
-        /// </summary>
-        public void SendSelectionChange()
-        {
-            SendChange((sender, arg) => sender.SelectionChanged());
-        }
-
-        private class DocumentChangeSender : RemoteClient, IDocumentChangeReceiver
-        {
-            private int _timeoutCount;
-
-            public string Name { get; private set; }
-
-            public DocumentChangeSender(string connectionName, string name) : base(connectionName)
-            {
-                Timeout = 10;
-                Name = name;
-            }
-
-            public void DocumentChanged()
-            {
-                RemoteCall(DocumentChanged);
-            }
-
-            public void SelectionChanged()
-            {
-                RemoteCall(SelectionChanged);
-            }
-
-            public void ResetTimeouts()
-            {
-                _timeoutCount = 0;
-            }
-
-            public bool CountTimeout(int maxCount)
-            {
-                return Interlocked.Increment(ref _timeoutCount) < maxCount;
-            }
-        }
-
-        public int GetProcessId()
-        {
-            return Process.GetCurrentProcess().Id;
-        }
-
-        public void DeleteElements(string[] elementLocatorStrings)
-        {
-            var elementLocators = elementLocatorStrings.Select(ElementLocator.Parse).ToList();
-            _skylineWindow.Invoke(new Action(() =>
-            {
-                DeleteElementsNow(elementLocators);
-            }));
-        }
-
-        private void DeleteElementsNow(IEnumerable<ElementLocator> elementLocators)
-        {
-            lock (_skylineWindow.GetDocumentChangeLock())
-            {
-                var originalDocument = _skylineWindow.Document;
-                var document = originalDocument;
-                var identityPathsToDelete = new HashSet<IdentityPath>();
-                foreach (var elementLocator in elementLocators)
-                {
-                    var elementRef = ElementRefs.FromObjectReference(elementLocator);
-                    if (elementRef is NodeRef nodeRef)
-                    {
-                        identityPathsToDelete.Add(nodeRef.ToIdentityPath(document));
-                    }
-                    else
-                    {
-                        throw new ArgumentException(string.Format(Resources.ToolService_DeleteElementsNow_Unsupported_element__0_, elementLocator));
-                    }
-                }
-
-                if (!identityPathsToDelete.Any())
-                {
-                    return;
-                }
-
-                DeleteNodesAction.DeleteIdentityPaths(_skylineWindow, identityPathsToDelete);
-            }
-        }
-
-        public void ImportProperties(string csvText)
-        {
-            _skylineWindow.Invoke(new Action(() =>
-            {
-                _skylineWindow.ImportAnnotations(new StringReader(csvText),
-                    new MessageInfo(MessageType.imported_annotations, _skylineWindow.Document.DocumentType,
-                        Resources.ToolService_ImportProperties_Import_Properties_from_external_tool));
-            }));
-        }
-
-        public string GetSelectedElementLocator(string elementType)
-        {
-            ElementRef result = null;
-            Exception exception = null;
-            _skylineWindow.Invoke(new Action(() => 
-            {
-                try
-                {
-                    result = GetSelectedElementRefNow(elementType);
-                }
-                catch (Exception e)
-                {
-                    exception = e;
-                }
-            }));
-            if (exception != null)
-            {
-                throw new TargetInvocationException(exception);
-            }
-            return result?.ToString();
-        }
-
-        private ElementRef GetSelectedElementRefNow(string elementType)
-        {
-            var document = _skylineWindow.DocumentUI;
-
-            SrmDocument.Level nodeLevel;
-            if (elementType == ReplicateRef.PROTOTYPE.ElementType)
-            {
-                if (!document.Settings.HasResults)
-                {
-                    return null;
-                }
-
-                return ReplicateRef.FromChromatogramSet(document.Settings.MeasuredResults
-                    .Chromatograms[_skylineWindow.ComboResults.SelectedIndex]);
-            }
-
-            if (elementType == TransitionRef.PROTOTYPE.ElementType)
-            {
-                nodeLevel = SrmDocument.Level.Transitions;
-            }
-            else if (elementType == PrecursorRef.PROTOTYPE.ElementType)
-            {
-                nodeLevel = SrmDocument.Level.TransitionGroups;
-            }
-            else if (elementType == MoleculeRef.PROTOTYPE.ElementType)
-            {
-                nodeLevel = SrmDocument.Level.Molecules;
-            }
-            else if (elementType == MoleculeGroupRef.PROTOTYPE.ElementType)
-            {
-                nodeLevel = SrmDocument.Level.MoleculeGroups;
-            }
-            else
-            {
-                throw new ArgumentException(string.Format(Resources.ToolService_GetSelectedElementRefNow_Unsupported_element_type___0__, elementType));
-            }
-
-            var selectedPath = _skylineWindow.SelectedPath;
-            if (selectedPath.Length <= (int)nodeLevel)
-            {
-                return null;
-            }
-            var elementRefs = new ElementRefs(document);
-            return elementRefs.GetNodeRef(selectedPath.GetPathTo((int)nodeLevel));
-        }
-    }
-}
+﻿/*
+ * Original author: Don Marsh <donmarsh .at. u.washington.edu>,
+ *                  MacCoss Lab, Department of Genome Sciences, UW
+ *
+ * Copyright 2014 University of Washington - Seattle, WA
+ * 
+ * Licensed under the Apache License, Version 2.0 (the "License");
+ * you may not use this file except in compliance with the License.
+ * You may obtain a copy of the License at
+ *
+ *     http://www.apache.org/licenses/LICENSE-2.0
+ *
+ * Unless required by applicable law or agreed to in writing, software
+ * distributed under the License is distributed on an "AS IS" BASIS,
+ * WITHOUT WARRANTIES OR CONDITIONS OF ANY KIND, either express or implied.
+ * See the License for the specific language governing permissions and
+ * limitations under the License.
+ */
+
+using System;
+using System.Collections.Generic;
+using System.Diagnostics;
+using System.Drawing;
+using System.IO;
+using System.Linq;
+using System.Reflection;
+using System.Text;
+using System.Threading;
+using pwiz.Common.DataBinding;
+using pwiz.Common.Progress;
+using pwiz.Skyline.Controls;
+using pwiz.Skyline.Controls.Databinding;
+using pwiz.Skyline.Controls.Databinding.RowActions;
+using pwiz.Skyline.Model.AuditLog;
+using pwiz.Skyline.Model.Databinding;
+using pwiz.Skyline.Model.DocSettings.Extensions;
+using pwiz.Skyline.Model.ElementLocators;
+using pwiz.Skyline.Model.Find;
+using pwiz.Skyline.Model.Lib;
+using pwiz.Skyline.Model.Results;
+using pwiz.Skyline.Model.Themes;
+using pwiz.Skyline.Model.Tools;
+using pwiz.Skyline.Properties;
+using pwiz.Skyline.Util;
+using pwiz.Skyline.Util.Extensions;
+using SkylineTool;
+
+namespace pwiz.Skyline.Model
+{
+    /// <summary>
+    /// A server that implements functionality for interactive Skyline tools.
+    /// </summary>
+    public class ToolService : RemoteService, IToolService
+    {
+        private  readonly Dictionary<string, DocumentChangeSender> _documentChangeSenders = 
+            new Dictionary<string,DocumentChangeSender>();
+
+        private readonly SkylineWindow _skylineWindow;
+
+        public ToolService(string serviceName, SkylineWindow skylineWindow) : base(serviceName)
+        {
+            _skylineWindow = skylineWindow;
+        }
+
+        /// <summary>
+        /// Get a named report.
+        /// </summary>
+        /// <param name="toolName">Tool name.</param>
+        /// <param name="reportName">Report name.</param>
+        /// <returns>Report as a string.</returns>
+        public string GetReport(string toolName, string reportName)
+        {
+            var report = new StringWriter();
+            ToolDescriptionHelpers.GetReport(Program.MainWindow.Document, reportName, toolName, Program.MainWindow, report);
+            return report.ToString();
+        }
+
+        public string GetReportFromDefinition(string reportDefinition)
+        {
+            var memoryStream = new MemoryStream(Encoding.UTF8.GetBytes(reportDefinition));
+            var reportOrViewSpecList = ReportSharing.DeserializeReportList(memoryStream);
+            if (reportOrViewSpecList.Count == 0)
+            {
+                throw new ArgumentException(@"No report definition found");
+            }
+            if (reportOrViewSpecList.Count > 1)
+            {
+                throw new ArgumentException(@"Too many report definitions");
+            }
+            var reportOrViewSpec = reportOrViewSpecList.First();
+            if (null == reportOrViewSpec.ViewSpecLayout)
+            {
+                throw new ArgumentException(@"The report definition uses the old format.");
+            }
+
+            using var progress = Program.MainWindow.NewProgress();
+            return GetReportRows(Program.MainWindow.Document, reportOrViewSpec.ViewSpecLayout, progress);
+        }
+
+        private string GetReportRows(SrmDocument document, ViewSpecLayout viewSpec, IProgress progressMonitor)
+        {
+            var container = new MemoryDocumentContainer();
+            container.SetDocument(document, container.Document);
+            var dataSchema = new SkylineDataSchema(container, DataSchemaLocalizer.INVARIANT);
+            var viewContext = new DocumentGridViewContext(dataSchema);
+            progressMonitor.Message = string.Format(Resources.ReportSpec_ReportToCsvString_Exporting__0__report,
+                viewSpec.Name);
+            var writer = new StringWriter();
+            if (viewContext.Export(progressMonitor, viewContext.GetViewInfo(null, viewSpec.ViewSpec), viewSpec.DefaultViewLayout, writer, TextUtil.SEPARATOR_CSV))
+            {
+                return writer.ToString();
+            }
+            return null;
+        }
+
+        [Obsolete]
+        public DocumentLocation GetDocumentLocation()
+        {
+            DocumentLocation documentLocation = null;
+            Program.MainWindow.Invoke(new Action(() =>
+            {
+                if (!_skylineWindow.SelectedPath.Equals(new IdentityPath(SequenceTree.NODE_INSERT_ID)))
+                {
+                    documentLocation = new DocumentLocation(_skylineWindow.SequenceTree.SelectedPath.ToGlobalIndexList());
+                    if (_skylineWindow.Document.Settings.HasResults)
+                    {
+                        var chromatogramSet =
+                            _skylineWindow.Document.Settings.MeasuredResults.Chromatograms[
+                                _skylineWindow.SelectedResultsIndex];
+                        documentLocation = documentLocation.SetChromFileId(
+                            chromatogramSet.MSDataFileInfos.First().FileId.GlobalIndex);
+                    }
+                }
+            }));
+            return documentLocation;
+        }
+
+        /// <summary>
+        /// Select a document location in Skyline's tree view.
+        /// </summary>
+        /// <param name="documentLocation">Which location to select (null for insert node).</param>
+        [Obsolete]
+        public void SetDocumentLocation(DocumentLocation documentLocation)
+        {
+            Program.MainWindow.Invoke(new Action(() =>
+            {
+                if (documentLocation == null)
+                    Program.MainWindow.SelectPath(new IdentityPath(SequenceTree.NODE_INSERT_ID));
+                else
+                {
+                    Bookmark bookmark = Bookmark.ToBookmark(documentLocation, Program.MainWindow.DocumentUI);
+                    Program.MainWindow.NavigateToBookmark(bookmark);
+                }
+            }));
+        }
+
+        public string GetDocumentLocationName()
+        {
+            string name = null;
+            Program.MainWindow.Invoke(new Action(() => name = _skylineWindow.SequenceTree.SelectedNode.Text));
+            return name;
+        }
+
+        public string GetReplicateName()
+        {
+            string name = null;
+            Program.MainWindow.Invoke(new Action(() => name = _skylineWindow.SelectedGraphChromName));
+            return name;
+        }
+
+        [Obsolete]
+        public Chromatogram[] GetChromatograms(DocumentLocation documentLocation)
+        {
+            if (documentLocation == null)
+                return new Chromatogram[0];
+            var result = new List<Chromatogram>();
+            SrmDocument document = Program.MainWindow.Document;
+            Bookmark bookmark = Bookmark.ToBookmark(documentLocation, document);
+            IdentityPath identityPath = bookmark.IdentityPath;
+            var nodeList = GetDocNodes(identityPath, document);
+            TransitionDocNode transitionDocNode = null;
+            if (nodeList.Count > 3)
+            {
+                transitionDocNode = (TransitionDocNode) nodeList[3];
+            }
+            var measuredResults = document.Settings.MeasuredResults;
+            var nodePep = (PeptideDocNode)(nodeList.Count > 1 ? nodeList[1] : null);
+            if (null == nodePep)
+            {
+                return result.ToArray();
+            }
+
+            int iColor = 0;
+
+            foreach (var chromatogramSet in measuredResults.Chromatograms)
+            {
+                foreach (var msDataFileInfo in chromatogramSet.MSDataFileInfos)
+                {
+                    if (bookmark.ChromFileInfoId != null && !ReferenceEquals(msDataFileInfo.FileId, bookmark.ChromFileInfoId))
+                    {
+                        continue;
+                    }
+
+                    foreach (var nodeGroup in nodePep.TransitionGroups)
+                    {
+                        if (nodeList.Count > 2 && !Equals(nodeGroup, nodeList[2]))
+                        {
+                            continue;
+                        }
+                        ChromatogramGroupInfo[] arrayChromInfo;
+                        measuredResults.TryLoadChromatogram(
+                            chromatogramSet,
+                            nodePep,
+                            nodeGroup,
+                            (float) document.Settings.TransitionSettings.Instrument.MzMatchTolerance,
+                            out arrayChromInfo);
+                        foreach (var transition in nodeGroup.Transitions)
+                        {
+                            if (transitionDocNode != null && !Equals(transitionDocNode, transition))
+                            {
+                                continue;
+                            }
+                            foreach (var chromatogramGroup in arrayChromInfo)
+                            {
+                                for (int iTransition = 0; iTransition < chromatogramGroup.NumTransitions; iTransition++)
+                                {
+                                    ChromatogramInfo transitionInfo = chromatogramGroup.GetTransitionInfo(iTransition);
+                                    if (Math.Abs(transitionInfo.ProductMz - transition.Mz) >
+                                        document.Settings.TransitionSettings.Instrument.MzMatchTolerance)
+                                    {
+                                        continue;
+                                    }
+                                    Color color = ColorScheme.CurrentColorScheme.TransitionColors[iColor % ColorScheme.CurrentColorScheme.TransitionColors.Count];
+                                    iColor++;
+                                    result.Add(new Chromatogram
+                                    {
+                                        Intensities = transitionInfo.Intensities.ToArray(),
+                                        ProductMz = transitionInfo.ProductMz.RawValue,  // For negative ion mode data this will be a negative value
+                                        PrecursorMz = chromatogramGroup.PrecursorMz.RawValue,  // For negative ion mode data this will be a negative value
+                                        Times = transitionInfo.Times.ToArray(),
+                                        Color = color
+                                    });
+                                }
+                            }
+                        }
+                    }
+                }
+            }
+
+            if (result.Count == 1)
+                result[0].Color = ColorScheme.ChromGraphItemSelected;
+
+            return result.ToArray();
+        }
+
+        private List<DocNode> GetDocNodes(IdentityPath identityPath, SrmDocument document)
+        {
+            var result = new List<DocNode>();
+            while (!identityPath.IsRoot)
+            {
+                result.Insert(0, document.FindNode(identityPath));
+                identityPath = identityPath.Parent;
+            }
+            return result;
+        }
+
+        /// <summary>
+        /// Return the file path of the current document.
+        /// </summary>
+        /// <returns>Path to document file.</returns>
+        public string GetDocumentPath()
+        {
+            return Program.MainWindow.DocumentFilePath;
+        }
+
+        /// <summary>
+        /// Return the version of Skyline that is running.
+        /// </summary>
+        /// <returns></returns>
+        public SkylineTool.Version GetVersion()
+        {
+            var version = new SkylineTool.Version();
+            try
+            {
+                version.Major = Install.MajorVersion;
+                version.Minor = Install.MinorVersion;
+                version.Build = Install.Build;
+                version.Revision = Install.Revision;
+            }
+            // ReSharper disable once EmptyGeneralCatchClause
+            catch
+            {
+            }
+            return version;
+        }
+
+        public void ImportFasta(string textFasta)
+        {
+            Program.MainWindow.Invoke(new Action(() =>
+            {
+                _skylineWindow.ImportFasta(new StringReader(textFasta), Helpers.CountLinesInString(textFasta),
+                    false, Resources.ToolService_ImportFasta_Insert_proteins, new SkylineWindow.ImportFastaInfo(false, textFasta));
+            }));
+        }
+
+        public void InsertSmallMoleculeTransitionList(string textCSV)
+        {
+            Program.MainWindow.Invoke(new Action(() =>
+            {
+                _skylineWindow.InsertSmallMoleculeTransitionList(textCSV,
+                    Resources.ToolService_InsertSmallMoleculeTransitionList_Insert_Small_Molecule_Transition_List);
+            }));
+        }
+
+        public void AddSpectralLibrary(string libraryName, string libraryPath)
+        {
+            var librarySpec = LibrarySpec.CreateFromPath(libraryName, libraryPath);
+            if (librarySpec == null)
+            {
+                // ReSharper disable once LocalizableElement
+                throw new ArgumentException(Resources.LibrarySpec_CreateFromPath_Unrecognized_library_type_at__0_, libraryPath);
+            }
+
+            // CONSIDER: Add this Library Spec to Settings.Default.SpectralLibraryList?
+            Program.MainWindow.Invoke(new Action(() =>
+            {
+                _skylineWindow.ModifyDocument(Resources.LibrarySpec_Add_spectral_library, doc =>
+                    doc.ChangeSettings(doc.Settings.ChangePeptideLibraries(lib => lib.ChangeLibrarySpecs(
+                        lib.LibrarySpecs.Union(new[] { librarySpec }).ToArray()))), AuditLogEntry.SettingsLogFunction);
+                Settings.Default.SpectralLibraryList.Add(librarySpec);
+            }));
+        }
+
+        private readonly object _documentChangeSendersLock = new object();
+
+
+        /// <summary>
+        /// Add receiver for document change notifications.
+        /// </summary>
+        /// <param name="receiverName"></param>
+        /// <param name="name"></param>
+        public void AddDocumentChangeReceiver(string receiverName, string name)
+        {
+            lock (_documentChangeSendersLock)
+            {
+                _documentChangeSenders.Add(receiverName, new DocumentChangeSender(receiverName, name));
+            }
+        }
+
+        /// <summary>
+        /// Remove a document change receiver.
+        /// </summary>
+        /// <param name="receiverName"></param>
+        public void RemoveDocumentChangeReceiver(string receiverName)
+        {
+            lock (_documentChangeSendersLock)
+            {
+                _documentChangeSenders.Remove(receiverName);
+            }
+        }
+
+        /// <summary>
+        /// Send a notification to all registered receivers.
+        /// </summary>
+        /// <param name="action"></param>
+        /// <param name="arg"></param>
+        private void SendChange(Action<DocumentChangeSender, string> action, string arg = null)
+        {
+            const int MAX_TIMEOUT_COUNT = 10;
+            // We have to send document changes off the UI thread, because the client
+            // may respond by requesting further information on the UI thread, which
+            // would cause a deadlock.
+            var sendThread = new Thread(() =>
+            {
+                var deadSenders = new List<string>();
+                KeyValuePair<string, DocumentChangeSender>[] senders;
+                lock (_documentChangeSendersLock)
+                {
+                    senders = _documentChangeSenders.ToArray();
+                }
+                foreach (var documentChangeSender in senders)
+                {
+                    try
+                    {
+                        action(documentChangeSender.Value, arg);
+                        documentChangeSender.Value.ResetTimeouts();
+                    }
+                    catch (TimeoutException)
+                    {
+                        var error = @"No response from " + documentChangeSender.Value.Name; 
+                        _skylineWindow.BeginInvoke(new Action(() =>
+                        {
+                            _skylineWindow.ShowImmediateWindow();
+                            _skylineWindow.ImmediateWindow.WriteLine(error);
+                        }));
+                        if (!documentChangeSender.Value.CountTimeout(MAX_TIMEOUT_COUNT))
+                        {
+                            deadSenders.Add(documentChangeSender.Key);
+                        }
+                    }
+                    catch (Exception exception)
+                    {
+                        Debug.WriteLine(exception);
+                    }
+                }
+                lock (_documentChangeSendersLock)
+                {
+                    foreach (var deadSender in deadSenders)
+                    {
+                        _documentChangeSenders.Remove(deadSender);
+                    }
+                }
+            });
+            sendThread.Start();
+        }
+
+        /// <summary>
+        /// Send a document change event to all registed receivers.
+        /// </summary>
+        public void SendDocumentChange()
+        {
+            SendChange((sender, arg) => sender.DocumentChanged());
+        }
+
+        /// <summary>
+        /// Send a selection change event to all registed receivers.
+        /// </summary>
+        public void SendSelectionChange()
+        {
+            SendChange((sender, arg) => sender.SelectionChanged());
+        }
+
+        private class DocumentChangeSender : RemoteClient, IDocumentChangeReceiver
+        {
+            private int _timeoutCount;
+
+            public string Name { get; private set; }
+
+            public DocumentChangeSender(string connectionName, string name) : base(connectionName)
+            {
+                Timeout = 10;
+                Name = name;
+            }
+
+            public void DocumentChanged()
+            {
+                RemoteCall(DocumentChanged);
+            }
+
+            public void SelectionChanged()
+            {
+                RemoteCall(SelectionChanged);
+            }
+
+            public void ResetTimeouts()
+            {
+                _timeoutCount = 0;
+            }
+
+            public bool CountTimeout(int maxCount)
+            {
+                return Interlocked.Increment(ref _timeoutCount) < maxCount;
+            }
+        }
+
+        public int GetProcessId()
+        {
+            return Process.GetCurrentProcess().Id;
+        }
+
+        public void DeleteElements(string[] elementLocatorStrings)
+        {
+            var elementLocators = elementLocatorStrings.Select(ElementLocator.Parse).ToList();
+            _skylineWindow.Invoke(new Action(() =>
+            {
+                DeleteElementsNow(elementLocators);
+            }));
+        }
+
+        private void DeleteElementsNow(IEnumerable<ElementLocator> elementLocators)
+        {
+            lock (_skylineWindow.GetDocumentChangeLock())
+            {
+                var originalDocument = _skylineWindow.Document;
+                var document = originalDocument;
+                var identityPathsToDelete = new HashSet<IdentityPath>();
+                foreach (var elementLocator in elementLocators)
+                {
+                    var elementRef = ElementRefs.FromObjectReference(elementLocator);
+                    if (elementRef is NodeRef nodeRef)
+                    {
+                        identityPathsToDelete.Add(nodeRef.ToIdentityPath(document));
+                    }
+                    else
+                    {
+                        throw new ArgumentException(string.Format(Resources.ToolService_DeleteElementsNow_Unsupported_element__0_, elementLocator));
+                    }
+                }
+
+                if (!identityPathsToDelete.Any())
+                {
+                    return;
+                }
+
+                DeleteNodesAction.DeleteIdentityPaths(_skylineWindow, identityPathsToDelete);
+            }
+        }
+
+        public void ImportProperties(string csvText)
+        {
+            _skylineWindow.Invoke(new Action(() =>
+            {
+                _skylineWindow.ImportAnnotations(new StringReader(csvText),
+                    new MessageInfo(MessageType.imported_annotations, _skylineWindow.Document.DocumentType,
+                        Resources.ToolService_ImportProperties_Import_Properties_from_external_tool));
+            }));
+        }
+
+        public string GetSelectedElementLocator(string elementType)
+        {
+            ElementRef result = null;
+            Exception exception = null;
+            _skylineWindow.Invoke(new Action(() => 
+            {
+                try
+                {
+                    result = GetSelectedElementRefNow(elementType);
+                }
+                catch (Exception e)
+                {
+                    exception = e;
+                }
+            }));
+            if (exception != null)
+            {
+                throw new TargetInvocationException(exception);
+            }
+            return result?.ToString();
+        }
+
+        private ElementRef GetSelectedElementRefNow(string elementType)
+        {
+            var document = _skylineWindow.DocumentUI;
+
+            SrmDocument.Level nodeLevel;
+            if (elementType == ReplicateRef.PROTOTYPE.ElementType)
+            {
+                if (!document.Settings.HasResults)
+                {
+                    return null;
+                }
+
+                return ReplicateRef.FromChromatogramSet(document.Settings.MeasuredResults
+                    .Chromatograms[_skylineWindow.ComboResults.SelectedIndex]);
+            }
+
+            if (elementType == TransitionRef.PROTOTYPE.ElementType)
+            {
+                nodeLevel = SrmDocument.Level.Transitions;
+            }
+            else if (elementType == PrecursorRef.PROTOTYPE.ElementType)
+            {
+                nodeLevel = SrmDocument.Level.TransitionGroups;
+            }
+            else if (elementType == MoleculeRef.PROTOTYPE.ElementType)
+            {
+                nodeLevel = SrmDocument.Level.Molecules;
+            }
+            else if (elementType == MoleculeGroupRef.PROTOTYPE.ElementType)
+            {
+                nodeLevel = SrmDocument.Level.MoleculeGroups;
+            }
+            else
+            {
+                throw new ArgumentException(string.Format(Resources.ToolService_GetSelectedElementRefNow_Unsupported_element_type___0__, elementType));
+            }
+
+            var selectedPath = _skylineWindow.SelectedPath;
+            if (selectedPath.Length <= (int)nodeLevel)
+            {
+                return null;
+            }
+            var elementRefs = new ElementRefs(document);
+            return elementRefs.GetNodeRef(selectedPath.GetPathTo((int)nodeLevel));
+        }
+    }
+}