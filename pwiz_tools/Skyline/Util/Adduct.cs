﻿/*
 * Original author: Brian Pratt <bspratt .at. proteinms.net>,
 *                  MacCoss Lab, Department of Genome Sciences, UW
 *
 * Copyright 2016 University of Washington - Seattle, WA
 * 
 * Licensed under the Apache License, Version 2.0 (the "License");
 * you may not use this file except in compliance with the License.
 * You may obtain a copy of the License at
 *
 *     http://www.apache.org/licenses/LICENSE-2.0I
 *
 * Unless required by applicable law or agreed to in writing, software
 * distributed under the License is distributed on an "AS IS" BASIS,
 * WITHOUT WARRANTIES OR CONDITIONS OF ANY KIND, either express or implied.
 * See the License for the specific language governing permissions and
 * limitations under the License.
 */

using System;
using System.Collections.Concurrent;
using System.Collections.Generic;
using System.Globalization;
using System.Linq;
using System.Text.RegularExpressions;
using pwiz.Common.Chemistry;
using pwiz.Common.SystemUtil;
using pwiz.Skyline.Model.DocSettings;
using pwiz.Skyline.Properties;

namespace pwiz.Skyline.Util
{

    /// <summary>
    /// This collection class serves to replace the many places in code where we formerly 
    /// indexed items by (inherently positive integer) charge state.
    /// </summary>
    public class AdductMap<T>
    {
        private readonly Dictionary<Adduct, T> _dict;

        public AdductMap()
        {
            _dict = new Dictionary<Adduct, T>();
        }

        public T this[Adduct a]
        {
            get
            {
                T item;
                if (!_dict.TryGetValue(a, out item))
                {
                    item = default(T);
                    _dict.Add(a, item);
                }
                return item;
            }
            set
            {
                if (!_dict.ContainsKey(a))
                {
                    _dict.Add(a, value);
                }
                else
                {
                    _dict[a] = value;
                }
            }            
        }

        public IEnumerable<Adduct> Keys { get { return _dict.Keys; } }
    }

    public class Adduct : Immutable, IComparable, IEquatable<Adduct>, IAuditLogObject
    {
        private Molecule Composition { get; set; } // The chemical makeup of the adduct - the "2H" part in 4M3Cl37+2H
        private string Description { get; set; } // The text description (will be empty for protonation, we just use charge)
<<<<<<< HEAD
        private MoleculeMassOffset IsotopeLabels { get; set; } // Isotope information - the "3Cl37" in  4M3Cl37+2H or "1.23" in 2M(1.23)+Na
=======
        private ParsedMolecule IsotopeLabels { get; set; } // Isotope information - the "3Cl37" in  4M3Cl37+2H or "1.23" in 2M(1.23)+Na
>>>>>>> 8116fa9d
        private TypedMass AverageMassAdduct { get; set; } // Average mass of the adduct itself - the "2H" in 4M3Cl37+2H
        private TypedMass MonoMassAdduct { get; set; } // Monoisotopic mass of the adduct itself - the "2H" in 4M3Cl37+2H
        private int MassMultiplier { get; set; } // Returns, for example, the 2 in "[2M+Na]", which means the ion is two molecules + the adduct mass. 
        private TypedMass IsotopeElementsIncrementalAverageMass { get; set; } // The incremental average mass due to (4*3) (Cl37 - Cl) in 4M3Cl37+2H 
        private TypedMass IsotopeElementsIncrementalMonoMass { get; set; } // The incremental mono mass due to (4*3) (Cl37 - Cl) in 4M3Cl37+2H

        private int _hashCode; // We want comparisons to be on the same order as comparing ints, as when we used to just use integer charge instead of proper adducts

        // We tend to see the same strings again and again, save some parsing time by maintaining a threadsafe lookup for each ADDUCT_TYPE
        private static ConcurrentDictionary<string, Adduct>[] _knownAdducts = new ConcurrentDictionary<string, Adduct>[]
        {
            new ConcurrentDictionary<string, Adduct>(),
            new ConcurrentDictionary<string, Adduct>(),
            new ConcurrentDictionary<string, Adduct>()
        };

        //
        // Note constructors are private - use FromCharge and FromString instead, which allow reuse
        //

        public enum ADDUCT_TYPE
        {
            proteomic, // parsing "2" results in an adduct w/ formula H2, z=2, displays as "2" or "++"
            non_proteomic, // parsing "2" results in an adduct w/ formula H2, z=2, displays as "[M+2H]"
            charge_only // parsing "2" results in an adduct w/ no formula, z=2, displays as "[M+2]" or "++"
        }

        private Adduct(int charge, bool protonated)
        {
            InitializeAsCharge(charge, protonated ? ADDUCT_TYPE.proteomic : ADDUCT_TYPE.charge_only);
            SetHashCode(); // For fast GetHashCode()
        }

        private Adduct(string description, ADDUCT_TYPE integerMode, int? explicitCharge = null, bool strict = false) // Description should have form similar to M+H, 2M+2NA-H etc, or it may be a text representation of a protonated charge a la "2", "-3" etc
        {
            var input = (description ?? string.Empty).Trim();
            int chargeFromText;
            if (input.Length == 0)
            {
                // No text description
                InitializeAsCharge(explicitCharge ?? 0, integerMode);
            }
            else if (int.TryParse(input, out chargeFromText))
            {
                // Described purely as a charge
                InitializeAsCharge(chargeFromText, integerMode);
            }
            else
            {
                if (!input.StartsWith(@"[") && !input.Contains(@"["))
                {
                    // Accept a bare "M+Na", but put it in canonical form "[M+Na]"
                    input = @"[" + input + @"]";
                }

                // Watch for strange construction from Agilent MP system e.g. (M+H)+ and (M+H)+[-H2O]
                if (input.StartsWith(@"(") && input.Contains(@")") && input.Contains(@"M"))
                {
                    var parts = input.Split('['); // Break off water loss etc, if any
                    if (parts.Length == 1 || input.IndexOf(')') < input.IndexOf('['))
                    {
                        var constructed = parts[0].Replace(@"(", @"[").Replace(@")", @"]");
                        if (parts.Length > 1) // Deal with water loss etc
                        {
                            // Rearrange (M+H)+[-H2O] as [M-H2O+H]+
                            var mod = parts[1].Split(']')[0]; // Trim end
                            var mPos = input.IndexOf('M');
                            constructed = constructed.Substring(0, mPos+1) + mod + constructed.Substring(mPos + 1);
                        }
                        if (TryParse(constructed, out _))
                        {
                            input = constructed; // Constructed string is parseable
                        }
                    }
                }


                // Check for implied positive ion mode - we see "MH", "MH+", "MNH4+" etc in the wild
                // Also watch for for label-only like  "[M2Cl37]"
                var posNext = input.IndexOf('M') + 1;
                if (posNext > 0 && posNext < input.Length)
                {
                    var posClose = input.IndexOf(']');
                    if (posClose >= 0 && posClose < posNext)
                    {
                        // This isn't an adduct description, probably actually examining a modified peptide e.g. K[1Ac]IDGFGPMK
                        throw new InvalidOperationException(
                            string.Format(Resources.BioMassCalc_ApplyAdductToFormula_Failed_parsing_adduct_description___0__, input));
                    }
                    if (input[posNext] != '+' && input[posNext] != '-') 
                    {
                        // No leading + or - : is it because description starts with a label, or because + mode is implied?
                        var labelEnd = FindLabelDescriptionEnd(input);
                        if (labelEnd.HasValue)
                        {
                            if (input.LastIndexOfAny(new []{'+','-'}) < labelEnd.Value)
                            {
                                // Pure labeling - add a trailing + for parseability
                                input = input.Replace(@"]", @"+0]");
                            }
                        }
                        else if (input[posNext] != ']')  // Leave @"[M]" or @"[2M]" alone
                        {
                            // Implied positive mode
                            input = input.Replace(@"M", @"M+");
                        }
                    }
                }

                if (strict && !Equals(input, description))
                {
                    // Caller wanted no tidying, initialize as an empty adduct
                    InitializeAsCharge(0, ADDUCT_TYPE.charge_only);
                    SetHashCode(); 
                    return;
                }
                ParseDescription(Description = input);
                InitializeMasses();
            }

            if (explicitCharge.HasValue)
            {
                if (AdductCharge != 0) // Does claimed charge agree with obviously calcuable charge?
                {
                    Assume.IsTrue(AdductCharge == explicitCharge, @"Conflicting charge values in adduct description "+input );
                }
                AdductCharge = explicitCharge.Value;
            }
            SetHashCode(); // For fast GetHashCode()
        }

        private static int? FindLabelDescriptionEnd(string input)
        {
            var posNext = input.IndexOf('M') + 1;
            if (posNext > 0)
            {
                if (input[posNext] == '(')
                {
                    var close = input.LastIndexOf(')');
                    if (close > posNext)
                    {
                        return close+1;
                    }
                }
                else if (input[posNext] != '+' && input[posNext] != '-')
                {
                    // No leading + or - : is it because description starts with a label, or because + mode is implied?
                    var limit = input.IndexOfAny(new[] { '+', '-', ']' });
                    if (limit < posNext)
                    {
                        return null;
                    }
                    double test;
                    if (double.TryParse(input.Substring(posNext, limit - posNext),
                        NumberStyles.Float | NumberStyles.AllowThousands, NumberFormatInfo.InvariantInfo, out test))
                    {
                        return limit;  // Started with a mass label
                    }
                    while (posNext < limit)
                    {
                        if (char.IsDigit(input[posNext]))
                        {
                            posNext++;
                        }
                        else
                        {
                            var remain = input.Substring(posNext);
                            if (DICT_ADDUCT_ISOTOPE_NICKNAMES.Keys.Any(k => remain.StartsWith(k)))
                            {
                                // It's at least trying to be an isotopic label
                                return limit;
                            }
                            break;
                        }
                    }
                }
            }
            return null;
        }

        private static readonly Regex ADDUCT_OUTER_REGEX =
            new Regex(
                @"\[?(?<multM>.*?)M(?<label>(\(.*\)|[^\+\-]*))?(?<adduct>[\+\-][^\]]*)(\](?<declaredChargeCount>\d*)(?<declaredChargeSign>[+-]*)?)?$",
                RegexOptions.ExplicitCapture | RegexOptions.Singleline | RegexOptions.CultureInvariant);
        private static readonly Regex ADDUCT_INNER_REGEX = new Regex(@"(?<oper>\+|\-)(?<multM>\d+)?\(?(?<ion>[^-+\)]*)\)?",
            RegexOptions.ExplicitCapture | RegexOptions.Singleline | RegexOptions.CultureInvariant);
        private static readonly Regex ADDUCT_ION_REGEX = new Regex(@"(?<multM>\d+)?(?<ion>[A-Z][a-z]?['\""]?)",
            RegexOptions.ExplicitCapture | RegexOptions.Singleline | RegexOptions.CultureInvariant);
        private static readonly Regex ADDUCT_NMER_ONLY_REGEX = new Regex(@"\[(?<multM>\d*)M\]$",
            RegexOptions.ExplicitCapture | RegexOptions.Singleline | RegexOptions.CultureInvariant);

        private int? ParseChargeDeclaration(string adductOperations)
        {
            int parsedCharge;
            int? result = null;
            if (adductOperations.StartsWith(@"+") && adductOperations.Distinct().Count() == 1) // @"[M+]" is legit, @"[M+++]" etc is presumably also legit
            {
                result = adductOperations.Length;
            }
            else if (adductOperations.StartsWith(@"-") && adductOperations.Distinct().Count() == 1) // @"[M-]", @"[M---]" etc are presumably also legit
            {
                result = -adductOperations.Length;
            }
            else if (int.TryParse(adductOperations, out parsedCharge)) // "[M+2]", "[M-3]" etc
            {
                result = parsedCharge;
            }
            return result;
        }

        /// <summary>
        /// Examine a string to see if it contains an adduct description at the end
        /// </summary>
        /// <param name="formulaWithAdduct">possibly a string ending with an adduct description</param>
        /// <param name="result">resulting adduct object, if any</param>
        /// <returns>input string trimmed of adduct string</returns>
        public static string FindInFormula(string formulaWithAdduct, out Adduct result)
        {
            if (!string.IsNullOrEmpty(formulaWithAdduct))
            {
                var possibleAdductStart = formulaWithAdduct.LastIndexOf('[');
                if (possibleAdductStart >= 0) // Has '['
                {
                    var possible = formulaWithAdduct.Substring(possibleAdductStart);
                    if (possible.Count(c => c == ']') == 1 && // Has closing ']'
                        possible[1] != '+' && possible[1] != '-') // Isn't a mass modification
                    {
                        if (Adduct.TryParse(possible, out result))
                        {
                            return formulaWithAdduct.Substring(0,possibleAdductStart).Trim();
                        }
                    }
                }
            }
            result = EMPTY;
            return formulaWithAdduct; // Not found
        }

        private void ParseDescription(string input)
        {
            int? declaredCharge = null;
            int? calculatedCharge = null;
<<<<<<< HEAD
            IsotopeLabels = MoleculeMassOffset.EMPTY;
=======
            IsotopeLabels = ParsedMolecule.EMPTY;
>>>>>>> 8116fa9d
            var match = ADDUCT_OUTER_REGEX.Match(input.Trim());
            var success = match.Success && (match.Groups.Count == 6);

            string adductOperations; 
            success &= !string.IsNullOrEmpty(adductOperations = match.Groups[@"adduct"].Value);

            // Check for sane bracketing (none, or single+balanced+anchored)
            if (success)
            {
                var brackets = input.Count(c => c == '[');
                success &= brackets == input.Count(c => c == ']');
                if (brackets != 0)
                {
                    success &= (brackets == 1) && input.StartsWith(@"[");
                }
            }
            var composition = new Dictionary<string, int>();
            if (success)
            {
                // Read the mass multiplier if any - the "2" in "[2M+..." if any such thing is there
                var massMultiplier = 1;
                var massMultiplierStr = match.Groups[@"multM"].Value;
                if (!string.IsNullOrEmpty(massMultiplierStr) && !massMultiplierStr.StartsWith(@"("))
                {
                    success = int.TryParse(massMultiplierStr, out massMultiplier);
                    if (!success || massMultiplier <= 0)
                    {
                        throw new InvalidOperationException(
                            string.Format(Resources.BioMassCalc_ApplyAdductToFormula_Failed_parsing_adduct_description___0__, input));
                    }
                }
                MassMultiplier = massMultiplier;

                // Read any isotope declarations

                // Read the "4Cl37" in "[2M4Cl37+..." if any such thing is there
                // Also deal with more complex labels, eg 6C132N15 -> 6C'2N'
                var label = match.Groups[@"label"].Value.Split(']')[0].Trim('(', ')'); // In case adduct had form like M(-1.2345)+H or [2M2Cl37]+3
                var hasIsotopeLabels = !string.IsNullOrEmpty(label);
                if (hasIsotopeLabels)
                {
                    var isotopeLabels = new Dictionary<string, int>();
                    double labelMass = 0;

                    if (double.TryParse(label, NumberStyles.Float, CultureInfo.InvariantCulture, out var tryLabelMass))
                    {
                        // Sometimes all we're given is a mass offset eg M1.002+2H
                        labelMass = tryLabelMass;
                    }
                    else
                    {
                        // Verify that everything in the label can be understood as isotope counts
                        // ReSharper disable LocalizableElement
                        var test = DICT_ADDUCT_ISOTOPE_NICKNAMES.Aggregate(label, (current, nickname) => current.Replace(nickname.Key, "\0")); //  2Cl373H2 -> "2\03\0"
                        // ReSharper restore LocalizableElement
                        if (test.Any(t => !char.IsDigit(t) && t != '\0') || test[test.Length - 1] != '\0') // This will catch 2Cl373H -> "2\03H" or 2Cl373H23 -> "2\03\03"
                        {
                            var errmsg = string.Format(Resources.Adduct_ParseDescription_isotope_error,
                                    match.Groups[@"label"].Value.Split(']')[0], input, string.Join(@" ", DICT_ADDUCT_ISOTOPE_NICKNAMES.Keys));
                            throw new InvalidOperationException(errmsg);
                        }

                        label = DICT_ADDUCT_ISOTOPE_NICKNAMES.Aggregate(label, (current, nickname) => current.Replace(nickname.Key, nickname.Value)); // eg Cl37 -> Cl'
                        // Problem: normal chemical formula for "6C132N15H" -> "6C'2NH'" would be "C'6N'15H"
                        var ionMatches = ADDUCT_ION_REGEX.Matches(label);
                        foreach (Match m in ionMatches)
                        {
                            if (m.Groups.Count < 1)
                            {
                                success = false;
                                break;
                            }
                            var multiplierM = 1;
                            var multMstr = m.Groups[@"multM"].Value; // Read the @"2" in @"+2H" if any such thing is there
                            if (!string.IsNullOrEmpty(multMstr))
                            {
                                success = int.TryParse(multMstr, out multiplierM);
                            }

                            var isotope = m.Groups[@"ion"].Value;
 
                            isotopeLabels.Add(isotope, multiplierM);
                        }
                    }
<<<<<<< HEAD
                    IsotopeLabels = MoleculeMassOffset.Create(isotopeLabels, labelMass);
=======
                    IsotopeLabels = ParsedMolecule.Create(Molecule.FromDict(isotopeLabels), 
                       new TypedMass(labelMass, MassType.MonoisotopicHeavy), 
                       new TypedMass(labelMass, MassType.AverageHeavy));
>>>>>>> 8116fa9d
                }

                var declaredChargeCountStr = match.Groups[@"declaredChargeCount"].Value;
                if (!string.IsNullOrEmpty(declaredChargeCountStr)) // Read the "2" in "[M+H+Na]2+" if any such thing is there
                {
                    if (!string.IsNullOrEmpty(declaredChargeCountStr))
                    {
                        int z;
                        success = int.TryParse(declaredChargeCountStr, out z);
                        declaredCharge = z;
                    }
                }
                var declaredChargeSignStr = match.Groups[@"declaredChargeSign"].Value;
                if (!string.IsNullOrEmpty(declaredChargeSignStr))
                    // Read the "++" in "[M+2H]++" or "+" in "]2+" if any such thing is there
                {
                    declaredCharge = (declaredCharge ?? 1)*
                                     (declaredChargeSignStr.Count(c => c == '+') - declaredChargeSignStr.Count(c => c == '-'));
                }

                // Check for M+, M--, M+3 etc
                var parsedCharge = ParseChargeDeclaration(adductOperations);
                if (parsedCharge.HasValue)
                {
                    calculatedCharge = parsedCharge;
                }
                else
                {
                    // If trailing part of declaration is of form +2, -3, -- etc, treat it as an explicit charge as in "[M+H+]" or "[M+H+1]"
                    var lastSign = Math.Max(adductOperations.LastIndexOf(@"-", StringComparison.Ordinal), adductOperations.LastIndexOf(@"+", StringComparison.Ordinal));
                    if (lastSign > -1 && (lastSign == adductOperations.Length-1 || adductOperations.Substring(lastSign+1).All(char.IsDigit)))
                    {
                        while (lastSign > 0 && adductOperations[lastSign - 1] == adductOperations[lastSign])
                        {
                            lastSign--;
                        }
                        parsedCharge = ParseChargeDeclaration(adductOperations.Substring(lastSign));
                        if (parsedCharge.HasValue)
                        {
                            declaredCharge = parsedCharge;
                            adductOperations = adductOperations.Substring(0, lastSign);
                        }
                    }

                    // Now parse each part of the "+Na-2H" in "[M+Na-2H]" if any such thing is there
                    var matches = ADDUCT_INNER_REGEX.Matches(adductOperations);
                    int remaining = matches.Count;
                    foreach (Match m in matches)
                    {
                        remaining--;
                        if (m.Groups.Count < 4)
                        {
                            success = false;
                            break;
                        }
                        var multiplierM = 1;
                        var multMstr = m.Groups[@"multM"].Value; // Read the @"2" in @"+2H" if any such thing is there
                        if (!string.IsNullOrEmpty(multMstr))
                        {
                            success = int.TryParse(multMstr, out multiplierM);
                        }
                        if (m.Groups[@"oper"].Value.Contains(@"-"))
                        {
                            multiplierM *= -1;
                        }
                        var ion = m.Groups[@"ion"].Value;
                        int ionCharge;
                        if (DICT_ADDUCT_ION_CHARGES.TryGetValue(ion, out ionCharge))
                        {
                            calculatedCharge = (calculatedCharge ?? 0) + ionCharge*multiplierM;
                        }

                        // Swap common nicknames like "DMSO" for "C2H6OS", or "N15" for N'
                        string realname;
                        if (DICT_ADDUCT_NICKNAMES.TryGetValue(ion, out realname) || DICT_ADDUCT_ISOTOPE_NICKNAMES.TryGetValue(ion, out realname))
                        {
                            ion = realname;
                        }

                        try
                        {
<<<<<<< HEAD
                            var ionMolecule = MoleculeMassOffset.Create(ion);
=======
                            var ionMolecule = ParsedMolecule.Create(ion);
>>>>>>> 8116fa9d
                            if (ionMolecule.IsEmpty)
                            {
                                success = multiplierM == 1 && remaining != 0; // Allow pointless + in "M+-H2O+H" but not trailing +in "M-H2O+H+"
                            }
                            foreach (var pair in ionMolecule)
                            {
                                int count;
                                if (composition.TryGetValue(pair.Key, out count))
                                {
<<<<<<< HEAD
                                    composition[pair.Key] = count + pair.Value * multiplierM;
                                }
                                else
=======
                                    count += pair.Value * multiplierM;
                                    if (count == 0)
                                    {
                                        composition.Remove(pair.Key);
                                    }
                                    else
                                    {
                                        composition[pair.Key] = count;
                                    }
                                }
                                else if (pair.Value != 0)
>>>>>>> 8116fa9d
                                {
                                    composition.Add(pair.Key, pair.Value * multiplierM);
                                }
                            }
                        }
                        catch (ArgumentException)
                        {
                            throw new InvalidOperationException(
                                string.Format(Resources.BioMassCalc_ApplyAdductToFormula_Unknown_symbol___0___in_adduct_description___1__,
                                    ion, input));
                        }
                    }
                }
            }
            AdductCharge = calculatedCharge ?? declaredCharge ?? 0;
            if (!composition.Keys.All(k => BioMassCalc.MONOISOTOPIC.IsKnownSymbol(k)))
            {
                throw new InvalidOperationException(
                    string.Format(Resources.BioMassCalc_ApplyAdductToFormula_Unknown_symbol___0___in_adduct_description___1__,
                        composition.Keys.First(k => !BioMassCalc.MONOISOTOPIC.IsKnownSymbol(k)), input));
            }
<<<<<<< HEAD
            Composition = MoleculeMassOffset.Create(composition, 0.0, 0.0, string.Empty);
=======
            Composition = Molecule.FromDict(composition);
>>>>>>> 8116fa9d
            if (!success)
            {
                // Allow charge free neutral like [M] or nmer like [3M]
                match = ADDUCT_NMER_ONLY_REGEX.Match(input);
                if (match.Success && match.Groups.Count == 2)
                {
                    success = true;
                    var massMultiplier = 1;
                    var massMultiplierStr = match.Groups[@"multM"].Value;
                    if (!string.IsNullOrEmpty(massMultiplierStr))
                    {
                        success = int.TryParse(massMultiplierStr, out massMultiplier);
                    }
                    MassMultiplier = massMultiplier;
                }
                if (!success)
                {
                    throw new InvalidOperationException(
                        string.Format(Resources.BioMassCalc_ApplyAdductToFormula_Failed_parsing_adduct_description___0__, input));
                }
            }
            if (declaredCharge.HasValue && calculatedCharge.HasValue && declaredCharge != calculatedCharge)
            {
                throw new InvalidOperationException(
                    string.Format(
                        Resources
                            .BioMassCalc_ApplyAdductToFormula_Failed_parsing_adduct_description___0____declared_charge__1__does_not_agree_with_calculated_charge__2_,
                        input, declaredCharge.Value, calculatedCharge));
            }
        }
        public Adduct Unlabeled { get; private set; } // Version of this adduct without any isotope labels

        // N.B. "AdductCharge" and "AdductFormula" seem like weirdly redundant names, until you consider that 
        // they can show up in reports, at which point "Charge" and "Formula" are a bit overloaded.

        public int AdductCharge { get; private set; }  // The charge that the adduct gives to a molecule

        public string AdductFormula // Return adduct description - will produce [M+H] format for protonation
        {
            get
            {
                if (IsEmpty)
                {
                    return string.Empty;
                }
                if (IsProteomic) // We don't carry description for peptide protonation, generate one here
                {
                    switch (AdductCharge)
                    {
                        case 1:
                            return @"[M+H]";
                        case -1:
                            return @"[M-H]";
                        default:
                            return string.Format(@"[M{0:+#;-#}H]", AdductCharge);
                    }
                }
                return !string.IsNullOrEmpty(Description) ? Description : string.Format(@"[M{0:+#;-#}]", AdductCharge);
            }
        }

        public bool IsProtonated { get; private set; } // When true, we use a slightly different mz calc for backward compatibility

        public bool IsChargeOnly { get { return Composition.Count == 0 && !HasIsotopeLabels; } }

        public bool IsProteomic { get; private set; } //  For peptide use

        public bool IsEmpty { get { return ReferenceEquals(this, EMPTY); } }

        public static bool IsNullOrEmpty(Adduct adduct)
        {
            return adduct == null || adduct.IsEmpty;
        }
<<<<<<< HEAD
        public bool HasIsotopeLabels => IsotopeLabels.HasMassModifications || IsotopeLabels.Count > 0; // Does the adduct description include isotopes, like "6Cl37" in "M6Cl37+2H"
=======
        public bool HasIsotopeLabels => IsotopeLabels.HasMassOffsets || IsotopeLabels.HasChemicalFormula; // Does the adduct description include isotopes, like "6Cl37" in "M6Cl37+2H"
>>>>>>> 8116fa9d


        // Helper function for UI - does this string look like it's on its way to being an adduct?
        public static bool PossibleAdductDescriptionStart(string possibleDescription)
        {
            if (string.IsNullOrEmpty(possibleDescription))
                return false;
            Adduct val;
            if (TryParse(possibleDescription, out val) && !val.IsEmpty)
            {
                return true; // An actual adduct description
            }
            return possibleDescription.StartsWith(@"[") || possibleDescription.StartsWith(@"M");
        }

        /// <summary>
        /// Construct an adduct based on a string (probably serialized XML) of form "2" or "-3" or "[M+Na]" etc.
        /// Minimizes memory thrash by reusing the more common adducts. 
        /// Assumes protonated adduct when dealing with charge only, 
        /// so "2" gives adduct z=2 formula=H2 ToString="++".
        /// </summary>
        public static Adduct FromStringAssumeProtonated(string value)
        {
            return FromString(value, ADDUCT_TYPE.proteomic, null);
        }
        /// Same as above, but assumes charge-only adduct when dealing with integer charge only,
        /// so "2" gives adduct z=2 formula=<none></none> ToString="[M+2]".
        public static Adduct FromStringAssumeChargeOnly(string value)
        {
            return FromString(value, ADDUCT_TYPE.charge_only, null);
        }

        /// Same as above, but assumes charge-only adduct when dealing with integer charge only,
        /// so "2" gives adduct z=2 formula=H2 ToString="[M+2H]".
        public static Adduct FromStringAssumeProtonatedNonProteomic(string value)
        {
            return FromString(value, ADDUCT_TYPE.non_proteomic, null);
        }

        /// <summary>
        /// Construct an adduct based on a string (probably serialized XML) of form "2" or "-3" or "[M+Na]" etc.
        /// Minimizes memory thrash by reusing the more common adducts.
        /// In strict mode, won't attempt any syntax correction
        ///
        /// </summary>
        public static Adduct FromString(string value, ADDUCT_TYPE parserMode, int? explicitCharge, bool strict=false)
        {
            if (value == null)
                return EMPTY;

            // Quick check to see if we've encountered this description before
            var dict = _knownAdducts[(int)parserMode];
            if (dict.TryGetValue(value, out var knownAdduct))
            {
                return knownAdduct;
            }

            if (int.TryParse(value, out var z))
            {
                var result = FromCharge(z, parserMode);
                dict[value] = result; // Cache this on the likely chance that we'll see this representation again
                return result;
            }

            // Reuse the more common non-proteomic adducts
            var testValue = value.StartsWith(@"M") ? @"[" + value + @"]" : value;
            var testAdduct = new Adduct(testValue, parserMode, explicitCharge, strict);
            if (!testValue.EndsWith(@"]"))
            {
                // Can we trim any trailing charge info to arrive at a standard form (ie use [M+H] instead of [M+H]+)?
                try
                {
                    var stripped = testValue.Substring(0, testValue.IndexOf(']')+1);
                    var testB = new Adduct(stripped, parserMode, explicitCharge);
                    if (testAdduct.SameEffect(testB))
                        testAdduct = testB; // Go with the simpler canonical form
                }
                catch
                {
                    // ignored
                }
            }
            // Re-use the standard pre-allocated adducts when possible
            foreach (var adduct in (parserMode == ADDUCT_TYPE.proteomic) ? COMMON_PROTONATED_ADDUCTS : COMMON_SMALL_MOL_ADDUCTS) 
            {
                if (testAdduct.SameEffect(adduct))
                {
                    dict[value] = adduct;  // Cache this on the likely chance that we'll see this representation again
                    return adduct;
                }
            }
            dict[value] = testAdduct;  // Cache this on the likely chance that we'll see this representation again
            if (strict && !Equals(testAdduct.Description, value))
            {
                return EMPTY; // Caller wants no attempts at tidying up
            }
            return testAdduct;
        }

        /// <summary>
        /// Given, for example, charge=-3, return an Adduct with z=-3, empty formula, displays as "[M-3]"
        /// </summary>
        public static Adduct FromChargeNoMass(int charge)
        {
            switch (charge)
            {
                case 0:
                    return EMPTY;
                case 1:
                    return M_PLUS; // [M+]
                case -1:
                    return M_MINUS; // [M-]
                case 2:
                    return M_PLUS_2; // [M+2]
                case -2:
                    return M_MINUS_2; // [M-2]
                case 3:
                    return M_PLUS_3; // [M+3]
                case -3:
                    return M_MINUS_3; // [M-3]
                default:
                    return new Adduct(string.Format(@"[M{0:+#;-#}]", charge), ADDUCT_TYPE.charge_only, charge);
            }
        }

        /// <summary>
        /// Given, for example, charge=3, return an Adduct with z=3, formula = H3, displays as "[M+3H]"
        /// </summary>
        public static Adduct NonProteomicProtonatedFromCharge(int charge)
        {
            if (charge == 0)
                return EMPTY;
            var adductTmp = FromChargeProtonated(charge);
            return new Adduct(adductTmp.AdductFormula, ADDUCT_TYPE.non_proteomic, charge);  // Create an adduct that shows a formula in ToString()
        }

        /// <summary>
        /// Same as NonProteomicProtonatedFromCharge(int charge), but also accepts isotope information
        /// </summary>
        public static Adduct NonProteomicProtonatedFromCharge(int charge, IDictionary<string, int> dictIsotopeCounts)
        {
            var adductTmp = NonProteomicProtonatedFromCharge(charge);
            if (dictIsotopeCounts != null && dictIsotopeCounts.Count > 0)
            {
               // Convert from our chemical formula syntax to that used by adducts
                var adductIons = dictIsotopeCounts.Aggregate(@"[M", (current, pair) => current + string.Format(CultureInfo.InvariantCulture, @"{0}{1}",
                    (pair.Value>1) ? pair.Value.ToString() : string.Empty, 
                    (DICT_ADDUCT_NICKNAMES.FirstOrDefault(x => x.Value == pair.Key).Key ?? DICT_ADDUCT_ISOTOPE_NICKNAMES.FirstOrDefault(x => x.Value == pair.Key).Key) ??pair.Key));
                var adductTextClose = (charge == 0) ? @"]" : adductTmp.AdductFormula.Substring(2);
                return new Adduct(adductIons + adductTextClose, ADDUCT_TYPE.non_proteomic, charge);
            }
            if (charge == 0)
            {
                return EMPTY;
            }
            return new Adduct(adductTmp.AdductFormula, ADDUCT_TYPE.non_proteomic, charge);  // Create an adduct that shows a formula in ToString()
        }

        public static Adduct FromFormulaDiff(string left, string right, int charge)
        {
            // Take adduct as the difference between two chemical formulas
<<<<<<< HEAD
            var l = MoleculeMassOffset.Create(left.Trim());
            var r = MoleculeMassOffset.Create(right.Trim());
            return FromFormulaDiff(l, r, charge);
        }

        public static Adduct FromFormulaDiff(MoleculeMassOffset left, MoleculeMassOffset right, int charge)
        {
            var adductFormula = left.Minus(right).ToString();
=======
            var l = ParsedMolecule.Create(left.Trim());
            var r = ParsedMolecule.Create(right.Trim());
            return FromFormulaDiff(l, r, charge);
        }

        public static Adduct FromFormulaDiff(ParsedMolecule left, ParsedMolecule right, int charge)
        {
            var adductFormula = left.Difference(right).ToString();
>>>>>>> 8116fa9d
            if (string.IsNullOrEmpty(adductFormula))
            {
                return FromChargeNoMass(charge);
            }
            var sign = adductFormula.StartsWith(@"-") ? string.Empty : @"+";
            var signZ = charge < 0 ? @"-" : @"+";
            // Emit something like [M-C4H]2-"
            return new Adduct(string.Format(@"[M{0}{1}]{2}{3}", sign, adductFormula, Math.Abs(charge), signZ), ADDUCT_TYPE.non_proteomic) { AdductCharge = charge };
        }

        public static Adduct ProtonatedFromFormulaDiff(string left, string right, int charge)
        {
            // Take adduct as the difference between two chemical formulas, assuming that H is for protonation
<<<<<<< HEAD
            var l = MoleculeMassOffset.Create(left.Trim());
            var r = MoleculeMassOffset.Create(right.Trim());
            return ProtonatedFromFormulaDiff(l, r, charge);
        }

        public static Adduct ProtonatedFromFormulaDiff(MoleculeMassOffset left, MoleculeMassOffset right, int charge)
        {
            // Take adduct as the difference between two chemical formulas, assuming that H is for protonation
            var d = left.Minus(right);
=======
            var l = ParsedMolecule.Create(left.Trim());
            var r = ParsedMolecule.Create(right.Trim());
            return ProtonatedFromFormulaDiff(l, r, charge);
        }

        public static Adduct ProtonatedFromFormulaDiff(ParsedMolecule left, ParsedMolecule right, int charge)
        {
            // Take adduct as the difference between two chemical formulas, assuming that H is for protonation
            var d = left.Difference(right).Molecule;
>>>>>>> 8116fa9d
            if (d.Values.Any(count => count < 0) || d.Values.All(count => count == 0))
            {
                return NonProteomicProtonatedFromCharge(charge); // No difference in formulas, try straight protonation
            }

            // Any difference in H can be used as explanation for charge
            int nH;
            if (d.TryGetValue(BioMassCalc.H, out nH) && nH != 0)
            {
                d = d.SetElementCount(BioMassCalc.H, Math.Max(0, nH - charge));
            }

            var adductFormula = d.ToString();

            if (string.IsNullOrEmpty(adductFormula))
            {
                return NonProteomicProtonatedFromCharge(charge); // The entire formula difference was protonation
            }
            var sign = adductFormula.StartsWith(@"-") ? string.Empty : @"+";
            // Emit something like [M-C4+H3] or [M+Cl-H]
            if (Math.Abs(charge) > 1)
            {
                return new Adduct(string.Format(@"[M{0}{1}{2:+#;-#}H]", sign, adductFormula, charge), ADDUCT_TYPE.non_proteomic) { AdductCharge = charge };
            }
            return new Adduct(string.Format(@"[M{0}{1}{2}H]", sign, adductFormula, charge>0?@"+":@"-"), ADDUCT_TYPE.non_proteomic) { AdductCharge = charge };
        }

        /// <summary>
        /// Splits a string which might be a formula and adduct (e.g. C12H5[M+H] returns "C12H5" and sets adduct to Adduct.M_PLUS_H)
        /// </summary>
        public static string SplitFormulaAndTrailingAdduct(string input, ADDUCT_TYPE adductType, out Adduct adduct)
        {
            var formulaAndAdductText = (input??string.Empty).Trim();
            if (string.IsNullOrEmpty(formulaAndAdductText))
            {
                adduct = EMPTY;
                return string.Empty;
            }
            var parts = Regex.Split(formulaAndAdductText, @"\[(?![+-])");  // Split on [ but not on [+ or [-
            if (!Adduct.TryParse(formulaAndAdductText.Substring(parts[0].Length), out adduct, adductType))
            {
                adduct = EMPTY;
            }
            return parts[0];
        }
        
        /// <summary>
        /// Replace, for example, the "2" in "[2M+H]"
        /// </summary>
        public Adduct ChangeMassMultiplier(int value)
        {
            if (value == MassMultiplier)
                return this; // No change
            var indexM = AdductFormula.IndexOf('M');
            if (indexM < 1)
                return this;
            var newFormula = (value > 1 ? string.Format(@"[{0}", value) : @"[") + AdductFormula.Substring(indexM);
            return Equals(AdductFormula, newFormula) ? this : new Adduct(newFormula, ADDUCT_TYPE.non_proteomic, AdductCharge);
        }

        private Adduct ChangeIsotopeLabels(string isotopes)
        {
            if (string.IsNullOrEmpty(isotopes) && !HasIsotopeLabels)
            {
                return this;
            }
            var indexM = AdductFormula.IndexOf('M');
            if (indexM < 1)
            {
                return this;
            }
            var signIndex = FindSignIndex(AdductFormula);
            if (signIndex < 0)
            {
                return EMPTY; // Error
            }
            var newFormula = AdductFormula.Substring(0, indexM + 1) + isotopes + AdductFormula.Substring(signIndex);
            return Equals(AdductFormula, newFormula) ? this : new Adduct(newFormula, ADDUCT_TYPE.non_proteomic, AdductCharge); // No reason isotopes should change charge
        }


        /// <summary>
        /// Replace, for example, the "6C13" in "[M6C13+Na]"
        /// Accepts a dictionary of isotope,count where isotope is either in Skyline vernacular Cl', or adduct-speak Cl37
        /// </summary>
        public Adduct ChangeIsotopeLabels(IDictionary<string, int> isotopes)
        {
            if ((isotopes==null || isotopes.Count==0) && !HasIsotopeLabels)
            {
                return this;
            } 
            return ChangeIsotopeLabels(
                isotopes == null || isotopes.Count == 0 ? string.Empty : isotopes.Aggregate(string.Empty,
                    (current, pair) => current +
                                       ((pair.Value == 0) ? string.Empty : // We see things like H'0 (that's a zero) in the wild
                                           (string.Format(CultureInfo.InvariantCulture, @"{0}{1}",
                                               (pair.Value > 1) ? pair.Value.ToString() : string.Empty,
                                               // If label was described (for example) as Cl' in dict, look up Cl37 and use that
                                               DICT_ADDUCT_ISOTOPE_NICKNAMES.FirstOrDefault(x => x.Value == pair.Key).Key ?? pair.Key))))); 
        }

        // Sometimes all we know is that two analytes have same name but different masses - describe isotope label as a mass
        public Adduct ChangeIsotopeLabels(double value, int? precision = null)
        {
            var format = @".0########".Substring(0, Math.Min(1 + (precision ?? 5), 10));
            var valStr =  value.ToString(format, CultureInfo.InvariantCulture);
            if (valStr.Equals(@".0"))
            {
                value = 0;
            }
            if (value < 0)
            {
                return ChangeIsotopeLabels(string.Format(@"({0})", valStr));
            }
            return ChangeIsotopeLabels(value==0 ? string.Empty :  valStr);
        }

        // Change the charge multiplier if possible
        // ie for charge 2, [M+Na] -> [M+2Na] but [M+3Na-H] goes to [M+2H] because it's ambiguous
        public Adduct ChangeCharge(int newCharge)
        {
            if (Equals(newCharge, AdductCharge))
                return this;
            // If it is proteomic, simply create a new proteomic adduct with the new charge.
            if (IsProteomic)
                return FromChargeProtonated(newCharge);

            if (AdductCharge == 0)
            {
                // Adduct doesn't have any cue for charge state, so append one: eg [M+S] => [M+S]+
                var adductFormula = AdductFormula;
                string sign;
                if (Math.Abs(newCharge) < 3)
                {
                    // Use ++ or -- type notation
                    sign = (newCharge > 0) ? plusses.Substring(0, newCharge) : minuses.Substring(0, -newCharge);
                }
                else
                {
                    // Use +4, -5 type notation
                    sign = newCharge.ToString(@"+#;-#");
                }
                return FromStringAssumeChargeOnly(adductFormula+sign);
            }

            var formula = AdductFormula;
            var signIndex = FindSignIndex(formula); // Skip over any isotope description - might contain "-"
            if (signIndex > 0)
            {
                if (formula.Substring(signIndex).Count(c => c == '+' || c == '-') == 1) // Reject multipart adducts - don't know which parts to change
                {
                    var oldcount = formula.Substring(signIndex, 1) + new string(formula.Substring(signIndex + 1).TakeWhile(char.IsDigit).ToArray()); // Find the +2 in [M+2Na] or the + in [M+H]
                    var newcount = (newCharge < 0 ? @"-" : @"+") + (Math.Abs(newCharge) > 1 ? Math.Abs(newCharge).ToString(CultureInfo.InvariantCulture) : string.Empty);
                    formula = formula.Substring(0,signIndex) + formula.Substring(signIndex).Replace(oldcount, newcount);
                    Adduct result;
                    if (TryParse(formula, out result))
                    {
                        if (result.AdductCharge == newCharge)
                        {
                            return result; // Revised charge looks good
                        }
                        if (result.AdductCharge == -newCharge)
                        {
                            // Revised charge is opposite of what we expected - adduct has opposite charge value of what we expected?
                            formula = formula.Substring(0, signIndex) + formula.Substring(signIndex).Replace(newCharge < 0 ? @"-" : @"+", newCharge < 0 ? @"+" : @"-");
                            if (TryParse(formula, out result) && result.AdductCharge == newCharge)
                            {
                                return result;
                            }
                        }
                    }
                }
            }
            throw new InvalidOperationException(string.Format(@"Unable to adjust adduct formula {0} to achieve charge state {1}", AdductFormula, newCharge));
        }

        /// <summary>
        /// Replace, for example, the "+Na" in "[M+Na]"
        /// </summary>
        public Adduct ChangeIonFormula(string val)
        {
            var end = AdductFormula.IndexOf(']');
            if (end < 0)
                return this;
            var formula = AdductFormula.Substring(0, end);
            var signIndex = FindSignIndex(formula);
            if (signIndex < 0) 
                return EMPTY;
            if (string.IsNullOrEmpty(val))
            {
                signIndex++; // Include a charge sense for parsability
            }
            var newFormula = formula.Substring(0, signIndex) + (val??string.Empty) + @"]";
            return Equals(AdductFormula, newFormula) ? this : new Adduct(newFormula, ADDUCT_TYPE.non_proteomic);
        }

        private int FindSignIndex(string formula)
        {
            formula = formula.Split(']')[0]; // Ignore the "++" in "[M2Cl37]++"
            var closeNumericIsotopeDescription = formula.IndexOf(')');
            if (closeNumericIsotopeDescription > 0)
            {
                // Skip over the (-1.2345) in "M(-1.2345)+2H"
                formula = formula.Substring(closeNumericIsotopeDescription);
            }
            else
            {
                closeNumericIsotopeDescription = 0;
            }
            var firstPlus = formula.IndexOf('+');
            var firstMinus = formula.IndexOf('-');
            if (firstPlus < 0)
                firstPlus = firstMinus;
            if (firstMinus < 0)
                firstMinus = firstPlus;
            var signIndex = Math.Min(firstPlus, firstMinus);
            return signIndex >= 0 ? signIndex + closeNumericIsotopeDescription : signIndex;
        }

        public static Adduct FromChargeProtonated(int? charge)
        {
            return charge.HasValue ? FromChargeProtonated(charge.Value) : EMPTY;
        }

        public static Adduct FromChargeProtonated(int charge)
        {
            return FromCharge(charge, ADDUCT_TYPE.proteomic);
        }

        public static Adduct FromCharge(int charge, ADDUCT_TYPE type)
        {
            var assumeProteomic = false;
            if (type == ADDUCT_TYPE.proteomic)
            {
                assumeProteomic = true;
                switch (charge)
                {
                    case 0:
                        return EMPTY;
                    case 1:
                        return SINGLY_PROTONATED;
                    case 2:
                        return DOUBLY_PROTONATED;
                    case 3:
                        return TRIPLY_PROTONATED;
                    case 4:
                        return QUADRUPLY_PROTONATED;
                    case 5:
                        return QUINTUPLY_PROTONATED;
                }
            }
            else if (type == ADDUCT_TYPE.non_proteomic)
            {
                switch (charge)
                {
                    case 0:
                        return EMPTY;
                    case 1:
                        return M_PLUS_H;
                    case 2:
                        return M_PLUS_2H;
                    case 3:
                        return M_PLUS_3H;
                    case -1:
                        return M_MINUS_H;
                    case -2:
                        return M_MINUS_2H;
                    case -3:
                        return M_MINUS_3H;
                }
            }
            else
            {
                switch (charge)
                {
                    case 0:
                        return EMPTY;
                    case 1:
                        return M_PLUS;
                    case 2:
                        return M_PLUS_2;
                    case 3:
                        return M_PLUS_3;
                    case -1:
                        return M_MINUS;
                    case -2:
                        return M_MINUS_2;
                    case -3:
                        return M_MINUS_3;
                }
            }
            return new Adduct(charge, assumeProteomic);
        }

        public static Adduct[] ProtonatedFromCharges(params int[] list)
        {
            return list.Select(FromChargeProtonated).ToArray();
        }

        public static bool TryParse(string s, out Adduct result, ADDUCT_TYPE assumeAdductType = ADDUCT_TYPE.non_proteomic, bool strict = false)
        {
            result = EMPTY;
            try
            {
                result = FromString(s, assumeAdductType, null, strict);
                return result.AdductCharge != 0;
            }
            catch
            {
                return false;
            }
        }

        /// <summary>
        /// Some internals made public for test purposes
        /// </summary>
        public int GetMassMultiplier() { return MassMultiplier; }
        public Molecule GetComposition() { return Composition; }

        // Common terms for small molecule adducts per http://fiehnlab.ucdavis.edu/staff/kind/Metabolomics/MS-Adduct-Calculator/ESI-MS-adducts.xls
        // See also (An interesting list of pseudoelements is at http://winter.group.shef.ac.uk/chemputer/pseudo-elements.html for a longer list we may wish to implement later
        public static readonly IDictionary<string, string> DICT_ADDUCT_NICKNAMES =
            new Dictionary<string, string>
            {
                // ReSharper disable LocalizableElement
                {"ACN", "C2H3N"}, // Acetonitrile
                {"DMSO", "C2H6OS"}, // Dimethylsulfoxide
                {"FA", "CH2O2"}, // Formic acid
                {"Hac", "CH3COOH"}, // Acetic acid
                {"TFA", "C2HF3O2"}, // Trifluoroacetic acid
                {"IsoProp", "C3H8O"}, // Isopropanol
                {"MeOH", "CH3OH"}, // CH3OH. methanol
                {"MeOX", "CH3N"}, // Methoxamine 
                {"TMS", "C3H8Si"}, // MSTFA(N-methyl-N-trimethylsilytrifluoroacetamide)
            };

        public static readonly IDictionary<string, string> DICT_ADDUCT_ISOTOPE_NICKNAMES =
            new Dictionary<string, string>
            {
                {"Cl37", BioMassCalc.Cl37},
                {"Br81", BioMassCalc.Br81},
                {"P32", BioMassCalc.P32},
                {"S33", BioMassCalc.S33},
                {"S34", BioMassCalc.S34},
                {"H2", BioMassCalc.H2},
                {"H3", BioMassCalc.H3},
                {"D", BioMassCalc.H2},
                {"T", BioMassCalc.H3},
                {"C13", BioMassCalc.C13},
                {"C14", BioMassCalc.C14},
                {"N15", BioMassCalc.N15},
                {"O17", BioMassCalc.O17},
                {"O18", BioMassCalc.O18},
                {"Cu65", BioMassCalc.Cu65},
                // ReSharper restore LocalizableElement
            };

        // Ion charges seen in XCMS public and ESI-MS-adducts.xls
        public static readonly IDictionary<string, int> DICT_ADDUCT_ION_CHARGES =
            new Dictionary<string, int>
            {
                {BioMassCalc.H, 1},
                {BioMassCalc.K, 1},
                {BioMassCalc.Na, 1},
                {BioMassCalc.Li, 1},
                {BioMassCalc.Br,-1},
                {BioMassCalc.Cl,-1},
                {BioMassCalc.F, -1},
                {@"CH3COO", -1}, // Deprotonated Hac
                {@"HCOO", -1}, // Formate (deprotonated FA)  
                {@"NH4", 1}
            };

        // Popular adducts (declared way down here because it has to follow some other statics)
        public static readonly Adduct EMPTY = new Adduct(0, false);
        public static readonly Adduct SINGLY_PROTONATED = new Adduct(1, true); // For use with proteomic molecules where user expects to see "z=1" instead  of "M+H" as the description
        public static readonly Adduct DOUBLY_PROTONATED = new Adduct(2, true);
        public static readonly Adduct TRIPLY_PROTONATED = new Adduct(3, true);
        public static readonly Adduct QUADRUPLY_PROTONATED = new Adduct(4, true);
        public static readonly Adduct QUINTUPLY_PROTONATED = new Adduct(5, true);

        public static readonly Adduct[] COMMON_PROTONATED_ADDUCTS =
        {
            SINGLY_PROTONATED,
            DOUBLY_PROTONATED,
            TRIPLY_PROTONATED,
            QUADRUPLY_PROTONATED,
            QUINTUPLY_PROTONATED
        };

        // Common small molecule adducts
        // ReSharper disable LocalizableElement
        public static readonly Adduct M_PLUS_H = new Adduct("[M+H]", ADDUCT_TYPE.non_proteomic);
        public static readonly Adduct M_PLUS_Na = new Adduct("[M+Na]", ADDUCT_TYPE.non_proteomic);
        public static readonly Adduct M_PLUS_2H = new Adduct("[M+2H]", ADDUCT_TYPE.non_proteomic);
        public static readonly Adduct M_PLUS_3H = new Adduct("[M+3H]", ADDUCT_TYPE.non_proteomic);
        public static readonly Adduct M_PLUS = new Adduct("[M+]", ADDUCT_TYPE.non_proteomic);
        public static readonly Adduct M_PLUS_2 = new Adduct("[M+2]", ADDUCT_TYPE.non_proteomic);
        public static readonly Adduct M_PLUS_3 = new Adduct("[M+3]", ADDUCT_TYPE.non_proteomic);
        public static readonly Adduct M_MINUS_H = new Adduct("[M-H]", ADDUCT_TYPE.non_proteomic);
        public static readonly Adduct M_MINUS_2H = new Adduct("[M-2H]", ADDUCT_TYPE.non_proteomic);
        public static readonly Adduct M_MINUS_3H = new Adduct("[M-3H]", ADDUCT_TYPE.non_proteomic);
        public static readonly Adduct M_MINUS = new Adduct("[M-]", ADDUCT_TYPE.non_proteomic);
        public static readonly Adduct M_MINUS_2 = new Adduct("[M-2]", ADDUCT_TYPE.non_proteomic);
        public static readonly Adduct M_MINUS_3 = new Adduct("[M-3]", ADDUCT_TYPE.non_proteomic);

        public static readonly Adduct[] COMMON_SMALL_MOL_ADDUCTS =
        {
            M_PLUS_H,
            M_MINUS_H,
            M_PLUS_Na,
            M_PLUS_2H,
            M_PLUS_3H,
            M_PLUS,
            M_PLUS_2,
            M_PLUS_3,
            M_MINUS_2H,
            M_MINUS_3H,
            M_MINUS,
            M_MINUS_2,
            M_MINUS_3
        };

        public static readonly string[] COMMON_CHARGEONLY_ADDUCTS =
        {
            "[M+]",     
            "[M+2]",    
            "[M+3]",    
            "[M-]",     
            "[M-2]",    
            "[M-3]"     
        };

        // All the adducts from http://fiehnlab.ucdavis.edu/staff/kind/Metabolomics/MS-Adduct-Calculator
        // And a few more from XCMS public
        public static readonly string[] DEFACTO_STANDARD_ADDUCTS =
        {
            "[M+3H]",       
            "[M+2H+Na]",    
            "[M+H+2Na]",    
            "[M+3Na]",      
            "[M+2H]",       
            "[M+H+NH4]",    
            "[M+H+Na]",     
            "[M+H+K]",      
            "[M+ACN+2H]",   
            "[M+2Na]",      
            "[M+2ACN+2H]",  
            "[M+3ACN+2H]",  
            "[M+H]",        
            "[M+NH4]",      
            "[M+Na]",       
            "[M+CH3OH+H]",  
            "[M+K]",        
            "[M+ACN+H]",    
            "[M+2Na-H]",    
            "[M+IsoProp+H]",
            "[M+ACN+Na]",   
            "[M+2K-H]",     
            "[M+DMSO+H]",   
            "[M+2ACN+H]",   
            "[M+IsoProp+Na+H]",
            "[2M+H]",          
            "[2M+NH4]",        
            "[2M+Na]",         
            "[2M+K]",          
            "[2M+ACN+H]",      
            "[2M+ACN+Na]",     
            "[M-3H]",       
            "[M-2H]",       
            "[M-H2O-H]",    
            "[M-H]",        
            "[M+Na-2H]",    
            "[M+Cl]",       
            "[M+K-2H]",     
            "[M+FA-H]",     
            "[M+HCOO]", // Formate (synonym for deprotonated FA)  
            "[M+Hac-H]",    
            "[M+CH3COO]", // Synonym for deprotonated Hac
            "[M+Br]",       
            "[M+TFA-H]",    
            "[2M-H]",       
            "[2M+FA-H]",    
            "[2M+Hac-H]",   
            "[3M-H]"        
        };

        /// <summary>
        /// Generate a tooltip string that look something like this:
        ///
        ///   Formula may contain an adduct description (e.g. "C47H51NO14[M+IsoProp+H]").
        ///
        ///   Multipliers (e.g. "[2M+K]") and labels (e.g. "[M2Cl37+H]") are supported.
        ///   
        ///   Recognized adduct components include normal chemical symbols and:
        ///   ACN (C2H3N)
        ///   DMSO (C2H6OS)
        ///   FA (CH2O2)
        ///   Hac (CH3COOH)
        ///   TFA (C2HF3O2)
        ///   IsoProp (C3H8O)
        ///   MeOH (CH3OH)
        ///   Cl37 (Cl')
        ///   Br81 (Br')
        ///   C13 (C')
        ///   N15 (N')
        ///   O17 (O")
        ///   O18 (O').
        ///   
        ///   Charge states are inferred from the presence of these adduct components:
        ///   H (+1)
        ///   K (+1)
        ///   Na (+1)
        ///   Li (+1)
        ///   Br (-1)
        ///   Cl (-1)
        ///   F (-1)
        ///   CH3COO (-1)
        ///   NH4 (+1)
        /// 
        /// </summary>
        public static string Tips
        {
            get
            {
                var components = DICT_ADDUCT_NICKNAMES.Aggregate<KeyValuePair<string, string>, string>(null, (current, c) => current + (String.IsNullOrEmpty(current) ? "\r\n" : ", ") + String.Format("{0} ({1})", c.Key, c.Value));
                components += DICT_ADDUCT_ISOTOPE_NICKNAMES.Aggregate<KeyValuePair<string, string>, string>(null, (current, c) => current + ", " + String.Format("{0} ({1})", c.Key, c.Value));
                var chargers = DICT_ADDUCT_ION_CHARGES.Aggregate<KeyValuePair<string, int>, string>(null, (current, c) => current + (String.IsNullOrEmpty(current) ? "\r\n" : ", ") + String.Format("{0} ({1:+#;-#;+0})", c.Key, c.Value));
                return string.Format(Resources.IonInfo_AdductTips_, components, chargers);
            }
        }
        // ReSharper restore LocalizableElement

        // Convert an ordered list of adducts to a list of their unique absolute 
        // charge values, ordered by first appearance 
        public static IList<int> OrderedAbsoluteChargeValues(IEnumerable<Adduct> adducts)
        {
            var charges = new List<int>();
            foreach (var charge in adducts.Select(a => Math.Abs(a.AdductCharge)))
            {
                if (!charges.Contains(charge)) // We're looking at abs charge, not adduct per se
                {
                    charges.Add(charge);
                }
            }
            return charges;
        }

<<<<<<< HEAD
        public MoleculeMassOffset ApplyToMolecule(Molecule molecule)
        {
            return ApplyToMolecule(MoleculeMassOffset.Create(molecule));
=======
        public ParsedMolecule ApplyToMolecule(Molecule molecule)
        {
            return ApplyToMolecule(ParsedMolecule.Create(molecule));
>>>>>>> 8116fa9d
        }

        /// <summary>
        /// Handle the "2" and "4Cl37" in "[2M4Cl37+H]", and add the H
        /// </summary>
<<<<<<< HEAD
        public MoleculeMassOffset ApplyToMolecule(MoleculeMassOffset molecule)
        {
            if (HasIsotopeLabels && molecule.IsHeavy())
=======
        public ParsedMolecule ApplyToMolecule(ParsedMolecule molecule)
        {
            if (HasIsotopeLabels && molecule.HasIsotopes())
>>>>>>> 8116fa9d
            {
                // Molecule is already labeled, use the unlabeled version of this adduct 
                return Unlabeled.ApplyToMolecule(molecule);
            }

<<<<<<< HEAD
            var resultDict = new Dictionary<string, int>(molecule);
=======
            var resultDict = new Dictionary<string, int>(molecule.Molecule);
>>>>>>> 8116fa9d

            // Deal with any mass multiplier (the 2 in "[2M+Na]")
            if (MassMultiplier != 1)
            {
                foreach (var element in resultDict.Keys.ToArray())
                {
                    resultDict[element] *= MassMultiplier;
                }
            }

            // Add in the "Na" of [M+Na] (or remove the 4H in [M-4H])
            foreach (var pair in Composition)
            {
                if (resultDict.TryGetValue(pair.Key, out var count))
                {
                    count += pair.Value;
                    if (count == 0)
                    {
                        resultDict.Remove(pair.Key);
                    }
                    else
                    {
                        resultDict[pair.Key] = count;
                    }
                }
                else if (pair.Value != 0)
                {
                    resultDict.Add(pair.Key, pair.Value);
<<<<<<< HEAD
=======
                    count = pair.Value;
>>>>>>> 8116fa9d
                }
                if (count < 0 && !Equals(pair.Key, BioMassCalc.H)) // Treat H loss as a general proton loss
                {
                    throw new InvalidOperationException(
                        string.Format(Resources.Adduct_ApplyToMolecule_Adduct___0___calls_for_removing_more__1__atoms_than_are_found_in_the_molecule__2_,
<<<<<<< HEAD
                            this, pair.Key, molecule.ToDisplayString()));
=======
                            this, pair.Key, molecule.ToString()));
>>>>>>> 8116fa9d
                }
            }

            return ApplyIsotopeValues(molecule, MassMultiplier, resultDict);
        }
<<<<<<< HEAD

        private MoleculeMassOffset ApplyIsotopeValues(MoleculeMassOffset molecule, int massMultiplier, IDictionary<string, int> resultDict)
        {
            if (!HasIsotopeLabels)
            {
                return molecule.ChangeFormulaNoOffsetMassChange(resultDict); // Nothing to do, but previous caller may have manipulated the formula as represented in resultDict
=======

        public ParsedMolecule ApplyToMolecule(MoleculeMassOffset molecule) => ApplyToMolecule(ParsedMolecule.Create(molecule));


        private ParsedMolecule ApplyIsotopeValues(ParsedMolecule molecule, int massMultiplier, IDictionary<string, int> resultDict)
        {
            if (!HasIsotopeLabels)
            {
                return molecule.ChangeMolecule(Molecule.FromDict(resultDict)); // Nothing to do, but previous caller may have manipulated the formula as represented in resultDict
>>>>>>> 8116fa9d
            }

            TypedMass massModMono;
            TypedMass massModAvg;
            if (molecule.IsMassOnly)
            {
                // Just add the incremental mass of of the declared isotopes
<<<<<<< HEAD
                massModMono = molecule.MonoMassOffset + IsotopeElementsIncrementalMonoMass;
                massModAvg = molecule.AverageMassOffset + IsotopeElementsIncrementalAverageMass;
=======
                massModMono = molecule.MonoMassOffset + IsotopesIncrementalMonoMass;
                massModAvg = molecule.AverageMassOffset + IsotopesIncrementalAverageMass;
>>>>>>> 8116fa9d
            }
            else
            {
                // Deal with mass-only labeling (the "(-1.23)" in [2M(-1.23)+Na]")
                // N.B. in "[2M2.45+2H]" we'd add 4.90 rather than 2.45, that is, "[+2.45]" with a count of 2
                // Same idea as handling "4Cl37" in the example below
                massModMono =
                    (molecule.MonoMassOffset + IsotopeLabels.MonoMassOffset) * massMultiplier;
                massModAvg =
                    (molecule.AverageMassOffset + IsotopeLabels.AverageMassOffset) * massMultiplier;
                massModMono = massModMono.ChangeIsHeavy(true);
                massModAvg = massModAvg.ChangeIsHeavy(true);

                // Deal with labeling (the "4Cl37" in "[M4Cl37+2H]")
                // N.B. in "[2M4Cl37+2H]" we'd replace 8 Cl rather than 4
<<<<<<< HEAD
                foreach (var isotopeSymbolAndCount in IsotopeLabels)
=======
                foreach (var isotopeSymbolAndCount in IsotopeLabels.Molecule)
>>>>>>> 8116fa9d
                {
                    var unlabeledSymbol = BioMassCalc.DICT_HEAVYSYMBOL_TO_MONOSYMBOL[isotopeSymbolAndCount.Key];
                    resultDict.TryGetValue(unlabeledSymbol, out var unlabeledCount);
                    // If label is "2Cl37" and molecule is CH4Cl5 then result is CH4Cl3Cl'2
                    var isotopeCount = massMultiplier * isotopeSymbolAndCount.Value;
                    unlabeledCount -= isotopeCount;
<<<<<<< HEAD
                    if (unlabeledCount >= 0)
                    {
                        resultDict[unlabeledSymbol] = unlabeledCount; // Number of remaining non-label atoms
                    }
                    else // Can't remove that which is not there
                    {
                        throw new InvalidOperationException(
                            string.Format(
                                Resources
                                    .Adduct_ApplyToMolecule_Adduct___0___calls_for_labeling_more__1__atoms_than_are_found_in_the_molecule__2_,
                                this, unlabeledSymbol, molecule.ToString()));
                    }
=======
                    if (unlabeledCount > 0)
                    {
                        resultDict[unlabeledSymbol] = unlabeledCount; // Number of remaining non-label atoms
                    }
                    else if (unlabeledCount == 0)
                    {
                        resultDict.Remove(unlabeledSymbol); // Number of remaining non-label atoms)
                    }
                    else // Can't remove that which is not there
                    {
                        throw new InvalidOperationException(
                            string.Format(
                                Resources
                                    .Adduct_ApplyToMolecule_Adduct___0___calls_for_labeling_more__1__atoms_than_are_found_in_the_molecule__2_,
                                this, unlabeledSymbol, molecule.ToString()));
                    }
>>>>>>> 8116fa9d

                    var isotopeSymbol = isotopeSymbolAndCount.Key;
                    if (resultDict.TryGetValue(isotopeSymbol, out var exist))
                    {
<<<<<<< HEAD
                        resultDict[isotopeSymbol] = exist + isotopeCount;
=======
                        exist += isotopeCount;
                        if (exist == 0)
                        {
                            resultDict.Remove(isotopeSymbol);
                        }
                        else
                        {
                            resultDict[isotopeSymbol] = exist;
                        }
>>>>>>> 8116fa9d
                    }
                    else if (isotopeCount != 0)
                    {
                        resultDict.Add(isotopeSymbol, isotopeCount);
                    }
                }
            }

<<<<<<< HEAD
            return molecule.ChangeFormulaAndMassOffset(resultDict, massModMono, massModAvg);
        }

        public MoleculeMassOffset ApplyToFormula(string formula)
        {
            return ApplyToMolecule(MoleculeMassOffset.Create(formula));
        }

        public MoleculeMassOffset ApplyIsotopeLabelsToFormula(string formula)
        {
            var molecule = MoleculeMassOffset.Create(formula);
=======
            return molecule.Change(Molecule.FromDict(resultDict), massModMono, massModAvg);
        }

        public ParsedMolecule ApplyToFormula(string formula)
        {
            return ApplyToMolecule(ParsedMolecule.Create(formula));
        }

        public ParsedMolecule ApplyIsotopeLabelsToFormula(string formula)
        {
            var molecule = ParsedMolecule.Create(formula);
>>>>>>> 8116fa9d
            return ApplyIsotopeLabelsToMolecule(molecule);
        }

        // Apply just the isotope effect, e.g "2Cl37" in 2MCl37+Na
<<<<<<< HEAD
        public MoleculeMassOffset ApplyIsotopeLabelsToMolecule(MoleculeMassOffset molecule)
=======
        public ParsedMolecule ApplyIsotopeLabelsToMolecule(ParsedMolecule molecule)
>>>>>>> 8116fa9d
        {
            if (!HasIsotopeLabels)
            {
                return molecule;
            }
<<<<<<< HEAD
            var resultDict = new Dictionary<string, int>(molecule);
=======
            var resultDict = new Dictionary<string, int>(molecule.Molecule);
>>>>>>> 8116fa9d

            return ApplyIsotopeValues(molecule, 1, resultDict);
        }

        public double ApplyIsotopeLabelsToMass(TypedMass mass)
        {
            // Account for the added mass of any labels declared in the adduct, e.g. for [2M4Cl37+H] add 2x4x the difference in mass between CL37 and Cl
            if (mass.IsHeavy())
            {
                return mass; // Mass already has isotope masses factored in
            }
            if (!HasIsotopeLabels)
            {
                return mass;
            }
            return (mass.IsMonoIsotopic() ? IsotopeElementsIncrementalMonoMass : IsotopeElementsIncrementalAverageMass) + mass; 
        }

        /// <summary>
        /// Returns the effect of the adduct on the input mass,
        /// including the mass multiplier and any isotope labels if the mass isn't marked heavy (ie already has labels accounted for)
        /// </summary>
        public TypedMass ApplyToMass(TypedMass neutralMass)
        {
            var adductMass = neutralMass.IsHeavy()
                ? neutralMass // Mass already takes isotopes into account
                : neutralMass.MassType.IsAverage()
                    ? IsotopeElementsIncrementalAverageMass + AverageMassAdduct
                    : IsotopeElementsIncrementalMonoMass + MonoMassAdduct; // Mass of the Na and 2*3(mass C' - mass C) in [2M3C13+Na]
            Assume.IsTrue(adductMass.IsHeavy() == IsotopeElementsIncrementalAverageMass.IsHeavy());
            return adductMass + neutralMass * MassMultiplier;
        }

        /// <summary>
        /// Get the mz when the adduct formula (including any mass multiplier and isotope labels) is applied to a neutral mass
        /// </summary>
        /// <param name="neutralMass">mass of a neutral molecule, and its mass tyoe </param>
        public double MzFromNeutralMass(TypedMass neutralMass)
        {
            return MzFromNeutralMass(neutralMass.Value, neutralMass.MassType);
        }

        /// <summary>
        /// Get the mz when the adduct formula (including any mass multiplier) is applied to a neutral mass
        /// </summary>
        /// <param name="neutralMass">mass of a neutral molecule</param>
        /// <param name="t">determines use of Average mass or Mono mass</param>
        public double MzFromNeutralMass(double neutralMass, MassType t)
        {
            if (neutralMass != 0 && t.IsMassH())
            {
                Assume.IsTrue(IsProtonated); // Expect massH to be a peptide thing only
<<<<<<< HEAD
                double iMass = t.IsAverage() ? IsotopeElementsIncrementalAverageMass : IsotopeElementsIncrementalMonoMass; // For example, mass of the 2*3*(cl37-Cl)in 2M3Cl37+2H
=======
                var iMass = t.IsHeavy() ? 
                    0.0 :  // Don't reapply isotope label mass
                    (t.IsAverage() ? IsotopesIncrementalAverageMass : IsotopesIncrementalMonoMass); // For example, mass of the 2*3*(cl37-Cl)in 2M3Cl37+2H
>>>>>>> 8116fa9d
                return (iMass + neutralMass * MassMultiplier + (AdductCharge-1) * BioMassCalc.MassProton) / Math.Abs(AdductCharge);
            }
            // Treat protonation as a special case, so the numbers agree with how we traditionally deal with peptide charges
            if (IsProtonated)
            {
                var isotopeIncrementalMass = t.IsHeavy() ? 
                    0.0 : // Don't reapply isotope label mass
                    t.IsAverage() ? IsotopeElementsIncrementalAverageMass : IsotopeElementsIncrementalMonoMass; // For example, mass of the 2*3*(cl37-Cl)in 2M3Cl37+2H
                return (isotopeIncrementalMass + neutralMass * MassMultiplier + AdductCharge * BioMassCalc.MassProton) / Math.Abs(AdductCharge);
            }
            double adductMass = t.IsHeavy() ? // Don't reapply isotope label mass
                (t.IsAverage() ? AverageMassAdduct : MonoMassAdduct) : // For example, mass of the 2H in 2M3Cl37+2H
                (t.IsAverage() ? AverageMassAdduct + IsotopeElementsIncrementalAverageMass : MonoMassAdduct + IsotopeElementsIncrementalMonoMass); // For example, mass of the 2H and 2*3*(cl37-Cl)in 2M3Cl37+2H
            return (neutralMass * MassMultiplier + adductMass - AdductCharge * BioMassCalc.MassElectron) / Math.Abs(AdductCharge);  
        }

        /// <summary>
        /// Work back from mz to mass of molecule without adduct (but with isotopes if any), accounting for electron loss or gain, 
        /// and adduct multiplier 
        /// </summary>
        /// <param name="mz">mz of ion (molecule+adduct)</param>
        /// <param name="t">determines use of Average mass or Mono mass</param>
        /// <returns></returns>
        public TypedMass MassFromMz(double mz, MassType t)
        {
            if (IsProtonated)
            {
                // Treat this as a special case, so the numbers agree with how we deal with peptide charges
                return TypedMass.Create((mz * Math.Abs(AdductCharge) - AdductCharge * BioMassCalc.MassProton) / MassMultiplier, t);
            }
            var adductMass = t.IsAverage() ? AverageMassAdduct : MonoMassAdduct;
            return TypedMass.Create((mz * Math.Abs(AdductCharge) + AdductCharge * BioMassCalc.MassElectron - adductMass) / MassMultiplier, t);
        }

        private void InitializeAsCharge(int charge, ADDUCT_TYPE mode)
        {
            Description = null;
            AdductCharge = charge;
            MassMultiplier = 1;
            if ((mode != ADDUCT_TYPE.charge_only) && (AdductCharge != 0))
            {
                var absCharge = Math.Abs(AdductCharge);
                Composition = Molecule.Parse($@"{((AdductCharge < 0) ? @"-" : string.Empty)}H{((absCharge==0)?string.Empty:absCharge.ToString(CultureInfo.InvariantCulture))}");
<<<<<<< HEAD
            }
            else
            {
                Composition = Molecule.EMPTY;
            }
            IsotopeLabels = MoleculeMassOffset.EMPTY;
=======
            }
            else
            {
                Composition = Molecule.Empty;
            }
            IsotopeLabels = ParsedMolecule.EMPTY;
>>>>>>> 8116fa9d
            InitializeMasses();
        }

        private void InitializeMasses()
        {
<<<<<<< HEAD
            AverageMassAdduct = BioMassCalc.AVERAGE.CalculateMassFromFormula(Composition); // The average mass of the +2Na in [2M4Cl37+2Na]
            MonoMassAdduct = BioMassCalc.MONOISOTOPIC.CalculateMassFromFormula(Composition); // The mono mass of the +2Na in [2M4Cl37+2Na]
            double isotopeLabelsAverageMassOffset =  IsotopeLabels.AverageMassOffset;
            double isotopeLabelsMonoMassOffset = IsotopeLabels.MonoMassOffset;
            foreach (var isotope in IsotopeLabels)
=======
            AverageMassAdduct = BioMassCalc.AVERAGE.CalculateMass(Composition); // The average mass of the +2Na in [2M4Cl37+2Na]
            MonoMassAdduct = BioMassCalc.MONOISOTOPIC.CalculateMass(Composition); // The mono mass of the +2Na in [2M4Cl37+2Na]
            double isotopeLabelsAverageMassOffset =  IsotopeLabels.AverageMassOffset;
            double isotopeLabelsMonoMassOffset = IsotopeLabels.MonoMassOffset;
            foreach (var isotope in IsotopeLabels.Molecule)
>>>>>>> 8116fa9d
            {
                // Account for the added mass of any labels declared in the adduct, e.g. for [2M4Cl37+H] add 2x4x the difference in mass between CL37 and Cl
                var unlabled = BioMassCalc.GetMonoisotopicSymbol(isotope.Key);
                var label = isotope.Key;
                var labelCount = isotope.Value;
                isotopeLabelsAverageMassOffset += labelCount*(BioMassCalc.AVERAGE.GetMass(label) - BioMassCalc.AVERAGE.GetMass(unlabled));
                isotopeLabelsMonoMassOffset += labelCount*(BioMassCalc.MONOISOTOPIC.GetMass(label) - BioMassCalc.MONOISOTOPIC.GetMass(unlabled));
            }
<<<<<<< HEAD
            IsotopeElementsIncrementalAverageMass = TypedMass.Create(MassMultiplier * isotopeLabelsAverageMassOffset,
                isotopeLabelsAverageMassOffset == 0 ? MassType.Average : MassType.AverageHeavy);
            IsotopeElementsIncrementalMonoMass = TypedMass.Create(MassMultiplier * isotopeLabelsMonoMassOffset,
=======
            IsotopesIncrementalAverageMass = new TypedMass(MassMultiplier * isotopeLabelsAverageMassOffset,
                isotopeLabelsAverageMassOffset == 0 ? MassType.Average : MassType.AverageHeavy);
            IsotopesIncrementalMonoMass = new TypedMass(MassMultiplier * isotopeLabelsMonoMassOffset,
>>>>>>> 8116fa9d
                isotopeLabelsMonoMassOffset == 0 ? MassType.Monoisotopic : MassType.MonoisotopicHeavy);
            Unlabeled = ChangeIsotopeLabels(string.Empty); // Useful for dealing with labels and mass-only small molecule declarations
            IsProtonated = Composition.Any() && Composition.All(pair => // All H, H', H", D or T
                BioMassCalc.GetMonoisotopicSymbol(pair.Key) == BioMassCalc.H);
            IsProteomic = IsProtonated && string.IsNullOrEmpty(Description); 
        }

        // Used for checking that different descriptions (ie "[M+H]" vs "[M+H]+") have same ion effect
        public bool SameEffect(Adduct obj)
        {
            if (ReferenceEquals(null, obj)) return false;
            if (ReferenceEquals(this, obj)) return true;
            if (this.Equals(obj)) return true;

            if (!Equals(obj.AdductCharge, AdductCharge) || 
                !Equals(obj.Composition, Composition) || 
                !Equals(obj.MassMultiplier, MassMultiplier) ||
                !Equals(obj.IsotopeLabels, IsotopeLabels))
                return false;
            return true;
        }

        // We want comparisons to be on the same order as comparing ints, as when we used to just use integer charge instead of proper adducts
        private void SetHashCode()
        {
            _hashCode = (Description != null ? Description.GetHashCode() : 0);
            _hashCode = (_hashCode * 397) ^ AdductCharge.GetHashCode();
            _hashCode = (_hashCode * 397) ^ IsotopeLabels.GetHashCode();
            _hashCode = (_hashCode * 397) ^ Composition.GetHashCode();
        }


        #region object overrides

        public override int GetHashCode()
        {
            return _hashCode;
        }

        public bool Equals(Adduct obj)
        {
            if (ReferenceEquals(null, obj)) return false;
            if (_hashCode != obj._hashCode) return false;
            var equal = CompareTo(obj) == 0;
            return equal; // For debugging convenience
        }

        public override bool Equals(object obj)
        {
            if (ReferenceEquals(null, obj)) return false;
            if (ReferenceEquals(this, obj)) return true;
            if (obj.GetType() != typeof (Adduct)) return false;
            return Equals((Adduct)obj);
        }

        public static int Compare(Adduct left, Adduct right)
        {
            if (left == null)
            {
                return right == null ? 0 : -1;
            }
            return left.CompareTo(right);
        }

        // Lots of operator overrides, so we don't have to change masses of Skyline code
        // where we formerly used charge as a proxy for protonation

        public static bool operator ==(Adduct left, Adduct right)
        {
            return Equals(left, right);
        }

        public static bool operator !=(Adduct left, Adduct right)
        {
            return !Equals(left, right);
        }

        public static bool operator <(Adduct left, Adduct right)
        {
            return Compare(left, right) < 0;
        }

        public static bool operator <=(Adduct left, Adduct right)
        {
            return Compare(left, right) <= 0;
        }

        public static bool operator >=(Adduct left, Adduct right)
        {
            return Compare(left, right) >= 0;
        }

        public static bool operator >(Adduct left, Adduct right)
        {
            return Compare(left, right) > 0;
        }

        public int CompareTo(object obj)
        {
            return ReferenceEquals(null, obj) ? 1 : CompareTo(obj as Adduct);
        }

        public int CompareTo(Adduct that)
        {
            if (ReferenceEquals(null, that))
            {
                return 1;
            }
            if (ReferenceEquals(this, that))
            {
                return 0;
            }
            var comp = AdductCharge.CompareTo(that.AdductCharge);
            if (comp != 0)
            {
                return comp;
            }
            comp = string.Compare(Description, that.Description, StringComparison.Ordinal);
            if (comp != 0)
            {
                return comp;
            }
            comp =  Composition.CompareTo(that.Composition);
            if (comp != 0)
            {
                return comp;
            }
            comp = IsotopeLabels.CompareTo(that.IsotopeLabels);
            if (comp != 0)
            {
                return comp;
            }
            return 0;
        }

        // Return the full "[M+H]" style declaration even if marked as proteomic (that is, even if we aren't carrying a text description)
        public string AsFormula()
        {
            if (!string.IsNullOrEmpty(Description))
            {
                return Description;
            }
            if (IsChargeOnly)
            {
                return string.Format(@"[M{0:+#;-#}]", AdductCharge); 
            }
            Assume.IsFalse(HasIsotopeLabels); // For peptides we don't normally handle isotopes in the adduct
            return Composition.Aggregate(@"[M", (current, atom) => current + (atom.Value==1 ? @"+" : atom.Value==-1 ? @"-" : string.Format(@"{0:+#;-#;#}", atom.Value)) + atom.Key)+@"]";
        }

        // For protonation, return something like "+2" or "-3", for others the full "[M+Na]" style declaration
        public string AsFormulaOrSignedInt()
        {
            return Description ?? string.Format(@"{0:+#;-#;#}",AdductCharge); // Formatter for pos;neg;zero
        }

        // For protonation, return something like "2" or "-3", for others the full "[M+Na]" style declaration
        public string AsFormulaOrInt(CultureInfo culture = null)
        {
            return Description ?? AdductCharge.ToString(culture ?? CultureInfo.InvariantCulture); 
        }

        // For protonation, return something like "++" or "---", for others the full "[M+Na]" style declaration
        private const string plusses = "++++++++++++++++++++++++++++++++++++++++++++++++++++++++++++++++++++++++++++++++++++++++++";
        private const string minuses = "------------------------------------------------------------------------------------------";

        public string AsFormulaOrSigns()
        {
            if (!String.IsNullOrEmpty(Description))
            {
                // For charge-only adducts, fall through to show "+++" instead of showing "[M+3]"
                if (!IsChargeOnly)
                    return Description;
            }
            return (AdductCharge > 0) ? plusses.Substring(0, AdductCharge) : minuses.Substring(0, -AdductCharge);
        }

        public string ToString(CultureInfo culture)
        {
            return AsFormulaOrInt(culture);            
        }

        // For protonation, return something like "2" or "-3", for others the full "[M+Na]" style declaration
        public override string ToString()
        {
            return AsFormulaOrInt(CultureInfo.InvariantCulture);
        }

        #endregion

        public string AuditLogText
        {
            get { return ToString(); }
        }

        public bool IsName
        {
            get { return true; }
        }

        public bool IsValidProductAdduct(Adduct precursorAdduct, TransitionLosses losses)
        {
            int precursorCharge = precursorAdduct.AdductCharge;
            if (losses != null)
            {
                precursorCharge -= losses.TotalCharge;
            }

            return Math.Abs(AdductCharge) <= Math.Abs(precursorCharge);
        }

    }
}
<|MERGE_RESOLUTION|>--- conflicted
+++ resolved
@@ -1,2002 +1,1840 @@
-﻿/*
- * Original author: Brian Pratt <bspratt .at. proteinms.net>,
- *                  MacCoss Lab, Department of Genome Sciences, UW
- *
- * Copyright 2016 University of Washington - Seattle, WA
- * 
- * Licensed under the Apache License, Version 2.0 (the "License");
- * you may not use this file except in compliance with the License.
- * You may obtain a copy of the License at
- *
- *     http://www.apache.org/licenses/LICENSE-2.0I
- *
- * Unless required by applicable law or agreed to in writing, software
- * distributed under the License is distributed on an "AS IS" BASIS,
- * WITHOUT WARRANTIES OR CONDITIONS OF ANY KIND, either express or implied.
- * See the License for the specific language governing permissions and
- * limitations under the License.
- */
-
-using System;
-using System.Collections.Concurrent;
-using System.Collections.Generic;
-using System.Globalization;
-using System.Linq;
-using System.Text.RegularExpressions;
-using pwiz.Common.Chemistry;
-using pwiz.Common.SystemUtil;
-using pwiz.Skyline.Model.DocSettings;
-using pwiz.Skyline.Properties;
-
-namespace pwiz.Skyline.Util
-{
-
-    /// <summary>
-    /// This collection class serves to replace the many places in code where we formerly 
-    /// indexed items by (inherently positive integer) charge state.
-    /// </summary>
-    public class AdductMap<T>
-    {
-        private readonly Dictionary<Adduct, T> _dict;
-
-        public AdductMap()
-        {
-            _dict = new Dictionary<Adduct, T>();
-        }
-
-        public T this[Adduct a]
-        {
-            get
-            {
-                T item;
-                if (!_dict.TryGetValue(a, out item))
-                {
-                    item = default(T);
-                    _dict.Add(a, item);
-                }
-                return item;
-            }
-            set
-            {
-                if (!_dict.ContainsKey(a))
-                {
-                    _dict.Add(a, value);
-                }
-                else
-                {
-                    _dict[a] = value;
-                }
-            }            
-        }
-
-        public IEnumerable<Adduct> Keys { get { return _dict.Keys; } }
-    }
-
-    public class Adduct : Immutable, IComparable, IEquatable<Adduct>, IAuditLogObject
-    {
-        private Molecule Composition { get; set; } // The chemical makeup of the adduct - the "2H" part in 4M3Cl37+2H
-        private string Description { get; set; } // The text description (will be empty for protonation, we just use charge)
-<<<<<<< HEAD
-        private MoleculeMassOffset IsotopeLabels { get; set; } // Isotope information - the "3Cl37" in  4M3Cl37+2H or "1.23" in 2M(1.23)+Na
-=======
-        private ParsedMolecule IsotopeLabels { get; set; } // Isotope information - the "3Cl37" in  4M3Cl37+2H or "1.23" in 2M(1.23)+Na
->>>>>>> 8116fa9d
-        private TypedMass AverageMassAdduct { get; set; } // Average mass of the adduct itself - the "2H" in 4M3Cl37+2H
-        private TypedMass MonoMassAdduct { get; set; } // Monoisotopic mass of the adduct itself - the "2H" in 4M3Cl37+2H
-        private int MassMultiplier { get; set; } // Returns, for example, the 2 in "[2M+Na]", which means the ion is two molecules + the adduct mass. 
-        private TypedMass IsotopeElementsIncrementalAverageMass { get; set; } // The incremental average mass due to (4*3) (Cl37 - Cl) in 4M3Cl37+2H 
-        private TypedMass IsotopeElementsIncrementalMonoMass { get; set; } // The incremental mono mass due to (4*3) (Cl37 - Cl) in 4M3Cl37+2H
-
-        private int _hashCode; // We want comparisons to be on the same order as comparing ints, as when we used to just use integer charge instead of proper adducts
-
-        // We tend to see the same strings again and again, save some parsing time by maintaining a threadsafe lookup for each ADDUCT_TYPE
-        private static ConcurrentDictionary<string, Adduct>[] _knownAdducts = new ConcurrentDictionary<string, Adduct>[]
-        {
-            new ConcurrentDictionary<string, Adduct>(),
-            new ConcurrentDictionary<string, Adduct>(),
-            new ConcurrentDictionary<string, Adduct>()
-        };
-
-        //
-        // Note constructors are private - use FromCharge and FromString instead, which allow reuse
-        //
-
-        public enum ADDUCT_TYPE
-        {
-            proteomic, // parsing "2" results in an adduct w/ formula H2, z=2, displays as "2" or "++"
-            non_proteomic, // parsing "2" results in an adduct w/ formula H2, z=2, displays as "[M+2H]"
-            charge_only // parsing "2" results in an adduct w/ no formula, z=2, displays as "[M+2]" or "++"
-        }
-
-        private Adduct(int charge, bool protonated)
-        {
-            InitializeAsCharge(charge, protonated ? ADDUCT_TYPE.proteomic : ADDUCT_TYPE.charge_only);
-            SetHashCode(); // For fast GetHashCode()
-        }
-
-        private Adduct(string description, ADDUCT_TYPE integerMode, int? explicitCharge = null, bool strict = false) // Description should have form similar to M+H, 2M+2NA-H etc, or it may be a text representation of a protonated charge a la "2", "-3" etc
-        {
-            var input = (description ?? string.Empty).Trim();
-            int chargeFromText;
-            if (input.Length == 0)
-            {
-                // No text description
-                InitializeAsCharge(explicitCharge ?? 0, integerMode);
-            }
-            else if (int.TryParse(input, out chargeFromText))
-            {
-                // Described purely as a charge
-                InitializeAsCharge(chargeFromText, integerMode);
-            }
-            else
-            {
-                if (!input.StartsWith(@"[") && !input.Contains(@"["))
-                {
-                    // Accept a bare "M+Na", but put it in canonical form "[M+Na]"
-                    input = @"[" + input + @"]";
-                }
-
-                // Watch for strange construction from Agilent MP system e.g. (M+H)+ and (M+H)+[-H2O]
-                if (input.StartsWith(@"(") && input.Contains(@")") && input.Contains(@"M"))
-                {
-                    var parts = input.Split('['); // Break off water loss etc, if any
-                    if (parts.Length == 1 || input.IndexOf(')') < input.IndexOf('['))
-                    {
-                        var constructed = parts[0].Replace(@"(", @"[").Replace(@")", @"]");
-                        if (parts.Length > 1) // Deal with water loss etc
-                        {
-                            // Rearrange (M+H)+[-H2O] as [M-H2O+H]+
-                            var mod = parts[1].Split(']')[0]; // Trim end
-                            var mPos = input.IndexOf('M');
-                            constructed = constructed.Substring(0, mPos+1) + mod + constructed.Substring(mPos + 1);
-                        }
-                        if (TryParse(constructed, out _))
-                        {
-                            input = constructed; // Constructed string is parseable
-                        }
-                    }
-                }
-
-
-                // Check for implied positive ion mode - we see "MH", "MH+", "MNH4+" etc in the wild
-                // Also watch for for label-only like  "[M2Cl37]"
-                var posNext = input.IndexOf('M') + 1;
-                if (posNext > 0 && posNext < input.Length)
-                {
-                    var posClose = input.IndexOf(']');
-                    if (posClose >= 0 && posClose < posNext)
-                    {
-                        // This isn't an adduct description, probably actually examining a modified peptide e.g. K[1Ac]IDGFGPMK
-                        throw new InvalidOperationException(
-                            string.Format(Resources.BioMassCalc_ApplyAdductToFormula_Failed_parsing_adduct_description___0__, input));
-                    }
-                    if (input[posNext] != '+' && input[posNext] != '-') 
-                    {
-                        // No leading + or - : is it because description starts with a label, or because + mode is implied?
-                        var labelEnd = FindLabelDescriptionEnd(input);
-                        if (labelEnd.HasValue)
-                        {
-                            if (input.LastIndexOfAny(new []{'+','-'}) < labelEnd.Value)
-                            {
-                                // Pure labeling - add a trailing + for parseability
-                                input = input.Replace(@"]", @"+0]");
-                            }
-                        }
-                        else if (input[posNext] != ']')  // Leave @"[M]" or @"[2M]" alone
-                        {
-                            // Implied positive mode
-                            input = input.Replace(@"M", @"M+");
-                        }
-                    }
-                }
-
-                if (strict && !Equals(input, description))
-                {
-                    // Caller wanted no tidying, initialize as an empty adduct
-                    InitializeAsCharge(0, ADDUCT_TYPE.charge_only);
-                    SetHashCode(); 
-                    return;
-                }
-                ParseDescription(Description = input);
-                InitializeMasses();
-            }
-
-            if (explicitCharge.HasValue)
-            {
-                if (AdductCharge != 0) // Does claimed charge agree with obviously calcuable charge?
-                {
-                    Assume.IsTrue(AdductCharge == explicitCharge, @"Conflicting charge values in adduct description "+input );
-                }
-                AdductCharge = explicitCharge.Value;
-            }
-            SetHashCode(); // For fast GetHashCode()
-        }
-
-        private static int? FindLabelDescriptionEnd(string input)
-        {
-            var posNext = input.IndexOf('M') + 1;
-            if (posNext > 0)
-            {
-                if (input[posNext] == '(')
-                {
-                    var close = input.LastIndexOf(')');
-                    if (close > posNext)
-                    {
-                        return close+1;
-                    }
-                }
-                else if (input[posNext] != '+' && input[posNext] != '-')
-                {
-                    // No leading + or - : is it because description starts with a label, or because + mode is implied?
-                    var limit = input.IndexOfAny(new[] { '+', '-', ']' });
-                    if (limit < posNext)
-                    {
-                        return null;
-                    }
-                    double test;
-                    if (double.TryParse(input.Substring(posNext, limit - posNext),
-                        NumberStyles.Float | NumberStyles.AllowThousands, NumberFormatInfo.InvariantInfo, out test))
-                    {
-                        return limit;  // Started with a mass label
-                    }
-                    while (posNext < limit)
-                    {
-                        if (char.IsDigit(input[posNext]))
-                        {
-                            posNext++;
-                        }
-                        else
-                        {
-                            var remain = input.Substring(posNext);
-                            if (DICT_ADDUCT_ISOTOPE_NICKNAMES.Keys.Any(k => remain.StartsWith(k)))
-                            {
-                                // It's at least trying to be an isotopic label
-                                return limit;
-                            }
-                            break;
-                        }
-                    }
-                }
-            }
-            return null;
-        }
-
-        private static readonly Regex ADDUCT_OUTER_REGEX =
-            new Regex(
-                @"\[?(?<multM>.*?)M(?<label>(\(.*\)|[^\+\-]*))?(?<adduct>[\+\-][^\]]*)(\](?<declaredChargeCount>\d*)(?<declaredChargeSign>[+-]*)?)?$",
-                RegexOptions.ExplicitCapture | RegexOptions.Singleline | RegexOptions.CultureInvariant);
-        private static readonly Regex ADDUCT_INNER_REGEX = new Regex(@"(?<oper>\+|\-)(?<multM>\d+)?\(?(?<ion>[^-+\)]*)\)?",
-            RegexOptions.ExplicitCapture | RegexOptions.Singleline | RegexOptions.CultureInvariant);
-        private static readonly Regex ADDUCT_ION_REGEX = new Regex(@"(?<multM>\d+)?(?<ion>[A-Z][a-z]?['\""]?)",
-            RegexOptions.ExplicitCapture | RegexOptions.Singleline | RegexOptions.CultureInvariant);
-        private static readonly Regex ADDUCT_NMER_ONLY_REGEX = new Regex(@"\[(?<multM>\d*)M\]$",
-            RegexOptions.ExplicitCapture | RegexOptions.Singleline | RegexOptions.CultureInvariant);
-
-        private int? ParseChargeDeclaration(string adductOperations)
-        {
-            int parsedCharge;
-            int? result = null;
-            if (adductOperations.StartsWith(@"+") && adductOperations.Distinct().Count() == 1) // @"[M+]" is legit, @"[M+++]" etc is presumably also legit
-            {
-                result = adductOperations.Length;
-            }
-            else if (adductOperations.StartsWith(@"-") && adductOperations.Distinct().Count() == 1) // @"[M-]", @"[M---]" etc are presumably also legit
-            {
-                result = -adductOperations.Length;
-            }
-            else if (int.TryParse(adductOperations, out parsedCharge)) // "[M+2]", "[M-3]" etc
-            {
-                result = parsedCharge;
-            }
-            return result;
-        }
-
-        /// <summary>
-        /// Examine a string to see if it contains an adduct description at the end
-        /// </summary>
-        /// <param name="formulaWithAdduct">possibly a string ending with an adduct description</param>
-        /// <param name="result">resulting adduct object, if any</param>
-        /// <returns>input string trimmed of adduct string</returns>
-        public static string FindInFormula(string formulaWithAdduct, out Adduct result)
-        {
-            if (!string.IsNullOrEmpty(formulaWithAdduct))
-            {
-                var possibleAdductStart = formulaWithAdduct.LastIndexOf('[');
-                if (possibleAdductStart >= 0) // Has '['
-                {
-                    var possible = formulaWithAdduct.Substring(possibleAdductStart);
-                    if (possible.Count(c => c == ']') == 1 && // Has closing ']'
-                        possible[1] != '+' && possible[1] != '-') // Isn't a mass modification
-                    {
-                        if (Adduct.TryParse(possible, out result))
-                        {
-                            return formulaWithAdduct.Substring(0,possibleAdductStart).Trim();
-                        }
-                    }
-                }
-            }
-            result = EMPTY;
-            return formulaWithAdduct; // Not found
-        }
-
-        private void ParseDescription(string input)
-        {
-            int? declaredCharge = null;
-            int? calculatedCharge = null;
-<<<<<<< HEAD
-            IsotopeLabels = MoleculeMassOffset.EMPTY;
-=======
-            IsotopeLabels = ParsedMolecule.EMPTY;
->>>>>>> 8116fa9d
-            var match = ADDUCT_OUTER_REGEX.Match(input.Trim());
-            var success = match.Success && (match.Groups.Count == 6);
-
-            string adductOperations; 
-            success &= !string.IsNullOrEmpty(adductOperations = match.Groups[@"adduct"].Value);
-
-            // Check for sane bracketing (none, or single+balanced+anchored)
-            if (success)
-            {
-                var brackets = input.Count(c => c == '[');
-                success &= brackets == input.Count(c => c == ']');
-                if (brackets != 0)
-                {
-                    success &= (brackets == 1) && input.StartsWith(@"[");
-                }
-            }
-            var composition = new Dictionary<string, int>();
-            if (success)
-            {
-                // Read the mass multiplier if any - the "2" in "[2M+..." if any such thing is there
-                var massMultiplier = 1;
-                var massMultiplierStr = match.Groups[@"multM"].Value;
-                if (!string.IsNullOrEmpty(massMultiplierStr) && !massMultiplierStr.StartsWith(@"("))
-                {
-                    success = int.TryParse(massMultiplierStr, out massMultiplier);
-                    if (!success || massMultiplier <= 0)
-                    {
-                        throw new InvalidOperationException(
-                            string.Format(Resources.BioMassCalc_ApplyAdductToFormula_Failed_parsing_adduct_description___0__, input));
-                    }
-                }
-                MassMultiplier = massMultiplier;
-
-                // Read any isotope declarations
-
-                // Read the "4Cl37" in "[2M4Cl37+..." if any such thing is there
-                // Also deal with more complex labels, eg 6C132N15 -> 6C'2N'
-                var label = match.Groups[@"label"].Value.Split(']')[0].Trim('(', ')'); // In case adduct had form like M(-1.2345)+H or [2M2Cl37]+3
-                var hasIsotopeLabels = !string.IsNullOrEmpty(label);
-                if (hasIsotopeLabels)
-                {
-                    var isotopeLabels = new Dictionary<string, int>();
-                    double labelMass = 0;
-
-                    if (double.TryParse(label, NumberStyles.Float, CultureInfo.InvariantCulture, out var tryLabelMass))
-                    {
-                        // Sometimes all we're given is a mass offset eg M1.002+2H
-                        labelMass = tryLabelMass;
-                    }
-                    else
-                    {
-                        // Verify that everything in the label can be understood as isotope counts
-                        // ReSharper disable LocalizableElement
-                        var test = DICT_ADDUCT_ISOTOPE_NICKNAMES.Aggregate(label, (current, nickname) => current.Replace(nickname.Key, "\0")); //  2Cl373H2 -> "2\03\0"
-                        // ReSharper restore LocalizableElement
-                        if (test.Any(t => !char.IsDigit(t) && t != '\0') || test[test.Length - 1] != '\0') // This will catch 2Cl373H -> "2\03H" or 2Cl373H23 -> "2\03\03"
-                        {
-                            var errmsg = string.Format(Resources.Adduct_ParseDescription_isotope_error,
-                                    match.Groups[@"label"].Value.Split(']')[0], input, string.Join(@" ", DICT_ADDUCT_ISOTOPE_NICKNAMES.Keys));
-                            throw new InvalidOperationException(errmsg);
-                        }
-
-                        label = DICT_ADDUCT_ISOTOPE_NICKNAMES.Aggregate(label, (current, nickname) => current.Replace(nickname.Key, nickname.Value)); // eg Cl37 -> Cl'
-                        // Problem: normal chemical formula for "6C132N15H" -> "6C'2NH'" would be "C'6N'15H"
-                        var ionMatches = ADDUCT_ION_REGEX.Matches(label);
-                        foreach (Match m in ionMatches)
-                        {
-                            if (m.Groups.Count < 1)
-                            {
-                                success = false;
-                                break;
-                            }
-                            var multiplierM = 1;
-                            var multMstr = m.Groups[@"multM"].Value; // Read the @"2" in @"+2H" if any such thing is there
-                            if (!string.IsNullOrEmpty(multMstr))
-                            {
-                                success = int.TryParse(multMstr, out multiplierM);
-                            }
-
-                            var isotope = m.Groups[@"ion"].Value;
- 
-                            isotopeLabels.Add(isotope, multiplierM);
-                        }
-                    }
-<<<<<<< HEAD
-                    IsotopeLabels = MoleculeMassOffset.Create(isotopeLabels, labelMass);
-=======
-                    IsotopeLabels = ParsedMolecule.Create(Molecule.FromDict(isotopeLabels), 
-                       new TypedMass(labelMass, MassType.MonoisotopicHeavy), 
-                       new TypedMass(labelMass, MassType.AverageHeavy));
->>>>>>> 8116fa9d
-                }
-
-                var declaredChargeCountStr = match.Groups[@"declaredChargeCount"].Value;
-                if (!string.IsNullOrEmpty(declaredChargeCountStr)) // Read the "2" in "[M+H+Na]2+" if any such thing is there
-                {
-                    if (!string.IsNullOrEmpty(declaredChargeCountStr))
-                    {
-                        int z;
-                        success = int.TryParse(declaredChargeCountStr, out z);
-                        declaredCharge = z;
-                    }
-                }
-                var declaredChargeSignStr = match.Groups[@"declaredChargeSign"].Value;
-                if (!string.IsNullOrEmpty(declaredChargeSignStr))
-                    // Read the "++" in "[M+2H]++" or "+" in "]2+" if any such thing is there
-                {
-                    declaredCharge = (declaredCharge ?? 1)*
-                                     (declaredChargeSignStr.Count(c => c == '+') - declaredChargeSignStr.Count(c => c == '-'));
-                }
-
-                // Check for M+, M--, M+3 etc
-                var parsedCharge = ParseChargeDeclaration(adductOperations);
-                if (parsedCharge.HasValue)
-                {
-                    calculatedCharge = parsedCharge;
-                }
-                else
-                {
-                    // If trailing part of declaration is of form +2, -3, -- etc, treat it as an explicit charge as in "[M+H+]" or "[M+H+1]"
-                    var lastSign = Math.Max(adductOperations.LastIndexOf(@"-", StringComparison.Ordinal), adductOperations.LastIndexOf(@"+", StringComparison.Ordinal));
-                    if (lastSign > -1 && (lastSign == adductOperations.Length-1 || adductOperations.Substring(lastSign+1).All(char.IsDigit)))
-                    {
-                        while (lastSign > 0 && adductOperations[lastSign - 1] == adductOperations[lastSign])
-                        {
-                            lastSign--;
-                        }
-                        parsedCharge = ParseChargeDeclaration(adductOperations.Substring(lastSign));
-                        if (parsedCharge.HasValue)
-                        {
-                            declaredCharge = parsedCharge;
-                            adductOperations = adductOperations.Substring(0, lastSign);
-                        }
-                    }
-
-                    // Now parse each part of the "+Na-2H" in "[M+Na-2H]" if any such thing is there
-                    var matches = ADDUCT_INNER_REGEX.Matches(adductOperations);
-                    int remaining = matches.Count;
-                    foreach (Match m in matches)
-                    {
-                        remaining--;
-                        if (m.Groups.Count < 4)
-                        {
-                            success = false;
-                            break;
-                        }
-                        var multiplierM = 1;
-                        var multMstr = m.Groups[@"multM"].Value; // Read the @"2" in @"+2H" if any such thing is there
-                        if (!string.IsNullOrEmpty(multMstr))
-                        {
-                            success = int.TryParse(multMstr, out multiplierM);
-                        }
-                        if (m.Groups[@"oper"].Value.Contains(@"-"))
-                        {
-                            multiplierM *= -1;
-                        }
-                        var ion = m.Groups[@"ion"].Value;
-                        int ionCharge;
-                        if (DICT_ADDUCT_ION_CHARGES.TryGetValue(ion, out ionCharge))
-                        {
-                            calculatedCharge = (calculatedCharge ?? 0) + ionCharge*multiplierM;
-                        }
-
-                        // Swap common nicknames like "DMSO" for "C2H6OS", or "N15" for N'
-                        string realname;
-                        if (DICT_ADDUCT_NICKNAMES.TryGetValue(ion, out realname) || DICT_ADDUCT_ISOTOPE_NICKNAMES.TryGetValue(ion, out realname))
-                        {
-                            ion = realname;
-                        }
-
-                        try
-                        {
-<<<<<<< HEAD
-                            var ionMolecule = MoleculeMassOffset.Create(ion);
-=======
-                            var ionMolecule = ParsedMolecule.Create(ion);
->>>>>>> 8116fa9d
-                            if (ionMolecule.IsEmpty)
-                            {
-                                success = multiplierM == 1 && remaining != 0; // Allow pointless + in "M+-H2O+H" but not trailing +in "M-H2O+H+"
-                            }
-                            foreach (var pair in ionMolecule)
-                            {
-                                int count;
-                                if (composition.TryGetValue(pair.Key, out count))
-                                {
-<<<<<<< HEAD
-                                    composition[pair.Key] = count + pair.Value * multiplierM;
-                                }
-                                else
-=======
-                                    count += pair.Value * multiplierM;
-                                    if (count == 0)
-                                    {
-                                        composition.Remove(pair.Key);
-                                    }
-                                    else
-                                    {
-                                        composition[pair.Key] = count;
-                                    }
-                                }
-                                else if (pair.Value != 0)
->>>>>>> 8116fa9d
-                                {
-                                    composition.Add(pair.Key, pair.Value * multiplierM);
-                                }
-                            }
-                        }
-                        catch (ArgumentException)
-                        {
-                            throw new InvalidOperationException(
-                                string.Format(Resources.BioMassCalc_ApplyAdductToFormula_Unknown_symbol___0___in_adduct_description___1__,
-                                    ion, input));
-                        }
-                    }
-                }
-            }
-            AdductCharge = calculatedCharge ?? declaredCharge ?? 0;
-            if (!composition.Keys.All(k => BioMassCalc.MONOISOTOPIC.IsKnownSymbol(k)))
-            {
-                throw new InvalidOperationException(
-                    string.Format(Resources.BioMassCalc_ApplyAdductToFormula_Unknown_symbol___0___in_adduct_description___1__,
-                        composition.Keys.First(k => !BioMassCalc.MONOISOTOPIC.IsKnownSymbol(k)), input));
-            }
-<<<<<<< HEAD
-            Composition = MoleculeMassOffset.Create(composition, 0.0, 0.0, string.Empty);
-=======
-            Composition = Molecule.FromDict(composition);
->>>>>>> 8116fa9d
-            if (!success)
-            {
-                // Allow charge free neutral like [M] or nmer like [3M]
-                match = ADDUCT_NMER_ONLY_REGEX.Match(input);
-                if (match.Success && match.Groups.Count == 2)
-                {
-                    success = true;
-                    var massMultiplier = 1;
-                    var massMultiplierStr = match.Groups[@"multM"].Value;
-                    if (!string.IsNullOrEmpty(massMultiplierStr))
-                    {
-                        success = int.TryParse(massMultiplierStr, out massMultiplier);
-                    }
-                    MassMultiplier = massMultiplier;
-                }
-                if (!success)
-                {
-                    throw new InvalidOperationException(
-                        string.Format(Resources.BioMassCalc_ApplyAdductToFormula_Failed_parsing_adduct_description___0__, input));
-                }
-            }
-            if (declaredCharge.HasValue && calculatedCharge.HasValue && declaredCharge != calculatedCharge)
-            {
-                throw new InvalidOperationException(
-                    string.Format(
-                        Resources
-                            .BioMassCalc_ApplyAdductToFormula_Failed_parsing_adduct_description___0____declared_charge__1__does_not_agree_with_calculated_charge__2_,
-                        input, declaredCharge.Value, calculatedCharge));
-            }
-        }
-        public Adduct Unlabeled { get; private set; } // Version of this adduct without any isotope labels
-
-        // N.B. "AdductCharge" and "AdductFormula" seem like weirdly redundant names, until you consider that 
-        // they can show up in reports, at which point "Charge" and "Formula" are a bit overloaded.
-
-        public int AdductCharge { get; private set; }  // The charge that the adduct gives to a molecule
-
-        public string AdductFormula // Return adduct description - will produce [M+H] format for protonation
-        {
-            get
-            {
-                if (IsEmpty)
-                {
-                    return string.Empty;
-                }
-                if (IsProteomic) // We don't carry description for peptide protonation, generate one here
-                {
-                    switch (AdductCharge)
-                    {
-                        case 1:
-                            return @"[M+H]";
-                        case -1:
-                            return @"[M-H]";
-                        default:
-                            return string.Format(@"[M{0:+#;-#}H]", AdductCharge);
-                    }
-                }
-                return !string.IsNullOrEmpty(Description) ? Description : string.Format(@"[M{0:+#;-#}]", AdductCharge);
-            }
-        }
-
-        public bool IsProtonated { get; private set; } // When true, we use a slightly different mz calc for backward compatibility
-
-        public bool IsChargeOnly { get { return Composition.Count == 0 && !HasIsotopeLabels; } }
-
-        public bool IsProteomic { get; private set; } //  For peptide use
-
-        public bool IsEmpty { get { return ReferenceEquals(this, EMPTY); } }
-
-        public static bool IsNullOrEmpty(Adduct adduct)
-        {
-            return adduct == null || adduct.IsEmpty;
-        }
-<<<<<<< HEAD
-        public bool HasIsotopeLabels => IsotopeLabels.HasMassModifications || IsotopeLabels.Count > 0; // Does the adduct description include isotopes, like "6Cl37" in "M6Cl37+2H"
-=======
-        public bool HasIsotopeLabels => IsotopeLabels.HasMassOffsets || IsotopeLabels.HasChemicalFormula; // Does the adduct description include isotopes, like "6Cl37" in "M6Cl37+2H"
->>>>>>> 8116fa9d
-
-
-        // Helper function for UI - does this string look like it's on its way to being an adduct?
-        public static bool PossibleAdductDescriptionStart(string possibleDescription)
-        {
-            if (string.IsNullOrEmpty(possibleDescription))
-                return false;
-            Adduct val;
-            if (TryParse(possibleDescription, out val) && !val.IsEmpty)
-            {
-                return true; // An actual adduct description
-            }
-            return possibleDescription.StartsWith(@"[") || possibleDescription.StartsWith(@"M");
-        }
-
-        /// <summary>
-        /// Construct an adduct based on a string (probably serialized XML) of form "2" or "-3" or "[M+Na]" etc.
-        /// Minimizes memory thrash by reusing the more common adducts. 
-        /// Assumes protonated adduct when dealing with charge only, 
-        /// so "2" gives adduct z=2 formula=H2 ToString="++".
-        /// </summary>
-        public static Adduct FromStringAssumeProtonated(string value)
-        {
-            return FromString(value, ADDUCT_TYPE.proteomic, null);
-        }
-        /// Same as above, but assumes charge-only adduct when dealing with integer charge only,
-        /// so "2" gives adduct z=2 formula=<none></none> ToString="[M+2]".
-        public static Adduct FromStringAssumeChargeOnly(string value)
-        {
-            return FromString(value, ADDUCT_TYPE.charge_only, null);
-        }
-
-        /// Same as above, but assumes charge-only adduct when dealing with integer charge only,
-        /// so "2" gives adduct z=2 formula=H2 ToString="[M+2H]".
-        public static Adduct FromStringAssumeProtonatedNonProteomic(string value)
-        {
-            return FromString(value, ADDUCT_TYPE.non_proteomic, null);
-        }
-
-        /// <summary>
-        /// Construct an adduct based on a string (probably serialized XML) of form "2" or "-3" or "[M+Na]" etc.
-        /// Minimizes memory thrash by reusing the more common adducts.
-        /// In strict mode, won't attempt any syntax correction
-        ///
-        /// </summary>
-        public static Adduct FromString(string value, ADDUCT_TYPE parserMode, int? explicitCharge, bool strict=false)
-        {
-            if (value == null)
-                return EMPTY;
-
-            // Quick check to see if we've encountered this description before
-            var dict = _knownAdducts[(int)parserMode];
-            if (dict.TryGetValue(value, out var knownAdduct))
-            {
-                return knownAdduct;
-            }
-
-            if (int.TryParse(value, out var z))
-            {
-                var result = FromCharge(z, parserMode);
-                dict[value] = result; // Cache this on the likely chance that we'll see this representation again
-                return result;
-            }
-
-            // Reuse the more common non-proteomic adducts
-            var testValue = value.StartsWith(@"M") ? @"[" + value + @"]" : value;
-            var testAdduct = new Adduct(testValue, parserMode, explicitCharge, strict);
-            if (!testValue.EndsWith(@"]"))
-            {
-                // Can we trim any trailing charge info to arrive at a standard form (ie use [M+H] instead of [M+H]+)?
-                try
-                {
-                    var stripped = testValue.Substring(0, testValue.IndexOf(']')+1);
-                    var testB = new Adduct(stripped, parserMode, explicitCharge);
-                    if (testAdduct.SameEffect(testB))
-                        testAdduct = testB; // Go with the simpler canonical form
-                }
-                catch
-                {
-                    // ignored
-                }
-            }
-            // Re-use the standard pre-allocated adducts when possible
-            foreach (var adduct in (parserMode == ADDUCT_TYPE.proteomic) ? COMMON_PROTONATED_ADDUCTS : COMMON_SMALL_MOL_ADDUCTS) 
-            {
-                if (testAdduct.SameEffect(adduct))
-                {
-                    dict[value] = adduct;  // Cache this on the likely chance that we'll see this representation again
-                    return adduct;
-                }
-            }
-            dict[value] = testAdduct;  // Cache this on the likely chance that we'll see this representation again
-            if (strict && !Equals(testAdduct.Description, value))
-            {
-                return EMPTY; // Caller wants no attempts at tidying up
-            }
-            return testAdduct;
-        }
-
-        /// <summary>
-        /// Given, for example, charge=-3, return an Adduct with z=-3, empty formula, displays as "[M-3]"
-        /// </summary>
-        public static Adduct FromChargeNoMass(int charge)
-        {
-            switch (charge)
-            {
-                case 0:
-                    return EMPTY;
-                case 1:
-                    return M_PLUS; // [M+]
-                case -1:
-                    return M_MINUS; // [M-]
-                case 2:
-                    return M_PLUS_2; // [M+2]
-                case -2:
-                    return M_MINUS_2; // [M-2]
-                case 3:
-                    return M_PLUS_3; // [M+3]
-                case -3:
-                    return M_MINUS_3; // [M-3]
-                default:
-                    return new Adduct(string.Format(@"[M{0:+#;-#}]", charge), ADDUCT_TYPE.charge_only, charge);
-            }
-        }
-
-        /// <summary>
-        /// Given, for example, charge=3, return an Adduct with z=3, formula = H3, displays as "[M+3H]"
-        /// </summary>
-        public static Adduct NonProteomicProtonatedFromCharge(int charge)
-        {
-            if (charge == 0)
-                return EMPTY;
-            var adductTmp = FromChargeProtonated(charge);
-            return new Adduct(adductTmp.AdductFormula, ADDUCT_TYPE.non_proteomic, charge);  // Create an adduct that shows a formula in ToString()
-        }
-
-        /// <summary>
-        /// Same as NonProteomicProtonatedFromCharge(int charge), but also accepts isotope information
-        /// </summary>
-        public static Adduct NonProteomicProtonatedFromCharge(int charge, IDictionary<string, int> dictIsotopeCounts)
-        {
-            var adductTmp = NonProteomicProtonatedFromCharge(charge);
-            if (dictIsotopeCounts != null && dictIsotopeCounts.Count > 0)
-            {
-               // Convert from our chemical formula syntax to that used by adducts
-                var adductIons = dictIsotopeCounts.Aggregate(@"[M", (current, pair) => current + string.Format(CultureInfo.InvariantCulture, @"{0}{1}",
-                    (pair.Value>1) ? pair.Value.ToString() : string.Empty, 
-                    (DICT_ADDUCT_NICKNAMES.FirstOrDefault(x => x.Value == pair.Key).Key ?? DICT_ADDUCT_ISOTOPE_NICKNAMES.FirstOrDefault(x => x.Value == pair.Key).Key) ??pair.Key));
-                var adductTextClose = (charge == 0) ? @"]" : adductTmp.AdductFormula.Substring(2);
-                return new Adduct(adductIons + adductTextClose, ADDUCT_TYPE.non_proteomic, charge);
-            }
-            if (charge == 0)
-            {
-                return EMPTY;
-            }
-            return new Adduct(adductTmp.AdductFormula, ADDUCT_TYPE.non_proteomic, charge);  // Create an adduct that shows a formula in ToString()
-        }
-
-        public static Adduct FromFormulaDiff(string left, string right, int charge)
-        {
-            // Take adduct as the difference between two chemical formulas
-<<<<<<< HEAD
-            var l = MoleculeMassOffset.Create(left.Trim());
-            var r = MoleculeMassOffset.Create(right.Trim());
-            return FromFormulaDiff(l, r, charge);
-        }
-
-        public static Adduct FromFormulaDiff(MoleculeMassOffset left, MoleculeMassOffset right, int charge)
-        {
-            var adductFormula = left.Minus(right).ToString();
-=======
-            var l = ParsedMolecule.Create(left.Trim());
-            var r = ParsedMolecule.Create(right.Trim());
-            return FromFormulaDiff(l, r, charge);
-        }
-
-        public static Adduct FromFormulaDiff(ParsedMolecule left, ParsedMolecule right, int charge)
-        {
-            var adductFormula = left.Difference(right).ToString();
->>>>>>> 8116fa9d
-            if (string.IsNullOrEmpty(adductFormula))
-            {
-                return FromChargeNoMass(charge);
-            }
-            var sign = adductFormula.StartsWith(@"-") ? string.Empty : @"+";
-            var signZ = charge < 0 ? @"-" : @"+";
-            // Emit something like [M-C4H]2-"
-            return new Adduct(string.Format(@"[M{0}{1}]{2}{3}", sign, adductFormula, Math.Abs(charge), signZ), ADDUCT_TYPE.non_proteomic) { AdductCharge = charge };
-        }
-
-        public static Adduct ProtonatedFromFormulaDiff(string left, string right, int charge)
-        {
-            // Take adduct as the difference between two chemical formulas, assuming that H is for protonation
-<<<<<<< HEAD
-            var l = MoleculeMassOffset.Create(left.Trim());
-            var r = MoleculeMassOffset.Create(right.Trim());
-            return ProtonatedFromFormulaDiff(l, r, charge);
-        }
-
-        public static Adduct ProtonatedFromFormulaDiff(MoleculeMassOffset left, MoleculeMassOffset right, int charge)
-        {
-            // Take adduct as the difference between two chemical formulas, assuming that H is for protonation
-            var d = left.Minus(right);
-=======
-            var l = ParsedMolecule.Create(left.Trim());
-            var r = ParsedMolecule.Create(right.Trim());
-            return ProtonatedFromFormulaDiff(l, r, charge);
-        }
-
-        public static Adduct ProtonatedFromFormulaDiff(ParsedMolecule left, ParsedMolecule right, int charge)
-        {
-            // Take adduct as the difference between two chemical formulas, assuming that H is for protonation
-            var d = left.Difference(right).Molecule;
->>>>>>> 8116fa9d
-            if (d.Values.Any(count => count < 0) || d.Values.All(count => count == 0))
-            {
-                return NonProteomicProtonatedFromCharge(charge); // No difference in formulas, try straight protonation
-            }
-
-            // Any difference in H can be used as explanation for charge
-            int nH;
-            if (d.TryGetValue(BioMassCalc.H, out nH) && nH != 0)
-            {
-                d = d.SetElementCount(BioMassCalc.H, Math.Max(0, nH - charge));
-            }
-
-            var adductFormula = d.ToString();
-
-            if (string.IsNullOrEmpty(adductFormula))
-            {
-                return NonProteomicProtonatedFromCharge(charge); // The entire formula difference was protonation
-            }
-            var sign = adductFormula.StartsWith(@"-") ? string.Empty : @"+";
-            // Emit something like [M-C4+H3] or [M+Cl-H]
-            if (Math.Abs(charge) > 1)
-            {
-                return new Adduct(string.Format(@"[M{0}{1}{2:+#;-#}H]", sign, adductFormula, charge), ADDUCT_TYPE.non_proteomic) { AdductCharge = charge };
-            }
-            return new Adduct(string.Format(@"[M{0}{1}{2}H]", sign, adductFormula, charge>0?@"+":@"-"), ADDUCT_TYPE.non_proteomic) { AdductCharge = charge };
-        }
-
-        /// <summary>
-        /// Splits a string which might be a formula and adduct (e.g. C12H5[M+H] returns "C12H5" and sets adduct to Adduct.M_PLUS_H)
-        /// </summary>
-        public static string SplitFormulaAndTrailingAdduct(string input, ADDUCT_TYPE adductType, out Adduct adduct)
-        {
-            var formulaAndAdductText = (input??string.Empty).Trim();
-            if (string.IsNullOrEmpty(formulaAndAdductText))
-            {
-                adduct = EMPTY;
-                return string.Empty;
-            }
-            var parts = Regex.Split(formulaAndAdductText, @"\[(?![+-])");  // Split on [ but not on [+ or [-
-            if (!Adduct.TryParse(formulaAndAdductText.Substring(parts[0].Length), out adduct, adductType))
-            {
-                adduct = EMPTY;
-            }
-            return parts[0];
-        }
-        
-        /// <summary>
-        /// Replace, for example, the "2" in "[2M+H]"
-        /// </summary>
-        public Adduct ChangeMassMultiplier(int value)
-        {
-            if (value == MassMultiplier)
-                return this; // No change
-            var indexM = AdductFormula.IndexOf('M');
-            if (indexM < 1)
-                return this;
-            var newFormula = (value > 1 ? string.Format(@"[{0}", value) : @"[") + AdductFormula.Substring(indexM);
-            return Equals(AdductFormula, newFormula) ? this : new Adduct(newFormula, ADDUCT_TYPE.non_proteomic, AdductCharge);
-        }
-
-        private Adduct ChangeIsotopeLabels(string isotopes)
-        {
-            if (string.IsNullOrEmpty(isotopes) && !HasIsotopeLabels)
-            {
-                return this;
-            }
-            var indexM = AdductFormula.IndexOf('M');
-            if (indexM < 1)
-            {
-                return this;
-            }
-            var signIndex = FindSignIndex(AdductFormula);
-            if (signIndex < 0)
-            {
-                return EMPTY; // Error
-            }
-            var newFormula = AdductFormula.Substring(0, indexM + 1) + isotopes + AdductFormula.Substring(signIndex);
-            return Equals(AdductFormula, newFormula) ? this : new Adduct(newFormula, ADDUCT_TYPE.non_proteomic, AdductCharge); // No reason isotopes should change charge
-        }
-
-
-        /// <summary>
-        /// Replace, for example, the "6C13" in "[M6C13+Na]"
-        /// Accepts a dictionary of isotope,count where isotope is either in Skyline vernacular Cl', or adduct-speak Cl37
-        /// </summary>
-        public Adduct ChangeIsotopeLabels(IDictionary<string, int> isotopes)
-        {
-            if ((isotopes==null || isotopes.Count==0) && !HasIsotopeLabels)
-            {
-                return this;
-            } 
-            return ChangeIsotopeLabels(
-                isotopes == null || isotopes.Count == 0 ? string.Empty : isotopes.Aggregate(string.Empty,
-                    (current, pair) => current +
-                                       ((pair.Value == 0) ? string.Empty : // We see things like H'0 (that's a zero) in the wild
-                                           (string.Format(CultureInfo.InvariantCulture, @"{0}{1}",
-                                               (pair.Value > 1) ? pair.Value.ToString() : string.Empty,
-                                               // If label was described (for example) as Cl' in dict, look up Cl37 and use that
-                                               DICT_ADDUCT_ISOTOPE_NICKNAMES.FirstOrDefault(x => x.Value == pair.Key).Key ?? pair.Key))))); 
-        }
-
-        // Sometimes all we know is that two analytes have same name but different masses - describe isotope label as a mass
-        public Adduct ChangeIsotopeLabels(double value, int? precision = null)
-        {
-            var format = @".0########".Substring(0, Math.Min(1 + (precision ?? 5), 10));
-            var valStr =  value.ToString(format, CultureInfo.InvariantCulture);
-            if (valStr.Equals(@".0"))
-            {
-                value = 0;
-            }
-            if (value < 0)
-            {
-                return ChangeIsotopeLabels(string.Format(@"({0})", valStr));
-            }
-            return ChangeIsotopeLabels(value==0 ? string.Empty :  valStr);
-        }
-
-        // Change the charge multiplier if possible
-        // ie for charge 2, [M+Na] -> [M+2Na] but [M+3Na-H] goes to [M+2H] because it's ambiguous
-        public Adduct ChangeCharge(int newCharge)
-        {
-            if (Equals(newCharge, AdductCharge))
-                return this;
-            // If it is proteomic, simply create a new proteomic adduct with the new charge.
-            if (IsProteomic)
-                return FromChargeProtonated(newCharge);
-
-            if (AdductCharge == 0)
-            {
-                // Adduct doesn't have any cue for charge state, so append one: eg [M+S] => [M+S]+
-                var adductFormula = AdductFormula;
-                string sign;
-                if (Math.Abs(newCharge) < 3)
-                {
-                    // Use ++ or -- type notation
-                    sign = (newCharge > 0) ? plusses.Substring(0, newCharge) : minuses.Substring(0, -newCharge);
-                }
-                else
-                {
-                    // Use +4, -5 type notation
-                    sign = newCharge.ToString(@"+#;-#");
-                }
-                return FromStringAssumeChargeOnly(adductFormula+sign);
-            }
-
-            var formula = AdductFormula;
-            var signIndex = FindSignIndex(formula); // Skip over any isotope description - might contain "-"
-            if (signIndex > 0)
-            {
-                if (formula.Substring(signIndex).Count(c => c == '+' || c == '-') == 1) // Reject multipart adducts - don't know which parts to change
-                {
-                    var oldcount = formula.Substring(signIndex, 1) + new string(formula.Substring(signIndex + 1).TakeWhile(char.IsDigit).ToArray()); // Find the +2 in [M+2Na] or the + in [M+H]
-                    var newcount = (newCharge < 0 ? @"-" : @"+") + (Math.Abs(newCharge) > 1 ? Math.Abs(newCharge).ToString(CultureInfo.InvariantCulture) : string.Empty);
-                    formula = formula.Substring(0,signIndex) + formula.Substring(signIndex).Replace(oldcount, newcount);
-                    Adduct result;
-                    if (TryParse(formula, out result))
-                    {
-                        if (result.AdductCharge == newCharge)
-                        {
-                            return result; // Revised charge looks good
-                        }
-                        if (result.AdductCharge == -newCharge)
-                        {
-                            // Revised charge is opposite of what we expected - adduct has opposite charge value of what we expected?
-                            formula = formula.Substring(0, signIndex) + formula.Substring(signIndex).Replace(newCharge < 0 ? @"-" : @"+", newCharge < 0 ? @"+" : @"-");
-                            if (TryParse(formula, out result) && result.AdductCharge == newCharge)
-                            {
-                                return result;
-                            }
-                        }
-                    }
-                }
-            }
-            throw new InvalidOperationException(string.Format(@"Unable to adjust adduct formula {0} to achieve charge state {1}", AdductFormula, newCharge));
-        }
-
-        /// <summary>
-        /// Replace, for example, the "+Na" in "[M+Na]"
-        /// </summary>
-        public Adduct ChangeIonFormula(string val)
-        {
-            var end = AdductFormula.IndexOf(']');
-            if (end < 0)
-                return this;
-            var formula = AdductFormula.Substring(0, end);
-            var signIndex = FindSignIndex(formula);
-            if (signIndex < 0) 
-                return EMPTY;
-            if (string.IsNullOrEmpty(val))
-            {
-                signIndex++; // Include a charge sense for parsability
-            }
-            var newFormula = formula.Substring(0, signIndex) + (val??string.Empty) + @"]";
-            return Equals(AdductFormula, newFormula) ? this : new Adduct(newFormula, ADDUCT_TYPE.non_proteomic);
-        }
-
-        private int FindSignIndex(string formula)
-        {
-            formula = formula.Split(']')[0]; // Ignore the "++" in "[M2Cl37]++"
-            var closeNumericIsotopeDescription = formula.IndexOf(')');
-            if (closeNumericIsotopeDescription > 0)
-            {
-                // Skip over the (-1.2345) in "M(-1.2345)+2H"
-                formula = formula.Substring(closeNumericIsotopeDescription);
-            }
-            else
-            {
-                closeNumericIsotopeDescription = 0;
-            }
-            var firstPlus = formula.IndexOf('+');
-            var firstMinus = formula.IndexOf('-');
-            if (firstPlus < 0)
-                firstPlus = firstMinus;
-            if (firstMinus < 0)
-                firstMinus = firstPlus;
-            var signIndex = Math.Min(firstPlus, firstMinus);
-            return signIndex >= 0 ? signIndex + closeNumericIsotopeDescription : signIndex;
-        }
-
-        public static Adduct FromChargeProtonated(int? charge)
-        {
-            return charge.HasValue ? FromChargeProtonated(charge.Value) : EMPTY;
-        }
-
-        public static Adduct FromChargeProtonated(int charge)
-        {
-            return FromCharge(charge, ADDUCT_TYPE.proteomic);
-        }
-
-        public static Adduct FromCharge(int charge, ADDUCT_TYPE type)
-        {
-            var assumeProteomic = false;
-            if (type == ADDUCT_TYPE.proteomic)
-            {
-                assumeProteomic = true;
-                switch (charge)
-                {
-                    case 0:
-                        return EMPTY;
-                    case 1:
-                        return SINGLY_PROTONATED;
-                    case 2:
-                        return DOUBLY_PROTONATED;
-                    case 3:
-                        return TRIPLY_PROTONATED;
-                    case 4:
-                        return QUADRUPLY_PROTONATED;
-                    case 5:
-                        return QUINTUPLY_PROTONATED;
-                }
-            }
-            else if (type == ADDUCT_TYPE.non_proteomic)
-            {
-                switch (charge)
-                {
-                    case 0:
-                        return EMPTY;
-                    case 1:
-                        return M_PLUS_H;
-                    case 2:
-                        return M_PLUS_2H;
-                    case 3:
-                        return M_PLUS_3H;
-                    case -1:
-                        return M_MINUS_H;
-                    case -2:
-                        return M_MINUS_2H;
-                    case -3:
-                        return M_MINUS_3H;
-                }
-            }
-            else
-            {
-                switch (charge)
-                {
-                    case 0:
-                        return EMPTY;
-                    case 1:
-                        return M_PLUS;
-                    case 2:
-                        return M_PLUS_2;
-                    case 3:
-                        return M_PLUS_3;
-                    case -1:
-                        return M_MINUS;
-                    case -2:
-                        return M_MINUS_2;
-                    case -3:
-                        return M_MINUS_3;
-                }
-            }
-            return new Adduct(charge, assumeProteomic);
-        }
-
-        public static Adduct[] ProtonatedFromCharges(params int[] list)
-        {
-            return list.Select(FromChargeProtonated).ToArray();
-        }
-
-        public static bool TryParse(string s, out Adduct result, ADDUCT_TYPE assumeAdductType = ADDUCT_TYPE.non_proteomic, bool strict = false)
-        {
-            result = EMPTY;
-            try
-            {
-                result = FromString(s, assumeAdductType, null, strict);
-                return result.AdductCharge != 0;
-            }
-            catch
-            {
-                return false;
-            }
-        }
-
-        /// <summary>
-        /// Some internals made public for test purposes
-        /// </summary>
-        public int GetMassMultiplier() { return MassMultiplier; }
-        public Molecule GetComposition() { return Composition; }
-
-        // Common terms for small molecule adducts per http://fiehnlab.ucdavis.edu/staff/kind/Metabolomics/MS-Adduct-Calculator/ESI-MS-adducts.xls
-        // See also (An interesting list of pseudoelements is at http://winter.group.shef.ac.uk/chemputer/pseudo-elements.html for a longer list we may wish to implement later
-        public static readonly IDictionary<string, string> DICT_ADDUCT_NICKNAMES =
-            new Dictionary<string, string>
-            {
-                // ReSharper disable LocalizableElement
-                {"ACN", "C2H3N"}, // Acetonitrile
-                {"DMSO", "C2H6OS"}, // Dimethylsulfoxide
-                {"FA", "CH2O2"}, // Formic acid
-                {"Hac", "CH3COOH"}, // Acetic acid
-                {"TFA", "C2HF3O2"}, // Trifluoroacetic acid
-                {"IsoProp", "C3H8O"}, // Isopropanol
-                {"MeOH", "CH3OH"}, // CH3OH. methanol
-                {"MeOX", "CH3N"}, // Methoxamine 
-                {"TMS", "C3H8Si"}, // MSTFA(N-methyl-N-trimethylsilytrifluoroacetamide)
-            };
-
-        public static readonly IDictionary<string, string> DICT_ADDUCT_ISOTOPE_NICKNAMES =
-            new Dictionary<string, string>
-            {
-                {"Cl37", BioMassCalc.Cl37},
-                {"Br81", BioMassCalc.Br81},
-                {"P32", BioMassCalc.P32},
-                {"S33", BioMassCalc.S33},
-                {"S34", BioMassCalc.S34},
-                {"H2", BioMassCalc.H2},
-                {"H3", BioMassCalc.H3},
-                {"D", BioMassCalc.H2},
-                {"T", BioMassCalc.H3},
-                {"C13", BioMassCalc.C13},
-                {"C14", BioMassCalc.C14},
-                {"N15", BioMassCalc.N15},
-                {"O17", BioMassCalc.O17},
-                {"O18", BioMassCalc.O18},
-                {"Cu65", BioMassCalc.Cu65},
-                // ReSharper restore LocalizableElement
-            };
-
-        // Ion charges seen in XCMS public and ESI-MS-adducts.xls
-        public static readonly IDictionary<string, int> DICT_ADDUCT_ION_CHARGES =
-            new Dictionary<string, int>
-            {
-                {BioMassCalc.H, 1},
-                {BioMassCalc.K, 1},
-                {BioMassCalc.Na, 1},
-                {BioMassCalc.Li, 1},
-                {BioMassCalc.Br,-1},
-                {BioMassCalc.Cl,-1},
-                {BioMassCalc.F, -1},
-                {@"CH3COO", -1}, // Deprotonated Hac
-                {@"HCOO", -1}, // Formate (deprotonated FA)  
-                {@"NH4", 1}
-            };
-
-        // Popular adducts (declared way down here because it has to follow some other statics)
-        public static readonly Adduct EMPTY = new Adduct(0, false);
-        public static readonly Adduct SINGLY_PROTONATED = new Adduct(1, true); // For use with proteomic molecules where user expects to see "z=1" instead  of "M+H" as the description
-        public static readonly Adduct DOUBLY_PROTONATED = new Adduct(2, true);
-        public static readonly Adduct TRIPLY_PROTONATED = new Adduct(3, true);
-        public static readonly Adduct QUADRUPLY_PROTONATED = new Adduct(4, true);
-        public static readonly Adduct QUINTUPLY_PROTONATED = new Adduct(5, true);
-
-        public static readonly Adduct[] COMMON_PROTONATED_ADDUCTS =
-        {
-            SINGLY_PROTONATED,
-            DOUBLY_PROTONATED,
-            TRIPLY_PROTONATED,
-            QUADRUPLY_PROTONATED,
-            QUINTUPLY_PROTONATED
-        };
-
-        // Common small molecule adducts
-        // ReSharper disable LocalizableElement
-        public static readonly Adduct M_PLUS_H = new Adduct("[M+H]", ADDUCT_TYPE.non_proteomic);
-        public static readonly Adduct M_PLUS_Na = new Adduct("[M+Na]", ADDUCT_TYPE.non_proteomic);
-        public static readonly Adduct M_PLUS_2H = new Adduct("[M+2H]", ADDUCT_TYPE.non_proteomic);
-        public static readonly Adduct M_PLUS_3H = new Adduct("[M+3H]", ADDUCT_TYPE.non_proteomic);
-        public static readonly Adduct M_PLUS = new Adduct("[M+]", ADDUCT_TYPE.non_proteomic);
-        public static readonly Adduct M_PLUS_2 = new Adduct("[M+2]", ADDUCT_TYPE.non_proteomic);
-        public static readonly Adduct M_PLUS_3 = new Adduct("[M+3]", ADDUCT_TYPE.non_proteomic);
-        public static readonly Adduct M_MINUS_H = new Adduct("[M-H]", ADDUCT_TYPE.non_proteomic);
-        public static readonly Adduct M_MINUS_2H = new Adduct("[M-2H]", ADDUCT_TYPE.non_proteomic);
-        public static readonly Adduct M_MINUS_3H = new Adduct("[M-3H]", ADDUCT_TYPE.non_proteomic);
-        public static readonly Adduct M_MINUS = new Adduct("[M-]", ADDUCT_TYPE.non_proteomic);
-        public static readonly Adduct M_MINUS_2 = new Adduct("[M-2]", ADDUCT_TYPE.non_proteomic);
-        public static readonly Adduct M_MINUS_3 = new Adduct("[M-3]", ADDUCT_TYPE.non_proteomic);
-
-        public static readonly Adduct[] COMMON_SMALL_MOL_ADDUCTS =
-        {
-            M_PLUS_H,
-            M_MINUS_H,
-            M_PLUS_Na,
-            M_PLUS_2H,
-            M_PLUS_3H,
-            M_PLUS,
-            M_PLUS_2,
-            M_PLUS_3,
-            M_MINUS_2H,
-            M_MINUS_3H,
-            M_MINUS,
-            M_MINUS_2,
-            M_MINUS_3
-        };
-
-        public static readonly string[] COMMON_CHARGEONLY_ADDUCTS =
-        {
-            "[M+]",     
-            "[M+2]",    
-            "[M+3]",    
-            "[M-]",     
-            "[M-2]",    
-            "[M-3]"     
-        };
-
-        // All the adducts from http://fiehnlab.ucdavis.edu/staff/kind/Metabolomics/MS-Adduct-Calculator
-        // And a few more from XCMS public
-        public static readonly string[] DEFACTO_STANDARD_ADDUCTS =
-        {
-            "[M+3H]",       
-            "[M+2H+Na]",    
-            "[M+H+2Na]",    
-            "[M+3Na]",      
-            "[M+2H]",       
-            "[M+H+NH4]",    
-            "[M+H+Na]",     
-            "[M+H+K]",      
-            "[M+ACN+2H]",   
-            "[M+2Na]",      
-            "[M+2ACN+2H]",  
-            "[M+3ACN+2H]",  
-            "[M+H]",        
-            "[M+NH4]",      
-            "[M+Na]",       
-            "[M+CH3OH+H]",  
-            "[M+K]",        
-            "[M+ACN+H]",    
-            "[M+2Na-H]",    
-            "[M+IsoProp+H]",
-            "[M+ACN+Na]",   
-            "[M+2K-H]",     
-            "[M+DMSO+H]",   
-            "[M+2ACN+H]",   
-            "[M+IsoProp+Na+H]",
-            "[2M+H]",          
-            "[2M+NH4]",        
-            "[2M+Na]",         
-            "[2M+K]",          
-            "[2M+ACN+H]",      
-            "[2M+ACN+Na]",     
-            "[M-3H]",       
-            "[M-2H]",       
-            "[M-H2O-H]",    
-            "[M-H]",        
-            "[M+Na-2H]",    
-            "[M+Cl]",       
-            "[M+K-2H]",     
-            "[M+FA-H]",     
-            "[M+HCOO]", // Formate (synonym for deprotonated FA)  
-            "[M+Hac-H]",    
-            "[M+CH3COO]", // Synonym for deprotonated Hac
-            "[M+Br]",       
-            "[M+TFA-H]",    
-            "[2M-H]",       
-            "[2M+FA-H]",    
-            "[2M+Hac-H]",   
-            "[3M-H]"        
-        };
-
-        /// <summary>
-        /// Generate a tooltip string that look something like this:
-        ///
-        ///   Formula may contain an adduct description (e.g. "C47H51NO14[M+IsoProp+H]").
-        ///
-        ///   Multipliers (e.g. "[2M+K]") and labels (e.g. "[M2Cl37+H]") are supported.
-        ///   
-        ///   Recognized adduct components include normal chemical symbols and:
-        ///   ACN (C2H3N)
-        ///   DMSO (C2H6OS)
-        ///   FA (CH2O2)
-        ///   Hac (CH3COOH)
-        ///   TFA (C2HF3O2)
-        ///   IsoProp (C3H8O)
-        ///   MeOH (CH3OH)
-        ///   Cl37 (Cl')
-        ///   Br81 (Br')
-        ///   C13 (C')
-        ///   N15 (N')
-        ///   O17 (O")
-        ///   O18 (O').
-        ///   
-        ///   Charge states are inferred from the presence of these adduct components:
-        ///   H (+1)
-        ///   K (+1)
-        ///   Na (+1)
-        ///   Li (+1)
-        ///   Br (-1)
-        ///   Cl (-1)
-        ///   F (-1)
-        ///   CH3COO (-1)
-        ///   NH4 (+1)
-        /// 
-        /// </summary>
-        public static string Tips
-        {
-            get
-            {
-                var components = DICT_ADDUCT_NICKNAMES.Aggregate<KeyValuePair<string, string>, string>(null, (current, c) => current + (String.IsNullOrEmpty(current) ? "\r\n" : ", ") + String.Format("{0} ({1})", c.Key, c.Value));
-                components += DICT_ADDUCT_ISOTOPE_NICKNAMES.Aggregate<KeyValuePair<string, string>, string>(null, (current, c) => current + ", " + String.Format("{0} ({1})", c.Key, c.Value));
-                var chargers = DICT_ADDUCT_ION_CHARGES.Aggregate<KeyValuePair<string, int>, string>(null, (current, c) => current + (String.IsNullOrEmpty(current) ? "\r\n" : ", ") + String.Format("{0} ({1:+#;-#;+0})", c.Key, c.Value));
-                return string.Format(Resources.IonInfo_AdductTips_, components, chargers);
-            }
-        }
-        // ReSharper restore LocalizableElement
-
-        // Convert an ordered list of adducts to a list of their unique absolute 
-        // charge values, ordered by first appearance 
-        public static IList<int> OrderedAbsoluteChargeValues(IEnumerable<Adduct> adducts)
-        {
-            var charges = new List<int>();
-            foreach (var charge in adducts.Select(a => Math.Abs(a.AdductCharge)))
-            {
-                if (!charges.Contains(charge)) // We're looking at abs charge, not adduct per se
-                {
-                    charges.Add(charge);
-                }
-            }
-            return charges;
-        }
-
-<<<<<<< HEAD
-        public MoleculeMassOffset ApplyToMolecule(Molecule molecule)
-        {
-            return ApplyToMolecule(MoleculeMassOffset.Create(molecule));
-=======
-        public ParsedMolecule ApplyToMolecule(Molecule molecule)
-        {
-            return ApplyToMolecule(ParsedMolecule.Create(molecule));
->>>>>>> 8116fa9d
-        }
-
-        /// <summary>
-        /// Handle the "2" and "4Cl37" in "[2M4Cl37+H]", and add the H
-        /// </summary>
-<<<<<<< HEAD
-        public MoleculeMassOffset ApplyToMolecule(MoleculeMassOffset molecule)
-        {
-            if (HasIsotopeLabels && molecule.IsHeavy())
-=======
-        public ParsedMolecule ApplyToMolecule(ParsedMolecule molecule)
-        {
-            if (HasIsotopeLabels && molecule.HasIsotopes())
->>>>>>> 8116fa9d
-            {
-                // Molecule is already labeled, use the unlabeled version of this adduct 
-                return Unlabeled.ApplyToMolecule(molecule);
-            }
-
-<<<<<<< HEAD
-            var resultDict = new Dictionary<string, int>(molecule);
-=======
-            var resultDict = new Dictionary<string, int>(molecule.Molecule);
->>>>>>> 8116fa9d
-
-            // Deal with any mass multiplier (the 2 in "[2M+Na]")
-            if (MassMultiplier != 1)
-            {
-                foreach (var element in resultDict.Keys.ToArray())
-                {
-                    resultDict[element] *= MassMultiplier;
-                }
-            }
-
-            // Add in the "Na" of [M+Na] (or remove the 4H in [M-4H])
-            foreach (var pair in Composition)
-            {
-                if (resultDict.TryGetValue(pair.Key, out var count))
-                {
-                    count += pair.Value;
-                    if (count == 0)
-                    {
-                        resultDict.Remove(pair.Key);
-                    }
-                    else
-                    {
-                        resultDict[pair.Key] = count;
-                    }
-                }
-                else if (pair.Value != 0)
-                {
-                    resultDict.Add(pair.Key, pair.Value);
-<<<<<<< HEAD
-=======
-                    count = pair.Value;
->>>>>>> 8116fa9d
-                }
-                if (count < 0 && !Equals(pair.Key, BioMassCalc.H)) // Treat H loss as a general proton loss
-                {
-                    throw new InvalidOperationException(
-                        string.Format(Resources.Adduct_ApplyToMolecule_Adduct___0___calls_for_removing_more__1__atoms_than_are_found_in_the_molecule__2_,
-<<<<<<< HEAD
-                            this, pair.Key, molecule.ToDisplayString()));
-=======
-                            this, pair.Key, molecule.ToString()));
->>>>>>> 8116fa9d
-                }
-            }
-
-            return ApplyIsotopeValues(molecule, MassMultiplier, resultDict);
-        }
-<<<<<<< HEAD
-
-        private MoleculeMassOffset ApplyIsotopeValues(MoleculeMassOffset molecule, int massMultiplier, IDictionary<string, int> resultDict)
-        {
-            if (!HasIsotopeLabels)
-            {
-                return molecule.ChangeFormulaNoOffsetMassChange(resultDict); // Nothing to do, but previous caller may have manipulated the formula as represented in resultDict
-=======
-
-        public ParsedMolecule ApplyToMolecule(MoleculeMassOffset molecule) => ApplyToMolecule(ParsedMolecule.Create(molecule));
-
-
-        private ParsedMolecule ApplyIsotopeValues(ParsedMolecule molecule, int massMultiplier, IDictionary<string, int> resultDict)
-        {
-            if (!HasIsotopeLabels)
-            {
-                return molecule.ChangeMolecule(Molecule.FromDict(resultDict)); // Nothing to do, but previous caller may have manipulated the formula as represented in resultDict
->>>>>>> 8116fa9d
-            }
-
-            TypedMass massModMono;
-            TypedMass massModAvg;
-            if (molecule.IsMassOnly)
-            {
-                // Just add the incremental mass of of the declared isotopes
-<<<<<<< HEAD
-                massModMono = molecule.MonoMassOffset + IsotopeElementsIncrementalMonoMass;
-                massModAvg = molecule.AverageMassOffset + IsotopeElementsIncrementalAverageMass;
-=======
-                massModMono = molecule.MonoMassOffset + IsotopesIncrementalMonoMass;
-                massModAvg = molecule.AverageMassOffset + IsotopesIncrementalAverageMass;
->>>>>>> 8116fa9d
-            }
-            else
-            {
-                // Deal with mass-only labeling (the "(-1.23)" in [2M(-1.23)+Na]")
-                // N.B. in "[2M2.45+2H]" we'd add 4.90 rather than 2.45, that is, "[+2.45]" with a count of 2
-                // Same idea as handling "4Cl37" in the example below
-                massModMono =
-                    (molecule.MonoMassOffset + IsotopeLabels.MonoMassOffset) * massMultiplier;
-                massModAvg =
-                    (molecule.AverageMassOffset + IsotopeLabels.AverageMassOffset) * massMultiplier;
-                massModMono = massModMono.ChangeIsHeavy(true);
-                massModAvg = massModAvg.ChangeIsHeavy(true);
-
-                // Deal with labeling (the "4Cl37" in "[M4Cl37+2H]")
-                // N.B. in "[2M4Cl37+2H]" we'd replace 8 Cl rather than 4
-<<<<<<< HEAD
-                foreach (var isotopeSymbolAndCount in IsotopeLabels)
-=======
-                foreach (var isotopeSymbolAndCount in IsotopeLabels.Molecule)
->>>>>>> 8116fa9d
-                {
-                    var unlabeledSymbol = BioMassCalc.DICT_HEAVYSYMBOL_TO_MONOSYMBOL[isotopeSymbolAndCount.Key];
-                    resultDict.TryGetValue(unlabeledSymbol, out var unlabeledCount);
-                    // If label is "2Cl37" and molecule is CH4Cl5 then result is CH4Cl3Cl'2
-                    var isotopeCount = massMultiplier * isotopeSymbolAndCount.Value;
-                    unlabeledCount -= isotopeCount;
-<<<<<<< HEAD
-                    if (unlabeledCount >= 0)
-                    {
-                        resultDict[unlabeledSymbol] = unlabeledCount; // Number of remaining non-label atoms
-                    }
-                    else // Can't remove that which is not there
-                    {
-                        throw new InvalidOperationException(
-                            string.Format(
-                                Resources
-                                    .Adduct_ApplyToMolecule_Adduct___0___calls_for_labeling_more__1__atoms_than_are_found_in_the_molecule__2_,
-                                this, unlabeledSymbol, molecule.ToString()));
-                    }
-=======
-                    if (unlabeledCount > 0)
-                    {
-                        resultDict[unlabeledSymbol] = unlabeledCount; // Number of remaining non-label atoms
-                    }
-                    else if (unlabeledCount == 0)
-                    {
-                        resultDict.Remove(unlabeledSymbol); // Number of remaining non-label atoms)
-                    }
-                    else // Can't remove that which is not there
-                    {
-                        throw new InvalidOperationException(
-                            string.Format(
-                                Resources
-                                    .Adduct_ApplyToMolecule_Adduct___0___calls_for_labeling_more__1__atoms_than_are_found_in_the_molecule__2_,
-                                this, unlabeledSymbol, molecule.ToString()));
-                    }
->>>>>>> 8116fa9d
-
-                    var isotopeSymbol = isotopeSymbolAndCount.Key;
-                    if (resultDict.TryGetValue(isotopeSymbol, out var exist))
-                    {
-<<<<<<< HEAD
-                        resultDict[isotopeSymbol] = exist + isotopeCount;
-=======
-                        exist += isotopeCount;
-                        if (exist == 0)
-                        {
-                            resultDict.Remove(isotopeSymbol);
-                        }
-                        else
-                        {
-                            resultDict[isotopeSymbol] = exist;
-                        }
->>>>>>> 8116fa9d
-                    }
-                    else if (isotopeCount != 0)
-                    {
-                        resultDict.Add(isotopeSymbol, isotopeCount);
-                    }
-                }
-            }
-
-<<<<<<< HEAD
-            return molecule.ChangeFormulaAndMassOffset(resultDict, massModMono, massModAvg);
-        }
-
-        public MoleculeMassOffset ApplyToFormula(string formula)
-        {
-            return ApplyToMolecule(MoleculeMassOffset.Create(formula));
-        }
-
-        public MoleculeMassOffset ApplyIsotopeLabelsToFormula(string formula)
-        {
-            var molecule = MoleculeMassOffset.Create(formula);
-=======
-            return molecule.Change(Molecule.FromDict(resultDict), massModMono, massModAvg);
-        }
-
-        public ParsedMolecule ApplyToFormula(string formula)
-        {
-            return ApplyToMolecule(ParsedMolecule.Create(formula));
-        }
-
-        public ParsedMolecule ApplyIsotopeLabelsToFormula(string formula)
-        {
-            var molecule = ParsedMolecule.Create(formula);
->>>>>>> 8116fa9d
-            return ApplyIsotopeLabelsToMolecule(molecule);
-        }
-
-        // Apply just the isotope effect, e.g "2Cl37" in 2MCl37+Na
-<<<<<<< HEAD
-        public MoleculeMassOffset ApplyIsotopeLabelsToMolecule(MoleculeMassOffset molecule)
-=======
-        public ParsedMolecule ApplyIsotopeLabelsToMolecule(ParsedMolecule molecule)
->>>>>>> 8116fa9d
-        {
-            if (!HasIsotopeLabels)
-            {
-                return molecule;
-            }
-<<<<<<< HEAD
-            var resultDict = new Dictionary<string, int>(molecule);
-=======
-            var resultDict = new Dictionary<string, int>(molecule.Molecule);
->>>>>>> 8116fa9d
-
-            return ApplyIsotopeValues(molecule, 1, resultDict);
-        }
-
-        public double ApplyIsotopeLabelsToMass(TypedMass mass)
-        {
-            // Account for the added mass of any labels declared in the adduct, e.g. for [2M4Cl37+H] add 2x4x the difference in mass between CL37 and Cl
-            if (mass.IsHeavy())
-            {
-                return mass; // Mass already has isotope masses factored in
-            }
-            if (!HasIsotopeLabels)
-            {
-                return mass;
-            }
-            return (mass.IsMonoIsotopic() ? IsotopeElementsIncrementalMonoMass : IsotopeElementsIncrementalAverageMass) + mass; 
-        }
-
-        /// <summary>
-        /// Returns the effect of the adduct on the input mass,
-        /// including the mass multiplier and any isotope labels if the mass isn't marked heavy (ie already has labels accounted for)
-        /// </summary>
-        public TypedMass ApplyToMass(TypedMass neutralMass)
-        {
-            var adductMass = neutralMass.IsHeavy()
-                ? neutralMass // Mass already takes isotopes into account
-                : neutralMass.MassType.IsAverage()
-                    ? IsotopeElementsIncrementalAverageMass + AverageMassAdduct
-                    : IsotopeElementsIncrementalMonoMass + MonoMassAdduct; // Mass of the Na and 2*3(mass C' - mass C) in [2M3C13+Na]
-            Assume.IsTrue(adductMass.IsHeavy() == IsotopeElementsIncrementalAverageMass.IsHeavy());
-            return adductMass + neutralMass * MassMultiplier;
-        }
-
-        /// <summary>
-        /// Get the mz when the adduct formula (including any mass multiplier and isotope labels) is applied to a neutral mass
-        /// </summary>
-        /// <param name="neutralMass">mass of a neutral molecule, and its mass tyoe </param>
-        public double MzFromNeutralMass(TypedMass neutralMass)
-        {
-            return MzFromNeutralMass(neutralMass.Value, neutralMass.MassType);
-        }
-
-        /// <summary>
-        /// Get the mz when the adduct formula (including any mass multiplier) is applied to a neutral mass
-        /// </summary>
-        /// <param name="neutralMass">mass of a neutral molecule</param>
-        /// <param name="t">determines use of Average mass or Mono mass</param>
-        public double MzFromNeutralMass(double neutralMass, MassType t)
-        {
-            if (neutralMass != 0 && t.IsMassH())
-            {
-                Assume.IsTrue(IsProtonated); // Expect massH to be a peptide thing only
-<<<<<<< HEAD
-                double iMass = t.IsAverage() ? IsotopeElementsIncrementalAverageMass : IsotopeElementsIncrementalMonoMass; // For example, mass of the 2*3*(cl37-Cl)in 2M3Cl37+2H
-=======
-                var iMass = t.IsHeavy() ? 
-                    0.0 :  // Don't reapply isotope label mass
-                    (t.IsAverage() ? IsotopesIncrementalAverageMass : IsotopesIncrementalMonoMass); // For example, mass of the 2*3*(cl37-Cl)in 2M3Cl37+2H
->>>>>>> 8116fa9d
-                return (iMass + neutralMass * MassMultiplier + (AdductCharge-1) * BioMassCalc.MassProton) / Math.Abs(AdductCharge);
-            }
-            // Treat protonation as a special case, so the numbers agree with how we traditionally deal with peptide charges
-            if (IsProtonated)
-            {
-                var isotopeIncrementalMass = t.IsHeavy() ? 
-                    0.0 : // Don't reapply isotope label mass
-                    t.IsAverage() ? IsotopeElementsIncrementalAverageMass : IsotopeElementsIncrementalMonoMass; // For example, mass of the 2*3*(cl37-Cl)in 2M3Cl37+2H
-                return (isotopeIncrementalMass + neutralMass * MassMultiplier + AdductCharge * BioMassCalc.MassProton) / Math.Abs(AdductCharge);
-            }
-            double adductMass = t.IsHeavy() ? // Don't reapply isotope label mass
-                (t.IsAverage() ? AverageMassAdduct : MonoMassAdduct) : // For example, mass of the 2H in 2M3Cl37+2H
-                (t.IsAverage() ? AverageMassAdduct + IsotopeElementsIncrementalAverageMass : MonoMassAdduct + IsotopeElementsIncrementalMonoMass); // For example, mass of the 2H and 2*3*(cl37-Cl)in 2M3Cl37+2H
-            return (neutralMass * MassMultiplier + adductMass - AdductCharge * BioMassCalc.MassElectron) / Math.Abs(AdductCharge);  
-        }
-
-        /// <summary>
-        /// Work back from mz to mass of molecule without adduct (but with isotopes if any), accounting for electron loss or gain, 
-        /// and adduct multiplier 
-        /// </summary>
-        /// <param name="mz">mz of ion (molecule+adduct)</param>
-        /// <param name="t">determines use of Average mass or Mono mass</param>
-        /// <returns></returns>
-        public TypedMass MassFromMz(double mz, MassType t)
-        {
-            if (IsProtonated)
-            {
-                // Treat this as a special case, so the numbers agree with how we deal with peptide charges
-                return TypedMass.Create((mz * Math.Abs(AdductCharge) - AdductCharge * BioMassCalc.MassProton) / MassMultiplier, t);
-            }
-            var adductMass = t.IsAverage() ? AverageMassAdduct : MonoMassAdduct;
-            return TypedMass.Create((mz * Math.Abs(AdductCharge) + AdductCharge * BioMassCalc.MassElectron - adductMass) / MassMultiplier, t);
-        }
-
-        private void InitializeAsCharge(int charge, ADDUCT_TYPE mode)
-        {
-            Description = null;
-            AdductCharge = charge;
-            MassMultiplier = 1;
-            if ((mode != ADDUCT_TYPE.charge_only) && (AdductCharge != 0))
-            {
-                var absCharge = Math.Abs(AdductCharge);
-                Composition = Molecule.Parse($@"{((AdductCharge < 0) ? @"-" : string.Empty)}H{((absCharge==0)?string.Empty:absCharge.ToString(CultureInfo.InvariantCulture))}");
-<<<<<<< HEAD
-            }
-            else
-            {
-                Composition = Molecule.EMPTY;
-            }
-            IsotopeLabels = MoleculeMassOffset.EMPTY;
-=======
-            }
-            else
-            {
-                Composition = Molecule.Empty;
-            }
-            IsotopeLabels = ParsedMolecule.EMPTY;
->>>>>>> 8116fa9d
-            InitializeMasses();
-        }
-
-        private void InitializeMasses()
-        {
-<<<<<<< HEAD
-            AverageMassAdduct = BioMassCalc.AVERAGE.CalculateMassFromFormula(Composition); // The average mass of the +2Na in [2M4Cl37+2Na]
-            MonoMassAdduct = BioMassCalc.MONOISOTOPIC.CalculateMassFromFormula(Composition); // The mono mass of the +2Na in [2M4Cl37+2Na]
-            double isotopeLabelsAverageMassOffset =  IsotopeLabels.AverageMassOffset;
-            double isotopeLabelsMonoMassOffset = IsotopeLabels.MonoMassOffset;
-            foreach (var isotope in IsotopeLabels)
-=======
-            AverageMassAdduct = BioMassCalc.AVERAGE.CalculateMass(Composition); // The average mass of the +2Na in [2M4Cl37+2Na]
-            MonoMassAdduct = BioMassCalc.MONOISOTOPIC.CalculateMass(Composition); // The mono mass of the +2Na in [2M4Cl37+2Na]
-            double isotopeLabelsAverageMassOffset =  IsotopeLabels.AverageMassOffset;
-            double isotopeLabelsMonoMassOffset = IsotopeLabels.MonoMassOffset;
-            foreach (var isotope in IsotopeLabels.Molecule)
->>>>>>> 8116fa9d
-            {
-                // Account for the added mass of any labels declared in the adduct, e.g. for [2M4Cl37+H] add 2x4x the difference in mass between CL37 and Cl
-                var unlabled = BioMassCalc.GetMonoisotopicSymbol(isotope.Key);
-                var label = isotope.Key;
-                var labelCount = isotope.Value;
-                isotopeLabelsAverageMassOffset += labelCount*(BioMassCalc.AVERAGE.GetMass(label) - BioMassCalc.AVERAGE.GetMass(unlabled));
-                isotopeLabelsMonoMassOffset += labelCount*(BioMassCalc.MONOISOTOPIC.GetMass(label) - BioMassCalc.MONOISOTOPIC.GetMass(unlabled));
-            }
-<<<<<<< HEAD
-            IsotopeElementsIncrementalAverageMass = TypedMass.Create(MassMultiplier * isotopeLabelsAverageMassOffset,
-                isotopeLabelsAverageMassOffset == 0 ? MassType.Average : MassType.AverageHeavy);
-            IsotopeElementsIncrementalMonoMass = TypedMass.Create(MassMultiplier * isotopeLabelsMonoMassOffset,
-=======
-            IsotopesIncrementalAverageMass = new TypedMass(MassMultiplier * isotopeLabelsAverageMassOffset,
-                isotopeLabelsAverageMassOffset == 0 ? MassType.Average : MassType.AverageHeavy);
-            IsotopesIncrementalMonoMass = new TypedMass(MassMultiplier * isotopeLabelsMonoMassOffset,
->>>>>>> 8116fa9d
-                isotopeLabelsMonoMassOffset == 0 ? MassType.Monoisotopic : MassType.MonoisotopicHeavy);
-            Unlabeled = ChangeIsotopeLabels(string.Empty); // Useful for dealing with labels and mass-only small molecule declarations
-            IsProtonated = Composition.Any() && Composition.All(pair => // All H, H', H", D or T
-                BioMassCalc.GetMonoisotopicSymbol(pair.Key) == BioMassCalc.H);
-            IsProteomic = IsProtonated && string.IsNullOrEmpty(Description); 
-        }
-
-        // Used for checking that different descriptions (ie "[M+H]" vs "[M+H]+") have same ion effect
-        public bool SameEffect(Adduct obj)
-        {
-            if (ReferenceEquals(null, obj)) return false;
-            if (ReferenceEquals(this, obj)) return true;
-            if (this.Equals(obj)) return true;
-
-            if (!Equals(obj.AdductCharge, AdductCharge) || 
-                !Equals(obj.Composition, Composition) || 
-                !Equals(obj.MassMultiplier, MassMultiplier) ||
-                !Equals(obj.IsotopeLabels, IsotopeLabels))
-                return false;
-            return true;
-        }
-
-        // We want comparisons to be on the same order as comparing ints, as when we used to just use integer charge instead of proper adducts
-        private void SetHashCode()
-        {
-            _hashCode = (Description != null ? Description.GetHashCode() : 0);
-            _hashCode = (_hashCode * 397) ^ AdductCharge.GetHashCode();
-            _hashCode = (_hashCode * 397) ^ IsotopeLabels.GetHashCode();
-            _hashCode = (_hashCode * 397) ^ Composition.GetHashCode();
-        }
-
-
-        #region object overrides
-
-        public override int GetHashCode()
-        {
-            return _hashCode;
-        }
-
-        public bool Equals(Adduct obj)
-        {
-            if (ReferenceEquals(null, obj)) return false;
-            if (_hashCode != obj._hashCode) return false;
-            var equal = CompareTo(obj) == 0;
-            return equal; // For debugging convenience
-        }
-
-        public override bool Equals(object obj)
-        {
-            if (ReferenceEquals(null, obj)) return false;
-            if (ReferenceEquals(this, obj)) return true;
-            if (obj.GetType() != typeof (Adduct)) return false;
-            return Equals((Adduct)obj);
-        }
-
-        public static int Compare(Adduct left, Adduct right)
-        {
-            if (left == null)
-            {
-                return right == null ? 0 : -1;
-            }
-            return left.CompareTo(right);
-        }
-
-        // Lots of operator overrides, so we don't have to change masses of Skyline code
-        // where we formerly used charge as a proxy for protonation
-
-        public static bool operator ==(Adduct left, Adduct right)
-        {
-            return Equals(left, right);
-        }
-
-        public static bool operator !=(Adduct left, Adduct right)
-        {
-            return !Equals(left, right);
-        }
-
-        public static bool operator <(Adduct left, Adduct right)
-        {
-            return Compare(left, right) < 0;
-        }
-
-        public static bool operator <=(Adduct left, Adduct right)
-        {
-            return Compare(left, right) <= 0;
-        }
-
-        public static bool operator >=(Adduct left, Adduct right)
-        {
-            return Compare(left, right) >= 0;
-        }
-
-        public static bool operator >(Adduct left, Adduct right)
-        {
-            return Compare(left, right) > 0;
-        }
-
-        public int CompareTo(object obj)
-        {
-            return ReferenceEquals(null, obj) ? 1 : CompareTo(obj as Adduct);
-        }
-
-        public int CompareTo(Adduct that)
-        {
-            if (ReferenceEquals(null, that))
-            {
-                return 1;
-            }
-            if (ReferenceEquals(this, that))
-            {
-                return 0;
-            }
-            var comp = AdductCharge.CompareTo(that.AdductCharge);
-            if (comp != 0)
-            {
-                return comp;
-            }
-            comp = string.Compare(Description, that.Description, StringComparison.Ordinal);
-            if (comp != 0)
-            {
-                return comp;
-            }
-            comp =  Composition.CompareTo(that.Composition);
-            if (comp != 0)
-            {
-                return comp;
-            }
-            comp = IsotopeLabels.CompareTo(that.IsotopeLabels);
-            if (comp != 0)
-            {
-                return comp;
-            }
-            return 0;
-        }
-
-        // Return the full "[M+H]" style declaration even if marked as proteomic (that is, even if we aren't carrying a text description)
-        public string AsFormula()
-        {
-            if (!string.IsNullOrEmpty(Description))
-            {
-                return Description;
-            }
-            if (IsChargeOnly)
-            {
-                return string.Format(@"[M{0:+#;-#}]", AdductCharge); 
-            }
-            Assume.IsFalse(HasIsotopeLabels); // For peptides we don't normally handle isotopes in the adduct
-            return Composition.Aggregate(@"[M", (current, atom) => current + (atom.Value==1 ? @"+" : atom.Value==-1 ? @"-" : string.Format(@"{0:+#;-#;#}", atom.Value)) + atom.Key)+@"]";
-        }
-
-        // For protonation, return something like "+2" or "-3", for others the full "[M+Na]" style declaration
-        public string AsFormulaOrSignedInt()
-        {
-            return Description ?? string.Format(@"{0:+#;-#;#}",AdductCharge); // Formatter for pos;neg;zero
-        }
-
-        // For protonation, return something like "2" or "-3", for others the full "[M+Na]" style declaration
-        public string AsFormulaOrInt(CultureInfo culture = null)
-        {
-            return Description ?? AdductCharge.ToString(culture ?? CultureInfo.InvariantCulture); 
-        }
-
-        // For protonation, return something like "++" or "---", for others the full "[M+Na]" style declaration
-        private const string plusses = "++++++++++++++++++++++++++++++++++++++++++++++++++++++++++++++++++++++++++++++++++++++++++";
-        private const string minuses = "------------------------------------------------------------------------------------------";
-
-        public string AsFormulaOrSigns()
-        {
-            if (!String.IsNullOrEmpty(Description))
-            {
-                // For charge-only adducts, fall through to show "+++" instead of showing "[M+3]"
-                if (!IsChargeOnly)
-                    return Description;
-            }
-            return (AdductCharge > 0) ? plusses.Substring(0, AdductCharge) : minuses.Substring(0, -AdductCharge);
-        }
-
-        public string ToString(CultureInfo culture)
-        {
-            return AsFormulaOrInt(culture);            
-        }
-
-        // For protonation, return something like "2" or "-3", for others the full "[M+Na]" style declaration
-        public override string ToString()
-        {
-            return AsFormulaOrInt(CultureInfo.InvariantCulture);
-        }
-
-        #endregion
-
-        public string AuditLogText
-        {
-            get { return ToString(); }
-        }
-
-        public bool IsName
-        {
-            get { return true; }
-        }
-
-        public bool IsValidProductAdduct(Adduct precursorAdduct, TransitionLosses losses)
-        {
-            int precursorCharge = precursorAdduct.AdductCharge;
-            if (losses != null)
-            {
-                precursorCharge -= losses.TotalCharge;
-            }
-
-            return Math.Abs(AdductCharge) <= Math.Abs(precursorCharge);
-        }
-
-    }
-}
+﻿/*
+ * Original author: Brian Pratt <bspratt .at. proteinms.net>,
+ *                  MacCoss Lab, Department of Genome Sciences, UW
+ *
+ * Copyright 2016 University of Washington - Seattle, WA
+ * 
+ * Licensed under the Apache License, Version 2.0 (the "License");
+ * you may not use this file except in compliance with the License.
+ * You may obtain a copy of the License at
+ *
+ *     http://www.apache.org/licenses/LICENSE-2.0I
+ *
+ * Unless required by applicable law or agreed to in writing, software
+ * distributed under the License is distributed on an "AS IS" BASIS,
+ * WITHOUT WARRANTIES OR CONDITIONS OF ANY KIND, either express or implied.
+ * See the License for the specific language governing permissions and
+ * limitations under the License.
+ */
+
+using System;
+using System.Collections.Concurrent;
+using System.Collections.Generic;
+using System.Globalization;
+using System.Linq;
+using System.Text.RegularExpressions;
+using pwiz.Common.Chemistry;
+using pwiz.Common.SystemUtil;
+using pwiz.Skyline.Model.DocSettings;
+using pwiz.Skyline.Properties;
+
+namespace pwiz.Skyline.Util
+{
+
+    /// <summary>
+    /// This collection class serves to replace the many places in code where we formerly 
+    /// indexed items by (inherently positive integer) charge state.
+    /// </summary>
+    public class AdductMap<T>
+    {
+        private readonly Dictionary<Adduct, T> _dict;
+
+        public AdductMap()
+        {
+            _dict = new Dictionary<Adduct, T>();
+        }
+
+        public T this[Adduct a]
+        {
+            get
+            {
+                T item;
+                if (!_dict.TryGetValue(a, out item))
+                {
+                    item = default(T);
+                    _dict.Add(a, item);
+                }
+                return item;
+            }
+            set
+            {
+                if (!_dict.ContainsKey(a))
+                {
+                    _dict.Add(a, value);
+                }
+                else
+                {
+                    _dict[a] = value;
+                }
+            }            
+        }
+
+        public IEnumerable<Adduct> Keys { get { return _dict.Keys; } }
+    }
+
+    public class Adduct : Immutable, IComparable, IEquatable<Adduct>, IAuditLogObject
+    {
+        private Molecule Composition { get; set; } // The chemical makeup of the adduct - the "2H" part in 4M3Cl37+2H
+        private string Description { get; set; } // The text description (will be empty for protonation, we just use charge)
+        private ParsedMolecule IsotopeLabels { get; set; } // Isotope information - the "3Cl37" in  4M3Cl37+2H or "1.23" in 2M(1.23)+Na
+        private TypedMass AverageMassAdduct { get; set; } // Average mass of the adduct itself - the "2H" in 4M3Cl37+2H
+        private TypedMass MonoMassAdduct { get; set; } // Monoisotopic mass of the adduct itself - the "2H" in 4M3Cl37+2H
+        private int MassMultiplier { get; set; } // Returns, for example, the 2 in "[2M+Na]", which means the ion is two molecules + the adduct mass. 
+        private TypedMass IsotopesIncrementalAverageMass { get; set; } // The incremental average mass due to (4*3) (Cl37 - Cl) in 4M3Cl37+2H 
+        private TypedMass IsotopesIncrementalMonoMass { get; set; } // The incremental mono mass due to (4*3) (Cl37 - Cl) in 4M3Cl37+2H
+
+        private int _hashCode; // We want comparisons to be on the same order as comparing ints, as when we used to just use integer charge instead of proper adducts
+
+        // We tend to see the same strings again and again, save some parsing time by maintaining a threadsafe lookup for each ADDUCT_TYPE
+        private static ConcurrentDictionary<string, Adduct>[] _knownAdducts = new ConcurrentDictionary<string, Adduct>[]
+        {
+            new ConcurrentDictionary<string, Adduct>(),
+            new ConcurrentDictionary<string, Adduct>(),
+            new ConcurrentDictionary<string, Adduct>()
+        };
+
+        //
+        // Note constructors are private - use FromCharge and FromString instead, which allow reuse
+        //
+
+        public enum ADDUCT_TYPE
+        {
+            proteomic, // parsing "2" results in an adduct w/ formula H2, z=2, displays as "2" or "++"
+            non_proteomic, // parsing "2" results in an adduct w/ formula H2, z=2, displays as "[M+2H]"
+            charge_only // parsing "2" results in an adduct w/ no formula, z=2, displays as "[M+2]" or "++"
+        }
+
+        private Adduct(int charge, bool protonated)
+        {
+            InitializeAsCharge(charge, protonated ? ADDUCT_TYPE.proteomic : ADDUCT_TYPE.charge_only);
+            SetHashCode(); // For fast GetHashCode()
+        }
+
+        private Adduct(string description, ADDUCT_TYPE integerMode, int? explicitCharge = null, bool strict = false) // Description should have form similar to M+H, 2M+2NA-H etc, or it may be a text representation of a protonated charge a la "2", "-3" etc
+        {
+            var input = (description ?? string.Empty).Trim();
+            int chargeFromText;
+            if (input.Length == 0)
+            {
+                // No text description
+                InitializeAsCharge(explicitCharge ?? 0, integerMode);
+            }
+            else if (int.TryParse(input, out chargeFromText))
+            {
+                // Described purely as a charge
+                InitializeAsCharge(chargeFromText, integerMode);
+            }
+            else
+            {
+                if (!input.StartsWith(@"[") && !input.Contains(@"["))
+                {
+                    // Accept a bare "M+Na", but put it in canonical form "[M+Na]"
+                    input = @"[" + input + @"]";
+                }
+
+                // Watch for strange construction from Agilent MP system e.g. (M+H)+ and (M+H)+[-H2O]
+                if (input.StartsWith(@"(") && input.Contains(@")") && input.Contains(@"M"))
+                {
+                    var parts = input.Split('['); // Break off water loss etc, if any
+                    if (parts.Length == 1 || input.IndexOf(')') < input.IndexOf('['))
+                    {
+                        var constructed = parts[0].Replace(@"(", @"[").Replace(@")", @"]");
+                        if (parts.Length > 1) // Deal with water loss etc
+                        {
+                            // Rearrange (M+H)+[-H2O] as [M-H2O+H]+
+                            var mod = parts[1].Split(']')[0]; // Trim end
+                            var mPos = input.IndexOf('M');
+                            constructed = constructed.Substring(0, mPos+1) + mod + constructed.Substring(mPos + 1);
+                        }
+                        if (TryParse(constructed, out _))
+                        {
+                            input = constructed; // Constructed string is parseable
+                        }
+                    }
+                }
+
+
+                // Check for implied positive ion mode - we see "MH", "MH+", "MNH4+" etc in the wild
+                // Also watch for for label-only like  "[M2Cl37]"
+                var posNext = input.IndexOf('M') + 1;
+                if (posNext > 0 && posNext < input.Length)
+                {
+                    var posClose = input.IndexOf(']');
+                    if (posClose >= 0 && posClose < posNext)
+                    {
+                        // This isn't an adduct description, probably actually examining a modified peptide e.g. K[1Ac]IDGFGPMK
+                        throw new InvalidOperationException(
+                            string.Format(Resources.BioMassCalc_ApplyAdductToFormula_Failed_parsing_adduct_description___0__, input));
+                    }
+                    if (input[posNext] != '+' && input[posNext] != '-') 
+                    {
+                        // No leading + or - : is it because description starts with a label, or because + mode is implied?
+                        var labelEnd = FindLabelDescriptionEnd(input);
+                        if (labelEnd.HasValue)
+                        {
+                            if (input.LastIndexOfAny(new []{'+','-'}) < labelEnd.Value)
+                            {
+                                // Pure labeling - add a trailing + for parseability
+                                input = input.Replace(@"]", @"+0]");
+                            }
+                        }
+                        else if (input[posNext] != ']')  // Leave @"[M]" or @"[2M]" alone
+                        {
+                            // Implied positive mode
+                            input = input.Replace(@"M", @"M+");
+                        }
+                    }
+                }
+
+                if (strict && !Equals(input, description))
+                {
+                    // Caller wanted no tidying, initialize as an empty adduct
+                    InitializeAsCharge(0, ADDUCT_TYPE.charge_only);
+                    SetHashCode(); 
+                    return;
+                }
+                ParseDescription(Description = input);
+                InitializeMasses();
+            }
+
+            if (explicitCharge.HasValue)
+            {
+                if (AdductCharge != 0) // Does claimed charge agree with obviously calcuable charge?
+                {
+                    Assume.IsTrue(AdductCharge == explicitCharge, @"Conflicting charge values in adduct description "+input );
+                }
+                AdductCharge = explicitCharge.Value;
+            }
+            SetHashCode(); // For fast GetHashCode()
+        }
+
+        private static int? FindLabelDescriptionEnd(string input)
+        {
+            var posNext = input.IndexOf('M') + 1;
+            if (posNext > 0)
+            {
+                if (input[posNext] == '(')
+                {
+                    var close = input.LastIndexOf(')');
+                    if (close > posNext)
+                    {
+                        return close+1;
+                    }
+                }
+                else if (input[posNext] != '+' && input[posNext] != '-')
+                {
+                    // No leading + or - : is it because description starts with a label, or because + mode is implied?
+                    var limit = input.IndexOfAny(new[] { '+', '-', ']' });
+                    if (limit < posNext)
+                    {
+                        return null;
+                    }
+                    double test;
+                    if (double.TryParse(input.Substring(posNext, limit - posNext),
+                        NumberStyles.Float | NumberStyles.AllowThousands, NumberFormatInfo.InvariantInfo, out test))
+                    {
+                        return limit;  // Started with a mass label
+                    }
+                    while (posNext < limit)
+                    {
+                        if (char.IsDigit(input[posNext]))
+                        {
+                            posNext++;
+                        }
+                        else
+                        {
+                            var remain = input.Substring(posNext);
+                            if (DICT_ADDUCT_ISOTOPE_NICKNAMES.Keys.Any(k => remain.StartsWith(k)))
+                            {
+                                // It's at least trying to be an isotopic label
+                                return limit;
+                            }
+                            break;
+                        }
+                    }
+                }
+            }
+            return null;
+        }
+
+        private static readonly Regex ADDUCT_OUTER_REGEX =
+            new Regex(
+                @"\[?(?<multM>.*?)M(?<label>(\(.*\)|[^\+\-]*))?(?<adduct>[\+\-][^\]]*)(\](?<declaredChargeCount>\d*)(?<declaredChargeSign>[+-]*)?)?$",
+                RegexOptions.ExplicitCapture | RegexOptions.Singleline | RegexOptions.CultureInvariant);
+        private static readonly Regex ADDUCT_INNER_REGEX = new Regex(@"(?<oper>\+|\-)(?<multM>\d+)?\(?(?<ion>[^-+\)]*)\)?",
+            RegexOptions.ExplicitCapture | RegexOptions.Singleline | RegexOptions.CultureInvariant);
+        private static readonly Regex ADDUCT_ION_REGEX = new Regex(@"(?<multM>\d+)?(?<ion>[A-Z][a-z]?['\""]?)",
+            RegexOptions.ExplicitCapture | RegexOptions.Singleline | RegexOptions.CultureInvariant);
+        private static readonly Regex ADDUCT_NMER_ONLY_REGEX = new Regex(@"\[(?<multM>\d*)M\]$",
+            RegexOptions.ExplicitCapture | RegexOptions.Singleline | RegexOptions.CultureInvariant);
+
+        private int? ParseChargeDeclaration(string adductOperations)
+        {
+            int parsedCharge;
+            int? result = null;
+            if (adductOperations.StartsWith(@"+") && adductOperations.Distinct().Count() == 1) // @"[M+]" is legit, @"[M+++]" etc is presumably also legit
+            {
+                result = adductOperations.Length;
+            }
+            else if (adductOperations.StartsWith(@"-") && adductOperations.Distinct().Count() == 1) // @"[M-]", @"[M---]" etc are presumably also legit
+            {
+                result = -adductOperations.Length;
+            }
+            else if (int.TryParse(adductOperations, out parsedCharge)) // "[M+2]", "[M-3]" etc
+            {
+                result = parsedCharge;
+            }
+            return result;
+        }
+
+        /// <summary>
+        /// Examine a string to see if it contains an adduct description at the end
+        /// </summary>
+        /// <param name="formulaWithAdduct">possibly a string ending with an adduct description</param>
+        /// <param name="result">resulting adduct object, if any</param>
+        /// <returns>input string trimmed of adduct string</returns>
+        public static string FindInFormula(string formulaWithAdduct, out Adduct result)
+        {
+            if (!string.IsNullOrEmpty(formulaWithAdduct))
+            {
+                var possibleAdductStart = formulaWithAdduct.LastIndexOf('[');
+                if (possibleAdductStart >= 0) // Has '['
+                {
+                    var possible = formulaWithAdduct.Substring(possibleAdductStart);
+                    if (possible.Count(c => c == ']') == 1 && // Has closing ']'
+                        possible[1] != '+' && possible[1] != '-') // Isn't a mass modification
+                    {
+                        if (Adduct.TryParse(possible, out result))
+                        {
+                            return formulaWithAdduct.Substring(0,possibleAdductStart).Trim();
+                        }
+                    }
+                }
+            }
+            result = EMPTY;
+            return formulaWithAdduct; // Not found
+        }
+
+        private void ParseDescription(string input)
+        {
+            int? declaredCharge = null;
+            int? calculatedCharge = null;
+            IsotopeLabels = ParsedMolecule.EMPTY;
+            var match = ADDUCT_OUTER_REGEX.Match(input.Trim());
+            var success = match.Success && (match.Groups.Count == 6);
+
+            string adductOperations; 
+            success &= !string.IsNullOrEmpty(adductOperations = match.Groups[@"adduct"].Value);
+
+            // Check for sane bracketing (none, or single+balanced+anchored)
+            if (success)
+            {
+                var brackets = input.Count(c => c == '[');
+                success &= brackets == input.Count(c => c == ']');
+                if (brackets != 0)
+                {
+                    success &= (brackets == 1) && input.StartsWith(@"[");
+                }
+            }
+            var composition = new Dictionary<string, int>();
+            if (success)
+            {
+                // Read the mass multiplier if any - the "2" in "[2M+..." if any such thing is there
+                var massMultiplier = 1;
+                var massMultiplierStr = match.Groups[@"multM"].Value;
+                if (!string.IsNullOrEmpty(massMultiplierStr) && !massMultiplierStr.StartsWith(@"("))
+                {
+                    success = int.TryParse(massMultiplierStr, out massMultiplier);
+                    if (!success || massMultiplier <= 0)
+                    {
+                        throw new InvalidOperationException(
+                            string.Format(Resources.BioMassCalc_ApplyAdductToFormula_Failed_parsing_adduct_description___0__, input));
+                    }
+                }
+                MassMultiplier = massMultiplier;
+
+                // Read any isotope declarations
+
+                // Read the "4Cl37" in "[2M4Cl37+..." if any such thing is there
+                // Also deal with more complex labels, eg 6C132N15 -> 6C'2N'
+                var label = match.Groups[@"label"].Value.Split(']')[0].Trim('(', ')'); // In case adduct had form like M(-1.2345)+H or [2M2Cl37]+3
+                var hasIsotopeLabels = !string.IsNullOrEmpty(label);
+                if (hasIsotopeLabels)
+                {
+                    var isotopeLabels = new Dictionary<string, int>();
+                    double labelMass = 0;
+
+                    if (double.TryParse(label, NumberStyles.Float, CultureInfo.InvariantCulture, out var tryLabelMass))
+                    {
+                        // Sometimes all we're given is a mass offset eg M1.002+2H
+                        labelMass = tryLabelMass;
+                    }
+                    else
+                    {
+                        // Verify that everything in the label can be understood as isotope counts
+                        // ReSharper disable LocalizableElement
+                        var test = DICT_ADDUCT_ISOTOPE_NICKNAMES.Aggregate(label, (current, nickname) => current.Replace(nickname.Key, "\0")); //  2Cl373H2 -> "2\03\0"
+                        // ReSharper restore LocalizableElement
+                        if (test.Any(t => !char.IsDigit(t) && t != '\0') || test[test.Length - 1] != '\0') // This will catch 2Cl373H -> "2\03H" or 2Cl373H23 -> "2\03\03"
+                        {
+                            var errmsg = string.Format(Resources.Adduct_ParseDescription_isotope_error,
+                                    match.Groups[@"label"].Value.Split(']')[0], input, string.Join(@" ", DICT_ADDUCT_ISOTOPE_NICKNAMES.Keys));
+                            throw new InvalidOperationException(errmsg);
+                        }
+
+                        label = DICT_ADDUCT_ISOTOPE_NICKNAMES.Aggregate(label, (current, nickname) => current.Replace(nickname.Key, nickname.Value)); // eg Cl37 -> Cl'
+                        // Problem: normal chemical formula for "6C132N15H" -> "6C'2NH'" would be "C'6N'15H"
+                        var ionMatches = ADDUCT_ION_REGEX.Matches(label);
+                        foreach (Match m in ionMatches)
+                        {
+                            if (m.Groups.Count < 1)
+                            {
+                                success = false;
+                                break;
+                            }
+                            var multiplierM = 1;
+                            var multMstr = m.Groups[@"multM"].Value; // Read the @"2" in @"+2H" if any such thing is there
+                            if (!string.IsNullOrEmpty(multMstr))
+                            {
+                                success = int.TryParse(multMstr, out multiplierM);
+                            }
+
+                            var isotope = m.Groups[@"ion"].Value;
+ 
+                            isotopeLabels.Add(isotope, multiplierM);
+                        }
+                    }
+                    IsotopeLabels = ParsedMolecule.Create(Molecule.FromDict(isotopeLabels), 
+                       new TypedMass(labelMass, MassType.MonoisotopicHeavy), 
+                       new TypedMass(labelMass, MassType.AverageHeavy));
+                }
+
+                var declaredChargeCountStr = match.Groups[@"declaredChargeCount"].Value;
+                if (!string.IsNullOrEmpty(declaredChargeCountStr)) // Read the "2" in "[M+H+Na]2+" if any such thing is there
+                {
+                    if (!string.IsNullOrEmpty(declaredChargeCountStr))
+                    {
+                        int z;
+                        success = int.TryParse(declaredChargeCountStr, out z);
+                        declaredCharge = z;
+                    }
+                }
+                var declaredChargeSignStr = match.Groups[@"declaredChargeSign"].Value;
+                if (!string.IsNullOrEmpty(declaredChargeSignStr))
+                    // Read the "++" in "[M+2H]++" or "+" in "]2+" if any such thing is there
+                {
+                    declaredCharge = (declaredCharge ?? 1)*
+                                     (declaredChargeSignStr.Count(c => c == '+') - declaredChargeSignStr.Count(c => c == '-'));
+                }
+
+                // Check for M+, M--, M+3 etc
+                var parsedCharge = ParseChargeDeclaration(adductOperations);
+                if (parsedCharge.HasValue)
+                {
+                    calculatedCharge = parsedCharge;
+                }
+                else
+                {
+                    // If trailing part of declaration is of form +2, -3, -- etc, treat it as an explicit charge as in "[M+H+]" or "[M+H+1]"
+                    var lastSign = Math.Max(adductOperations.LastIndexOf(@"-", StringComparison.Ordinal), adductOperations.LastIndexOf(@"+", StringComparison.Ordinal));
+                    if (lastSign > -1 && (lastSign == adductOperations.Length-1 || adductOperations.Substring(lastSign+1).All(char.IsDigit)))
+                    {
+                        while (lastSign > 0 && adductOperations[lastSign - 1] == adductOperations[lastSign])
+                        {
+                            lastSign--;
+                        }
+                        parsedCharge = ParseChargeDeclaration(adductOperations.Substring(lastSign));
+                        if (parsedCharge.HasValue)
+                        {
+                            declaredCharge = parsedCharge;
+                            adductOperations = adductOperations.Substring(0, lastSign);
+                        }
+                    }
+
+                    // Now parse each part of the "+Na-2H" in "[M+Na-2H]" if any such thing is there
+                    var matches = ADDUCT_INNER_REGEX.Matches(adductOperations);
+                    int remaining = matches.Count;
+                    foreach (Match m in matches)
+                    {
+                        remaining--;
+                        if (m.Groups.Count < 4)
+                        {
+                            success = false;
+                            break;
+                        }
+                        var multiplierM = 1;
+                        var multMstr = m.Groups[@"multM"].Value; // Read the @"2" in @"+2H" if any such thing is there
+                        if (!string.IsNullOrEmpty(multMstr))
+                        {
+                            success = int.TryParse(multMstr, out multiplierM);
+                        }
+                        if (m.Groups[@"oper"].Value.Contains(@"-"))
+                        {
+                            multiplierM *= -1;
+                        }
+                        var ion = m.Groups[@"ion"].Value;
+                        int ionCharge;
+                        if (DICT_ADDUCT_ION_CHARGES.TryGetValue(ion, out ionCharge))
+                        {
+                            calculatedCharge = (calculatedCharge ?? 0) + ionCharge*multiplierM;
+                        }
+
+                        // Swap common nicknames like "DMSO" for "C2H6OS", or "N15" for N'
+                        string realname;
+                        if (DICT_ADDUCT_NICKNAMES.TryGetValue(ion, out realname) || DICT_ADDUCT_ISOTOPE_NICKNAMES.TryGetValue(ion, out realname))
+                        {
+                            ion = realname;
+                        }
+
+                        try
+                        {
+                            var ionMolecule = ParsedMolecule.Create(ion);
+                            if (ionMolecule.IsEmpty)
+                            {
+                                success = multiplierM == 1 && remaining != 0; // Allow pointless + in "M+-H2O+H" but not trailing +in "M-H2O+H+"
+                            }
+                            foreach (var pair in ionMolecule)
+                            {
+                                int count;
+                                if (composition.TryGetValue(pair.Key, out count))
+                                {
+                                    count += pair.Value * multiplierM;
+                                    if (count == 0)
+                                    {
+                                        composition.Remove(pair.Key);
+                                    }
+                                    else
+                                    {
+                                        composition[pair.Key] = count;
+                                    }
+                                }
+                                else if (pair.Value != 0)
+                                {
+                                    composition.Add(pair.Key, pair.Value * multiplierM);
+                                }
+                            }
+                        }
+                        catch (ArgumentException)
+                        {
+                            throw new InvalidOperationException(
+                                string.Format(Resources.BioMassCalc_ApplyAdductToFormula_Unknown_symbol___0___in_adduct_description___1__,
+                                    ion, input));
+                        }
+                    }
+                }
+            }
+            AdductCharge = calculatedCharge ?? declaredCharge ?? 0;
+            if (!composition.Keys.All(k => BioMassCalc.MONOISOTOPIC.IsKnownSymbol(k)))
+            {
+                throw new InvalidOperationException(
+                    string.Format(Resources.BioMassCalc_ApplyAdductToFormula_Unknown_symbol___0___in_adduct_description___1__,
+                        composition.Keys.First(k => !BioMassCalc.MONOISOTOPIC.IsKnownSymbol(k)), input));
+            }
+            Composition = Molecule.FromDict(composition);
+            if (!success)
+            {
+                // Allow charge free neutral like [M] or nmer like [3M]
+                match = ADDUCT_NMER_ONLY_REGEX.Match(input);
+                if (match.Success && match.Groups.Count == 2)
+                {
+                    success = true;
+                    var massMultiplier = 1;
+                    var massMultiplierStr = match.Groups[@"multM"].Value;
+                    if (!string.IsNullOrEmpty(massMultiplierStr))
+                    {
+                        success = int.TryParse(massMultiplierStr, out massMultiplier);
+                    }
+                    MassMultiplier = massMultiplier;
+                }
+                if (!success)
+                {
+                    throw new InvalidOperationException(
+                        string.Format(Resources.BioMassCalc_ApplyAdductToFormula_Failed_parsing_adduct_description___0__, input));
+                }
+            }
+            if (declaredCharge.HasValue && calculatedCharge.HasValue && declaredCharge != calculatedCharge)
+            {
+                throw new InvalidOperationException(
+                    string.Format(
+                        Resources
+                            .BioMassCalc_ApplyAdductToFormula_Failed_parsing_adduct_description___0____declared_charge__1__does_not_agree_with_calculated_charge__2_,
+                        input, declaredCharge.Value, calculatedCharge));
+            }
+        }
+        public Adduct Unlabeled { get; private set; } // Version of this adduct without any isotope labels
+
+        // N.B. "AdductCharge" and "AdductFormula" seem like weirdly redundant names, until you consider that 
+        // they can show up in reports, at which point "Charge" and "Formula" are a bit overloaded.
+
+        public int AdductCharge { get; private set; }  // The charge that the adduct gives to a molecule
+
+        public string AdductFormula // Return adduct description - will produce [M+H] format for protonation
+        {
+            get
+            {
+                if (IsEmpty)
+                {
+                    return string.Empty;
+                }
+                if (IsProteomic) // We don't carry description for peptide protonation, generate one here
+                {
+                    switch (AdductCharge)
+                    {
+                        case 1:
+                            return @"[M+H]";
+                        case -1:
+                            return @"[M-H]";
+                        default:
+                            return string.Format(@"[M{0:+#;-#}H]", AdductCharge);
+                    }
+                }
+                return !string.IsNullOrEmpty(Description) ? Description : string.Format(@"[M{0:+#;-#}]", AdductCharge);
+            }
+        }
+
+        public bool IsProtonated { get; private set; } // When true, we use a slightly different mz calc for backward compatibility
+
+        public bool IsChargeOnly { get { return Composition.Count == 0 && !HasIsotopeLabels; } }
+
+        public bool IsProteomic { get; private set; } //  For peptide use
+
+        public bool IsEmpty { get { return ReferenceEquals(this, EMPTY); } }
+
+        public static bool IsNullOrEmpty(Adduct adduct)
+        {
+            return adduct == null || adduct.IsEmpty;
+        }
+        public bool HasIsotopeLabels => IsotopeLabels.HasMassOffsets || IsotopeLabels.HasChemicalFormula; // Does the adduct description include isotopes, like "6Cl37" in "M6Cl37+2H"
+
+
+        // Helper function for UI - does this string look like it's on its way to being an adduct?
+        public static bool PossibleAdductDescriptionStart(string possibleDescription)
+        {
+            if (string.IsNullOrEmpty(possibleDescription))
+                return false;
+            Adduct val;
+            if (TryParse(possibleDescription, out val) && !val.IsEmpty)
+            {
+                return true; // An actual adduct description
+            }
+            return possibleDescription.StartsWith(@"[") || possibleDescription.StartsWith(@"M");
+        }
+
+        /// <summary>
+        /// Construct an adduct based on a string (probably serialized XML) of form "2" or "-3" or "[M+Na]" etc.
+        /// Minimizes memory thrash by reusing the more common adducts. 
+        /// Assumes protonated adduct when dealing with charge only, 
+        /// so "2" gives adduct z=2 formula=H2 ToString="++".
+        /// </summary>
+        public static Adduct FromStringAssumeProtonated(string value)
+        {
+            return FromString(value, ADDUCT_TYPE.proteomic, null);
+        }
+        /// Same as above, but assumes charge-only adduct when dealing with integer charge only,
+        /// so "2" gives adduct z=2 formula=<none></none> ToString="[M+2]".
+        public static Adduct FromStringAssumeChargeOnly(string value)
+        {
+            return FromString(value, ADDUCT_TYPE.charge_only, null);
+        }
+
+        /// Same as above, but assumes charge-only adduct when dealing with integer charge only,
+        /// so "2" gives adduct z=2 formula=H2 ToString="[M+2H]".
+        public static Adduct FromStringAssumeProtonatedNonProteomic(string value)
+        {
+            return FromString(value, ADDUCT_TYPE.non_proteomic, null);
+        }
+
+        /// <summary>
+        /// Construct an adduct based on a string (probably serialized XML) of form "2" or "-3" or "[M+Na]" etc.
+        /// Minimizes memory thrash by reusing the more common adducts.
+        /// In strict mode, won't attempt any syntax correction
+        ///
+        /// </summary>
+        public static Adduct FromString(string value, ADDUCT_TYPE parserMode, int? explicitCharge, bool strict=false)
+        {
+            if (value == null)
+                return EMPTY;
+
+            // Quick check to see if we've encountered this description before
+            var dict = _knownAdducts[(int)parserMode];
+            if (dict.TryGetValue(value, out var knownAdduct))
+            {
+                return knownAdduct;
+            }
+
+            if (int.TryParse(value, out var z))
+            {
+                var result = FromCharge(z, parserMode);
+                dict[value] = result; // Cache this on the likely chance that we'll see this representation again
+                return result;
+            }
+
+            // Reuse the more common non-proteomic adducts
+            var testValue = value.StartsWith(@"M") ? @"[" + value + @"]" : value;
+            var testAdduct = new Adduct(testValue, parserMode, explicitCharge, strict);
+            if (!testValue.EndsWith(@"]"))
+            {
+                // Can we trim any trailing charge info to arrive at a standard form (ie use [M+H] instead of [M+H]+)?
+                try
+                {
+                    var stripped = testValue.Substring(0, testValue.IndexOf(']')+1);
+                    var testB = new Adduct(stripped, parserMode, explicitCharge);
+                    if (testAdduct.SameEffect(testB))
+                        testAdduct = testB; // Go with the simpler canonical form
+                }
+                catch
+                {
+                    // ignored
+                }
+            }
+            // Re-use the standard pre-allocated adducts when possible
+            foreach (var adduct in (parserMode == ADDUCT_TYPE.proteomic) ? COMMON_PROTONATED_ADDUCTS : COMMON_SMALL_MOL_ADDUCTS) 
+            {
+                if (testAdduct.SameEffect(adduct))
+                {
+                    dict[value] = adduct;  // Cache this on the likely chance that we'll see this representation again
+                    return adduct;
+                }
+            }
+            dict[value] = testAdduct;  // Cache this on the likely chance that we'll see this representation again
+            if (strict && !Equals(testAdduct.Description, value))
+            {
+                return EMPTY; // Caller wants no attempts at tidying up
+            }
+            return testAdduct;
+        }
+
+        /// <summary>
+        /// Given, for example, charge=-3, return an Adduct with z=-3, empty formula, displays as "[M-3]"
+        /// </summary>
+        public static Adduct FromChargeNoMass(int charge)
+        {
+            switch (charge)
+            {
+                case 0:
+                    return EMPTY;
+                case 1:
+                    return M_PLUS; // [M+]
+                case -1:
+                    return M_MINUS; // [M-]
+                case 2:
+                    return M_PLUS_2; // [M+2]
+                case -2:
+                    return M_MINUS_2; // [M-2]
+                case 3:
+                    return M_PLUS_3; // [M+3]
+                case -3:
+                    return M_MINUS_3; // [M-3]
+                default:
+                    return new Adduct(string.Format(@"[M{0:+#;-#}]", charge), ADDUCT_TYPE.charge_only, charge);
+            }
+        }
+
+        /// <summary>
+        /// Given, for example, charge=3, return an Adduct with z=3, formula = H3, displays as "[M+3H]"
+        /// </summary>
+        public static Adduct NonProteomicProtonatedFromCharge(int charge)
+        {
+            if (charge == 0)
+                return EMPTY;
+            var adductTmp = FromChargeProtonated(charge);
+            return new Adduct(adductTmp.AdductFormula, ADDUCT_TYPE.non_proteomic, charge);  // Create an adduct that shows a formula in ToString()
+        }
+
+        /// <summary>
+        /// Same as NonProteomicProtonatedFromCharge(int charge), but also accepts isotope information
+        /// </summary>
+        public static Adduct NonProteomicProtonatedFromCharge(int charge, IDictionary<string, int> dictIsotopeCounts)
+        {
+            var adductTmp = NonProteomicProtonatedFromCharge(charge);
+            if (dictIsotopeCounts != null && dictIsotopeCounts.Count > 0)
+            {
+               // Convert from our chemical formula syntax to that used by adducts
+                var adductIons = dictIsotopeCounts.Aggregate(@"[M", (current, pair) => current + string.Format(CultureInfo.InvariantCulture, @"{0}{1}",
+                    (pair.Value>1) ? pair.Value.ToString() : string.Empty, 
+                    (DICT_ADDUCT_NICKNAMES.FirstOrDefault(x => x.Value == pair.Key).Key ?? DICT_ADDUCT_ISOTOPE_NICKNAMES.FirstOrDefault(x => x.Value == pair.Key).Key) ??pair.Key));
+                var adductTextClose = (charge == 0) ? @"]" : adductTmp.AdductFormula.Substring(2);
+                return new Adduct(adductIons + adductTextClose, ADDUCT_TYPE.non_proteomic, charge);
+            }
+            if (charge == 0)
+            {
+                return EMPTY;
+            }
+            return new Adduct(adductTmp.AdductFormula, ADDUCT_TYPE.non_proteomic, charge);  // Create an adduct that shows a formula in ToString()
+        }
+
+        public static Adduct FromFormulaDiff(string left, string right, int charge)
+        {
+            // Take adduct as the difference between two chemical formulas
+            var l = ParsedMolecule.Create(left.Trim());
+            var r = ParsedMolecule.Create(right.Trim());
+            return FromFormulaDiff(l, r, charge);
+        }
+
+        public static Adduct FromFormulaDiff(ParsedMolecule left, ParsedMolecule right, int charge)
+        {
+            var adductFormula = left.Difference(right).ToString();
+            if (string.IsNullOrEmpty(adductFormula))
+            {
+                return FromChargeNoMass(charge);
+            }
+            var sign = adductFormula.StartsWith(@"-") ? string.Empty : @"+";
+            var signZ = charge < 0 ? @"-" : @"+";
+            // Emit something like [M-C4H]2-"
+            return new Adduct(string.Format(@"[M{0}{1}]{2}{3}", sign, adductFormula, Math.Abs(charge), signZ), ADDUCT_TYPE.non_proteomic) { AdductCharge = charge };
+        }
+
+        public static Adduct ProtonatedFromFormulaDiff(string left, string right, int charge)
+        {
+            // Take adduct as the difference between two chemical formulas, assuming that H is for protonation
+            var l = ParsedMolecule.Create(left.Trim());
+            var r = ParsedMolecule.Create(right.Trim());
+            return ProtonatedFromFormulaDiff(l, r, charge);
+        }
+
+        public static Adduct ProtonatedFromFormulaDiff(ParsedMolecule left, ParsedMolecule right, int charge)
+        {
+            // Take adduct as the difference between two chemical formulas, assuming that H is for protonation
+            var d = left.Difference(right).Molecule;
+            if (d.Values.Any(count => count < 0) || d.Values.All(count => count == 0))
+            {
+                return NonProteomicProtonatedFromCharge(charge); // No difference in formulas, try straight protonation
+            }
+
+            // Any difference in H can be used as explanation for charge
+            int nH;
+            if (d.TryGetValue(BioMassCalc.H, out nH) && nH != 0)
+            {
+                d = d.SetElementCount(BioMassCalc.H, Math.Max(0, nH - charge));
+            }
+
+            var adductFormula = d.ToString();
+
+            if (string.IsNullOrEmpty(adductFormula))
+            {
+                return NonProteomicProtonatedFromCharge(charge); // The entire formula difference was protonation
+            }
+            var sign = adductFormula.StartsWith(@"-") ? string.Empty : @"+";
+            // Emit something like [M-C4+H3] or [M+Cl-H]
+            if (Math.Abs(charge) > 1)
+            {
+                return new Adduct(string.Format(@"[M{0}{1}{2:+#;-#}H]", sign, adductFormula, charge), ADDUCT_TYPE.non_proteomic) { AdductCharge = charge };
+            }
+            return new Adduct(string.Format(@"[M{0}{1}{2}H]", sign, adductFormula, charge>0?@"+":@"-"), ADDUCT_TYPE.non_proteomic) { AdductCharge = charge };
+        }
+
+        /// <summary>
+        /// Splits a string which might be a formula and adduct (e.g. C12H5[M+H] returns "C12H5" and sets adduct to Adduct.M_PLUS_H)
+        /// </summary>
+        public static string SplitFormulaAndTrailingAdduct(string input, ADDUCT_TYPE adductType, out Adduct adduct)
+        {
+            var formulaAndAdductText = (input??string.Empty).Trim();
+            if (string.IsNullOrEmpty(formulaAndAdductText))
+            {
+                adduct = EMPTY;
+                return string.Empty;
+            }
+            var parts = Regex.Split(formulaAndAdductText, @"\[(?![+-])");  // Split on [ but not on [+ or [-
+            if (!Adduct.TryParse(formulaAndAdductText.Substring(parts[0].Length), out adduct, adductType))
+            {
+                adduct = EMPTY;
+            }
+            return parts[0];
+        }
+        
+        /// <summary>
+        /// Replace, for example, the "2" in "[2M+H]"
+        /// </summary>
+        public Adduct ChangeMassMultiplier(int value)
+        {
+            if (value == MassMultiplier)
+                return this; // No change
+            var indexM = AdductFormula.IndexOf('M');
+            if (indexM < 1)
+                return this;
+            var newFormula = (value > 1 ? string.Format(@"[{0}", value) : @"[") + AdductFormula.Substring(indexM);
+            return Equals(AdductFormula, newFormula) ? this : new Adduct(newFormula, ADDUCT_TYPE.non_proteomic, AdductCharge);
+        }
+
+        private Adduct ChangeIsotopeLabels(string isotopes)
+        {
+            if (string.IsNullOrEmpty(isotopes) && !HasIsotopeLabels)
+            {
+                return this;
+            }
+            var indexM = AdductFormula.IndexOf('M');
+            if (indexM < 1)
+            {
+                return this;
+            }
+            var signIndex = FindSignIndex(AdductFormula);
+            if (signIndex < 0)
+            {
+                return EMPTY; // Error
+            }
+            var newFormula = AdductFormula.Substring(0, indexM + 1) + isotopes + AdductFormula.Substring(signIndex);
+            return Equals(AdductFormula, newFormula) ? this : new Adduct(newFormula, ADDUCT_TYPE.non_proteomic, AdductCharge); // No reason isotopes should change charge
+        }
+
+
+        /// <summary>
+        /// Replace, for example, the "6C13" in "[M6C13+Na]"
+        /// Accepts a dictionary of isotope,count where isotope is either in Skyline vernacular Cl', or adduct-speak Cl37
+        /// </summary>
+        public Adduct ChangeIsotopeLabels(IDictionary<string, int> isotopes)
+        {
+            if ((isotopes==null || isotopes.Count==0) && !HasIsotopeLabels)
+            {
+                return this;
+            } 
+            return ChangeIsotopeLabels(
+                isotopes == null || isotopes.Count == 0 ? string.Empty : isotopes.Aggregate(string.Empty,
+                    (current, pair) => current +
+                                       ((pair.Value == 0) ? string.Empty : // We see things like H'0 (that's a zero) in the wild
+                                           (string.Format(CultureInfo.InvariantCulture, @"{0}{1}",
+                                               (pair.Value > 1) ? pair.Value.ToString() : string.Empty,
+                                               // If label was described (for example) as Cl' in dict, look up Cl37 and use that
+                                               DICT_ADDUCT_ISOTOPE_NICKNAMES.FirstOrDefault(x => x.Value == pair.Key).Key ?? pair.Key))))); 
+        }
+
+        // Sometimes all we know is that two analytes have same name but different masses - describe isotope label as a mass
+        public Adduct ChangeIsotopeLabels(double value, int? precision = null)
+        {
+            var format = @".0########".Substring(0, Math.Min(1 + (precision ?? 5), 10));
+            var valStr =  value.ToString(format, CultureInfo.InvariantCulture);
+            if (valStr.Equals(@".0"))
+            {
+                value = 0;
+            }
+            if (value < 0)
+            {
+                return ChangeIsotopeLabels(string.Format(@"({0})", valStr));
+            }
+            return ChangeIsotopeLabels(value==0 ? string.Empty :  valStr);
+        }
+
+        // Change the charge multiplier if possible
+        // ie for charge 2, [M+Na] -> [M+2Na] but [M+3Na-H] goes to [M+2H] because it's ambiguous
+        public Adduct ChangeCharge(int newCharge)
+        {
+            if (Equals(newCharge, AdductCharge))
+                return this;
+            // If it is proteomic, simply create a new proteomic adduct with the new charge.
+            if (IsProteomic)
+                return FromChargeProtonated(newCharge);
+
+            if (AdductCharge == 0)
+            {
+                // Adduct doesn't have any cue for charge state, so append one: eg [M+S] => [M+S]+
+                var adductFormula = AdductFormula;
+                string sign;
+                if (Math.Abs(newCharge) < 3)
+                {
+                    // Use ++ or -- type notation
+                    sign = (newCharge > 0) ? plusses.Substring(0, newCharge) : minuses.Substring(0, -newCharge);
+                }
+                else
+                {
+                    // Use +4, -5 type notation
+                    sign = newCharge.ToString(@"+#;-#");
+                }
+                return FromStringAssumeChargeOnly(adductFormula+sign);
+            }
+
+            var formula = AdductFormula;
+            var signIndex = FindSignIndex(formula); // Skip over any isotope description - might contain "-"
+            if (signIndex > 0)
+            {
+                if (formula.Substring(signIndex).Count(c => c == '+' || c == '-') == 1) // Reject multipart adducts - don't know which parts to change
+                {
+                    var oldcount = formula.Substring(signIndex, 1) + new string(formula.Substring(signIndex + 1).TakeWhile(char.IsDigit).ToArray()); // Find the +2 in [M+2Na] or the + in [M+H]
+                    var newcount = (newCharge < 0 ? @"-" : @"+") + (Math.Abs(newCharge) > 1 ? Math.Abs(newCharge).ToString(CultureInfo.InvariantCulture) : string.Empty);
+                    formula = formula.Substring(0,signIndex) + formula.Substring(signIndex).Replace(oldcount, newcount);
+                    Adduct result;
+                    if (TryParse(formula, out result))
+                    {
+                        if (result.AdductCharge == newCharge)
+                        {
+                            return result; // Revised charge looks good
+                        }
+                        if (result.AdductCharge == -newCharge)
+                        {
+                            // Revised charge is opposite of what we expected - adduct has opposite charge value of what we expected?
+                            formula = formula.Substring(0, signIndex) + formula.Substring(signIndex).Replace(newCharge < 0 ? @"-" : @"+", newCharge < 0 ? @"+" : @"-");
+                            if (TryParse(formula, out result) && result.AdductCharge == newCharge)
+                            {
+                                return result;
+                            }
+                        }
+                    }
+                }
+            }
+            throw new InvalidOperationException(string.Format(@"Unable to adjust adduct formula {0} to achieve charge state {1}", AdductFormula, newCharge));
+        }
+
+        /// <summary>
+        /// Replace, for example, the "+Na" in "[M+Na]"
+        /// </summary>
+        public Adduct ChangeIonFormula(string val)
+        {
+            var end = AdductFormula.IndexOf(']');
+            if (end < 0)
+                return this;
+            var formula = AdductFormula.Substring(0, end);
+            var signIndex = FindSignIndex(formula);
+            if (signIndex < 0) 
+                return EMPTY;
+            if (string.IsNullOrEmpty(val))
+            {
+                signIndex++; // Include a charge sense for parsability
+            }
+            var newFormula = formula.Substring(0, signIndex) + (val??string.Empty) + @"]";
+            return Equals(AdductFormula, newFormula) ? this : new Adduct(newFormula, ADDUCT_TYPE.non_proteomic);
+        }
+
+        private int FindSignIndex(string formula)
+        {
+            formula = formula.Split(']')[0]; // Ignore the "++" in "[M2Cl37]++"
+            var closeNumericIsotopeDescription = formula.IndexOf(')');
+            if (closeNumericIsotopeDescription > 0)
+            {
+                // Skip over the (-1.2345) in "M(-1.2345)+2H"
+                formula = formula.Substring(closeNumericIsotopeDescription);
+            }
+            else
+            {
+                closeNumericIsotopeDescription = 0;
+            }
+            var firstPlus = formula.IndexOf('+');
+            var firstMinus = formula.IndexOf('-');
+            if (firstPlus < 0)
+                firstPlus = firstMinus;
+            if (firstMinus < 0)
+                firstMinus = firstPlus;
+            var signIndex = Math.Min(firstPlus, firstMinus);
+            return signIndex >= 0 ? signIndex + closeNumericIsotopeDescription : signIndex;
+        }
+
+        public static Adduct FromChargeProtonated(int? charge)
+        {
+            return charge.HasValue ? FromChargeProtonated(charge.Value) : EMPTY;
+        }
+
+        public static Adduct FromChargeProtonated(int charge)
+        {
+            return FromCharge(charge, ADDUCT_TYPE.proteomic);
+        }
+
+        public static Adduct FromCharge(int charge, ADDUCT_TYPE type)
+        {
+            var assumeProteomic = false;
+            if (type == ADDUCT_TYPE.proteomic)
+            {
+                assumeProteomic = true;
+                switch (charge)
+                {
+                    case 0:
+                        return EMPTY;
+                    case 1:
+                        return SINGLY_PROTONATED;
+                    case 2:
+                        return DOUBLY_PROTONATED;
+                    case 3:
+                        return TRIPLY_PROTONATED;
+                    case 4:
+                        return QUADRUPLY_PROTONATED;
+                    case 5:
+                        return QUINTUPLY_PROTONATED;
+                }
+            }
+            else if (type == ADDUCT_TYPE.non_proteomic)
+            {
+                switch (charge)
+                {
+                    case 0:
+                        return EMPTY;
+                    case 1:
+                        return M_PLUS_H;
+                    case 2:
+                        return M_PLUS_2H;
+                    case 3:
+                        return M_PLUS_3H;
+                    case -1:
+                        return M_MINUS_H;
+                    case -2:
+                        return M_MINUS_2H;
+                    case -3:
+                        return M_MINUS_3H;
+                }
+            }
+            else
+            {
+                switch (charge)
+                {
+                    case 0:
+                        return EMPTY;
+                    case 1:
+                        return M_PLUS;
+                    case 2:
+                        return M_PLUS_2;
+                    case 3:
+                        return M_PLUS_3;
+                    case -1:
+                        return M_MINUS;
+                    case -2:
+                        return M_MINUS_2;
+                    case -3:
+                        return M_MINUS_3;
+                }
+            }
+            return new Adduct(charge, assumeProteomic);
+        }
+
+        public static Adduct[] ProtonatedFromCharges(params int[] list)
+        {
+            return list.Select(FromChargeProtonated).ToArray();
+        }
+
+        public static bool TryParse(string s, out Adduct result, ADDUCT_TYPE assumeAdductType = ADDUCT_TYPE.non_proteomic, bool strict = false)
+        {
+            result = EMPTY;
+            try
+            {
+                result = FromString(s, assumeAdductType, null, strict);
+                return result.AdductCharge != 0;
+            }
+            catch
+            {
+                return false;
+            }
+        }
+
+        /// <summary>
+        /// Some internals made public for test purposes
+        /// </summary>
+        public int GetMassMultiplier() { return MassMultiplier; }
+        public Molecule GetComposition() { return Composition; }
+
+        // Common terms for small molecule adducts per http://fiehnlab.ucdavis.edu/staff/kind/Metabolomics/MS-Adduct-Calculator/ESI-MS-adducts.xls
+        // See also (An interesting list of pseudoelements is at http://winter.group.shef.ac.uk/chemputer/pseudo-elements.html for a longer list we may wish to implement later
+        public static readonly IDictionary<string, string> DICT_ADDUCT_NICKNAMES =
+            new Dictionary<string, string>
+            {
+                // ReSharper disable LocalizableElement
+                {"ACN", "C2H3N"}, // Acetonitrile
+                {"DMSO", "C2H6OS"}, // Dimethylsulfoxide
+                {"FA", "CH2O2"}, // Formic acid
+                {"Hac", "CH3COOH"}, // Acetic acid
+                {"TFA", "C2HF3O2"}, // Trifluoroacetic acid
+                {"IsoProp", "C3H8O"}, // Isopropanol
+                {"MeOH", "CH3OH"}, // CH3OH. methanol
+                {"MeOX", "CH3N"}, // Methoxamine 
+                {"TMS", "C3H8Si"}, // MSTFA(N-methyl-N-trimethylsilytrifluoroacetamide)
+            };
+
+        public static readonly IDictionary<string, string> DICT_ADDUCT_ISOTOPE_NICKNAMES =
+            new Dictionary<string, string>
+            {
+                {"Cl37", BioMassCalc.Cl37},
+                {"Br81", BioMassCalc.Br81},
+                {"P32", BioMassCalc.P32},
+                {"S33", BioMassCalc.S33},
+                {"S34", BioMassCalc.S34},
+                {"H2", BioMassCalc.H2},
+                {"H3", BioMassCalc.H3},
+                {"D", BioMassCalc.H2},
+                {"T", BioMassCalc.H3},
+                {"C13", BioMassCalc.C13},
+                {"C14", BioMassCalc.C14},
+                {"N15", BioMassCalc.N15},
+                {"O17", BioMassCalc.O17},
+                {"O18", BioMassCalc.O18},
+                {"Cu65", BioMassCalc.Cu65},
+                // ReSharper restore LocalizableElement
+            };
+
+        // Ion charges seen in XCMS public and ESI-MS-adducts.xls
+        public static readonly IDictionary<string, int> DICT_ADDUCT_ION_CHARGES =
+            new Dictionary<string, int>
+            {
+                {BioMassCalc.H, 1},
+                {BioMassCalc.K, 1},
+                {BioMassCalc.Na, 1},
+                {BioMassCalc.Li, 1},
+                {BioMassCalc.Br,-1},
+                {BioMassCalc.Cl,-1},
+                {BioMassCalc.F, -1},
+                {@"CH3COO", -1}, // Deprotonated Hac
+                {@"HCOO", -1}, // Formate (deprotonated FA)  
+                {@"NH4", 1}
+            };
+
+        // Popular adducts (declared way down here because it has to follow some other statics)
+        public static readonly Adduct EMPTY = new Adduct(0, false);
+        public static readonly Adduct SINGLY_PROTONATED = new Adduct(1, true); // For use with proteomic molecules where user expects to see "z=1" instead  of "M+H" as the description
+        public static readonly Adduct DOUBLY_PROTONATED = new Adduct(2, true);
+        public static readonly Adduct TRIPLY_PROTONATED = new Adduct(3, true);
+        public static readonly Adduct QUADRUPLY_PROTONATED = new Adduct(4, true);
+        public static readonly Adduct QUINTUPLY_PROTONATED = new Adduct(5, true);
+
+        public static readonly Adduct[] COMMON_PROTONATED_ADDUCTS =
+        {
+            SINGLY_PROTONATED,
+            DOUBLY_PROTONATED,
+            TRIPLY_PROTONATED,
+            QUADRUPLY_PROTONATED,
+            QUINTUPLY_PROTONATED
+        };
+
+        // Common small molecule adducts
+        // ReSharper disable LocalizableElement
+        public static readonly Adduct M_PLUS_H = new Adduct("[M+H]", ADDUCT_TYPE.non_proteomic);
+        public static readonly Adduct M_PLUS_Na = new Adduct("[M+Na]", ADDUCT_TYPE.non_proteomic);
+        public static readonly Adduct M_PLUS_2H = new Adduct("[M+2H]", ADDUCT_TYPE.non_proteomic);
+        public static readonly Adduct M_PLUS_3H = new Adduct("[M+3H]", ADDUCT_TYPE.non_proteomic);
+        public static readonly Adduct M_PLUS = new Adduct("[M+]", ADDUCT_TYPE.non_proteomic);
+        public static readonly Adduct M_PLUS_2 = new Adduct("[M+2]", ADDUCT_TYPE.non_proteomic);
+        public static readonly Adduct M_PLUS_3 = new Adduct("[M+3]", ADDUCT_TYPE.non_proteomic);
+        public static readonly Adduct M_MINUS_H = new Adduct("[M-H]", ADDUCT_TYPE.non_proteomic);
+        public static readonly Adduct M_MINUS_2H = new Adduct("[M-2H]", ADDUCT_TYPE.non_proteomic);
+        public static readonly Adduct M_MINUS_3H = new Adduct("[M-3H]", ADDUCT_TYPE.non_proteomic);
+        public static readonly Adduct M_MINUS = new Adduct("[M-]", ADDUCT_TYPE.non_proteomic);
+        public static readonly Adduct M_MINUS_2 = new Adduct("[M-2]", ADDUCT_TYPE.non_proteomic);
+        public static readonly Adduct M_MINUS_3 = new Adduct("[M-3]", ADDUCT_TYPE.non_proteomic);
+
+        public static readonly Adduct[] COMMON_SMALL_MOL_ADDUCTS =
+        {
+            M_PLUS_H,
+            M_MINUS_H,
+            M_PLUS_Na,
+            M_PLUS_2H,
+            M_PLUS_3H,
+            M_PLUS,
+            M_PLUS_2,
+            M_PLUS_3,
+            M_MINUS_2H,
+            M_MINUS_3H,
+            M_MINUS,
+            M_MINUS_2,
+            M_MINUS_3
+        };
+
+        public static readonly string[] COMMON_CHARGEONLY_ADDUCTS =
+        {
+            "[M+]",     
+            "[M+2]",    
+            "[M+3]",    
+            "[M-]",     
+            "[M-2]",    
+            "[M-3]"     
+        };
+
+        // All the adducts from http://fiehnlab.ucdavis.edu/staff/kind/Metabolomics/MS-Adduct-Calculator
+        // And a few more from XCMS public
+        public static readonly string[] DEFACTO_STANDARD_ADDUCTS =
+        {
+            "[M+3H]",       
+            "[M+2H+Na]",    
+            "[M+H+2Na]",    
+            "[M+3Na]",      
+            "[M+2H]",       
+            "[M+H+NH4]",    
+            "[M+H+Na]",     
+            "[M+H+K]",      
+            "[M+ACN+2H]",   
+            "[M+2Na]",      
+            "[M+2ACN+2H]",  
+            "[M+3ACN+2H]",  
+            "[M+H]",        
+            "[M+NH4]",      
+            "[M+Na]",       
+            "[M+CH3OH+H]",  
+            "[M+K]",        
+            "[M+ACN+H]",    
+            "[M+2Na-H]",    
+            "[M+IsoProp+H]",
+            "[M+ACN+Na]",   
+            "[M+2K-H]",     
+            "[M+DMSO+H]",   
+            "[M+2ACN+H]",   
+            "[M+IsoProp+Na+H]",
+            "[2M+H]",          
+            "[2M+NH4]",        
+            "[2M+Na]",         
+            "[2M+K]",          
+            "[2M+ACN+H]",      
+            "[2M+ACN+Na]",     
+            "[M-3H]",       
+            "[M-2H]",       
+            "[M-H2O-H]",    
+            "[M-H]",        
+            "[M+Na-2H]",    
+            "[M+Cl]",       
+            "[M+K-2H]",     
+            "[M+FA-H]",     
+            "[M+HCOO]", // Formate (synonym for deprotonated FA)  
+            "[M+Hac-H]",    
+            "[M+CH3COO]", // Synonym for deprotonated Hac
+            "[M+Br]",       
+            "[M+TFA-H]",    
+            "[2M-H]",       
+            "[2M+FA-H]",    
+            "[2M+Hac-H]",   
+            "[3M-H]"        
+        };
+
+        /// <summary>
+        /// Generate a tooltip string that look something like this:
+        ///
+        ///   Formula may contain an adduct description (e.g. "C47H51NO14[M+IsoProp+H]").
+        ///
+        ///   Multipliers (e.g. "[2M+K]") and labels (e.g. "[M2Cl37+H]") are supported.
+        ///   
+        ///   Recognized adduct components include normal chemical symbols and:
+        ///   ACN (C2H3N)
+        ///   DMSO (C2H6OS)
+        ///   FA (CH2O2)
+        ///   Hac (CH3COOH)
+        ///   TFA (C2HF3O2)
+        ///   IsoProp (C3H8O)
+        ///   MeOH (CH3OH)
+        ///   Cl37 (Cl')
+        ///   Br81 (Br')
+        ///   C13 (C')
+        ///   N15 (N')
+        ///   O17 (O")
+        ///   O18 (O').
+        ///   
+        ///   Charge states are inferred from the presence of these adduct components:
+        ///   H (+1)
+        ///   K (+1)
+        ///   Na (+1)
+        ///   Li (+1)
+        ///   Br (-1)
+        ///   Cl (-1)
+        ///   F (-1)
+        ///   CH3COO (-1)
+        ///   NH4 (+1)
+        /// 
+        /// </summary>
+        public static string Tips
+        {
+            get
+            {
+                var components = DICT_ADDUCT_NICKNAMES.Aggregate<KeyValuePair<string, string>, string>(null, (current, c) => current + (String.IsNullOrEmpty(current) ? "\r\n" : ", ") + String.Format("{0} ({1})", c.Key, c.Value));
+                components += DICT_ADDUCT_ISOTOPE_NICKNAMES.Aggregate<KeyValuePair<string, string>, string>(null, (current, c) => current + ", " + String.Format("{0} ({1})", c.Key, c.Value));
+                var chargers = DICT_ADDUCT_ION_CHARGES.Aggregate<KeyValuePair<string, int>, string>(null, (current, c) => current + (String.IsNullOrEmpty(current) ? "\r\n" : ", ") + String.Format("{0} ({1:+#;-#;+0})", c.Key, c.Value));
+                return string.Format(Resources.IonInfo_AdductTips_, components, chargers);
+            }
+        }
+        // ReSharper restore LocalizableElement
+
+        // Convert an ordered list of adducts to a list of their unique absolute 
+        // charge values, ordered by first appearance 
+        public static IList<int> OrderedAbsoluteChargeValues(IEnumerable<Adduct> adducts)
+        {
+            var charges = new List<int>();
+            foreach (var charge in adducts.Select(a => Math.Abs(a.AdductCharge)))
+            {
+                if (!charges.Contains(charge)) // We're looking at abs charge, not adduct per se
+                {
+                    charges.Add(charge);
+                }
+            }
+            return charges;
+        }
+
+        public ParsedMolecule ApplyToMolecule(Molecule molecule)
+        {
+            return ApplyToMolecule(ParsedMolecule.Create(molecule));
+        }
+
+        /// <summary>
+        /// Handle the "2" and "4Cl37" in "[2M4Cl37+H]", and add the H
+        /// </summary>
+        public ParsedMolecule ApplyToMolecule(ParsedMolecule molecule)
+        {
+            if (HasIsotopeLabels && molecule.HasIsotopes())
+            {
+                // Molecule is already labeled, use the unlabeled version of this adduct 
+                return Unlabeled.ApplyToMolecule(molecule);
+            }
+
+            var resultDict = new Dictionary<string, int>(molecule.Molecule);
+
+            // Deal with any mass multiplier (the 2 in "[2M+Na]")
+            if (MassMultiplier != 1)
+            {
+                foreach (var element in resultDict.Keys.ToArray())
+                {
+                    resultDict[element] *= MassMultiplier;
+                }
+            }
+
+            // Add in the "Na" of [M+Na] (or remove the 4H in [M-4H])
+            foreach (var pair in Composition)
+            {
+                if (resultDict.TryGetValue(pair.Key, out var count))
+                {
+                    count += pair.Value;
+                    if (count == 0)
+                    {
+                        resultDict.Remove(pair.Key);
+                    }
+                    else
+                    {
+                        resultDict[pair.Key] = count;
+                    }
+                }
+                else if (pair.Value != 0)
+                {
+                    resultDict.Add(pair.Key, pair.Value);
+                    count = pair.Value;
+                }
+                if (count < 0 && !Equals(pair.Key, BioMassCalc.H)) // Treat H loss as a general proton loss
+                {
+                    throw new InvalidOperationException(
+                        string.Format(Resources.Adduct_ApplyToMolecule_Adduct___0___calls_for_removing_more__1__atoms_than_are_found_in_the_molecule__2_,
+                            this, pair.Key, molecule.ToString()));
+                }
+            }
+
+            return ApplyIsotopeValues(molecule, MassMultiplier, resultDict);
+        }
+
+        public ParsedMolecule ApplyToMolecule(MoleculeMassOffset molecule) => ApplyToMolecule(ParsedMolecule.Create(molecule));
+
+
+        private ParsedMolecule ApplyIsotopeValues(ParsedMolecule molecule, int massMultiplier, IDictionary<string, int> resultDict)
+        {
+            if (!HasIsotopeLabels)
+            {
+                return molecule.ChangeMolecule(Molecule.FromDict(resultDict)); // Nothing to do, but previous caller may have manipulated the formula as represented in resultDict
+            }
+
+            TypedMass massModMono;
+            TypedMass massModAvg;
+            if (molecule.IsMassOnly)
+            {
+                // Just add the incremental mass of of the declared isotopes
+                massModMono = molecule.MonoMassOffset + IsotopesIncrementalMonoMass;
+                massModAvg = molecule.AverageMassOffset + IsotopesIncrementalAverageMass;
+            }
+            else
+            {
+                // Deal with mass-only labeling (the "(-1.23)" in [2M(-1.23)+Na]")
+                // N.B. in "[2M2.45+2H]" we'd add 4.90 rather than 2.45, that is, "[+2.45]" with a count of 2
+                // Same idea as handling "4Cl37" in the example below
+                massModMono =
+                    (molecule.MonoMassOffset + IsotopeLabels.MonoMassOffset) * massMultiplier;
+                massModAvg =
+                    (molecule.AverageMassOffset + IsotopeLabels.AverageMassOffset) * massMultiplier;
+                massModMono = massModMono.ChangeIsHeavy(true);
+                massModAvg = massModAvg.ChangeIsHeavy(true);
+
+                // Deal with labeling (the "4Cl37" in "[M4Cl37+2H]")
+                // N.B. in "[2M4Cl37+2H]" we'd replace 8 Cl rather than 4
+                foreach (var isotopeSymbolAndCount in IsotopeLabels.Molecule)
+                {
+                    var unlabeledSymbol = BioMassCalc.DICT_HEAVYSYMBOL_TO_MONOSYMBOL[isotopeSymbolAndCount.Key];
+                    resultDict.TryGetValue(unlabeledSymbol, out var unlabeledCount);
+                    // If label is "2Cl37" and molecule is CH4Cl5 then result is CH4Cl3Cl'2
+                    var isotopeCount = massMultiplier * isotopeSymbolAndCount.Value;
+                    unlabeledCount -= isotopeCount;
+                    if (unlabeledCount > 0)
+                    {
+                        resultDict[unlabeledSymbol] = unlabeledCount; // Number of remaining non-label atoms
+                    }
+                    else if (unlabeledCount == 0)
+                    {
+                        resultDict.Remove(unlabeledSymbol); // Number of remaining non-label atoms)
+                    }
+                    else // Can't remove that which is not there
+                    {
+                        throw new InvalidOperationException(
+                            string.Format(
+                                Resources
+                                    .Adduct_ApplyToMolecule_Adduct___0___calls_for_labeling_more__1__atoms_than_are_found_in_the_molecule__2_,
+                                this, unlabeledSymbol, molecule.ToString()));
+                    }
+
+                    var isotopeSymbol = isotopeSymbolAndCount.Key;
+                    if (resultDict.TryGetValue(isotopeSymbol, out var exist))
+                    {
+                        exist += isotopeCount;
+                        if (exist == 0)
+                        {
+                            resultDict.Remove(isotopeSymbol);
+                        }
+                        else
+                        {
+                            resultDict[isotopeSymbol] = exist;
+                        }
+                    }
+                    else if (isotopeCount != 0)
+                    {
+                        resultDict.Add(isotopeSymbol, isotopeCount);
+                    }
+                }
+            }
+
+            return molecule.Change(Molecule.FromDict(resultDict), massModMono, massModAvg);
+        }
+
+        public ParsedMolecule ApplyToFormula(string formula)
+        {
+            return ApplyToMolecule(ParsedMolecule.Create(formula));
+        }
+
+        public ParsedMolecule ApplyIsotopeLabelsToFormula(string formula)
+        {
+            var molecule = ParsedMolecule.Create(formula);
+            return ApplyIsotopeLabelsToMolecule(molecule);
+        }
+
+        // Apply just the isotope effect, e.g "2Cl37" in 2MCl37+Na
+        public ParsedMolecule ApplyIsotopeLabelsToMolecule(ParsedMolecule molecule)
+        {
+            if (!HasIsotopeLabels)
+            {
+                return molecule;
+            }
+            var resultDict = new Dictionary<string, int>(molecule.Molecule);
+
+            return ApplyIsotopeValues(molecule, 1, resultDict);
+        }
+
+        public double ApplyIsotopeLabelsToMass(TypedMass mass)
+        {
+            // Account for the added mass of any labels declared in the adduct, e.g. for [2M4Cl37+H] add 2x4x the difference in mass between CL37 and Cl
+            if (mass.IsHeavy())
+            {
+                return mass; // Mass already has isotope masses factored in
+            }
+            if (!HasIsotopeLabels)
+            {
+                return mass;
+            }
+            return (mass.IsMonoIsotopic() ? IsotopesIncrementalMonoMass : IsotopesIncrementalAverageMass) + mass; 
+        }
+
+        /// <summary>
+        /// Returns the effect of the adduct on the input mass,
+        /// including the mass multiplier and any isotope labels if the mass isn't marked heavy (ie already has labels accounted for)
+        /// </summary>
+        public TypedMass ApplyToMass(TypedMass neutralMass)
+        {
+            var adductMass = neutralMass.IsHeavy()
+                ? neutralMass // Mass already takes isotopes into account
+                : neutralMass.MassType.IsAverage()
+                    ? IsotopesIncrementalAverageMass + AverageMassAdduct
+                    : IsotopesIncrementalMonoMass + MonoMassAdduct; // Mass of the Na and 2*3(mass C' - mass C) in [2M3C13+Na]
+            Assume.IsTrue(adductMass.IsHeavy() == IsotopesIncrementalAverageMass.IsHeavy());
+            return adductMass + neutralMass * MassMultiplier;
+        }
+
+        /// <summary>
+        /// Get the mz when the adduct formula (including any mass multiplier and isotope labels) is applied to a neutral mass
+        /// </summary>
+        /// <param name="neutralMass">mass of a neutral molecule, and its mass tyoe </param>
+        public double MzFromNeutralMass(TypedMass neutralMass)
+        {
+            return MzFromNeutralMass(neutralMass.Value, neutralMass.MassType);
+        }
+
+        /// <summary>
+        /// Get the mz when the adduct formula (including any mass multiplier) is applied to a neutral mass
+        /// </summary>
+        /// <param name="neutralMass">mass of a neutral molecule</param>
+        /// <param name="t">determines use of Average mass or Mono mass</param>
+        public double MzFromNeutralMass(double neutralMass, MassType t)
+        {
+            if (neutralMass != 0 && t.IsMassH())
+            {
+                Assume.IsTrue(IsProtonated); // Expect massH to be a peptide thing only
+                var iMass = t.IsHeavy() ? 
+                    0.0 :  // Don't reapply isotope label mass
+                    (t.IsAverage() ? IsotopesIncrementalAverageMass : IsotopesIncrementalMonoMass); // For example, mass of the 2*3*(cl37-Cl)in 2M3Cl37+2H
+                return (iMass + neutralMass * MassMultiplier + (AdductCharge-1) * BioMassCalc.MassProton) / Math.Abs(AdductCharge);
+            }
+            // Treat protonation as a special case, so the numbers agree with how we traditionally deal with peptide charges
+            if (IsProtonated)
+            {
+                var isotopeIncrementalMass = t.IsHeavy() ? 
+                    0.0 : // Don't reapply isotope label mass
+                    t.IsAverage() ? IsotopesIncrementalAverageMass : IsotopesIncrementalMonoMass; // For example, mass of the 2*3*(cl37-Cl)in 2M3Cl37+2H
+                return (isotopeIncrementalMass + neutralMass * MassMultiplier + AdductCharge * BioMassCalc.MassProton) / Math.Abs(AdductCharge);
+            }
+            double adductMass = t.IsHeavy() ? // Don't reapply isotope label mass
+                (t.IsAverage() ? AverageMassAdduct : MonoMassAdduct) : // For example, mass of the 2H in 2M3Cl37+2H
+                (t.IsAverage() ? AverageMassAdduct + IsotopesIncrementalAverageMass : MonoMassAdduct + IsotopesIncrementalMonoMass); // For example, mass of the 2H and 2*3*(cl37-Cl)in 2M3Cl37+2H
+            return (neutralMass * MassMultiplier + adductMass - AdductCharge * BioMassCalc.MassElectron) / Math.Abs(AdductCharge);  
+        }
+
+        /// <summary>
+        /// Work back from mz to mass of molecule without adduct (but with isotopes if any), accounting for electron loss or gain, 
+        /// and adduct multiplier 
+        /// </summary>
+        /// <param name="mz">mz of ion (molecule+adduct)</param>
+        /// <param name="t">determines use of Average mass or Mono mass</param>
+        /// <returns></returns>
+        public TypedMass MassFromMz(double mz, MassType t)
+        {
+            if (IsProtonated)
+            {
+                // Treat this as a special case, so the numbers agree with how we deal with peptide charges
+                return new TypedMass((mz * Math.Abs(AdductCharge) - AdductCharge * BioMassCalc.MassProton) / MassMultiplier, t);
+            }
+            var adductMass = t.IsAverage() ? AverageMassAdduct : MonoMassAdduct;
+            return new TypedMass((mz * Math.Abs(AdductCharge) + AdductCharge * BioMassCalc.MassElectron - adductMass) / MassMultiplier, t);
+        }
+
+        private void InitializeAsCharge(int charge, ADDUCT_TYPE mode)
+        {
+            Description = null;
+            AdductCharge = charge;
+            MassMultiplier = 1;
+            if ((mode != ADDUCT_TYPE.charge_only) && (AdductCharge != 0))
+            {
+                var absCharge = Math.Abs(AdductCharge);
+                Composition = Molecule.Parse($@"{((AdductCharge < 0) ? @"-" : string.Empty)}H{((absCharge==0)?string.Empty:absCharge.ToString(CultureInfo.InvariantCulture))}");
+            }
+            else
+            {
+                Composition = Molecule.Empty;
+            }
+            IsotopeLabels = ParsedMolecule.EMPTY;
+            InitializeMasses();
+        }
+
+        private void InitializeMasses()
+        {
+            AverageMassAdduct = BioMassCalc.AVERAGE.CalculateMass(Composition); // The average mass of the +2Na in [2M4Cl37+2Na]
+            MonoMassAdduct = BioMassCalc.MONOISOTOPIC.CalculateMass(Composition); // The mono mass of the +2Na in [2M4Cl37+2Na]
+            double isotopeLabelsAverageMassOffset =  IsotopeLabels.AverageMassOffset;
+            double isotopeLabelsMonoMassOffset = IsotopeLabels.MonoMassOffset;
+            foreach (var isotope in IsotopeLabels.Molecule)
+            {
+                // Account for the added mass of any labels declared in the adduct, e.g. for [2M4Cl37+H] add 2x4x the difference in mass between CL37 and Cl
+                var unlabled = BioMassCalc.GetMonoisotopicSymbol(isotope.Key);
+                var label = isotope.Key;
+                var labelCount = isotope.Value;
+                isotopeLabelsAverageMassOffset += labelCount*(BioMassCalc.AVERAGE.GetMass(label) - BioMassCalc.AVERAGE.GetMass(unlabled));
+                isotopeLabelsMonoMassOffset += labelCount*(BioMassCalc.MONOISOTOPIC.GetMass(label) - BioMassCalc.MONOISOTOPIC.GetMass(unlabled));
+            }
+            IsotopesIncrementalAverageMass = new TypedMass(MassMultiplier * isotopeLabelsAverageMassOffset,
+                isotopeLabelsAverageMassOffset == 0 ? MassType.Average : MassType.AverageHeavy);
+            IsotopesIncrementalMonoMass = new TypedMass(MassMultiplier * isotopeLabelsMonoMassOffset,
+                isotopeLabelsMonoMassOffset == 0 ? MassType.Monoisotopic : MassType.MonoisotopicHeavy);
+            Unlabeled = ChangeIsotopeLabels(string.Empty); // Useful for dealing with labels and mass-only small molecule declarations
+            IsProtonated = Composition.Any() && Composition.All(pair => // All H, H', H", D or T
+                BioMassCalc.GetMonoisotopicSymbol(pair.Key) == BioMassCalc.H);
+            IsProteomic = IsProtonated && string.IsNullOrEmpty(Description); 
+        }
+
+        // Used for checking that different descriptions (ie "[M+H]" vs "[M+H]+") have same ion effect
+        public bool SameEffect(Adduct obj)
+        {
+            if (ReferenceEquals(null, obj)) return false;
+            if (ReferenceEquals(this, obj)) return true;
+            if (this.Equals(obj)) return true;
+
+            if (!Equals(obj.AdductCharge, AdductCharge) || 
+                !Equals(obj.Composition, Composition) || 
+                !Equals(obj.MassMultiplier, MassMultiplier) ||
+                !Equals(obj.IsotopeLabels, IsotopeLabels))
+                return false;
+            return true;
+        }
+
+        // We want comparisons to be on the same order as comparing ints, as when we used to just use integer charge instead of proper adducts
+        private void SetHashCode()
+        {
+            _hashCode = (Description != null ? Description.GetHashCode() : 0);
+            _hashCode = (_hashCode * 397) ^ AdductCharge.GetHashCode();
+            _hashCode = (_hashCode * 397) ^ IsotopeLabels.GetHashCode();
+            _hashCode = (_hashCode * 397) ^ Composition.GetHashCode();
+        }
+
+
+        #region object overrides
+
+        public override int GetHashCode()
+        {
+            return _hashCode;
+        }
+
+        public bool Equals(Adduct obj)
+        {
+            if (ReferenceEquals(null, obj)) return false;
+            if (_hashCode != obj._hashCode) return false;
+            var equal = CompareTo(obj) == 0;
+            return equal; // For debugging convenience
+        }
+
+        public override bool Equals(object obj)
+        {
+            if (ReferenceEquals(null, obj)) return false;
+            if (ReferenceEquals(this, obj)) return true;
+            if (obj.GetType() != typeof (Adduct)) return false;
+            return Equals((Adduct)obj);
+        }
+
+        public static int Compare(Adduct left, Adduct right)
+        {
+            if (left == null)
+            {
+                return right == null ? 0 : -1;
+            }
+            return left.CompareTo(right);
+        }
+
+        // Lots of operator overrides, so we don't have to change masses of Skyline code
+        // where we formerly used charge as a proxy for protonation
+
+        public static bool operator ==(Adduct left, Adduct right)
+        {
+            return Equals(left, right);
+        }
+
+        public static bool operator !=(Adduct left, Adduct right)
+        {
+            return !Equals(left, right);
+        }
+
+        public static bool operator <(Adduct left, Adduct right)
+        {
+            return Compare(left, right) < 0;
+        }
+
+        public static bool operator <=(Adduct left, Adduct right)
+        {
+            return Compare(left, right) <= 0;
+        }
+
+        public static bool operator >=(Adduct left, Adduct right)
+        {
+            return Compare(left, right) >= 0;
+        }
+
+        public static bool operator >(Adduct left, Adduct right)
+        {
+            return Compare(left, right) > 0;
+        }
+
+        public int CompareTo(object obj)
+        {
+            return ReferenceEquals(null, obj) ? 1 : CompareTo(obj as Adduct);
+        }
+
+        public int CompareTo(Adduct that)
+        {
+            if (ReferenceEquals(null, that))
+            {
+                return 1;
+            }
+            if (ReferenceEquals(this, that))
+            {
+                return 0;
+            }
+            var comp = AdductCharge.CompareTo(that.AdductCharge);
+            if (comp != 0)
+            {
+                return comp;
+            }
+            comp = string.Compare(Description, that.Description, StringComparison.Ordinal);
+            if (comp != 0)
+            {
+                return comp;
+            }
+            comp =  Composition.CompareTo(that.Composition);
+            if (comp != 0)
+            {
+                return comp;
+            }
+            comp = IsotopeLabels.CompareTo(that.IsotopeLabels);
+            if (comp != 0)
+            {
+                return comp;
+            }
+            return 0;
+        }
+
+        // Return the full "[M+H]" style declaration even if marked as proteomic (that is, even if we aren't carrying a text description)
+        public string AsFormula()
+        {
+            if (!string.IsNullOrEmpty(Description))
+            {
+                return Description;
+            }
+            if (IsChargeOnly)
+            {
+                return string.Format(@"[M{0:+#;-#}]", AdductCharge); 
+            }
+            Assume.IsFalse(HasIsotopeLabels); // For peptides we don't normally handle isotopes in the adduct
+            return Composition.Aggregate(@"[M", (current, atom) => current + (atom.Value==1 ? @"+" : atom.Value==-1 ? @"-" : string.Format(@"{0:+#;-#;#}", atom.Value)) + atom.Key)+@"]";
+        }
+
+        // For protonation, return something like "+2" or "-3", for others the full "[M+Na]" style declaration
+        public string AsFormulaOrSignedInt()
+        {
+            return Description ?? string.Format(@"{0:+#;-#;#}",AdductCharge); // Formatter for pos;neg;zero
+        }
+
+        // For protonation, return something like "2" or "-3", for others the full "[M+Na]" style declaration
+        public string AsFormulaOrInt(CultureInfo culture = null)
+        {
+            return Description ?? AdductCharge.ToString(culture ?? CultureInfo.InvariantCulture); 
+        }
+
+        // For protonation, return something like "++" or "---", for others the full "[M+Na]" style declaration
+        private const string plusses = "++++++++++++++++++++++++++++++++++++++++++++++++++++++++++++++++++++++++++++++++++++++++++";
+        private const string minuses = "------------------------------------------------------------------------------------------";
+
+        public string AsFormulaOrSigns()
+        {
+            if (!String.IsNullOrEmpty(Description))
+            {
+                // For charge-only adducts, fall through to show "+++" instead of showing "[M+3]"
+                if (!IsChargeOnly)
+                    return Description;
+            }
+            return (AdductCharge > 0) ? plusses.Substring(0, AdductCharge) : minuses.Substring(0, -AdductCharge);
+        }
+
+        public string ToString(CultureInfo culture)
+        {
+            return AsFormulaOrInt(culture);            
+        }
+
+        // For protonation, return something like "2" or "-3", for others the full "[M+Na]" style declaration
+        public override string ToString()
+        {
+            return AsFormulaOrInt(CultureInfo.InvariantCulture);
+        }
+
+        #endregion
+
+        public string AuditLogText
+        {
+            get { return ToString(); }
+        }
+
+        public bool IsName
+        {
+            get { return true; }
+        }
+
+        public bool IsValidProductAdduct(Adduct precursorAdduct, TransitionLosses losses)
+        {
+            int precursorCharge = precursorAdduct.AdductCharge;
+            if (losses != null)
+            {
+                precursorCharge -= losses.TotalCharge;
+            }
+
+            return Math.Abs(AdductCharge) <= Math.Abs(precursorCharge);
+        }
+
+    }
+}