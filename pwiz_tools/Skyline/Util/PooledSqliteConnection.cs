--- conflicted
+++ resolved
@@ -1,105 +1,101 @@
-﻿/*
- * Original author: Nicholas Shulman <nicksh .at. u.washington.edu>,
- *                  MacCoss Lab, Department of Genome Sciences, UW
- *
- * Copyright 2017 University of Washington - Seattle, WA
- *
- * Licensed under the Apache License, Version 2.0 (the "License");
- * you may not use this file except in compliance with the License.
- * You may obtain a copy of the License at
- *
- *     http://www.apache.org/licenses/LICENSE-2.0
- *
- * Unless required by applicable law or agreed to in writing, software
- * distributed under the License is distributed on an "AS IS" BASIS,
- * WITHOUT WARRANTIES OR CONDITIONS OF ANY KIND, either express or implied.
- * See the License for the specific language governing permissions and
- * limitations under the License.
- */
-using System;
-using System.Data.SQLite;
-using System.IO;
-<<<<<<< HEAD
-using pwiz.Common.Database;
-=======
-using pwiz.Common.Database.NHibernate;
-using pwiz.Common.SystemUtil;
->>>>>>> 1c849e11
-using pwiz.Skyline.Properties;
-
-namespace pwiz.Skyline.Util
-{
-    internal class PooledSqliteConnection : ConnectionId<SQLiteConnection>, IPooledStream
-    {
-        public PooledSqliteConnection(ConnectionPool connectionPool, string filePath) : base(connectionPool)
-        {
-            FilePath = filePath;
-            FileTime = File.GetLastWriteTime(FilePath);
-        }
-
-        private string FilePath { get; set; }
-        private DateTime FileTime { get; set; }
-
-        protected override IDisposable Connect()
-        {
-            return SqliteOperations.OpenConnection(FilePath);
-        }
-
-        Stream IPooledStream.Stream
-        {
-            get { throw new InvalidOperationException(); }
-        }
-
-        public bool IsModified
-        {
-            get
-            {
-                // If it is still in the pool, then it can't have been modified
-                return !IsOpen && !Equals(FileTime, File.GetLastWriteTime(FilePath));
-            }
-        }
-
-        public string ModifiedExplanation
-        {
-            get
-            {
-                if (!IsModified)
-                    return @"Unmodified";
-                return FileEx.GetElapsedTimeExplanation(FileTime, File.GetLastWriteTime(FilePath));
-            }
-        }
-
-        public bool IsOpen
-        {
-            get { return ConnectionPool.IsInPool(this); }
-        }
-
-        public void CloseStream()
-        {
-            Disconnect();
-        }
-
-        /// <summary>
-        /// Invoke a function passing in the Connection while holding a lock on this.
-        /// If an error happens, close the Connection, so that it will be reopened later.
-        /// </summary>
-        public T ExecuteWithConnection<T>(Func<SQLiteConnection, T> function)
-        {
-            lock (this)
-            {
-                try
-                {
-                    return function(Connection);
-                }
-                catch (SQLiteException x)
-                {
-                    // If an exception is thrown, close the stream in case the failure is something
-                    // like a network failure that can be remedied by re-opening the stream.
-                    CloseStream();
-                    throw new IOException(string.Format(Resources.BiblioSpecLiteLibrary_ReadSpectrum_Unexpected_SQLite_failure_reading__0__,
-                        FilePath), x);
-                }
-            }
-        }
-    }
-}
+﻿/*
+ * Original author: Nicholas Shulman <nicksh .at. u.washington.edu>,
+ *                  MacCoss Lab, Department of Genome Sciences, UW
+ *
+ * Copyright 2017 University of Washington - Seattle, WA
+ *
+ * Licensed under the Apache License, Version 2.0 (the "License");
+ * you may not use this file except in compliance with the License.
+ * You may obtain a copy of the License at
+ *
+ *     http://www.apache.org/licenses/LICENSE-2.0
+ *
+ * Unless required by applicable law or agreed to in writing, software
+ * distributed under the License is distributed on an "AS IS" BASIS,
+ * WITHOUT WARRANTIES OR CONDITIONS OF ANY KIND, either express or implied.
+ * See the License for the specific language governing permissions and
+ * limitations under the License.
+ */
+using System;
+using System.Data.SQLite;
+using System.IO;
+using pwiz.Common.Database;
+using pwiz.Common.SystemUtil;
+using pwiz.Skyline.Properties;
+
+namespace pwiz.Skyline.Util
+{
+    internal class PooledSqliteConnection : ConnectionId<SQLiteConnection>, IPooledStream
+    {
+        public PooledSqliteConnection(ConnectionPool connectionPool, string filePath) : base(connectionPool)
+        {
+            FilePath = filePath;
+            FileTime = File.GetLastWriteTime(FilePath);
+        }
+
+        private string FilePath { get; set; }
+        private DateTime FileTime { get; set; }
+
+        protected override IDisposable Connect()
+        {
+            return SqliteOperations.OpenConnection(FilePath);
+        }
+
+        Stream IPooledStream.Stream
+        {
+            get { throw new InvalidOperationException(); }
+        }
+
+        public bool IsModified
+        {
+            get
+            {
+                // If it is still in the pool, then it can't have been modified
+                return !IsOpen && !Equals(FileTime, File.GetLastWriteTime(FilePath));
+            }
+        }
+
+        public string ModifiedExplanation
+        {
+            get
+            {
+                if (!IsModified)
+                    return @"Unmodified";
+                return FileEx.GetElapsedTimeExplanation(FileTime, File.GetLastWriteTime(FilePath));
+            }
+        }
+
+        public bool IsOpen
+        {
+            get { return ConnectionPool.IsInPool(this); }
+        }
+
+        public void CloseStream()
+        {
+            Disconnect();
+        }
+
+        /// <summary>
+        /// Invoke a function passing in the Connection while holding a lock on this.
+        /// If an error happens, close the Connection, so that it will be reopened later.
+        /// </summary>
+        public T ExecuteWithConnection<T>(Func<SQLiteConnection, T> function)
+        {
+            lock (this)
+            {
+                try
+                {
+                    return function(Connection);
+                }
+                catch (SQLiteException x)
+                {
+                    // If an exception is thrown, close the stream in case the failure is something
+                    // like a network failure that can be remedied by re-opening the stream.
+                    CloseStream();
+                    throw new IOException(string.Format(Resources.BiblioSpecLiteLibrary_ReadSpectrum_Unexpected_SQLite_failure_reading__0__,
+                        FilePath), x);
+                }
+            }
+        }
+    }
+}