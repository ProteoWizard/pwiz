--- conflicted
+++ resolved
@@ -1,257 +1,156 @@
-/*
- * Original author: Brian Pratt <bspratt .at. u.washington.edu>,
- *                  MacCoss Lab, Department of Genome Sciences, UW
- *
- * Copyright 2016 University of Washington - Seattle, WA
- * 
- * Licensed under the Apache License, Version 2.0 (the "License");
- * you may not use this file except in compliance with the License.
- * You may obtain a copy of the License at
- *
- *     http://www.apache.org/licenses/LICENSE-2.0
- *
- * Unless required by applicable law or agreed to in writing, software
- * distributed under the License is distributed on an "AS IS" BASIS,
- * WITHOUT WARRANTIES OR CONDITIONS OF ANY KIND, either express or implied.
- * See the License for the specific language governing permissions and
- * limitations under the License.
- */
-<<<<<<< HEAD
-using System;
-using System.Linq;
-using pwiz.Common.Chemistry;
-using pwiz.Common.SystemUtil;
-using pwiz.Skyline.Properties;
-using static pwiz.Skyline.Util.Adduct;
-=======
-
-using pwiz.Common.SystemUtil;
->>>>>>> 8116fa9d
-
-namespace pwiz.Skyline.Util
-{
-    // TODO(bspratt) kill this now that we have a proper adduct class?
-
-    /// <summary>
-    /// Describes a molecule as its neutral formula and an adduct.  Adducts have the form [M+H], [M-3K], [2M+Isoprop+H] etc.
-    ///  </summary>
-    public class IonInfo : Immutable
-    {
-<<<<<<< HEAD
-        private MoleculeMassOffset _neutralFormula; // Chemical formula and/or unexplained masses, no adduct applied
-        private Adduct _adduct;
-        private MoleculeMassOffset _ionFormula;  // Chemical formula and/or unexplained masses after adduct application
-        private MoleculeMassOffset _unlabledFormula;   // Chemical formula after adduct application and stripping of labels
-=======
-        private ParsedMolecule _neutralFormula; // Chemical formula and/or unexplained masses, no adduct applied
-        private Adduct _adduct;
-        private ParsedMolecule _ionFormula;  // Chemical formula and/or unexplained masses after adduct application
-        private ParsedMolecule _unlabledFormula;   // Chemical formula after adduct application and stripping of labels
->>>>>>> 8116fa9d
-
-        /// <summary>
-        /// Constructs an IonInfo, which holds a neutral formula and adduct, or possibly just a chemical formula if no adduct is included in the description
-        /// </summary>
-        public IonInfo(string formulaWithOptionalAdduct, Adduct adduct)
-        {
-<<<<<<< HEAD
-            var ionString = Adduct.SplitFormulaAndTrailingAdduct(formulaWithOptionalAdduct, ADDUCT_TYPE.charge_only, out var parsedAdduct);
-            _adduct = Adduct.IsNullOrEmpty(adduct) ? parsedAdduct : adduct;
-            Formula = MoleculeMassOffset.Create(ionString);
-        }
-
-        public IonInfo(MoleculeMassOffset formula, Adduct adduct)
-=======
-            var ionString = Adduct.SplitFormulaAndTrailingAdduct(formulaWithOptionalAdduct, Adduct.ADDUCT_TYPE.charge_only, out var parsedAdduct);
-            _adduct = Adduct.IsNullOrEmpty(adduct) ? parsedAdduct : adduct;
-            Formula = ParsedMolecule.Create(ionString);
-        }
-
-        public IonInfo(ParsedMolecule formula, Adduct adduct)
->>>>>>> 8116fa9d
-        {
-            _adduct = Adduct.IsNullOrEmpty(adduct) ? Adduct.EMPTY : adduct;
-            Formula = formula;
-        }
-
-        public IonInfo(string formulaWithOptionalAdduct) : this(formulaWithOptionalAdduct, Adduct.EMPTY)
-        {
-        }
-
-        /// <summary>
-        /// For serialization
-        /// </summary>
-        protected IonInfo()
-        {
-        }
-
-        /// <summary>
-        /// Formula description as originally provided to constructor.
-        /// </summary>
-<<<<<<< HEAD
-        public MoleculeMassOffset Formula
-=======
-        public ParsedMolecule Formula
->>>>>>> 8116fa9d
-        {
-            get { return _ionFormula; }
-            protected set
-            {
-                _neutralFormula = value;
-                _ionFormula = _adduct.IsEmpty ?  _neutralFormula : _adduct.ApplyToMolecule(_neutralFormula);
-<<<<<<< HEAD
-                var unlabeled = _ionFormula.StripIsotopicLabelsFromFormulaAndMassOffset();
-                _unlabledFormula = Equals(_ionFormula, unlabeled) ? 
-                    _ionFormula : 
-                    unlabeled; // Save some space if actually unlabeled
-=======
-                _unlabledFormula = BioMassCalc.StripLabelsFromFormula(_ionFormula);
->>>>>>> 8116fa9d
-            }
-        }
-
-        /// <summary>
-        /// Internal formula description with adduct description stripped off, or null if there is no adduct description
-        /// </summary>
-<<<<<<< HEAD
-        public MoleculeMassOffset NeutralFormula
-=======
-        public ParsedMolecule NeutralFormula
->>>>>>> 8116fa9d
-        {
-            get
-            {
-                return _neutralFormula;
-            }
-        }
-
-        /// <summary>
-        /// Adduct part of internal formula description, or null if there is none
-        /// </summary>
-        public string AdductText
-        {
-            get
-            {
-                return _adduct.AdductFormula;
-            }
-        }
-
-        /// <summary>
-        /// Returns chemical formula with adduct applied then labels stripped
-        /// </summary>
-<<<<<<< HEAD
-        public MoleculeMassOffset UnlabeledFormula
-=======
-        public ParsedMolecule UnlabeledFormula
->>>>>>> 8116fa9d
-        {
-            get { return _unlabledFormula; }
-        }
-
-        /// <summary>
-        /// Chemical formula after adduct description, if any, is applied
-        /// </summary>
-<<<<<<< HEAD
-        public MoleculeMassOffset FormulaWithAdductApplied
-=======
-        public ParsedMolecule FormulaWithAdductApplied
->>>>>>> 8116fa9d
-        {
-            get
-            {
-                return _ionFormula;
-            }
-        }
-
-        /// <summary>
-<<<<<<< HEAD
-        /// Take a molecular formula with adduct in it and return a MoleculeMassOffset.
-        /// </summary>
-        /// <param name="formula">A string like "C12H3[M+H]"</param>
-        /// <param name="charge">Charge derived from adduct description by counting H, K etc as found in DICT_ADDUCT_ION_CHARGES</param>
-        /// <returns></returns>
-        public static MoleculeMassOffset ApplyAdductInFormula(string formula, out int charge)
-        {
-            var withoutAdduct = Adduct.SplitFormulaAndTrailingAdduct(formula, ADDUCT_TYPE.charge_only, out _); // Split on [ but not on [+ or [-
-            var adduct = Adduct.FromStringAssumeProtonated((formula ?? string.Empty).Substring(withoutAdduct.Length));
-            charge = adduct.AdductCharge;
-            return ApplyAdductToFormula(withoutAdduct, adduct);
-        }
-
-        /// <summary>
-        /// Take a molecular formula and apply the described adduct to it.
-        /// </summary>
-        /// <param name="formula">A string like "C12H3"</param>
-        /// <param name="adduct">An adduct derived from a string like "[M+H]" or "[2M+K]" or "M+H" or "[M+H]+" or "[M+Br]- or "M2C13+Na" </param>
-        /// <returns>A Molecule whose formula is the combination of the input formula and adduct</returns>
-        public static MoleculeMassOffset ApplyAdductToFormula(string formula, Adduct adduct)
-        {
-            var resultDict = ApplyAdductToFormulaAsDictionary(formula, adduct);
-            if (!resultDict.Keys.All(k => BioMassCalc.MONOISOTOPIC.IsKnownSymbol(k)))
-            {
-                throw new InvalidOperationException(string.Format(Resources.BioMassCalc_ApplyAdductToFormula_Unknown_symbol___0___in_adduct_description___1__, resultDict.Keys.First(k => !BioMassCalc.MONOISOTOPIC.IsKnownSymbol(k)), formula + adduct));
-            }
-            return resultDict;
-        }
-
-        /// <summary>
-=======
->>>>>>> 8116fa9d
-        /// Take a chemical formula (possibly with mass modifier) and apply the described adduct to it.
-        /// </summary>
-        /// <param name="formula">A string like "C12H3" or C11N3H5[+2.34]</param>
-        /// <param name="adduct">An adduct derived from a string like "[M+H]" or "[2M+K]" or "M+H" or "[M+H]+" or "[M+Br]- or "M2C13+Na" </param>
-        /// <returns>A dictionary of atomic elements and counts, resulting from the combination of the input formula and adduct</returns>
-<<<<<<< HEAD
-        public static MoleculeMassOffset ApplyAdductToFormulaAsDictionary(string formula, Adduct adduct)
-        {
-            var trimmed = formula.Trim();
-            var molecule = MoleculeMassOffset.Create(trimmed);
-            return adduct.ApplyToMolecule(molecule);
-        }
-
-        public static bool IsFormulaWithAdduct(string formula, out MoleculeMassOffset molecule, out Adduct adduct, out string neutralFormula, bool strict = false)
-        {
-            molecule = MoleculeMassOffset.EMPTY;
-=======
-        public static ParsedMolecule ApplyAdductToFormula(string formula, Adduct adduct)
-        {
-            var trimmed = formula.Trim();
-            var molecule = ParsedMolecule.Create(trimmed);
-            return adduct.ApplyToMolecule(molecule);
-        }
-
-        public static bool IsFormulaWithAdduct(string formula, out ParsedMolecule molecule, out Adduct adduct, out string neutralFormula, bool strict = false)
-        {
-            molecule = ParsedMolecule.EMPTY;
->>>>>>> 8116fa9d
-            adduct = Adduct.EMPTY;
-            neutralFormula = null;
-            if (string.IsNullOrEmpty(formula))
-            {
-                return false;
-            }
-            // Does formula contain an adduct description?  If so, pull charge from that.
-            // Watch out for mass modifications, e.g. C12H5[+1.23][M+3H] 
-<<<<<<< HEAD
-            neutralFormula = Adduct.SplitFormulaAndTrailingAdduct(formula, ADDUCT_TYPE.non_proteomic, out adduct);
-            if (!adduct.IsEmpty)
-            {
-                molecule = !string.IsNullOrEmpty(neutralFormula) ? ApplyAdductToFormula(neutralFormula, adduct) : MoleculeMassOffset.EMPTY;
-=======
-            neutralFormula = Adduct.SplitFormulaAndTrailingAdduct(formula, Adduct.ADDUCT_TYPE.non_proteomic, out adduct);
-            if (!adduct.IsEmpty)
-            {
-                molecule = ApplyAdductToFormula(neutralFormula, adduct);
->>>>>>> 8116fa9d
-                return true;
-            }
-            return false;
-        }
-
-        public override string ToString()
-        {
-            return _ionFormula?.ToString() ?? string.Empty;
-        }
-    }
+/*
+ * Original author: Brian Pratt <bspratt .at. u.washington.edu>,
+ *                  MacCoss Lab, Department of Genome Sciences, UW
+ *
+ * Copyright 2016 University of Washington - Seattle, WA
+ * 
+ * Licensed under the Apache License, Version 2.0 (the "License");
+ * you may not use this file except in compliance with the License.
+ * You may obtain a copy of the License at
+ *
+ *     http://www.apache.org/licenses/LICENSE-2.0
+ *
+ * Unless required by applicable law or agreed to in writing, software
+ * distributed under the License is distributed on an "AS IS" BASIS,
+ * WITHOUT WARRANTIES OR CONDITIONS OF ANY KIND, either express or implied.
+ * See the License for the specific language governing permissions and
+ * limitations under the License.
+ */
+
+using pwiz.Common.SystemUtil;
+
+namespace pwiz.Skyline.Util
+{
+    // TODO(bspratt) kill this now that we have a proper adduct class?
+
+    /// <summary>
+    /// Describes a molecule as its neutral formula and an adduct.  Adducts have the form [M+H], [M-3K], [2M+Isoprop+H] etc.
+    ///  </summary>
+    public class IonInfo : Immutable
+    {
+        private ParsedMolecule _neutralFormula; // Chemical formula and/or unexplained masses, no adduct applied
+        private Adduct _adduct;
+        private ParsedMolecule _ionFormula;  // Chemical formula and/or unexplained masses after adduct application
+        private ParsedMolecule _unlabledFormula;   // Chemical formula after adduct application and stripping of labels
+
+        /// <summary>
+        /// Constructs an IonInfo, which holds a neutral formula and adduct, or possibly just a chemical formula if no adduct is included in the description
+        /// </summary>
+        public IonInfo(string formulaWithOptionalAdduct, Adduct adduct)
+        {
+            var ionString = Adduct.SplitFormulaAndTrailingAdduct(formulaWithOptionalAdduct, Adduct.ADDUCT_TYPE.charge_only, out var parsedAdduct);
+            _adduct = Adduct.IsNullOrEmpty(adduct) ? parsedAdduct : adduct;
+            Formula = ParsedMolecule.Create(ionString);
+        }
+
+        public IonInfo(ParsedMolecule formula, Adduct adduct)
+        {
+            _adduct = Adduct.IsNullOrEmpty(adduct) ? Adduct.EMPTY : adduct;
+            Formula = formula;
+        }
+
+        public IonInfo(string formulaWithOptionalAdduct) : this(formulaWithOptionalAdduct, Adduct.EMPTY)
+        {
+        }
+
+        /// <summary>
+        /// For serialization
+        /// </summary>
+        protected IonInfo()
+        {
+        }
+
+        /// <summary>
+        /// Formula description as originally provided to constructor.
+        /// </summary>
+        public ParsedMolecule Formula
+        {
+            get { return _ionFormula; }
+            protected set
+            {
+                _neutralFormula = value;
+                _ionFormula = _adduct.IsEmpty ?  _neutralFormula : _adduct.ApplyToMolecule(_neutralFormula);
+                _unlabledFormula = BioMassCalc.StripLabelsFromFormula(_ionFormula);
+            }
+        }
+
+        /// <summary>
+        /// Internal formula description with adduct description stripped off, or null if there is no adduct description
+        /// </summary>
+        public ParsedMolecule NeutralFormula
+        {
+            get
+            {
+                return _neutralFormula;
+            }
+        }
+
+        /// <summary>
+        /// Adduct part of internal formula description, or null if there is none
+        /// </summary>
+        public string AdductText
+        {
+            get
+            {
+                return _adduct.AdductFormula;
+            }
+        }
+
+        /// <summary>
+        /// Returns chemical formula with adduct applied then labels stripped
+        /// </summary>
+        public ParsedMolecule UnlabeledFormula
+        {
+            get { return _unlabledFormula; }
+        }
+
+        /// <summary>
+        /// Chemical formula after adduct description, if any, is applied
+        /// </summary>
+        public ParsedMolecule FormulaWithAdductApplied
+        {
+            get
+            {
+                return _ionFormula;
+            }
+        }
+
+        /// <summary>
+        /// Take a chemical formula (possibly with mass modifier) and apply the described adduct to it.
+        /// </summary>
+        /// <param name="formula">A string like "C12H3" or C11N3H5[+2.34]</param>
+        /// <param name="adduct">An adduct derived from a string like "[M+H]" or "[2M+K]" or "M+H" or "[M+H]+" or "[M+Br]- or "M2C13+Na" </param>
+        /// <returns>A dictionary of atomic elements and counts, resulting from the combination of the input formula and adduct</returns>
+        public static ParsedMolecule ApplyAdductToFormula(string formula, Adduct adduct)
+        {
+            var trimmed = formula.Trim();
+            var molecule = ParsedMolecule.Create(trimmed);
+            return adduct.ApplyToMolecule(molecule);
+        }
+
+        public static bool IsFormulaWithAdduct(string formula, out ParsedMolecule molecule, out Adduct adduct, out string neutralFormula, bool strict = false)
+        {
+            molecule = ParsedMolecule.EMPTY;
+            adduct = Adduct.EMPTY;
+            neutralFormula = null;
+            if (string.IsNullOrEmpty(formula))
+            {
+                return false;
+            }
+            // Does formula contain an adduct description?  If so, pull charge from that.
+            // Watch out for mass modifications, e.g. C12H5[+1.23][M+3H] 
+            neutralFormula = Adduct.SplitFormulaAndTrailingAdduct(formula, Adduct.ADDUCT_TYPE.non_proteomic, out adduct);
+            if (!adduct.IsEmpty)
+            {
+                molecule = ApplyAdductToFormula(neutralFormula, adduct);
+                return true;
+            }
+            return false;
+        }
+
+        public override string ToString()
+        {
+            return _ionFormula?.ToString() ?? string.Empty;
+        }
+    }
 }