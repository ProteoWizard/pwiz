﻿/*
 * Original author: Brendan MacLean <brendanx .at. u.washington.edu>,
 *                  MacCoss Lab, Department of Genome Sciences, UW
 *
 * Copyright 2009 University of Washington - Seattle, WA
 * 
 * Licensed under the Apache License, Version 2.0 (the "License");
 * you may not use this file except in compliance with the License.
 * You may obtain a copy of the License at
 *
 *     http://www.apache.org/licenses/LICENSE-2.0
 *
 * Unless required by applicable law or agreed to in writing, software
 * distributed under the License is distributed on an "AS IS" BASIS,
 * WITHOUT WARRANTIES OR CONDITIONS OF ANY KIND, either express or implied.
 * See the License for the specific language governing permissions and
 * limitations under the License.
 */
using System;
using System.Collections;
using System.Collections.Generic;
using System.Diagnostics;
using System.Globalization;
using System.IO;
using System.Linq;
using System.Text;
using System.Net;
using System.Reflection;
using System.Text.RegularExpressions;
using System.Windows.Forms;
using pwiz.Common.SystemUtil;
using pwiz.Skyline.Alerts;
using pwiz.Skyline.FileUI;
using pwiz.Skyline.Properties;
using pwiz.Skyline.SettingsUI;
using pwiz.Skyline.Util.Extensions;

namespace pwiz.Skyline.Util
{

    /// <summary>
    /// Allows access to a default state for a collection that allows
    /// editing.
    /// </summary>
    /// <typeparam name="TItem">The type of the items in the collection</typeparam>
    public interface IListDefaults<TItem>
    {
        /// <summary>
        /// Gets the current revision index for this list
        /// </summary>
        int RevisionIndexCurrent { get; }

        /// <summary>
        /// Gets the default collection as an enumerable list.
        /// </summary>
        /// <returns>The default collection</returns>
        IEnumerable<TItem> GetDefaults(int revisionIndex);

        /// <summary>
        /// Gets the localized display name for an item in this list
        /// usually replacing names for the default items with localized text.
        /// </summary>
        /// <param name="item">The item for which to get the display text</param>
        /// <returns>Localized display text for default items or user supplied text for other items</returns>
        string GetDisplayName(TItem item);
    }

    /// <summary>
    /// Exposes properties necessary for using <see cref="EditListDlg{T,TItem}"/>
    /// to edit a list.
    /// </summary>
    public interface IListEditorSupport
    {
        /// <summary>
        /// The title to display on <see cref="EditListDlg{T,TItem}"/>
        /// </summary>
        string Title { get; }

        /// <summary>
        /// Label string for the listbox that shows this list being
        /// edited.
        /// </summary>
        string Label { get; }

        /// <summary>
        /// True if the list can be reset to its default contents.
        /// </summary>
        bool AllowReset { get; }

        /// <summary>
        /// The number of default items that should be exclude when editing
        /// the list.  Useful when some default items cannot be edited
        /// or removed from the list.
        /// </summary>
        int ExcludeDefaults { get; }
    }

    /// <summary>
    /// Implement this interfact to support the <see cref="EditListDlg{T,TItem}"/>.
    /// </summary>
    /// <typeparam name="TItem">Type of items in the list to be edited</typeparam>
    public interface IListEditor<TItem>
    {
        /// <summary>
        /// Exposes ability to edit a list of items.
        /// </summary>
        /// <returns>The new list after editing, or null if the user cancelled</returns>
        IEnumerable<TItem> EditList(Control owner, object tag);

        /// <summary>
        /// Returns true, if a new list is accepted to replace the current list
        /// </summary>
        bool AcceptList(Control owner, IList<TItem> listNew);
    }

    /// <summary>
    /// Implement this interfact to support the <see cref="ShareListDlg{T,TItem}"/>.
    /// </summary>
    /// <typeparam name="TItem">Type of items in the list to be edited</typeparam>
    public interface IListSerializer<TItem>
    {
        Type SerialType { get; }

        Type DeserialType { get; }

        ICollection<TItem> CreateEmptyList();

        bool ContainsKey(string key);
    }

    /// <summary>
    /// Implement this interface to support the "Add" and "Edit"
    /// buttons in the <see cref="EditListDlg{T,TItem}"/>.
    /// </summary>
    /// <typeparam name="TItem">Type of items in the list to be edited</typeparam>
    public interface IItemEditor<TItem>
    {
        /// <summary>
        /// Exposes the ability to create a new item for this list.
        /// </summary>
        /// <param name="owner">Window requesting the edit</param>
        /// <param name="existing">A list of existing items of this type</param>
        /// <param name="tag">Object passed to the list editor for use in item editors</param>
        /// <returns>The new item, or null if the user cancelled</returns>
        TItem NewItem(Control owner, IEnumerable<TItem> existing, object tag);

        /// <summary>
        /// Exposes the ability to edit an individual item, return
        /// a new modified item.  Items are considered immutable,
        /// so successful return value will always be a new item.
        /// </summary>
        /// <param name="owner">Window requesting the edit</param>
        /// <param name="item">The item to edit</param>
        /// <param name="existing">A list of existing items of this type</param>
        /// <param name="tag">Object passed to the list editor for use in item editors</param>
        /// <returns>The new item, or null if the user cancelled</returns>
        TItem EditItem(Control owner, TItem item, IEnumerable<TItem> existing, object tag);

        /// <summary>
        /// Copies an item for this list, with the copied item's name reset
        /// to the empty string.
        /// </summary>
        /// <param name="item">The item to copy</param>
        /// <returns>The copied item with empty name</returns>
        TItem CopyItem(TItem item);
    }

    /// <summary>
    /// A singleton list that allows its one value to be changed
    /// </summary>
    public class SingletonList<T> : IList<T>
    {
        private T _item;

        public SingletonList(T item)
        {
            _item = item;
        }

        public IEnumerator<T> GetEnumerator()
        {
            yield return _item;
        }

        IEnumerator IEnumerable.GetEnumerator()
        {
            return GetEnumerator();
        }

        public void Add(T item)
        {
            throw new NotSupportedException();
        }

        public void Clear()
        {
            throw new NotSupportedException();
        }

        public bool Contains(T item)
        {
            if (item == null)
                return _item == null;

            return item.Equals(_item);
        }

        public void CopyTo(T[] array, int arrayIndex)
        {
            if (array == null)
                throw new ArgumentNullException(nameof(array));

            array[arrayIndex] = _item;
        }

        public bool Remove(T item)
        {
            throw new NotSupportedException();
        }

        public int Count
        {
            get { return 1; }
        }

        public bool IsReadOnly
        {
            get { return false; }
        }

        public int IndexOf(T item)
        {
            return Contains(item) ? 0 : -1;
        }

        public void Insert(int index, T item)
        {
            throw new NotSupportedException();
        }

        public void RemoveAt(int index)
        {
            throw new NotSupportedException();
        }

        public T this[int index]
        {
            get
            {
                if (index != 0)
                    throw new IndexOutOfRangeException();
                return _item;
            }
            set
            {
                if (index != 0)
                    throw new IndexOutOfRangeException();
                _item = value;
            }
        }
    }


    /// <summary>
    /// Exposes a set of generic Array extension utility functions.
    /// </summary>
    public static class ArrayUtil
    {
        /// <summary>
        /// Returns the length of an array or zero if it is null.
        /// </summary>
        public static int SafeLength<TItem>(this IList<TItem> values)
        {
            return values != null ? values.Count : 0;
        }

        /// <summary>
        /// Parses an array of items from a string, which are separated by
        /// a specific character (e.g. "1, 2, 3" or "3.5; 4.5; 5.5").  Whitespace
        /// is trimmed.
        /// </summary>
        /// <typeparam name="TItem">Type of items in the array returned</typeparam>
        /// <param name="values">The string to parse</param>
        /// <param name="conv">An instance of a string to T converter</param>
        /// <param name="separatorChar">The separator character</param>
        /// <param name="defaults">A default array to return, if the string is null or empty</param>
        /// <returns></returns>
        public static TItem[] Parse<TItem>(string values, Converter<string, TItem> conv,
            char separatorChar, params TItem[] defaults)
        {
            if (!string.IsNullOrEmpty(values))
            {
                try
                {
                    List<TItem> list = new List<TItem>();
                    string[] parts = values.Split(separatorChar);
                    foreach (string part in parts)
                        list.Add(conv(part.Trim()));
                    return list.ToArray();
                }
// ReSharper disable EmptyGeneralCatchClause
                catch (Exception)
// ReSharper restore EmptyGeneralCatchClause
                {
                }
            }
            return defaults;
        }

        /// <summary>
        /// Joins the ToString() value for an array of objects, with a specified
        /// separator character between each item.
        /// </summary>
        /// <typeparam name="TItem">The type of the items in the array</typeparam>
        /// <param name="values">The array of items to join</param>
        /// <param name="separator">The separator character to place between strings</param>
        /// <returns>A joined string of items with intervening separators</returns>
        public static string ToString<TItem>(this IList<TItem> values, string separator)
        {
            StringBuilder sb = new StringBuilder();
            foreach (TItem value in values)
            {
                if (sb.Length > 0)
                    sb.Append(separator);
                sb.Append(value);
            }
            return sb.ToString();
        }

        public static TItem[] ToArrayStd<TItem>(this IList<TItem> list)
        {
            var a = list as TItem[];
            if (a == null)
            {
                a = new TItem[list.Count];
                for (int i = 0; i < a.Length; i++)
                    a[i] = list[i];
            }
            return a;
        }

        /// <summary>
        /// Gets a <see cref="IEnumerable{T}"/> for enumerating over an Array.
        /// </summary>
        /// <typeparam name="TItem">Type of items in the array</typeparam>
        /// <param name="values">Array instance</param>
        /// <param name="forward">True if the enumerator should be forward, False if reversed</param>
        /// <returns>The enumeration of the Array</returns>
        public static IEnumerable<TItem> GetEnumerator<TItem>(this IList<TItem> values, bool forward)
        {
            if (forward)
            {
                foreach (TItem value in values)
                    yield return value;
            }
            else
            {
                for (int i = values.Count - 1; i >= 0; i--)
                    yield return values[i];
            }
        }

        public const int RANDOM_SEED = 7 * 7 * 7 * 7 * 7; // 7^5 recommended by Brian S.

        /// <summary>
        /// Creates a random order of indexes into an array for a random linear walk
        /// through an array.
        /// </summary>
        public static IEnumerable<TItem> RandomOrder<TItem>(this IList<TItem> list, int? seed = null)
        {
            int count = list.Count;
            var indexOrder = new int[count];
            for (int i = 0; i < count; i++)
                indexOrder[i] = i;
            Random r = seed.HasValue ? new Random(seed.Value) : new Random();
            for (int i = 0; i < count; i++)
                Helpers.Swap(ref indexOrder[0], ref indexOrder[r.Next(count)]);
            foreach (int i in indexOrder)
            {
                yield return list[i];
            }
        }

        /// <summary>
        /// Searches an Array for an item that is reference equal with
        /// a specified item to find.
        /// </summary>
        /// <typeparam name="TItem">Type of item in the array</typeparam>
        /// <param name="values">The Array to search</param>
        /// <param name="find">The item to find</param>
        /// <returns>The index in the Array of the specified reference, or -1 if not found</returns>
        public static int IndexOfReference<TItem>(this IList<TItem> values, TItem find)
        {
            return values.IndexOf(value => ReferenceEquals(value, find));
        }

        /// <summary>
        /// Searches an Array for an item that matches criteria specified
        /// through a delegate function.
        /// </summary>
        /// <typeparam name="TItem">Type of item in the array</typeparam>
        /// <param name="values">The Array to search</param>
        /// <param name="found">Delegate accepting an item, and returning true if it matches</param>
        /// <returns>The index in the Array of the match, or -1 if not found</returns>
        public static int IndexOf<TItem>(this IList<TItem> values, Predicate<TItem> found)
        {
            return IndexOf(values, found, 0);
        }

        /// <summary>
        /// Searches an Array for an item that matches criteria specified
        /// through a delegate function. Search starts at the given index.
        /// </summary>
        /// <typeparam name="TItem">Type of item in the array</typeparam>
        /// <param name="values">The Array to search</param>
        /// <param name="found">Delegate accepting an item, and returning true if it matches</param>
        /// <param name="startIndex">Starting index of the search.</param>
        /// <returns>The index in the Array of the match, or -1 if not found</returns>
        public static int IndexOf<TItem>(this IList<TItem> values, Predicate<TItem> found, int startIndex)
        {
            for (int i = startIndex; i < values.Count; i++)
            {
                if (found(values[i]))
                    return i;
            }
            return -1;
        }

        /// <summary>
        /// Searches backward in an Array for an item that matches criteria specified
        /// through a delegate function.
        /// </summary>
        /// <typeparam name="TItem">Type of item in the array</typeparam>
        /// <param name="values">The Array to search</param>
        /// <param name="found">Delegate accepting an item, and returning true if it matches</param>
        /// <returns>The index in the Array of the last match, or -1 if not found</returns>
        public static int LastIndexOf<TItem>(this IList<TItem> values, Predicate<TItem> found)
        {
            for (int i = values.Count - 1; i >= 0; i--)
            {
                if (found(values[i]))
                    return i;
            }
            return -1;
        }

        /// <summary>
        /// Searches an Array for an item that matches criteria specified
        /// through a delegate function.
        /// </summary>
        /// <typeparam name="TItem">Type of item in the array</typeparam>
        /// <param name="values">The Array to search</param>
        /// <param name="found">Delegate accepting an item, and returning true if it matches</param>
        /// <returns>True if the accepting function returns true for an element</returns>
        public static bool Contains<TItem>(this IEnumerable<TItem> values, Predicate<TItem> found)
        {
            foreach (TItem value in values)
            {
                if (found(value))
                    return true;
            }
            return false;
        }

        /// <summary>
        /// Checks for equality of all items in an IEnumerable without regard for order.
        /// </summary>
        /// <typeparam name="TItem">Type of items in the IEnumerable</typeparam>
        /// <param name="values1">First IEnumerable in the comparison</param>
        /// <param name="values2">Second IEnumerable in the comparison</param>
        /// <returns>True if all items in one IEnumerable are found in the other, and IEnumerables are same length</returns>
        public static bool ContainsAll<TItem>(this IEnumerable<TItem> values1, IEnumerable<TItem> values2)
        {
            var set1 = values1.ToHashSet();
            var set2 = values2.ToHashSet();
            return set1.Count == set2.Count && set1.IsSubsetOf(set2);
        }

        /// <summary>
        /// Checks for deep equality, or equality of all items in an Array.
        /// </summary>
        /// <typeparam name="TItem">Type of items in the array</typeparam>
        /// <param name="values1">First array in the comparison</param>
        /// <param name="values2">Second array in the comparison</param>
        /// <returns>True if all items in both arrays in identical positions are Equal</returns>
        public static bool EqualsDeep<TItem>(IList<TItem> values1, IList<TItem> values2)
        {
            if (values1 == null && values2 == null)
                return true;
            if (values1 == null || values2 == null)
                return false;
            int count = values1.Count;
            if (count != values2.Count)
                return false;
            for (int i = 0; i < count; i++)
            {
                if (!Equals(values1[i], values2[i]))
                    return false;
            }
            return true;
        }

        /// <summary>
        /// Checks for deep equality, or equality of all items in a Dictionary.
        /// </summary>
        /// <typeparam name="TItemKey">Type of items in the dictionary keys</typeparam>
        /// <typeparam name="TItemValue">Type of items in the dictionary values</typeparam>
        /// <param name="values1">First array in the comparison</param>
        /// <param name="values2">Second array in the comparison</param>
        /// <returns>True if all items in both arrays in identical positions are Equal</returns>
        public static bool EqualsDeep<TItemKey, TItemValue>(IDictionary<TItemKey, TItemValue> values1,
            IDictionary<TItemKey, TItemValue> values2)
        {
            if (values1 == null && values2 == null)
                return true;
            if (values1 == null || values2 == null)
                return false;
            if (values1.Count != values2.Count)
                return false;
            foreach (var keyValuePair1 in values1)
            {
                TItemValue value2;
                if (!values2.TryGetValue(keyValuePair1.Key, out value2))
                    return false;
                if (!Equals(keyValuePair1.Value, value2))
                    return false;
            }
            return true;
        }

        /// <summary>
        /// Constructs a hash-code for an Array from all of the items in
        /// the array.
        /// </summary>
        /// <typeparam name="TItem">Type of the items in the array</typeparam>
        /// <param name="values">The Array instance</param>
        /// <returns>A hash-code value constructed from all items in the array</returns>
        public static int GetHashCodeDeep<TItem>(this IList<TItem> values)
        {
            return values.GetHashCodeDeep(v => v.GetHashCode());
        }

        public static int GetHashCodeDeep<TItem>(this IList<TItem> values, Func<TItem, int> getHashCode)
        {
            unchecked
            {
                int result = 0;
                foreach (TItem value in values)
                    result = (result * 397) ^ (!Equals(value, default(TItem)) ? getHashCode(value) : 0);
                return result;
            }
        }

        /// <summary>
        /// Checks if all elements in one list are <see cref="object.ReferenceEquals"/>
        /// with the elements in another list.
        /// </summary>
        /// <typeparam name="TItem">Type of the list elements</typeparam>
        /// <param name="values1">The first list in the comparison</param>
        /// <param name="values2">The second list in the comparison</param>
        /// <returns>True if all references in the lists are equal to each other</returns>
        public static bool ReferencesEqual<TItem>(IList<TItem> values1, IList<TItem> values2)
        {
            if (values1 == null && values2 == null)
                return true;
            if (values1 == null || values2 == null)
                return false;
            int count = values1.Count;
            if (count != values2.Count)
                return false;
            for (int i = 0; i < count; i++)
            {
                if (!ReferenceEquals(values1[i], values2[i]))
                    return false;
            }
            return true;
        }

        public static bool InnerReferencesEqual<TItem, TItemList>(IList<TItemList> values1, IList<TItemList> values2)
            where TItemList : IList<TItem>
        {
            if (values1 == null && values2 == null)
                return true;
            if (values1 == null || values2 == null)
                return false;
            if (values1.Count != values2.Count)
                return false;
            for (int i = 0; i < values1.Count; i++)
            {
                if (!ReferencesEqual(values1[i], values2[i]))
                    return false;
            }
            return true;
            
        }

        /// <summary>
        /// Enumerates two lists assigning references from the second list to
        /// entries in the first list, where they are equal.  Useful for maintaining
        /// reference equality when recalculating values. Similar to <see cref="Helpers.AssignIfEquals{T}"/>.
        /// </summary>
        /// <typeparam name="TItem">Type of the list elements</typeparam>
        /// <param name="values1">The first list in the comparison</param>
        /// <param name="values2">The second list in the comparison</param>
        public static void AssignIfEqualsDeep<TItem>(IList<TItem> values1, IList<TItem> values2)
        {
            if (values1 == null || values2 == null)
                return;
            for (int i = 0, len = Math.Min(values1.Count, values2.Count); i < len; i++)
            {
                if (Equals(values1[i], values2[i]))
                    values1[i] = values2[i];
            }
        }

        /// <summary>
        /// Sort an array and produce an output array that shows how the indexes of the
        /// elements have been reordered.  The indexing array can then be applied to a
        /// different array to follow the ordering of the initial array.
        /// </summary>
        /// <typeparam name="TItem">Type of array elements</typeparam>
        /// <param name="array">Array to sort</param>
        /// <param name="sortIndexes">Records how indexes were changed as a result of sorting</param>
        public static void Sort<TItem>(TItem[] array, out int[] sortIndexes)
        {
            sortIndexes = new int[array.Length];
            for (int i = 0; i < array.Length; i++)
                sortIndexes[i] = i;
            Array.Sort(array, sortIndexes);
        }

        /// <summary>
        /// Use when you have more than just one other array to sort. Otherwise, consider using Linq
        /// </summary>
        public static void Sort<TItem>(TItem[] array, params TItem[][] secondaryArrays)
        {
            int[] sortIndexes;
            Sort(array, out sortIndexes);
            int len = array.Length;
            TItem[] buffer = new TItem[len];
            foreach (var secondaryArray in secondaryArrays.Where(a => a != null))
                ApplyOrder(sortIndexes, secondaryArray, buffer);
        }

        /// <summary>
        /// Apply the ordering gotten from the sorting of an array (see Sort method above)
        /// to a new array.
        /// </summary>
        /// <typeparam name="TItem">Type of array elements</typeparam>
        /// <param name="sortIndexes">Array of indexes that recorded sort operations</param>
        /// <param name="array">Array to be reordered using the index array</param>
        /// <param name="buffer">An optional buffer to use to avoid allocating a new array and force in-place sorting</param>
        /// <returns>A sorted version of the original array</returns>
        public static TItem[] ApplyOrder<TItem>(int[] sortIndexes, TItem[] array, TItem[] buffer = null)
        {
            TItem[] ordered;
            int len = array.Length;
            if (buffer == null)
                ordered = new TItem[len];
            else
            {
                Array.Copy(array, buffer, len);
                ordered = array;
                array = buffer;
            }
            for (int i = 0; i < array.Length; i++)
                ordered[i] = array[sortIndexes[i]];
            return ordered;
        }

        /// <summary>
        /// Returns true if the given array is not in sort order.
        /// </summary>
        /// <param name="array"></param>
        /// <returns>True if array needs to be sorted</returns>
        public static bool NeedsSort(float[] array)
        {
            for (int i = 0; i < array.Length - 1; i++)
                if (array[i] > array[i + 1])
                    return true;
            return false;
        }
    }

    /// <summary>
    /// Read a potentially large array into a list of arrays in order to avoid very large memory allocations.
    /// We are trying to avoid not only memory fragmentation issues, but also the size limit of 2 gigabytes.
    /// </summary>
    public class BlockedArray<TItem> : IReadOnlyList<TItem>
    {
        public static readonly BlockedArray<TItem> EMPTY = new BlockedArray<TItem>();
        private readonly List<TItem[]> _blocks;
        private readonly int _itemCount;

        /// <summary>
        /// Empty array.
        /// </summary>
        public BlockedArray()
        {
        }

        /// <summary>
        /// Read an array into blocks.
        /// </summary>
        /// <param name="readItems">Function to read a number of items and return them in an array.</param>
        /// <param name="itemCount">Total number of items to read.</param>
        /// <param name="itemSize">Size of each item in bytes.</param>
        /// <param name="bytesPerBlock">Maximum size of a block in bytes.</param>
        /// <param name="progressMonitor">Optional progress monitor for reporting progress over long periods</param>
        /// <param name="status">Optional progress status object for reporting progress</param>
        public BlockedArray(Func<int, TItem[]> readItems, int itemCount, int itemSize, int bytesPerBlock,
            IProgressMonitor progressMonitor = null, IProgressStatus status = null)
        {
            Assume.IsTrue(itemSize < bytesPerBlock);    // Make sure these values aren't flipped

            _itemCount = itemCount;
            _blocks = new List<TItem[]>();

            var itemsPerBlock = bytesPerBlock/itemSize;
            int startPercent = status != null ? status.PercentComplete : 0;
            while (itemCount > 0)
            {
                _blocks.Add(readItems(Math.Min(itemCount, itemsPerBlock)));
                itemCount -= itemsPerBlock;

                if (progressMonitor != null && status != null)
                {
                    int currentPercent = (int)(100 - ((100.0 - startPercent) * itemCount) / _itemCount);
                    if (currentPercent != status.PercentComplete)
                        progressMonitor.UpdateProgress(status = status.ChangePercentComplete(currentPercent));
                }
            }
        }

        public static BlockedArray<TItem> FromEnumerable(IEnumerable<TItem> enumerable, int itemCount, int itemSize,
            int bytesPerBlock, IProgressMonitor progressMonitor, IProgressStatus status)
        {
            using (var enumerator = enumerable.GetEnumerator())
            {
                return new BlockedArray<TItem>(count =>
                {
                    var array = new TItem[count];
                    for (int i = 0; i < count; i++)
                    {
                        Assume.IsTrue(enumerator.MoveNext());
                        array[i] = enumerator.Current;
                    }

                    return array;
                }, itemCount, itemSize, bytesPerBlock, progressMonitor, status);
            }
        }

        /// <summary>
        /// Copy a list into blocks.
        /// </summary>
        /// <param name="items">Items to copy.</param>
        /// <param name="itemSize">Size of each item in bytes.</param>
        /// <param name="bytesPerBlock">Maximum size of a block in bytes.</param>
        public BlockedArray(IList<TItem> items, int itemSize, int bytesPerBlock)
        {
            _itemCount = items.Count;
            _blocks = new List<TItem[]>();

            var itemsPerBlock = bytesPerBlock/itemSize;
            TItem[] block = null;
            for (int index = 0; index < _itemCount; index++)
            {
                var inBlockIndex = index%itemsPerBlock;
                if (inBlockIndex == 0)
                {
                    block = new TItem[Math.Min(_itemCount - index, itemsPerBlock)];
                    _blocks.Add(block);
                }
// ReSharper disable PossibleNullReferenceException
                block[inBlockIndex] = items[index];
// ReSharper restore PossibleNullReferenceException
            }
        }

        public BlockedArray(BlockedArrayList<TItem> items)
        {
            _itemCount = items.Count;
            _blocks = items.GetBlocks().ToList();
        }

        public static BlockedArray<TItem> Convert<TItemSrc>(BlockedArrayList<TItemSrc> blockedArrayList,
            Func<TItemSrc, TItem> converter)
        {
            return new BlockedArray<TItem>(blockedArrayList.GetBlocks()
                .Select(block => block.Select(converter).ToArray())
                .ToList(),
                blockedArrayList.Count);
        }

        private BlockedArray(List<TItem[]> blocks, int itemCount)
        {
            _itemCount = itemCount;
            _blocks = blocks;
        }

        /// <summary>
        /// Number of items in this array.
        /// </summary>
        public int Length { get { return _itemCount; } }

        public int Count { get { return Length; } }

        public IEnumerable<TItem[]> Blocks { get { return _blocks; } }

        /// <summary>
        /// Return the item corresponding to the given index.
        /// </summary>
        /// <param name="index">Array index.</param>
        public TItem this[int index]
        {
            get
            {
                if (index >= _itemCount)
                    throw new IndexOutOfRangeException();
                var blockLength = _blocks[0].Length;
                var blockIndex = index/blockLength;
                var itemIndex = index%blockLength;
                return _blocks[blockIndex][itemIndex];
            }
        }

        IEnumerator IEnumerable.GetEnumerator()
        {
            return GetEnumerator();
        }

        public IEnumerator<TItem> GetEnumerator()
        {
            return _blocks.SelectMany(block => block).Take(_itemCount).GetEnumerator();
        }

        /// <summary>
        /// Write the array.
        /// </summary>
        /// <param name="writeAction">Action to write one array block.</param>
        public void WriteArray(Action<TItem[]> writeAction)
        {
            if (_blocks != null)
            {
                foreach (var block in _blocks)
                    writeAction(block);
            }
        }

        /// <summary>
        /// Write the array.
        /// </summary>
        /// <param name="writeAction">Action to write one array block.</param>
        /// <param name="startIndex">First index to write.</param>
        /// <param name="count">How many items to write.</param>
        public void WriteArray(Action<TItem[], int, int> writeAction, int startIndex, int count)
        {
            if (startIndex + count > _itemCount)
                throw new IndexOutOfRangeException();
            var blockLength = _blocks[0].Length;
            while (count > 0)
            {
                var blockIndex = startIndex/blockLength;
                var itemIndex = startIndex%blockLength;
                var writeCount = Math.Min(count, blockLength - itemIndex);
                writeAction(_blocks[blockIndex], itemIndex, writeCount);
                startIndex += writeCount;
                count -= writeCount;
            }
        }

        public BlockedArray<TItem> ChangeAll(Func<TItem, TItem> changeElement)
        {
            var newBlocks = new List<TItem[]>();
            foreach (var block in _blocks)
            {
                var newBlock = new TItem[block.Length];
                newBlocks.Add(newBlock);

                for (int i = 0; i < block.Length; i++)
                    newBlock[i] = changeElement(block[i]);
            }
            return new BlockedArray<TItem>(newBlocks, _itemCount);
        }
    }

    public class BlockedArrayList<TItem> : IList<TItem>
    {
        private List<List<TItem>> _blocks = new List<List<TItem>>{new List<TItem>()};
        private int _itemCount;
        private readonly int _itemsPerBlock;

        public BlockedArrayList(int itemSize, int bytesPerBlock)
        {
            _itemsPerBlock = bytesPerBlock/itemSize;
        }

        public IEnumerator<TItem> GetEnumerator()
        {
            return _blocks.SelectMany(block => block).GetEnumerator();
        }

        IEnumerator IEnumerable.GetEnumerator()
        {
            return GetEnumerator();
        }

        public void Add(TItem item)
        {
            var block = _blocks.Last();
            if (block.Count >= _itemsPerBlock)
            {
                block = new List<TItem>();
                _blocks.Add(block);
            }
            block.Add(item);
            _itemCount++;
        }

        public void AddRange(IList<TItem> chromTransitions)
        {
            // CONSIDER: Make this faster than adding one at a time?
            foreach (var t in chromTransitions)
            {
                Add(t);
            }
        }

        public void AddRange(BlockedArray<TItem> chromTransitions)
        {
            int transferCount = chromTransitions.Count;
            int blockIndex = 0;
            int itemIndex = 0;
            var chromTransitionBlocks = chromTransitions.Blocks.ToArray();

            while (transferCount > 0)
            {
                var blockSrc = chromTransitionBlocks[blockIndex];
                int copyCount = blockSrc.Length - itemIndex;

                var blockDest = _blocks.Last();
                if (blockDest.Count >= _itemsPerBlock)
                {
                    // Pre-allocate a new list to the smaller of the number of items
                    // to copy or the total items per block
                    blockDest = new List<TItem>(Math.Min(copyCount, _itemsPerBlock));
                    _blocks.Add(blockDest);
                }
                // Copy everything remaining in current source block or the maximum left in the destination block
                int remainder = _itemsPerBlock - blockDest.Count;
                if (copyCount <= remainder)
                {
                    blockDest.AddRange(blockSrc.Skip(itemIndex).Take(copyCount));
                    blockIndex++;
                    itemIndex = 0;
                }
                else
                {
                    copyCount = remainder;
                    blockDest.AddRange(blockSrc.Skip(itemIndex).Take(copyCount));
                    itemIndex += copyCount;
                }
                transferCount -= copyCount;
                _itemCount += copyCount;
            }
        }

        public void Clear()
        {
            _blocks = new List<List<TItem>> { new List<TItem>() };
            _itemCount = 0;
        }

        public bool Contains(TItem item)
        {
            return _blocks.Contains(l => l.Contains(item));
        }

        public void CopyTo(TItem[] array, int arrayIndex)
        {
            throw new NotSupportedException();
        }

        public bool Remove(TItem item)
        {
            throw new NotSupportedException();
        }

        public int Count { get { return _itemCount; } }
        public bool IsReadOnly { get { return false; } }

        public IEnumerable<TItem[]> GetBlocks()
        {
            return _blocks.Select(b => b.ToArray());
        }

        public int IndexOf(TItem item)
        {
            int index = 0;
            foreach (var block in _blocks)
            {
                foreach (var itemTest in block)
                {
                    if (Equals(item, itemTest))
                        return index;
                    index++;
                }
            }
            return -1;
        }

        public TItem this[int index]
        {
            get
            {
                if (index >= _itemCount)
                    throw new IndexOutOfRangeException();
                var blockIndex = index / _itemsPerBlock;
                var itemIndex = index % _itemsPerBlock;
                return _blocks[blockIndex][itemIndex];
            }
            set
            {
                throw new NotSupportedException();
            }
        }

        public void Insert(int index, TItem item)
        {
            throw new NotSupportedException();
        }

        public void RemoveAt(int index)
        {
            throw new NotSupportedException();
        }

        public BlockedArray<TItem> ToBlockedArray()
        {
            return new BlockedArray<TItem>(this);
        }

        public void Reorder(IEnumerable<int> newOrder)
        {
            var blockNext = new List<TItem>(_blocks[0].Count);
            var blocksNew = new List<List<TItem>>(_blocks.Count) { blockNext };
            foreach (var i in newOrder)
            {
                if (blockNext.Count == _itemsPerBlock)
                {
                    blockNext = new List<TItem>(_blocks[blocksNew.Count].Count);
                    blocksNew.Add(blockNext);
                }
                blockNext.Add(this[i]);
            }
            _blocks = blocksNew;
        }

        public void Sort()
        {
            Sort(Comparer<TItem>.Default.Compare);
        }

        public void Sort(Comparison<TItem> compare)
        {
            foreach (var block in _blocks)
                block.Sort(compare);
            if (_blocks.Count < 2)
                return;

            try
            {
                // Merge sort the blocks into new list
                var nextIndexes = new int[_blocks.Count];
                var blockNext = new List<TItem>(_blocks[0].Count);
                var blocksNew = new List<List<TItem>>(_blocks.Count) { blockNext };
                for (int i = 0; i < _itemCount; i++)
                {
                    if (blockNext.Count == _itemsPerBlock)
                    {
                        blockNext = new List<TItem>(_blocks[blocksNew.Count].Count);
                        blocksNew.Add(blockNext);
                    }
                    int iBlockMin = 0;
                    for (int iBlock = 1; iBlock < _blocks.Count; iBlock++)
                    {
                        int iNext = nextIndexes[iBlock];
                        int iMin = nextIndexes[iBlockMin];
                        if (iNext >= _blocks[iBlock].Count)
                            continue;
                        if (iMin >= _blocks[iBlockMin].Count || compare(_blocks[iBlock][iNext], _blocks[iBlockMin][iMin]) < 1)
                            iBlockMin = iBlock;
                    }
                    blockNext.Add(_blocks[iBlockMin][nextIndexes[iBlockMin]]);
                    nextIndexes[iBlockMin]++;
                }
                _blocks = blocksNew;
            }
            catch (Exception e)
            {
                Trace.WriteLine(e);
                throw;
            }
        }
    }

    /// <summary>
    /// A set of generic, static helper functions.
    /// </summary>
    public static partial class Helpers
    {
        /// <summary>
        /// Swaps two reference values in memory, making each contain
        /// the reference the other started with.
        /// </summary>
        /// <typeparam name="TItem">Type of the two values</typeparam>
        /// <param name="val1">Left value</param>
        /// <param name="val2">Right value</param>
        public static void Swap<TItem>(ref TItem val1, ref TItem val2)
        {
            TItem tmp = val1;
            val1 = val2;
            val2 = tmp;
        }

        /// <summary>
        /// Assigns the a source reference to the intended destination,
        /// only if they are <see cref="object.Equals(object,object)"/>.
        /// 
        /// This can be useful in combination with immutable objects,
        /// allowing the caller choose an existing object already referenced
        /// in a data structure over a newly created instance, if the two
        /// are identical in value.
        /// </summary>
        /// <typeparam name="TItem"></typeparam>
        /// <param name="dest"></param>
        /// <param name="src"></param>
        public static void AssignIfEquals<TItem>(ref TItem dest, TItem src)
        {
            if (Equals(dest, src))
                dest = src;
        }

        /// <summary>
        /// Compare two IEnumerable instances for equality.
        /// </summary>
        /// <typeparam name="TItem">The type of element being enumerated</typeparam>
        /// <param name="e1">The first IEnumerable</param>
        /// <param name="e2">The second IEnumberable</param>
        /// <returns>True if the two IEnumerables enumerate over equal objects</returns>
        public static bool Equals<TItem>(IEnumerable<TItem> e1, IEnumerable<TItem> e2)
        {
            using IEnumerator<TItem> enum1 = e1.GetEnumerator();
            using IEnumerator<TItem> enum2 = e2.GetEnumerator();
            bool b1, b2;
            while (MoveNext(enum1, out b1, enum2, out b2))
            {
                if (!Equals(enum1.Current, enum2.Current))
                    break;
            }

            // If both enums have advanced to completion without finding
            // a difference, then they are equal.
            return (!b1 && !b2);
        }

        /// <summary>
        /// Call MoveNext on two IEnumerator instances in one operation,
        /// but avoid short-circuiting of (e1.MoveNext() && e2.MoveNext),
        /// and pass the return values of both as out parameters.
        /// </summary>
        /// <param name="e1">First Enumerator to advance</param>
        /// <param name="b1">Return value of e1.MoveNext()</param>
        /// <param name="e2">Second Enumerator to advance</param>
        /// <param name="b2">Return value of e2.MoveNext()</param>
        /// <returns>True if both calls to MoveNext() succeed</returns>
        private static bool MoveNext(IEnumerator e1, out bool b1,
            IEnumerator e2, out bool b2)
        {
            b1 = e1.MoveNext();
            b2 = e2.MoveNext();
            return b1 && b2;
        }

        /// <summary>
        /// Parses an enum value from a string, returning a default value,
        /// if the string fails to parse.
        /// </summary>
        /// <typeparam name="TEnum">The enum type</typeparam>
        /// <param name="value">The string to parse</param>
        /// <param name="defaultValue">The value to return, if parsing fails</param>
        /// <returns>An enum value of type <see cref="TEnum"/></returns>
        public static TEnum ParseEnum<TEnum>(string value, TEnum defaultValue) where TEnum : struct
        {
            if (Enum.TryParse(value, true, out TEnum result))
            {
                return result;
            }
            return defaultValue;
        }

        /// <summary>
        /// Given a localized string and an array of localized strings with the
        /// index of each localized string matching the desired enum value for
        /// an enum type, returns the enum value corresponding to the localized string.
        /// </summary>
        /// <typeparam name="TEnum">The enum type</typeparam>
        /// <param name="value">The localized string for which the enum value is desired</param>
        /// <param name="localizedStrings">Array of all localized strings</param>
        /// <returns>An enum value of type <see cref="TEnum"/></returns>
        public static TEnum EnumFromLocalizedString<TEnum>(string value, string[] localizedStrings)
        {
            int i = localizedStrings.IndexOf(v => Equals(v, value));
            if (i == -1)
                throw new ArgumentException(string.Format(@"The string '{0}' does not match an enum value ({1})", value, string.Join(@", ", localizedStrings)));
            return (TEnum) (object) i;            
        }

        public static TEnum EnumFromLocalizedString<TEnum>(string value, string[] localizedStrings, TEnum defaultValue)
        {
            int i = localizedStrings.IndexOf(v => Equals(v, value??string.Empty));
            return (i == -1 ? defaultValue : (TEnum) (object) i);
        }

        /// <summary>
        /// Enumerate all possible values of the given enum type.
        /// </summary>
        public static IEnumerable<TEnum> GetEnumValues<TEnum>()
        {
            return Enum.GetValues(typeof (TEnum)).Cast<TEnum>();
        }

        public static int CountEnumValues<TEnum>()
        {
            return Enum.GetValues(typeof (TEnum)).Length;
        }

        public static string MakeId(IEnumerable<char> name)
        {
            return MakeId(name, false);
        }

        public static string MakeId(IEnumerable<char> name, bool capitalize)
        {
            StringBuilder sb = new StringBuilder();
            char lastC = '\0'; 
            foreach (var c in name)
            {
                if (char.IsLetterOrDigit(c))
                {
                    if (lastC == ' ')
                        sb.Append('_');
                    lastC = c;
                    if (capitalize && sb.Length == 0)
                        sb.Append(c.ToString(CultureInfo.InvariantCulture).ToUpperInvariant());
                    else
                        sb.Append(c);
                }
                // Must start with a letter or digit
                else if (lastC != '\0')
                {
                    // After the start _ okay (dashes turned out to be problematic)
                    if (c == '_' /* || c == '-'*/)
                        sb.Append(lastC = c);
                    // All other characters are replaced with _, but once the next
                    // letter or number is seen.
                    else if (char.IsLetterOrDigit(lastC))
                        lastC = ' ';
                }
            }
            return sb.ToString();
        }

        // ReSharper disable LocalizableElement
        private static readonly Regex REGEX_XML_ID = new Regex("/^[:_A-Za-z][-.:_A-Za-z0-9]*$/");
        private const string XML_ID_FIRST_CHARS = ":_ABCDEFGHIJKLMNOPQRSTUVWXYZabcdefghijklmnopqrstuvwxyz";
        private const string XML_ID_FOLLOW_CHARS = "-.:_ABCDEFGHIJKLMNOPQRSTUVWXYZabcdefghijklmnopqrstuvwxyz0123456789";
        private const string XML_NON_ID_SEPARATOR_CHARS = ";[]{}()!|\\/\"'<>";
        private const string XML_NON_ID_PUNCTUATION_CHARS = ",?";
        // ReSharper restore LocalizableElement

        public static string MakeXmlId(string name)
        {
            if (string.IsNullOrEmpty(name))
                throw new InvalidOperationException(
                    UtilResources.Helpers_MakeXmlId_Failure_creating_XML_ID_Input_string_may_not_be_empty);
            if (REGEX_XML_ID.IsMatch(name))
                return name;

            var sb = new StringBuilder();
            int i = 0;
            if (XML_ID_FIRST_CHARS.Contains(name[i]))
                sb.Append(name[i++]);
            else
            {
                sb.Append('_');
                // If the first character is not allowable, advance past it.
                // Otherwise, keep it in the ID.
                if (!XML_ID_FOLLOW_CHARS.Contains(name[i]))
                    i++;
            }
            for (; i < name.Length; i++)
            {
                char c = name[i];
                if (XML_ID_FOLLOW_CHARS.Contains(c))
                    sb.Append(c);
                else if (char.IsWhiteSpace(c))
                    sb.Append('_');
                else if (XML_NON_ID_SEPARATOR_CHARS.Contains(c))
                    sb.Append(':');
                else if (XML_NON_ID_PUNCTUATION_CHARS.Contains(c))
                    sb.Append('.');
                else
                    sb.Append('-');
            }
            return sb.ToString();
        }

        /// <summary>
        /// Given a proposed name and a set of existing names, returns a unique name by adding
        /// or incrementing an integer suffix.
        /// </summary>
        /// <param name="name">A proposed name to add</param>
        /// <param name="set">A set of existing names</param>
        /// <returns>A new unique name that can be safely added to the existing set without name conflict</returns>
        public static string GetUniqueName(string name, ICollection<string> set)
        {
            return GetUniqueName(name, s => !set.Contains(s));
        }

        public static string GetUniqueName(string name, Func<string, bool> isUnique)
        {
            if (isUnique(name))
                return name;

            int num = 1;
            // If the name has an integer suffix, start searching with the base name
            // and the integer suffix incremented by 1.
            int i = GetIntSuffixStart(name);
            if (i < name.Length)
            {
                num = int.Parse(name.Substring(i)) + 1;
                name = name.Substring(0, i);
            }
            // Loop until a unique base name and integer suffix combination is found.
            while (!isUnique(name + num))
                num++;
            return name + num;
        }

        /// <summary>
        /// Given a name returns the start index of an integer suffix, if the name has one,
        /// or the length of the string, if no integer suffix is present.
        /// </summary>
        /// <param name="name">A name to analyze</param>
        /// <returns>The starting position of an integer suffix or the length of the string, if the name does not have one</returns>
        private static int GetIntSuffixStart(string name)
        {
            for (int i = name.Length; i > 0; i--)
            {
                if (!int.TryParse(name.Substring(i - 1), out _))
                    return i;
            }
            return 0;
        }

        public static List<string> EnsureUniqueNames(List<string> names, HashSet<string> reservedNames = null)
        {
            var setUsedNames = reservedNames ?? new HashSet<string>();
            var result = new List<string>();
            for (int i = 0; i < names.Count; i++)
            {
                string baseName = names[i];
                // Make sure the next name added is unique
                string name = (baseName.Length != 0 ? baseName : @"1");
                for (int suffix = 2; setUsedNames.Contains(name); suffix++)
                    name = baseName + suffix;
                result.Add(name);
                // Add this name to the used set
                setUsedNames.Add(name);
            }
            return result;
        }

        /// <summary>
        /// Count the number of lines in the file specified.
        /// </summary>
        /// <param name="f">The filename to count lines in.</param>
        /// <returns>The number of lines in the file.</returns>
        public static long CountLinesInFile(string f)
        {
            long count = 0;
            using (StreamReader r = new StreamReader(f))
            {
                while (r.ReadLine() != null)
                    count++;
            }
            return count;
        }

        /// <summary>
        /// Count the number of lines in the string specified.
        /// </summary>
        /// <param name="s">The string to count lines in.</param>
        /// <returns>The number of lines in the string.</returns>
        public static long CountLinesInString(string s)
        {
            long count = 1;
            int start = 0;
            while ((start = s.IndexOf('\n', start)) != -1)
            {
                count++;
                start++;
            }
            return count;
        }

        private const char LABEL_SEP_CHAR = '_';
        private const string ELIPSIS = "...";
        private static readonly char[] SPACE_CHARS = { '_', '-', ' ', '.', ',' };

        /// <summary>
        /// Finds repetitive text in labels and removes the text to save space.
        /// </summary>
        /// <param name="labels">The labels we are removing redundant text from.</param>
        /// <param name="startLabelIndex">Index we want to start looking at, in case the Expected/Library
        /// label is showing.</param>
        /// <returns>Return </returns>
        public static bool RemoveRepeatedLabelText(string[] labels, int startLabelIndex)
        {
            // Check to see if there are any labels. 
            if (labels.Length == startLabelIndex)
                return false;

            // Creat a normalized set of labels to test for repeated text
            string[] labelsRemove = new string[labels.Length];

            Array.Copy(labels, labelsRemove, labels.Length);

            if (startLabelIndex != 0)
            {
                labelsRemove = new string[labelsRemove.Length - startLabelIndex];
                Array.Copy(labels, startLabelIndex, labelsRemove, 0, labelsRemove.Length);
            }

            for (int i = 0; i < labelsRemove.Length; i++)
                labelsRemove[i] = NormalizeSeparators(labelsRemove[i]);

            var labelParts = labelsRemove[0].Split(LABEL_SEP_CHAR);

            // If all labels start with the first part
            string replaceString = labelParts[0];
            string partFirst = replaceString + LABEL_SEP_CHAR;
            if (!labelsRemove.Contains(label => !label.StartsWith(partFirst)))
            {
                RemoveString(labels, startLabelIndex, replaceString, ReplaceLocation.start);
                return true;
            }

            // If all labels end with the last part
            replaceString = labelParts[labelParts.Length - 1];
            string partLast = LABEL_SEP_CHAR + replaceString;
            if (!labelsRemove.Contains(label => !label.EndsWith(partLast)))
            {
                RemoveString(labels, startLabelIndex, replaceString, ReplaceLocation.end);
                return true;
            }

            for (int i = 1 ; i < labelParts.Length - 1; i++)
            {
                replaceString = labelParts[i];
                if (string.IsNullOrEmpty(replaceString))
                    continue;
                string partMiddle = LABEL_SEP_CHAR + replaceString + LABEL_SEP_CHAR;
                // If all labels contain the middle part
                if (!labelsRemove.Contains(label => !label.Contains(partMiddle)))
                {
                    RemoveString(labels, startLabelIndex, replaceString, ReplaceLocation.middle);
                    return true;
                }
            }

            return false;
        }

        private static bool IsSpaceChar(char c)
        {
            return SPACE_CHARS.Contains(c);
        }

        private static string NormalizeSeparators(string startLabelText)
        {
            startLabelText = startLabelText.Replace(ELIPSIS, LABEL_SEP_CHAR.ToString(CultureInfo.InvariantCulture));
            foreach (var spaceChar in SPACE_CHARS)
            {
                startLabelText = startLabelText.Replace(spaceChar, LABEL_SEP_CHAR);
            }

            return startLabelText;
        }

        /// <summary>
        /// Truncates labels.
        /// </summary>
        /// <param name="labels">Labels text will be removed from.</param>
        /// <param name="startLabelIndex">Index we want to start looking at, in case the Expected/Library
        /// label is showing.</param>
        /// <param name="replaceString">Text being removed from labels.</param>
        /// <param name="location">Expected location of the replacement text</param>
        public static void RemoveString(string[] labels, int startLabelIndex, string replaceString, ReplaceLocation location)
        {
            for (int i = startLabelIndex; i < labels.Length; i++)
                labels[i] = RemoveString(labels[i], replaceString, location);
        }

        public enum ReplaceLocation {start, middle, end}

        private static string RemoveString(string label, string replaceString, ReplaceLocation location)
        {
            int startIndex = -1;
            while ((startIndex = label.IndexOf(replaceString, startIndex + 1, StringComparison.Ordinal)) != -1)
            {
                int endIndex = startIndex + replaceString.Length;
                // Not start string and does not end with space
                if ((startIndex != 0 && !IsSpaceChar(label[startIndex - 1])) || 
                    (startIndex == 0 && location != ReplaceLocation.start))
                    continue;
                
                // Not end string and does not start with space
                if ((endIndex != label.Length && !IsSpaceChar(label[endIndex])) ||
                    (endIndex == label.Length && location != ReplaceLocation.end))
                    continue;
                
                bool elipsisSeen = false;
                bool middle = true;
                // Check left of the string for the start of the label or a space char
                if (startIndex == 0)
                    middle = false;
                else if (startIndex >= ELIPSIS.Length && label.LastIndexOf(ELIPSIS, startIndex, StringComparison.Ordinal) == startIndex - ELIPSIS.Length)
                    elipsisSeen = true;
                else
                    startIndex--;
                
                // Check right of the string for the end of the label or a space char
                if (endIndex == label.Length)
                    middle = false;
                else if (label.IndexOf(ELIPSIS, endIndex, StringComparison.Ordinal) == endIndex)
                    elipsisSeen = true;
                else
                    endIndex++;
                label = label.Remove(startIndex, endIndex - startIndex);
                // Insert an elipsis, if this is in the middle and no elipsis has been seen
                if (middle && !elipsisSeen && location == ReplaceLocation.middle)
                    label = label.Insert(startIndex, ELIPSIS);
                return label;
            }
            return label;
        }

        public static string TruncateString(string s, int length)
        {
            return s.Length <= length ? s : s.Substring(0, length - ELIPSIS.Length) + ELIPSIS;
        }

        // Detect the use of ReSharper code coverage, memory profiling etc, which may affect timing
        //
        // Per https://youtrack.jetbrains.com/issue/PROF-1093
        // "Set JETBRAINS_DPA_AGENT_ENABLE=0 environment variable for user apps started from dotTrace, and JETBRAINS_DPA_AGENT_ENABLE=1
        // in case of dotCover and dotMemory."

        public static void WrapAndThrowException(Exception x)
        {
            // The thrown exception needs to be preserved to preserve
            // the original stack trace from which it was thrown.  In some cases,
            // its type must also be preserved, because existing code handles certain
            // exception types.  If this case threw only TargetInvocationException,
            // then more frequently the code would just have to have a blanket catch
            // of the base exception type, which could hide coding errors.
            if (x is InvalidDataException)
                throw new InvalidDataException(x.Message, x);
            if (x is IOException)
                throw new IOException(x.Message, x);
            if (x is OperationCanceledException)
                throw new OperationCanceledException(x.Message, x);
            if (x is UnauthorizedAccessException)
                throw new UnauthorizedAccessException(x.Message, x);
            throw new TargetInvocationException(x.Message, x);            
        }

        public static double? ParseNullableDouble(string s)
        {
            double d;
            return double.TryParse(s, out d) ? d : (double?)null;
        }

        public static string NullableDoubleToString(double? d)
        {
            return d.HasValue ? d.Value.ToString(LocalizationHelper.CurrentCulture) : String.Empty;
        }
    }

<<<<<<< HEAD
    /// <summary>
    /// This is a replacement for Debug.Assert, having the advantage that it is not omitted in a retail build.
    /// </summary>
    public static class Assume
    {

        public static bool InvokeDebuggerOnFail { get; private set; } // When set, we will invoke the debugger rather than fail.
        public class DebugOnFail : IDisposable
        {
            private bool _pushPopInvokeDebuggerOnFail;

            public DebugOnFail(bool invokeDebuggerOnFail = true)
            {
                _pushPopInvokeDebuggerOnFail = InvokeDebuggerOnFail; // Push
                InvokeDebuggerOnFail = invokeDebuggerOnFail;
            }

            public void Dispose()
            {
                InvokeDebuggerOnFail = _pushPopInvokeDebuggerOnFail; // Pop
            }
        }

        public static void IsTrue(bool condition, string error = "")
        {
            if (!condition)
                Fail(error);
        }

        public static void IsFalse(bool condition, string error = "")
        {
            if (condition)
                Fail(error);
        }

        public static void IsNotNull(object o, string parameterName = "")
        {
            if (o == null)
                Fail(string.IsNullOrEmpty(parameterName) ? @"null object" : parameterName + @" is null");
        }

        public static void IsNull(object o, string parameterName = "")
        {
            if (o != null)
                Fail(string.IsNullOrEmpty(parameterName) ? @"non-null object" : parameterName + @" is not null");
        }

        public static void AreEqual(object left, object right, string error = "")
        {
            if (!Equals(left, right))
                Fail(error);
        }

        public static void AreNotEqual(object left, object right, string error = "")
        {
            if (Equals(left, right))
                Fail(error);
        }

        public static void AreEqual(double expected, double actual, double delta, string error = "")
        {
            if (Math.Abs(expected-actual) > delta)
                Fail(error);
        }

        public static void Fail(string error = "")
        {
            if (InvokeDebuggerOnFail)
            {
                // Try to launch devenv with our solution sln so it presents in the list of debugger options.
                // This makes for better code navigation and easier debugging.
                try
                {
                    var path = @"\pwiz_tools\Skyline";
                    var basedir = AppDomain.CurrentDomain.BaseDirectory;
                    if (!string.IsNullOrEmpty(basedir))
                    {
                        var index = basedir.IndexOf(path, StringComparison.Ordinal);
                        var solutionPath = basedir.Substring(0, index + path.Length);
                        var skylineSln = Path.Combine(solutionPath, @"Skyline.sln");
                        // Try to give user a hint as to which debugger to pick
                        var skylineTesterSln = Path.Combine(solutionPath, @"USE THIS FOR ASSUME FAIL DEBUGGING.sln");
                        if (File.Exists(skylineTesterSln))
                            File.Delete(skylineTesterSln);
                        File.Copy(skylineSln, skylineTesterSln);
                        Process.Start(skylineTesterSln);
                        Thread.Sleep(20000); // Wait for it to fire up sp it's offered in the list of debuggers
                    }
                }
                // ReSharper disable once EmptyGeneralCatchClause
                catch (Exception)
                {
                }

                Console.WriteLine();
                if (!string.IsNullOrEmpty(error))
                    Console.WriteLine(error);
                Console.WriteLine(@"error encountered, launching debugger as requested by Assume.DebugOnFail");
                Debugger.Launch();
            }
            throw new AssumptionException(error);
        }

        /// <summary>
        /// This function does two things: it returns the value of a nullable that we assume has a value (this
        /// avoids Resharper warnings), and it throws an exception if the nullable unexpectedly has no value.
        /// </summary>
        /// <param name="value">a nullable int that is expected to have a value</param>
        /// <returns>the value of the nullable int</returns>
        public static T Value<T>(T? value) where T : struct
        {
            if (!value.HasValue)
                Fail(@"Nullable_was_expected_to_have_a_value"); 
            return value.Value;
        }
    }

    public class AssumptionException : Exception
    {
        public AssumptionException(string message)
            : base(message)
        {
        }
    }

=======
>>>>>>> e93f1b7e
    public static class MathEx
    {
        public static double RoundAboveZero(float value, int startDigits, int mostDigits)
        {
            for (int i = startDigits; i <= mostDigits; i++)
            {
                double rounded = Math.Round(value, i);
                if (rounded > 0)
                    return rounded;
            }
            return 0;
        }
    }

    public static class ExceptionUtil
    {
        public static string GetMessage(Exception ex)
        {
            // Drill down to see if the innermost exception was an out-of-memory exception.
            var innerException = ex;
            while (innerException.InnerException != null)
                innerException = innerException.InnerException;
            if (innerException is OutOfMemoryException)
            {
                string memoryMessage = String.Format(Resources.SkylineWindow_CompleteProgressUI_Ran_Out_Of_Memory, Program.Name);
                if (!Install.Is64Bit && Environment.Is64BitOperatingSystem)
                {
                    memoryMessage += String.Format(Resources.SkylineWindow_CompleteProgressUI_version_issue, Program.Name);
                }
                return TextUtil.LineSeparate(ex.Message, memoryMessage);
            }
            return ex.Message;
        }

        /// <summary>
        /// Returns text to be used when reporting an unhandled exception to the Skyline.ms.
        /// </summary>
        public static string GetExceptionText(Exception exception, StackTrace stackTraceExceptionCaughtAt)
        {
            StringBuilder stringBuilder = new StringBuilder();
            stringBuilder.AppendLine(exception.ToString());
            if (stackTraceExceptionCaughtAt != null)
            {
                stringBuilder.AppendLine(@"Exception caught at: ");
                stringBuilder.AppendLine(stackTraceExceptionCaughtAt.ToString());
            }

            return stringBuilder.ToString();
        }

        /// <summary>
        /// Returns true if the exception is not something which could happen while trying to read
        /// from disk.
        /// Exception such as these should be displayed to the user with <see cref="Alerts.ReportErrorDlg"/>
        /// so that they can report them as bugs.
        /// </summary>
        public static bool IsProgrammingDefect(Exception exception)
        {
            if (exception is InvalidDataException 
                || exception is IOException 
                || exception is UnauthorizedAccessException)
            {
                return false;
            }

            return true;
        }

        /// <summary>
        /// Calls either <see cref="MessageDlg.ShowWithException"/> or <see cref="Program.ReportException"/> depending
        /// on what <see cref="IsProgrammingDefect"/> returns.
        /// <param name="parent">Parent window for message dialog</param>
        /// <param name="exception">The exception that was caught</param>
        /// <param name="message">Optional message which summarizes what Skyline was trying to do when the exception happened,
        /// to be inserted on a separate line before the exception's message.</param>
        /// </summary>
        public static void DisplayOrReportException(IWin32Window parent, Exception exception, string message = null)
        {
            if (IsProgrammingDefect(exception))
            {
                Program.ReportException(exception);
            }
            else
            {
                string fullMessage = exception.Message;
                if (string.IsNullOrEmpty(message))
                {
                    fullMessage = TextUtil.LineSeparate(message, fullMessage);
                }
                MessageDlg.ShowWithException(parent, fullMessage, exception);
            }
        }
    }

    public class Alarms
    {
        private readonly Dictionary<object, AlarmInfo> _timers =
            new Dictionary<object, AlarmInfo>();

        private class AlarmInfo
        {
            public Timer Timer;
            public long Ticks;
        }

        public void Run(Control control, int milliseconds, object id, Action action)
        {
            try
            {
                control.Invoke(new Action(() =>
                {
                    lock (_timers)
                    {
                        var alarmTicks = DateTime.Now.Ticks + milliseconds*TimeSpan.TicksPerMillisecond;
                        if (_timers.ContainsKey(id))
                        {
                            if (_timers[id].Ticks <= alarmTicks)
                                return;
                            _timers[id].Timer.Dispose();
                        }
                        var timer = new Timer {Interval = milliseconds};
                        timer.Tick += (sender, args) => TimerTick(id, action);
                        _timers[id] = new AlarmInfo {Timer = timer, Ticks = alarmTicks};
                        timer.Start();
                    }
                }));
            }
            catch (InvalidOperationException)
            {
            }
        }

        private void TimerTick(object id, Action action)
        {
            lock (_timers)
            {
                var alarmInfo = _timers[id];
                _timers.Remove(id);
                alarmInfo.Timer.Dispose();
            }
            action();
        }
    }

    public static class SecurityProtocolInitializer
    {
        // Make sure we can negotiate with HTTPS servers that demand modern TLS levels
        // The current recommendation from MSFT for future-proofing this https://docs.microsoft.com/en-us/dotnet/framework/network-programming/tls
        // is don't specify TLS levels at all, let the OS decide. But we worry that this will mess up Win7 and Win8 installs, so we continue to specify explicitly.
        public static void Initialize()
        {
            try
            {
                var Tls13 = (SecurityProtocolType)12288; // From decompiled SecurityProtocolType - compiler has no definition for some reason
                ServicePointManager.SecurityProtocol |= SecurityProtocolType.Tls | SecurityProtocolType.Tls11 | SecurityProtocolType.Tls12 | Tls13;
            }
            catch (NotSupportedException)
            {
                ServicePointManager.SecurityProtocol |= SecurityProtocolType.Tls | SecurityProtocolType.Tls11 | SecurityProtocolType.Tls12; // Probably an older Windows Server
            }
        }
    }

    /// <summary>
    /// Creates a string representing a UTC time and offset to local time zone, per ISO 8601 standard
    /// </summary>
    public class TimeStampISO8601
    {
        public TimeStampISO8601(DateTime timeStampUTC)
        {
            Assume.IsTrue(timeStampUTC.Kind == DateTimeKind.Utc); // We only deal in UTC
            TimeStampUTC = timeStampUTC;
            TimeZoneOffset = TimeZoneInfo.Local.GetUtcOffset(TimeStampUTC); // UTC offset e.g. -8 for Seattle whn not on DST
        }

        public TimeStampISO8601() : this(DateTime.UtcNow)
        {
        }

        public DateTime TimeStampUTC { get; } // UTC time of creation
        public TimeSpan TimeZoneOffset { get; } // UTC offset at time of creation e.g. -8 for Seattle when not on DST, -7 when DST  

        public override string ToString()
        {
            var localTime = TimeStampUTC + TimeZoneOffset;
            var tzShift = TimeZoneOffset.TotalHours; // Decimal hours eg 8.5 or -0.5 etc
            return localTime.ToString(@"s", DateTimeFormatInfo.InvariantInfo) +
                   (tzShift == 0
                       ? @"Z"
                       : (tzShift < 0 ? @"-" : @"+") + TimeZoneOffset.ToString(@"hh\:mm"));
        }
    }

}
<|MERGE_RESOLUTION|>--- conflicted
+++ resolved
@@ -1,1924 +1,1796 @@
-﻿/*
- * Original author: Brendan MacLean <brendanx .at. u.washington.edu>,
- *                  MacCoss Lab, Department of Genome Sciences, UW
- *
- * Copyright 2009 University of Washington - Seattle, WA
- * 
- * Licensed under the Apache License, Version 2.0 (the "License");
- * you may not use this file except in compliance with the License.
- * You may obtain a copy of the License at
- *
- *     http://www.apache.org/licenses/LICENSE-2.0
- *
- * Unless required by applicable law or agreed to in writing, software
- * distributed under the License is distributed on an "AS IS" BASIS,
- * WITHOUT WARRANTIES OR CONDITIONS OF ANY KIND, either express or implied.
- * See the License for the specific language governing permissions and
- * limitations under the License.
- */
-using System;
-using System.Collections;
-using System.Collections.Generic;
-using System.Diagnostics;
-using System.Globalization;
-using System.IO;
-using System.Linq;
-using System.Text;
-using System.Net;
-using System.Reflection;
-using System.Text.RegularExpressions;
-using System.Windows.Forms;
-using pwiz.Common.SystemUtil;
-using pwiz.Skyline.Alerts;
-using pwiz.Skyline.FileUI;
-using pwiz.Skyline.Properties;
-using pwiz.Skyline.SettingsUI;
-using pwiz.Skyline.Util.Extensions;
-
-namespace pwiz.Skyline.Util
-{
-
-    /// <summary>
-    /// Allows access to a default state for a collection that allows
-    /// editing.
-    /// </summary>
-    /// <typeparam name="TItem">The type of the items in the collection</typeparam>
-    public interface IListDefaults<TItem>
-    {
-        /// <summary>
-        /// Gets the current revision index for this list
-        /// </summary>
-        int RevisionIndexCurrent { get; }
-
-        /// <summary>
-        /// Gets the default collection as an enumerable list.
-        /// </summary>
-        /// <returns>The default collection</returns>
-        IEnumerable<TItem> GetDefaults(int revisionIndex);
-
-        /// <summary>
-        /// Gets the localized display name for an item in this list
-        /// usually replacing names for the default items with localized text.
-        /// </summary>
-        /// <param name="item">The item for which to get the display text</param>
-        /// <returns>Localized display text for default items or user supplied text for other items</returns>
-        string GetDisplayName(TItem item);
-    }
-
-    /// <summary>
-    /// Exposes properties necessary for using <see cref="EditListDlg{T,TItem}"/>
-    /// to edit a list.
-    /// </summary>
-    public interface IListEditorSupport
-    {
-        /// <summary>
-        /// The title to display on <see cref="EditListDlg{T,TItem}"/>
-        /// </summary>
-        string Title { get; }
-
-        /// <summary>
-        /// Label string for the listbox that shows this list being
-        /// edited.
-        /// </summary>
-        string Label { get; }
-
-        /// <summary>
-        /// True if the list can be reset to its default contents.
-        /// </summary>
-        bool AllowReset { get; }
-
-        /// <summary>
-        /// The number of default items that should be exclude when editing
-        /// the list.  Useful when some default items cannot be edited
-        /// or removed from the list.
-        /// </summary>
-        int ExcludeDefaults { get; }
-    }
-
-    /// <summary>
-    /// Implement this interfact to support the <see cref="EditListDlg{T,TItem}"/>.
-    /// </summary>
-    /// <typeparam name="TItem">Type of items in the list to be edited</typeparam>
-    public interface IListEditor<TItem>
-    {
-        /// <summary>
-        /// Exposes ability to edit a list of items.
-        /// </summary>
-        /// <returns>The new list after editing, or null if the user cancelled</returns>
-        IEnumerable<TItem> EditList(Control owner, object tag);
-
-        /// <summary>
-        /// Returns true, if a new list is accepted to replace the current list
-        /// </summary>
-        bool AcceptList(Control owner, IList<TItem> listNew);
-    }
-
-    /// <summary>
-    /// Implement this interfact to support the <see cref="ShareListDlg{T,TItem}"/>.
-    /// </summary>
-    /// <typeparam name="TItem">Type of items in the list to be edited</typeparam>
-    public interface IListSerializer<TItem>
-    {
-        Type SerialType { get; }
-
-        Type DeserialType { get; }
-
-        ICollection<TItem> CreateEmptyList();
-
-        bool ContainsKey(string key);
-    }
-
-    /// <summary>
-    /// Implement this interface to support the "Add" and "Edit"
-    /// buttons in the <see cref="EditListDlg{T,TItem}"/>.
-    /// </summary>
-    /// <typeparam name="TItem">Type of items in the list to be edited</typeparam>
-    public interface IItemEditor<TItem>
-    {
-        /// <summary>
-        /// Exposes the ability to create a new item for this list.
-        /// </summary>
-        /// <param name="owner">Window requesting the edit</param>
-        /// <param name="existing">A list of existing items of this type</param>
-        /// <param name="tag">Object passed to the list editor for use in item editors</param>
-        /// <returns>The new item, or null if the user cancelled</returns>
-        TItem NewItem(Control owner, IEnumerable<TItem> existing, object tag);
-
-        /// <summary>
-        /// Exposes the ability to edit an individual item, return
-        /// a new modified item.  Items are considered immutable,
-        /// so successful return value will always be a new item.
-        /// </summary>
-        /// <param name="owner">Window requesting the edit</param>
-        /// <param name="item">The item to edit</param>
-        /// <param name="existing">A list of existing items of this type</param>
-        /// <param name="tag">Object passed to the list editor for use in item editors</param>
-        /// <returns>The new item, or null if the user cancelled</returns>
-        TItem EditItem(Control owner, TItem item, IEnumerable<TItem> existing, object tag);
-
-        /// <summary>
-        /// Copies an item for this list, with the copied item's name reset
-        /// to the empty string.
-        /// </summary>
-        /// <param name="item">The item to copy</param>
-        /// <returns>The copied item with empty name</returns>
-        TItem CopyItem(TItem item);
-    }
-
-    /// <summary>
-    /// A singleton list that allows its one value to be changed
-    /// </summary>
-    public class SingletonList<T> : IList<T>
-    {
-        private T _item;
-
-        public SingletonList(T item)
-        {
-            _item = item;
-        }
-
-        public IEnumerator<T> GetEnumerator()
-        {
-            yield return _item;
-        }
-
-        IEnumerator IEnumerable.GetEnumerator()
-        {
-            return GetEnumerator();
-        }
-
-        public void Add(T item)
-        {
-            throw new NotSupportedException();
-        }
-
-        public void Clear()
-        {
-            throw new NotSupportedException();
-        }
-
-        public bool Contains(T item)
-        {
-            if (item == null)
-                return _item == null;
-
-            return item.Equals(_item);
-        }
-
-        public void CopyTo(T[] array, int arrayIndex)
-        {
-            if (array == null)
-                throw new ArgumentNullException(nameof(array));
-
-            array[arrayIndex] = _item;
-        }
-
-        public bool Remove(T item)
-        {
-            throw new NotSupportedException();
-        }
-
-        public int Count
-        {
-            get { return 1; }
-        }
-
-        public bool IsReadOnly
-        {
-            get { return false; }
-        }
-
-        public int IndexOf(T item)
-        {
-            return Contains(item) ? 0 : -1;
-        }
-
-        public void Insert(int index, T item)
-        {
-            throw new NotSupportedException();
-        }
-
-        public void RemoveAt(int index)
-        {
-            throw new NotSupportedException();
-        }
-
-        public T this[int index]
-        {
-            get
-            {
-                if (index != 0)
-                    throw new IndexOutOfRangeException();
-                return _item;
-            }
-            set
-            {
-                if (index != 0)
-                    throw new IndexOutOfRangeException();
-                _item = value;
-            }
-        }
-    }
-
-
-    /// <summary>
-    /// Exposes a set of generic Array extension utility functions.
-    /// </summary>
-    public static class ArrayUtil
-    {
-        /// <summary>
-        /// Returns the length of an array or zero if it is null.
-        /// </summary>
-        public static int SafeLength<TItem>(this IList<TItem> values)
-        {
-            return values != null ? values.Count : 0;
-        }
-
-        /// <summary>
-        /// Parses an array of items from a string, which are separated by
-        /// a specific character (e.g. "1, 2, 3" or "3.5; 4.5; 5.5").  Whitespace
-        /// is trimmed.
-        /// </summary>
-        /// <typeparam name="TItem">Type of items in the array returned</typeparam>
-        /// <param name="values">The string to parse</param>
-        /// <param name="conv">An instance of a string to T converter</param>
-        /// <param name="separatorChar">The separator character</param>
-        /// <param name="defaults">A default array to return, if the string is null or empty</param>
-        /// <returns></returns>
-        public static TItem[] Parse<TItem>(string values, Converter<string, TItem> conv,
-            char separatorChar, params TItem[] defaults)
-        {
-            if (!string.IsNullOrEmpty(values))
-            {
-                try
-                {
-                    List<TItem> list = new List<TItem>();
-                    string[] parts = values.Split(separatorChar);
-                    foreach (string part in parts)
-                        list.Add(conv(part.Trim()));
-                    return list.ToArray();
-                }
-// ReSharper disable EmptyGeneralCatchClause
-                catch (Exception)
-// ReSharper restore EmptyGeneralCatchClause
-                {
-                }
-            }
-            return defaults;
-        }
-
-        /// <summary>
-        /// Joins the ToString() value for an array of objects, with a specified
-        /// separator character between each item.
-        /// </summary>
-        /// <typeparam name="TItem">The type of the items in the array</typeparam>
-        /// <param name="values">The array of items to join</param>
-        /// <param name="separator">The separator character to place between strings</param>
-        /// <returns>A joined string of items with intervening separators</returns>
-        public static string ToString<TItem>(this IList<TItem> values, string separator)
-        {
-            StringBuilder sb = new StringBuilder();
-            foreach (TItem value in values)
-            {
-                if (sb.Length > 0)
-                    sb.Append(separator);
-                sb.Append(value);
-            }
-            return sb.ToString();
-        }
-
-        public static TItem[] ToArrayStd<TItem>(this IList<TItem> list)
-        {
-            var a = list as TItem[];
-            if (a == null)
-            {
-                a = new TItem[list.Count];
-                for (int i = 0; i < a.Length; i++)
-                    a[i] = list[i];
-            }
-            return a;
-        }
-
-        /// <summary>
-        /// Gets a <see cref="IEnumerable{T}"/> for enumerating over an Array.
-        /// </summary>
-        /// <typeparam name="TItem">Type of items in the array</typeparam>
-        /// <param name="values">Array instance</param>
-        /// <param name="forward">True if the enumerator should be forward, False if reversed</param>
-        /// <returns>The enumeration of the Array</returns>
-        public static IEnumerable<TItem> GetEnumerator<TItem>(this IList<TItem> values, bool forward)
-        {
-            if (forward)
-            {
-                foreach (TItem value in values)
-                    yield return value;
-            }
-            else
-            {
-                for (int i = values.Count - 1; i >= 0; i--)
-                    yield return values[i];
-            }
-        }
-
-        public const int RANDOM_SEED = 7 * 7 * 7 * 7 * 7; // 7^5 recommended by Brian S.
-
-        /// <summary>
-        /// Creates a random order of indexes into an array for a random linear walk
-        /// through an array.
-        /// </summary>
-        public static IEnumerable<TItem> RandomOrder<TItem>(this IList<TItem> list, int? seed = null)
-        {
-            int count = list.Count;
-            var indexOrder = new int[count];
-            for (int i = 0; i < count; i++)
-                indexOrder[i] = i;
-            Random r = seed.HasValue ? new Random(seed.Value) : new Random();
-            for (int i = 0; i < count; i++)
-                Helpers.Swap(ref indexOrder[0], ref indexOrder[r.Next(count)]);
-            foreach (int i in indexOrder)
-            {
-                yield return list[i];
-            }
-        }
-
-        /// <summary>
-        /// Searches an Array for an item that is reference equal with
-        /// a specified item to find.
-        /// </summary>
-        /// <typeparam name="TItem">Type of item in the array</typeparam>
-        /// <param name="values">The Array to search</param>
-        /// <param name="find">The item to find</param>
-        /// <returns>The index in the Array of the specified reference, or -1 if not found</returns>
-        public static int IndexOfReference<TItem>(this IList<TItem> values, TItem find)
-        {
-            return values.IndexOf(value => ReferenceEquals(value, find));
-        }
-
-        /// <summary>
-        /// Searches an Array for an item that matches criteria specified
-        /// through a delegate function.
-        /// </summary>
-        /// <typeparam name="TItem">Type of item in the array</typeparam>
-        /// <param name="values">The Array to search</param>
-        /// <param name="found">Delegate accepting an item, and returning true if it matches</param>
-        /// <returns>The index in the Array of the match, or -1 if not found</returns>
-        public static int IndexOf<TItem>(this IList<TItem> values, Predicate<TItem> found)
-        {
-            return IndexOf(values, found, 0);
-        }
-
-        /// <summary>
-        /// Searches an Array for an item that matches criteria specified
-        /// through a delegate function. Search starts at the given index.
-        /// </summary>
-        /// <typeparam name="TItem">Type of item in the array</typeparam>
-        /// <param name="values">The Array to search</param>
-        /// <param name="found">Delegate accepting an item, and returning true if it matches</param>
-        /// <param name="startIndex">Starting index of the search.</param>
-        /// <returns>The index in the Array of the match, or -1 if not found</returns>
-        public static int IndexOf<TItem>(this IList<TItem> values, Predicate<TItem> found, int startIndex)
-        {
-            for (int i = startIndex; i < values.Count; i++)
-            {
-                if (found(values[i]))
-                    return i;
-            }
-            return -1;
-        }
-
-        /// <summary>
-        /// Searches backward in an Array for an item that matches criteria specified
-        /// through a delegate function.
-        /// </summary>
-        /// <typeparam name="TItem">Type of item in the array</typeparam>
-        /// <param name="values">The Array to search</param>
-        /// <param name="found">Delegate accepting an item, and returning true if it matches</param>
-        /// <returns>The index in the Array of the last match, or -1 if not found</returns>
-        public static int LastIndexOf<TItem>(this IList<TItem> values, Predicate<TItem> found)
-        {
-            for (int i = values.Count - 1; i >= 0; i--)
-            {
-                if (found(values[i]))
-                    return i;
-            }
-            return -1;
-        }
-
-        /// <summary>
-        /// Searches an Array for an item that matches criteria specified
-        /// through a delegate function.
-        /// </summary>
-        /// <typeparam name="TItem">Type of item in the array</typeparam>
-        /// <param name="values">The Array to search</param>
-        /// <param name="found">Delegate accepting an item, and returning true if it matches</param>
-        /// <returns>True if the accepting function returns true for an element</returns>
-        public static bool Contains<TItem>(this IEnumerable<TItem> values, Predicate<TItem> found)
-        {
-            foreach (TItem value in values)
-            {
-                if (found(value))
-                    return true;
-            }
-            return false;
-        }
-
-        /// <summary>
-        /// Checks for equality of all items in an IEnumerable without regard for order.
-        /// </summary>
-        /// <typeparam name="TItem">Type of items in the IEnumerable</typeparam>
-        /// <param name="values1">First IEnumerable in the comparison</param>
-        /// <param name="values2">Second IEnumerable in the comparison</param>
-        /// <returns>True if all items in one IEnumerable are found in the other, and IEnumerables are same length</returns>
-        public static bool ContainsAll<TItem>(this IEnumerable<TItem> values1, IEnumerable<TItem> values2)
-        {
-            var set1 = values1.ToHashSet();
-            var set2 = values2.ToHashSet();
-            return set1.Count == set2.Count && set1.IsSubsetOf(set2);
-        }
-
-        /// <summary>
-        /// Checks for deep equality, or equality of all items in an Array.
-        /// </summary>
-        /// <typeparam name="TItem">Type of items in the array</typeparam>
-        /// <param name="values1">First array in the comparison</param>
-        /// <param name="values2">Second array in the comparison</param>
-        /// <returns>True if all items in both arrays in identical positions are Equal</returns>
-        public static bool EqualsDeep<TItem>(IList<TItem> values1, IList<TItem> values2)
-        {
-            if (values1 == null && values2 == null)
-                return true;
-            if (values1 == null || values2 == null)
-                return false;
-            int count = values1.Count;
-            if (count != values2.Count)
-                return false;
-            for (int i = 0; i < count; i++)
-            {
-                if (!Equals(values1[i], values2[i]))
-                    return false;
-            }
-            return true;
-        }
-
-        /// <summary>
-        /// Checks for deep equality, or equality of all items in a Dictionary.
-        /// </summary>
-        /// <typeparam name="TItemKey">Type of items in the dictionary keys</typeparam>
-        /// <typeparam name="TItemValue">Type of items in the dictionary values</typeparam>
-        /// <param name="values1">First array in the comparison</param>
-        /// <param name="values2">Second array in the comparison</param>
-        /// <returns>True if all items in both arrays in identical positions are Equal</returns>
-        public static bool EqualsDeep<TItemKey, TItemValue>(IDictionary<TItemKey, TItemValue> values1,
-            IDictionary<TItemKey, TItemValue> values2)
-        {
-            if (values1 == null && values2 == null)
-                return true;
-            if (values1 == null || values2 == null)
-                return false;
-            if (values1.Count != values2.Count)
-                return false;
-            foreach (var keyValuePair1 in values1)
-            {
-                TItemValue value2;
-                if (!values2.TryGetValue(keyValuePair1.Key, out value2))
-                    return false;
-                if (!Equals(keyValuePair1.Value, value2))
-                    return false;
-            }
-            return true;
-        }
-
-        /// <summary>
-        /// Constructs a hash-code for an Array from all of the items in
-        /// the array.
-        /// </summary>
-        /// <typeparam name="TItem">Type of the items in the array</typeparam>
-        /// <param name="values">The Array instance</param>
-        /// <returns>A hash-code value constructed from all items in the array</returns>
-        public static int GetHashCodeDeep<TItem>(this IList<TItem> values)
-        {
-            return values.GetHashCodeDeep(v => v.GetHashCode());
-        }
-
-        public static int GetHashCodeDeep<TItem>(this IList<TItem> values, Func<TItem, int> getHashCode)
-        {
-            unchecked
-            {
-                int result = 0;
-                foreach (TItem value in values)
-                    result = (result * 397) ^ (!Equals(value, default(TItem)) ? getHashCode(value) : 0);
-                return result;
-            }
-        }
-
-        /// <summary>
-        /// Checks if all elements in one list are <see cref="object.ReferenceEquals"/>
-        /// with the elements in another list.
-        /// </summary>
-        /// <typeparam name="TItem">Type of the list elements</typeparam>
-        /// <param name="values1">The first list in the comparison</param>
-        /// <param name="values2">The second list in the comparison</param>
-        /// <returns>True if all references in the lists are equal to each other</returns>
-        public static bool ReferencesEqual<TItem>(IList<TItem> values1, IList<TItem> values2)
-        {
-            if (values1 == null && values2 == null)
-                return true;
-            if (values1 == null || values2 == null)
-                return false;
-            int count = values1.Count;
-            if (count != values2.Count)
-                return false;
-            for (int i = 0; i < count; i++)
-            {
-                if (!ReferenceEquals(values1[i], values2[i]))
-                    return false;
-            }
-            return true;
-        }
-
-        public static bool InnerReferencesEqual<TItem, TItemList>(IList<TItemList> values1, IList<TItemList> values2)
-            where TItemList : IList<TItem>
-        {
-            if (values1 == null && values2 == null)
-                return true;
-            if (values1 == null || values2 == null)
-                return false;
-            if (values1.Count != values2.Count)
-                return false;
-            for (int i = 0; i < values1.Count; i++)
-            {
-                if (!ReferencesEqual(values1[i], values2[i]))
-                    return false;
-            }
-            return true;
-            
-        }
-
-        /// <summary>
-        /// Enumerates two lists assigning references from the second list to
-        /// entries in the first list, where they are equal.  Useful for maintaining
-        /// reference equality when recalculating values. Similar to <see cref="Helpers.AssignIfEquals{T}"/>.
-        /// </summary>
-        /// <typeparam name="TItem">Type of the list elements</typeparam>
-        /// <param name="values1">The first list in the comparison</param>
-        /// <param name="values2">The second list in the comparison</param>
-        public static void AssignIfEqualsDeep<TItem>(IList<TItem> values1, IList<TItem> values2)
-        {
-            if (values1 == null || values2 == null)
-                return;
-            for (int i = 0, len = Math.Min(values1.Count, values2.Count); i < len; i++)
-            {
-                if (Equals(values1[i], values2[i]))
-                    values1[i] = values2[i];
-            }
-        }
-
-        /// <summary>
-        /// Sort an array and produce an output array that shows how the indexes of the
-        /// elements have been reordered.  The indexing array can then be applied to a
-        /// different array to follow the ordering of the initial array.
-        /// </summary>
-        /// <typeparam name="TItem">Type of array elements</typeparam>
-        /// <param name="array">Array to sort</param>
-        /// <param name="sortIndexes">Records how indexes were changed as a result of sorting</param>
-        public static void Sort<TItem>(TItem[] array, out int[] sortIndexes)
-        {
-            sortIndexes = new int[array.Length];
-            for (int i = 0; i < array.Length; i++)
-                sortIndexes[i] = i;
-            Array.Sort(array, sortIndexes);
-        }
-
-        /// <summary>
-        /// Use when you have more than just one other array to sort. Otherwise, consider using Linq
-        /// </summary>
-        public static void Sort<TItem>(TItem[] array, params TItem[][] secondaryArrays)
-        {
-            int[] sortIndexes;
-            Sort(array, out sortIndexes);
-            int len = array.Length;
-            TItem[] buffer = new TItem[len];
-            foreach (var secondaryArray in secondaryArrays.Where(a => a != null))
-                ApplyOrder(sortIndexes, secondaryArray, buffer);
-        }
-
-        /// <summary>
-        /// Apply the ordering gotten from the sorting of an array (see Sort method above)
-        /// to a new array.
-        /// </summary>
-        /// <typeparam name="TItem">Type of array elements</typeparam>
-        /// <param name="sortIndexes">Array of indexes that recorded sort operations</param>
-        /// <param name="array">Array to be reordered using the index array</param>
-        /// <param name="buffer">An optional buffer to use to avoid allocating a new array and force in-place sorting</param>
-        /// <returns>A sorted version of the original array</returns>
-        public static TItem[] ApplyOrder<TItem>(int[] sortIndexes, TItem[] array, TItem[] buffer = null)
-        {
-            TItem[] ordered;
-            int len = array.Length;
-            if (buffer == null)
-                ordered = new TItem[len];
-            else
-            {
-                Array.Copy(array, buffer, len);
-                ordered = array;
-                array = buffer;
-            }
-            for (int i = 0; i < array.Length; i++)
-                ordered[i] = array[sortIndexes[i]];
-            return ordered;
-        }
-
-        /// <summary>
-        /// Returns true if the given array is not in sort order.
-        /// </summary>
-        /// <param name="array"></param>
-        /// <returns>True if array needs to be sorted</returns>
-        public static bool NeedsSort(float[] array)
-        {
-            for (int i = 0; i < array.Length - 1; i++)
-                if (array[i] > array[i + 1])
-                    return true;
-            return false;
-        }
-    }
-
-    /// <summary>
-    /// Read a potentially large array into a list of arrays in order to avoid very large memory allocations.
-    /// We are trying to avoid not only memory fragmentation issues, but also the size limit of 2 gigabytes.
-    /// </summary>
-    public class BlockedArray<TItem> : IReadOnlyList<TItem>
-    {
-        public static readonly BlockedArray<TItem> EMPTY = new BlockedArray<TItem>();
-        private readonly List<TItem[]> _blocks;
-        private readonly int _itemCount;
-
-        /// <summary>
-        /// Empty array.
-        /// </summary>
-        public BlockedArray()
-        {
-        }
-
-        /// <summary>
-        /// Read an array into blocks.
-        /// </summary>
-        /// <param name="readItems">Function to read a number of items and return them in an array.</param>
-        /// <param name="itemCount">Total number of items to read.</param>
-        /// <param name="itemSize">Size of each item in bytes.</param>
-        /// <param name="bytesPerBlock">Maximum size of a block in bytes.</param>
-        /// <param name="progressMonitor">Optional progress monitor for reporting progress over long periods</param>
-        /// <param name="status">Optional progress status object for reporting progress</param>
-        public BlockedArray(Func<int, TItem[]> readItems, int itemCount, int itemSize, int bytesPerBlock,
-            IProgressMonitor progressMonitor = null, IProgressStatus status = null)
-        {
-            Assume.IsTrue(itemSize < bytesPerBlock);    // Make sure these values aren't flipped
-
-            _itemCount = itemCount;
-            _blocks = new List<TItem[]>();
-
-            var itemsPerBlock = bytesPerBlock/itemSize;
-            int startPercent = status != null ? status.PercentComplete : 0;
-            while (itemCount > 0)
-            {
-                _blocks.Add(readItems(Math.Min(itemCount, itemsPerBlock)));
-                itemCount -= itemsPerBlock;
-
-                if (progressMonitor != null && status != null)
-                {
-                    int currentPercent = (int)(100 - ((100.0 - startPercent) * itemCount) / _itemCount);
-                    if (currentPercent != status.PercentComplete)
-                        progressMonitor.UpdateProgress(status = status.ChangePercentComplete(currentPercent));
-                }
-            }
-        }
-
-        public static BlockedArray<TItem> FromEnumerable(IEnumerable<TItem> enumerable, int itemCount, int itemSize,
-            int bytesPerBlock, IProgressMonitor progressMonitor, IProgressStatus status)
-        {
-            using (var enumerator = enumerable.GetEnumerator())
-            {
-                return new BlockedArray<TItem>(count =>
-                {
-                    var array = new TItem[count];
-                    for (int i = 0; i < count; i++)
-                    {
-                        Assume.IsTrue(enumerator.MoveNext());
-                        array[i] = enumerator.Current;
-                    }
-
-                    return array;
-                }, itemCount, itemSize, bytesPerBlock, progressMonitor, status);
-            }
-        }
-
-        /// <summary>
-        /// Copy a list into blocks.
-        /// </summary>
-        /// <param name="items">Items to copy.</param>
-        /// <param name="itemSize">Size of each item in bytes.</param>
-        /// <param name="bytesPerBlock">Maximum size of a block in bytes.</param>
-        public BlockedArray(IList<TItem> items, int itemSize, int bytesPerBlock)
-        {
-            _itemCount = items.Count;
-            _blocks = new List<TItem[]>();
-
-            var itemsPerBlock = bytesPerBlock/itemSize;
-            TItem[] block = null;
-            for (int index = 0; index < _itemCount; index++)
-            {
-                var inBlockIndex = index%itemsPerBlock;
-                if (inBlockIndex == 0)
-                {
-                    block = new TItem[Math.Min(_itemCount - index, itemsPerBlock)];
-                    _blocks.Add(block);
-                }
-// ReSharper disable PossibleNullReferenceException
-                block[inBlockIndex] = items[index];
-// ReSharper restore PossibleNullReferenceException
-            }
-        }
-
-        public BlockedArray(BlockedArrayList<TItem> items)
-        {
-            _itemCount = items.Count;
-            _blocks = items.GetBlocks().ToList();
-        }
-
-        public static BlockedArray<TItem> Convert<TItemSrc>(BlockedArrayList<TItemSrc> blockedArrayList,
-            Func<TItemSrc, TItem> converter)
-        {
-            return new BlockedArray<TItem>(blockedArrayList.GetBlocks()
-                .Select(block => block.Select(converter).ToArray())
-                .ToList(),
-                blockedArrayList.Count);
-        }
-
-        private BlockedArray(List<TItem[]> blocks, int itemCount)
-        {
-            _itemCount = itemCount;
-            _blocks = blocks;
-        }
-
-        /// <summary>
-        /// Number of items in this array.
-        /// </summary>
-        public int Length { get { return _itemCount; } }
-
-        public int Count { get { return Length; } }
-
-        public IEnumerable<TItem[]> Blocks { get { return _blocks; } }
-
-        /// <summary>
-        /// Return the item corresponding to the given index.
-        /// </summary>
-        /// <param name="index">Array index.</param>
-        public TItem this[int index]
-        {
-            get
-            {
-                if (index >= _itemCount)
-                    throw new IndexOutOfRangeException();
-                var blockLength = _blocks[0].Length;
-                var blockIndex = index/blockLength;
-                var itemIndex = index%blockLength;
-                return _blocks[blockIndex][itemIndex];
-            }
-        }
-
-        IEnumerator IEnumerable.GetEnumerator()
-        {
-            return GetEnumerator();
-        }
-
-        public IEnumerator<TItem> GetEnumerator()
-        {
-            return _blocks.SelectMany(block => block).Take(_itemCount).GetEnumerator();
-        }
-
-        /// <summary>
-        /// Write the array.
-        /// </summary>
-        /// <param name="writeAction">Action to write one array block.</param>
-        public void WriteArray(Action<TItem[]> writeAction)
-        {
-            if (_blocks != null)
-            {
-                foreach (var block in _blocks)
-                    writeAction(block);
-            }
-        }
-
-        /// <summary>
-        /// Write the array.
-        /// </summary>
-        /// <param name="writeAction">Action to write one array block.</param>
-        /// <param name="startIndex">First index to write.</param>
-        /// <param name="count">How many items to write.</param>
-        public void WriteArray(Action<TItem[], int, int> writeAction, int startIndex, int count)
-        {
-            if (startIndex + count > _itemCount)
-                throw new IndexOutOfRangeException();
-            var blockLength = _blocks[0].Length;
-            while (count > 0)
-            {
-                var blockIndex = startIndex/blockLength;
-                var itemIndex = startIndex%blockLength;
-                var writeCount = Math.Min(count, blockLength - itemIndex);
-                writeAction(_blocks[blockIndex], itemIndex, writeCount);
-                startIndex += writeCount;
-                count -= writeCount;
-            }
-        }
-
-        public BlockedArray<TItem> ChangeAll(Func<TItem, TItem> changeElement)
-        {
-            var newBlocks = new List<TItem[]>();
-            foreach (var block in _blocks)
-            {
-                var newBlock = new TItem[block.Length];
-                newBlocks.Add(newBlock);
-
-                for (int i = 0; i < block.Length; i++)
-                    newBlock[i] = changeElement(block[i]);
-            }
-            return new BlockedArray<TItem>(newBlocks, _itemCount);
-        }
-    }
-
-    public class BlockedArrayList<TItem> : IList<TItem>
-    {
-        private List<List<TItem>> _blocks = new List<List<TItem>>{new List<TItem>()};
-        private int _itemCount;
-        private readonly int _itemsPerBlock;
-
-        public BlockedArrayList(int itemSize, int bytesPerBlock)
-        {
-            _itemsPerBlock = bytesPerBlock/itemSize;
-        }
-
-        public IEnumerator<TItem> GetEnumerator()
-        {
-            return _blocks.SelectMany(block => block).GetEnumerator();
-        }
-
-        IEnumerator IEnumerable.GetEnumerator()
-        {
-            return GetEnumerator();
-        }
-
-        public void Add(TItem item)
-        {
-            var block = _blocks.Last();
-            if (block.Count >= _itemsPerBlock)
-            {
-                block = new List<TItem>();
-                _blocks.Add(block);
-            }
-            block.Add(item);
-            _itemCount++;
-        }
-
-        public void AddRange(IList<TItem> chromTransitions)
-        {
-            // CONSIDER: Make this faster than adding one at a time?
-            foreach (var t in chromTransitions)
-            {
-                Add(t);
-            }
-        }
-
-        public void AddRange(BlockedArray<TItem> chromTransitions)
-        {
-            int transferCount = chromTransitions.Count;
-            int blockIndex = 0;
-            int itemIndex = 0;
-            var chromTransitionBlocks = chromTransitions.Blocks.ToArray();
-
-            while (transferCount > 0)
-            {
-                var blockSrc = chromTransitionBlocks[blockIndex];
-                int copyCount = blockSrc.Length - itemIndex;
-
-                var blockDest = _blocks.Last();
-                if (blockDest.Count >= _itemsPerBlock)
-                {
-                    // Pre-allocate a new list to the smaller of the number of items
-                    // to copy or the total items per block
-                    blockDest = new List<TItem>(Math.Min(copyCount, _itemsPerBlock));
-                    _blocks.Add(blockDest);
-                }
-                // Copy everything remaining in current source block or the maximum left in the destination block
-                int remainder = _itemsPerBlock - blockDest.Count;
-                if (copyCount <= remainder)
-                {
-                    blockDest.AddRange(blockSrc.Skip(itemIndex).Take(copyCount));
-                    blockIndex++;
-                    itemIndex = 0;
-                }
-                else
-                {
-                    copyCount = remainder;
-                    blockDest.AddRange(blockSrc.Skip(itemIndex).Take(copyCount));
-                    itemIndex += copyCount;
-                }
-                transferCount -= copyCount;
-                _itemCount += copyCount;
-            }
-        }
-
-        public void Clear()
-        {
-            _blocks = new List<List<TItem>> { new List<TItem>() };
-            _itemCount = 0;
-        }
-
-        public bool Contains(TItem item)
-        {
-            return _blocks.Contains(l => l.Contains(item));
-        }
-
-        public void CopyTo(TItem[] array, int arrayIndex)
-        {
-            throw new NotSupportedException();
-        }
-
-        public bool Remove(TItem item)
-        {
-            throw new NotSupportedException();
-        }
-
-        public int Count { get { return _itemCount; } }
-        public bool IsReadOnly { get { return false; } }
-
-        public IEnumerable<TItem[]> GetBlocks()
-        {
-            return _blocks.Select(b => b.ToArray());
-        }
-
-        public int IndexOf(TItem item)
-        {
-            int index = 0;
-            foreach (var block in _blocks)
-            {
-                foreach (var itemTest in block)
-                {
-                    if (Equals(item, itemTest))
-                        return index;
-                    index++;
-                }
-            }
-            return -1;
-        }
-
-        public TItem this[int index]
-        {
-            get
-            {
-                if (index >= _itemCount)
-                    throw new IndexOutOfRangeException();
-                var blockIndex = index / _itemsPerBlock;
-                var itemIndex = index % _itemsPerBlock;
-                return _blocks[blockIndex][itemIndex];
-            }
-            set
-            {
-                throw new NotSupportedException();
-            }
-        }
-
-        public void Insert(int index, TItem item)
-        {
-            throw new NotSupportedException();
-        }
-
-        public void RemoveAt(int index)
-        {
-            throw new NotSupportedException();
-        }
-
-        public BlockedArray<TItem> ToBlockedArray()
-        {
-            return new BlockedArray<TItem>(this);
-        }
-
-        public void Reorder(IEnumerable<int> newOrder)
-        {
-            var blockNext = new List<TItem>(_blocks[0].Count);
-            var blocksNew = new List<List<TItem>>(_blocks.Count) { blockNext };
-            foreach (var i in newOrder)
-            {
-                if (blockNext.Count == _itemsPerBlock)
-                {
-                    blockNext = new List<TItem>(_blocks[blocksNew.Count].Count);
-                    blocksNew.Add(blockNext);
-                }
-                blockNext.Add(this[i]);
-            }
-            _blocks = blocksNew;
-        }
-
-        public void Sort()
-        {
-            Sort(Comparer<TItem>.Default.Compare);
-        }
-
-        public void Sort(Comparison<TItem> compare)
-        {
-            foreach (var block in _blocks)
-                block.Sort(compare);
-            if (_blocks.Count < 2)
-                return;
-
-            try
-            {
-                // Merge sort the blocks into new list
-                var nextIndexes = new int[_blocks.Count];
-                var blockNext = new List<TItem>(_blocks[0].Count);
-                var blocksNew = new List<List<TItem>>(_blocks.Count) { blockNext };
-                for (int i = 0; i < _itemCount; i++)
-                {
-                    if (blockNext.Count == _itemsPerBlock)
-                    {
-                        blockNext = new List<TItem>(_blocks[blocksNew.Count].Count);
-                        blocksNew.Add(blockNext);
-                    }
-                    int iBlockMin = 0;
-                    for (int iBlock = 1; iBlock < _blocks.Count; iBlock++)
-                    {
-                        int iNext = nextIndexes[iBlock];
-                        int iMin = nextIndexes[iBlockMin];
-                        if (iNext >= _blocks[iBlock].Count)
-                            continue;
-                        if (iMin >= _blocks[iBlockMin].Count || compare(_blocks[iBlock][iNext], _blocks[iBlockMin][iMin]) < 1)
-                            iBlockMin = iBlock;
-                    }
-                    blockNext.Add(_blocks[iBlockMin][nextIndexes[iBlockMin]]);
-                    nextIndexes[iBlockMin]++;
-                }
-                _blocks = blocksNew;
-            }
-            catch (Exception e)
-            {
-                Trace.WriteLine(e);
-                throw;
-            }
-        }
-    }
-
-    /// <summary>
-    /// A set of generic, static helper functions.
-    /// </summary>
-    public static partial class Helpers
-    {
-        /// <summary>
-        /// Swaps two reference values in memory, making each contain
-        /// the reference the other started with.
-        /// </summary>
-        /// <typeparam name="TItem">Type of the two values</typeparam>
-        /// <param name="val1">Left value</param>
-        /// <param name="val2">Right value</param>
-        public static void Swap<TItem>(ref TItem val1, ref TItem val2)
-        {
-            TItem tmp = val1;
-            val1 = val2;
-            val2 = tmp;
-        }
-
-        /// <summary>
-        /// Assigns the a source reference to the intended destination,
-        /// only if they are <see cref="object.Equals(object,object)"/>.
-        /// 
-        /// This can be useful in combination with immutable objects,
-        /// allowing the caller choose an existing object already referenced
-        /// in a data structure over a newly created instance, if the two
-        /// are identical in value.
-        /// </summary>
-        /// <typeparam name="TItem"></typeparam>
-        /// <param name="dest"></param>
-        /// <param name="src"></param>
-        public static void AssignIfEquals<TItem>(ref TItem dest, TItem src)
-        {
-            if (Equals(dest, src))
-                dest = src;
-        }
-
-        /// <summary>
-        /// Compare two IEnumerable instances for equality.
-        /// </summary>
-        /// <typeparam name="TItem">The type of element being enumerated</typeparam>
-        /// <param name="e1">The first IEnumerable</param>
-        /// <param name="e2">The second IEnumberable</param>
-        /// <returns>True if the two IEnumerables enumerate over equal objects</returns>
-        public static bool Equals<TItem>(IEnumerable<TItem> e1, IEnumerable<TItem> e2)
-        {
-            using IEnumerator<TItem> enum1 = e1.GetEnumerator();
-            using IEnumerator<TItem> enum2 = e2.GetEnumerator();
-            bool b1, b2;
-            while (MoveNext(enum1, out b1, enum2, out b2))
-            {
-                if (!Equals(enum1.Current, enum2.Current))
-                    break;
-            }
-
-            // If both enums have advanced to completion without finding
-            // a difference, then they are equal.
-            return (!b1 && !b2);
-        }
-
-        /// <summary>
-        /// Call MoveNext on two IEnumerator instances in one operation,
-        /// but avoid short-circuiting of (e1.MoveNext() && e2.MoveNext),
-        /// and pass the return values of both as out parameters.
-        /// </summary>
-        /// <param name="e1">First Enumerator to advance</param>
-        /// <param name="b1">Return value of e1.MoveNext()</param>
-        /// <param name="e2">Second Enumerator to advance</param>
-        /// <param name="b2">Return value of e2.MoveNext()</param>
-        /// <returns>True if both calls to MoveNext() succeed</returns>
-        private static bool MoveNext(IEnumerator e1, out bool b1,
-            IEnumerator e2, out bool b2)
-        {
-            b1 = e1.MoveNext();
-            b2 = e2.MoveNext();
-            return b1 && b2;
-        }
-
-        /// <summary>
-        /// Parses an enum value from a string, returning a default value,
-        /// if the string fails to parse.
-        /// </summary>
-        /// <typeparam name="TEnum">The enum type</typeparam>
-        /// <param name="value">The string to parse</param>
-        /// <param name="defaultValue">The value to return, if parsing fails</param>
-        /// <returns>An enum value of type <see cref="TEnum"/></returns>
-        public static TEnum ParseEnum<TEnum>(string value, TEnum defaultValue) where TEnum : struct
-        {
-            if (Enum.TryParse(value, true, out TEnum result))
-            {
-                return result;
-            }
-            return defaultValue;
-        }
-
-        /// <summary>
-        /// Given a localized string and an array of localized strings with the
-        /// index of each localized string matching the desired enum value for
-        /// an enum type, returns the enum value corresponding to the localized string.
-        /// </summary>
-        /// <typeparam name="TEnum">The enum type</typeparam>
-        /// <param name="value">The localized string for which the enum value is desired</param>
-        /// <param name="localizedStrings">Array of all localized strings</param>
-        /// <returns>An enum value of type <see cref="TEnum"/></returns>
-        public static TEnum EnumFromLocalizedString<TEnum>(string value, string[] localizedStrings)
-        {
-            int i = localizedStrings.IndexOf(v => Equals(v, value));
-            if (i == -1)
-                throw new ArgumentException(string.Format(@"The string '{0}' does not match an enum value ({1})", value, string.Join(@", ", localizedStrings)));
-            return (TEnum) (object) i;            
-        }
-
-        public static TEnum EnumFromLocalizedString<TEnum>(string value, string[] localizedStrings, TEnum defaultValue)
-        {
-            int i = localizedStrings.IndexOf(v => Equals(v, value??string.Empty));
-            return (i == -1 ? defaultValue : (TEnum) (object) i);
-        }
-
-        /// <summary>
-        /// Enumerate all possible values of the given enum type.
-        /// </summary>
-        public static IEnumerable<TEnum> GetEnumValues<TEnum>()
-        {
-            return Enum.GetValues(typeof (TEnum)).Cast<TEnum>();
-        }
-
-        public static int CountEnumValues<TEnum>()
-        {
-            return Enum.GetValues(typeof (TEnum)).Length;
-        }
-
-        public static string MakeId(IEnumerable<char> name)
-        {
-            return MakeId(name, false);
-        }
-
-        public static string MakeId(IEnumerable<char> name, bool capitalize)
-        {
-            StringBuilder sb = new StringBuilder();
-            char lastC = '\0'; 
-            foreach (var c in name)
-            {
-                if (char.IsLetterOrDigit(c))
-                {
-                    if (lastC == ' ')
-                        sb.Append('_');
-                    lastC = c;
-                    if (capitalize && sb.Length == 0)
-                        sb.Append(c.ToString(CultureInfo.InvariantCulture).ToUpperInvariant());
-                    else
-                        sb.Append(c);
-                }
-                // Must start with a letter or digit
-                else if (lastC != '\0')
-                {
-                    // After the start _ okay (dashes turned out to be problematic)
-                    if (c == '_' /* || c == '-'*/)
-                        sb.Append(lastC = c);
-                    // All other characters are replaced with _, but once the next
-                    // letter or number is seen.
-                    else if (char.IsLetterOrDigit(lastC))
-                        lastC = ' ';
-                }
-            }
-            return sb.ToString();
-        }
-
-        // ReSharper disable LocalizableElement
-        private static readonly Regex REGEX_XML_ID = new Regex("/^[:_A-Za-z][-.:_A-Za-z0-9]*$/");
-        private const string XML_ID_FIRST_CHARS = ":_ABCDEFGHIJKLMNOPQRSTUVWXYZabcdefghijklmnopqrstuvwxyz";
-        private const string XML_ID_FOLLOW_CHARS = "-.:_ABCDEFGHIJKLMNOPQRSTUVWXYZabcdefghijklmnopqrstuvwxyz0123456789";
-        private const string XML_NON_ID_SEPARATOR_CHARS = ";[]{}()!|\\/\"'<>";
-        private const string XML_NON_ID_PUNCTUATION_CHARS = ",?";
-        // ReSharper restore LocalizableElement
-
-        public static string MakeXmlId(string name)
-        {
-            if (string.IsNullOrEmpty(name))
-                throw new InvalidOperationException(
-                    UtilResources.Helpers_MakeXmlId_Failure_creating_XML_ID_Input_string_may_not_be_empty);
-            if (REGEX_XML_ID.IsMatch(name))
-                return name;
-
-            var sb = new StringBuilder();
-            int i = 0;
-            if (XML_ID_FIRST_CHARS.Contains(name[i]))
-                sb.Append(name[i++]);
-            else
-            {
-                sb.Append('_');
-                // If the first character is not allowable, advance past it.
-                // Otherwise, keep it in the ID.
-                if (!XML_ID_FOLLOW_CHARS.Contains(name[i]))
-                    i++;
-            }
-            for (; i < name.Length; i++)
-            {
-                char c = name[i];
-                if (XML_ID_FOLLOW_CHARS.Contains(c))
-                    sb.Append(c);
-                else if (char.IsWhiteSpace(c))
-                    sb.Append('_');
-                else if (XML_NON_ID_SEPARATOR_CHARS.Contains(c))
-                    sb.Append(':');
-                else if (XML_NON_ID_PUNCTUATION_CHARS.Contains(c))
-                    sb.Append('.');
-                else
-                    sb.Append('-');
-            }
-            return sb.ToString();
-        }
-
-        /// <summary>
-        /// Given a proposed name and a set of existing names, returns a unique name by adding
-        /// or incrementing an integer suffix.
-        /// </summary>
-        /// <param name="name">A proposed name to add</param>
-        /// <param name="set">A set of existing names</param>
-        /// <returns>A new unique name that can be safely added to the existing set without name conflict</returns>
-        public static string GetUniqueName(string name, ICollection<string> set)
-        {
-            return GetUniqueName(name, s => !set.Contains(s));
-        }
-
-        public static string GetUniqueName(string name, Func<string, bool> isUnique)
-        {
-            if (isUnique(name))
-                return name;
-
-            int num = 1;
-            // If the name has an integer suffix, start searching with the base name
-            // and the integer suffix incremented by 1.
-            int i = GetIntSuffixStart(name);
-            if (i < name.Length)
-            {
-                num = int.Parse(name.Substring(i)) + 1;
-                name = name.Substring(0, i);
-            }
-            // Loop until a unique base name and integer suffix combination is found.
-            while (!isUnique(name + num))
-                num++;
-            return name + num;
-        }
-
-        /// <summary>
-        /// Given a name returns the start index of an integer suffix, if the name has one,
-        /// or the length of the string, if no integer suffix is present.
-        /// </summary>
-        /// <param name="name">A name to analyze</param>
-        /// <returns>The starting position of an integer suffix or the length of the string, if the name does not have one</returns>
-        private static int GetIntSuffixStart(string name)
-        {
-            for (int i = name.Length; i > 0; i--)
-            {
-                if (!int.TryParse(name.Substring(i - 1), out _))
-                    return i;
-            }
-            return 0;
-        }
-
-        public static List<string> EnsureUniqueNames(List<string> names, HashSet<string> reservedNames = null)
-        {
-            var setUsedNames = reservedNames ?? new HashSet<string>();
-            var result = new List<string>();
-            for (int i = 0; i < names.Count; i++)
-            {
-                string baseName = names[i];
-                // Make sure the next name added is unique
-                string name = (baseName.Length != 0 ? baseName : @"1");
-                for (int suffix = 2; setUsedNames.Contains(name); suffix++)
-                    name = baseName + suffix;
-                result.Add(name);
-                // Add this name to the used set
-                setUsedNames.Add(name);
-            }
-            return result;
-        }
-
-        /// <summary>
-        /// Count the number of lines in the file specified.
-        /// </summary>
-        /// <param name="f">The filename to count lines in.</param>
-        /// <returns>The number of lines in the file.</returns>
-        public static long CountLinesInFile(string f)
-        {
-            long count = 0;
-            using (StreamReader r = new StreamReader(f))
-            {
-                while (r.ReadLine() != null)
-                    count++;
-            }
-            return count;
-        }
-
-        /// <summary>
-        /// Count the number of lines in the string specified.
-        /// </summary>
-        /// <param name="s">The string to count lines in.</param>
-        /// <returns>The number of lines in the string.</returns>
-        public static long CountLinesInString(string s)
-        {
-            long count = 1;
-            int start = 0;
-            while ((start = s.IndexOf('\n', start)) != -1)
-            {
-                count++;
-                start++;
-            }
-            return count;
-        }
-
-        private const char LABEL_SEP_CHAR = '_';
-        private const string ELIPSIS = "...";
-        private static readonly char[] SPACE_CHARS = { '_', '-', ' ', '.', ',' };
-
-        /// <summary>
-        /// Finds repetitive text in labels and removes the text to save space.
-        /// </summary>
-        /// <param name="labels">The labels we are removing redundant text from.</param>
-        /// <param name="startLabelIndex">Index we want to start looking at, in case the Expected/Library
-        /// label is showing.</param>
-        /// <returns>Return </returns>
-        public static bool RemoveRepeatedLabelText(string[] labels, int startLabelIndex)
-        {
-            // Check to see if there are any labels. 
-            if (labels.Length == startLabelIndex)
-                return false;
-
-            // Creat a normalized set of labels to test for repeated text
-            string[] labelsRemove = new string[labels.Length];
-
-            Array.Copy(labels, labelsRemove, labels.Length);
-
-            if (startLabelIndex != 0)
-            {
-                labelsRemove = new string[labelsRemove.Length - startLabelIndex];
-                Array.Copy(labels, startLabelIndex, labelsRemove, 0, labelsRemove.Length);
-            }
-
-            for (int i = 0; i < labelsRemove.Length; i++)
-                labelsRemove[i] = NormalizeSeparators(labelsRemove[i]);
-
-            var labelParts = labelsRemove[0].Split(LABEL_SEP_CHAR);
-
-            // If all labels start with the first part
-            string replaceString = labelParts[0];
-            string partFirst = replaceString + LABEL_SEP_CHAR;
-            if (!labelsRemove.Contains(label => !label.StartsWith(partFirst)))
-            {
-                RemoveString(labels, startLabelIndex, replaceString, ReplaceLocation.start);
-                return true;
-            }
-
-            // If all labels end with the last part
-            replaceString = labelParts[labelParts.Length - 1];
-            string partLast = LABEL_SEP_CHAR + replaceString;
-            if (!labelsRemove.Contains(label => !label.EndsWith(partLast)))
-            {
-                RemoveString(labels, startLabelIndex, replaceString, ReplaceLocation.end);
-                return true;
-            }
-
-            for (int i = 1 ; i < labelParts.Length - 1; i++)
-            {
-                replaceString = labelParts[i];
-                if (string.IsNullOrEmpty(replaceString))
-                    continue;
-                string partMiddle = LABEL_SEP_CHAR + replaceString + LABEL_SEP_CHAR;
-                // If all labels contain the middle part
-                if (!labelsRemove.Contains(label => !label.Contains(partMiddle)))
-                {
-                    RemoveString(labels, startLabelIndex, replaceString, ReplaceLocation.middle);
-                    return true;
-                }
-            }
-
-            return false;
-        }
-
-        private static bool IsSpaceChar(char c)
-        {
-            return SPACE_CHARS.Contains(c);
-        }
-
-        private static string NormalizeSeparators(string startLabelText)
-        {
-            startLabelText = startLabelText.Replace(ELIPSIS, LABEL_SEP_CHAR.ToString(CultureInfo.InvariantCulture));
-            foreach (var spaceChar in SPACE_CHARS)
-            {
-                startLabelText = startLabelText.Replace(spaceChar, LABEL_SEP_CHAR);
-            }
-
-            return startLabelText;
-        }
-
-        /// <summary>
-        /// Truncates labels.
-        /// </summary>
-        /// <param name="labels">Labels text will be removed from.</param>
-        /// <param name="startLabelIndex">Index we want to start looking at, in case the Expected/Library
-        /// label is showing.</param>
-        /// <param name="replaceString">Text being removed from labels.</param>
-        /// <param name="location">Expected location of the replacement text</param>
-        public static void RemoveString(string[] labels, int startLabelIndex, string replaceString, ReplaceLocation location)
-        {
-            for (int i = startLabelIndex; i < labels.Length; i++)
-                labels[i] = RemoveString(labels[i], replaceString, location);
-        }
-
-        public enum ReplaceLocation {start, middle, end}
-
-        private static string RemoveString(string label, string replaceString, ReplaceLocation location)
-        {
-            int startIndex = -1;
-            while ((startIndex = label.IndexOf(replaceString, startIndex + 1, StringComparison.Ordinal)) != -1)
-            {
-                int endIndex = startIndex + replaceString.Length;
-                // Not start string and does not end with space
-                if ((startIndex != 0 && !IsSpaceChar(label[startIndex - 1])) || 
-                    (startIndex == 0 && location != ReplaceLocation.start))
-                    continue;
-                
-                // Not end string and does not start with space
-                if ((endIndex != label.Length && !IsSpaceChar(label[endIndex])) ||
-                    (endIndex == label.Length && location != ReplaceLocation.end))
-                    continue;
-                
-                bool elipsisSeen = false;
-                bool middle = true;
-                // Check left of the string for the start of the label or a space char
-                if (startIndex == 0)
-                    middle = false;
-                else if (startIndex >= ELIPSIS.Length && label.LastIndexOf(ELIPSIS, startIndex, StringComparison.Ordinal) == startIndex - ELIPSIS.Length)
-                    elipsisSeen = true;
-                else
-                    startIndex--;
-                
-                // Check right of the string for the end of the label or a space char
-                if (endIndex == label.Length)
-                    middle = false;
-                else if (label.IndexOf(ELIPSIS, endIndex, StringComparison.Ordinal) == endIndex)
-                    elipsisSeen = true;
-                else
-                    endIndex++;
-                label = label.Remove(startIndex, endIndex - startIndex);
-                // Insert an elipsis, if this is in the middle and no elipsis has been seen
-                if (middle && !elipsisSeen && location == ReplaceLocation.middle)
-                    label = label.Insert(startIndex, ELIPSIS);
-                return label;
-            }
-            return label;
-        }
-
-        public static string TruncateString(string s, int length)
-        {
-            return s.Length <= length ? s : s.Substring(0, length - ELIPSIS.Length) + ELIPSIS;
-        }
-
-        // Detect the use of ReSharper code coverage, memory profiling etc, which may affect timing
-        //
-        // Per https://youtrack.jetbrains.com/issue/PROF-1093
-        // "Set JETBRAINS_DPA_AGENT_ENABLE=0 environment variable for user apps started from dotTrace, and JETBRAINS_DPA_AGENT_ENABLE=1
-        // in case of dotCover and dotMemory."
-
-        public static void WrapAndThrowException(Exception x)
-        {
-            // The thrown exception needs to be preserved to preserve
-            // the original stack trace from which it was thrown.  In some cases,
-            // its type must also be preserved, because existing code handles certain
-            // exception types.  If this case threw only TargetInvocationException,
-            // then more frequently the code would just have to have a blanket catch
-            // of the base exception type, which could hide coding errors.
-            if (x is InvalidDataException)
-                throw new InvalidDataException(x.Message, x);
-            if (x is IOException)
-                throw new IOException(x.Message, x);
-            if (x is OperationCanceledException)
-                throw new OperationCanceledException(x.Message, x);
-            if (x is UnauthorizedAccessException)
-                throw new UnauthorizedAccessException(x.Message, x);
-            throw new TargetInvocationException(x.Message, x);            
-        }
-
-        public static double? ParseNullableDouble(string s)
-        {
-            double d;
-            return double.TryParse(s, out d) ? d : (double?)null;
-        }
-
-        public static string NullableDoubleToString(double? d)
-        {
-            return d.HasValue ? d.Value.ToString(LocalizationHelper.CurrentCulture) : String.Empty;
-        }
-    }
-
-<<<<<<< HEAD
-    /// <summary>
-    /// This is a replacement for Debug.Assert, having the advantage that it is not omitted in a retail build.
-    /// </summary>
-    public static class Assume
-    {
-
-        public static bool InvokeDebuggerOnFail { get; private set; } // When set, we will invoke the debugger rather than fail.
-        public class DebugOnFail : IDisposable
-        {
-            private bool _pushPopInvokeDebuggerOnFail;
-
-            public DebugOnFail(bool invokeDebuggerOnFail = true)
-            {
-                _pushPopInvokeDebuggerOnFail = InvokeDebuggerOnFail; // Push
-                InvokeDebuggerOnFail = invokeDebuggerOnFail;
-            }
-
-            public void Dispose()
-            {
-                InvokeDebuggerOnFail = _pushPopInvokeDebuggerOnFail; // Pop
-            }
-        }
-
-        public static void IsTrue(bool condition, string error = "")
-        {
-            if (!condition)
-                Fail(error);
-        }
-
-        public static void IsFalse(bool condition, string error = "")
-        {
-            if (condition)
-                Fail(error);
-        }
-
-        public static void IsNotNull(object o, string parameterName = "")
-        {
-            if (o == null)
-                Fail(string.IsNullOrEmpty(parameterName) ? @"null object" : parameterName + @" is null");
-        }
-
-        public static void IsNull(object o, string parameterName = "")
-        {
-            if (o != null)
-                Fail(string.IsNullOrEmpty(parameterName) ? @"non-null object" : parameterName + @" is not null");
-        }
-
-        public static void AreEqual(object left, object right, string error = "")
-        {
-            if (!Equals(left, right))
-                Fail(error);
-        }
-
-        public static void AreNotEqual(object left, object right, string error = "")
-        {
-            if (Equals(left, right))
-                Fail(error);
-        }
-
-        public static void AreEqual(double expected, double actual, double delta, string error = "")
-        {
-            if (Math.Abs(expected-actual) > delta)
-                Fail(error);
-        }
-
-        public static void Fail(string error = "")
-        {
-            if (InvokeDebuggerOnFail)
-            {
-                // Try to launch devenv with our solution sln so it presents in the list of debugger options.
-                // This makes for better code navigation and easier debugging.
-                try
-                {
-                    var path = @"\pwiz_tools\Skyline";
-                    var basedir = AppDomain.CurrentDomain.BaseDirectory;
-                    if (!string.IsNullOrEmpty(basedir))
-                    {
-                        var index = basedir.IndexOf(path, StringComparison.Ordinal);
-                        var solutionPath = basedir.Substring(0, index + path.Length);
-                        var skylineSln = Path.Combine(solutionPath, @"Skyline.sln");
-                        // Try to give user a hint as to which debugger to pick
-                        var skylineTesterSln = Path.Combine(solutionPath, @"USE THIS FOR ASSUME FAIL DEBUGGING.sln");
-                        if (File.Exists(skylineTesterSln))
-                            File.Delete(skylineTesterSln);
-                        File.Copy(skylineSln, skylineTesterSln);
-                        Process.Start(skylineTesterSln);
-                        Thread.Sleep(20000); // Wait for it to fire up sp it's offered in the list of debuggers
-                    }
-                }
-                // ReSharper disable once EmptyGeneralCatchClause
-                catch (Exception)
-                {
-                }
-
-                Console.WriteLine();
-                if (!string.IsNullOrEmpty(error))
-                    Console.WriteLine(error);
-                Console.WriteLine(@"error encountered, launching debugger as requested by Assume.DebugOnFail");
-                Debugger.Launch();
-            }
-            throw new AssumptionException(error);
-        }
-
-        /// <summary>
-        /// This function does two things: it returns the value of a nullable that we assume has a value (this
-        /// avoids Resharper warnings), and it throws an exception if the nullable unexpectedly has no value.
-        /// </summary>
-        /// <param name="value">a nullable int that is expected to have a value</param>
-        /// <returns>the value of the nullable int</returns>
-        public static T Value<T>(T? value) where T : struct
-        {
-            if (!value.HasValue)
-                Fail(@"Nullable_was_expected_to_have_a_value"); 
-            return value.Value;
-        }
-    }
-
-    public class AssumptionException : Exception
-    {
-        public AssumptionException(string message)
-            : base(message)
-        {
-        }
-    }
-
-=======
->>>>>>> e93f1b7e
-    public static class MathEx
-    {
-        public static double RoundAboveZero(float value, int startDigits, int mostDigits)
-        {
-            for (int i = startDigits; i <= mostDigits; i++)
-            {
-                double rounded = Math.Round(value, i);
-                if (rounded > 0)
-                    return rounded;
-            }
-            return 0;
-        }
-    }
-
-    public static class ExceptionUtil
-    {
-        public static string GetMessage(Exception ex)
-        {
-            // Drill down to see if the innermost exception was an out-of-memory exception.
-            var innerException = ex;
-            while (innerException.InnerException != null)
-                innerException = innerException.InnerException;
-            if (innerException is OutOfMemoryException)
-            {
-                string memoryMessage = String.Format(Resources.SkylineWindow_CompleteProgressUI_Ran_Out_Of_Memory, Program.Name);
-                if (!Install.Is64Bit && Environment.Is64BitOperatingSystem)
-                {
-                    memoryMessage += String.Format(Resources.SkylineWindow_CompleteProgressUI_version_issue, Program.Name);
-                }
-                return TextUtil.LineSeparate(ex.Message, memoryMessage);
-            }
-            return ex.Message;
-        }
-
-        /// <summary>
-        /// Returns text to be used when reporting an unhandled exception to the Skyline.ms.
-        /// </summary>
-        public static string GetExceptionText(Exception exception, StackTrace stackTraceExceptionCaughtAt)
-        {
-            StringBuilder stringBuilder = new StringBuilder();
-            stringBuilder.AppendLine(exception.ToString());
-            if (stackTraceExceptionCaughtAt != null)
-            {
-                stringBuilder.AppendLine(@"Exception caught at: ");
-                stringBuilder.AppendLine(stackTraceExceptionCaughtAt.ToString());
-            }
-
-            return stringBuilder.ToString();
-        }
-
-        /// <summary>
-        /// Returns true if the exception is not something which could happen while trying to read
-        /// from disk.
-        /// Exception such as these should be displayed to the user with <see cref="Alerts.ReportErrorDlg"/>
-        /// so that they can report them as bugs.
-        /// </summary>
-        public static bool IsProgrammingDefect(Exception exception)
-        {
-            if (exception is InvalidDataException 
-                || exception is IOException 
-                || exception is UnauthorizedAccessException)
-            {
-                return false;
-            }
-
-            return true;
-        }
-
-        /// <summary>
-        /// Calls either <see cref="MessageDlg.ShowWithException"/> or <see cref="Program.ReportException"/> depending
-        /// on what <see cref="IsProgrammingDefect"/> returns.
-        /// <param name="parent">Parent window for message dialog</param>
-        /// <param name="exception">The exception that was caught</param>
-        /// <param name="message">Optional message which summarizes what Skyline was trying to do when the exception happened,
-        /// to be inserted on a separate line before the exception's message.</param>
-        /// </summary>
-        public static void DisplayOrReportException(IWin32Window parent, Exception exception, string message = null)
-        {
-            if (IsProgrammingDefect(exception))
-            {
-                Program.ReportException(exception);
-            }
-            else
-            {
-                string fullMessage = exception.Message;
-                if (string.IsNullOrEmpty(message))
-                {
-                    fullMessage = TextUtil.LineSeparate(message, fullMessage);
-                }
-                MessageDlg.ShowWithException(parent, fullMessage, exception);
-            }
-        }
-    }
-
-    public class Alarms
-    {
-        private readonly Dictionary<object, AlarmInfo> _timers =
-            new Dictionary<object, AlarmInfo>();
-
-        private class AlarmInfo
-        {
-            public Timer Timer;
-            public long Ticks;
-        }
-
-        public void Run(Control control, int milliseconds, object id, Action action)
-        {
-            try
-            {
-                control.Invoke(new Action(() =>
-                {
-                    lock (_timers)
-                    {
-                        var alarmTicks = DateTime.Now.Ticks + milliseconds*TimeSpan.TicksPerMillisecond;
-                        if (_timers.ContainsKey(id))
-                        {
-                            if (_timers[id].Ticks <= alarmTicks)
-                                return;
-                            _timers[id].Timer.Dispose();
-                        }
-                        var timer = new Timer {Interval = milliseconds};
-                        timer.Tick += (sender, args) => TimerTick(id, action);
-                        _timers[id] = new AlarmInfo {Timer = timer, Ticks = alarmTicks};
-                        timer.Start();
-                    }
-                }));
-            }
-            catch (InvalidOperationException)
-            {
-            }
-        }
-
-        private void TimerTick(object id, Action action)
-        {
-            lock (_timers)
-            {
-                var alarmInfo = _timers[id];
-                _timers.Remove(id);
-                alarmInfo.Timer.Dispose();
-            }
-            action();
-        }
-    }
-
-    public static class SecurityProtocolInitializer
-    {
-        // Make sure we can negotiate with HTTPS servers that demand modern TLS levels
-        // The current recommendation from MSFT for future-proofing this https://docs.microsoft.com/en-us/dotnet/framework/network-programming/tls
-        // is don't specify TLS levels at all, let the OS decide. But we worry that this will mess up Win7 and Win8 installs, so we continue to specify explicitly.
-        public static void Initialize()
-        {
-            try
-            {
-                var Tls13 = (SecurityProtocolType)12288; // From decompiled SecurityProtocolType - compiler has no definition for some reason
-                ServicePointManager.SecurityProtocol |= SecurityProtocolType.Tls | SecurityProtocolType.Tls11 | SecurityProtocolType.Tls12 | Tls13;
-            }
-            catch (NotSupportedException)
-            {
-                ServicePointManager.SecurityProtocol |= SecurityProtocolType.Tls | SecurityProtocolType.Tls11 | SecurityProtocolType.Tls12; // Probably an older Windows Server
-            }
-        }
-    }
-
-    /// <summary>
-    /// Creates a string representing a UTC time and offset to local time zone, per ISO 8601 standard
-    /// </summary>
-    public class TimeStampISO8601
-    {
-        public TimeStampISO8601(DateTime timeStampUTC)
-        {
-            Assume.IsTrue(timeStampUTC.Kind == DateTimeKind.Utc); // We only deal in UTC
-            TimeStampUTC = timeStampUTC;
-            TimeZoneOffset = TimeZoneInfo.Local.GetUtcOffset(TimeStampUTC); // UTC offset e.g. -8 for Seattle whn not on DST
-        }
-
-        public TimeStampISO8601() : this(DateTime.UtcNow)
-        {
-        }
-
-        public DateTime TimeStampUTC { get; } // UTC time of creation
-        public TimeSpan TimeZoneOffset { get; } // UTC offset at time of creation e.g. -8 for Seattle when not on DST, -7 when DST  
-
-        public override string ToString()
-        {
-            var localTime = TimeStampUTC + TimeZoneOffset;
-            var tzShift = TimeZoneOffset.TotalHours; // Decimal hours eg 8.5 or -0.5 etc
-            return localTime.ToString(@"s", DateTimeFormatInfo.InvariantInfo) +
-                   (tzShift == 0
-                       ? @"Z"
-                       : (tzShift < 0 ? @"-" : @"+") + TimeZoneOffset.ToString(@"hh\:mm"));
-        }
-    }
-
-}
+﻿/*
+ * Original author: Brendan MacLean <brendanx .at. u.washington.edu>,
+ *                  MacCoss Lab, Department of Genome Sciences, UW
+ *
+ * Copyright 2009 University of Washington - Seattle, WA
+ * 
+ * Licensed under the Apache License, Version 2.0 (the "License");
+ * you may not use this file except in compliance with the License.
+ * You may obtain a copy of the License at
+ *
+ *     http://www.apache.org/licenses/LICENSE-2.0
+ *
+ * Unless required by applicable law or agreed to in writing, software
+ * distributed under the License is distributed on an "AS IS" BASIS,
+ * WITHOUT WARRANTIES OR CONDITIONS OF ANY KIND, either express or implied.
+ * See the License for the specific language governing permissions and
+ * limitations under the License.
+ */
+using System;
+using System.Collections;
+using System.Collections.Generic;
+using System.Diagnostics;
+using System.Globalization;
+using System.IO;
+using System.Linq;
+using System.Text;
+using System.Net;
+using System.Reflection;
+using System.Text.RegularExpressions;
+using System.Windows.Forms;
+using pwiz.Common.SystemUtil;
+using pwiz.Skyline.Alerts;
+using pwiz.Skyline.FileUI;
+using pwiz.Skyline.Properties;
+using pwiz.Skyline.SettingsUI;
+using pwiz.Skyline.Util.Extensions;
+
+namespace pwiz.Skyline.Util
+{
+
+    /// <summary>
+    /// Allows access to a default state for a collection that allows
+    /// editing.
+    /// </summary>
+    /// <typeparam name="TItem">The type of the items in the collection</typeparam>
+    public interface IListDefaults<TItem>
+    {
+        /// <summary>
+        /// Gets the current revision index for this list
+        /// </summary>
+        int RevisionIndexCurrent { get; }
+
+        /// <summary>
+        /// Gets the default collection as an enumerable list.
+        /// </summary>
+        /// <returns>The default collection</returns>
+        IEnumerable<TItem> GetDefaults(int revisionIndex);
+
+        /// <summary>
+        /// Gets the localized display name for an item in this list
+        /// usually replacing names for the default items with localized text.
+        /// </summary>
+        /// <param name="item">The item for which to get the display text</param>
+        /// <returns>Localized display text for default items or user supplied text for other items</returns>
+        string GetDisplayName(TItem item);
+    }
+
+    /// <summary>
+    /// Exposes properties necessary for using <see cref="EditListDlg{T,TItem}"/>
+    /// to edit a list.
+    /// </summary>
+    public interface IListEditorSupport
+    {
+        /// <summary>
+        /// The title to display on <see cref="EditListDlg{T,TItem}"/>
+        /// </summary>
+        string Title { get; }
+
+        /// <summary>
+        /// Label string for the listbox that shows this list being
+        /// edited.
+        /// </summary>
+        string Label { get; }
+
+        /// <summary>
+        /// True if the list can be reset to its default contents.
+        /// </summary>
+        bool AllowReset { get; }
+
+        /// <summary>
+        /// The number of default items that should be exclude when editing
+        /// the list.  Useful when some default items cannot be edited
+        /// or removed from the list.
+        /// </summary>
+        int ExcludeDefaults { get; }
+    }
+
+    /// <summary>
+    /// Implement this interfact to support the <see cref="EditListDlg{T,TItem}"/>.
+    /// </summary>
+    /// <typeparam name="TItem">Type of items in the list to be edited</typeparam>
+    public interface IListEditor<TItem>
+    {
+        /// <summary>
+        /// Exposes ability to edit a list of items.
+        /// </summary>
+        /// <returns>The new list after editing, or null if the user cancelled</returns>
+        IEnumerable<TItem> EditList(Control owner, object tag);
+
+        /// <summary>
+        /// Returns true, if a new list is accepted to replace the current list
+        /// </summary>
+        bool AcceptList(Control owner, IList<TItem> listNew);
+    }
+
+    /// <summary>
+    /// Implement this interfact to support the <see cref="ShareListDlg{T,TItem}"/>.
+    /// </summary>
+    /// <typeparam name="TItem">Type of items in the list to be edited</typeparam>
+    public interface IListSerializer<TItem>
+    {
+        Type SerialType { get; }
+
+        Type DeserialType { get; }
+
+        ICollection<TItem> CreateEmptyList();
+
+        bool ContainsKey(string key);
+    }
+
+    /// <summary>
+    /// Implement this interface to support the "Add" and "Edit"
+    /// buttons in the <see cref="EditListDlg{T,TItem}"/>.
+    /// </summary>
+    /// <typeparam name="TItem">Type of items in the list to be edited</typeparam>
+    public interface IItemEditor<TItem>
+    {
+        /// <summary>
+        /// Exposes the ability to create a new item for this list.
+        /// </summary>
+        /// <param name="owner">Window requesting the edit</param>
+        /// <param name="existing">A list of existing items of this type</param>
+        /// <param name="tag">Object passed to the list editor for use in item editors</param>
+        /// <returns>The new item, or null if the user cancelled</returns>
+        TItem NewItem(Control owner, IEnumerable<TItem> existing, object tag);
+
+        /// <summary>
+        /// Exposes the ability to edit an individual item, return
+        /// a new modified item.  Items are considered immutable,
+        /// so successful return value will always be a new item.
+        /// </summary>
+        /// <param name="owner">Window requesting the edit</param>
+        /// <param name="item">The item to edit</param>
+        /// <param name="existing">A list of existing items of this type</param>
+        /// <param name="tag">Object passed to the list editor for use in item editors</param>
+        /// <returns>The new item, or null if the user cancelled</returns>
+        TItem EditItem(Control owner, TItem item, IEnumerable<TItem> existing, object tag);
+
+        /// <summary>
+        /// Copies an item for this list, with the copied item's name reset
+        /// to the empty string.
+        /// </summary>
+        /// <param name="item">The item to copy</param>
+        /// <returns>The copied item with empty name</returns>
+        TItem CopyItem(TItem item);
+    }
+
+    /// <summary>
+    /// A singleton list that allows its one value to be changed
+    /// </summary>
+    public class SingletonList<T> : IList<T>
+    {
+        private T _item;
+
+        public SingletonList(T item)
+        {
+            _item = item;
+        }
+
+        public IEnumerator<T> GetEnumerator()
+        {
+            yield return _item;
+        }
+
+        IEnumerator IEnumerable.GetEnumerator()
+        {
+            return GetEnumerator();
+        }
+
+        public void Add(T item)
+        {
+            throw new NotSupportedException();
+        }
+
+        public void Clear()
+        {
+            throw new NotSupportedException();
+        }
+
+        public bool Contains(T item)
+        {
+            if (item == null)
+                return _item == null;
+
+            return item.Equals(_item);
+        }
+
+        public void CopyTo(T[] array, int arrayIndex)
+        {
+            if (array == null)
+                throw new ArgumentNullException(nameof(array));
+
+            array[arrayIndex] = _item;
+        }
+
+        public bool Remove(T item)
+        {
+            throw new NotSupportedException();
+        }
+
+        public int Count
+        {
+            get { return 1; }
+        }
+
+        public bool IsReadOnly
+        {
+            get { return false; }
+        }
+
+        public int IndexOf(T item)
+        {
+            return Contains(item) ? 0 : -1;
+        }
+
+        public void Insert(int index, T item)
+        {
+            throw new NotSupportedException();
+        }
+
+        public void RemoveAt(int index)
+        {
+            throw new NotSupportedException();
+        }
+
+        public T this[int index]
+        {
+            get
+            {
+                if (index != 0)
+                    throw new IndexOutOfRangeException();
+                return _item;
+            }
+            set
+            {
+                if (index != 0)
+                    throw new IndexOutOfRangeException();
+                _item = value;
+            }
+        }
+    }
+
+
+    /// <summary>
+    /// Exposes a set of generic Array extension utility functions.
+    /// </summary>
+    public static class ArrayUtil
+    {
+        /// <summary>
+        /// Returns the length of an array or zero if it is null.
+        /// </summary>
+        public static int SafeLength<TItem>(this IList<TItem> values)
+        {
+            return values != null ? values.Count : 0;
+        }
+
+        /// <summary>
+        /// Parses an array of items from a string, which are separated by
+        /// a specific character (e.g. "1, 2, 3" or "3.5; 4.5; 5.5").  Whitespace
+        /// is trimmed.
+        /// </summary>
+        /// <typeparam name="TItem">Type of items in the array returned</typeparam>
+        /// <param name="values">The string to parse</param>
+        /// <param name="conv">An instance of a string to T converter</param>
+        /// <param name="separatorChar">The separator character</param>
+        /// <param name="defaults">A default array to return, if the string is null or empty</param>
+        /// <returns></returns>
+        public static TItem[] Parse<TItem>(string values, Converter<string, TItem> conv,
+            char separatorChar, params TItem[] defaults)
+        {
+            if (!string.IsNullOrEmpty(values))
+            {
+                try
+                {
+                    List<TItem> list = new List<TItem>();
+                    string[] parts = values.Split(separatorChar);
+                    foreach (string part in parts)
+                        list.Add(conv(part.Trim()));
+                    return list.ToArray();
+                }
+// ReSharper disable EmptyGeneralCatchClause
+                catch (Exception)
+// ReSharper restore EmptyGeneralCatchClause
+                {
+                }
+            }
+            return defaults;
+        }
+
+        /// <summary>
+        /// Joins the ToString() value for an array of objects, with a specified
+        /// separator character between each item.
+        /// </summary>
+        /// <typeparam name="TItem">The type of the items in the array</typeparam>
+        /// <param name="values">The array of items to join</param>
+        /// <param name="separator">The separator character to place between strings</param>
+        /// <returns>A joined string of items with intervening separators</returns>
+        public static string ToString<TItem>(this IList<TItem> values, string separator)
+        {
+            StringBuilder sb = new StringBuilder();
+            foreach (TItem value in values)
+            {
+                if (sb.Length > 0)
+                    sb.Append(separator);
+                sb.Append(value);
+            }
+            return sb.ToString();
+        }
+
+        public static TItem[] ToArrayStd<TItem>(this IList<TItem> list)
+        {
+            var a = list as TItem[];
+            if (a == null)
+            {
+                a = new TItem[list.Count];
+                for (int i = 0; i < a.Length; i++)
+                    a[i] = list[i];
+            }
+            return a;
+        }
+
+        /// <summary>
+        /// Gets a <see cref="IEnumerable{T}"/> for enumerating over an Array.
+        /// </summary>
+        /// <typeparam name="TItem">Type of items in the array</typeparam>
+        /// <param name="values">Array instance</param>
+        /// <param name="forward">True if the enumerator should be forward, False if reversed</param>
+        /// <returns>The enumeration of the Array</returns>
+        public static IEnumerable<TItem> GetEnumerator<TItem>(this IList<TItem> values, bool forward)
+        {
+            if (forward)
+            {
+                foreach (TItem value in values)
+                    yield return value;
+            }
+            else
+            {
+                for (int i = values.Count - 1; i >= 0; i--)
+                    yield return values[i];
+            }
+        }
+
+        public const int RANDOM_SEED = 7 * 7 * 7 * 7 * 7; // 7^5 recommended by Brian S.
+
+        /// <summary>
+        /// Creates a random order of indexes into an array for a random linear walk
+        /// through an array.
+        /// </summary>
+        public static IEnumerable<TItem> RandomOrder<TItem>(this IList<TItem> list, int? seed = null)
+        {
+            int count = list.Count;
+            var indexOrder = new int[count];
+            for (int i = 0; i < count; i++)
+                indexOrder[i] = i;
+            Random r = seed.HasValue ? new Random(seed.Value) : new Random();
+            for (int i = 0; i < count; i++)
+                Helpers.Swap(ref indexOrder[0], ref indexOrder[r.Next(count)]);
+            foreach (int i in indexOrder)
+            {
+                yield return list[i];
+            }
+        }
+
+        /// <summary>
+        /// Searches an Array for an item that is reference equal with
+        /// a specified item to find.
+        /// </summary>
+        /// <typeparam name="TItem">Type of item in the array</typeparam>
+        /// <param name="values">The Array to search</param>
+        /// <param name="find">The item to find</param>
+        /// <returns>The index in the Array of the specified reference, or -1 if not found</returns>
+        public static int IndexOfReference<TItem>(this IList<TItem> values, TItem find)
+        {
+            return values.IndexOf(value => ReferenceEquals(value, find));
+        }
+
+        /// <summary>
+        /// Searches an Array for an item that matches criteria specified
+        /// through a delegate function.
+        /// </summary>
+        /// <typeparam name="TItem">Type of item in the array</typeparam>
+        /// <param name="values">The Array to search</param>
+        /// <param name="found">Delegate accepting an item, and returning true if it matches</param>
+        /// <returns>The index in the Array of the match, or -1 if not found</returns>
+        public static int IndexOf<TItem>(this IList<TItem> values, Predicate<TItem> found)
+        {
+            return IndexOf(values, found, 0);
+        }
+
+        /// <summary>
+        /// Searches an Array for an item that matches criteria specified
+        /// through a delegate function. Search starts at the given index.
+        /// </summary>
+        /// <typeparam name="TItem">Type of item in the array</typeparam>
+        /// <param name="values">The Array to search</param>
+        /// <param name="found">Delegate accepting an item, and returning true if it matches</param>
+        /// <param name="startIndex">Starting index of the search.</param>
+        /// <returns>The index in the Array of the match, or -1 if not found</returns>
+        public static int IndexOf<TItem>(this IList<TItem> values, Predicate<TItem> found, int startIndex)
+        {
+            for (int i = startIndex; i < values.Count; i++)
+            {
+                if (found(values[i]))
+                    return i;
+            }
+            return -1;
+        }
+
+        /// <summary>
+        /// Searches backward in an Array for an item that matches criteria specified
+        /// through a delegate function.
+        /// </summary>
+        /// <typeparam name="TItem">Type of item in the array</typeparam>
+        /// <param name="values">The Array to search</param>
+        /// <param name="found">Delegate accepting an item, and returning true if it matches</param>
+        /// <returns>The index in the Array of the last match, or -1 if not found</returns>
+        public static int LastIndexOf<TItem>(this IList<TItem> values, Predicate<TItem> found)
+        {
+            for (int i = values.Count - 1; i >= 0; i--)
+            {
+                if (found(values[i]))
+                    return i;
+            }
+            return -1;
+        }
+
+        /// <summary>
+        /// Searches an Array for an item that matches criteria specified
+        /// through a delegate function.
+        /// </summary>
+        /// <typeparam name="TItem">Type of item in the array</typeparam>
+        /// <param name="values">The Array to search</param>
+        /// <param name="found">Delegate accepting an item, and returning true if it matches</param>
+        /// <returns>True if the accepting function returns true for an element</returns>
+        public static bool Contains<TItem>(this IEnumerable<TItem> values, Predicate<TItem> found)
+        {
+            foreach (TItem value in values)
+            {
+                if (found(value))
+                    return true;
+            }
+            return false;
+        }
+
+        /// <summary>
+        /// Checks for equality of all items in an IEnumerable without regard for order.
+        /// </summary>
+        /// <typeparam name="TItem">Type of items in the IEnumerable</typeparam>
+        /// <param name="values1">First IEnumerable in the comparison</param>
+        /// <param name="values2">Second IEnumerable in the comparison</param>
+        /// <returns>True if all items in one IEnumerable are found in the other, and IEnumerables are same length</returns>
+        public static bool ContainsAll<TItem>(this IEnumerable<TItem> values1, IEnumerable<TItem> values2)
+        {
+            var set1 = values1.ToHashSet();
+            var set2 = values2.ToHashSet();
+            return set1.Count == set2.Count && set1.IsSubsetOf(set2);
+        }
+
+        /// <summary>
+        /// Checks for deep equality, or equality of all items in an Array.
+        /// </summary>
+        /// <typeparam name="TItem">Type of items in the array</typeparam>
+        /// <param name="values1">First array in the comparison</param>
+        /// <param name="values2">Second array in the comparison</param>
+        /// <returns>True if all items in both arrays in identical positions are Equal</returns>
+        public static bool EqualsDeep<TItem>(IList<TItem> values1, IList<TItem> values2)
+        {
+            if (values1 == null && values2 == null)
+                return true;
+            if (values1 == null || values2 == null)
+                return false;
+            int count = values1.Count;
+            if (count != values2.Count)
+                return false;
+            for (int i = 0; i < count; i++)
+            {
+                if (!Equals(values1[i], values2[i]))
+                    return false;
+            }
+            return true;
+        }
+
+        /// <summary>
+        /// Checks for deep equality, or equality of all items in a Dictionary.
+        /// </summary>
+        /// <typeparam name="TItemKey">Type of items in the dictionary keys</typeparam>
+        /// <typeparam name="TItemValue">Type of items in the dictionary values</typeparam>
+        /// <param name="values1">First array in the comparison</param>
+        /// <param name="values2">Second array in the comparison</param>
+        /// <returns>True if all items in both arrays in identical positions are Equal</returns>
+        public static bool EqualsDeep<TItemKey, TItemValue>(IDictionary<TItemKey, TItemValue> values1,
+            IDictionary<TItemKey, TItemValue> values2)
+        {
+            if (values1 == null && values2 == null)
+                return true;
+            if (values1 == null || values2 == null)
+                return false;
+            if (values1.Count != values2.Count)
+                return false;
+            foreach (var keyValuePair1 in values1)
+            {
+                TItemValue value2;
+                if (!values2.TryGetValue(keyValuePair1.Key, out value2))
+                    return false;
+                if (!Equals(keyValuePair1.Value, value2))
+                    return false;
+            }
+            return true;
+        }
+
+        /// <summary>
+        /// Constructs a hash-code for an Array from all of the items in
+        /// the array.
+        /// </summary>
+        /// <typeparam name="TItem">Type of the items in the array</typeparam>
+        /// <param name="values">The Array instance</param>
+        /// <returns>A hash-code value constructed from all items in the array</returns>
+        public static int GetHashCodeDeep<TItem>(this IList<TItem> values)
+        {
+            return values.GetHashCodeDeep(v => v.GetHashCode());
+        }
+
+        public static int GetHashCodeDeep<TItem>(this IList<TItem> values, Func<TItem, int> getHashCode)
+        {
+            unchecked
+            {
+                int result = 0;
+                foreach (TItem value in values)
+                    result = (result * 397) ^ (!Equals(value, default(TItem)) ? getHashCode(value) : 0);
+                return result;
+            }
+        }
+
+        /// <summary>
+        /// Checks if all elements in one list are <see cref="object.ReferenceEquals"/>
+        /// with the elements in another list.
+        /// </summary>
+        /// <typeparam name="TItem">Type of the list elements</typeparam>
+        /// <param name="values1">The first list in the comparison</param>
+        /// <param name="values2">The second list in the comparison</param>
+        /// <returns>True if all references in the lists are equal to each other</returns>
+        public static bool ReferencesEqual<TItem>(IList<TItem> values1, IList<TItem> values2)
+        {
+            if (values1 == null && values2 == null)
+                return true;
+            if (values1 == null || values2 == null)
+                return false;
+            int count = values1.Count;
+            if (count != values2.Count)
+                return false;
+            for (int i = 0; i < count; i++)
+            {
+                if (!ReferenceEquals(values1[i], values2[i]))
+                    return false;
+            }
+            return true;
+        }
+
+        public static bool InnerReferencesEqual<TItem, TItemList>(IList<TItemList> values1, IList<TItemList> values2)
+            where TItemList : IList<TItem>
+        {
+            if (values1 == null && values2 == null)
+                return true;
+            if (values1 == null || values2 == null)
+                return false;
+            if (values1.Count != values2.Count)
+                return false;
+            for (int i = 0; i < values1.Count; i++)
+            {
+                if (!ReferencesEqual(values1[i], values2[i]))
+                    return false;
+            }
+            return true;
+            
+        }
+
+        /// <summary>
+        /// Enumerates two lists assigning references from the second list to
+        /// entries in the first list, where they are equal.  Useful for maintaining
+        /// reference equality when recalculating values. Similar to <see cref="Helpers.AssignIfEquals{T}"/>.
+        /// </summary>
+        /// <typeparam name="TItem">Type of the list elements</typeparam>
+        /// <param name="values1">The first list in the comparison</param>
+        /// <param name="values2">The second list in the comparison</param>
+        public static void AssignIfEqualsDeep<TItem>(IList<TItem> values1, IList<TItem> values2)
+        {
+            if (values1 == null || values2 == null)
+                return;
+            for (int i = 0, len = Math.Min(values1.Count, values2.Count); i < len; i++)
+            {
+                if (Equals(values1[i], values2[i]))
+                    values1[i] = values2[i];
+            }
+        }
+
+        /// <summary>
+        /// Sort an array and produce an output array that shows how the indexes of the
+        /// elements have been reordered.  The indexing array can then be applied to a
+        /// different array to follow the ordering of the initial array.
+        /// </summary>
+        /// <typeparam name="TItem">Type of array elements</typeparam>
+        /// <param name="array">Array to sort</param>
+        /// <param name="sortIndexes">Records how indexes were changed as a result of sorting</param>
+        public static void Sort<TItem>(TItem[] array, out int[] sortIndexes)
+        {
+            sortIndexes = new int[array.Length];
+            for (int i = 0; i < array.Length; i++)
+                sortIndexes[i] = i;
+            Array.Sort(array, sortIndexes);
+        }
+
+        /// <summary>
+        /// Use when you have more than just one other array to sort. Otherwise, consider using Linq
+        /// </summary>
+        public static void Sort<TItem>(TItem[] array, params TItem[][] secondaryArrays)
+        {
+            int[] sortIndexes;
+            Sort(array, out sortIndexes);
+            int len = array.Length;
+            TItem[] buffer = new TItem[len];
+            foreach (var secondaryArray in secondaryArrays.Where(a => a != null))
+                ApplyOrder(sortIndexes, secondaryArray, buffer);
+        }
+
+        /// <summary>
+        /// Apply the ordering gotten from the sorting of an array (see Sort method above)
+        /// to a new array.
+        /// </summary>
+        /// <typeparam name="TItem">Type of array elements</typeparam>
+        /// <param name="sortIndexes">Array of indexes that recorded sort operations</param>
+        /// <param name="array">Array to be reordered using the index array</param>
+        /// <param name="buffer">An optional buffer to use to avoid allocating a new array and force in-place sorting</param>
+        /// <returns>A sorted version of the original array</returns>
+        public static TItem[] ApplyOrder<TItem>(int[] sortIndexes, TItem[] array, TItem[] buffer = null)
+        {
+            TItem[] ordered;
+            int len = array.Length;
+            if (buffer == null)
+                ordered = new TItem[len];
+            else
+            {
+                Array.Copy(array, buffer, len);
+                ordered = array;
+                array = buffer;
+            }
+            for (int i = 0; i < array.Length; i++)
+                ordered[i] = array[sortIndexes[i]];
+            return ordered;
+        }
+
+        /// <summary>
+        /// Returns true if the given array is not in sort order.
+        /// </summary>
+        /// <param name="array"></param>
+        /// <returns>True if array needs to be sorted</returns>
+        public static bool NeedsSort(float[] array)
+        {
+            for (int i = 0; i < array.Length - 1; i++)
+                if (array[i] > array[i + 1])
+                    return true;
+            return false;
+        }
+    }
+
+    /// <summary>
+    /// Read a potentially large array into a list of arrays in order to avoid very large memory allocations.
+    /// We are trying to avoid not only memory fragmentation issues, but also the size limit of 2 gigabytes.
+    /// </summary>
+    public class BlockedArray<TItem> : IReadOnlyList<TItem>
+    {
+        public static readonly BlockedArray<TItem> EMPTY = new BlockedArray<TItem>();
+        private readonly List<TItem[]> _blocks;
+        private readonly int _itemCount;
+
+        /// <summary>
+        /// Empty array.
+        /// </summary>
+        public BlockedArray()
+        {
+        }
+
+        /// <summary>
+        /// Read an array into blocks.
+        /// </summary>
+        /// <param name="readItems">Function to read a number of items and return them in an array.</param>
+        /// <param name="itemCount">Total number of items to read.</param>
+        /// <param name="itemSize">Size of each item in bytes.</param>
+        /// <param name="bytesPerBlock">Maximum size of a block in bytes.</param>
+        /// <param name="progressMonitor">Optional progress monitor for reporting progress over long periods</param>
+        /// <param name="status">Optional progress status object for reporting progress</param>
+        public BlockedArray(Func<int, TItem[]> readItems, int itemCount, int itemSize, int bytesPerBlock,
+            IProgressMonitor progressMonitor = null, IProgressStatus status = null)
+        {
+            Assume.IsTrue(itemSize < bytesPerBlock);    // Make sure these values aren't flipped
+
+            _itemCount = itemCount;
+            _blocks = new List<TItem[]>();
+
+            var itemsPerBlock = bytesPerBlock/itemSize;
+            int startPercent = status != null ? status.PercentComplete : 0;
+            while (itemCount > 0)
+            {
+                _blocks.Add(readItems(Math.Min(itemCount, itemsPerBlock)));
+                itemCount -= itemsPerBlock;
+
+                if (progressMonitor != null && status != null)
+                {
+                    int currentPercent = (int)(100 - ((100.0 - startPercent) * itemCount) / _itemCount);
+                    if (currentPercent != status.PercentComplete)
+                        progressMonitor.UpdateProgress(status = status.ChangePercentComplete(currentPercent));
+                }
+            }
+        }
+
+        public static BlockedArray<TItem> FromEnumerable(IEnumerable<TItem> enumerable, int itemCount, int itemSize,
+            int bytesPerBlock, IProgressMonitor progressMonitor, IProgressStatus status)
+        {
+            using (var enumerator = enumerable.GetEnumerator())
+            {
+                return new BlockedArray<TItem>(count =>
+                {
+                    var array = new TItem[count];
+                    for (int i = 0; i < count; i++)
+                    {
+                        Assume.IsTrue(enumerator.MoveNext());
+                        array[i] = enumerator.Current;
+                    }
+
+                    return array;
+                }, itemCount, itemSize, bytesPerBlock, progressMonitor, status);
+            }
+        }
+
+        /// <summary>
+        /// Copy a list into blocks.
+        /// </summary>
+        /// <param name="items">Items to copy.</param>
+        /// <param name="itemSize">Size of each item in bytes.</param>
+        /// <param name="bytesPerBlock">Maximum size of a block in bytes.</param>
+        public BlockedArray(IList<TItem> items, int itemSize, int bytesPerBlock)
+        {
+            _itemCount = items.Count;
+            _blocks = new List<TItem[]>();
+
+            var itemsPerBlock = bytesPerBlock/itemSize;
+            TItem[] block = null;
+            for (int index = 0; index < _itemCount; index++)
+            {
+                var inBlockIndex = index%itemsPerBlock;
+                if (inBlockIndex == 0)
+                {
+                    block = new TItem[Math.Min(_itemCount - index, itemsPerBlock)];
+                    _blocks.Add(block);
+                }
+// ReSharper disable PossibleNullReferenceException
+                block[inBlockIndex] = items[index];
+// ReSharper restore PossibleNullReferenceException
+            }
+        }
+
+        public BlockedArray(BlockedArrayList<TItem> items)
+        {
+            _itemCount = items.Count;
+            _blocks = items.GetBlocks().ToList();
+        }
+
+        public static BlockedArray<TItem> Convert<TItemSrc>(BlockedArrayList<TItemSrc> blockedArrayList,
+            Func<TItemSrc, TItem> converter)
+        {
+            return new BlockedArray<TItem>(blockedArrayList.GetBlocks()
+                .Select(block => block.Select(converter).ToArray())
+                .ToList(),
+                blockedArrayList.Count);
+        }
+
+        private BlockedArray(List<TItem[]> blocks, int itemCount)
+        {
+            _itemCount = itemCount;
+            _blocks = blocks;
+        }
+
+        /// <summary>
+        /// Number of items in this array.
+        /// </summary>
+        public int Length { get { return _itemCount; } }
+
+        public int Count { get { return Length; } }
+
+        public IEnumerable<TItem[]> Blocks { get { return _blocks; } }
+
+        /// <summary>
+        /// Return the item corresponding to the given index.
+        /// </summary>
+        /// <param name="index">Array index.</param>
+        public TItem this[int index]
+        {
+            get
+            {
+                if (index >= _itemCount)
+                    throw new IndexOutOfRangeException();
+                var blockLength = _blocks[0].Length;
+                var blockIndex = index/blockLength;
+                var itemIndex = index%blockLength;
+                return _blocks[blockIndex][itemIndex];
+            }
+        }
+
+        IEnumerator IEnumerable.GetEnumerator()
+        {
+            return GetEnumerator();
+        }
+
+        public IEnumerator<TItem> GetEnumerator()
+        {
+            return _blocks.SelectMany(block => block).Take(_itemCount).GetEnumerator();
+        }
+
+        /// <summary>
+        /// Write the array.
+        /// </summary>
+        /// <param name="writeAction">Action to write one array block.</param>
+        public void WriteArray(Action<TItem[]> writeAction)
+        {
+            if (_blocks != null)
+            {
+                foreach (var block in _blocks)
+                    writeAction(block);
+            }
+        }
+
+        /// <summary>
+        /// Write the array.
+        /// </summary>
+        /// <param name="writeAction">Action to write one array block.</param>
+        /// <param name="startIndex">First index to write.</param>
+        /// <param name="count">How many items to write.</param>
+        public void WriteArray(Action<TItem[], int, int> writeAction, int startIndex, int count)
+        {
+            if (startIndex + count > _itemCount)
+                throw new IndexOutOfRangeException();
+            var blockLength = _blocks[0].Length;
+            while (count > 0)
+            {
+                var blockIndex = startIndex/blockLength;
+                var itemIndex = startIndex%blockLength;
+                var writeCount = Math.Min(count, blockLength - itemIndex);
+                writeAction(_blocks[blockIndex], itemIndex, writeCount);
+                startIndex += writeCount;
+                count -= writeCount;
+            }
+        }
+
+        public BlockedArray<TItem> ChangeAll(Func<TItem, TItem> changeElement)
+        {
+            var newBlocks = new List<TItem[]>();
+            foreach (var block in _blocks)
+            {
+                var newBlock = new TItem[block.Length];
+                newBlocks.Add(newBlock);
+
+                for (int i = 0; i < block.Length; i++)
+                    newBlock[i] = changeElement(block[i]);
+            }
+            return new BlockedArray<TItem>(newBlocks, _itemCount);
+        }
+    }
+
+    public class BlockedArrayList<TItem> : IList<TItem>
+    {
+        private List<List<TItem>> _blocks = new List<List<TItem>>{new List<TItem>()};
+        private int _itemCount;
+        private readonly int _itemsPerBlock;
+
+        public BlockedArrayList(int itemSize, int bytesPerBlock)
+        {
+            _itemsPerBlock = bytesPerBlock/itemSize;
+        }
+
+        public IEnumerator<TItem> GetEnumerator()
+        {
+            return _blocks.SelectMany(block => block).GetEnumerator();
+        }
+
+        IEnumerator IEnumerable.GetEnumerator()
+        {
+            return GetEnumerator();
+        }
+
+        public void Add(TItem item)
+        {
+            var block = _blocks.Last();
+            if (block.Count >= _itemsPerBlock)
+            {
+                block = new List<TItem>();
+                _blocks.Add(block);
+            }
+            block.Add(item);
+            _itemCount++;
+        }
+
+        public void AddRange(IList<TItem> chromTransitions)
+        {
+            // CONSIDER: Make this faster than adding one at a time?
+            foreach (var t in chromTransitions)
+            {
+                Add(t);
+            }
+        }
+
+        public void AddRange(BlockedArray<TItem> chromTransitions)
+        {
+            int transferCount = chromTransitions.Count;
+            int blockIndex = 0;
+            int itemIndex = 0;
+            var chromTransitionBlocks = chromTransitions.Blocks.ToArray();
+
+            while (transferCount > 0)
+            {
+                var blockSrc = chromTransitionBlocks[blockIndex];
+                int copyCount = blockSrc.Length - itemIndex;
+
+                var blockDest = _blocks.Last();
+                if (blockDest.Count >= _itemsPerBlock)
+                {
+                    // Pre-allocate a new list to the smaller of the number of items
+                    // to copy or the total items per block
+                    blockDest = new List<TItem>(Math.Min(copyCount, _itemsPerBlock));
+                    _blocks.Add(blockDest);
+                }
+                // Copy everything remaining in current source block or the maximum left in the destination block
+                int remainder = _itemsPerBlock - blockDest.Count;
+                if (copyCount <= remainder)
+                {
+                    blockDest.AddRange(blockSrc.Skip(itemIndex).Take(copyCount));
+                    blockIndex++;
+                    itemIndex = 0;
+                }
+                else
+                {
+                    copyCount = remainder;
+                    blockDest.AddRange(blockSrc.Skip(itemIndex).Take(copyCount));
+                    itemIndex += copyCount;
+                }
+                transferCount -= copyCount;
+                _itemCount += copyCount;
+            }
+        }
+
+        public void Clear()
+        {
+            _blocks = new List<List<TItem>> { new List<TItem>() };
+            _itemCount = 0;
+        }
+
+        public bool Contains(TItem item)
+        {
+            return _blocks.Contains(l => l.Contains(item));
+        }
+
+        public void CopyTo(TItem[] array, int arrayIndex)
+        {
+            throw new NotSupportedException();
+        }
+
+        public bool Remove(TItem item)
+        {
+            throw new NotSupportedException();
+        }
+
+        public int Count { get { return _itemCount; } }
+        public bool IsReadOnly { get { return false; } }
+
+        public IEnumerable<TItem[]> GetBlocks()
+        {
+            return _blocks.Select(b => b.ToArray());
+        }
+
+        public int IndexOf(TItem item)
+        {
+            int index = 0;
+            foreach (var block in _blocks)
+            {
+                foreach (var itemTest in block)
+                {
+                    if (Equals(item, itemTest))
+                        return index;
+                    index++;
+                }
+            }
+            return -1;
+        }
+
+        public TItem this[int index]
+        {
+            get
+            {
+                if (index >= _itemCount)
+                    throw new IndexOutOfRangeException();
+                var blockIndex = index / _itemsPerBlock;
+                var itemIndex = index % _itemsPerBlock;
+                return _blocks[blockIndex][itemIndex];
+            }
+            set
+            {
+                throw new NotSupportedException();
+            }
+        }
+
+        public void Insert(int index, TItem item)
+        {
+            throw new NotSupportedException();
+        }
+
+        public void RemoveAt(int index)
+        {
+            throw new NotSupportedException();
+        }
+
+        public BlockedArray<TItem> ToBlockedArray()
+        {
+            return new BlockedArray<TItem>(this);
+        }
+
+        public void Reorder(IEnumerable<int> newOrder)
+        {
+            var blockNext = new List<TItem>(_blocks[0].Count);
+            var blocksNew = new List<List<TItem>>(_blocks.Count) { blockNext };
+            foreach (var i in newOrder)
+            {
+                if (blockNext.Count == _itemsPerBlock)
+                {
+                    blockNext = new List<TItem>(_blocks[blocksNew.Count].Count);
+                    blocksNew.Add(blockNext);
+                }
+                blockNext.Add(this[i]);
+            }
+            _blocks = blocksNew;
+        }
+
+        public void Sort()
+        {
+            Sort(Comparer<TItem>.Default.Compare);
+        }
+
+        public void Sort(Comparison<TItem> compare)
+        {
+            foreach (var block in _blocks)
+                block.Sort(compare);
+            if (_blocks.Count < 2)
+                return;
+
+            try
+            {
+                // Merge sort the blocks into new list
+                var nextIndexes = new int[_blocks.Count];
+                var blockNext = new List<TItem>(_blocks[0].Count);
+                var blocksNew = new List<List<TItem>>(_blocks.Count) { blockNext };
+                for (int i = 0; i < _itemCount; i++)
+                {
+                    if (blockNext.Count == _itemsPerBlock)
+                    {
+                        blockNext = new List<TItem>(_blocks[blocksNew.Count].Count);
+                        blocksNew.Add(blockNext);
+                    }
+                    int iBlockMin = 0;
+                    for (int iBlock = 1; iBlock < _blocks.Count; iBlock++)
+                    {
+                        int iNext = nextIndexes[iBlock];
+                        int iMin = nextIndexes[iBlockMin];
+                        if (iNext >= _blocks[iBlock].Count)
+                            continue;
+                        if (iMin >= _blocks[iBlockMin].Count || compare(_blocks[iBlock][iNext], _blocks[iBlockMin][iMin]) < 1)
+                            iBlockMin = iBlock;
+                    }
+                    blockNext.Add(_blocks[iBlockMin][nextIndexes[iBlockMin]]);
+                    nextIndexes[iBlockMin]++;
+                }
+                _blocks = blocksNew;
+            }
+            catch (Exception e)
+            {
+                Trace.WriteLine(e);
+                throw;
+            }
+        }
+    }
+
+    /// <summary>
+    /// A set of generic, static helper functions.
+    /// </summary>
+    public static partial class Helpers
+    {
+        /// <summary>
+        /// Swaps two reference values in memory, making each contain
+        /// the reference the other started with.
+        /// </summary>
+        /// <typeparam name="TItem">Type of the two values</typeparam>
+        /// <param name="val1">Left value</param>
+        /// <param name="val2">Right value</param>
+        public static void Swap<TItem>(ref TItem val1, ref TItem val2)
+        {
+            TItem tmp = val1;
+            val1 = val2;
+            val2 = tmp;
+        }
+
+        /// <summary>
+        /// Assigns the a source reference to the intended destination,
+        /// only if they are <see cref="object.Equals(object,object)"/>.
+        /// 
+        /// This can be useful in combination with immutable objects,
+        /// allowing the caller choose an existing object already referenced
+        /// in a data structure over a newly created instance, if the two
+        /// are identical in value.
+        /// </summary>
+        /// <typeparam name="TItem"></typeparam>
+        /// <param name="dest"></param>
+        /// <param name="src"></param>
+        public static void AssignIfEquals<TItem>(ref TItem dest, TItem src)
+        {
+            if (Equals(dest, src))
+                dest = src;
+        }
+
+        /// <summary>
+        /// Compare two IEnumerable instances for equality.
+        /// </summary>
+        /// <typeparam name="TItem">The type of element being enumerated</typeparam>
+        /// <param name="e1">The first IEnumerable</param>
+        /// <param name="e2">The second IEnumberable</param>
+        /// <returns>True if the two IEnumerables enumerate over equal objects</returns>
+        public static bool Equals<TItem>(IEnumerable<TItem> e1, IEnumerable<TItem> e2)
+        {
+            using IEnumerator<TItem> enum1 = e1.GetEnumerator();
+            using IEnumerator<TItem> enum2 = e2.GetEnumerator();
+            bool b1, b2;
+            while (MoveNext(enum1, out b1, enum2, out b2))
+            {
+                if (!Equals(enum1.Current, enum2.Current))
+                    break;
+            }
+
+            // If both enums have advanced to completion without finding
+            // a difference, then they are equal.
+            return (!b1 && !b2);
+        }
+
+        /// <summary>
+        /// Call MoveNext on two IEnumerator instances in one operation,
+        /// but avoid short-circuiting of (e1.MoveNext() && e2.MoveNext),
+        /// and pass the return values of both as out parameters.
+        /// </summary>
+        /// <param name="e1">First Enumerator to advance</param>
+        /// <param name="b1">Return value of e1.MoveNext()</param>
+        /// <param name="e2">Second Enumerator to advance</param>
+        /// <param name="b2">Return value of e2.MoveNext()</param>
+        /// <returns>True if both calls to MoveNext() succeed</returns>
+        private static bool MoveNext(IEnumerator e1, out bool b1,
+            IEnumerator e2, out bool b2)
+        {
+            b1 = e1.MoveNext();
+            b2 = e2.MoveNext();
+            return b1 && b2;
+        }
+
+        /// <summary>
+        /// Parses an enum value from a string, returning a default value,
+        /// if the string fails to parse.
+        /// </summary>
+        /// <typeparam name="TEnum">The enum type</typeparam>
+        /// <param name="value">The string to parse</param>
+        /// <param name="defaultValue">The value to return, if parsing fails</param>
+        /// <returns>An enum value of type <see cref="TEnum"/></returns>
+        public static TEnum ParseEnum<TEnum>(string value, TEnum defaultValue) where TEnum : struct
+        {
+            if (Enum.TryParse(value, true, out TEnum result))
+            {
+                return result;
+            }
+            return defaultValue;
+        }
+
+        /// <summary>
+        /// Given a localized string and an array of localized strings with the
+        /// index of each localized string matching the desired enum value for
+        /// an enum type, returns the enum value corresponding to the localized string.
+        /// </summary>
+        /// <typeparam name="TEnum">The enum type</typeparam>
+        /// <param name="value">The localized string for which the enum value is desired</param>
+        /// <param name="localizedStrings">Array of all localized strings</param>
+        /// <returns>An enum value of type <see cref="TEnum"/></returns>
+        public static TEnum EnumFromLocalizedString<TEnum>(string value, string[] localizedStrings)
+        {
+            int i = localizedStrings.IndexOf(v => Equals(v, value));
+            if (i == -1)
+                throw new ArgumentException(string.Format(@"The string '{0}' does not match an enum value ({1})", value, string.Join(@", ", localizedStrings)));
+            return (TEnum) (object) i;            
+        }
+
+        public static TEnum EnumFromLocalizedString<TEnum>(string value, string[] localizedStrings, TEnum defaultValue)
+        {
+            int i = localizedStrings.IndexOf(v => Equals(v, value??string.Empty));
+            return (i == -1 ? defaultValue : (TEnum) (object) i);
+        }
+
+        /// <summary>
+        /// Enumerate all possible values of the given enum type.
+        /// </summary>
+        public static IEnumerable<TEnum> GetEnumValues<TEnum>()
+        {
+            return Enum.GetValues(typeof (TEnum)).Cast<TEnum>();
+        }
+
+        public static int CountEnumValues<TEnum>()
+        {
+            return Enum.GetValues(typeof (TEnum)).Length;
+        }
+
+        public static string MakeId(IEnumerable<char> name)
+        {
+            return MakeId(name, false);
+        }
+
+        public static string MakeId(IEnumerable<char> name, bool capitalize)
+        {
+            StringBuilder sb = new StringBuilder();
+            char lastC = '\0'; 
+            foreach (var c in name)
+            {
+                if (char.IsLetterOrDigit(c))
+                {
+                    if (lastC == ' ')
+                        sb.Append('_');
+                    lastC = c;
+                    if (capitalize && sb.Length == 0)
+                        sb.Append(c.ToString(CultureInfo.InvariantCulture).ToUpperInvariant());
+                    else
+                        sb.Append(c);
+                }
+                // Must start with a letter or digit
+                else if (lastC != '\0')
+                {
+                    // After the start _ okay (dashes turned out to be problematic)
+                    if (c == '_' /* || c == '-'*/)
+                        sb.Append(lastC = c);
+                    // All other characters are replaced with _, but once the next
+                    // letter or number is seen.
+                    else if (char.IsLetterOrDigit(lastC))
+                        lastC = ' ';
+                }
+            }
+            return sb.ToString();
+        }
+
+        // ReSharper disable LocalizableElement
+        private static readonly Regex REGEX_XML_ID = new Regex("/^[:_A-Za-z][-.:_A-Za-z0-9]*$/");
+        private const string XML_ID_FIRST_CHARS = ":_ABCDEFGHIJKLMNOPQRSTUVWXYZabcdefghijklmnopqrstuvwxyz";
+        private const string XML_ID_FOLLOW_CHARS = "-.:_ABCDEFGHIJKLMNOPQRSTUVWXYZabcdefghijklmnopqrstuvwxyz0123456789";
+        private const string XML_NON_ID_SEPARATOR_CHARS = ";[]{}()!|\\/\"'<>";
+        private const string XML_NON_ID_PUNCTUATION_CHARS = ",?";
+        // ReSharper restore LocalizableElement
+
+        public static string MakeXmlId(string name)
+        {
+            if (string.IsNullOrEmpty(name))
+                throw new InvalidOperationException(
+                    UtilResources.Helpers_MakeXmlId_Failure_creating_XML_ID_Input_string_may_not_be_empty);
+            if (REGEX_XML_ID.IsMatch(name))
+                return name;
+
+            var sb = new StringBuilder();
+            int i = 0;
+            if (XML_ID_FIRST_CHARS.Contains(name[i]))
+                sb.Append(name[i++]);
+            else
+            {
+                sb.Append('_');
+                // If the first character is not allowable, advance past it.
+                // Otherwise, keep it in the ID.
+                if (!XML_ID_FOLLOW_CHARS.Contains(name[i]))
+                    i++;
+            }
+            for (; i < name.Length; i++)
+            {
+                char c = name[i];
+                if (XML_ID_FOLLOW_CHARS.Contains(c))
+                    sb.Append(c);
+                else if (char.IsWhiteSpace(c))
+                    sb.Append('_');
+                else if (XML_NON_ID_SEPARATOR_CHARS.Contains(c))
+                    sb.Append(':');
+                else if (XML_NON_ID_PUNCTUATION_CHARS.Contains(c))
+                    sb.Append('.');
+                else
+                    sb.Append('-');
+            }
+            return sb.ToString();
+        }
+
+        /// <summary>
+        /// Given a proposed name and a set of existing names, returns a unique name by adding
+        /// or incrementing an integer suffix.
+        /// </summary>
+        /// <param name="name">A proposed name to add</param>
+        /// <param name="set">A set of existing names</param>
+        /// <returns>A new unique name that can be safely added to the existing set without name conflict</returns>
+        public static string GetUniqueName(string name, ICollection<string> set)
+        {
+            return GetUniqueName(name, s => !set.Contains(s));
+        }
+
+        public static string GetUniqueName(string name, Func<string, bool> isUnique)
+        {
+            if (isUnique(name))
+                return name;
+
+            int num = 1;
+            // If the name has an integer suffix, start searching with the base name
+            // and the integer suffix incremented by 1.
+            int i = GetIntSuffixStart(name);
+            if (i < name.Length)
+            {
+                num = int.Parse(name.Substring(i)) + 1;
+                name = name.Substring(0, i);
+            }
+            // Loop until a unique base name and integer suffix combination is found.
+            while (!isUnique(name + num))
+                num++;
+            return name + num;
+        }
+
+        /// <summary>
+        /// Given a name returns the start index of an integer suffix, if the name has one,
+        /// or the length of the string, if no integer suffix is present.
+        /// </summary>
+        /// <param name="name">A name to analyze</param>
+        /// <returns>The starting position of an integer suffix or the length of the string, if the name does not have one</returns>
+        private static int GetIntSuffixStart(string name)
+        {
+            for (int i = name.Length; i > 0; i--)
+            {
+                if (!int.TryParse(name.Substring(i - 1), out _))
+                    return i;
+            }
+            return 0;
+        }
+
+        public static List<string> EnsureUniqueNames(List<string> names, HashSet<string> reservedNames = null)
+        {
+            var setUsedNames = reservedNames ?? new HashSet<string>();
+            var result = new List<string>();
+            for (int i = 0; i < names.Count; i++)
+            {
+                string baseName = names[i];
+                // Make sure the next name added is unique
+                string name = (baseName.Length != 0 ? baseName : @"1");
+                for (int suffix = 2; setUsedNames.Contains(name); suffix++)
+                    name = baseName + suffix;
+                result.Add(name);
+                // Add this name to the used set
+                setUsedNames.Add(name);
+            }
+            return result;
+        }
+
+        /// <summary>
+        /// Count the number of lines in the file specified.
+        /// </summary>
+        /// <param name="f">The filename to count lines in.</param>
+        /// <returns>The number of lines in the file.</returns>
+        public static long CountLinesInFile(string f)
+        {
+            long count = 0;
+            using (StreamReader r = new StreamReader(f))
+            {
+                while (r.ReadLine() != null)
+                    count++;
+            }
+            return count;
+        }
+
+        /// <summary>
+        /// Count the number of lines in the string specified.
+        /// </summary>
+        /// <param name="s">The string to count lines in.</param>
+        /// <returns>The number of lines in the string.</returns>
+        public static long CountLinesInString(string s)
+        {
+            long count = 1;
+            int start = 0;
+            while ((start = s.IndexOf('\n', start)) != -1)
+            {
+                count++;
+                start++;
+            }
+            return count;
+        }
+
+        private const char LABEL_SEP_CHAR = '_';
+        private const string ELIPSIS = "...";
+        private static readonly char[] SPACE_CHARS = { '_', '-', ' ', '.', ',' };
+
+        /// <summary>
+        /// Finds repetitive text in labels and removes the text to save space.
+        /// </summary>
+        /// <param name="labels">The labels we are removing redundant text from.</param>
+        /// <param name="startLabelIndex">Index we want to start looking at, in case the Expected/Library
+        /// label is showing.</param>
+        /// <returns>Return </returns>
+        public static bool RemoveRepeatedLabelText(string[] labels, int startLabelIndex)
+        {
+            // Check to see if there are any labels. 
+            if (labels.Length == startLabelIndex)
+                return false;
+
+            // Creat a normalized set of labels to test for repeated text
+            string[] labelsRemove = new string[labels.Length];
+
+            Array.Copy(labels, labelsRemove, labels.Length);
+
+            if (startLabelIndex != 0)
+            {
+                labelsRemove = new string[labelsRemove.Length - startLabelIndex];
+                Array.Copy(labels, startLabelIndex, labelsRemove, 0, labelsRemove.Length);
+            }
+
+            for (int i = 0; i < labelsRemove.Length; i++)
+                labelsRemove[i] = NormalizeSeparators(labelsRemove[i]);
+
+            var labelParts = labelsRemove[0].Split(LABEL_SEP_CHAR);
+
+            // If all labels start with the first part
+            string replaceString = labelParts[0];
+            string partFirst = replaceString + LABEL_SEP_CHAR;
+            if (!labelsRemove.Contains(label => !label.StartsWith(partFirst)))
+            {
+                RemoveString(labels, startLabelIndex, replaceString, ReplaceLocation.start);
+                return true;
+            }
+
+            // If all labels end with the last part
+            replaceString = labelParts[labelParts.Length - 1];
+            string partLast = LABEL_SEP_CHAR + replaceString;
+            if (!labelsRemove.Contains(label => !label.EndsWith(partLast)))
+            {
+                RemoveString(labels, startLabelIndex, replaceString, ReplaceLocation.end);
+                return true;
+            }
+
+            for (int i = 1 ; i < labelParts.Length - 1; i++)
+            {
+                replaceString = labelParts[i];
+                if (string.IsNullOrEmpty(replaceString))
+                    continue;
+                string partMiddle = LABEL_SEP_CHAR + replaceString + LABEL_SEP_CHAR;
+                // If all labels contain the middle part
+                if (!labelsRemove.Contains(label => !label.Contains(partMiddle)))
+                {
+                    RemoveString(labels, startLabelIndex, replaceString, ReplaceLocation.middle);
+                    return true;
+                }
+            }
+
+            return false;
+        }
+
+        private static bool IsSpaceChar(char c)
+        {
+            return SPACE_CHARS.Contains(c);
+        }
+
+        private static string NormalizeSeparators(string startLabelText)
+        {
+            startLabelText = startLabelText.Replace(ELIPSIS, LABEL_SEP_CHAR.ToString(CultureInfo.InvariantCulture));
+            foreach (var spaceChar in SPACE_CHARS)
+            {
+                startLabelText = startLabelText.Replace(spaceChar, LABEL_SEP_CHAR);
+            }
+
+            return startLabelText;
+        }
+
+        /// <summary>
+        /// Truncates labels.
+        /// </summary>
+        /// <param name="labels">Labels text will be removed from.</param>
+        /// <param name="startLabelIndex">Index we want to start looking at, in case the Expected/Library
+        /// label is showing.</param>
+        /// <param name="replaceString">Text being removed from labels.</param>
+        /// <param name="location">Expected location of the replacement text</param>
+        public static void RemoveString(string[] labels, int startLabelIndex, string replaceString, ReplaceLocation location)
+        {
+            for (int i = startLabelIndex; i < labels.Length; i++)
+                labels[i] = RemoveString(labels[i], replaceString, location);
+        }
+
+        public enum ReplaceLocation {start, middle, end}
+
+        private static string RemoveString(string label, string replaceString, ReplaceLocation location)
+        {
+            int startIndex = -1;
+            while ((startIndex = label.IndexOf(replaceString, startIndex + 1, StringComparison.Ordinal)) != -1)
+            {
+                int endIndex = startIndex + replaceString.Length;
+                // Not start string and does not end with space
+                if ((startIndex != 0 && !IsSpaceChar(label[startIndex - 1])) || 
+                    (startIndex == 0 && location != ReplaceLocation.start))
+                    continue;
+                
+                // Not end string and does not start with space
+                if ((endIndex != label.Length && !IsSpaceChar(label[endIndex])) ||
+                    (endIndex == label.Length && location != ReplaceLocation.end))
+                    continue;
+                
+                bool elipsisSeen = false;
+                bool middle = true;
+                // Check left of the string for the start of the label or a space char
+                if (startIndex == 0)
+                    middle = false;
+                else if (startIndex >= ELIPSIS.Length && label.LastIndexOf(ELIPSIS, startIndex, StringComparison.Ordinal) == startIndex - ELIPSIS.Length)
+                    elipsisSeen = true;
+                else
+                    startIndex--;
+                
+                // Check right of the string for the end of the label or a space char
+                if (endIndex == label.Length)
+                    middle = false;
+                else if (label.IndexOf(ELIPSIS, endIndex, StringComparison.Ordinal) == endIndex)
+                    elipsisSeen = true;
+                else
+                    endIndex++;
+                label = label.Remove(startIndex, endIndex - startIndex);
+                // Insert an elipsis, if this is in the middle and no elipsis has been seen
+                if (middle && !elipsisSeen && location == ReplaceLocation.middle)
+                    label = label.Insert(startIndex, ELIPSIS);
+                return label;
+            }
+            return label;
+        }
+
+        public static string TruncateString(string s, int length)
+        {
+            return s.Length <= length ? s : s.Substring(0, length - ELIPSIS.Length) + ELIPSIS;
+        }
+
+        // Detect the use of ReSharper code coverage, memory profiling etc, which may affect timing
+        //
+        // Per https://youtrack.jetbrains.com/issue/PROF-1093
+        // "Set JETBRAINS_DPA_AGENT_ENABLE=0 environment variable for user apps started from dotTrace, and JETBRAINS_DPA_AGENT_ENABLE=1
+        // in case of dotCover and dotMemory."
+
+        public static void WrapAndThrowException(Exception x)
+        {
+            // The thrown exception needs to be preserved to preserve
+            // the original stack trace from which it was thrown.  In some cases,
+            // its type must also be preserved, because existing code handles certain
+            // exception types.  If this case threw only TargetInvocationException,
+            // then more frequently the code would just have to have a blanket catch
+            // of the base exception type, which could hide coding errors.
+            if (x is InvalidDataException)
+                throw new InvalidDataException(x.Message, x);
+            if (x is IOException)
+                throw new IOException(x.Message, x);
+            if (x is OperationCanceledException)
+                throw new OperationCanceledException(x.Message, x);
+            if (x is UnauthorizedAccessException)
+                throw new UnauthorizedAccessException(x.Message, x);
+            throw new TargetInvocationException(x.Message, x);            
+        }
+
+        public static double? ParseNullableDouble(string s)
+        {
+            double d;
+            return double.TryParse(s, out d) ? d : (double?)null;
+        }
+
+        public static string NullableDoubleToString(double? d)
+        {
+            return d.HasValue ? d.Value.ToString(LocalizationHelper.CurrentCulture) : String.Empty;
+        }
+    }
+
+    public static class MathEx
+    {
+        public static double RoundAboveZero(float value, int startDigits, int mostDigits)
+        {
+            for (int i = startDigits; i <= mostDigits; i++)
+            {
+                double rounded = Math.Round(value, i);
+                if (rounded > 0)
+                    return rounded;
+            }
+            return 0;
+        }
+    }
+
+    public static class ExceptionUtil
+    {
+        public static string GetMessage(Exception ex)
+        {
+            // Drill down to see if the innermost exception was an out-of-memory exception.
+            var innerException = ex;
+            while (innerException.InnerException != null)
+                innerException = innerException.InnerException;
+            if (innerException is OutOfMemoryException)
+            {
+                string memoryMessage = String.Format(Resources.SkylineWindow_CompleteProgressUI_Ran_Out_Of_Memory, Program.Name);
+                if (!Install.Is64Bit && Environment.Is64BitOperatingSystem)
+                {
+                    memoryMessage += String.Format(Resources.SkylineWindow_CompleteProgressUI_version_issue, Program.Name);
+                }
+                return TextUtil.LineSeparate(ex.Message, memoryMessage);
+            }
+            return ex.Message;
+        }
+
+        /// <summary>
+        /// Returns text to be used when reporting an unhandled exception to the Skyline.ms.
+        /// </summary>
+        public static string GetExceptionText(Exception exception, StackTrace stackTraceExceptionCaughtAt)
+        {
+            StringBuilder stringBuilder = new StringBuilder();
+            stringBuilder.AppendLine(exception.ToString());
+            if (stackTraceExceptionCaughtAt != null)
+            {
+                stringBuilder.AppendLine(@"Exception caught at: ");
+                stringBuilder.AppendLine(stackTraceExceptionCaughtAt.ToString());
+            }
+
+            return stringBuilder.ToString();
+        }
+
+        /// <summary>
+        /// Returns true if the exception is not something which could happen while trying to read
+        /// from disk.
+        /// Exception such as these should be displayed to the user with <see cref="Alerts.ReportErrorDlg"/>
+        /// so that they can report them as bugs.
+        /// </summary>
+        public static bool IsProgrammingDefect(Exception exception)
+        {
+            if (exception is InvalidDataException 
+                || exception is IOException 
+                || exception is UnauthorizedAccessException)
+            {
+                return false;
+            }
+
+            return true;
+        }
+
+        /// <summary>
+        /// Calls either <see cref="MessageDlg.ShowWithException"/> or <see cref="Program.ReportException"/> depending
+        /// on what <see cref="IsProgrammingDefect"/> returns.
+        /// <param name="parent">Parent window for message dialog</param>
+        /// <param name="exception">The exception that was caught</param>
+        /// <param name="message">Optional message which summarizes what Skyline was trying to do when the exception happened,
+        /// to be inserted on a separate line before the exception's message.</param>
+        /// </summary>
+        public static void DisplayOrReportException(IWin32Window parent, Exception exception, string message = null)
+        {
+            if (IsProgrammingDefect(exception))
+            {
+                Program.ReportException(exception);
+            }
+            else
+            {
+                string fullMessage = exception.Message;
+                if (string.IsNullOrEmpty(message))
+                {
+                    fullMessage = TextUtil.LineSeparate(message, fullMessage);
+                }
+                MessageDlg.ShowWithException(parent, fullMessage, exception);
+            }
+        }
+    }
+
+    public class Alarms
+    {
+        private readonly Dictionary<object, AlarmInfo> _timers =
+            new Dictionary<object, AlarmInfo>();
+
+        private class AlarmInfo
+        {
+            public Timer Timer;
+            public long Ticks;
+        }
+
+        public void Run(Control control, int milliseconds, object id, Action action)
+        {
+            try
+            {
+                control.Invoke(new Action(() =>
+                {
+                    lock (_timers)
+                    {
+                        var alarmTicks = DateTime.Now.Ticks + milliseconds*TimeSpan.TicksPerMillisecond;
+                        if (_timers.ContainsKey(id))
+                        {
+                            if (_timers[id].Ticks <= alarmTicks)
+                                return;
+                            _timers[id].Timer.Dispose();
+                        }
+                        var timer = new Timer {Interval = milliseconds};
+                        timer.Tick += (sender, args) => TimerTick(id, action);
+                        _timers[id] = new AlarmInfo {Timer = timer, Ticks = alarmTicks};
+                        timer.Start();
+                    }
+                }));
+            }
+            catch (InvalidOperationException)
+            {
+            }
+        }
+
+        private void TimerTick(object id, Action action)
+        {
+            lock (_timers)
+            {
+                var alarmInfo = _timers[id];
+                _timers.Remove(id);
+                alarmInfo.Timer.Dispose();
+            }
+            action();
+        }
+    }
+
+    public static class SecurityProtocolInitializer
+    {
+        // Make sure we can negotiate with HTTPS servers that demand modern TLS levels
+        // The current recommendation from MSFT for future-proofing this https://docs.microsoft.com/en-us/dotnet/framework/network-programming/tls
+        // is don't specify TLS levels at all, let the OS decide. But we worry that this will mess up Win7 and Win8 installs, so we continue to specify explicitly.
+        public static void Initialize()
+        {
+            try
+            {
+                var Tls13 = (SecurityProtocolType)12288; // From decompiled SecurityProtocolType - compiler has no definition for some reason
+                ServicePointManager.SecurityProtocol |= SecurityProtocolType.Tls | SecurityProtocolType.Tls11 | SecurityProtocolType.Tls12 | Tls13;
+            }
+            catch (NotSupportedException)
+            {
+                ServicePointManager.SecurityProtocol |= SecurityProtocolType.Tls | SecurityProtocolType.Tls11 | SecurityProtocolType.Tls12; // Probably an older Windows Server
+            }
+        }
+    }
+
+    /// <summary>
+    /// Creates a string representing a UTC time and offset to local time zone, per ISO 8601 standard
+    /// </summary>
+    public class TimeStampISO8601
+    {
+        public TimeStampISO8601(DateTime timeStampUTC)
+        {
+            Assume.IsTrue(timeStampUTC.Kind == DateTimeKind.Utc); // We only deal in UTC
+            TimeStampUTC = timeStampUTC;
+            TimeZoneOffset = TimeZoneInfo.Local.GetUtcOffset(TimeStampUTC); // UTC offset e.g. -8 for Seattle whn not on DST
+        }
+
+        public TimeStampISO8601() : this(DateTime.UtcNow)
+        {
+        }
+
+        public DateTime TimeStampUTC { get; } // UTC time of creation
+        public TimeSpan TimeZoneOffset { get; } // UTC offset at time of creation e.g. -8 for Seattle when not on DST, -7 when DST  
+
+        public override string ToString()
+        {
+            var localTime = TimeStampUTC + TimeZoneOffset;
+            var tzShift = TimeZoneOffset.TotalHours; // Decimal hours eg 8.5 or -0.5 etc
+            return localTime.ToString(@"s", DateTimeFormatInfo.InvariantInfo) +
+                   (tzShift == 0
+                       ? @"Z"
+                       : (tzShift < 0 ? @"-" : @"+") + TimeZoneOffset.ToString(@"hh\:mm"));
+        }
+    }
+
+}